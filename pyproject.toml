--- conflicted
+++ resolved
@@ -76,11 +76,7 @@
 "vllm/spec_decode/**/*.py" = ["UP006", "UP035"]
 "vllm/worker/**/*.py" = ["UP006", "UP035"]
 # Python 3.8 typing - skip utils for ROCm
-<<<<<<< HEAD
-"vllm/utils.py" = ["UP006", "UP035"]
-=======
 "vllm/utils/__init__.py" = ["UP006", "UP035"]
->>>>>>> 110df743
 
 [tool.ruff.lint]
 select = [
