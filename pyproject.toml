[build-system]
# Should be mirrored in requirements-build.txt
requires = [
    "ninja",
    "packaging",
    "setuptools >= 49.4.0",
    "torch == 2.1.2",
    "wheel",
]
build-backend = "setuptools.build_meta"

[tool.ruff]
# Allow lines to be as long as 80.
line-length = 80

[tool.ruff.lint]
select = [
    # pycodestyle
    "E",
    # Pyflakes
    "F",
    # pyupgrade
    # "UP",
    # flake8-bugbear
    "B",
    # flake8-simplify
    "SIM",
    # isort
    # "I",
]
ignore = [
    # star imports
    "F405", "F403",
    # lambda expression assignment
    "E731",
<<<<<<< HEAD
    # line too long, handled by black formatting
    "E501",
=======
    # .strip() with multi-character strings
    "B005",
>>>>>>> 654865e2
    # Loop control variable not used within loop body
    "B007",
]

[tool.mypy]
python_version = "3.8"

ignore_missing_imports = true

files = "vllm"
# TODO(woosuk): Include the code from Megatron and HuggingFace.
exclude = "vllm/model_executor/parallel_utils/|vllm/model_executor/models/"


[tool.codespell]
ignore-words-list = "dout, te, indicies"
skip = "./tests/prompts"<|MERGE_RESOLUTION|>--- conflicted
+++ resolved
@@ -33,13 +33,6 @@
     "F405", "F403",
     # lambda expression assignment
     "E731",
-<<<<<<< HEAD
-    # line too long, handled by black formatting
-    "E501",
-=======
-    # .strip() with multi-character strings
-    "B005",
->>>>>>> 654865e2
     # Loop control variable not used within loop body
     "B007",
 ]
