--- conflicted
+++ resolved
@@ -921,7 +921,6 @@
   * ✅︎
   * ✅︎
   * ✅︎
-<<<<<<< HEAD
 - * `Qwen2_5OmniThinkerForConditionalGeneration`
   * Qwen2.5-Omni
   * T + I<sup>E+</sup> + V<sup>E+</sup> + A<sup>+</sup>
@@ -929,7 +928,6 @@
   *
   * ✅︎
   * ✅︎\*
-=======
 - * `SkyworkR1VChatModel`
   * Skywork-R1V-38B
   * T + I
@@ -937,7 +935,6 @@
   *
   * ✅︎
   * ✅︎
->>>>>>> 18ed3132
 - * `UltravoxModel`
   * Ultravox
   * T + A<sup>E+</sup>
