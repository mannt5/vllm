--- conflicted
+++ resolved
@@ -116,10 +116,9 @@
 enabled by default, and will work with any supported model. You are guaranteed a validly-parsable function call - not a 
 high-quality one. 
 
-<<<<<<< HEAD
 To use a named function, you need to define the functions in the `tools` parameter of the chat completion request, and 
 specify the `name` of one of the tools in the `tool_choice` parameter of the chat completion request. 
-=======
+
 ### Config file
 
 The `serve` module can also accept arguments from a config file in
@@ -148,7 +147,6 @@
 
 ## Tool calling in the chat completion API
 vLLM supports only named function calling in the chat completion API. The `tool_choice` options `auto` and `required` are **not yet supported** but on the roadmap.
->>>>>>> 1248e850
 
 It is the callers responsibility to prompt the model with the tool information, vLLM will not automatically manipulate the prompt.
 
