--- conflicted
+++ resolved
@@ -152,21 +152,13 @@
 
 Supported models:
 
-<<<<<<< HEAD
-* `meta-llama/Meta-Llama-3.1-8B-Instruct`
-* `meta-llama/Meta-Llama-3.1-70B-Instruct`
-* `meta-llama/Meta-Llama-3.1-405B-Instruct`
-* `meta-llama/Meta-Llama-3.1-405B-Instruct-FP8`
-* `meta-llama/Llama-3.2-3B-Instruct`
-* `meta-llama/Llama-4-Scout-17B-16E-Instruct`
-=======
-All Llama 3.1 and 3.2 models should be supported.
+All Llama 3.1, 3.2 and 4 models should be supported.
 
 * `meta-llama/Llama-3.1-*`
 * `meta-llama/Llama-3.2-*`
+* `meta-llama/Llama-4-*`
 
 The tool calling that is supported is the [JSON based tool calling](https://llama.meta.com/docs/model-cards-and-prompt-formats/llama3_1/#json-based-tool-calling). For [pythonic tool calling](https://github.com/meta-llama/llama-models/blob/main/models/llama3_2/text_prompt_format.md#zero-shot-function-calling) introduced by the Llama-3.2 models, see the `pythonic` tool parser below.
->>>>>>> 5536b30a
 
 Other tool calling formats like the built in python tool calling or custom tool calling are not supported.
 
@@ -183,12 +175,13 @@
 * `examples/tool_chat_template_llama3.2_json.jinja` - this extends upon the Llama 3.1 chat template by adding support for
 images.
 
-<<<<<<< HEAD
-Recommended flags: `--tool-call-parser llama3_json --chat-template examples/tool_chat_template_llama3_json.jinja`
+Recommended flags: `--tool-call-parser llama3_json --chat-template {see_above}`
+
+VLLM also provides a JSON based chat template for Llama 4:
+* `examples/tool_chat_template_llama4_json.jinja` - this is based on the "official" chat template for the Llama 4
+models, but tweaked so that it works better with vLLM.
+
 For Llama 4 use `--tool-call-parser llama4_json examples/tool_chat_template_llama4_json.jinja`.
-=======
-Recommended flags: `--tool-call-parser llama3_json --chat-template {see_above}`
->>>>>>> 5536b30a
 
 #### IBM Granite
 
