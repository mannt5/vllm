--- conflicted
+++ resolved
@@ -95,10 +95,27 @@
 
 ## Testing
 
-<<<<<<< HEAD
-```bash
-pip install -r requirements/dev.txt
-```
+??? console "Commands"
+
+    ```bash
+    pip install -r requirements/dev.txt
+
+    # Linting, formatting and static type checking
+    pre-commit install --hook-type pre-commit --hook-type commit-msg
+
+    # You can manually run pre-commit with
+    pre-commit run --all-files
+
+    # To manually run something from CI that does not run
+    # locally by default, you can run:
+    pre-commit run mypy-3.9 --hook-stage manual --all-files
+
+    # Unit tests
+    pytest tests/
+
+    # Run tests for a single test file with detailed output
+    pytest -s -v tests/test_logger.py
+    ```
 
 !!! note
     If you encounter errors installing torch (PyTorch) with the above command, you may need to specify an extra index URL for the torch wheels. For example:
@@ -108,29 +125,6 @@
     ```
 
     Replace `cu128` with the appropriate CUDA version for your system. See [PyTorch Get Started](https://pytorch.org/get-started/locally/) for the correct URL and version.
-=======
-??? console "Commands"
->>>>>>> b942c094
-
-    ```bash
-    pip install -r requirements/dev.txt
-
-    # Linting, formatting and static type checking
-    pre-commit install --hook-type pre-commit --hook-type commit-msg
-
-    # You can manually run pre-commit with
-    pre-commit run --all-files
-
-    # To manually run something from CI that does not run
-    # locally by default, you can run:
-    pre-commit run mypy-3.9 --hook-stage manual --all-files
-
-    # Unit tests
-    pytest tests/
-
-    # Run tests for a single test file with detailed output
-    pytest -s -v tests/test_logger.py
-    ```
 
 !!! tip
     Since the <gh-file:docker/Dockerfile> ships with Python 3.12, all tests in CI (except `mypy`) are run with Python 3.12.
@@ -213,7 +207,6 @@
 
 ### Adding or Changing Kernels
 
-When actively developing or modifying kernels, using the [Incremental Compilation Workflow](./incremental_build.md) is highly recommended for faster build times.
 Each custom kernel needs a schema and one or more implementations to be registered with PyTorch.
 
 - Make sure custom ops are registered following PyTorch guidelines:
