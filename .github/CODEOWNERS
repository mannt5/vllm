# See https://help.github.com/articles/about-codeowners/
# for more info about CODEOWNERS file

# This lists cover the "core" components of vLLM that require careful review
/vllm/attention/backends/abstract.py @WoosukKwon @zhuohan123 @youkaichao @alexm-redhat @comaniac @njhill
/vllm/core @zhuohan123 @youkaichao @alexm-redhat @comaniac @njhill
/vllm/engine/llm_engine.py @zhuohan123 @youkaichao @alexm-redhat @comaniac @njhill
/vllm/executor/executor_base.py @zhuohan123 @youkaichao @alexm-redhat @comaniac @njhill
/vllm/worker/worker_base.py @zhuohan123 @youkaichao @alexm-redhat @comaniac @njhill
/vllm/worker/worker.py @zhuohan123 @youkaichao @alexm-redhat @comaniac @njhill
/vllm/model_executor/layers/sampler.py @zhuohan123 @youkaichao @alexm-redhat @comaniac @njhill
/vllm/model_executor/layers/quantization @mgoin @robertgshaw2-redhat @tlrmchlsmth
/vllm/model_executor/guided_decoding @mgoin @russellb @aarnphm
/vllm/multimodal @DarkLight1337 @ywang96
/vllm/vllm_flash_attn @LucasWilkinson
/vllm/lora @jeejeelee
/vllm/reasoning @aarnphm
/vllm/entrypoints @aarnphm
<<<<<<< HEAD
CMakeLists.txt @tlrmchlsmth
=======
CMakeLists.txt @tlrmchlsmth @LucasWilkinson

# Any change to the VllmConfig changes can have a large user-facing impact,
# so spam a lot of people
/vllm/config.py @simon-mo @WoosukKwon @youkaichao @robertgshaw2-redhat @mgoin @tlrmchlsmth @houseroad @hmellor
>>>>>>> 110df743

# vLLM V1
/vllm/v1 @WoosukKwon @robertgshaw2-redhat @njhill @ywang96 @comaniac @alexm-redhat
/vllm/v1/structured_output @mgoin @russellb @aarnphm

# Test ownership
/.buildkite/lm-eval-harness @mgoin @simon-mo
/tests/async_engine @njhill @robertgshaw2-redhat @simon-mo
/tests/basic_correctness/test_chunked_prefill @rkooo567 @comaniac
/tests/distributed/test_multi_node_assignment.py @youkaichao
/tests/distributed/test_pipeline_parallel.py @youkaichao
/tests/distributed/test_same_node.py @youkaichao
/tests/entrypoints @DarkLight1337 @robertgshaw2-redhat @simon-mo @aarnphm
/tests/entrypoints/llm/test_guided_generate.py @mgoin @russellb @aarnphm
/tests/kernels @tlrmchlsmth @WoosukKwon
/tests/model_executor/test_guided_processors.py @mgoin @russellb
/tests/models @DarkLight1337 @ywang96
/tests/multi_step @alexm-redhat @comaniac
/tests/multimodal @DarkLight1337 @ywang96
/tests/prefix_caching @comaniac @KuntaiDu
/tests/quantization @mgoin @robertgshaw2-redhat
/tests/spec_decode @njhill @LiuXiaoxuanPKU
/tests/test_inputs.py @DarkLight1337 @ywang96
/tests/v1/entrypoints/llm/test_struct_output_generate.py @mgoin @russellb @aarnphm
/tests/v1/structured_output @mgoin @russellb @aarnphm
/tests/weight_loading @mgoin @youkaichao
/tests/lora @jeejeelee

# Docs
/docs @hmellor
mkdocs.yaml @hmellor<|MERGE_RESOLUTION|>--- conflicted
+++ resolved
@@ -16,15 +16,11 @@
 /vllm/lora @jeejeelee
 /vllm/reasoning @aarnphm
 /vllm/entrypoints @aarnphm
-<<<<<<< HEAD
-CMakeLists.txt @tlrmchlsmth
-=======
 CMakeLists.txt @tlrmchlsmth @LucasWilkinson
 
 # Any change to the VllmConfig changes can have a large user-facing impact,
 # so spam a lot of people
 /vllm/config.py @simon-mo @WoosukKwon @youkaichao @robertgshaw2-redhat @mgoin @tlrmchlsmth @houseroad @hmellor
->>>>>>> 110df743
 
 # vLLM V1
 /vllm/v1 @WoosukKwon @robertgshaw2-redhat @njhill @ywang96 @comaniac @alexm-redhat
