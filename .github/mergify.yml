pull_request_rules:
- name: label-documentation
  description: Automatically apply documentation label
  conditions:
    - or:
      - files~=^[^/]+\.md$
      - files~=^docs/
      - files~=^examples/
  actions:
    label:
      add:
        - documentation

- name: label-ci-build
  description: Automatically apply ci/build label
  conditions:
    - or:
      - files~=^\.github/
      - files~=\.buildkite/
      - files~=^cmake/
      - files=CMakeLists.txt
      - files~=^docker/Dockerfile
      - files~=^requirements.*\.txt
      - files=setup.py
  actions:
    label:
      add:
        - ci/build

- name: label-deepseek
  description: Automatically apply deepseek label
  conditions:
    - or:
      - files~=^examples/.*deepseek.*\.py
      - files~=^tests/.*deepseek.*\.py
      - files~=^vllm/entrypoints/openai/tool_parsers/.*deepseek.*\.py
      - files~=^vllm/model_executor/models/.*deepseek.*\.py
      - files~=^vllm/reasoning/.*deepseek.*\.py
      - files~=^vllm/transformers_utils/.*deepseek.*\.py
      - title~=(?i)DeepSeek
  actions:
    label:
      add:
        - deepseek

- name: label-frontend
  description: Automatically apply frontend label
  conditions:
    - files~=^vllm/entrypoints/
  actions:
    label:
      add:
        - frontend

- name: label-llama
  description: Automatically apply llama label
  conditions:
    - or:
      - files~=^examples/.*llama.*\.py
      - files~=^tests/.*llama.*\.py
      - files~=^vllm/entrypoints/openai/tool_parsers/llama.*\.py
      - files~=^vllm/model_executor/models/.*llama.*\.py
      - files~=^vllm/transformers_utils/configs/.*llama.*\.py
<<<<<<< HEAD
=======
      - title~=(?i)llama
>>>>>>> 110df743
  actions:
    label:
      add:
        - llama

- name: label-multi-modality
  description: Automatically apply multi-modality label
  conditions:
    - or:
      - files~=^vllm/multimodal/
      - files~=^tests/multimodal/
      - files~=^tests/models/multimodal/
      - files=tests/models/test_vision.py
  actions:
    label:
      add:
        - multi-modality

- name: label-new-model
  description: Automatically apply new-model label
  conditions:
    - and:
      - files~=^vllm/model_executor/models/
      - files=vllm/model_executor/models/registry.py
      - files=tests/models/registry.py
      - files=docs/models/supported_models.md
  actions:
    label:
      add:
        - new-model

- name: label-performance
  description: Automatically apply performance label
  conditions:
    - or:
      - files~=^benchmarks/
      - files~=^vllm/benchmarks/
      - files~=^tests/benchmarks/
      - files~=^\.buildkite/nightly-benchmarks/
  actions:
    label:
      add:
        - performance

- name: label-qwen
  description: Automatically apply qwen label
  conditions:
    - or:
      - files~=^examples/.*qwen.*\.py
      - files~=^tests/.*qwen.*\.py
      - files~=^vllm/model_executor/models/.*qwen.*\.py
      - files~=^vllm/reasoning/.*qwen.*\.py
      - title~=(?i)Qwen
  actions:
    label:
      add:
        - qwen

- name: label-rocm
  description: Automatically apply rocm label
  conditions:
    - or:
      - files~=^csrc/rocm/
      - files~=^docker/Dockerfile.rocm
      - files~=^requirements/rocm.*\.txt
      - files~=^vllm/attention/backends/rocm.*\.py
      - files~=^vllm/attention/ops/rocm.*\.py
      - files~=^vllm/model_executor/layers/fused_moe/rocm.*\.py
      - files~=^vllm/v1/attention/backends/mla/rocm.*\.py
      - files~=^tests/kernels/.*_rocm.*\.py
      - files=vllm/platforms/rocm.py
      - title~=(?i)AMD
      - title~=(?i)ROCm
  actions:
    label:
      add:
        - rocm

- name: label-structured-output
  description: Automatically apply structured-output label
  conditions:
    - or:
      - files~=^benchmarks/structured_schemas/
      - files=benchmarks/benchmark_serving_structured_output.py
      - files=benchmarks/run_structured_output_benchmark.sh
      - files=docs/features/structured_outputs.md
      - files=examples/offline_inference/structured_outputs.py
      - files=examples/online_serving/openai_chat_completion_structured_outputs.py
      - files=examples/online_serving/openai_chat_completion_structured_outputs_with_reasoning.py
      - files~=^vllm/model_executor/guided_decoding/
      - files=tests/model_executor/test_guided_processors.py
      - files=tests/entrypoints/llm/test_guided_generate.py
      - files~=^tests/v1/structured_output/
      - files=tests/v1/entrypoints/llm/test_guided_generate.py
      - files~=^vllm/v1/structured_output/
  actions:
    label:
      add:
        - structured-output

- name: label-speculative-decoding
  description: Automatically apply speculative-decoding label
  conditions:
    - or:
      - files~=^vllm/spec_decode/
      - files~=^vllm/v1/spec_decode/
      - files=vllm/model_executor/layers/spec_decode_base_sampler.py
      - files~=^tests/spec_decode/
      - files~=^tests/v1/spec_decode/
      - files~=^examples/.*(spec_decode|mlpspeculator|eagle|speculation).*\.py
      - files~=^vllm/model_executor/models/.*eagle.*\.py
      - files=vllm/model_executor/models/mlp_speculator.py
      - files~=^vllm/transformers_utils/configs/(eagle|medusa|mlp_speculator)\.py
  actions:
    label:
      add:
        - speculative-decoding

- name: label-v1
  description: Automatically apply v1 label
  conditions:
    - or:
      - files~=^vllm/v1/
      - files~=^tests/v1/
  actions:
    label:
      add:
        - v1

- name: label-tpu
  description: Automatically apply tpu label
  # Keep this list in sync with `label-tpu-remove` conditions
  conditions:
    - or:
      - files~=tpu.py
      - files~=_tpu
      - files~=tpu_
      - files~=/tpu/
      - files~=pallas
  actions:
    label:
      add:
        - tpu

- name: label-tpu-remove
  description: Automatically remove tpu label
  # Keep this list in sync with `label-tpu` conditions
  conditions:
    - and:
      - -files~=tpu.py
      - -files~=_tpu
      - -files~=tpu_
      - -files~=/tpu/
      - -files~=pallas
  actions:
    label:
      remove:
        - tpu

- name: label-tool-calling
  description: Automatically add tool-calling label
  conditions:
    - or:
      - files~=^tests/tool_use/
      - files~=^tests/mistral_tool_use/
      - files~=^tests/entrypoints/openai/tool_parsers/
      - files=tests/entrypoints/openai/test_chat_with_tool_reasoning.py
      - files~=^vllm/entrypoints/openai/tool_parsers/
      - files=docs/features/tool_calling.md
      - files~=^examples/tool_chat_*
      - files=examples/offline_inference/chat_with_tools.py
      - files=examples/online_serving/openai_chat_completion_client_with_tools_required.py
      - files=examples/online_serving/openai_chat_completion_tool_calls_with_reasoning.py
      - files=examples/online_serving/openai_chat_completion_client_with_tools.py
  actions:
    label:
      add:
        - tool-calling

- name: ping author on conflicts and add 'needs-rebase' label
  conditions:
      - conflict
      - -closed
  actions:
    label:
      add:
        - needs-rebase
    comment:
      message: |
       This pull request has merge conflicts that must be resolved before it can be
       merged. Please rebase the PR, @{{author}}.

       https://docs.github.com/en/pull-requests/collaborating-with-pull-requests/working-with-forks/syncing-a-fork

- name: assign reviewer for tensorizer changes
  conditions:
      - files~=^vllm/model_executor/model_loader/tensorizer.py
      - files~=^vllm/model_executor/model_loader/tensorizer_loader.py
      - files~=^tests/entrypoints/openai/test_tensorizer_entrypoint.py
      - files~=^tests/tensorizer_loader/
  actions:
    assign:
      users:
        - "sangstar"

- name: remove 'needs-rebase' label when conflict is resolved
  conditions:
      - -conflict
      - -closed
  actions:
    label:
      remove:
        - needs-rebase<|MERGE_RESOLUTION|>--- conflicted
+++ resolved
@@ -61,10 +61,7 @@
       - files~=^vllm/entrypoints/openai/tool_parsers/llama.*\.py
       - files~=^vllm/model_executor/models/.*llama.*\.py
       - files~=^vllm/transformers_utils/configs/.*llama.*\.py
-<<<<<<< HEAD
-=======
       - title~=(?i)llama
->>>>>>> 110df743
   actions:
     label:
       add:
