# SPDX-License-Identifier: Apache-2.0
"""
This example shows how to use vLLM for running offline inference
with the correct prompt format on Qwen2.5-Omni (thinker only).
"""

from typing import NamedTuple

import vllm.envs as envs
from vllm import LLM, SamplingParams
from vllm.assets.audio import AudioAsset
from vllm.assets.image import ImageAsset
from vllm.assets.video import VideoAsset
from vllm.multimodal.image import convert_image_mode
from vllm.utils import FlexibleArgumentParser


class QueryResult(NamedTuple):
    inputs: dict
    limit_mm_per_prompt: dict[str, int]


# NOTE: The default `max_num_seqs` and `max_model_len` may result in OOM on
# lower-end GPUs.
# Unless specified, these settings have been tested to work on a single L4.

default_system = (
    "You are Qwen, a virtual human developed by the Qwen Team, Alibaba "
    "Group, capable of perceiving auditory and visual inputs, as well as "
    "generating text and speech."
)


def get_mixed_modalities_query() -> QueryResult:
    question = (
        "What is recited in the audio? "
        "What is the content of this image? Why is this video funny?"
    )
    prompt = (
        f"<|im_start|>system\n{default_system}<|im_end|>\n"
        "<|im_start|>user\n<|audio_bos|><|AUDIO|><|audio_eos|>"
        "<|vision_bos|><|IMAGE|><|vision_eos|>"
        "<|vision_bos|><|VIDEO|><|vision_eos|>"
        f"{question}<|im_end|>\n"
        f"<|im_start|>assistant\n"
    )
    return QueryResult(
        inputs={
            "prompt": prompt,
            "multi_modal_data": {
<<<<<<< HEAD
                "audio": AudioAsset("mary_had_lamb").audio_and_sample_rate,
                "image": ImageAsset("cherry_blossom").pil_image.convert("RGB"),
                "video": VideoAsset(name="baby_reading", num_frames=16).np_ndarrays,
=======
                "audio":
                AudioAsset("mary_had_lamb").audio_and_sample_rate,
                "image":
                convert_image_mode(
                    ImageAsset("cherry_blossom").pil_image, "RGB"),
                "video":
                VideoAsset(name="baby_reading", num_frames=16).np_ndarrays,
>>>>>>> 6220f3c6
            },
        },
        limit_mm_per_prompt={"audio": 1, "image": 1, "video": 1},
    )


def get_use_audio_in_video_query() -> QueryResult:
    question = (
        "Describe the content of the video, then convert what the baby say into text."
    )
    prompt = (
        f"<|im_start|>system\n{default_system}<|im_end|>\n"
        "<|im_start|>user\n<|vision_bos|><|VIDEO|><|vision_eos|>"
        f"{question}<|im_end|>\n"
        f"<|im_start|>assistant\n"
    )
    asset = VideoAsset(name="baby_reading", num_frames=16)
    audio = asset.get_audio(sampling_rate=16000)
    assert not envs.VLLM_USE_V1, (
        "V1 does not support use_audio_in_video. "
        "Please launch this example with "
        "`VLLM_USE_V1=0`."
    )
    return QueryResult(
        inputs={
            "prompt": prompt,
            "multi_modal_data": {
                "video": asset.np_ndarrays,
                "audio": audio,
            },
            "mm_processor_kwargs": {
                "use_audio_in_video": True,
            },
        },
        limit_mm_per_prompt={"audio": 1, "video": 1},
    )


def get_multi_audios_query() -> QueryResult:
    question = "Are these two audio clips the same?"
    prompt = (
        f"<|im_start|>system\n{default_system}<|im_end|>\n"
        "<|im_start|>user\n<|audio_bos|><|AUDIO|><|audio_eos|>"
        "<|audio_bos|><|AUDIO|><|audio_eos|>"
        f"{question}<|im_end|>\n"
        f"<|im_start|>assistant\n"
    )
    return QueryResult(
        inputs={
            "prompt": prompt,
            "multi_modal_data": {
                "audio": [
                    AudioAsset("winning_call").audio_and_sample_rate,
                    AudioAsset("mary_had_lamb").audio_and_sample_rate,
                ],
            },
        },
        limit_mm_per_prompt={
            "audio": 2,
        },
    )


query_map = {
    "mixed_modalities": get_mixed_modalities_query,
    "use_audio_in_video": get_use_audio_in_video_query,
    "multi_audios": get_multi_audios_query,
}


def main(args):
    model_name = "Qwen/Qwen2.5-Omni-7B"
    query_result = query_map[args.query_type]()

    llm = LLM(
        model=model_name,
        max_model_len=5632,
        max_num_seqs=5,
        limit_mm_per_prompt=query_result.limit_mm_per_prompt,
        seed=args.seed,
    )

    # We set temperature to 0.2 so that outputs can be different
    # even when all prompts are identical when running batch inference.
    sampling_params = SamplingParams(temperature=0.2, max_tokens=64)

    outputs = llm.generate(query_result.inputs, sampling_params=sampling_params)

    for o in outputs:
        generated_text = o.outputs[0].text
        print(generated_text)


def parse_args():
    parser = FlexibleArgumentParser(
        description="Demo on using vLLM for offline inference with "
        "audio language models"
    )
    parser.add_argument(
        "--query-type",
        "-q",
        type=str,
        default="mixed_modalities",
        choices=query_map.keys(),
        help="Query type.",
    )
    parser.add_argument(
        "--seed",
        type=int,
        default=None,
        help="Set the seed when initializing `vllm.LLM`.",
    )

    return parser.parse_args()


if __name__ == "__main__":
    args = parse_args()
    main(args)<|MERGE_RESOLUTION|>--- conflicted
+++ resolved
@@ -48,19 +48,11 @@
         inputs={
             "prompt": prompt,
             "multi_modal_data": {
-<<<<<<< HEAD
                 "audio": AudioAsset("mary_had_lamb").audio_and_sample_rate,
-                "image": ImageAsset("cherry_blossom").pil_image.convert("RGB"),
+                "image": convert_image_mode(
+                    ImageAsset("cherry_blossom").pil_image, "RGB"
+                ),
                 "video": VideoAsset(name="baby_reading", num_frames=16).np_ndarrays,
-=======
-                "audio":
-                AudioAsset("mary_had_lamb").audio_and_sample_rate,
-                "image":
-                convert_image_mode(
-                    ImageAsset("cherry_blossom").pil_image, "RGB"),
-                "video":
-                VideoAsset(name="baby_reading", num_frames=16).np_ndarrays,
->>>>>>> 6220f3c6
             },
         },
         limit_mm_per_prompt={"audio": 1, "image": 1, "video": 1},
