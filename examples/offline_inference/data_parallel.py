--- conflicted
+++ resolved
@@ -64,8 +64,6 @@
     parser.add_argument(
         "--trust-remote-code", action="store_true", help="Trust remote code."
     )
-<<<<<<< HEAD
-=======
     parser.add_argument(
         "--max-num-seqs",
         type=int,
@@ -78,7 +76,6 @@
         default=0.8,
         help=("Fraction of GPU memory vLLM is allowed to allocate (0.0, 1.0]."),
     )
->>>>>>> 110df743
     return parser.parse_args()
 
 
@@ -92,11 +89,8 @@
     GPUs_per_dp_rank,
     enforce_eager,
     trust_remote_code,
-<<<<<<< HEAD
-=======
     max_num_seqs,
     gpu_memory_utilization,
->>>>>>> 110df743
 ):
     os.environ["VLLM_DP_RANK"] = str(global_dp_rank)
     os.environ["VLLM_DP_RANK_LOCAL"] = str(local_dp_rank)
@@ -147,11 +141,8 @@
         enforce_eager=enforce_eager,
         enable_expert_parallel=True,
         trust_remote_code=trust_remote_code,
-<<<<<<< HEAD
-=======
         max_num_seqs=max_num_seqs,
         gpu_memory_utilization=gpu_memory_utilization,
->>>>>>> 110df743
     )
     outputs = llm.generate(prompts, sampling_params)
     # Print the outputs.
@@ -206,11 +197,8 @@
                 tp_size,
                 args.enforce_eager,
                 args.trust_remote_code,
-<<<<<<< HEAD
-=======
                 args.max_num_seqs,
                 args.gpu_memory_utilization,
->>>>>>> 110df743
             ),
         )
         proc.start()
