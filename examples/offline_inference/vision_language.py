--- conflicted
+++ resolved
@@ -1098,12 +1098,7 @@
     """
     if args.modality == "image":
         # Input image and question
-<<<<<<< HEAD
-        image = ImageAsset("cherry_blossom").pil_image.convert("RGB")
-=======
-        image = convert_image_mode(
-            ImageAsset("cherry_blossom").pil_image, "RGB")
->>>>>>> 6220f3c6
+        image = convert_image_mode(ImageAsset("cherry_blossom").pil_image, "RGB")
         img_questions = [
             "What is the content of this image?",
             "Describe the content of this image in detail.",
