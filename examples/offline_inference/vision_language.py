# SPDX-License-Identifier: Apache-2.0
"""
This example shows how to use vLLM for running offline inference with
the correct prompt format on vision language models for text generation.

For most models, the prompt format should follow corresponding examples
on HuggingFace model repository.
"""
import os
import random
from dataclasses import asdict
from typing import NamedTuple, Optional

from huggingface_hub import snapshot_download
from transformers import AutoTokenizer

from vllm import LLM, EngineArgs, SamplingParams
from vllm.assets.image import ImageAsset
from vllm.assets.video import VideoAsset
from vllm.lora.request import LoRARequest
from vllm.utils import FlexibleArgumentParser


class ModelRequestData(NamedTuple):
    engine_args: EngineArgs
    prompts: list[str]
    stop_token_ids: Optional[list[int]] = None
    lora_requests: Optional[list[LoRARequest]] = None


# NOTE: The default `max_num_seqs` and `max_model_len` may result in OOM on
# lower-end GPUs.
# Unless specified, these settings have been tested to work on a single L4.


# Aria
def run_aria(questions: list[str], modality: str) -> ModelRequestData:
    assert modality == "image"
    model_name = "rhymes-ai/Aria"

    # NOTE: Need L40 (or equivalent) to avoid OOM
    engine_args = EngineArgs(
        model=model_name,
        max_model_len=4096,
        max_num_seqs=2,
        dtype="bfloat16",
        disable_mm_preprocessor_cache=args.disable_mm_preprocessor_cache,
    )

    prompts = [(f"<|im_start|>user\n<fim_prefix><|img|><fim_suffix>{question}"
                "<|im_end|>\n<|im_start|>assistant\n")
               for question in questions]

    stop_token_ids = [93532, 93653, 944, 93421, 1019, 93653, 93519]

    return ModelRequestData(
        engine_args=engine_args,
        prompts=prompts,
        stop_token_ids=stop_token_ids,
    )


# BLIP-2
def run_blip2(questions: list[str], modality: str) -> ModelRequestData:
    assert modality == "image"

    # BLIP-2 prompt format is inaccurate on HuggingFace model repository.
    # See https://huggingface.co/Salesforce/blip2-opt-2.7b/discussions/15#64ff02f3f8cf9e4f5b038262 #noqa
    prompts = [f"Question: {question} Answer:" for question in questions]
    engine_args = EngineArgs(
        model="Salesforce/blip2-opt-2.7b",
        disable_mm_preprocessor_cache=args.disable_mm_preprocessor_cache,
    )

    return ModelRequestData(
        engine_args=engine_args,
        prompts=prompts,
    )


# Chameleon
def run_chameleon(questions: list[str], modality: str) -> ModelRequestData:
    assert modality == "image"

    prompts = [f"{question}<image>" for question in questions]
    engine_args = EngineArgs(
        model="facebook/chameleon-7b",
        max_model_len=4096,
        max_num_seqs=2,
        disable_mm_preprocessor_cache=args.disable_mm_preprocessor_cache,
    )

    return ModelRequestData(
        engine_args=engine_args,
        prompts=prompts,
    )


# Deepseek-VL2
def run_deepseek_vl2(questions: list[str], modality: str) -> ModelRequestData:
    assert modality == "image"

    model_name = "deepseek-ai/deepseek-vl2-tiny"

    engine_args = EngineArgs(
        model=model_name,
        max_model_len=4096,
        max_num_seqs=2,
        disable_mm_preprocessor_cache=args.disable_mm_preprocessor_cache,
        hf_overrides={"architectures": ["DeepseekVLV2ForCausalLM"]},
    )

    prompts = [
        f"<|User|>: <image>\n{question}\n\n<|Assistant|>:"
        for question in questions
    ]

    return ModelRequestData(
        engine_args=engine_args,
        prompts=prompts,
    )


# Florence2
def run_florence2(questions: list[str], modality: str) -> ModelRequestData:
    assert modality == "image"

    engine_args = EngineArgs(
        model="microsoft/Florence-2-large",
        tokenizer="facebook/bart-large",
        max_num_seqs=8,
        trust_remote_code=True,
        dtype="bfloat16",
        disable_mm_preprocessor_cache=args.disable_mm_preprocessor_cache,
    )

    prompts = ["<MORE_DETAILED_CAPTION>" for _ in questions]

    return ModelRequestData(
        engine_args=engine_args,
        prompts=prompts,
    )


# Fuyu
def run_fuyu(questions: list[str], modality: str) -> ModelRequestData:
    assert modality == "image"

    prompts = [f"{question}\n" for question in questions]
    engine_args = EngineArgs(
        model="adept/fuyu-8b",
        max_model_len=2048,
        max_num_seqs=2,
        disable_mm_preprocessor_cache=args.disable_mm_preprocessor_cache,
    )

    return ModelRequestData(
        engine_args=engine_args,
        prompts=prompts,
    )


# Gemma 3
def run_gemma3(questions: list[str], modality: str) -> ModelRequestData:
    assert modality == "image"
    model_name = "google/gemma-3-4b-it"

    engine_args = EngineArgs(
        model=model_name,
        max_model_len=2048,
        max_num_seqs=2,
        mm_processor_kwargs={"do_pan_and_scan": True},
        disable_mm_preprocessor_cache=args.disable_mm_preprocessor_cache,
    )

    prompts = [("<bos><start_of_turn>user\n"
                f"<start_of_image>{question}<end_of_turn>\n"
                "<start_of_turn>model\n") for question in questions]

    return ModelRequestData(
        engine_args=engine_args,
        prompts=prompts,
    )


# GLM-4v
def run_glm4v(questions: list[str], modality: str) -> ModelRequestData:
    assert modality == "image"
    model_name = "THUDM/glm-4v-9b"

    engine_args = EngineArgs(
        model=model_name,
        max_model_len=2048,
        max_num_seqs=2,
        trust_remote_code=True,
        enforce_eager=True,
        hf_overrides={"architectures": ["GLM4VForCausalLM"]},
        disable_mm_preprocessor_cache=args.disable_mm_preprocessor_cache,
    )

    prompts = [
        f"<|user|>\n<|begin_of_image|><|endoftext|><|end_of_image|>\
        {question}<|assistant|>" for question in questions
    ]

    stop_token_ids = [151329, 151336, 151338]

    return ModelRequestData(
        engine_args=engine_args,
        prompts=prompts,
        stop_token_ids=stop_token_ids,
    )


# H2OVL-Mississippi
def run_h2ovl(questions: list[str], modality: str) -> ModelRequestData:
    assert modality == "image"

    model_name = "h2oai/h2ovl-mississippi-800m"

    engine_args = EngineArgs(
        model=model_name,
        trust_remote_code=True,
        max_model_len=8192,
        disable_mm_preprocessor_cache=args.disable_mm_preprocessor_cache,
    )

    tokenizer = AutoTokenizer.from_pretrained(model_name,
                                              trust_remote_code=True)
    messages = [[{
        'role': 'user',
        'content': f"<image>\n{question}"
    }] for question in questions]
    prompts = tokenizer.apply_chat_template(messages,
                                            tokenize=False,
                                            add_generation_prompt=True)

    # Stop tokens for H2OVL-Mississippi
    # https://huggingface.co/h2oai/h2ovl-mississippi-800m
    stop_token_ids = [tokenizer.eos_token_id]

    return ModelRequestData(
        engine_args=engine_args,
        prompts=prompts,
        stop_token_ids=stop_token_ids,
    )


# Idefics3-8B-Llama3
def run_idefics3(questions: list[str], modality: str) -> ModelRequestData:
    assert modality == "image"
    model_name = "HuggingFaceM4/Idefics3-8B-Llama3"

    engine_args = EngineArgs(
        model=model_name,
        max_model_len=8192,
        max_num_seqs=2,
        enforce_eager=True,
        # if you are running out of memory, you can reduce the "longest_edge".
        # see: https://huggingface.co/HuggingFaceM4/Idefics3-8B-Llama3#model-optimizations
        mm_processor_kwargs={
            "size": {
                "longest_edge": 3 * 364
            },
        },
        disable_mm_preprocessor_cache=args.disable_mm_preprocessor_cache,
    )
    prompts = [(
        f"<|begin_of_text|>User:<image>{question}<end_of_utterance>\nAssistant:"
    ) for question in questions]

    return ModelRequestData(
        engine_args=engine_args,
        prompts=prompts,
    )


# InternVL
def run_internvl(questions: list[str], modality: str) -> ModelRequestData:
    assert modality == "image"

    model_name = "OpenGVLab/InternVL2-2B"

    engine_args = EngineArgs(
        model=model_name,
        trust_remote_code=True,
        max_model_len=4096,
        disable_mm_preprocessor_cache=args.disable_mm_preprocessor_cache,
    )

    tokenizer = AutoTokenizer.from_pretrained(model_name,
                                              trust_remote_code=True)
    messages = [[{
        'role': 'user',
        'content': f"<image>\n{question}"
    }] for question in questions]
    prompts = tokenizer.apply_chat_template(messages,
                                            tokenize=False,
                                            add_generation_prompt=True)

    # Stop tokens for InternVL
    # models variants may have different stop tokens
    # please refer to the model card for the correct "stop words":
    # https://huggingface.co/OpenGVLab/InternVL2-2B/blob/main/conversation.py
    stop_tokens = ["<|endoftext|>", "<|im_start|>", "<|im_end|>", "<|end|>"]
    stop_token_ids = [tokenizer.convert_tokens_to_ids(i) for i in stop_tokens]

    return ModelRequestData(
        engine_args=engine_args,
        prompts=prompts,
        stop_token_ids=stop_token_ids,
    )


# LLaVA-1.5
def run_llava(questions: list[str], modality: str) -> ModelRequestData:
    assert modality == "image"

    prompts = [
        f"USER: <image>\n{question}\nASSISTANT:" for question in questions
    ]

    engine_args = EngineArgs(
        model="llava-hf/llava-1.5-7b-hf",
        max_model_len=4096,
        disable_mm_preprocessor_cache=args.disable_mm_preprocessor_cache,
    )

    return ModelRequestData(
        engine_args=engine_args,
        prompts=prompts,
    )


# LLaVA-1.6/LLaVA-NeXT
def run_llava_next(questions: list[str], modality: str) -> ModelRequestData:
    assert modality == "image"

    prompts = [f"[INST] <image>\n{question} [/INST]" for question in questions]
    engine_args = EngineArgs(
        model="llava-hf/llava-v1.6-mistral-7b-hf",
        max_model_len=8192,
        disable_mm_preprocessor_cache=args.disable_mm_preprocessor_cache,
    )

    return ModelRequestData(
        engine_args=engine_args,
        prompts=prompts,
    )


# LlaVA-NeXT-Video
# Currently only support for video input
def run_llava_next_video(questions: list[str],
                         modality: str) -> ModelRequestData:
    assert modality == "video"

    prompts = [
        f"USER: <video>\n{question} ASSISTANT:" for question in questions
    ]
    engine_args = EngineArgs(
        model="llava-hf/LLaVA-NeXT-Video-7B-hf",
        max_model_len=8192,
        max_num_seqs=2,
        disable_mm_preprocessor_cache=args.disable_mm_preprocessor_cache,
    )

    return ModelRequestData(
        engine_args=engine_args,
        prompts=prompts,
    )


# LLaVA-OneVision
def run_llava_onevision(questions: list[str],
                        modality: str) -> ModelRequestData:

    if modality == "video":
        prompts = [
            f"<|im_start|>user <video>\n{question}<|im_end|> \
        <|im_start|>assistant\n" for question in questions
        ]

    elif modality == "image":
        prompts = [
            f"<|im_start|>user <image>\n{question}<|im_end|> \
        <|im_start|>assistant\n" for question in questions
        ]

    engine_args = EngineArgs(
        model="llava-hf/llava-onevision-qwen2-7b-ov-hf",
        max_model_len=16384,
        disable_mm_preprocessor_cache=args.disable_mm_preprocessor_cache,
    )

    return ModelRequestData(
        engine_args=engine_args,
        prompts=prompts,
    )


# Mantis
def run_mantis(questions: list[str], modality: str) -> ModelRequestData:
    assert modality == "image"

    llama3_template = '<|start_header_id|>user<|end_header_id|>\n\n{}<|eot_id|><|start_header_id|>assistant<|end_header_id|>\n\n'  # noqa: E501
    prompts = [
        llama3_template.format(f"{question}\n<image>")
        for question in questions
    ]

    engine_args = EngineArgs(
        model="TIGER-Lab/Mantis-8B-siglip-llama3",
        max_model_len=4096,
        hf_overrides={"architectures": ["MantisForConditionalGeneration"]},
        disable_mm_preprocessor_cache=args.disable_mm_preprocessor_cache,
    )
    stop_token_ids = [128009]

    return ModelRequestData(
        engine_args=engine_args,
        prompts=prompts,
        stop_token_ids=stop_token_ids,
    )


# MiniCPM-V
def run_minicpmv_base(questions: list[str], modality: str, model_name):
    assert modality in ["image", "video"]
    # If you want to use `MiniCPM-o-2_6` with audio inputs, check `audio_language.py` # noqa

    # 2.0
    # The official repo doesn't work yet, so we need to use a fork for now
    # For more details, please see: See: https://github.com/vllm-project/vllm/pull/4087#issuecomment-2250397630 # noqa
    # model_name = "HwwwH/MiniCPM-V-2"

    # 2.5
    # model_name = "openbmb/MiniCPM-Llama3-V-2_5"

    # 2.6
    # model_name = "openbmb/MiniCPM-V-2_6"
    # o2.6

    # modality supports
    # 2.0: image
    # 2.5: image
    # 2.6: image, video
    # o2.6: image, video, audio
    # model_name = "openbmb/MiniCPM-o-2_6"
    tokenizer = AutoTokenizer.from_pretrained(model_name,
                                              trust_remote_code=True)
    engine_args = EngineArgs(
        model=model_name,
        max_model_len=4096,
        max_num_seqs=2,
        trust_remote_code=True,
        disable_mm_preprocessor_cache=args.disable_mm_preprocessor_cache,
    )
    # NOTE The stop_token_ids are different for various versions of MiniCPM-V
    # 2.0
    # stop_token_ids = [tokenizer.eos_id]

    # 2.5
    # stop_token_ids = [tokenizer.eos_id, tokenizer.eot_id]

    # 2.6 / o2.6
    stop_tokens = ['<|im_end|>', '<|endoftext|>']
    stop_token_ids = [tokenizer.convert_tokens_to_ids(i) for i in stop_tokens]

    modality_placeholder = {
        "image": "(<image>./</image>)",
        "video": "(<video>./</video>)",
    }

    prompts = [
        tokenizer.apply_chat_template(
            [{
                'role': 'user',
                'content': f"{modality_placeholder[modality]}\n{question}"
            }],
            tokenize=False,
            add_generation_prompt=True) for question in questions
    ]

    return ModelRequestData(
        engine_args=engine_args,
        prompts=prompts,
        stop_token_ids=stop_token_ids,
    )


def run_minicpmo(questions: list[str], modality: str) -> ModelRequestData:
    return run_minicpmv_base(questions, modality, "openbmb/MiniCPM-o-2_6")


def run_minicpmv(questions: list[str], modality: str) -> ModelRequestData:
    return run_minicpmv_base(questions, modality, "openbmb/MiniCPM-V-2_6")


# LLama 3.2
def run_mllama(questions: list[str], modality: str) -> ModelRequestData:
    assert modality == "image"

    model_name = "meta-llama/Llama-3.2-11B-Vision-Instruct"

    # Note: The default setting of max_num_seqs (256) and
    # max_model_len (131072) for this model may cause OOM.
    # You may lower either to run this example on lower-end GPUs.

    # The configuration below has been confirmed to launch on a single L40 GPU.
    engine_args = EngineArgs(
        model=model_name,
        max_model_len=4096,
        max_num_seqs=16,
        disable_mm_preprocessor_cache=args.disable_mm_preprocessor_cache,
    )

    tokenizer = AutoTokenizer.from_pretrained(model_name)
    messages = [[{
        "role":
        "user",
        "content": [{
            "type": "image"
        }, {
            "type": "text",
            "text": question
        }]
    }] for question in questions]
    prompts = tokenizer.apply_chat_template(messages,
                                            add_generation_prompt=True,
                                            tokenize=False)

    return ModelRequestData(
        engine_args=engine_args,
        prompts=prompts,
    )


# Molmo
def run_molmo(questions: list[str], modality: str) -> ModelRequestData:
    assert modality == "image"

    model_name = "allenai/Molmo-7B-D-0924"

    engine_args = EngineArgs(
        model=model_name,
        trust_remote_code=True,
        dtype="bfloat16",
        disable_mm_preprocessor_cache=args.disable_mm_preprocessor_cache,
    )

    prompts = [
        f"<|im_start|>user <image>\n{question}<|im_end|> \
        <|im_start|>assistant\n" for question in questions
    ]

    return ModelRequestData(
        engine_args=engine_args,
        prompts=prompts,
    )


# NVLM-D
def run_nvlm_d(questions: list[str], modality: str) -> ModelRequestData:
    assert modality == "image"

    model_name = "nvidia/NVLM-D-72B"

    # Adjust this as necessary to fit in GPU
    engine_args = EngineArgs(
        model=model_name,
        trust_remote_code=True,
        max_model_len=4096,
        tensor_parallel_size=4,
        disable_mm_preprocessor_cache=args.disable_mm_preprocessor_cache,
    )

    tokenizer = AutoTokenizer.from_pretrained(model_name,
                                              trust_remote_code=True)
    messages = [[{
        'role': 'user',
        'content': f"<image>\n{question}"
    }] for question in questions]
    prompts = tokenizer.apply_chat_template(messages,
                                            tokenize=False,
                                            add_generation_prompt=True)

    return ModelRequestData(
        engine_args=engine_args,
        prompts=prompts,
    )


# PaliGemma
def run_paligemma(questions: list[str], modality: str) -> ModelRequestData:
    assert modality == "image"

    # PaliGemma has special prompt format for VQA
    prompts = ["caption en" for _ in questions]
    engine_args = EngineArgs(
        model="google/paligemma-3b-mix-224",
        disable_mm_preprocessor_cache=args.disable_mm_preprocessor_cache)

    return ModelRequestData(
        engine_args=engine_args,
        prompts=prompts,
    )


# PaliGemma 2
def run_paligemma2(questions: list[str], modality: str) -> ModelRequestData:
    assert modality == "image"

    # PaliGemma 2 has special prompt format for VQA
    prompts = ["caption en" for _ in questions]
    engine_args = EngineArgs(
        model="google/paligemma2-3b-ft-docci-448",
        disable_mm_preprocessor_cache=args.disable_mm_preprocessor_cache)

    return ModelRequestData(
        engine_args=engine_args,
        prompts=prompts,
    )


# Phi-3-Vision
def run_phi3v(questions: list[str], modality: str) -> ModelRequestData:
    assert modality == "image"

    prompts = [
        f"<|user|>\n<|image_1|>\n{question}<|end|>\n<|assistant|>\n"
        for question in questions
    ]

    # num_crops is an override kwarg to the multimodal image processor;
    # For some models, e.g., Phi-3.5-vision-instruct, it is recommended
    # to use 16 for single frame scenarios, and 4 for multi-frame.
    #
    # Generally speaking, a larger value for num_crops results in more
    # tokens per image instance, because it may scale the image more in
    # the image preprocessing. Some references in the model docs and the
    # formula for image tokens after the preprocessing
    # transform can be found below.
    #
    # https://huggingface.co/microsoft/Phi-3.5-vision-instruct#loading-the-model-locally
    # https://huggingface.co/microsoft/Phi-3.5-vision-instruct/blob/main/processing_phi3_v.py#L194
    engine_args = EngineArgs(
        model="microsoft/Phi-3.5-vision-instruct",
        trust_remote_code=True,
        max_model_len=4096,
        max_num_seqs=2,
        # Note - mm_processor_kwargs can also be passed to generate/chat calls
        mm_processor_kwargs={"num_crops": 16},
        disable_mm_preprocessor_cache=args.disable_mm_preprocessor_cache,
    )

    return ModelRequestData(
        engine_args=engine_args,
        prompts=prompts,
    )


# Phi-4-multimodal-instruct
def run_phi4mm(questions: list[str], modality: str) -> ModelRequestData:
    """
    Phi-4-multimodal-instruct supports both image and audio inputs. Here, we
    show how to process image inputs.
    """
    assert modality == "image"
    model_path = snapshot_download("microsoft/Phi-4-multimodal-instruct")
    # Since the vision-lora and speech-lora co-exist with the base model,
    # we have to manually specify the path of the lora weights.
    vision_lora_path = os.path.join(model_path, "vision-lora")
    prompts = [
        f"<|user|><|image_1|>{question}<|end|><|assistant|>"
        for question in questions
    ]
    engine_args = EngineArgs(
        model=model_path,
        trust_remote_code=True,
        max_model_len=4096,
        max_num_seqs=2,
        enable_lora=True,
        max_lora_rank=320,
    )

    return ModelRequestData(
        engine_args=engine_args,
        prompts=prompts,
        lora_requests=[LoRARequest("vision", 1, vision_lora_path)],
    )


# Pixtral HF-format
def run_pixtral_hf(questions: list[str], modality: str) -> ModelRequestData:
    assert modality == "image"

    model_name = "mistral-community/pixtral-12b"

    # NOTE: Need L40 (or equivalent) to avoid OOM
    engine_args = EngineArgs(
        model=model_name,
        max_model_len=8192,
        max_num_seqs=2,
        disable_mm_preprocessor_cache=args.disable_mm_preprocessor_cache,
    )

    prompts = [f"<s>[INST]{question}\n[IMG][/INST]" for question in questions]

    return ModelRequestData(
        engine_args=engine_args,
        prompts=prompts,
    )


# Qwen
def run_qwen_vl(questions: list[str], modality: str) -> ModelRequestData:
    assert modality == "image"

    engine_args = EngineArgs(
        model="Qwen/Qwen-VL",
        trust_remote_code=True,
        max_model_len=1024,
        max_num_seqs=2,
        hf_overrides={"architectures": ["QwenVLForConditionalGeneration"]},
        disable_mm_preprocessor_cache=args.disable_mm_preprocessor_cache,
    )

    prompts = [f"{question}Picture 1: <img></img>\n" for question in questions]

    return ModelRequestData(
        engine_args=engine_args,
        prompts=prompts,
    )


# Qwen2-VL
def run_qwen2_vl(questions: list[str], modality: str) -> ModelRequestData:

    model_name = "Qwen/Qwen2-VL-7B-Instruct"

    engine_args = EngineArgs(
        model=model_name,
        max_model_len=4096,
        max_num_seqs=5,
        # Note - mm_processor_kwargs can also be passed to generate/chat calls
        mm_processor_kwargs={
            "min_pixels": 28 * 28,
            "max_pixels": 1280 * 28 * 28,
        },
        disable_mm_preprocessor_cache=args.disable_mm_preprocessor_cache,
    )

    if modality == "image":
        placeholder = "<|image_pad|>"
    elif modality == "video":
        placeholder = "<|video_pad|>"

    prompts = [
        ("<|im_start|>system\nYou are a helpful assistant.<|im_end|>\n"
         f"<|im_start|>user\n<|vision_start|>{placeholder}<|vision_end|>"
         f"{question}<|im_end|>\n"
         "<|im_start|>assistant\n") for question in questions
    ]

    return ModelRequestData(
        engine_args=engine_args,
        prompts=prompts,
    )


# Qwen2.5-VL
def run_qwen2_5_vl(questions: list[str], modality: str) -> ModelRequestData:

    model_name = "Qwen/Qwen2.5-VL-3B-Instruct"

    engine_args = EngineArgs(
        model=model_name,
        max_model_len=4096,
        max_num_seqs=5,
        mm_processor_kwargs={
            "min_pixels": 28 * 28,
            "max_pixels": 1280 * 28 * 28,
            "fps": 1,
        },
        disable_mm_preprocessor_cache=args.disable_mm_preprocessor_cache,
    )

    if modality == "image":
        placeholder = "<|image_pad|>"
    elif modality == "video":
        placeholder = "<|video_pad|>"

    prompts = [
        ("<|im_start|>system\nYou are a helpful assistant.<|im_end|>\n"
         f"<|im_start|>user\n<|vision_start|>{placeholder}<|vision_end|>"
         f"{question}<|im_end|>\n"
         "<|im_start|>assistant\n") for question in questions
    ]

    return ModelRequestData(
        engine_args=engine_args,
        prompts=prompts,
    )


<<<<<<< HEAD
# Qwen2.5-Omni
def run_qwen2_5_omni(questions: list[str], modality: str):
    model_name = "Qwen/Qwen2.5-Omni-7B"

    engine_args = EngineArgs(
        model=model_name,
        max_model_len=4096,
        max_num_seqs=5,
        mm_processor_kwargs={
            "min_pixels": 28 * 28,
            "max_pixels": 1280 * 28 * 28,
            "fps": [1],
        },
        disable_mm_preprocessor_cache=args.disable_mm_preprocessor_cache,
    )

    if modality == "image":
        placeholder = "<|IMAGE|>"
    elif modality == "video":
        placeholder = "<|VIDEO|>"

    default_system = (
        "You are Qwen, a virtual human developed by the Qwen Team, Alibaba "
        "Group, capable of perceiving auditory and visual inputs, as well as "
        "generating text and speech.")

    prompts = [(f"<|im_start|>system\n{default_system}<|im_end|>\n"
                f"<|im_start|>user\n<|vision_bos|>{placeholder}<|vision_eos|>"
                f"{question}<|im_end|>\n"
                "<|im_start|>assistant\n") for question in questions]
    return ModelRequestData(
        engine_args=engine_args,
        prompts=prompts,
=======
# SkyworkR1V
def run_skyworkr1v(questions: list[str], modality: str) -> ModelRequestData:
    assert modality == "image"

    model_name = "Skywork/Skywork-R1V-38B"

    engine_args = EngineArgs(
        model=model_name,
        trust_remote_code=True,
        max_model_len=4096,
        disable_mm_preprocessor_cache=args.disable_mm_preprocessor_cache,
    )

    tokenizer = AutoTokenizer.from_pretrained(model_name,
                                              trust_remote_code=True)
    messages = [[{
        'role': 'user',
        'content': f"<image>\n{question}"
    }] for question in questions]
    prompts = tokenizer.apply_chat_template(messages,
                                            tokenize=False,
                                            add_generation_prompt=True)

    # Stop tokens for SkyworkR1V
    # https://huggingface.co/Skywork/Skywork-R1V-38B/blob/main/conversation.py
    stop_tokens = ["<｜end▁of▁sentence｜>", "<|endoftext|>"]
    stop_token_ids = [tokenizer.convert_tokens_to_ids(i) for i in stop_tokens]

    return ModelRequestData(
        engine_args=engine_args,
        prompts=prompts,
        stop_token_ids=stop_token_ids,
>>>>>>> 18ed3132
    )


model_example_map = {
    "aria": run_aria,
    "blip-2": run_blip2,
    "chameleon": run_chameleon,
    "deepseek_vl_v2": run_deepseek_vl2,
    "florence2": run_florence2,
    "fuyu": run_fuyu,
    "gemma3": run_gemma3,
    "glm4v": run_glm4v,
    "h2ovl_chat": run_h2ovl,
    "idefics3": run_idefics3,
    "internvl_chat": run_internvl,
    "llava": run_llava,
    "llava-next": run_llava_next,
    "llava-next-video": run_llava_next_video,
    "llava-onevision": run_llava_onevision,
    "mantis": run_mantis,
    "minicpmo": run_minicpmo,
    "minicpmv": run_minicpmv,
    "mllama": run_mllama,
    "molmo": run_molmo,
    "NVLM_D": run_nvlm_d,
    "paligemma": run_paligemma,
    "paligemma2": run_paligemma2,
    "phi3_v": run_phi3v,
    "phi4_mm": run_phi4mm,
    "pixtral_hf": run_pixtral_hf,
    "qwen_vl": run_qwen_vl,
    "qwen2_vl": run_qwen2_vl,
    "qwen2_5_vl": run_qwen2_5_vl,
<<<<<<< HEAD
    "qwen2_5_omni": run_qwen2_5_omni,
=======
    "skywork_chat": run_skyworkr1v,
>>>>>>> 18ed3132
}


def get_multi_modal_input(args):
    """
    return {
        "data": image or video,
        "question": question,
    }
    """
    if args.modality == "image":
        # Input image and question
        image = ImageAsset("cherry_blossom") \
            .pil_image.convert("RGB")
        img_questions = [
            "What is the content of this image?",
            "Describe the content of this image in detail.",
            "What's in the image?",
            "Where is this image taken?",
        ]

        return {
            "data": image,
            "questions": img_questions,
        }

    if args.modality == "video":
        # Input video and question
        video = VideoAsset(name="sample_demo_1.mp4",
                           num_frames=args.num_frames).np_ndarrays
        vid_questions = ["Why is this video funny?"]

        return {
            "data": video,
            "questions": vid_questions,
        }

    msg = f"Modality {args.modality} is not supported."
    raise ValueError(msg)


def apply_image_repeat(image_repeat_prob, num_prompts, data,
                       prompts: list[str], modality):
    """Repeats images with provided probability of "image_repeat_prob". 
    Used to simulate hit/miss for the MM preprocessor cache.
    """
    assert (image_repeat_prob <= 1.0 and image_repeat_prob >= 0)
    no_yes = [0, 1]
    probs = [1.0 - image_repeat_prob, image_repeat_prob]

    inputs = []
    cur_image = data
    for i in range(num_prompts):
        if image_repeat_prob is not None:
            res = random.choices(no_yes, probs)[0]
            if res == 0:
                # No repeat => Modify one pixel
                cur_image = cur_image.copy()
                new_val = (i // 256 // 256, i // 256, i % 256)
                cur_image.putpixel((0, 0), new_val)

        inputs.append({
            "prompt": prompts[i % len(prompts)],
            "multi_modal_data": {
                modality: cur_image
            }
        })

    return inputs


def main(args):
    model = args.model_type
    if model not in model_example_map:
        raise ValueError(f"Model type {model} is not supported.")

    modality = args.modality
    mm_input = get_multi_modal_input(args)
    data = mm_input["data"]
    questions = mm_input["questions"]

    req_data = model_example_map[model](questions, modality)

    engine_args = asdict(req_data.engine_args) | {"seed": args.seed}
    llm = LLM(**engine_args)

    # To maintain code compatibility in this script, we add LoRA here.
    # You can also add LoRA using:
    # llm.generate(prompts, lora_request=lora_request,...)
    if req_data.lora_requests:
        for lora_request in req_data.lora_requests:
            llm.llm_engine.add_lora(lora_request=lora_request)

    # Don't want to check the flag multiple times, so just hijack `prompts`.
    prompts = req_data.prompts if args.use_different_prompt_per_request else [
        req_data.prompts[0]
    ]

    # We set temperature to 0.2 so that outputs can be different
    # even when all prompts are identical when running batch inference.
    sampling_params = SamplingParams(temperature=0.2,
                                     max_tokens=64,
                                     stop_token_ids=req_data.stop_token_ids)

    assert args.num_prompts > 0
    if args.num_prompts == 1:
        # Single inference
        inputs = {
            "prompt": prompts[0],
            "multi_modal_data": {
                modality: data
            },
        }
    else:
        # Batch inference
        if args.image_repeat_prob is not None:
            # Repeat images with specified probability of "image_repeat_prob"
            inputs = apply_image_repeat(args.image_repeat_prob,
                                        args.num_prompts, data, prompts,
                                        modality)
        else:
            # Use the same image for all prompts
            inputs = [{
                "prompt": prompts[i % len(prompts)],
                "multi_modal_data": {
                    modality: data
                },
            } for i in range(args.num_prompts)]

    if args.time_generate:
        import time
        start_time = time.time()
        outputs = llm.generate(inputs, sampling_params=sampling_params)
        elapsed_time = time.time() - start_time
        print("-- generate time = {}".format(elapsed_time))

    else:
        outputs = llm.generate(inputs, sampling_params=sampling_params)

    for o in outputs:
        generated_text = o.outputs[0].text
        print(generated_text)


if __name__ == "__main__":
    parser = FlexibleArgumentParser(
        description='Demo on using vLLM for offline inference with '
        'vision language models for text generation')
    parser.add_argument('--model-type',
                        '-m',
                        type=str,
                        default="llava",
                        choices=model_example_map.keys(),
                        help='Huggingface "model_type".')
    parser.add_argument('--num-prompts',
                        type=int,
                        default=4,
                        help='Number of prompts to run.')
    parser.add_argument('--modality',
                        type=str,
                        default="image",
                        choices=['image', 'video'],
                        help='Modality of the input.')
    parser.add_argument('--num-frames',
                        type=int,
                        default=16,
                        help='Number of frames to extract from the video.')
    parser.add_argument("--seed",
                        type=int,
                        default=None,
                        help="Set the seed when initializing `vllm.LLM`.")

    parser.add_argument(
        '--image-repeat-prob',
        type=float,
        default=None,
        help='Simulates the hit-ratio for multi-modal preprocessor cache'
        ' (if enabled)')

    parser.add_argument(
        '--disable-mm-preprocessor-cache',
        action='store_true',
        help='If True, disables caching of multi-modal preprocessor/mapper.')

    parser.add_argument(
        '--time-generate',
        action='store_true',
        help='If True, then print the total generate() call time')

    parser.add_argument(
        '--use-different-prompt-per-request',
        action='store_true',
        help='If True, then use different prompt (with the same multi-modal '
        'data) for each request.')

    args = parser.parse_args()
    main(args)<|MERGE_RESOLUTION|>--- conflicted
+++ resolved
@@ -804,7 +804,6 @@
     )
 
 
-<<<<<<< HEAD
 # Qwen2.5-Omni
 def run_qwen2_5_omni(questions: list[str], modality: str):
     model_name = "Qwen/Qwen2.5-Omni-7B"
@@ -838,7 +837,6 @@
     return ModelRequestData(
         engine_args=engine_args,
         prompts=prompts,
-=======
 # SkyworkR1V
 def run_skyworkr1v(questions: list[str], modality: str) -> ModelRequestData:
     assert modality == "image"
@@ -871,7 +869,6 @@
         engine_args=engine_args,
         prompts=prompts,
         stop_token_ids=stop_token_ids,
->>>>>>> 18ed3132
     )
 
 
@@ -905,11 +902,8 @@
     "qwen_vl": run_qwen_vl,
     "qwen2_vl": run_qwen2_vl,
     "qwen2_5_vl": run_qwen2_5_vl,
-<<<<<<< HEAD
     "qwen2_5_omni": run_qwen2_5_omni,
-=======
     "skywork_chat": run_skyworkr1v,
->>>>>>> 18ed3132
 }
 
 
