# SPDX-License-Identifier: Apache-2.0
"""
This example shows how to use vLLM for running offline inference with
the correct prompt format on vision language models for text generation.

For most models, the prompt format should follow corresponding examples
on HuggingFace model repository.
"""
import os
import random
from contextlib import contextmanager
from dataclasses import asdict
from typing import NamedTuple, Optional

from huggingface_hub import snapshot_download
from transformers import AutoTokenizer

from vllm import LLM, EngineArgs, SamplingParams
from vllm.assets.image import ImageAsset
from vllm.assets.video import VideoAsset
from vllm.lora.request import LoRARequest
from vllm.utils import FlexibleArgumentParser


class ModelRequestData(NamedTuple):
    engine_args: EngineArgs
    prompts: list[str]
    stop_token_ids: Optional[list[int]] = None
    lora_requests: Optional[list[LoRARequest]] = None


# NOTE: The default `max_num_seqs` and `max_model_len` may result in OOM on
# lower-end GPUs.
# Unless specified, these settings have been tested to work on a single L4.


# Aria
def run_aria(questions: list[str], modality: str) -> ModelRequestData:
    assert modality == "image"
    model_name = "rhymes-ai/Aria"

    # NOTE: Need L40 (or equivalent) to avoid OOM
    engine_args = EngineArgs(
        model=model_name,
        max_model_len=4096,
        max_num_seqs=2,
        dtype="bfloat16",
        limit_mm_per_prompt={"image": 1},
    )

    prompts = [(f"<|im_start|>user\n<fim_prefix><|img|><fim_suffix>{question}"
                "<|im_end|>\n<|im_start|>assistant\n")
               for question in questions]

    stop_token_ids = [93532, 93653, 944, 93421, 1019, 93653, 93519]

    return ModelRequestData(
        engine_args=engine_args,
        prompts=prompts,
        stop_token_ids=stop_token_ids,
    )


# Aya Vision
def run_aya_vision(questions: list[str], modality: str) -> ModelRequestData:
    assert modality == "image"
    model_name = "CohereForAI/aya-vision-8b"

    engine_args = EngineArgs(
        model=model_name,
        max_model_len=2048,
        max_num_seqs=2,
        mm_processor_kwargs={"crop_to_patches": True},
        limit_mm_per_prompt={"image": 1},
    )
    prompts = [
        f"<|START_OF_TURN_TOKEN|><|USER_TOKEN|><image>{question}<|END_OF_TURN_TOKEN|><|START_OF_TURN_TOKEN|><|CHATBOT_TOKEN|>"
        for question in questions
    ]
    return ModelRequestData(
        engine_args=engine_args,
        prompts=prompts,
    )


# BLIP-2
def run_blip2(questions: list[str], modality: str) -> ModelRequestData:
    assert modality == "image"

    # BLIP-2 prompt format is inaccurate on HuggingFace model repository.
    # See https://huggingface.co/Salesforce/blip2-opt-2.7b/discussions/15#64ff02f3f8cf9e4f5b038262 #noqa
    prompts = [f"Question: {question} Answer:" for question in questions]
    engine_args = EngineArgs(
        model="Salesforce/blip2-opt-6.7b",
        limit_mm_per_prompt={"image": 1},
    )

    return ModelRequestData(
        engine_args=engine_args,
        prompts=prompts,
    )


# Chameleon
def run_chameleon(questions: list[str], modality: str) -> ModelRequestData:
    assert modality == "image"

    prompts = [f"{question}<image>" for question in questions]
    engine_args = EngineArgs(
        model="facebook/chameleon-7b",
        max_model_len=4096,
        max_num_seqs=2,
        limit_mm_per_prompt={"image": 1},
    )

    return ModelRequestData(
        engine_args=engine_args,
        prompts=prompts,
    )


# Deepseek-VL2
def run_deepseek_vl2(questions: list[str], modality: str) -> ModelRequestData:
    assert modality == "image"

    model_name = "deepseek-ai/deepseek-vl2-tiny"

    engine_args = EngineArgs(
        model=model_name,
        max_model_len=4096,
        max_num_seqs=2,
        hf_overrides={"architectures": ["DeepseekVLV2ForCausalLM"]},
        limit_mm_per_prompt={"image": 1},
    )

    prompts = [
        f"<|User|>: <image>\n{question}\n\n<|Assistant|>:"
        for question in questions
    ]

    return ModelRequestData(
        engine_args=engine_args,
        prompts=prompts,
    )


# Florence2
def run_florence2(questions: list[str], modality: str) -> ModelRequestData:
    assert modality == "image"

    engine_args = EngineArgs(
        model="microsoft/Florence-2-large",
        tokenizer="facebook/bart-large",
        max_model_len=4096,
        max_num_seqs=2,
        trust_remote_code=True,
        dtype="bfloat16",
        limit_mm_per_prompt={"image": 1},
    )

    prompts = ["<MORE_DETAILED_CAPTION>" for _ in questions]

    return ModelRequestData(
        engine_args=engine_args,
        prompts=prompts,
    )


# Fuyu
def run_fuyu(questions: list[str], modality: str) -> ModelRequestData:
    assert modality == "image"

    prompts = [f"{question}\n" for question in questions]
    engine_args = EngineArgs(
        model="adept/fuyu-8b",
        max_model_len=2048,
        max_num_seqs=2,
        limit_mm_per_prompt={"image": 1},
    )

    return ModelRequestData(
        engine_args=engine_args,
        prompts=prompts,
    )


# Gemma 3
def run_gemma3(questions: list[str], modality: str) -> ModelRequestData:
    assert modality == "image"
    model_name = "google/gemma-3-4b-it"

    engine_args = EngineArgs(
        model=model_name,
        max_model_len=2048,
        max_num_seqs=2,
        mm_processor_kwargs={"do_pan_and_scan": True},
        limit_mm_per_prompt={"image": 1},
    )

    prompts = [("<bos><start_of_turn>user\n"
                f"<start_of_image>{question}<end_of_turn>\n"
                "<start_of_turn>model\n") for question in questions]

    return ModelRequestData(
        engine_args=engine_args,
        prompts=prompts,
    )


# GLM-4v
def run_glm4v(questions: list[str], modality: str) -> ModelRequestData:
    assert modality == "image"
    model_name = "THUDM/glm-4v-9b"

    engine_args = EngineArgs(
        model=model_name,
        max_model_len=2048,
        max_num_seqs=2,
        trust_remote_code=True,
        enforce_eager=True,
        hf_overrides={"architectures": ["GLM4VForCausalLM"]},
        limit_mm_per_prompt={"image": 1},
    )

    prompts = [
        f"<|user|>\n<|begin_of_image|><|endoftext|><|end_of_image|>\
        {question}<|assistant|>" for question in questions
    ]

    stop_token_ids = [151329, 151336, 151338]

    return ModelRequestData(
        engine_args=engine_args,
        prompts=prompts,
        stop_token_ids=stop_token_ids,
    )


# H2OVL-Mississippi
def run_h2ovl(questions: list[str], modality: str) -> ModelRequestData:
    assert modality == "image"

    model_name = "h2oai/h2ovl-mississippi-800m"

    engine_args = EngineArgs(
        model=model_name,
        trust_remote_code=True,
        max_model_len=8192,
        limit_mm_per_prompt={"image": 1},
    )

    tokenizer = AutoTokenizer.from_pretrained(model_name,
                                              trust_remote_code=True)
    messages = [[{
        'role': 'user',
        'content': f"<image>\n{question}"
    }] for question in questions]
    prompts = tokenizer.apply_chat_template(messages,
                                            tokenize=False,
                                            add_generation_prompt=True)

    # Stop tokens for H2OVL-Mississippi
    # https://huggingface.co/h2oai/h2ovl-mississippi-800m
    stop_token_ids = [tokenizer.eos_token_id]

    return ModelRequestData(
        engine_args=engine_args,
        prompts=prompts,
        stop_token_ids=stop_token_ids,
    )


# Idefics3-8B-Llama3
def run_idefics3(questions: list[str], modality: str) -> ModelRequestData:
    assert modality == "image"
    model_name = "HuggingFaceM4/Idefics3-8B-Llama3"

    engine_args = EngineArgs(
        model=model_name,
        max_model_len=8192,
        max_num_seqs=2,
        enforce_eager=True,
        # if you are running out of memory, you can reduce the "longest_edge".
        # see: https://huggingface.co/HuggingFaceM4/Idefics3-8B-Llama3#model-optimizations
        mm_processor_kwargs={
            "size": {
                "longest_edge": 3 * 364
            },
        },
        limit_mm_per_prompt={"image": 1},
    )
    prompts = [(
        f"<|begin_of_text|>User:<image>{question}<end_of_utterance>\nAssistant:"
    ) for question in questions]

    return ModelRequestData(
        engine_args=engine_args,
        prompts=prompts,
    )


# SmolVLM2-2.2B-Instruct
def run_smolvlm(questions: list[str], modality: str) -> ModelRequestData:
    assert modality == "image"
    model_name = "HuggingFaceTB/SmolVLM2-2.2B-Instruct"

    engine_args = EngineArgs(
        model=model_name,
        max_model_len=8192,
        max_num_seqs=2,
        enforce_eager=True,
        mm_processor_kwargs={
            "max_image_size": {
                "longest_edge": 384
            },
        },
        limit_mm_per_prompt={"image": 1},
    )
    prompts = [
        (f"<|im_start|>User:<image>{question}<end_of_utterance>\nAssistant:")
        for question in questions
    ]

    return ModelRequestData(
        engine_args=engine_args,
        prompts=prompts,
    )


# InternVL
def run_internvl(questions: list[str], modality: str) -> ModelRequestData:
    assert modality == "image"

    model_name = "OpenGVLab/InternVL2-2B"

    engine_args = EngineArgs(
        model=model_name,
        trust_remote_code=True,
        max_model_len=4096,
        limit_mm_per_prompt={"image": 1},
    )

    tokenizer = AutoTokenizer.from_pretrained(model_name,
                                              trust_remote_code=True)
    messages = [[{
        'role': 'user',
        'content': f"<image>\n{question}"
    }] for question in questions]
    prompts = tokenizer.apply_chat_template(messages,
                                            tokenize=False,
                                            add_generation_prompt=True)

    # Stop tokens for InternVL
    # models variants may have different stop tokens
    # please refer to the model card for the correct "stop words":
    # https://huggingface.co/OpenGVLab/InternVL2-2B/blob/main/conversation.py
    stop_tokens = ["<|endoftext|>", "<|im_start|>", "<|im_end|>", "<|end|>"]
    stop_token_ids = [tokenizer.convert_tokens_to_ids(i) for i in stop_tokens]

    return ModelRequestData(
        engine_args=engine_args,
        prompts=prompts,
        stop_token_ids=stop_token_ids,
    )


# LLaVA-1.5
def run_llava(questions: list[str], modality: str) -> ModelRequestData:
    assert modality == "image"

    prompts = [
        f"USER: <image>\n{question}\nASSISTANT:" for question in questions
    ]

    engine_args = EngineArgs(
        model="llava-hf/llava-1.5-7b-hf",
        max_model_len=4096,
        limit_mm_per_prompt={"image": 1},
    )

    return ModelRequestData(
        engine_args=engine_args,
        prompts=prompts,
    )


# LLaVA-1.6/LLaVA-NeXT
def run_llava_next(questions: list[str], modality: str) -> ModelRequestData:
    assert modality == "image"

    prompts = [f"[INST] <image>\n{question} [/INST]" for question in questions]
    engine_args = EngineArgs(
        model="llava-hf/llava-v1.6-mistral-7b-hf",
        max_model_len=8192,
        limit_mm_per_prompt={"image": 1},
    )

    return ModelRequestData(
        engine_args=engine_args,
        prompts=prompts,
    )


# LlaVA-NeXT-Video
# Currently only support for video input
def run_llava_next_video(questions: list[str],
                         modality: str) -> ModelRequestData:
    assert modality == "video"

    prompts = [
        f"USER: <video>\n{question} ASSISTANT:" for question in questions
    ]
    engine_args = EngineArgs(
        model="llava-hf/LLaVA-NeXT-Video-7B-hf",
        max_model_len=8192,
        max_num_seqs=2,
        limit_mm_per_prompt={"image": 1},
    )

    return ModelRequestData(
        engine_args=engine_args,
        prompts=prompts,
    )


# LLaVA-OneVision
def run_llava_onevision(questions: list[str],
                        modality: str) -> ModelRequestData:

    if modality == "video":
        prompts = [
            f"<|im_start|>user <video>\n{question}<|im_end|> \
        <|im_start|>assistant\n" for question in questions
        ]

    elif modality == "image":
        prompts = [
            f"<|im_start|>user <image>\n{question}<|im_end|> \
        <|im_start|>assistant\n" for question in questions
        ]

    engine_args = EngineArgs(
        model="llava-hf/llava-onevision-qwen2-7b-ov-hf",
        max_model_len=16384,
        limit_mm_per_prompt={"image": 1},
    )

    return ModelRequestData(
        engine_args=engine_args,
        prompts=prompts,
    )


# Mantis
def run_mantis(questions: list[str], modality: str) -> ModelRequestData:
    assert modality == "image"

    llama3_template = '<|start_header_id|>user<|end_header_id|>\n\n{}<|eot_id|><|start_header_id|>assistant<|end_header_id|>\n\n'  # noqa: E501
    prompts = [
        llama3_template.format(f"{question}\n<image>")
        for question in questions
    ]

    engine_args = EngineArgs(
        model="TIGER-Lab/Mantis-8B-siglip-llama3",
        max_model_len=4096,
        hf_overrides={"architectures": ["MantisForConditionalGeneration"]},
        limit_mm_per_prompt={"image": 1},
    )
    stop_token_ids = [128009]

    return ModelRequestData(
        engine_args=engine_args,
        prompts=prompts,
        stop_token_ids=stop_token_ids,
    )


# MiniCPM-V
def run_minicpmv_base(questions: list[str], modality: str, model_name):
    assert modality in ["image", "video"]
    # If you want to use `MiniCPM-o-2_6` with audio inputs, check `audio_language.py` # noqa

    # 2.0
    # The official repo doesn't work yet, so we need to use a fork for now
    # For more details, please see: See: https://github.com/vllm-project/vllm/pull/4087#issuecomment-2250397630 # noqa
    # model_name = "HwwwH/MiniCPM-V-2"

    # 2.5
    # model_name = "openbmb/MiniCPM-Llama3-V-2_5"

    # 2.6
    # model_name = "openbmb/MiniCPM-V-2_6"
    # o2.6

    # modality supports
    # 2.0: image
    # 2.5: image
    # 2.6: image, video
    # o2.6: image, video, audio
    # model_name = "openbmb/MiniCPM-o-2_6"
    tokenizer = AutoTokenizer.from_pretrained(model_name,
                                              trust_remote_code=True)
    engine_args = EngineArgs(
        model=model_name,
        max_model_len=4096,
        max_num_seqs=2,
        trust_remote_code=True,
        limit_mm_per_prompt={"image": 1},
    )
    # NOTE The stop_token_ids are different for various versions of MiniCPM-V
    # 2.0
    # stop_token_ids = [tokenizer.eos_id]

    # 2.5
    # stop_token_ids = [tokenizer.eos_id, tokenizer.eot_id]

    # 2.6 / o2.6
    stop_tokens = ['<|im_end|>', '<|endoftext|>']
    stop_token_ids = [tokenizer.convert_tokens_to_ids(i) for i in stop_tokens]

    modality_placeholder = {
        "image": "(<image>./</image>)",
        "video": "(<video>./</video>)",
    }

    prompts = [
        tokenizer.apply_chat_template(
            [{
                'role': 'user',
                'content': f"{modality_placeholder[modality]}\n{question}"
            }],
            tokenize=False,
            add_generation_prompt=True) for question in questions
    ]

    return ModelRequestData(
        engine_args=engine_args,
        prompts=prompts,
        stop_token_ids=stop_token_ids,
    )


def run_minicpmo(questions: list[str], modality: str) -> ModelRequestData:
    return run_minicpmv_base(questions, modality, "openbmb/MiniCPM-o-2_6")


def run_minicpmv(questions: list[str], modality: str) -> ModelRequestData:
    return run_minicpmv_base(questions, modality, "openbmb/MiniCPM-V-2_6")


# Mistral-3 HF-format
def run_mistral3(questions: list[str], modality: str) -> ModelRequestData:
    assert modality == "image"

    model_name = "mistralai/Mistral-Small-3.1-24B-Instruct-2503"

    # NOTE: Need L40 (or equivalent) to avoid OOM
    engine_args = EngineArgs(
        model=model_name,
        max_model_len=8192,
        max_num_seqs=2,
        tensor_parallel_size=2,
        limit_mm_per_prompt={"image": 1},
    )

    prompts = [f"<s>[INST]{question}\n[IMG][/INST]" for question in questions]

    return ModelRequestData(
        engine_args=engine_args,
        prompts=prompts,
    )


# LLama 3.2
def run_mllama(questions: list[str], modality: str) -> ModelRequestData:
    assert modality == "image"

    model_name = "meta-llama/Llama-3.2-11B-Vision-Instruct"

    # Note: The default setting of max_num_seqs (256) and
    # max_model_len (131072) for this model may cause OOM.
    # You may lower either to run this example on lower-end GPUs.

    # The configuration below has been confirmed to launch on a single L40 GPU.
    engine_args = EngineArgs(
        model=model_name,
        max_model_len=8192,
        max_num_seqs=2,
        limit_mm_per_prompt={"image": 1},
    )

    tokenizer = AutoTokenizer.from_pretrained(model_name)
    messages = [[{
        "role":
        "user",
        "content": [{
            "type": "image"
        }, {
            "type": "text",
            "text": question
        }]
    }] for question in questions]
    prompts = tokenizer.apply_chat_template(messages,
                                            add_generation_prompt=True,
                                            tokenize=False)

    return ModelRequestData(
        engine_args=engine_args,
        prompts=prompts,
    )


def run_llama4(questions: list[str], modality: str) -> ModelRequestData:
    assert modality == "image"

    model_name = "meta-llama/Llama-4-Scout-17B-16E-Instruct"

    engine_args = EngineArgs(
        model=model_name,
        max_model_len=8192,
        max_num_seqs=4,
        tensor_parallel_size=8,
        gpu_memory_utilization=0.4,
        limit_mm_per_prompt={"image": 1},
    )

    tokenizer = AutoTokenizer.from_pretrained(model_name)
    messages = [[{
        "role":
        "user",
        "content": [{
            "type": "image"
        }, {
            "type": "text",
            "text": f"{question}"
        }]
    }] for question in questions]
    prompts = tokenizer.apply_chat_template(messages,
                                            add_generation_prompt=True,
                                            tokenize=False)
    stop_token_ids = None
    return ModelRequestData(
        engine_args=engine_args,
        prompts=prompts,
        stop_token_ids=stop_token_ids,
    )


# Molmo
def run_molmo(questions: list[str], modality: str) -> ModelRequestData:
    assert modality == "image"

    model_name = "allenai/Molmo-7B-D-0924"

    engine_args = EngineArgs(
        model=model_name,
        trust_remote_code=True,
        dtype="bfloat16",
        limit_mm_per_prompt={"image": 1},
    )

    prompts = [
        f"<|im_start|>user <image>\n{question}<|im_end|> \
        <|im_start|>assistant\n" for question in questions
    ]

    return ModelRequestData(
        engine_args=engine_args,
        prompts=prompts,
    )


# NVLM-D
def run_nvlm_d(questions: list[str], modality: str) -> ModelRequestData:
    assert modality == "image"

    model_name = "nvidia/NVLM-D-72B"

    # Adjust this as necessary to fit in GPU
    engine_args = EngineArgs(
        model=model_name,
        trust_remote_code=True,
        max_model_len=4096,
        tensor_parallel_size=4,
        limit_mm_per_prompt={"image": 1},
    )

    tokenizer = AutoTokenizer.from_pretrained(model_name,
                                              trust_remote_code=True)
    messages = [[{
        'role': 'user',
        'content': f"<image>\n{question}"
    }] for question in questions]
    prompts = tokenizer.apply_chat_template(messages,
                                            tokenize=False,
                                            add_generation_prompt=True)

    return ModelRequestData(
        engine_args=engine_args,
        prompts=prompts,
    )


# PaliGemma
def run_paligemma(questions: list[str], modality: str) -> ModelRequestData:
    assert modality == "image"

    # PaliGemma has special prompt format for VQA
    prompts = ["caption en" for _ in questions]
    engine_args = EngineArgs(
        model="google/paligemma-3b-mix-224",
        limit_mm_per_prompt={"image": 1},
    )

    return ModelRequestData(
        engine_args=engine_args,
        prompts=prompts,
    )


# PaliGemma 2
def run_paligemma2(questions: list[str], modality: str) -> ModelRequestData:
    assert modality == "image"

    # PaliGemma 2 has special prompt format for VQA
    prompts = ["caption en" for _ in questions]
    engine_args = EngineArgs(
        model="google/paligemma2-3b-ft-docci-448",
        limit_mm_per_prompt={"image": 1},
    )

    return ModelRequestData(
        engine_args=engine_args,
        prompts=prompts,
    )


# Phi-3-Vision
def run_phi3v(questions: list[str], modality: str) -> ModelRequestData:
    assert modality == "image"

    prompts = [
        f"<|user|>\n<|image_1|>\n{question}<|end|>\n<|assistant|>\n"
        for question in questions
    ]

    # num_crops is an override kwarg to the multimodal image processor;
    # For some models, e.g., Phi-3.5-vision-instruct, it is recommended
    # to use 16 for single frame scenarios, and 4 for multi-frame.
    #
    # Generally speaking, a larger value for num_crops results in more
    # tokens per image instance, because it may scale the image more in
    # the image preprocessing. Some references in the model docs and the
    # formula for image tokens after the preprocessing
    # transform can be found below.
    #
    # https://huggingface.co/microsoft/Phi-3.5-vision-instruct#loading-the-model-locally
    # https://huggingface.co/microsoft/Phi-3.5-vision-instruct/blob/main/processing_phi3_v.py#L194
    engine_args = EngineArgs(
        model="microsoft/Phi-3.5-vision-instruct",
        trust_remote_code=True,
        max_model_len=4096,
        max_num_seqs=2,
        # Note - mm_processor_kwargs can also be passed to generate/chat calls
        mm_processor_kwargs={"num_crops": 16},
        limit_mm_per_prompt={"image": 1},
    )

    return ModelRequestData(
        engine_args=engine_args,
        prompts=prompts,
    )


# Phi-4-multimodal-instruct
def run_phi4mm(questions: list[str], modality: str) -> ModelRequestData:
    """
    Phi-4-multimodal-instruct supports both image and audio inputs. Here, we
    show how to process image inputs.
    """
    assert modality == "image"
    model_path = snapshot_download("microsoft/Phi-4-multimodal-instruct")
    # Since the vision-lora and speech-lora co-exist with the base model,
    # we have to manually specify the path of the lora weights.
    vision_lora_path = os.path.join(model_path, "vision-lora")
    prompts = [
        f"<|user|><|image_1|>{question}<|end|><|assistant|>"
        for question in questions
    ]
    engine_args = EngineArgs(
        model=model_path,
        trust_remote_code=True,
        max_model_len=12800,
        max_num_seqs=2,
        enable_lora=True,
        max_lora_rank=320,
<<<<<<< HEAD
        # Note - mm_processor_kwargs can also be passed to generate/chat calls
        mm_processor_kwargs={"dynamic_hd": 16},
=======
        limit_mm_per_prompt={"image": 1},
>>>>>>> 1dd23386
    )

    return ModelRequestData(
        engine_args=engine_args,
        prompts=prompts,
        lora_requests=[LoRARequest("vision", 1, vision_lora_path)],
    )


# Pixtral HF-format
def run_pixtral_hf(questions: list[str], modality: str) -> ModelRequestData:
    assert modality == "image"

    model_name = "mistral-community/pixtral-12b"

    # NOTE: Need L40 (or equivalent) to avoid OOM
    engine_args = EngineArgs(
        model=model_name,
        max_model_len=6144,
        max_num_seqs=2,
        limit_mm_per_prompt={"image": 1},
    )

    prompts = [f"<s>[INST]{question}\n[IMG][/INST]" for question in questions]

    return ModelRequestData(
        engine_args=engine_args,
        prompts=prompts,
    )


# Qwen
def run_qwen_vl(questions: list[str], modality: str) -> ModelRequestData:
    assert modality == "image"

    engine_args = EngineArgs(
        model="Qwen/Qwen-VL",
        trust_remote_code=True,
        max_model_len=1024,
        max_num_seqs=2,
        hf_overrides={"architectures": ["QwenVLForConditionalGeneration"]},
        limit_mm_per_prompt={"image": 1},
    )

    prompts = [f"{question}Picture 1: <img></img>\n" for question in questions]

    return ModelRequestData(
        engine_args=engine_args,
        prompts=prompts,
    )


# Qwen2-VL
def run_qwen2_vl(questions: list[str], modality: str) -> ModelRequestData:

    model_name = "Qwen/Qwen2-VL-7B-Instruct"

    engine_args = EngineArgs(
        model=model_name,
        max_model_len=4096,
        max_num_seqs=5,
        # Note - mm_processor_kwargs can also be passed to generate/chat calls
        mm_processor_kwargs={
            "min_pixels": 28 * 28,
            "max_pixels": 1280 * 28 * 28,
        },
        limit_mm_per_prompt={"image": 1},
    )

    if modality == "image":
        placeholder = "<|image_pad|>"
    elif modality == "video":
        placeholder = "<|video_pad|>"

    prompts = [
        ("<|im_start|>system\nYou are a helpful assistant.<|im_end|>\n"
         f"<|im_start|>user\n<|vision_start|>{placeholder}<|vision_end|>"
         f"{question}<|im_end|>\n"
         "<|im_start|>assistant\n") for question in questions
    ]

    return ModelRequestData(
        engine_args=engine_args,
        prompts=prompts,
    )


# Qwen2.5-VL
def run_qwen2_5_vl(questions: list[str], modality: str) -> ModelRequestData:

    model_name = "Qwen/Qwen2.5-VL-3B-Instruct"

    engine_args = EngineArgs(
        model=model_name,
        max_model_len=4096,
        max_num_seqs=5,
        mm_processor_kwargs={
            "min_pixels": 28 * 28,
            "max_pixels": 1280 * 28 * 28,
            "fps": 1,
        },
        limit_mm_per_prompt={"image": 1},
    )

    if modality == "image":
        placeholder = "<|image_pad|>"
    elif modality == "video":
        placeholder = "<|video_pad|>"

    prompts = [
        ("<|im_start|>system\nYou are a helpful assistant.<|im_end|>\n"
         f"<|im_start|>user\n<|vision_start|>{placeholder}<|vision_end|>"
         f"{question}<|im_end|>\n"
         "<|im_start|>assistant\n") for question in questions
    ]

    return ModelRequestData(
        engine_args=engine_args,
        prompts=prompts,
    )


# SkyworkR1V
def run_skyworkr1v(questions: list[str], modality: str) -> ModelRequestData:
    assert modality == "image"

    model_name = "Skywork/Skywork-R1V-38B"

    engine_args = EngineArgs(
        model=model_name,
        trust_remote_code=True,
        max_model_len=4096,
        limit_mm_per_prompt={"image": 1},
    )

    tokenizer = AutoTokenizer.from_pretrained(model_name,
                                              trust_remote_code=True)
    messages = [[{
        'role': 'user',
        'content': f"<image>\n{question}"
    }] for question in questions]
    prompts = tokenizer.apply_chat_template(messages,
                                            tokenize=False,
                                            add_generation_prompt=True)

    # Stop tokens for SkyworkR1V
    # https://huggingface.co/Skywork/Skywork-R1V-38B/blob/main/conversation.py
    stop_tokens = ["<｜end▁of▁sentence｜>", "<|endoftext|>"]
    stop_token_ids = [tokenizer.convert_tokens_to_ids(i) for i in stop_tokens]

    return ModelRequestData(
        engine_args=engine_args,
        prompts=prompts,
        stop_token_ids=stop_token_ids,
    )


model_example_map = {
    "aria": run_aria,
    "aya_vision": run_aya_vision,
    "blip-2": run_blip2,
    "chameleon": run_chameleon,
    "deepseek_vl_v2": run_deepseek_vl2,
    "florence2": run_florence2,
    "fuyu": run_fuyu,
    "gemma3": run_gemma3,
    "glm4v": run_glm4v,
    "h2ovl_chat": run_h2ovl,
    "idefics3": run_idefics3,
    "internvl_chat": run_internvl,
    "llava": run_llava,
    "llava-next": run_llava_next,
    "llava-next-video": run_llava_next_video,
    "llava-onevision": run_llava_onevision,
    "mantis": run_mantis,
    "minicpmo": run_minicpmo,
    "minicpmv": run_minicpmv,
    "mistral3": run_mistral3,
    "mllama": run_mllama,
    "llama4": run_llama4,
    "molmo": run_molmo,
    "NVLM_D": run_nvlm_d,
    "paligemma": run_paligemma,
    "paligemma2": run_paligemma2,
    "phi3_v": run_phi3v,
    "phi4_mm": run_phi4mm,
    "pixtral_hf": run_pixtral_hf,
    "qwen_vl": run_qwen_vl,
    "qwen2_vl": run_qwen2_vl,
    "qwen2_5_vl": run_qwen2_5_vl,
    "skywork_chat": run_skyworkr1v,
    "smolvlm": run_smolvlm,
}


def get_multi_modal_input(args):
    """
    return {
        "data": image or video,
        "question": question,
    }
    """
    if args.modality == "image":
        # Input image and question
        image = ImageAsset("cherry_blossom") \
            .pil_image.convert("RGB")
        img_questions = [
            "What is the content of this image?",
            "Describe the content of this image in detail.",
            "What's in the image?",
            "Where is this image taken?",
        ]

        return {
            "data": image,
            "questions": img_questions,
        }

    if args.modality == "video":
        # Input video and question
        video = VideoAsset(name="sample_demo_1.mp4",
                           num_frames=args.num_frames).np_ndarrays
        vid_questions = ["Why is this video funny?"]

        return {
            "data": video,
            "questions": vid_questions,
        }

    msg = f"Modality {args.modality} is not supported."
    raise ValueError(msg)


def apply_image_repeat(image_repeat_prob, num_prompts, data,
                       prompts: list[str], modality):
    """Repeats images with provided probability of "image_repeat_prob". 
    Used to simulate hit/miss for the MM preprocessor cache.
    """
    assert (image_repeat_prob <= 1.0 and image_repeat_prob >= 0)
    no_yes = [0, 1]
    probs = [1.0 - image_repeat_prob, image_repeat_prob]

    inputs = []
    cur_image = data
    for i in range(num_prompts):
        if image_repeat_prob is not None:
            res = random.choices(no_yes, probs)[0]
            if res == 0:
                # No repeat => Modify one pixel
                cur_image = cur_image.copy()
                new_val = (i // 256 // 256, i // 256, i % 256)
                cur_image.putpixel((0, 0), new_val)

        inputs.append({
            "prompt": prompts[i % len(prompts)],
            "multi_modal_data": {
                modality: cur_image
            }
        })

    return inputs


@contextmanager
def time_counter(enable: bool):
    if enable:
        import time
        start_time = time.time()
        yield
        elapsed_time = time.time() - start_time
        print("-" * 50)
        print("-- generate time = {}".format(elapsed_time))
        print("-" * 50)
    else:
        yield


def main(args):
    model = args.model_type
    if model not in model_example_map:
        raise ValueError(f"Model type {model} is not supported.")

    modality = args.modality
    mm_input = get_multi_modal_input(args)
    data = mm_input["data"]
    questions = mm_input["questions"]

    req_data = model_example_map[model](questions, modality)

    # Disable other modalities to save memory
    default_limits = {"image": 0, "video": 0, "audio": 0}
    req_data.engine_args.limit_mm_per_prompt = default_limits | dict(
        req_data.engine_args.limit_mm_per_prompt or {})

    engine_args = asdict(req_data.engine_args) | {
        "seed": args.seed,
        "disable_mm_preprocessor_cache": args.disable_mm_preprocessor_cache,
    }
    llm = LLM(**engine_args)

    # Don't want to check the flag multiple times, so just hijack `prompts`.
    prompts = req_data.prompts if args.use_different_prompt_per_request else [
        req_data.prompts[0]
    ]

    # We set temperature to 0.2 so that outputs can be different
    # even when all prompts are identical when running batch inference.
    sampling_params = SamplingParams(temperature=0.2,
                                     max_tokens=64,
                                     stop_token_ids=req_data.stop_token_ids)

    assert args.num_prompts > 0
    if args.num_prompts == 1:
        # Single inference
        inputs = {
            "prompt": prompts[0],
            "multi_modal_data": {
                modality: data
            },
        }
    else:
        # Batch inference
        if args.image_repeat_prob is not None:
            # Repeat images with specified probability of "image_repeat_prob"
            inputs = apply_image_repeat(args.image_repeat_prob,
                                        args.num_prompts, data, prompts,
                                        modality)
        else:
            # Use the same image for all prompts
            inputs = [{
                "prompt": prompts[i % len(prompts)],
                "multi_modal_data": {
                    modality: data
                },
            } for i in range(args.num_prompts)]

    # Add LoRA request if applicable
    lora_request = (req_data.lora_requests *
                    args.num_prompts if req_data.lora_requests else None)

    with time_counter(args.time_generate):
        outputs = llm.generate(
            inputs,
            sampling_params=sampling_params,
            lora_request=lora_request,
        )

    print("-" * 50)
    for o in outputs:
        generated_text = o.outputs[0].text
        print(generated_text)
        print("-" * 50)


if __name__ == "__main__":
    parser = FlexibleArgumentParser(
        description='Demo on using vLLM for offline inference with '
        'vision language models for text generation')
    parser.add_argument('--model-type',
                        '-m',
                        type=str,
                        default="llava",
                        choices=model_example_map.keys(),
                        help='Huggingface "model_type".')
    parser.add_argument('--num-prompts',
                        type=int,
                        default=4,
                        help='Number of prompts to run.')
    parser.add_argument('--modality',
                        type=str,
                        default="image",
                        choices=['image', 'video'],
                        help='Modality of the input.')
    parser.add_argument('--num-frames',
                        type=int,
                        default=16,
                        help='Number of frames to extract from the video.')
    parser.add_argument("--seed",
                        type=int,
                        default=None,
                        help="Set the seed when initializing `vllm.LLM`.")

    parser.add_argument(
        '--image-repeat-prob',
        type=float,
        default=None,
        help='Simulates the hit-ratio for multi-modal preprocessor cache'
        ' (if enabled)')

    parser.add_argument(
        '--disable-mm-preprocessor-cache',
        action='store_true',
        help='If True, disables caching of multi-modal preprocessor/mapper.')

    parser.add_argument(
        '--time-generate',
        action='store_true',
        help='If True, then print the total generate() call time')

    parser.add_argument(
        '--use-different-prompt-per-request',
        action='store_true',
        help='If True, then use different prompt (with the same multi-modal '
        'data) for each request.')

    args = parser.parse_args()
    main(args)<|MERGE_RESOLUTION|>--- conflicted
+++ resolved
@@ -795,12 +795,9 @@
         max_num_seqs=2,
         enable_lora=True,
         max_lora_rank=320,
-<<<<<<< HEAD
         # Note - mm_processor_kwargs can also be passed to generate/chat calls
         mm_processor_kwargs={"dynamic_hd": 16},
-=======
-        limit_mm_per_prompt={"image": 1},
->>>>>>> 1dd23386
+        limit_mm_per_prompt={"image": 1},
     )
 
     return ModelRequestData(
