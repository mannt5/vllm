--- conflicted
+++ resolved
@@ -78,14 +78,10 @@
             "role": "user",
             "content": [
                 {"type": "text", "text": prompt},
-<<<<<<< HEAD
-                {"type": "image_url", "image_url": {"url": image_url}},
-=======
                 {
                     "type": "image_pil",
                     "image_pil": ImageAsset("cherry_blossom").pil_image,
                 },
->>>>>>> 110df743
             ],
         },
     ]
