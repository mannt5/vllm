--- conflicted
+++ resolved
@@ -858,8 +858,6 @@
 
     prompt = f"USER: {'<image>' * len(image_urls)}\n{question}\n ASSISTANT:"
     image_data = [fetch_image(url) for url in image_urls]
-<<<<<<< HEAD
-=======
 
     return ModelRequestData(
         engine_args=engine_args,
@@ -886,7 +884,6 @@
         "<|im_start|>assistant\n"
     )
     image_data = [fetch_image(url) for url in image_urls]
->>>>>>> 110df743
 
     return ModelRequestData(
         engine_args=engine_args,
@@ -921,10 +918,7 @@
     "qwen2_5_vl": load_qwen2_5_vl,
     "smolvlm": load_smolvlm,
     "tarsier": load_tarsier,
-<<<<<<< HEAD
-=======
     "tarsier2": load_tarsier2,
->>>>>>> 110df743
 }
 
 
