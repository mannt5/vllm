--- conflicted
+++ resolved
@@ -168,7 +168,6 @@
 endif()
 
 #
-<<<<<<< HEAD
 # Set rocm version dev int.
 #
 if(VLLM_GPU_LANG STREQUAL "HIP")
@@ -177,9 +176,6 @@
 
 #
 # Define extension targets
-=======
-# Define other extension targets
->>>>>>> b98cc28f
 #
 
 #
@@ -200,11 +196,6 @@
   "csrc/moe_align_block_size_kernels.cu"
   "csrc/prepare_inputs/advance_step.cu"
   "csrc/torch_bindings.cpp")
-
-if(VLLM_GPU_LANG STREQUAL "HIP")
-  list(APPEND VLLM_EXT_SRC
-    "csrc/quantization/fp8/amd/gemm_kernel.cu")
-endif()
 
 if(VLLM_GPU_LANG STREQUAL "CUDA")
   include(FetchContent)
@@ -309,26 +300,28 @@
   USE_SABI 3
   WITH_SOABI)
 
-
-#
-# custom extension
-#
-
-set(CUSTOM_SRC
-"csrc/custom/custom_kernels.cu"
-"csrc/custom/fused_kernels.cu"
-"csrc/custom/custom.cu"
-"csrc/custom/paged_attention/attention_ll4mi.cu"
-)
-
-define_gpu_extension_target(
-  _custom_C
-  DESTINATION vllm
-  LANGUAGE ${VLLM_GPU_LANG}
-  SOURCES ${CUSTOM_SRC}
-  COMPILE_FLAGS ${VLLM_GPU_FLAGS}
-  ARCHITECTURES ${VLLM_GPU_ARCHES}
-  WITH_SOABI)
+if(VLLM_GPU_LANG STREQUAL "HIP")
+  #
+  # custom extension
+  #
+  set(CUSTOM_SRC
+  "csrc/custom/torch_bindings.cpp"
+  "csrc/custom/custom_kernels.cu"
+  "csrc/custom/fused_kernels.cu"
+  "csrc/custom/custom.cu"
+  "csrc/custom/paged_attention/attention_ll4mi.cu"
+  )
+
+  define_gpu_extension_target(
+    _custom_C
+    DESTINATION vllm
+    LANGUAGE ${VLLM_GPU_LANG}
+    SOURCES ${CUSTOM_SRC}
+    COMPILE_FLAGS ${VLLM_GPU_FLAGS}
+    ARCHITECTURES ${VLLM_GPU_ARCHES}
+    USE_SABI 3
+    WITH_SOABI)
+endif()
 
 #
 # _moe_C extension
@@ -361,21 +354,9 @@
 
   message(STATUS "Enabling moe extension.")
   add_dependencies(default _moe_C)
-
-<<<<<<< HEAD
-  # Enable punica if -DVLLM_INSTALL_PUNICA_KERNELS=ON or
-  # VLLM_INSTALL_PUNICA_KERNELS is set in the environment and
-  # there are supported target arches.
-  if (VLLM_PUNICA_GPU_ARCHES AND
-      (ENV{VLLM_INSTALL_PUNICA_KERNELS} OR VLLM_INSTALL_PUNICA_KERNELS))
-    message(STATUS "Enabling punica extension.")
-    add_dependencies(default _punica_C)
-  endif()
 endif()
 
 if(VLLM_GPU_LANG STREQUAL "HIP")
   message(STATUS "Enabling custom extension.")
   add_dependencies(default _custom_C)
-=======
->>>>>>> b98cc28f
 endif()