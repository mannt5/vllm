cmake_minimum_required(VERSION 3.26)

# When building directly using CMake, make sure you run the install step
# (it places the .so files in the correct location).
#
# Example:
# mkdir build && cd build
# cmake -G Ninja -DVLLM_PYTHON_EXECUTABLE=`which python3` -DCMAKE_INSTALL_PREFIX=.. ..
# cmake --build . --target install
#
# If you want to only build one target, make sure to install it manually:
# cmake --build . --target _C
# cmake --install . --component _C
project(vllm_extensions LANGUAGES CXX)

# CUDA by default, can be overridden by using -DVLLM_TARGET_DEVICE=... (used by setup.py)
set(VLLM_TARGET_DEVICE "cuda" CACHE STRING "Target device backend for vLLM")
message(STATUS "Build type: ${CMAKE_BUILD_TYPE}")
message(STATUS "Target device: ${VLLM_TARGET_DEVICE}")

include(${CMAKE_CURRENT_LIST_DIR}/cmake/utils.cmake)

# Suppress potential warnings about unused manually-specified variables
set(ignoreMe "${VLLM_PYTHON_PATH}")

# Prevent installation of dependencies (cutlass) by default.
install(CODE "set(CMAKE_INSTALL_LOCAL_ONLY TRUE)" ALL_COMPONENTS)

#
# Supported python versions.  These versions will be searched in order, the
# first match will be selected.  These should be kept in sync with setup.py.
#
set(PYTHON_SUPPORTED_VERSIONS "3.9" "3.10" "3.11" "3.12")

# Supported AMD GPU architectures.
set(HIP_SUPPORTED_ARCHS "gfx906;gfx908;gfx90a;gfx942;gfx950;gfx1030;gfx1100;gfx1101;gfx1200;gfx1201")

#
# Supported/expected torch versions for CUDA/ROCm.
#
# Currently, having an incorrect pytorch version results in a warning
# rather than an error.
#
# Note: the CUDA torch version is derived from pyproject.toml and various
# requirements.txt files and should be kept consistent.  The ROCm torch
# versions are derived from docker/Dockerfile.rocm
#
set(TORCH_SUPPORTED_VERSION_CUDA "2.7.0")
set(TORCH_SUPPORTED_VERSION_ROCM "2.7.0")

#
# Try to find python package with an executable that exactly matches
# `VLLM_PYTHON_EXECUTABLE` and is one of the supported versions.
#
if (VLLM_PYTHON_EXECUTABLE)
  find_python_from_executable(${VLLM_PYTHON_EXECUTABLE} "${PYTHON_SUPPORTED_VERSIONS}")
else()
  message(FATAL_ERROR
    "Please set VLLM_PYTHON_EXECUTABLE to the path of the desired python version"
    " before running cmake configure.")
endif()

#
# Update cmake's `CMAKE_PREFIX_PATH` with torch location.
#
append_cmake_prefix_path("torch" "torch.utils.cmake_prefix_path")

# Ensure the 'nvcc' command is in the PATH
find_program(NVCC_EXECUTABLE nvcc)
if (CUDA_FOUND AND NOT NVCC_EXECUTABLE)
    message(FATAL_ERROR "nvcc not found")
endif()

#
# Import torch cmake configuration.
# Torch also imports CUDA (and partially HIP) languages with some customizations,
# so there is no need to do this explicitly with check_language/enable_language,
# etc.
#
find_package(Torch REQUIRED)

# Supported NVIDIA architectures.
# This check must happen after find_package(Torch) because that's when CMAKE_CUDA_COMPILER_VERSION gets defined
if(DEFINED CMAKE_CUDA_COMPILER_VERSION AND
   CMAKE_CUDA_COMPILER_VERSION VERSION_GREATER_EQUAL 12.8)
  set(CUDA_SUPPORTED_ARCHS "7.0;7.2;7.5;8.0;8.6;8.7;8.9;9.0;10.0;10.1;12.0")
else()
  set(CUDA_SUPPORTED_ARCHS "7.0;7.2;7.5;8.0;8.6;8.7;8.9;9.0")
endif()

#
# Forward the non-CUDA device extensions to external CMake scripts.
#
if (NOT VLLM_TARGET_DEVICE STREQUAL "cuda" AND
    NOT VLLM_TARGET_DEVICE STREQUAL "rocm")
    if (VLLM_TARGET_DEVICE STREQUAL "cpu")
        include(${CMAKE_CURRENT_LIST_DIR}/cmake/cpu_extension.cmake)
    else()
        return()
    endif()
    return()
endif()

#
# Set up GPU language and check the torch version and warn if it isn't
# what is expected.
#
if (NOT HIP_FOUND AND CUDA_FOUND)
  set(VLLM_GPU_LANG "CUDA")

  if (NOT Torch_VERSION VERSION_EQUAL ${TORCH_SUPPORTED_VERSION_CUDA})
    message(WARNING "Pytorch version ${TORCH_SUPPORTED_VERSION_CUDA} "
      "expected for CUDA build, saw ${Torch_VERSION} instead.")
  endif()
elseif(HIP_FOUND)
  set(VLLM_GPU_LANG "HIP")

  # Importing torch recognizes and sets up some HIP/ROCm configuration but does
  # not let cmake recognize .hip files. In order to get cmake to understand the
  # .hip extension automatically, HIP must be enabled explicitly.
  enable_language(HIP)

  # ROCm 5.X and 6.X
  if (ROCM_VERSION_DEV_MAJOR GREATER_EQUAL 5 AND
      NOT Torch_VERSION VERSION_EQUAL ${TORCH_SUPPORTED_VERSION_ROCM})
    message(WARNING "Pytorch version >= ${TORCH_SUPPORTED_VERSION_ROCM} "
      "expected for ROCm build, saw ${Torch_VERSION} instead.")
  endif()
else()
  message(FATAL_ERROR "Can't find CUDA or HIP installation.")
endif()


if(VLLM_GPU_LANG STREQUAL "CUDA")
  #
  # For cuda we want to be able to control which architectures we compile for on
  # a per-file basis in order to cut down on compile time. So here we extract
  # the set of architectures we want to compile for and remove the from the
  # CMAKE_CUDA_FLAGS so that they are not applied globally.
  #
  clear_cuda_arches(CUDA_ARCH_FLAGS)
  extract_unique_cuda_archs_ascending(CUDA_ARCHS "${CUDA_ARCH_FLAGS}")
  message(STATUS "CUDA target architectures: ${CUDA_ARCHS}")
  # Filter the target architectures by the supported supported archs
  # since for some files we will build for all CUDA_ARCHS.
  cuda_archs_loose_intersection(CUDA_ARCHS
    "${CUDA_SUPPORTED_ARCHS}" "${CUDA_ARCHS}")
  message(STATUS "CUDA supported target architectures: ${CUDA_ARCHS}")
else()
  #
  # For other GPU targets override the GPU architectures detected by cmake/torch
  # and filter them by the supported versions for the current language.
  # The final set of arches is stored in `VLLM_GPU_ARCHES`.
  #
  override_gpu_arches(VLLM_GPU_ARCHES
    ${VLLM_GPU_LANG}
    "${${VLLM_GPU_LANG}_SUPPORTED_ARCHS}")
endif()

#
# Query torch for additional GPU compilation flags for the given
# `VLLM_GPU_LANG`.
# The final set of arches is stored in `VLLM_GPU_FLAGS`.
#
get_torch_gpu_compiler_flags(VLLM_GPU_FLAGS ${VLLM_GPU_LANG})

#
# Set nvcc parallelism.
#
if(NVCC_THREADS AND VLLM_GPU_LANG STREQUAL "CUDA")
  list(APPEND VLLM_GPU_FLAGS "--threads=${NVCC_THREADS}")
endif()


#
# Use FetchContent for C++ dependencies that are compiled as part of vLLM's build process.
# setup.py will override FETCHCONTENT_BASE_DIR to play nicely with sccache.
# Each dependency that produces build artifacts should override its BINARY_DIR to avoid
# conflicts between build types. It should instead be set to ${CMAKE_BINARY_DIR}/<dependency>.
#
include(FetchContent)
file(MAKE_DIRECTORY ${FETCHCONTENT_BASE_DIR}) # Ensure the directory exists
message(STATUS "FetchContent base directory: ${FETCHCONTENT_BASE_DIR}")

if(VLLM_GPU_LANG STREQUAL "HIP")
  #
  # Overriding the default -O set up by cmake, adding ggdb3 for the most verbose devug info
  #
  set(CMAKE_${VLLM_GPU_LANG}_FLAGS_DEBUG "${CMAKE_${VLLM_GPU_LANG}_FLAGS_DEBUG} -O0 -ggdb3")
  set(CMAKE_CXX_FLAGS_DEBUG "${CMAKE_CXX_FLAGS_DEBUG} -O0 -ggdb3")

  #
  # Certain HIP functions are marked as [[nodiscard]], yet vllm ignores the result which generates
  # a lot of warnings that always mask real issues. Suppressing until this is properly addressed.
  #
  set(CMAKE_${VLLM_GPU_LANG}_FLAGS "${CMAKE_${VLLM_GPU_LANG}_FLAGS} -Wno-unused-result")
  set(CMAKE_CXX_FLAGS "${CMAKE_CXX_FLAGS} -Wno-unused-result")
endif()

#
# Define other extension targets
#

#
# cumem_allocator extension
#

set(VLLM_CUMEM_EXT_SRC
  "csrc/cumem_allocator.cpp")

set_gencode_flags_for_srcs(
  SRCS "${VLLM_CUMEM_EXT_SRC}"
  CUDA_ARCHS "${CUDA_ARCHS}")

if(VLLM_GPU_LANG STREQUAL "CUDA")
  message(STATUS "Enabling cumem allocator extension.")
  # link against cuda driver library
  list(APPEND CUMEM_LIBS CUDA::cuda_driver)
  define_gpu_extension_target(
    cumem_allocator
    DESTINATION vllm
    LANGUAGE CXX
    SOURCES ${VLLM_CUMEM_EXT_SRC}
    LIBRARIES ${CUMEM_LIBS}
    USE_SABI 3.8
    WITH_SOABI)
endif()

#
# _C extension
#

set(VLLM_EXT_SRC
  "csrc/mamba/mamba_ssm/selective_scan_fwd.cu"
  "csrc/mamba/causal_conv1d/causal_conv1d.cu"
  "csrc/cache_kernels.cu"
  "csrc/attention/paged_attention_v1.cu"
  "csrc/attention/paged_attention_v2.cu"
  "csrc/attention/merge_attn_states.cu"
  "csrc/attention/vertical_slash_index.cu"
  "csrc/pos_encoding_kernels.cu"
  "csrc/activation_kernels.cu"
  "csrc/layernorm_kernels.cu"
  "csrc/layernorm_quant_kernels.cu"
  "csrc/sampler.cu"
  "csrc/cuda_view.cu"
  "csrc/quantization/gptq/q_gemm.cu"
  "csrc/quantization/compressed_tensors/int8_quant_kernels.cu"
  "csrc/quantization/fp8/common.cu"
  "csrc/quantization/fused_kernels/fused_layernorm_dynamic_per_token_quant.cu"
  "csrc/quantization/gguf/gguf_kernel.cu"
  "csrc/quantization/activation_kernels.cu"
  "csrc/cuda_utils_kernels.cu"
  "csrc/prepare_inputs/advance_step.cu"
  "csrc/custom_all_reduce.cu"
  "csrc/torch_bindings.cpp")

if(VLLM_GPU_LANG STREQUAL "CUDA")
  SET(CUTLASS_ENABLE_HEADERS_ONLY ON CACHE BOOL "Enable only the header library")

  # Set CUTLASS_REVISION. Used for FetchContent. Also fixes some bogus messages when building.
  set(CUTLASS_REVISION "v4.0.0" CACHE STRING "CUTLASS revision to use")

  # Use the specified CUTLASS source directory for compilation if VLLM_CUTLASS_SRC_DIR is provided
  if (DEFINED ENV{VLLM_CUTLASS_SRC_DIR})
    set(VLLM_CUTLASS_SRC_DIR $ENV{VLLM_CUTLASS_SRC_DIR})
  endif()

  if(VLLM_CUTLASS_SRC_DIR)
    if(NOT IS_ABSOLUTE VLLM_CUTLASS_SRC_DIR)
      get_filename_component(VLLM_CUTLASS_SRC_DIR "${VLLM_CUTLASS_SRC_DIR}" ABSOLUTE)
    endif()
    message(STATUS "The VLLM_CUTLASS_SRC_DIR is set, using ${VLLM_CUTLASS_SRC_DIR} for compilation")
    FetchContent_Declare(cutlass SOURCE_DIR ${VLLM_CUTLASS_SRC_DIR})
  else()
    FetchContent_Declare(
        cutlass
        GIT_REPOSITORY https://github.com/nvidia/cutlass.git
        # Please keep this in sync with CUTLASS_REVISION line above.
        GIT_TAG ${CUTLASS_REVISION}
        GIT_PROGRESS TRUE

        # Speed up CUTLASS download by retrieving only the specified GIT_TAG instead of the history.
        # Important: If GIT_SHALLOW is enabled then GIT_TAG works only with branch names and tags.
        # So if the GIT_TAG above is updated to a commit hash, GIT_SHALLOW must be set to FALSE
        GIT_SHALLOW TRUE
    )
  endif()
  FetchContent_MakeAvailable(cutlass)

  list(APPEND VLLM_EXT_SRC
    "csrc/quantization/aqlm/gemm_kernels.cu"
    "csrc/quantization/awq/gemm_kernels.cu"
    "csrc/permute_cols.cu"
    "csrc/quantization/cutlass_w8a8/scaled_mm_entry.cu"
    "csrc/quantization/fp4/nvfp4_quant_entry.cu"
    "csrc/quantization/fp4/nvfp4_scaled_mm_entry.cu"
    "csrc/quantization/fp4/nvfp4_blockwise_moe_kernel.cu"
    "csrc/sparse/cutlass/sparse_scaled_mm_entry.cu"
    "csrc/cutlass_extensions/common.cpp"
    "csrc/attention/mla/cutlass_mla_entry.cu")

  set_gencode_flags_for_srcs(
    SRCS "${VLLM_EXT_SRC}"
    CUDA_ARCHS "${CUDA_ARCHS}")

  # Only build Marlin kernels if we are building for at least some compatible archs.
  # Keep building Marlin for 9.0 as there are some group sizes and shapes that
  # are not supported by Machete yet.
  # 9.0 for latest bf16 atomicAdd PTX
  cuda_archs_loose_intersection(MARLIN_ARCHS "8.0;8.7;9.0+PTX" "${CUDA_ARCHS}")
  if (MARLIN_ARCHS)

    #
    # For the Marlin kernels we automatically generate sources for various
    # preselected input type pairs and schedules.
    # Generate sources:
    set(MARLIN_GEN_SCRIPT
      ${CMAKE_CURRENT_SOURCE_DIR}/csrc/quantization/gptq_marlin/generate_kernels.py)
    file(MD5 ${MARLIN_GEN_SCRIPT} MARLIN_GEN_SCRIPT_HASH)

    message(STATUS "Marlin generation script hash: ${MARLIN_GEN_SCRIPT_HASH}")
    message(STATUS "Last run Marlin generate script hash: $CACHE{MARLIN_GEN_SCRIPT_HASH}")

    if (NOT DEFINED CACHE{MARLIN_GEN_SCRIPT_HASH}
        OR NOT $CACHE{MARLIN_GEN_SCRIPT_HASH} STREQUAL ${MARLIN_GEN_SCRIPT_HASH})
      execute_process(
        COMMAND ${CMAKE_COMMAND} -E env
        PYTHONPATH=$PYTHONPATH
          ${Python_EXECUTABLE} ${MARLIN_GEN_SCRIPT}
        RESULT_VARIABLE marlin_generation_result
        OUTPUT_VARIABLE marlin_generation_result
        OUTPUT_FILE ${CMAKE_CURRENT_BINARY_DIR}/marlin_generation.log
        ERROR_FILE ${CMAKE_CURRENT_BINARY_DIR}/marlin_generation.log
      )

      if (NOT marlin_generation_result EQUAL 0)
        message(FATAL_ERROR "Marlin generation failed."
                            " Result: \"${marlin_generation_result}\""
                            "\nCheck the log for details: "
                            "${CMAKE_CURRENT_BINARY_DIR}/marlin_generation.log")
      else()
        set(MARLIN_GEN_SCRIPT_HASH ${MARLIN_GEN_SCRIPT_HASH}
            CACHE STRING "Last run Marlin generate script hash" FORCE)
        message(STATUS "Marlin generation completed successfully.")
      endif()
    else()
      message(STATUS "Marlin generation script has not changed, skipping generation.")
    endif()

    file(GLOB MARLIN_TEMPLATE_KERNEL_SRC "csrc/quantization/gptq_marlin/kernel_*.cu")
    set_gencode_flags_for_srcs(
      SRCS "${MARLIN_TEMPLATE_KERNEL_SRC}"
      CUDA_ARCHS "${MARLIN_ARCHS}")

    list(APPEND VLLM_EXT_SRC ${MARLIN_TEMPLATE_KERNEL_SRC})

    set(MARLIN_SRCS
       "csrc/quantization/marlin/dense/marlin_cuda_kernel.cu"
       "csrc/quantization/marlin/sparse/marlin_24_cuda_kernel.cu"
       "csrc/quantization/marlin/qqq/marlin_qqq_gemm_kernel.cu"
       "csrc/quantization/gptq_marlin/gptq_marlin.cu"
       "csrc/quantization/gptq_marlin/gptq_marlin_repack.cu"
       "csrc/quantization/gptq_marlin/awq_marlin_repack.cu")
    set_gencode_flags_for_srcs(
      SRCS "${MARLIN_SRCS}"
      CUDA_ARCHS "${MARLIN_ARCHS}")
    list(APPEND VLLM_EXT_SRC "${MARLIN_SRCS}")
    message(STATUS "Building Marlin kernels for archs: ${MARLIN_ARCHS}")
  else()
    message(STATUS "Not building Marlin kernels as no compatible archs found"
                   " in CUDA target architectures")
  endif()

  # Only build AllSpark kernels if we are building for at least some compatible archs.
  cuda_archs_loose_intersection(ALLSPARK_ARCHS "8.0;8.6;8.7;8.9" "${CUDA_ARCHS}")
  if (ALLSPARK_ARCHS)
    set(ALLSPARK_SRCS
       "csrc/quantization/gptq_allspark/allspark_repack.cu"
       "csrc/quantization/gptq_allspark/allspark_qgemm_w8a16.cu")
    set_gencode_flags_for_srcs(
      SRCS "${ALLSPARK_SRCS}"
      CUDA_ARCHS "${ALLSPARK_ARCHS}")
    list(APPEND VLLM_EXT_SRC "${ALLSPARK_SRCS}")
    message(STATUS "Building AllSpark kernels for archs: ${ALLSPARK_ARCHS}")
  else()
    message(STATUS "Not building AllSpark kernels as no compatible archs found"
                   " in CUDA target architectures")
  endif()


  set(SCALED_MM_3X_ARCHS)
  # The cutlass_scaled_mm kernels for Hopper (c3x, i.e. CUTLASS 3.x) require
  # CUDA 12.0 or later
  cuda_archs_loose_intersection(SCALED_MM_ARCHS "9.0a;" "${CUDA_ARCHS}")
  if(${CMAKE_CUDA_COMPILER_VERSION} VERSION_GREATER 12.0 AND SCALED_MM_ARCHS)
    set(SRCS
       "csrc/quantization/cutlass_w8a8/scaled_mm_c3x_sm90.cu"
       "csrc/quantization/cutlass_w8a8/c3x/scaled_mm_sm90_fp8.cu"
       "csrc/quantization/cutlass_w8a8/c3x/scaled_mm_sm90_int8.cu"
       "csrc/quantization/cutlass_w8a8/c3x/scaled_mm_azp_sm90_int8.cu"
       "csrc/quantization/cutlass_w8a8/c3x/scaled_mm_blockwise_sm90_fp8.cu")
    set_gencode_flags_for_srcs(
      SRCS "${SRCS}"
      CUDA_ARCHS "${SCALED_MM_ARCHS}")
    list(APPEND VLLM_EXT_SRC "${SRCS}")
    list(APPEND VLLM_GPU_FLAGS "-DENABLE_SCALED_MM_SM90=1")
    # Let scaled_mm_c2x know it doesn't need to build these arches
    list(APPEND SCALED_MM_3X_ARCHS "${SCALED_MM_ARCHS}")
    message(STATUS "Building scaled_mm_c3x_sm90 for archs: ${SCALED_MM_ARCHS}")
  else()
    if (NOT ${CMAKE_CUDA_COMPILER_VERSION} VERSION_GREATER 12.0 AND SCALED_MM_ARCHS)
      message(STATUS "Not building scaled_mm_c3x_sm90 as CUDA Compiler version is "
                     "not >= 12.0, we recommend upgrading to CUDA 12.0 or "
                     "later if you intend on running FP8 quantized models on "
                     "Hopper.")
    else()
      message(STATUS "Not building scaled_mm_c3x_sm90 as no compatible archs found "
                     "in CUDA target architectures")
    endif()
  endif()


  # The cutlass_scaled_mm kernels for Geforce Blackwell SM120 (c3x, i.e. CUTLASS 3.x) require
  # CUDA 12.8 or later
  cuda_archs_loose_intersection(SCALED_MM_ARCHS "12.0;12.0a" "${CUDA_ARCHS}")
  if(${CMAKE_CUDA_COMPILER_VERSION} VERSION_GREATER 12.8 AND SCALED_MM_ARCHS)
    set(SRCS
      "csrc/quantization/cutlass_w8a8/scaled_mm_c3x_sm120.cu"
      "csrc/quantization/cutlass_w8a8/c3x/scaled_mm_sm120_fp8.cu"
    )
    set_gencode_flags_for_srcs(
      SRCS "${SRCS}"
      CUDA_ARCHS "${SCALED_MM_ARCHS}")
    list(APPEND VLLM_EXT_SRC "${SRCS}")
    list(APPEND VLLM_GPU_FLAGS "-DENABLE_SCALED_MM_SM120=1")
    # Let scaled_mm_c2x know it doesn't need to build these arches
    list(APPEND SCALED_MM_3X_ARCHS "${SCALED_MM_ARCHS}")
    message(STATUS "Building scaled_mm_c3x_sm120 for archs: ${SCALED_MM_ARCHS}")
  else()
    if (NOT ${CMAKE_CUDA_COMPILER_VERSION} VERSION_GREATER 12.8 AND SCALED_MM_ARCHS)
      message(STATUS "Not building scaled_mm_c3x_sm120 as CUDA Compiler version is "
                     "not >= 12.8, we recommend upgrading to CUDA 12.8 or "
                     "later if you intend on running FP8 quantized models on "
                     "Blackwell.")
    else()
      message(STATUS "Not building scaled_mm_c3x_120 as no compatible archs found "
                     "in CUDA target architectures")
    endif()
  endif()


  # The cutlass_scaled_mm kernels for Blackwell SM100 (c3x, i.e. CUTLASS 3.x)
  # require CUDA 12.8 or later
  cuda_archs_loose_intersection(SCALED_MM_ARCHS "10.0a;10.1a" "${CUDA_ARCHS}")
  if(${CMAKE_CUDA_COMPILER_VERSION} VERSION_GREATER 12.8 AND SCALED_MM_ARCHS)
    set(SRCS
      "csrc/quantization/cutlass_w8a8/scaled_mm_c3x_sm100.cu"
      "csrc/quantization/cutlass_w8a8/c3x/scaled_mm_sm100_fp8.cu"
      "csrc/quantization/cutlass_w8a8/c3x/scaled_mm_blockwise_sm100_fp8.cu"
    )
    set_gencode_flags_for_srcs(
      SRCS "${SRCS}"
      CUDA_ARCHS "${SCALED_MM_ARCHS}")
    list(APPEND VLLM_EXT_SRC "${SRCS}")
    list(APPEND VLLM_GPU_FLAGS "-DENABLE_SCALED_MM_SM100=1")
    # Let scaled_mm_c2x know it doesn't need to build these arches
    list(APPEND SCALED_MM_3X_ARCHS "${SCALED_MM_ARCHS}")
    message(STATUS "Building scaled_mm_c3x_sm100 for archs: ${SCALED_MM_ARCHS}")
  else()
    if (NOT ${CMAKE_CUDA_COMPILER_VERSION} VERSION_GREATER 12.8 AND SCALED_MM_ARCHS)
      message(STATUS "Not building scaled_mm_c3x_sm100 as CUDA Compiler version is "
                     "not >= 12.8, we recommend upgrading to CUDA 12.8 or "
                     "later if you intend on running FP8 quantized models on "
                     "Blackwell.")
    else()
      message(STATUS "Not building scaled_mm_c3x_100 as no compatible archs found "
                     "in CUDA target architectures")
    endif()
  endif()

  #
  # For the cutlass_scaled_mm kernels we want to build the c2x (CUTLASS 2.x)
  # kernels for the remaining archs that are not already built for 3x.
  # (Build 8.9 for FP8)
  cuda_archs_loose_intersection(SCALED_MM_2X_ARCHS
    "7.5;8.0;8.7;8.9+PTX" "${CUDA_ARCHS}")
  # subtract out the archs that are already built for 3x
  list(REMOVE_ITEM SCALED_MM_2X_ARCHS ${SCALED_MM_3X_ARCHS})
  if (SCALED_MM_2X_ARCHS)
    set(SRCS "csrc/quantization/cutlass_w8a8/scaled_mm_c2x.cu")
    set_gencode_flags_for_srcs(
      SRCS "${SRCS}"
      CUDA_ARCHS "${SCALED_MM_2X_ARCHS}")
    list(APPEND VLLM_EXT_SRC "${SRCS}")
    list(APPEND VLLM_GPU_FLAGS "-DENABLE_SCALED_MM_C2X=1")
    message(STATUS "Building scaled_mm_c2x for archs: ${SCALED_MM_2X_ARCHS}")
  else()
    if (SCALED_MM_3X_ARCHS)
      message(STATUS "Not building scaled_mm_c2x as all archs are already built"
                     " for and covered by scaled_mm_c3x")
    else()
      message(STATUS "Not building scaled_mm_c2x as no compatible archs found "
                    "in CUDA target architectures")
    endif()
  endif()

  #
  # 2:4 Sparse Kernels

  # The 2:4 sparse kernels cutlass_scaled_sparse_mm and cutlass_compressor
  # require CUDA 12.2 or later (and only work on Hopper).
  cuda_archs_loose_intersection(SCALED_MM_ARCHS "9.0a;" "${CUDA_ARCHS}")
  if(${CMAKE_CUDA_COMPILER_VERSION} VERSION_GREATER 12.2 AND SCALED_MM_ARCHS)
    set(SRCS "csrc/sparse/cutlass/sparse_scaled_mm_c3x.cu")
    set_gencode_flags_for_srcs(
      SRCS "${SRCS}"
      CUDA_ARCHS "${SCALED_MM_ARCHS}")
    list(APPEND VLLM_EXT_SRC "${SRCS}")
    list(APPEND VLLM_GPU_FLAGS "-DENABLE_SPARSE_SCALED_MM_C3X=1")
    message(STATUS "Building sparse_scaled_mm_c3x for archs: ${SCALED_MM_ARCHS}")
  else()
    if (NOT ${CMAKE_CUDA_COMPILER_VERSION} VERSION_GREATER 12.2 AND SCALED_MM_ARCHS)
      message(STATUS "Not building sparse_scaled_mm_c3x kernels as CUDA Compiler version is "
                     "not >= 12.2, we recommend upgrading to CUDA 12.2 or later "
                     "if you intend on running FP8 sparse quantized models on Hopper.")
    else()
      message(STATUS "Not building sparse_scaled_mm_c3x as no compatible archs found "
                     "in CUDA target architectures")
    endif()
  endif()

  # FP4 Archs and flags
  cuda_archs_loose_intersection(FP4_ARCHS "10.0a" "${CUDA_ARCHS}")
  if(${CMAKE_CUDA_COMPILER_VERSION} VERSION_GREATER 12.8 AND FP4_ARCHS)
    set(SRCS
      "csrc/quantization/fp4/nvfp4_quant_kernels.cu"
      "csrc/quantization/fp4/nvfp4_experts_quant.cu"
      "csrc/quantization/fp4/nvfp4_scaled_mm_kernels.cu"
      "csrc/quantization/fp4/nvfp4_blockwise_moe_kernel.cu")
    set_gencode_flags_for_srcs(
      SRCS "${SRCS}"
      CUDA_ARCHS "${FP4_ARCHS}")
    list(APPEND VLLM_EXT_SRC "${SRCS}")
    list(APPEND VLLM_GPU_FLAGS "-DENABLE_NVFP4=1")
    list(APPEND VLLM_GPU_FLAGS "-DENABLE_CUTLASS_MOE_SM100=1")
    message(STATUS "Building NVFP4 for archs: ${FP4_ARCHS}")
  else()
    message(STATUS "Not building NVFP4 as no compatible archs were found.")
    # clear FP4_ARCHS
    set(FP4_ARCHS)
  endif()

  # CUTLASS MLA Archs and flags
  cuda_archs_loose_intersection(MLA_ARCHS "10.0a" "${CUDA_ARCHS}")
  if(${CMAKE_CUDA_COMPILER_VERSION} VERSION_GREATER 12.8 AND MLA_ARCHS)
    set(SRCS
      "csrc/attention/mla/cutlass_mla_kernels.cu")
    set_gencode_flags_for_srcs(
      SRCS "${SRCS}"
      CUDA_ARCHS "${MLA_ARCHS}")
    list(APPEND VLLM_EXT_SRC "${SRCS}")
    list(APPEND VLLM_GPU_FLAGS "-DENABLE_CUTLASS_MLA=1")
    # Add MLA-specific include directories only to MLA source files
    set_source_files_properties(${SRCS}
      PROPERTIES INCLUDE_DIRECTORIES "${CUTLASS_DIR}/examples/77_blackwell_fmha;${CUTLASS_DIR}/examples/common")
    message(STATUS "Building CUTLASS MLA for archs: ${MLA_ARCHS}")
  else()
    message(STATUS "Not building CUTLASS MLA as no compatible archs were found.")
    # clear MLA_ARCHS
    set(MLA_ARCHS)
  endif()

  # CUTLASS MoE kernels

<<<<<<< HEAD
  # The MoE kernel cutlass_moe_mm requires CUDA 12.3 or later (and only works
  # on Hopper). get_cutlass_(pplx_)moe_mm_data should only be compiled
  # if it's possible to compile MoE kernels that use its output.
  cuda_archs_loose_intersection(SCALED_MM_ARCHS "9.0a;10.0a" "${CUDA_ARCHS}")
=======
  # The MoE kernel cutlass_moe_mm requires CUDA 12.3 or later (and ONLY works
  # on Hopper). get_cutlass_(pplx_)moe_mm_data should only be compiled
  # if it's possible to compile MoE kernels that use its output.
  cuda_archs_loose_intersection(SCALED_MM_ARCHS "9.0a" "${CUDA_ARCHS}")
>>>>>>> 110df743
  if(${CMAKE_CUDA_COMPILER_VERSION} VERSION_GREATER_EQUAL 12.3 AND SCALED_MM_ARCHS)
    set(SRCS "csrc/quantization/cutlass_w8a8/moe/grouped_mm_c3x.cu")
    set_gencode_flags_for_srcs(
      SRCS "${SRCS}"
      CUDA_ARCHS "${SCALED_MM_ARCHS}")
    list(APPEND VLLM_EXT_SRC "${SRCS}")
    list(APPEND VLLM_GPU_FLAGS "-DENABLE_CUTLASS_MOE_SM90=1")
    message(STATUS "Building grouped_mm_c3x for archs: ${SCALED_MM_ARCHS}")
  else()
    if (NOT ${CMAKE_CUDA_COMPILER_VERSION} VERSION_GREATER_EQUAL 12.3 AND SCALED_MM_ARCHS)
      message(STATUS "Not building grouped_mm_c3x kernels as CUDA Compiler version is "
                     "not >= 12.3, we recommend upgrading to CUDA 12.3 or later "
                     "if you intend on running FP8 quantized MoE models on Hopper.")
    else()
      message(STATUS "Not building grouped_mm_c3x as no compatible archs found "
                     "in CUDA target architectures.")
    endif()
  endif()

  # moe_data.cu is used by all CUTLASS MoE kernels.
  cuda_archs_loose_intersection(CUTLASS_MOE_DATA_ARCHS "9.0a;10.0a" "${CUDA_ARCHS}")
  if(${CMAKE_CUDA_COMPILER_VERSION} VERSION_GREATER_EQUAL 12.3 AND CUTLASS_MOE_DATA_ARCHS)
    set(SRCS "csrc/quantization/cutlass_w8a8/moe/moe_data.cu")
    set_gencode_flags_for_srcs(
      SRCS "${SRCS}"
      CUDA_ARCHS "${CUTLASS_MOE_DATA_ARCHS}")
    list(APPEND VLLM_EXT_SRC "${SRCS}")
    message(STATUS "Building moe_data for archs: ${CUTLASS_MOE_DATA_ARCHS}")
  else()
    if (NOT ${CMAKE_CUDA_COMPILER_VERSION} VERSION_GREATER_EQUAL 12.3 AND CUTLASS_MOE_DATA_ARCHS)
      message(STATUS "Not building moe_data as CUDA Compiler version is "
                     "not >= 12.3, we recommend upgrading to CUDA 12.3 or later "
                     "if you intend on running FP8 quantized MoE models on Hopper or Blackwell.")
    else()
      message(STATUS "Not building moe_data as no compatible archs found "
                     "in CUDA target architectures.")
    endif()
  endif()
  
  cuda_archs_loose_intersection(SCALED_MM_ARCHS "10.0a" "${CUDA_ARCHS}")
  if(${CMAKE_CUDA_COMPILER_VERSION} VERSION_GREATER_EQUAL 12.8 AND SCALED_MM_ARCHS)
    set(SRCS "csrc/quantization/cutlass_w8a8/moe/blockwise_scaled_group_mm_sm100.cu")
    set_gencode_flags_for_srcs(
      SRCS "${SRCS}"
      CUDA_ARCHS "${SCALED_MM_ARCHS}")
    list(APPEND VLLM_EXT_SRC "${SRCS}")
    list(APPEND VLLM_GPU_FLAGS "-DENABLE_CUTLASS_MOE_SM100=1")
    message(STATUS "Building blockwise_scaled_group_mm_sm100 for archs: ${SCALED_MM_ARCHS}")
  else()
    if (NOT ${CMAKE_CUDA_COMPILER_VERSION} VERSION_GREATER_EQUAL 12.8 AND SCALED_MM_ARCHS)
      message(STATUS "Not building blockwise_scaled_group_mm_sm100 kernels as CUDA Compiler version is "
                     "not >= 12.8, we recommend upgrading to CUDA 12.8 or later "
                     "if you intend on running FP8 quantized MoE models on Blackwell.")
    else()
      message(STATUS "Not building blockwise_scaled_group_mm_sm100 as no compatible archs found "
                     "in CUDA target architectures")
    endif()
  endif()

  #
  # Machete kernels

  # The machete kernels only work on hopper and require CUDA 12.0 or later.
  # Only build Machete kernels if we are building for something compatible with sm90a
  cuda_archs_loose_intersection(MACHETE_ARCHS "9.0a" "${CUDA_ARCHS}")
  if(${CMAKE_CUDA_COMPILER_VERSION} VERSION_GREATER 12.0 AND MACHETE_ARCHS)
    #
    # For the Machete kernels we automatically generate sources for various
    # preselected input type pairs and schedules.
    # Generate sources:
    set(MACHETE_GEN_SCRIPT
      ${CMAKE_CURRENT_SOURCE_DIR}/csrc/quantization/machete/generate.py)
    file(MD5 ${MACHETE_GEN_SCRIPT} MACHETE_GEN_SCRIPT_HASH)

    message(STATUS "Machete generation script hash: ${MACHETE_GEN_SCRIPT_HASH}")
    message(STATUS "Last run machete generate script hash: $CACHE{MACHETE_GEN_SCRIPT_HASH}")

    if (NOT DEFINED CACHE{MACHETE_GEN_SCRIPT_HASH}
        OR NOT $CACHE{MACHETE_GEN_SCRIPT_HASH} STREQUAL ${MACHETE_GEN_SCRIPT_HASH})
      execute_process(
        COMMAND ${CMAKE_COMMAND} -E env
        PYTHONPATH=${CMAKE_CURRENT_SOURCE_DIR}/csrc/cutlass_extensions/:${CUTLASS_DIR}/python/:${VLLM_PYTHON_PATH}:$PYTHONPATH
          ${Python_EXECUTABLE} ${MACHETE_GEN_SCRIPT}
        RESULT_VARIABLE machete_generation_result
        OUTPUT_VARIABLE machete_generation_output
        OUTPUT_FILE ${CMAKE_CURRENT_BINARY_DIR}/machete_generation.log
        ERROR_FILE ${CMAKE_CURRENT_BINARY_DIR}/machete_generation.log
      )

      if (NOT machete_generation_result EQUAL 0)
        message(FATAL_ERROR "Machete generation failed."
                            " Result: \"${machete_generation_result}\""
                            "\nCheck the log for details: "
                            "${CMAKE_CURRENT_BINARY_DIR}/machete_generation.log")
      else()
        set(MACHETE_GEN_SCRIPT_HASH ${MACHETE_GEN_SCRIPT_HASH}
            CACHE STRING "Last run machete generate script hash" FORCE)
        message(STATUS "Machete generation completed successfully.")
      endif()
    else()
      message(STATUS "Machete generation script has not changed, skipping generation.")
    endif()

    # Add machete generated sources
    file(GLOB MACHETE_GEN_SOURCES "csrc/quantization/machete/generated/*.cu")
    list(APPEND VLLM_EXT_SRC ${MACHETE_GEN_SOURCES})

    # forward compatible
    set_gencode_flags_for_srcs(
      SRCS "${MACHETE_GEN_SOURCES}"
      CUDA_ARCHS "${MACHETE_ARCHS}")

    list(APPEND VLLM_EXT_SRC
      csrc/quantization/machete/machete_pytorch.cu)

    message(STATUS "Building Machete kernels for archs: ${MACHETE_ARCHS}")
  else()
    if (NOT ${CMAKE_CUDA_COMPILER_VERSION} VERSION_GREATER 12.0
        AND MACHETE_ARCHS)
      message(STATUS "Not building Machete kernels as CUDA Compiler version is "
                     "not >= 12.0, we recommend upgrading to CUDA 12.0 or "
                     "later if you intend on running w4a16 quantized models on "
                     "Hopper.")
    else()
      message(STATUS "Not building Machete kernels as no compatible archs "
                     "found in CUDA target architectures")
    endif()
  endif()
# if CUDA endif
endif()

if (VLLM_GPU_LANG STREQUAL "HIP")
  # Add QuickReduce kernels
  list(APPEND VLLM_EXT_SRC
    "csrc/custom_quickreduce.cu"
  )
# if ROCM endif
endif()

message(STATUS "Enabling C extension.")
define_gpu_extension_target(
  _C
  DESTINATION vllm
  LANGUAGE ${VLLM_GPU_LANG}
  SOURCES ${VLLM_EXT_SRC}
  COMPILE_FLAGS ${VLLM_GPU_FLAGS}
  ARCHITECTURES ${VLLM_GPU_ARCHES}
  INCLUDE_DIRECTORIES ${CUTLASS_INCLUDE_DIR}
  INCLUDE_DIRECTORIES ${CUTLASS_TOOLS_UTIL_INCLUDE_DIR}
  USE_SABI 3
  WITH_SOABI)

# If CUTLASS is compiled on NVCC >= 12.5, it by default uses
# cudaGetDriverEntryPointByVersion as a wrapper to avoid directly calling the
# driver API. This causes problems when linking with earlier versions of CUDA.
# Setting this variable sidesteps the issue by calling the driver directly.
target_compile_definitions(_C PRIVATE CUTLASS_ENABLE_DIRECT_CUDA_DRIVER_CALL=1)

#
# _moe_C extension
#

set(VLLM_MOE_EXT_SRC
  "csrc/moe/torch_bindings.cpp"
  "csrc/moe/moe_align_sum_kernels.cu"
  "csrc/moe/topk_softmax_kernels.cu")

if(VLLM_GPU_LANG STREQUAL "CUDA")
  list(APPEND VLLM_MOE_EXT_SRC "csrc/moe/moe_wna16.cu")
endif()

set_gencode_flags_for_srcs(
  SRCS "${VLLM_MOE_EXT_SRC}"
  CUDA_ARCHS "${CUDA_ARCHS}")

if(VLLM_GPU_LANG STREQUAL "CUDA")
  set(VLLM_MOE_WNA16_SRC
    "csrc/moe/moe_wna16.cu")

  set_gencode_flags_for_srcs(
    SRCS "${VLLM_MOE_WNA16_SRC}"
    CUDA_ARCHS "${CUDA_ARCHS}")

  list(APPEND VLLM_MOE_EXT_SRC "${VLLM_MOE_WNA16_SRC}")
  # 9.0 for latest bf16 atomicAdd PTX
  cuda_archs_loose_intersection(MARLIN_MOE_ARCHS "8.0;8.7;9.0+PTX" "${CUDA_ARCHS}")
  if (MARLIN_MOE_ARCHS)

    #
    # For the Marlin MOE kernels we automatically generate sources for various
    # preselected input type pairs and schedules.
    # Generate sources:
    set(MOE_MARLIN_GEN_SCRIPT
      ${CMAKE_CURRENT_SOURCE_DIR}/csrc/moe/marlin_moe_wna16/generate_kernels.py)
    file(MD5 ${MOE_MARLIN_GEN_SCRIPT} MOE_MARLIN_GEN_SCRIPT_HASH)

    message(STATUS "Marlin MOE generation script hash: ${MOE_MARLIN_GEN_SCRIPT_HASH}")
    message(STATUS "Last run Marlin MOE generate script hash: $CACHE{MOE_MARLIN_GEN_SCRIPT_HASH}")

    if (NOT DEFINED CACHE{MOE_MARLIN_GEN_SCRIPT_HASH}
        OR NOT $CACHE{MOE_MARLIN_GEN_SCRIPT_HASH} STREQUAL ${MOE_MARLIN_GEN_SCRIPT_HASH})
      execute_process(
        COMMAND ${CMAKE_COMMAND} -E env
        PYTHONPATH=$PYTHONPATH
          ${Python_EXECUTABLE} ${MOE_MARLIN_GEN_SCRIPT}
        RESULT_VARIABLE moe_marlin_generation_result
        OUTPUT_VARIABLE moe_marlin_generation_output
        OUTPUT_FILE ${CMAKE_CURRENT_BINARY_DIR}/moe_marlin_generation.log
        ERROR_FILE ${CMAKE_CURRENT_BINARY_DIR}/moe_marlin_generation.log
      )

      if (NOT moe_marlin_generation_result EQUAL 0)
        message(FATAL_ERROR "Marlin MOE generation failed."
                            " Result: \"${moe_marlin_generation_result}\""
                            "\nCheck the log for details: "
                            "${CMAKE_CURRENT_BINARY_DIR}/moe_marlin_generation.log")
      else()
        set(MOE_MARLIN_GEN_SCRIPT_HASH ${MOE_MARLIN_GEN_SCRIPT_HASH}
            CACHE STRING "Last run Marlin MOE generate script hash" FORCE)
        message(STATUS "Marlin MOE generation completed successfully.")
      endif()
    else()
      message(STATUS "Marlin MOE generation script has not changed, skipping generation.")
    endif()

    file(GLOB MOE_WNAA16_MARLIN_SRC "csrc/moe/marlin_moe_wna16/*.cu")
    set_gencode_flags_for_srcs(
      SRCS "${MOE_WNAA16_MARLIN_SRC}"
      CUDA_ARCHS "${MARLIN_MOE_ARCHS}")

    list(APPEND VLLM_MOE_EXT_SRC ${MOE_WNAA16_MARLIN_SRC})

    message(STATUS "Building Marlin MOE kernels for archs: ${MARLIN_MOE_ARCHS}")
  else()
    message(STATUS "Not building Marlin MOE kernels as no compatible archs found"
                   " in CUDA target architectures")
  endif()
endif()

if(VLLM_GPU_LANG STREQUAL "CUDA")
  set(MOE_PERMUTE_SRC
      "csrc/moe/permute_unpermute_kernels/moe_permute_unpermute_kernel.cu"
      "csrc/moe/moe_permute_unpermute_op.cu")

  set_gencode_flags_for_srcs(
    SRCS "${MARLIN_PERMUTE_SRC}"
    CUDA_ARCHS "${MOE_PERMUTE_ARCHS}")

  list(APPEND VLLM_MOE_EXT_SRC "${MOE_PERMUTE_SRC}")
endif()
message(STATUS "Enabling moe extension.")
define_gpu_extension_target(
  _moe_C
  DESTINATION vllm
  LANGUAGE ${VLLM_GPU_LANG}
  SOURCES ${VLLM_MOE_EXT_SRC}
  COMPILE_FLAGS ${VLLM_GPU_FLAGS}
  ARCHITECTURES ${VLLM_GPU_ARCHES}
  INCLUDE_DIRECTORIES ${CUTLASS_INCLUDE_DIR}
  INCLUDE_DIRECTORIES ${CUTLASS_TOOLS_UTIL_INCLUDE_DIR}
  USE_SABI 3
  WITH_SOABI)

if(VLLM_GPU_LANG STREQUAL "HIP")
  #
  # _rocm_C extension
  #
  set(VLLM_ROCM_EXT_SRC
    "csrc/rocm/torch_bindings.cpp"
    "csrc/rocm/skinny_gemms.cu"
    "csrc/rocm/attention.cu")

  define_gpu_extension_target(
    _rocm_C
    DESTINATION vllm
    LANGUAGE ${VLLM_GPU_LANG}
    SOURCES ${VLLM_ROCM_EXT_SRC}
    COMPILE_FLAGS ${VLLM_GPU_FLAGS}
    ARCHITECTURES ${VLLM_GPU_ARCHES}
    USE_SABI 3
    WITH_SOABI)
endif()

# For CUDA we also build and ship some external projects.
if (VLLM_GPU_LANG STREQUAL "CUDA")
    include(cmake/external_projects/flashmla.cmake)

    # vllm-flash-attn should be last as it overwrites some CMake functions
    include(cmake/external_projects/vllm_flash_attn.cmake)
endif ()<|MERGE_RESOLUTION|>--- conflicted
+++ resolved
@@ -573,17 +573,10 @@
 
   # CUTLASS MoE kernels
 
-<<<<<<< HEAD
-  # The MoE kernel cutlass_moe_mm requires CUDA 12.3 or later (and only works
-  # on Hopper). get_cutlass_(pplx_)moe_mm_data should only be compiled
-  # if it's possible to compile MoE kernels that use its output.
-  cuda_archs_loose_intersection(SCALED_MM_ARCHS "9.0a;10.0a" "${CUDA_ARCHS}")
-=======
   # The MoE kernel cutlass_moe_mm requires CUDA 12.3 or later (and ONLY works
   # on Hopper). get_cutlass_(pplx_)moe_mm_data should only be compiled
   # if it's possible to compile MoE kernels that use its output.
   cuda_archs_loose_intersection(SCALED_MM_ARCHS "9.0a" "${CUDA_ARCHS}")
->>>>>>> 110df743
   if(${CMAKE_CUDA_COMPILER_VERSION} VERSION_GREATER_EQUAL 12.3 AND SCALED_MM_ARCHS)
     set(SRCS "csrc/quantization/cutlass_w8a8/moe/grouped_mm_c3x.cu")
     set_gencode_flags_for_srcs(
