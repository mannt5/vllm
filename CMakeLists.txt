cmake_minimum_required(VERSION 3.26)

# When building directly using CMake, make sure you run the install step
# (it places the .so files in the correct location).
#
# Example:
# mkdir build && cd build
# cmake -G Ninja -DVLLM_PYTHON_EXECUTABLE=`which python3` -DCMAKE_INSTALL_PREFIX=.. ..
# cmake --build . --target install
#
# If you want to only build one target, make sure to install it manually:
# cmake --build . --target _C
# cmake --install . --component _C
project(vllm_extensions LANGUAGES CXX)

# CUDA by default, can be overridden by using -DVLLM_TARGET_DEVICE=... (used by setup.py)
set(VLLM_TARGET_DEVICE "cuda" CACHE STRING "Target device backend for vLLM")

message(STATUS "Build type: ${CMAKE_BUILD_TYPE}")
message(STATUS "Target device: ${VLLM_TARGET_DEVICE}")

include(${CMAKE_CURRENT_LIST_DIR}/cmake/utils.cmake)

# Suppress potential warnings about unused manually-specified variables
set(ignoreMe "${VLLM_PYTHON_PATH}")

#
# Supported python versions.  These versions will be searched in order, the
# first match will be selected.  These should be kept in sync with setup.py.
#
set(PYTHON_SUPPORTED_VERSIONS "3.9" "3.10" "3.11" "3.12")

# Supported NVIDIA architectures.
set(CUDA_SUPPORTED_ARCHS "7.0;7.2;7.5;8.0;8.6;8.7;8.9;9.0;10.0;10.1;12.0")

# Supported AMD GPU architectures.
set(HIP_SUPPORTED_ARCHS "gfx906;gfx908;gfx90a;gfx942;gfx950;gfx1030;gfx1100;gfx1101;gfx1200;gfx1201")

#
# Supported/expected torch versions for CUDA/ROCm.
#
# Currently, having an incorrect pytorch version results in a warning
# rather than an error.
#
# Note: the CUDA torch version is derived from pyproject.toml and various
# requirements.txt files and should be kept consistent.  The ROCm torch
# versions are derived from docker/Dockerfile.rocm
#
set(TORCH_SUPPORTED_VERSION_CUDA "2.6.0")
set(TORCH_SUPPORTED_VERSION_ROCM "2.6.0")

#
# Try to find python package with an executable that exactly matches
# `VLLM_PYTHON_EXECUTABLE` and is one of the supported versions.
#
if (VLLM_PYTHON_EXECUTABLE)
  find_python_from_executable(${VLLM_PYTHON_EXECUTABLE} "${PYTHON_SUPPORTED_VERSIONS}")
else()
  message(FATAL_ERROR
    "Please set VLLM_PYTHON_EXECUTABLE to the path of the desired python version"
    " before running cmake configure.")
endif()

#
# Update cmake's `CMAKE_PREFIX_PATH` with torch location.
#
append_cmake_prefix_path("torch" "torch.utils.cmake_prefix_path")

# Ensure the 'nvcc' command is in the PATH
find_program(NVCC_EXECUTABLE nvcc)
if (CUDA_FOUND AND NOT NVCC_EXECUTABLE)
    message(FATAL_ERROR "nvcc not found")
endif()

#
# Import torch cmake configuration.
# Torch also imports CUDA (and partially HIP) languages with some customizations,
# so there is no need to do this explicitly with check_language/enable_language,
# etc.
#
find_package(Torch REQUIRED)

#
# Forward the non-CUDA device extensions to external CMake scripts.
#
if (NOT VLLM_TARGET_DEVICE STREQUAL "cuda" AND
    NOT VLLM_TARGET_DEVICE STREQUAL "rocm")
    if (VLLM_TARGET_DEVICE STREQUAL "cpu")
        include(${CMAKE_CURRENT_LIST_DIR}/cmake/cpu_extension.cmake)
    else()
        return()
    endif()
    return()
endif()

#
# Set up GPU language and check the torch version and warn if it isn't
# what is expected.
#
if (NOT HIP_FOUND AND CUDA_FOUND)
  set(VLLM_GPU_LANG "CUDA")

  if (NOT Torch_VERSION VERSION_EQUAL ${TORCH_SUPPORTED_VERSION_CUDA})
    message(WARNING "Pytorch version ${TORCH_SUPPORTED_VERSION_CUDA} "
      "expected for CUDA build, saw ${Torch_VERSION} instead.")
  endif()
elseif(HIP_FOUND)
  set(VLLM_GPU_LANG "HIP")

  # Importing torch recognizes and sets up some HIP/ROCm configuration but does
  # not let cmake recognize .hip files. In order to get cmake to understand the
  # .hip extension automatically, HIP must be enabled explicitly.
  enable_language(HIP)

  # ROCm 5.X and 6.X
  if (ROCM_VERSION_DEV_MAJOR GREATER_EQUAL 5 AND
      NOT Torch_VERSION VERSION_EQUAL ${TORCH_SUPPORTED_VERSION_ROCM})
    message(WARNING "Pytorch version >= ${TORCH_SUPPORTED_VERSION_ROCM} "
      "expected for ROCm build, saw ${Torch_VERSION} instead.")
  endif()
else()
  message(FATAL_ERROR "Can't find CUDA or HIP installation.")
endif()


if(VLLM_GPU_LANG STREQUAL "CUDA")
  #
  # For cuda we want to be able to control which architectures we compile for on
  # a per-file basis in order to cut down on compile time. So here we extract
  # the set of architectures we want to compile for and remove the from the
  # CMAKE_CUDA_FLAGS so that they are not applied globally.
  #
  clear_cuda_arches(CUDA_ARCH_FLAGS)
  extract_unique_cuda_archs_ascending(CUDA_ARCHS "${CUDA_ARCH_FLAGS}")
  message(STATUS "CUDA target architectures: ${CUDA_ARCHS}")
  # Filter the target architectures by the supported supported archs
  # since for some files we will build for all CUDA_ARCHS.
  cuda_archs_loose_intersection(CUDA_ARCHS
    "${CUDA_SUPPORTED_ARCHS}" "${CUDA_ARCHS}")
  message(STATUS "CUDA supported target architectures: ${CUDA_ARCHS}")
else()
  #
  # For other GPU targets override the GPU architectures detected by cmake/torch
  # and filter them by the supported versions for the current language.
  # The final set of arches is stored in `VLLM_GPU_ARCHES`.
  #
  override_gpu_arches(VLLM_GPU_ARCHES
    ${VLLM_GPU_LANG}
    "${${VLLM_GPU_LANG}_SUPPORTED_ARCHS}")
endif()

#
# Query torch for additional GPU compilation flags for the given
# `VLLM_GPU_LANG`.
# The final set of arches is stored in `VLLM_GPU_FLAGS`.
#
get_torch_gpu_compiler_flags(VLLM_GPU_FLAGS ${VLLM_GPU_LANG})

#
# Set nvcc parallelism.
#
if(NVCC_THREADS AND VLLM_GPU_LANG STREQUAL "CUDA")
  list(APPEND VLLM_GPU_FLAGS "--threads=${NVCC_THREADS}")
endif()


#
# Use FetchContent for C++ dependencies that are compiled as part of vLLM's build process.
# setup.py will override FETCHCONTENT_BASE_DIR to play nicely with sccache.
# Each dependency that produces build artifacts should override its BINARY_DIR to avoid
# conflicts between build types. It should instead be set to ${CMAKE_BINARY_DIR}/<dependency>.
#
include(FetchContent)
file(MAKE_DIRECTORY ${FETCHCONTENT_BASE_DIR}) # Ensure the directory exists
message(STATUS "FetchContent base directory: ${FETCHCONTENT_BASE_DIR}")

if(VLLM_GPU_LANG STREQUAL "HIP")
  #
  # Overriding the default -O set up by cmake, adding ggdb3 for the most verbose devug info
  #
  set(CMAKE_${VLLM_GPU_LANG}_FLAGS_DEBUG "${CMAKE_${VLLM_GPU_LANG}_FLAGS_DEBUG} -O0 -ggdb3")
  set(CMAKE_CXX_FLAGS_DEBUG "${CMAKE_CXX_FLAGS_DEBUG} -O0 -ggdb3")

  #
  # Set rocm version dev int.
  #
  list(APPEND VLLM_GPU_FLAGS "-DROCM_VERSION=${ROCM_VERSION_DEV_INT}")

  #
  # Certain HIP functions are marked as [[nodiscard]], yet vllm ignores the result which generates
  # a lot of warnings that always mask real issues. Suppressing until this is properly addressed.
  #
  set(CMAKE_${VLLM_GPU_LANG}_FLAGS "${CMAKE_${VLLM_GPU_LANG}_FLAGS} -Wno-unused-result")
  set(CMAKE_CXX_FLAGS "${CMAKE_CXX_FLAGS} -Wno-unused-result")
endif()

#
# Define other extension targets
#

#
# cumem_allocator extension
#

set(VLLM_CUMEM_EXT_SRC
  "csrc/cumem_allocator.cpp")

set_gencode_flags_for_srcs(
  SRCS "${VLLM_CUMEM_EXT_SRC}"
  CUDA_ARCHS "${CUDA_ARCHS}")

if(VLLM_GPU_LANG STREQUAL "CUDA")
  message(STATUS "Enabling cumem allocator extension.")
  # link against cuda driver library
  list(APPEND CUMEM_LIBS CUDA::cuda_driver)
  define_gpu_extension_target(
    cumem_allocator
    DESTINATION vllm
    LANGUAGE CXX
    SOURCES ${VLLM_CUMEM_EXT_SRC}
    LIBRARIES ${CUMEM_LIBS}
    USE_SABI 3.8
    WITH_SOABI)
endif()

#
# _C extension
#

set(VLLM_EXT_SRC
  "csrc/cache_kernels.cu"
  "csrc/attention/paged_attention_v1.cu"
  "csrc/attention/paged_attention_v2.cu"
  "csrc/attention/merge_attn_states.cu"
  "csrc/pos_encoding_kernels.cu"
  "csrc/activation_kernels.cu"
  "csrc/layernorm_kernels.cu"
  "csrc/layernorm_quant_kernels.cu"
  "csrc/cuda_view.cu"
  "csrc/quantization/gptq/q_gemm.cu"
  "csrc/quantization/compressed_tensors/int8_quant_kernels.cu"
  "csrc/quantization/fp8/common.cu"
  "csrc/quantization/fused_kernels/fused_layernorm_dynamic_per_token_quant.cu"
  "csrc/quantization/gguf/gguf_kernel.cu"
  "csrc/cuda_utils_kernels.cu"
  "csrc/prepare_inputs/advance_step.cu"
  "csrc/custom_all_reduce.cu"
  "csrc/torch_bindings.cpp")

if(VLLM_GPU_LANG STREQUAL "CUDA")
  SET(CUTLASS_ENABLE_HEADERS_ONLY ON CACHE BOOL "Enable only the header library")

  # Set CUTLASS_REVISION manually -- its revision detection doesn't work in this case.
  # Please keep this in sync with FetchContent_Declare line below.
  set(CUTLASS_REVISION "v3.8.0" CACHE STRING "CUTLASS revision to use")

  # Use the specified CUTLASS source directory for compilation if VLLM_CUTLASS_SRC_DIR is provided
  if (DEFINED ENV{VLLM_CUTLASS_SRC_DIR})
    set(VLLM_CUTLASS_SRC_DIR $ENV{VLLM_CUTLASS_SRC_DIR})
  endif()

  if(VLLM_CUTLASS_SRC_DIR)
    if(NOT IS_ABSOLUTE VLLM_CUTLASS_SRC_DIR)
      get_filename_component(VLLM_CUTLASS_SRC_DIR "${VLLM_CUTLASS_SRC_DIR}" ABSOLUTE)
    endif()
    message(STATUS "The VLLM_CUTLASS_SRC_DIR is set, using ${VLLM_CUTLASS_SRC_DIR} for compilation")
    FetchContent_Declare(cutlass SOURCE_DIR ${VLLM_CUTLASS_SRC_DIR})
  else()
    FetchContent_Declare(
        cutlass
        GIT_REPOSITORY https://github.com/nvidia/cutlass.git
        # Please keep this in sync with CUTLASS_REVISION line above.
        GIT_TAG v3.8.0
        GIT_PROGRESS TRUE

        # Speed up CUTLASS download by retrieving only the specified GIT_TAG instead of the history.
        # Important: If GIT_SHALLOW is enabled then GIT_TAG works only with branch names and tags.
        # So if the GIT_TAG above is updated to a commit hash, GIT_SHALLOW must be set to FALSE
        GIT_SHALLOW TRUE
    )
  endif()
  FetchContent_MakeAvailable(cutlass)

  list(APPEND VLLM_EXT_SRC
    "csrc/mamba/mamba_ssm/selective_scan_fwd.cu"
    "csrc/mamba/causal_conv1d/causal_conv1d.cu"
    "csrc/quantization/aqlm/gemm_kernels.cu"
    "csrc/quantization/awq/gemm_kernels.cu"
    "csrc/permute_cols.cu"
    "csrc/quantization/cutlass_w8a8/scaled_mm_entry.cu"
    "csrc/quantization/fp4/nvfp4_quant_entry.cu"
    "csrc/quantization/fp4/nvfp4_scaled_mm_entry.cu"
    "csrc/sparse/cutlass/sparse_scaled_mm_entry.cu"
    "csrc/cutlass_extensions/common.cpp")

  set_gencode_flags_for_srcs(
    SRCS "${VLLM_EXT_SRC}"
    CUDA_ARCHS "${CUDA_ARCHS}")

  # Only build Marlin kernels if we are building for at least some compatible archs.
  # Keep building Marlin for 9.0 as there are some group sizes and shapes that
  # are not supported by Machete yet.
  cuda_archs_loose_intersection(MARLIN_ARCHS "8.0;8.6;8.7;8.9;9.0;10.0;10.1;12.0" "${CUDA_ARCHS}")
  if (MARLIN_ARCHS)
    set(MARLIN_SRCS
       "csrc/quantization/fp8/fp8_marlin.cu"
       "csrc/quantization/marlin/dense/marlin_cuda_kernel.cu"
       "csrc/quantization/marlin/sparse/marlin_24_cuda_kernel.cu"
       "csrc/quantization/marlin/qqq/marlin_qqq_gemm_kernel.cu"
       "csrc/quantization/gptq_marlin/gptq_marlin.cu"
       "csrc/quantization/gptq_marlin/gptq_marlin_repack.cu"
       "csrc/quantization/gptq_marlin/awq_marlin_repack.cu")
    set_gencode_flags_for_srcs(
      SRCS "${MARLIN_SRCS}"
      CUDA_ARCHS "${MARLIN_ARCHS}")
    list(APPEND VLLM_EXT_SRC "${MARLIN_SRCS}")
    message(STATUS "Building Marlin kernels for archs: ${MARLIN_ARCHS}")
  else()
    message(STATUS "Not building Marlin kernels as no compatible archs found"
                   " in CUDA target architectures")
  endif()

  # Only build AllSpark kernels if we are building for at least some compatible archs.
  cuda_archs_loose_intersection(ALLSPARK_ARCHS "8.0;8.6;8.7;8.9" "${CUDA_ARCHS}")
  if (ALLSPARK_ARCHS)
    set(ALLSPARK_SRCS
       "csrc/quantization/gptq_allspark/allspark_repack.cu"
       "csrc/quantization/gptq_allspark/allspark_qgemm_w8a16.cu")
    set_gencode_flags_for_srcs(
      SRCS "${ALLSPARK_SRCS}"
      CUDA_ARCHS "${ALLSPARK_ARCHS}")
    list(APPEND VLLM_EXT_SRC "${ALLSPARK_SRCS}")
    message(STATUS "Building AllSpark kernels for archs: ${ALLSPARK_ARCHS}")
  else()
    message(STATUS "Not building AllSpark kernels as no compatible archs found"
                   " in CUDA target architectures")
  endif()


  set(SCALED_MM_3X_ARCHS)
  # The cutlass_scaled_mm kernels for Hopper (c3x, i.e. CUTLASS 3.x) require
  # CUDA 12.0 or later
  cuda_archs_loose_intersection(SCALED_MM_ARCHS "9.0a;" "${CUDA_ARCHS}")
  if(${CMAKE_CUDA_COMPILER_VERSION} VERSION_GREATER 12.0 AND SCALED_MM_ARCHS)
    set(SRCS
       "csrc/quantization/cutlass_w8a8/scaled_mm_c3x_sm90.cu"
       "csrc/quantization/cutlass_w8a8/c3x/scaled_mm_sm90_fp8.cu"
       "csrc/quantization/cutlass_w8a8/c3x/scaled_mm_sm90_int8.cu"
       "csrc/quantization/cutlass_w8a8/c3x/scaled_mm_azp_sm90_int8.cu"
       "csrc/quantization/cutlass_w8a8/c3x/scaled_mm_blockwise_sm90_fp8.cu")
    set_gencode_flags_for_srcs(
      SRCS "${SRCS}"
      CUDA_ARCHS "${SCALED_MM_ARCHS}")
    list(APPEND VLLM_EXT_SRC "${SRCS}")
    list(APPEND VLLM_GPU_FLAGS "-DENABLE_SCALED_MM_SM90=1")
    # Let scaled_mm_c2x know it doesn't need to build these arches
    list(APPEND SCALED_MM_3X_ARCHS "${SCALED_MM_ARCHS}")
    message(STATUS "Building scaled_mm_c3x_sm90 for archs: ${SCALED_MM_ARCHS}")
  else()
    if (NOT ${CMAKE_CUDA_COMPILER_VERSION} VERSION_GREATER 12.0 AND SCALED_MM_ARCHS)
      message(STATUS "Not building scaled_mm_c3x_sm90 as CUDA Compiler version is "
                     "not >= 12.0, we recommend upgrading to CUDA 12.0 or "
                     "later if you intend on running FP8 quantized models on "
                     "Hopper.")
    else()
      message(STATUS "Not building scaled_mm_c3x_sm90 as no compatible archs found "
                     "in CUDA target architectures")
    endif()
  endif()

  # The cutlass_scaled_mm kernels for Blackwell (c3x, i.e. CUTLASS 3.x) require
  # CUDA 12.8 or later
  cuda_archs_loose_intersection(SCALED_MM_ARCHS "10.0a;10.1a;12.0a" "${CUDA_ARCHS}")
  if(${CMAKE_CUDA_COMPILER_VERSION} VERSION_GREATER 12.8 AND SCALED_MM_ARCHS)
    set(SRCS
      "csrc/quantization/cutlass_w8a8/scaled_mm_c3x_sm100.cu"
      "csrc/quantization/cutlass_w8a8/c3x/scaled_mm_sm100_fp8.cu"
    )
    set_gencode_flags_for_srcs(
      SRCS "${SRCS}"
      CUDA_ARCHS "${SCALED_MM_ARCHS}")
    list(APPEND VLLM_EXT_SRC "${SRCS}")
    list(APPEND VLLM_GPU_FLAGS "-DENABLE_SCALED_MM_SM100=1")
    # Let scaled_mm_c2x know it doesn't need to build these arches
    list(APPEND SCALED_MM_3X_ARCHS "${SCALED_MM_ARCHS}")
    message(STATUS "Building scaled_mm_c3x_sm100 for archs: ${SCALED_MM_ARCHS}")
  else()
    if (NOT ${CMAKE_CUDA_COMPILER_VERSION} VERSION_GREATER 12.8 AND SCALED_MM_ARCHS)
      message(STATUS "Not building scaled_mm_c3x_sm100 as CUDA Compiler version is "
                     "not >= 12.8, we recommend upgrading to CUDA 12.8 or "
                     "later if you intend on running FP8 quantized models on "
                     "Blackwell.")
    else()
      message(STATUS "Not building scaled_mm_c3x_100 as no compatible archs found "
                     "in CUDA target architectures")
    endif()
  endif()

  #
  # For the cutlass_scaled_mm kernels we want to build the c2x (CUTLASS 2.x)
  # kernels for the remaining archs that are not already built for 3x.
  cuda_archs_loose_intersection(SCALED_MM_2X_ARCHS
    "7.5;8.0;8.6;8.7;8.9;9.0;10.0;10.1;12.0" "${CUDA_ARCHS}")
  # subtract out the archs that are already built for 3x
  list(REMOVE_ITEM SCALED_MM_2X_ARCHS ${SCALED_MM_3X_ARCHS})
  if (SCALED_MM_2X_ARCHS)
    set(SRCS "csrc/quantization/cutlass_w8a8/scaled_mm_c2x.cu")
    set_gencode_flags_for_srcs(
      SRCS "${SRCS}"
      CUDA_ARCHS "${SCALED_MM_2X_ARCHS}")
    list(APPEND VLLM_EXT_SRC "${SRCS}")
    list(APPEND VLLM_GPU_FLAGS "-DENABLE_SCALED_MM_C2X=1")
    message(STATUS "Building scaled_mm_c2x for archs: ${SCALED_MM_2X_ARCHS}")
  else()
    if (SCALED_MM_3X_ARCHS)
      message(STATUS "Not building scaled_mm_c2x as all archs are already built"
                     " for and covered by scaled_mm_c3x")
    else()
      message(STATUS "Not building scaled_mm_c2x as no compatible archs found "
                    "in CUDA target architectures")
    endif()
  endif()

  #
  # 2:4 Sparse Kernels

  # The 2:4 sparse kernels cutlass_scaled_sparse_mm and cutlass_compressor
  # require CUDA 12.2 or later (and only work on Hopper).
  cuda_archs_loose_intersection(SCALED_MM_ARCHS "9.0a;" "${CUDA_ARCHS}")
  if(${CMAKE_CUDA_COMPILER_VERSION} VERSION_GREATER 12.2 AND SCALED_MM_ARCHS)
    set(SRCS "csrc/sparse/cutlass/sparse_scaled_mm_c3x.cu")
    set_gencode_flags_for_srcs(
      SRCS "${SRCS}"
      CUDA_ARCHS "${SCALED_MM_ARCHS}")
    list(APPEND VLLM_EXT_SRC "${SRCS}")
    list(APPEND VLLM_GPU_FLAGS "-DENABLE_SPARSE_SCALED_MM_C3X=1")
    message(STATUS "Building sparse_scaled_mm_c3x for archs: ${SCALED_MM_ARCHS}")
  else()
    if (NOT ${CMAKE_CUDA_COMPILER_VERSION} VERSION_GREATER 12.2 AND SCALED_MM_ARCHS)
      message(STATUS "Not building sparse_scaled_mm_c3x kernels as CUDA Compiler version is "
                     "not >= 12.2, we recommend upgrading to CUDA 12.2 or later "
                     "if you intend on running FP8 sparse quantized models on Hopper.")
    else()
      message(STATUS "Not building sparse_scaled_mm_c3x as no compatible archs found "
                     "in CUDA target architectures")
    endif()
  endif()

  # FP4 Archs and flags
  cuda_archs_loose_intersection(FP4_ARCHS "10.0a" "${CUDA_ARCHS}")
  if(${CMAKE_CUDA_COMPILER_VERSION} VERSION_GREATER 12.8 AND FP4_ARCHS)
    set(SRCS
      "csrc/quantization/fp4/nvfp4_quant_kernels.cu"
      "csrc/quantization/fp4/nvfp4_scaled_mm_kernels.cu")
    set_gencode_flags_for_srcs(
      SRCS "${SRCS}"
      CUDA_ARCHS "${FP4_ARCHS}")
    list(APPEND VLLM_EXT_SRC "${SRCS}")
    list(APPEND VLLM_GPU_FLAGS "-DENABLE_NVFP4=1")
    message(STATUS "Building NVFP4 for archs: ${FP4_ARCHS}")
  else()
    message(STATUS "Not building NVFP4 as no compatible archs were found.")
    # clear FP4_ARCHS
    set(FP4_ARCHS)
  endif()

  #
  # CUTLASS MoE kernels

  # The MoE kernel cutlass_moe_mm requires CUDA 12.3 or later (and only works
  # on Hopper). get_cutlass_moe_mm_data should only be compiled if it's possible
  # to compile MoE kernels that use its output.
  cuda_archs_loose_intersection(SCALED_MM_ARCHS "9.0a;" "${CUDA_ARCHS}")
  if(${CMAKE_CUDA_COMPILER_VERSION} VERSION_GREATER_EQUAL 12.3 AND SCALED_MM_ARCHS)
    set(SRCS "csrc/quantization/cutlass_w8a8/moe/grouped_mm_c3x.cu"
             "csrc/quantization/cutlass_w8a8/moe/moe_data.cu")
    set_gencode_flags_for_srcs(
      SRCS "${SRCS}"
      CUDA_ARCHS "${SCALED_MM_ARCHS}")
    list(APPEND VLLM_EXT_SRC "${SRCS}")
    list(APPEND VLLM_GPU_FLAGS "-DENABLE_CUTLASS_MOE_SM90=1")
    message(STATUS "Building grouped_mm_c3x for archs: ${SCALED_MM_ARCHS}")
  else()
    if (NOT ${CMAKE_CUDA_COMPILER_VERSION} VERSION_GREATER_EQUAL 12.3 AND SCALED_MM_ARCHS)
      message(STATUS "Not building grouped_mm_c3x kernels as CUDA Compiler version is "
                     "not >= 12.3, we recommend upgrading to CUDA 12.3 or later "
                     "if you intend on running FP8 quantized MoE models on Hopper.")
    else()
      message(STATUS "Not building grouped_mm_c3x as no compatible archs found "
                     "in CUDA target architectures")
    endif()
  endif()

  #
  # Machete kernels

  # The machete kernels only work on hopper and require CUDA 12.0 or later.
  # Only build Machete kernels if we are building for something compatible with sm90a
  cuda_archs_loose_intersection(MACHETE_ARCHS "9.0a" "${CUDA_ARCHS}")
  if(${CMAKE_CUDA_COMPILER_VERSION} VERSION_GREATER 12.0 AND MACHETE_ARCHS)
    #
    # For the Machete kernels we automatically generate sources for various
    # preselected input type pairs and schedules.
    # Generate sources:
    set(MACHETE_GEN_SCRIPT
      ${CMAKE_CURRENT_SOURCE_DIR}/csrc/quantization/machete/generate.py)
    file(MD5 ${MACHETE_GEN_SCRIPT} MACHETE_GEN_SCRIPT_HASH)

    message(STATUS "Machete generation script hash: ${MACHETE_GEN_SCRIPT_HASH}")
    message(STATUS "Last run machete generate script hash: $CACHE{MACHETE_GEN_SCRIPT_HASH}")

    if (NOT DEFINED CACHE{MACHETE_GEN_SCRIPT_HASH}
        OR NOT $CACHE{MACHETE_GEN_SCRIPT_HASH} STREQUAL ${MACHETE_GEN_SCRIPT_HASH})
      execute_process(
        COMMAND ${CMAKE_COMMAND} -E env
        PYTHONPATH=${CMAKE_CURRENT_SOURCE_DIR}/csrc/cutlass_extensions/:${CUTLASS_DIR}/python/:${VLLM_PYTHON_PATH}:$PYTHONPATH
          ${Python_EXECUTABLE} ${MACHETE_GEN_SCRIPT}
        RESULT_VARIABLE machete_generation_result
        OUTPUT_VARIABLE machete_generation_output
        OUTPUT_FILE ${CMAKE_CURRENT_BINARY_DIR}/machete_generation.log
        ERROR_FILE ${CMAKE_CURRENT_BINARY_DIR}/machete_generation.log
      )

      if (NOT machete_generation_result EQUAL 0)
        message(FATAL_ERROR "Machete generation failed."
                            " Result: \"${machete_generation_result}\""
                            "\nCheck the log for details: "
                            "${CMAKE_CURRENT_BINARY_DIR}/machete_generation.log")
      else()
        set(MACHETE_GEN_SCRIPT_HASH ${MACHETE_GEN_SCRIPT_HASH}
            CACHE STRING "Last run machete generate script hash" FORCE)
        message(STATUS "Machete generation completed successfully.")
      endif()
    else()
      message(STATUS "Machete generation script has not changed, skipping generation.")
    endif()

    # Add machete generated sources
    file(GLOB MACHETE_GEN_SOURCES "csrc/quantization/machete/generated/*.cu")
    list(APPEND VLLM_EXT_SRC ${MACHETE_GEN_SOURCES})

    # forward compatible
    set_gencode_flags_for_srcs(
      SRCS "${MACHETE_GEN_SOURCES}"
      CUDA_ARCHS "${MACHETE_ARCHS}")

    list(APPEND VLLM_EXT_SRC
      csrc/quantization/machete/machete_pytorch.cu)

    message(STATUS "Building Machete kernels for archs: ${MACHETE_ARCHS}")
  else()
    if (NOT ${CMAKE_CUDA_COMPILER_VERSION} VERSION_GREATER 12.0
        AND MACHETE_ARCHS)
      message(STATUS "Not building Machete kernels as CUDA Compiler version is "
                     "not >= 12.0, we recommend upgrading to CUDA 12.0 or "
                     "later if you intend on running w4a16 quantized models on "
                     "Hopper.")
    else()
      message(STATUS "Not building Machete kernels as no compatible archs "
                     "found in CUDA target architectures")
    endif()
  endif()
# if CUDA endif
endif()

message(STATUS "Enabling C extension.")
define_gpu_extension_target(
  _C
  DESTINATION vllm
  LANGUAGE ${VLLM_GPU_LANG}
  SOURCES ${VLLM_EXT_SRC}
  COMPILE_FLAGS ${VLLM_GPU_FLAGS}
  ARCHITECTURES ${VLLM_GPU_ARCHES}
  INCLUDE_DIRECTORIES ${CUTLASS_INCLUDE_DIR}
  INCLUDE_DIRECTORIES ${CUTLASS_TOOLS_UTIL_INCLUDE_DIR}
  USE_SABI 3
  WITH_SOABI)

# If CUTLASS is compiled on NVCC >= 12.5, it by default uses
# cudaGetDriverEntryPointByVersion as a wrapper to avoid directly calling the
# driver API. This causes problems when linking with earlier versions of CUDA.
# Setting this variable sidesteps the issue by calling the driver directly.
target_compile_definitions(_C PRIVATE CUTLASS_ENABLE_DIRECT_CUDA_DRIVER_CALL=1)

#
# _moe_C extension
#

set(VLLM_MOE_EXT_SRC
  "csrc/moe/torch_bindings.cpp"
  "csrc/moe/moe_align_sum_kernels.cu"
  "csrc/moe/topk_softmax_kernels.cu")

if(VLLM_GPU_LANG STREQUAL "CUDA")
  list(APPEND VLLM_MOE_EXT_SRC "csrc/moe/moe_wna16.cu")
endif()

set_gencode_flags_for_srcs(
  SRCS "${VLLM_MOE_EXT_SRC}"
  CUDA_ARCHS "${CUDA_ARCHS}")

if(VLLM_GPU_LANG STREQUAL "CUDA")
  set(VLLM_MOE_WNA16_SRC
    "csrc/moe/moe_wna16.cu")

  set_gencode_flags_for_srcs(
    SRCS "${VLLM_MOE_WNA16_SRC}"
    CUDA_ARCHS "${CUDA_ARCHS}")

  list(APPEND VLLM_MOE_EXT_SRC "${VLLM_MOE_WNA16_SRC}")
  cuda_archs_loose_intersection(MARLIN_MOE_ARCHS "8.0;8.6;8.7;8.9;9.0;10.0;10.1;12.0" "${CUDA_ARCHS}")
  if (MARLIN_MOE_ARCHS)

    #
    # For the Marlin MOE kernels we automatically generate sources for various
    # preselected input type pairs and schedules.
    # Generate sources:
    set(MOE_MARLIN_GEN_SCRIPT
      ${CMAKE_CURRENT_SOURCE_DIR}/csrc/moe/marlin_moe_wna16/generate_kernels.py)
    file(MD5 ${MOE_MARLIN_GEN_SCRIPT} MOE_MARLIN_GEN_SCRIPT_HASH)

    message(STATUS "Marlin MOE generation script hash: ${MOE_MARLIN_GEN_SCRIPT_HASH}")
    message(STATUS "Last run Marlin MOE generate script hash: $CACHE{MOE_MARLIN_GEN_SCRIPT_HASH}")

    if (NOT DEFINED CACHE{MOE_MARLIN_GEN_SCRIPT_HASH}
        OR NOT $CACHE{MOE_MARLIN_GEN_SCRIPT_HASH} STREQUAL ${MOE_MARLIN_GEN_SCRIPT_HASH})
      execute_process(
        COMMAND ${CMAKE_COMMAND} -E env
        PYTHONPATH=${CMAKE_CURRENT_SOURCE_DIR}/csrc/cutlass_extensions/:${CUTLASS_DIR}/python/:${VLLM_PYTHON_PATH}:$PYTHONPATH
          ${Python_EXECUTABLE} ${MOE_MARLIN_GEN_SCRIPT}
        RESULT_VARIABLE moe_marlin_generation_result
        OUTPUT_VARIABLE moe_marlin_generation_output
        OUTPUT_FILE ${CMAKE_CURRENT_BINARY_DIR}/moe_marlin_generation.log
        ERROR_FILE ${CMAKE_CURRENT_BINARY_DIR}/moe_marlin_generation.log
      )

      if (NOT moe_marlin_generation_result EQUAL 0)
        message(FATAL_ERROR "Marlin MOE generation failed."
                            " Result: \"${moe_marlin_generation_result}\""
                            "\nCheck the log for details: "
                            "${CMAKE_CURRENT_BINARY_DIR}/moe_marlin_generation.log")
      else()
        set(MOE_MARLIN_GEN_SCRIPT_HASH ${MOE_MARLIN_GEN_SCRIPT_HASH}
            CACHE STRING "Last run Marlin MOE generate script hash" FORCE)
        message(STATUS "Marlin MOE generation completed successfully.")
      endif()
    else()
      message(STATUS "Marlin MOE generation script has not changed, skipping generation.")
    endif()

    file(GLOB MOE_WNAA16_MARLIN_SRC "csrc/moe/marlin_moe_wna16/*.cu")
    set_gencode_flags_for_srcs(
      SRCS "${MOE_WNAA16_MARLIN_SRC}"
      CUDA_ARCHS "${MARLIN_MOE_ARCHS}")

    list(APPEND VLLM_MOE_EXT_SRC ${MOE_WNAA16_MARLIN_SRC})

    message(STATUS "Building Marlin MOE kernels for archs: ${MARLIN_MOE_ARCHS}")
  else()
    message(STATUS "Not building Marlin MOE kernels as no compatible archs found"
                   " in CUDA target architectures")
  endif()
endif()

message(STATUS "Enabling moe extension.")
define_gpu_extension_target(
  _moe_C
  DESTINATION vllm
  LANGUAGE ${VLLM_GPU_LANG}
  SOURCES ${VLLM_MOE_EXT_SRC}
  COMPILE_FLAGS ${VLLM_GPU_FLAGS}
  ARCHITECTURES ${VLLM_GPU_ARCHES}
  USE_SABI 3
  WITH_SOABI)

if(VLLM_GPU_LANG STREQUAL "HIP")
  #
  # _rocm_C extension
  #
  set(VLLM_ROCM_EXT_SRC
    "csrc/rocm/torch_bindings.cpp"
<<<<<<< HEAD
    "csrc/rocm/attention.cu"
    "csrc/rocm/custom_kernels.cu"
    "csrc/rocm/fused_kernels.cu"
    "csrc/rocm/custom.cu")
=======
    "csrc/rocm/skinny_gemms.cu"
    "csrc/rocm/attention.cu")
>>>>>>> 5536b30a

  define_gpu_extension_target(
    _rocm_C
    DESTINATION vllm
    LANGUAGE ${VLLM_GPU_LANG}
    SOURCES ${VLLM_ROCM_EXT_SRC}
    COMPILE_FLAGS ${VLLM_GPU_FLAGS}
    ARCHITECTURES ${VLLM_GPU_ARCHES}
    USE_SABI 3
    WITH_SOABI)

  #
  # _gradlib_C extension
  #
  set(VLLM_GRADLIB_EXT_SRC
    "csrc/gradlib/torch_bindings.cpp"
    "csrc/gradlib/hipbsolgemm.cu"
    "csrc/gradlib/rocsolgemm.cu")

  define_gpu_extension_target(
    _gradlib_C
    DESTINATION vllm
    LANGUAGE ${VLLM_GPU_LANG}
    SOURCES ${VLLM_GRADLIB_EXT_SRC}
    COMPILE_FLAGS ${VLLM_GPU_FLAGS}
    ARCHITECTURES ${VLLM_GPU_ARCHES}
    USE_SABI 3
    WITH_SOABI)
endif()

# For CUDA we also build and ship some external projects.
if (VLLM_GPU_LANG STREQUAL "CUDA")
    include(cmake/external_projects/flashmla.cmake)
    include(cmake/external_projects/vllm_flash_attn.cmake)
endif ()<|MERGE_RESOLUTION|>--- conflicted
+++ resolved
@@ -679,15 +679,10 @@
   #
   set(VLLM_ROCM_EXT_SRC
     "csrc/rocm/torch_bindings.cpp"
-<<<<<<< HEAD
+    "csrc/rocm/skinny_gemms.cu"
     "csrc/rocm/attention.cu"
-    "csrc/rocm/custom_kernels.cu"
     "csrc/rocm/fused_kernels.cu"
     "csrc/rocm/custom.cu")
-=======
-    "csrc/rocm/skinny_gemms.cu"
-    "csrc/rocm/attention.cu")
->>>>>>> 5536b30a
 
   define_gpu_extension_target(
     _rocm_C
