--- conflicted
+++ resolved
@@ -101,7 +101,6 @@
   USE_SABI 3
   WITH_SOABI)
 
-<<<<<<< HEAD
 add_dependencies(default _core_C)
 
 if (NOT VLLM_TARGET_DEVICE STREQUAL "cuda" AND
@@ -110,8 +109,6 @@
     return()
 endif()
 
-=======
->>>>>>> 3dda7c22
 #
 # The CUDA device extensions need CPU CMake scripts to support Heterogeneous Speculative Decoding.
 #
