--- conflicted
+++ resolved
@@ -22,10 +22,6 @@
     MARLIN_SUPPORTED_GROUP_SIZES,
     query_marlin_supported_quant_types,
 )
-<<<<<<< HEAD
-from vllm.model_executor.layers.quantization.utils.marlin_utils_test import (
-    MarlinWorkspace,
-=======
 from vllm.model_executor.layers.quantization.utils.marlin_utils_fp4 import (
     FP4_MARLIN_SUPPORTED_GROUP_SIZES,
     rand_marlin_weight_fp4_like,
@@ -36,7 +32,6 @@
 from vllm.model_executor.layers.quantization.utils.marlin_utils_test import (
     MarlinWorkspace,
     awq_marlin_quantize,
->>>>>>> 110df743
     marlin_quantize,
 )
 from vllm.model_executor.layers.quantization.utils.marlin_utils_test_24 import (
@@ -48,11 +43,7 @@
     quantize_weights,
     sort_weights,
 )
-<<<<<<< HEAD
-from vllm.scalar_type import ScalarType
-=======
 from vllm.scalar_type import ScalarType, scalar_types
->>>>>>> 110df743
 from vllm.utils import FlexibleArgumentParser
 
 DEFAULT_MODELS = ["meta-llama/Llama-2-7b-hf/TP1"]
@@ -74,17 +65,9 @@
     size_n: int,
 ):
     label = "Quant Matmul"
-<<<<<<< HEAD
-
     sub_label = "{}, act={} k_full={}, q={}, g={}, MKN=({}x{}x{})".format(
         model, act_order, is_k_full, str(quant_type), group_size, size_m, size_k, size_n
     )
-
-=======
-    sub_label = "{}, act={} k_full={}, q={}, g={}, MKN=({}x{}x{})".format(
-        model, act_order, is_k_full, str(quant_type), group_size, size_m, size_k, size_n
-    )
->>>>>>> 110df743
     print(f"Testing: {sub_label}")
 
     a = torch.randn(size_m, size_k).to(torch.half).cuda()
@@ -110,9 +93,6 @@
         and is_k_full
     )
 
-<<<<<<< HEAD
-    a_tmp = torch.zeros(size_m, size_k).to(torch.half).cuda()
-=======
     def gen_marlin_params():
         # Marlin quant
         marlin_g_idx = marlin_sort_indices = marlin_zp = marlin_s2 = None
@@ -198,7 +178,6 @@
             sm_version,
             CUBLAS_M_THRESHOLD,
         )
->>>>>>> 110df743
 
     (
         marlin_w_ref,
@@ -208,29 +187,6 @@
         marlin_zp,
         marlin_g_idx,
         marlin_sort_indices,
-<<<<<<< HEAD
-        marlin_rand_perm,
-    ) = marlin_quantize(b, quant_type, group_size, act_order)
-
-    # Marlin_24 quant
-    (marlin_24_w_ref, marlin_24_q_w_comp, marlin_24_meta, marlin_24_s) = (
-        marlin_24_quantize(b, quant_type, group_size)
-    )
-
-    marlin_zp = torch.empty(0, dtype=torch.int, device=b.device)
-
-    # GPTQ quant
-    (w_ref, q_w, s, g_idx, rand_perm) = gptq_quantize_weights(
-        b, quant_type, group_size, act_order
-    )
-    q_w_gptq = gptq_pack(q_w, quant_type.size_bits, size_k, size_n)
-
-    # For act_order, sort the "weights" and "g_idx"
-    # so that group ids are increasing
-    repack_sort_indices = torch.empty(0, dtype=torch.int, device=b.device)
-    if act_order:
-        (q_w, g_idx, repack_sort_indices) = sort_weights(q_w, g_idx)
-=======
     ) = gen_marlin_params()
     marlin_24_w_ref, marlin_24_q_w_comp, marlin_24_meta, marlin_24_s = (
         gen_marlin_24_params()
@@ -239,47 +195,14 @@
     qw_reorder, s_reorder, zp_reorder, sm_count, sm_version, CUBLAS_M_THRESHOLD = (
         gen_allspark_params()
     )
->>>>>>> 110df743
 
     # Prepare
     marlin_workspace = MarlinWorkspace(
         size_n, GPTQ_MARLIN_MIN_THREAD_N, GPTQ_MARLIN_MAX_PARALLEL
     )
-<<<<<<< HEAD
-
     marlin_24_workspace = MarlinWorkspace(
         size_n, GPTQ_MARLIN_24_MIN_THREAD_N, GPTQ_MARLIN_24_MAX_PARALLEL
     )
-    marlin_zp = torch.zeros_like(marlin_s, dtype=torch.int)
-
-    # AllSpark W8A16 quant
-    as_supported_case = (
-        quant_type in ALLSPARK_SUPPORTED_QUANT_TYPES
-        and group_size == -1
-        and not act_order
-        and is_k_full
-    )
-    if as_supported_case:
-        properties = torch.cuda.get_device_properties(b.device.index)
-        sm_count = properties.multi_processor_count
-        sm_version = properties.major * 10 + properties.minor
-
-        supported_arch = sm_version >= 80 and sm_version < 90
-        as_supported_case = as_supported_case and supported_arch
-        if supported_arch:
-            has_zp = False
-            w_ref, qw, s, zp = quantize_weights(b, quant_type, group_size, has_zp)
-            qw = qw.to(torch.uint8)
-
-            qw_reorder, s_reorder, zp_reorder = ops.allspark_repack_weight(
-                qw, s, zp, has_zp
-            )
-            CUBLAS_M_THRESHOLD = ALLSPARK_AMPERE_M_CUBLAS_THRESHOLD
-=======
-    marlin_24_workspace = MarlinWorkspace(
-        size_n, GPTQ_MARLIN_24_MIN_THREAD_N, GPTQ_MARLIN_24_MAX_PARALLEL
-    )
->>>>>>> 110df743
 
     globals = {
         # Gen params
@@ -309,21 +232,12 @@
         "q_w_gptq": q_w_gptq,
         "repack_sort_indices": repack_sort_indices,
         # AllSpark W8A16 params
-<<<<<<< HEAD
-        "qw_reorder": qw_reorder if as_supported_case else None,
-        "s_reorder": s_reorder if as_supported_case else None,
-        "zp_reorder": zp_reorder if as_supported_case else None,
-        "sm_count": sm_count if as_supported_case else None,
-        "sm_version": sm_version if as_supported_case else None,
-        "CUBLAS_M_THRESHOLD": CUBLAS_M_THRESHOLD if as_supported_case else None,
-=======
         "qw_reorder": qw_reorder,
         "s_reorder": s_reorder,
         "zp_reorder": zp_reorder,
         "sm_count": sm_count,
         "sm_version": sm_version,
         "CUBLAS_M_THRESHOLD": CUBLAS_M_THRESHOLD,
->>>>>>> 110df743
         # Kernels
         "gptq_marlin_gemm": ops.gptq_marlin_gemm,
         "gptq_marlin_24_gemm": ops.gptq_marlin_24_gemm,
@@ -349,29 +263,17 @@
 
     results.append(
         benchmark.Timer(
-<<<<<<< HEAD
-            stmt="output = gptq_marlin_gemm(a, marlin_q_w, marlin_s, marlin_zp, marlin_g_idx, marlin_sort_indices, marlin_workspace.scratch, quant_type, size_m, size_n, size_k, is_k_full, False, False, False)",  # noqa: E501
-            globals=globals,
-            label=label,
-            sub_label=sub_label,
-            description="gptq_marlin_gemm_fp16",
-=======
             stmt="output = gptq_marlin_gemm(a, None, marlin_q_w, marlin_s, marlin_s2, marlin_zp, marlin_g_idx, marlin_sort_indices, marlin_workspace.scratch, quant_type, size_m, size_n, size_k, is_k_full, False, False, False)",  # noqa: E501
             globals=globals,
             label=label,
             sub_label=sub_label,
             description="gptq_marlin_gemm",
->>>>>>> 110df743
         ).blocked_autorange(min_run_time=min_run_time)
     )
 
     results.append(
         benchmark.Timer(
-<<<<<<< HEAD
-            stmt="output = gptq_marlin_gemm(a, marlin_q_w, marlin_s, marlin_zp, marlin_g_idx, marlin_sort_indices, marlin_workspace.scratch, quant_type, size_m, size_n, size_k, is_k_full, False, True, False)",  # noqa: E501
-=======
             stmt="output = gptq_marlin_gemm(a, None, marlin_q_w, marlin_s, marlin_s2, marlin_zp, marlin_g_idx, marlin_sort_indices, marlin_workspace.scratch, quant_type, size_m, size_n, size_k, is_k_full, False, True, False)",  # noqa: E501
->>>>>>> 110df743
             globals=globals,
             label=label,
             sub_label=sub_label,
@@ -379,14 +281,7 @@
         ).blocked_autorange(min_run_time=min_run_time)
     )
 
-<<<<<<< HEAD
-    if (
-        quant_type in GPTQ_MARLIN_24_SUPPORTED_QUANT_TYPES
-        and group_size in GPTQ_MARLIN_24_SUPPORTED_GROUP_SIZES
-    ):
-=======
     if marlin_24_supported:
->>>>>>> 110df743
         results.append(
             benchmark.Timer(
                 stmt="output = gptq_marlin_24_gemm(a, marlin_24_q_w_comp, marlin_24_meta, marlin_24_s, marlin_24_workspace.scratch, quant_type, size_m, size_n, size_k)",  # noqa: E501
@@ -397,17 +292,6 @@
             ).blocked_autorange(min_run_time=min_run_time)
         )
 
-<<<<<<< HEAD
-    results.append(
-        benchmark.Timer(
-            stmt="q_res = gptq_marlin_repack(q_w_gptq, repack_sort_indices, size_k, size_n, quant_type.size_bits)",  # noqa: E501
-            globals=globals,
-            label=label,
-            sub_label=sub_label,
-            description="gptq_marlin_repack",
-        ).blocked_autorange(min_run_time=min_run_time)
-    )
-=======
     if repack_supported:
         results.append(
             benchmark.Timer(
@@ -418,7 +302,6 @@
                 description="gptq_marlin_repack",
             ).blocked_autorange(min_run_time=min_run_time)
         )
->>>>>>> 110df743
 
     if allspark_supported:
         results.append(
@@ -463,25 +346,17 @@
                     ):
                         continue
 
-<<<<<<< HEAD
-                    for quant_type in query_marlin_supported_quant_types(False):
-=======
                     for quant_type in query_marlin_supported_quant_types():
->>>>>>> 110df743
                         if (
                             len(args.limit_num_bits) > 0
                             and quant_type.size_bits not in args.limit_num_bits
                         ):
                             continue
 
-<<<<<<< HEAD
-                        for group_size in MARLIN_SUPPORTED_GROUP_SIZES:
-=======
                         for group_size in (
                             MARLIN_SUPPORTED_GROUP_SIZES
                             + FP4_MARLIN_SUPPORTED_GROUP_SIZES
                         ):
->>>>>>> 110df743
                             if (
                                 len(args.limit_group_size) > 0
                                 and group_size not in args.limit_group_size
