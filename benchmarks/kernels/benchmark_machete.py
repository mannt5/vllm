--- conflicted
+++ resolved
@@ -234,15 +234,10 @@
 
         fn = lambda: ops.gptq_marlin_gemm(
             a=bt.a,
-<<<<<<< HEAD
-            b_q_weight=w_q,
-            b_scales=w_s,
-=======
             c=None,
             b_q_weight=w_q,
             b_scales=w_s,
             global_scale=None,
->>>>>>> 110df743
             b_zeros=w_zp,
             g_idx=g_idx,
             perm=sort_indices,
