# SPDX-License-Identifier: Apache-2.0

import random
import time
from typing import Optional

import torch

from vllm import _custom_ops as ops
from vllm.logger import init_logger
from vllm.platforms import current_platform
from vllm.utils import (
    STR_DTYPE_TO_TORCH_DTYPE,
    FlexibleArgumentParser,
    create_kv_caches_with_random,
)

logger = init_logger(__name__)

NUM_BLOCKS = 128 * 1024
PARTITION_SIZE = 512
PARTITION_SIZE_ROCM = 256


@torch.inference_mode()
def main(
    version: str,
    num_seqs: int,
    seq_len: int,
    num_query_heads: int,
    num_kv_heads: int,
    head_size: int,
    use_alibi: bool,
    block_size: int,
    dtype: torch.dtype,
    seed: int,
    do_profile: bool,
    device: str = "cuda",
    kv_cache_dtype: Optional[str] = None,
) -> None:
    current_platform.seed_everything(seed)

    scale = float(1.0 / (head_size**0.5))
    query = torch.empty(
        num_seqs, num_query_heads, head_size, dtype=dtype, device=device
    )
    query.uniform_(-scale, scale)

    assert num_query_heads % num_kv_heads == 0
    alibi_slopes = None
    if use_alibi:
        alibi_slopes = torch.randn(num_query_heads, dtype=torch.float, device=device)

    seq_lens = [seq_len for _ in range(num_seqs)]
    max_seq_len = max(seq_lens)
    seq_lens = torch.tensor(seq_lens, dtype=torch.int, device=device)

    # Create the block tables.
    max_num_blocks_per_seq = (max_seq_len + block_size - 1) // block_size
    block_tables_lst: list[list[int]] = []
    for _ in range(num_seqs):
        block_table = [
            random.randint(0, NUM_BLOCKS - 1) for _ in range(max_num_blocks_per_seq)
        ]
        block_tables_lst.append(block_table)

    block_tables = torch.tensor(block_tables_lst, dtype=torch.int, device=device)

    # Create the KV cache.
    key_caches, value_caches = create_kv_caches_with_random(
        NUM_BLOCKS,
        block_size,
        1,
        num_kv_heads,
        head_size,
        kv_cache_dtype,
        dtype,
        device=device,
    )
    key_cache, value_cache = key_caches[0], value_caches[0]

    # Prepare for the paged attention kernel.
    output = torch.empty_like(query)
    if version == "v2":
        if current_platform.is_rocm():
            global PARTITION_SIZE
<<<<<<< HEAD
            if not args.custom_paged_attn and not current_platform.is_navi():
                PARTITION_SIZE = 1024
            else:
                PARTITION_SIZE = PARTITION_SIZE_ROCM
        num_partitions = ((max_seq_len + PARTITION_SIZE - 1) // PARTITION_SIZE)
=======
            PARTITION_SIZE = 1024 if not args.custom_paged_attn else PARTITION_SIZE_ROCM
        num_partitions = (max_seq_len + PARTITION_SIZE - 1) // PARTITION_SIZE
>>>>>>> 55aa7af9
        tmp_output = torch.empty(
            size=(num_seqs, num_query_heads, num_partitions, head_size),
            dtype=output.dtype,
            device=output.device,
        )
        exp_sums = torch.empty(
            size=(num_seqs, num_query_heads, num_partitions),
            dtype=torch.float32,
            device=output.device,
        )
        max_logits = torch.empty_like(exp_sums)

    def run_cuda_benchmark(num_iters: int, profile: bool = False) -> float:
        torch.cuda.synchronize()
        if profile:
            torch.cuda.cudart().cudaProfilerStart()
        start_time = time.perf_counter()

        # Using default kv_scale
        k_scale = v_scale = torch.tensor(1.0, dtype=torch.float32, device=device)

        for _ in range(num_iters):
            if version == "v1":
                ops.paged_attention_v1(
                    output,
                    query,
                    key_cache,
                    value_cache,
                    num_kv_heads,
                    scale,
                    block_tables,
                    seq_lens,
                    block_size,
                    max_seq_len,
                    alibi_slopes,
                    kv_cache_dtype,
                    k_scale,
                    v_scale,
                )
            elif version == "v2":
                if not args.custom_paged_attn:
                    ops.paged_attention_v2(
                        output,
                        exp_sums,
                        max_logits,
                        tmp_output,
                        query,
                        key_cache,
                        value_cache,
                        num_kv_heads,
                        scale,
                        block_tables,
                        seq_lens,
                        block_size,
                        max_seq_len,
                        alibi_slopes,
                        kv_cache_dtype,
                        k_scale,
                        v_scale,
                    )
                else:
                    ops.paged_attention_rocm(
                        output,
                        exp_sums,
                        max_logits,
                        tmp_output,
                        query,
                        key_cache,
                        value_cache,
                        num_kv_heads,
                        scale,
                        block_tables,
                        seq_lens,
                        None,
                        block_size,
                        max_seq_len,
                        alibi_slopes,
                        kv_cache_dtype,
                        k_scale,
                        v_scale,
                    )
            else:
                raise ValueError(f"Invalid version: {version}")
        torch.cuda.synchronize()

        end_time = time.perf_counter()
        if profile:
            torch.cuda.cudart().cudaProfilerStop()
        return (end_time - start_time) / num_iters

    # Warmup.
    print("Warming up...")
    run_benchmark = run_cuda_benchmark
    run_benchmark(num_iters=3, profile=False)

    # Benchmark.
    if do_profile:
        latency = run_benchmark(num_iters=1, profile=True)
    else:
        latency = run_benchmark(num_iters=100, profile=False)
    print(f"Kernel running time: {latency * 1000000:.3f} us")


if __name__ == "__main__":
    logger.warning(
        "This script benchmarks the paged attention kernel. "
        "By default this is no longer used in vLLM inference."
    )

    parser = FlexibleArgumentParser(description="Benchmark the paged attention kernel.")
    parser.add_argument("--version", type=str, choices=["v1", "v2"], default="v2")
    parser.add_argument("--batch-size", type=int, default=8)
    parser.add_argument("--seq-len", type=int, default=4096)
    parser.add_argument("--num-query-heads", type=int, default=64)
    parser.add_argument("--num-kv-heads", type=int, default=8)
    parser.add_argument(
        "--head-size",
        type=int,
        choices=[64, 80, 96, 112, 120, 128, 192, 256],
        default=128,
    )
    parser.add_argument("--block-size", type=int, choices=[16, 32], default=16)
    parser.add_argument("--use-alibi", action="store_true")
    parser.add_argument(
        "--dtype", type=str, choices=["half", "bfloat16", "float"], default="half"
    )
    parser.add_argument("--seed", type=int, default=0)
    parser.add_argument("--profile", action="store_true")
    parser.add_argument(
        "--kv-cache-dtype",
        type=str,
        choices=["auto", "fp8", "fp8_e5m2", "fp8_e4m3"],
        default="auto",
        help="Data type for kv cache storage. If 'auto', will use model "
        "data type. CUDA 11.8+ supports fp8 (=fp8_e4m3) and fp8_e5m2. "
        "ROCm (AMD GPU) supports fp8 (=fp8_e4m3)",
    )
    parser.add_argument(
        "--custom-paged-attn", action="store_true", help="Use custom paged attention"
    )
    args = parser.parse_args()
    print(args)

    if args.num_query_heads % args.num_kv_heads != 0:
        raise ValueError("num_query_heads must be divisible by num_kv_heads")
    main(
        version=args.version,
        num_seqs=args.batch_size,
        seq_len=args.seq_len,
        num_query_heads=args.num_query_heads,
        num_kv_heads=args.num_kv_heads,
        head_size=args.head_size,
        block_size=args.block_size,
        use_alibi=args.use_alibi,
        dtype=STR_DTYPE_TO_TORCH_DTYPE[args.dtype],
        seed=args.seed,
        do_profile=args.profile,
        kv_cache_dtype=args.kv_cache_dtype,
    )<|MERGE_RESOLUTION|>--- conflicted
+++ resolved
@@ -84,16 +84,11 @@
     if version == "v2":
         if current_platform.is_rocm():
             global PARTITION_SIZE
-<<<<<<< HEAD
             if not args.custom_paged_attn and not current_platform.is_navi():
                 PARTITION_SIZE = 1024
             else:
                 PARTITION_SIZE = PARTITION_SIZE_ROCM
-        num_partitions = ((max_seq_len + PARTITION_SIZE - 1) // PARTITION_SIZE)
-=======
-            PARTITION_SIZE = 1024 if not args.custom_paged_attn else PARTITION_SIZE_ROCM
         num_partitions = (max_seq_len + PARTITION_SIZE - 1) // PARTITION_SIZE
->>>>>>> 55aa7af9
         tmp_output = torch.empty(
             size=(num_seqs, num_query_heads, num_partitions, head_size),
             dtype=output.dtype,
