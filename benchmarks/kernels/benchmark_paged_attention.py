# SPDX-License-Identifier: Apache-2.0

import random
import time
from typing import Optional

import torch

from vllm import _custom_ops as ops
from vllm.platforms import current_platform
from vllm.utils import (STR_DTYPE_TO_TORCH_DTYPE, FlexibleArgumentParser,
                        create_kv_caches_with_random)

NUM_BLOCKS = 128 * 1024
PARTITION_SIZE = 512
PARTITION_SIZE_ROCM = 256


@torch.inference_mode()
def main(
    version: str,
    num_seqs: int,
    seq_len: int,
    num_query_heads: int,
    num_kv_heads: int,
    head_size: int,
    use_alibi: bool,
    block_size: int,
    dtype: torch.dtype,
    seed: int,
    do_profile: bool,
    device: str = "cuda",
    kv_cache_dtype: Optional[str] = None,
) -> None:
    current_platform.seed_everything(seed)

    scale = float(1.0 / (head_size**0.5))
    query = torch.empty(num_seqs,
                        num_query_heads,
                        head_size,
                        dtype=dtype,
                        device=device)
    query.uniform_(-scale, scale)

    assert num_query_heads % num_kv_heads == 0
    alibi_slopes = None
    if use_alibi:
        alibi_slopes = torch.randn(num_query_heads,
                                   dtype=torch.float,
                                   device=device)

    seq_lens = [seq_len for _ in range(num_seqs)]
    max_seq_len = max(seq_lens)
    seq_lens = torch.tensor(seq_lens, dtype=torch.int, device=device)

    # Create the block tables.
    max_num_blocks_per_seq = (max_seq_len + block_size - 1) // block_size
    block_tables_lst: list[list[int]] = []
    for _ in range(num_seqs):
        block_table = [
            random.randint(0, NUM_BLOCKS - 1)
            for _ in range(max_num_blocks_per_seq)
        ]
        block_tables_lst.append(block_table)

    block_tables = torch.tensor(block_tables_lst,
                                dtype=torch.int,
                                device=device)

    # Create the KV cache.
    key_caches, value_caches = create_kv_caches_with_random(NUM_BLOCKS,
                                                            block_size,
                                                            1,
                                                            num_kv_heads,
                                                            head_size,
                                                            kv_cache_dtype,
                                                            dtype,
                                                            device=device)
    key_cache, value_cache = key_caches[0], value_caches[0]

    # Prepare for the paged attention kernel.
    output = torch.empty_like(query)
    if version == "v2":
        if current_platform.is_rocm():
            global PARTITION_SIZE
            if not args.custom_paged_attn:
                PARTITION_SIZE = 1024
            else:
                PARTITION_SIZE = PARTITION_SIZE_ROCM
        num_partitions = ((max_seq_len + PARTITION_SIZE - 1) // PARTITION_SIZE)
        tmp_output = torch.empty(
            size=(num_seqs, num_query_heads, num_partitions, head_size),
            dtype=output.dtype,
            device=output.device,
        )
        exp_sums = torch.empty(
            size=(num_seqs, num_query_heads, num_partitions),
            dtype=torch.float32,
            device=output.device,
        )
        max_logits = torch.empty_like(exp_sums)

    def run_cuda_benchmark(num_iters: int, profile: bool = False) -> float:
        torch.cuda.synchronize()
        if profile:
            torch.cuda.cudart().cudaProfilerStart()
        start_time = time.perf_counter()

        # Using default kv_scale
        k_scale = v_scale = torch.tensor(1.0,
                                         dtype=torch.float32,
                                         device=device)

        for _ in range(num_iters):
            if version == "v1":
                ops.paged_attention_v1(
                    output,
                    query,
                    key_cache,
                    value_cache,
                    num_kv_heads,
                    scale,
                    block_tables,
                    seq_lens,
                    block_size,
                    max_seq_len,
                    alibi_slopes,
                    kv_cache_dtype,
                    k_scale,
                    v_scale,
                )
            elif version == "v2":
                if not args.custom_paged_attn:
                    ops.paged_attention_v2(
                        output,
                        exp_sums,
                        max_logits,
                        tmp_output,
                        query,
                        key_cache,
                        value_cache,
                        num_kv_heads,
                        scale,
                        block_tables,
                        seq_lens,
                        block_size,
                        max_seq_len,
                        alibi_slopes,
                        kv_cache_dtype,
                        k_scale,
                        v_scale,
                    )
                else:
                    ops.paged_attention_rocm(
                        output,
                        exp_sums,
                        max_logits,
                        tmp_output,
                        query,
                        key_cache,
                        value_cache,
                        num_kv_heads,
                        scale,
                        block_tables,
                        seq_lens,
                        block_size,
                        max_seq_len,
                        alibi_slopes,
                        kv_cache_dtype,
                        k_scale,
                        v_scale,
<<<<<<< HEAD
                        None,
                        PARTITION_SIZE,
=======
>>>>>>> 848a6438
                    )
            else:
                raise ValueError(f"Invalid version: {version}")
        torch.cuda.synchronize()

        end_time = time.perf_counter()
        if profile:
            torch.cuda.cudart().cudaProfilerStart()
        return (end_time - start_time) / num_iters

    # Warmup.
    print("Warming up...")
    run_benchmark = run_cuda_benchmark
    run_benchmark(num_iters=500, profile=False)

    # Benchmark.
    if do_profile:
        latency = run_benchmark(num_iters=1, profile=True)
    else:
        latency = run_benchmark(num_iters=10000, profile=False)
    print(f"Kernel running time: {latency * 1000000:.3f} us")


if __name__ == '__main__':
    parser = FlexibleArgumentParser(
        description="Benchmark the paged attention kernel.")
    parser.add_argument("--version",
                        type=str,
                        choices=["v1", "v2"],
                        default="v2")
    parser.add_argument("--batch-size", type=int, default=8)
    parser.add_argument("--seq-len", type=int, default=4096)
    parser.add_argument("--num-query-heads", type=int, default=64)
    parser.add_argument("--num-kv-heads", type=int, default=8)
    parser.add_argument("--head-size",
                        type=int,
                        choices=[64, 80, 96, 112, 120, 128, 192, 256],
                        default=128)
    parser.add_argument("--block-size", type=int, choices=[16, 32], default=16)
    parser.add_argument("--use-alibi", action="store_true")
    parser.add_argument("--dtype",
                        type=str,
                        choices=["half", "bfloat16", "float"],
                        default="half")
    parser.add_argument("--seed", type=int, default=0)
    parser.add_argument("--profile", action="store_true")
    parser.add_argument(
        "--kv-cache-dtype",
        type=str,
        choices=["auto", "fp8", "fp8_e5m2", "fp8_e4m3"],
        default="auto",
        help="Data type for kv cache storage. If 'auto', will use model "
        "data type. CUDA 11.8+ supports fp8 (=fp8_e4m3) and fp8_e5m2. "
        "ROCm (AMD GPU) supports fp8 (=fp8_e4m3)")
    parser.add_argument("--custom-paged-attn",
                        action="store_true",
                        help="Use custom paged attention")
    args = parser.parse_args()
    print(args)

    if args.num_query_heads % args.num_kv_heads != 0:
        raise ValueError("num_query_heads must be divisible by num_kv_heads")
    main(
        version=args.version,
        num_seqs=args.batch_size,
        seq_len=args.seq_len,
        num_query_heads=args.num_query_heads,
        num_kv_heads=args.num_kv_heads,
        head_size=args.head_size,
        block_size=args.block_size,
        use_alibi=args.use_alibi,
        dtype=STR_DTYPE_TO_TORCH_DTYPE[args.dtype],
        seed=args.seed,
        do_profile=args.profile,
        kv_cache_dtype=args.kv_cache_dtype,
    )<|MERGE_RESOLUTION|>--- conflicted
+++ resolved
@@ -169,11 +169,7 @@
                         kv_cache_dtype,
                         k_scale,
                         v_scale,
-<<<<<<< HEAD
                         None,
-                        PARTITION_SIZE,
-=======
->>>>>>> 848a6438
                     )
             else:
                 raise ValueError(f"Invalid version: {version}")
