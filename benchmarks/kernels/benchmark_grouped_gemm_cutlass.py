# SPDX-License-Identifier: Apache-2.0
# SPDX-FileCopyrightText: Copyright contributors to the vLLM project

import torch
import torch.utils.benchmark as benchmark
from benchmark_shapes import WEIGHT_SHAPES_MOE

from vllm import _custom_ops as ops
from vllm.config import ParallelConfig, VllmConfig, set_current_vllm_config
from vllm.model_executor.layers.fused_moe.cutlass_moe import cutlass_moe_fp8
from vllm.model_executor.layers.fused_moe.fused_moe import (
    fused_experts,
    fused_topk,
)
from vllm.utils import FlexibleArgumentParser

DEFAULT_MODELS = [
    "nm-testing/Mixtral-8x7B-Instruct-v0.1",
    "nm-testing/deepseekv2-lite",
    "ibm-granite/granite-3.0-1b-a400m",
    "ibm-granite/granite-3.0-3b-a800m",
]
DEFAULT_BATCH_SIZES = [1, 4, 8, 16, 32, 64, 128, 256, 512]
DEFAULT_TP_SIZES = [1]

PER_ACT_TOKEN_OPTS = [False]
PER_OUT_CH_OPTS = [False]


def to_fp8(tensor: torch.Tensor):
    finfo = torch.finfo(torch.float8_e4m3fn)
    return torch.round(tensor.clamp(min=finfo.min, max=finfo.max)).to(
        dtype=torch.float8_e4m3fn
    )


def bench_run(
    results: list[benchmark.Measurement],
    model: str,
    num_experts: int,
    topk: int,
    per_act_token: bool,
    per_out_ch: bool,
    mkn: tuple[int, int, int],
):
    label = "Quant Matmul"

    sub_label = (
        "{}, num_experts={}, topk={}, per_act_token={} per_out_ch={}, MKN=({})".format(
            model, num_experts, topk, per_act_token, per_out_ch, mkn
        )
    )

    print(f"Testing: {sub_label}")

    (m, k, n) = mkn

    dtype = torch.half

    a = torch.randn((m, k), device="cuda", dtype=dtype) / 10
    w1 = torch.randn((num_experts, 2 * n, k), device="cuda", dtype=dtype) / 10
    w2 = torch.randn((num_experts, k, n), device="cuda", dtype=dtype) / 10

    _, a_scale = ops.scaled_fp8_quant(a)

    w1_q = torch.empty(
        (num_experts, 2 * n, k), device="cuda", dtype=torch.float8_e4m3fn
    )
    w2_q = torch.empty((num_experts, k, n), device="cuda", dtype=torch.float8_e4m3fn)
    w1_scale = torch.empty((num_experts, 1, 1), device="cuda", dtype=torch.float32)
    w2_scale = torch.empty((num_experts, 1, 1), device="cuda", dtype=torch.float32)

    for expert in range(num_experts):
        w1_q[expert], w1_scale[expert] = ops.scaled_fp8_quant(w1[expert])
        w2_q[expert], w2_scale[expert] = ops.scaled_fp8_quant(w2[expert])

    score = torch.randn((m, num_experts), device="cuda", dtype=dtype)

    topk_weights, topk_ids, token_expert_indices = fused_topk(
        a, score, topk, renormalize=False
    )

    def run_triton_moe(
        a: torch.Tensor,
        w1: torch.Tensor,
        w2: torch.Tensor,
        topk_weights: torch.Tensor,
        topk_ids: torch.Tensor,
        w1_scale: torch.Tensor,
        w2_scale: torch.Tensor,
        a_scale: torch.Tensor,
        num_repeats: int,
    ):
        for _ in range(num_repeats):
            fused_experts(
                a,
                w1,
                w2,
                topk_weights,
                topk_ids,
                use_fp8_w8a8=True,
                w1_scale=w1_scale,
                w2_scale=w2_scale,
                a1_scale=a_scale,
            )

    def run_cutlass_moe(
        a: torch.Tensor,
        a_scale: torch.Tensor,
        w1: torch.Tensor,
        w2: torch.Tensor,
        w1_scale: torch.Tensor,
        w2_scale: torch.Tensor,
        topk_weights: torch.Tensor,
        topk_ids: torch.Tensor,
<<<<<<< HEAD
=======
        per_act_token: bool,
>>>>>>> 110df743
        num_repeats: int,
    ):
        for _ in range(num_repeats):
            cutlass_moe_fp8(
                a,
                w1,
                w2,
                topk_weights,
                topk_ids,
                w1_scale,
                w2_scale,
<<<<<<< HEAD
                a1_scale=a_scale,
=======
                per_act_token,
                a1_scale=None,
>>>>>>> 110df743
            )

    def run_cutlass_from_graph(
        a: torch.Tensor,
        a_scale: torch.Tensor,
        w1_q: torch.Tensor,
        w2_q: torch.Tensor,
        w1_scale: torch.Tensor,
        w2_scale: torch.Tensor,
        topk_weights: torch.Tensor,
        topk_ids: torch.Tensor,
    ):
        with set_current_vllm_config(
            VllmConfig(parallel_config=ParallelConfig(pipeline_parallel_size=1))
        ):
            return cutlass_moe_fp8(
                a,
                w1_q,
                w2_q,
                topk_weights,
                topk_ids,
                w1_scale,
                w2_scale,
<<<<<<< HEAD
                a1_scale=a_scale,
=======
                per_act_token,
                a1_scale=None,
>>>>>>> 110df743
            )

    def run_triton_from_graph(
        a: torch.Tensor,
        w1: torch.Tensor,
        w2: torch.Tensor,
        topk_weights: torch.Tensor,
        topk_ids: torch.Tensor,
        w1_scale: torch.Tensor,
        w2_scale: torch.Tensor,
        a_scale: torch.Tensor,
    ):
        with set_current_vllm_config(
            VllmConfig(parallel_config=ParallelConfig(pipeline_parallel_size=1))
        ):
            return fused_experts(
                a,
                w1,
                w2,
                topk_weights,
                topk_ids,
                use_fp8_w8a8=True,
                w1_scale=w1_scale,
                w2_scale=w2_scale,
                a1_scale=a_scale,
            )

    def replay_graph(graph, num_repeats):
        for _ in range(num_repeats):
            graph.replay()
        torch.cuda.synchronize()

    cutlass_stream = torch.cuda.Stream()
    cutlass_graph = torch.cuda.CUDAGraph()
    with torch.cuda.graph(cutlass_graph, stream=cutlass_stream):
        run_cutlass_from_graph(
            a,
            a_scale,
            w1_q,
            w2_q,
            w1_scale,
            w2_scale,
            topk_weights,
            topk_ids,
        )
    torch.cuda.synchronize()

    triton_stream = torch.cuda.Stream()
    triton_graph = torch.cuda.CUDAGraph()
    with torch.cuda.graph(triton_graph, stream=triton_stream):
        run_triton_from_graph(
            a,
            w1_q,
            w2_q,
            topk_weights,
            topk_ids,
            w1_scale,
            w2_scale,
            a_scale,
        )
    torch.cuda.synchronize()

    min_run_time = 5
    num_warmup = 5
    num_runs = 25

    globals = {
        # Baseline params
        "w1": w1,
        "w2": w2,
        "score": score,
        "topk": topk,
        # Cutlass params
        "a_scale": a_scale,
        "w1_q": w1_q,
        "w2_q": w2_q,
        "w1_scale": w1_scale,
        "w2_scale": w2_scale,
<<<<<<< HEAD
=======
        "per_act_token": per_act_token,
>>>>>>> 110df743
        # cuda graph params
        "cutlass_graph": cutlass_graph,
        "triton_graph": triton_graph,
        # Gen params
        "a": a,
        "topk_weights": topk_weights,
        "topk_ids": topk_ids,
        "num_runs": num_runs,
        # Kernels
        "run_triton_moe": run_triton_moe,
        "run_cutlass_moe": run_cutlass_moe,
        "replay_graph": replay_graph,
    }

    # Warmup
    run_triton_moe(
        a,
        w1_q,
        w2_q,
        topk_weights,
        topk_ids,
        w1_scale,
        w2_scale,
        a_scale,
        num_warmup,
    )

    results.append(
        benchmark.Timer(
            stmt="run_triton_moe(a, w1_q, w2_q, topk_weights, topk_ids, w1_scale, w2_scale, a_scale, num_runs)",  # noqa: E501
            globals=globals,
            label=label,
            sub_label=sub_label,
            description="triton_moe",
        ).blocked_autorange(min_run_time=min_run_time)
    )

    # Warmup
    replay_graph(triton_graph, num_warmup)

    results.append(
        benchmark.Timer(
            stmt="replay_graph(triton_graph, num_runs)",
            globals=globals,
            label=label,
            sub_label=sub_label,
            description="triton_moe_cuda_graphs",
        ).blocked_autorange(min_run_time=min_run_time)
    )

    # Warmup
    run_cutlass_moe(
        a,
        a_scale,
        w1_q,
        w2_q,
        w1_scale,
        w2_scale,
        topk_weights,
        topk_ids,
<<<<<<< HEAD
=======
        per_act_token,
>>>>>>> 110df743
        num_warmup,
    )

    results.append(
        benchmark.Timer(
<<<<<<< HEAD
            stmt="run_cutlass_moe(a, a_scale, w1_q, w2_q, w1_scale, w2_scale, topk_weights, topk_ids, num_runs)",  # noqa: E501
=======
            stmt="run_cutlass_moe(a, a_scale, w1_q, w2_q, w1_scale, w2_scale, topk_weights, topk_ids, per_act_token, num_runs)",  # noqa: E501
>>>>>>> 110df743
            globals=globals,
            label=label,
            sub_label=sub_label,
            description="grouped_gemm_moe",
        ).blocked_autorange(min_run_time=min_run_time)
    )

    # Warmup
    replay_graph(cutlass_graph, num_warmup)

    results.append(
        benchmark.Timer(
            stmt="replay_graph(cutlass_graph, num_runs)",
            globals=globals,
            label=label,
            sub_label=sub_label,
            description="grouped_gemm_moe_cuda_graphs",
        ).blocked_autorange(min_run_time=min_run_time)
    )


def main(args):
    print("Benchmarking models:")
    for i, model in enumerate(args.models):
        print(f"[{i}]  {model}")

    results: list[benchmark.Measurement] = []

    for model in args.models:
        for tp in args.tp_sizes:
            for layer in WEIGHT_SHAPES_MOE[model]:
                num_experts = layer[0]
                topk = layer[1]
                size_k = layer[2]
                size_n = layer[3] // tp

                if len(args.limit_k) > 0 and size_k not in args.limit_k:
                    continue

                if len(args.limit_n) > 0 and size_n not in args.limit_n:
                    continue

                for per_act_token in PER_ACT_TOKEN_OPTS:
                    for per_out_ch in PER_OUT_CH_OPTS:
                        for size_m in DEFAULT_BATCH_SIZES:
                            mkn = (size_m, size_k, size_n)
                            bench_run(
                                results,
                                model,
                                num_experts,
                                topk,
                                per_act_token,
                                per_out_ch,
                                mkn,
                            )

    compare = benchmark.Compare(results)
    compare.print()


if __name__ == "__main__":
    parser = FlexibleArgumentParser(
        description="Benchmark Marlin across specified models/shapes/batches"
    )
    parser.add_argument(
        "--models",
        nargs="+",
        type=str,
        default=DEFAULT_MODELS,
        choices=WEIGHT_SHAPES_MOE.keys(),
    )
    parser.add_argument("--tp-sizes", nargs="+", type=int, default=DEFAULT_TP_SIZES)
    parser.add_argument(
        "--batch-sizes", nargs="+", type=int, default=DEFAULT_BATCH_SIZES
    )
    parser.add_argument("--limit-k", nargs="+", type=int, default=[])
    parser.add_argument("--limit-n", nargs="+", type=int, default=[])
    parser.add_argument("--limit-num-groups", nargs="+", type=int, default=[])
    parser.add_argument("--limit-per-act-token", nargs="+", type=int, default=[])
    parser.add_argument("--limit-per-out-ch", nargs="+", type=int, default=[])

    args = parser.parse_args()
    main(args)<|MERGE_RESOLUTION|>--- conflicted
+++ resolved
@@ -113,10 +113,7 @@
         w2_scale: torch.Tensor,
         topk_weights: torch.Tensor,
         topk_ids: torch.Tensor,
-<<<<<<< HEAD
-=======
         per_act_token: bool,
->>>>>>> 110df743
         num_repeats: int,
     ):
         for _ in range(num_repeats):
@@ -128,12 +125,8 @@
                 topk_ids,
                 w1_scale,
                 w2_scale,
-<<<<<<< HEAD
-                a1_scale=a_scale,
-=======
                 per_act_token,
                 a1_scale=None,
->>>>>>> 110df743
             )
 
     def run_cutlass_from_graph(
@@ -157,12 +150,8 @@
                 topk_ids,
                 w1_scale,
                 w2_scale,
-<<<<<<< HEAD
-                a1_scale=a_scale,
-=======
                 per_act_token,
                 a1_scale=None,
->>>>>>> 110df743
             )
 
     def run_triton_from_graph(
@@ -241,10 +230,7 @@
         "w2_q": w2_q,
         "w1_scale": w1_scale,
         "w2_scale": w2_scale,
-<<<<<<< HEAD
-=======
         "per_act_token": per_act_token,
->>>>>>> 110df743
         # cuda graph params
         "cutlass_graph": cutlass_graph,
         "triton_graph": triton_graph,
@@ -305,20 +291,13 @@
         w2_scale,
         topk_weights,
         topk_ids,
-<<<<<<< HEAD
-=======
         per_act_token,
->>>>>>> 110df743
         num_warmup,
     )
 
     results.append(
         benchmark.Timer(
-<<<<<<< HEAD
-            stmt="run_cutlass_moe(a, a_scale, w1_q, w2_q, w1_scale, w2_scale, topk_weights, topk_ids, num_runs)",  # noqa: E501
-=======
             stmt="run_cutlass_moe(a, a_scale, w1_q, w2_q, w1_scale, w2_scale, topk_weights, topk_ids, per_act_token, num_runs)",  # noqa: E501
->>>>>>> 110df743
             globals=globals,
             label=label,
             sub_label=sub_label,
