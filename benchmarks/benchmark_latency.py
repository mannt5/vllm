"""Benchmark the latency of processing a single batch of requests."""
import argparse
import time
from pathlib import Path
from typing import Optional

import numpy as np
import torch
from tqdm import tqdm

from vllm import LLM, SamplingParams


def main(args: argparse.Namespace):
    print(args)

    # NOTE(woosuk): If the request cannot be processed in a single batch,
    # the engine will automatically process the request in multiple batches.
<<<<<<< HEAD
    llm = LLM(model=args.model,
              tokenizer=args.tokenizer,
              quantization=args.quantization,
              tensor_parallel_size=args.tensor_parallel_size,
              trust_remote_code=args.trust_remote_code,
              dtype=args.dtype,
              enforce_eager=args.enforce_eager,
              kv_cache_dtype=args.kv_cache_dtype,
              device=args.device,
              ray_workers_use_nsight=args.ray_workers_use_nsight,
              worker_use_ray=args.worker_use_ray)
=======
    llm = LLM(
        model=args.model,
        tokenizer=args.tokenizer,
        quantization=args.quantization,
        tensor_parallel_size=args.tensor_parallel_size,
        trust_remote_code=args.trust_remote_code,
        dtype=args.dtype,
        enforce_eager=args.enforce_eager,
        kv_cache_dtype=args.kv_cache_dtype,
        device=args.device,
        ray_workers_use_nsight=args.ray_workers_use_nsight,
        worker_use_ray=args.worker_use_ray,
    )
>>>>>>> 4e850c10

    sampling_params = SamplingParams(
        n=args.n,
        temperature=0.0 if args.use_beam_search else 1.0,
        top_p=1.0,
        use_beam_search=args.use_beam_search,
        ignore_eos=True,
        max_tokens=args.output_len,
    )
    print(sampling_params)
    dummy_prompt_token_ids = np.random.randint(10000,
                                               size=(args.batch_size,
                                                     args.input_len))
    dummy_prompt_token_ids = dummy_prompt_token_ids.tolist()

    def run_to_completion(profile_dir: Optional[str] = None):
        if profile_dir:
            with torch.profiler.profile(
                    activities=[
                        torch.profiler.ProfilerActivity.CPU,
                        torch.profiler.ProfilerActivity.CUDA,
                    ],
                    on_trace_ready=torch.profiler.tensorboard_trace_handler(
                        str(profile_dir))) as p:
                llm.generate(prompt_token_ids=dummy_prompt_token_ids,
                             sampling_params=sampling_params,
                             use_tqdm=False)
            print(p.key_averages())
        else:
            start_time = time.perf_counter()
            llm.generate(prompt_token_ids=dummy_prompt_token_ids,
                         sampling_params=sampling_params,
                         use_tqdm=False)
            end_time = time.perf_counter()
            latency = end_time - start_time
            return latency

    print("Warming up...")
    run_to_completion(profile_dir=None)

    if args.profile:
        profile_dir = args.profile_result_dir
        if not profile_dir:
            profile_dir = Path(
                "."
            ) / "vllm_benchmark_result" / f"latency_result_{time.time()}"
        print(f"Profiling (results will be saved to '{profile_dir}')...")
        run_to_completion(profile_dir=profile_dir)
        return

    # Benchmark.
    latencies = []
    for _ in tqdm(range(args.num_iters), desc="Profiling iterations"):
        latencies.append(run_to_completion(profile_dir=None))
    print(f'Avg latency: {np.mean(latencies)} seconds')


if __name__ == '__main__':
    parser = argparse.ArgumentParser(
        description='Benchmark the latency of processing a single batch of '
        'requests till completion.')
    parser.add_argument('--model', type=str, default='facebook/opt-125m')
    parser.add_argument('--tokenizer', type=str, default=None)
    parser.add_argument('--quantization',
                        '-q',
                        choices=['awq', 'gptq', 'squeezellm', None],
                        default=None)
    parser.add_argument('--tensor-parallel-size', '-tp', type=int, default=1)
    parser.add_argument('--input-len', type=int, default=32)
    parser.add_argument('--output-len', type=int, default=128)
    parser.add_argument('--batch-size', type=int, default=8)
    parser.add_argument('--n',
                        type=int,
                        default=1,
                        help='Number of generated sequences per prompt.')
    parser.add_argument('--use-beam-search', action='store_true')
    parser.add_argument('--num-iters',
                        type=int,
                        default=3,
                        help='Number of iterations to run.')
    parser.add_argument('--trust-remote-code',
                        action='store_true',
                        help='trust remote code from huggingface')
    parser.add_argument(
        '--dtype',
        type=str,
        default='auto',
        choices=['auto', 'half', 'float16', 'bfloat16', 'float', 'float32'],
        help='data type for model weights and activations. '
        'The "auto" option will use FP16 precision '
        'for FP32 and FP16 models, and BF16 precision '
        'for BF16 models.')
    parser.add_argument('--enforce-eager',
                        action='store_true',
                        help='enforce eager mode and disable CUDA graph')
    parser.add_argument(
        "--kv-cache-dtype",
        type=str,
        choices=['auto', 'fp8_e5m2'],
        default='auto',
        help=
        'Data type for kv cache storage. If "auto", will use model data type.')
    parser.add_argument(
        '--profile',
        action='store_true',
        help='profile the generation process of a single batch')
    parser.add_argument(
        '--profile-result-dir',
        type=str,
        default=None,
        help=('path to save the pytorch profiler output. Can be visualized '
              'with ui.perfetto.dev or Tensorboard.'))
    parser.add_argument(
        "--device",
        type=str,
        default="cuda",
        choices=["cuda"],
        help='device type for vLLM execution, supporting CUDA only currently.')
    parser.add_argument(
        "--ray-workers-use-nsight",
        action='store_true',
        help="If specified, use nsight to profile ray workers",
    )
    parser.add_argument('--worker-use-ray',
                        action='store_true',
                        help='use Ray for distributed serving, will be '
                        'automatically set when using more than 1 GPU '
                        'unless on ROCm where the default is torchrun')
    args = parser.parse_args()
    main(args)<|MERGE_RESOLUTION|>--- conflicted
+++ resolved
@@ -16,19 +16,6 @@
 
     # NOTE(woosuk): If the request cannot be processed in a single batch,
     # the engine will automatically process the request in multiple batches.
-<<<<<<< HEAD
-    llm = LLM(model=args.model,
-              tokenizer=args.tokenizer,
-              quantization=args.quantization,
-              tensor_parallel_size=args.tensor_parallel_size,
-              trust_remote_code=args.trust_remote_code,
-              dtype=args.dtype,
-              enforce_eager=args.enforce_eager,
-              kv_cache_dtype=args.kv_cache_dtype,
-              device=args.device,
-              ray_workers_use_nsight=args.ray_workers_use_nsight,
-              worker_use_ray=args.worker_use_ray)
-=======
     llm = LLM(
         model=args.model,
         tokenizer=args.tokenizer,
@@ -42,7 +29,6 @@
         ray_workers_use_nsight=args.ray_workers_use_nsight,
         worker_use_ray=args.worker_use_ray,
     )
->>>>>>> 4e850c10
 
     sampling_params = SamplingParams(
         n=args.n,
