"""Benchmark the latency of processing a single batch of requests."""
import argparse
import dataclasses
import json
import time
from pathlib import Path
from typing import List, Optional

import numpy as np
import torch
from tqdm import tqdm

from vllm import LLM, SamplingParams
from vllm.engine.arg_utils import EngineArgs
from vllm.inputs import PromptType
<<<<<<< HEAD
from vllm.lora.request import LoRARequest
=======
from vllm.sampling_params import BeamSearchParams
>>>>>>> e784c6b9
from vllm.utils import FlexibleArgumentParser


def main(args: argparse.Namespace):

    engine_args = EngineArgs.from_cli_args(args)

    # NOTE(woosuk): If the request cannot be processed in a single batch,
    # the engine will automatically process the request in multiple batches.
    llm = LLM(**dataclasses.asdict(engine_args))

    sampling_params = SamplingParams(
        n=args.n,
        temperature=1.0,
        top_p=1.0,
        ignore_eos=True,
        max_tokens=args.output_len,
    )
    print(sampling_params)

    lora_request = LoRARequest(
        lora_name='lora', lora_int_id=0,
        lora_path=args.lora_path) if args.lora_path else None

    dummy_prompt_token_ids = np.random.randint(10000,
                                               size=(args.batch_size,
                                                     args.input_len))
    dummy_prompts: List[PromptType] = [{
        "prompt_token_ids": batch
    } for batch in dummy_prompt_token_ids.tolist()]

    def llm_generate():
        if not args.use_beam_search:
            llm.generate(dummy_prompts,
                         sampling_params=sampling_params,
                         use_tqdm=False)
        else:
            llm.beam_search(
                dummy_prompts,
                BeamSearchParams(
                    beam_width=args.n,
                    max_tokens=args.output_len,
                    ignore_eos=True,
                ))

    def run_to_completion(profile_dir: Optional[str] = None):
        if profile_dir:
            with torch.profiler.profile(
                    activities=[
                        torch.profiler.ProfilerActivity.CPU,
                        torch.profiler.ProfilerActivity.CUDA,
                    ],
                    on_trace_ready=torch.profiler.tensorboard_trace_handler(
                        str(profile_dir))) as p:
<<<<<<< HEAD
                llm.generate(dummy_prompts,
                             sampling_params=sampling_params,
                             use_tqdm=False,
                             lora_request=lora_request)
            print(p.key_averages())
=======
                llm_generate()
            print(p.key_averages().table(sort_by="self_cuda_time_total"))
>>>>>>> e784c6b9
        else:
            start_time = time.perf_counter()
            llm_generate()
            end_time = time.perf_counter()
            latency = end_time - start_time
            return latency

    print("Warming up...")
    for _ in tqdm(range(args.num_iters_warmup), desc="Warmup iterations"):
        run_to_completion(profile_dir=None)

    if args.profile:
        profile_dir = args.profile_result_dir
        if not profile_dir:
            profile_dir = Path(
                "."
            ) / "vllm_benchmark_result" / f"latency_result_{time.time()}"
        print(f"Profiling (results will be saved to '{profile_dir}')...")
        run_to_completion(profile_dir=profile_dir)
        return

    # Benchmark.
    latencies = []
    for _ in tqdm(range(args.num_iters), desc="Profiling iterations"):
        latencies.append(run_to_completion(profile_dir=None))
    latencies = np.array(latencies)
    percentages = [10, 25, 50, 75, 90, 99]
    percentiles = np.percentile(latencies, percentages)
    print(f'Avg latency: {np.mean(latencies)} seconds')
    for percentage, percentile in zip(percentages, percentiles):
        print(f'{percentage}% percentile latency: {percentile} seconds')

    # Output JSON results if specified
    if args.output_json:
        results = {
            "avg_latency": np.mean(latencies),
            "latencies": latencies.tolist(),
            "percentiles": dict(zip(percentages, percentiles.tolist())),
        }
        with open(args.output_json, "w") as f:
            json.dump(results, f, indent=4)


if __name__ == '__main__':
    parser = FlexibleArgumentParser(
        description='Benchmark the latency of processing a single batch of '
        'requests till completion.')
    parser.add_argument('--input-len', type=int, default=32)
    parser.add_argument('--output-len', type=int, default=128)
    parser.add_argument('--batch-size', type=int, default=8)
    parser.add_argument('--n',
                        type=int,
                        default=1,
                        help='Number of generated sequences per prompt.')
    parser.add_argument('--use-beam-search', action='store_true')
    parser.add_argument('--num-iters-warmup',
                        type=int,
                        default=10,
                        help='Number of iterations to run for warmup.')
    parser.add_argument('--num-iters',
                        type=int,
                        default=30,
                        help='Number of iterations to run.')
    parser.add_argument(
        '--profile',
        action='store_true',
        help='profile the generation process of a single batch')
    parser.add_argument(
        '--profile-result-dir',
        type=str,
        default=None,
        help=('path to save the pytorch profiler output. Can be visualized '
              'with ui.perfetto.dev or Tensorboard.'))
    parser.add_argument(
        '--output-json',
        type=str,
        default=None,
        help='Path to save the latency results in JSON format.')

    parser = EngineArgs.add_cli_args(parser)
    args = parser.parse_args()
    main(args)<|MERGE_RESOLUTION|>--- conflicted
+++ resolved
@@ -13,11 +13,8 @@
 from vllm import LLM, SamplingParams
 from vllm.engine.arg_utils import EngineArgs
 from vllm.inputs import PromptType
-<<<<<<< HEAD
 from vllm.lora.request import LoRARequest
-=======
 from vllm.sampling_params import BeamSearchParams
->>>>>>> e784c6b9
 from vllm.utils import FlexibleArgumentParser
 
 
@@ -72,16 +69,8 @@
                     ],
                     on_trace_ready=torch.profiler.tensorboard_trace_handler(
                         str(profile_dir))) as p:
-<<<<<<< HEAD
-                llm.generate(dummy_prompts,
-                             sampling_params=sampling_params,
-                             use_tqdm=False,
-                             lora_request=lora_request)
-            print(p.key_averages())
-=======
                 llm_generate()
             print(p.key_averages().table(sort_by="self_cuda_time_total"))
->>>>>>> e784c6b9
         else:
             start_time = time.perf_counter()
             llm_generate()
