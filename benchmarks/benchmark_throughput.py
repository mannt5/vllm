"""Benchmark offline inference throughput."""
import argparse
import dataclasses
import json
import random
import time
from functools import cache
from typing import Dict, List, Optional, Tuple

import torch
import uvloop
from PIL import Image
from tqdm import tqdm
from transformers import (AutoModelForCausalLM, AutoTokenizer,
                          PreTrainedTokenizerBase)

from vllm.engine.arg_utils import AsyncEngineArgs, EngineArgs
from vllm.entrypoints.openai.api_server import (
    build_async_engine_client_from_engine_args)
from vllm.inputs import TextPrompt
from vllm.lora.request import LoRARequest
from vllm.lora.utils import get_adapter_absolute_path
from vllm.multimodal import MultiModalDataDict
from vllm.sampling_params import BeamSearchParams
from vllm.transformers_utils.tokenizer import AnyTokenizer, get_lora_tokenizer
from vllm.utils import FlexibleArgumentParser, merge_async_iterators


@dataclasses.dataclass
class SampleRequest:
    """A class representing a single inference request for benchmarking.

    Attributes:
        prompt: The input text prompt for the model.
        prompt_len: The length of the prompt in tokens.
        expected_output_len: The expected length of the output in tokens.
        multi_modal_data: Optional dictionary containing multi-modal data (e.g.
            images).
        lora_request: Optional LoRARequest specifying the LoRA to use. 
    """
    prompt: str
    prompt_len: int
    expected_output_len: int
    multi_modal_data: Optional[MultiModalDataDict] = None
    lora_request: Optional[LoRARequest] = None


def _get_prompt_for_image_model(question: str, *, model: str) -> str:
    """Prepend and append special tokens around the question to form a prompt.

    Args:
        question: The input question text to wrap with special tokens
        model: The name of the model being used, to determine which special
            tokens to add

    Returns:
        The formatted prompt string with appropriate special tokens for the
            model

    Raises:
        ValueError: If an unsupported model name is provided
    """
    model = model.lower()
    if "pixtral" in model:
        return f"<s>[INST]{question}\n[IMG][/INST]"
    raise ValueError(f"Unsupported model {model}")


@cache
def lora_path_on_disk(lora_path: str) -> str:
    return get_adapter_absolute_path(lora_path)


lora_tokenizer_cache: Dict[int, AnyTokenizer] = {}


def get_random_lora_request(
        args: argparse.Namespace
) -> Tuple[LoRARequest, Optional[AnyTokenizer]]:
    global lora_tokenizer_cache
    lora_id = random.randint(1, args.max_loras)
    lora_request = LoRARequest(lora_name=str(lora_id),
                               lora_int_id=lora_id,
                               lora_path=lora_path_on_disk(args.lora_path))
    if lora_id not in lora_tokenizer_cache:
        lora_tokenizer_cache[lora_id] = get_lora_tokenizer(lora_request)
    return lora_request, lora_tokenizer_cache[lora_id]


def sample_requests(tokenizer: PreTrainedTokenizerBase,
                    args: argparse.Namespace) -> List[SampleRequest]:

    dataset_path: str = args.dataset
    num_requests: int = args.num_prompts
    fixed_output_len: Optional[int] = args.output_len
    model: str = args.model
    if fixed_output_len is not None and fixed_output_len < 4:
        raise ValueError("output_len too small")

    # Load the dataset.
    with open(dataset_path) as f:
        dataset = json.load(f)
    # Filter out the conversations with less than 2 turns.
    dataset = [data for data in dataset if len(data["conversations"]) >= 2]
    # Shuffle the dataset.
    random.shuffle(dataset)

    # Filter out sequences that are too long or too short
    filtered_dataset: List[SampleRequest] = []
    for data in tqdm(dataset,
                     total=len(filtered_dataset),
                     desc="sampling requests"):
        if len(filtered_dataset) == num_requests:
            break

        # Only keep the first two turns of each conversation.
        prompt = data["conversations"][0]["value"]
        completion = data["conversations"][1]["value"]

        multi_modal_data: Optional[MultiModalDataDict] = None
        if "image" in data:
            multi_modal_data = multi_modal_data or {}
            image_path = data["image"]
            # TODO(vllm-project/vllm/issues/9778): Support multiple images.
            assert isinstance(image_path,
                              str), "Only support single image input"
            try:
                multi_modal_data["image"] = Image.open(image_path).convert(
                    "RGB")
            except FileNotFoundError:
                # Ignore datapoint where asset is missing
                continue
            prompt = _get_prompt_for_image_model(question=prompt, model=model)

        request_tokenizer = tokenizer
        lora_request: Optional[LoRARequest] = None
        if args.enable_lora:
            lora_request, lora_tokenizer = get_random_lora_request(args)
            if lora_tokenizer:
                request_tokenizer = lora_tokenizer

        # Tokenize the prompts and completions.
        prompt_token_ids = request_tokenizer(prompt).input_ids
        completion_token_ids = request_tokenizer(completion).input_ids
        prompt_len = len(prompt_token_ids)
        output_len = len(completion_token_ids
                         ) if fixed_output_len is None else fixed_output_len
        if prompt_len < 4 or output_len < 4:
            # Prune too short sequences.
            continue
        if prompt_len > 1024 or prompt_len + output_len > 2048:
            # Prune too long sequences.
            continue
        filtered_dataset.append(
            SampleRequest(prompt=prompt,
                          prompt_len=prompt_len,
                          expected_output_len=output_len,
                          multi_modal_data=multi_modal_data,
                          lora_request=lora_request))

    return filtered_dataset


def run_vllm(
    requests: List[SampleRequest],
    n: int,
    engine_args: EngineArgs,
) -> float:
    from vllm import LLM, SamplingParams
    llm = LLM(**dataclasses.asdict(engine_args))

    # Add the requests to the engine.
    prompts: List[TextPrompt] = []
    sampling_params: List[SamplingParams] = []
    for request in requests:
        prompts.append(
            TextPrompt(prompt=request.prompt,
                       multi_modal_data=request.multi_modal_data))
        sampling_params.append(
            SamplingParams(
                n=n,
                temperature=1.0,
                top_p=1.0,
                ignore_eos=True,
                max_tokens=request.expected_output_len,
            ))
    lora_requests: Optional[List[LoRARequest]] = None
    if engine_args.enable_lora:
        lora_requests = [request.lora_request for request in requests]

    use_beam_search = False

    if not use_beam_search:
        start = time.perf_counter()
        llm.generate(prompts,
                     sampling_params,
                     lora_request=lora_requests,
                     use_tqdm=True)
        end = time.perf_counter()
    else:
        assert lora_requests is None, "BeamSearch API does not support LoRA"
        prompts = [request.prompt for request in requests]
        # output_len should be the same for all requests.
        output_len = requests[0][2]
        for request in requests:
            assert request.expected_output_len == output_len
        start = time.perf_counter()
        llm.beam_search(
            prompts,
            BeamSearchParams(
                beam_width=n,
                max_tokens=output_len,
                ignore_eos=True,
            ))
        end = time.perf_counter()
    return end - start


async def run_vllm_async(
    requests: List[SampleRequest],
    n: int,
    engine_args: AsyncEngineArgs,
    disable_frontend_multiprocessing: bool = False,
) -> float:
    from vllm import SamplingParams

    async with build_async_engine_client_from_engine_args(
            engine_args, disable_frontend_multiprocessing) as llm:

        # Add the requests to the engine.
        prompts: List[TextPrompt] = []
        sampling_params: List[SamplingParams] = []
        lora_requests: List[Optional[LoRARequest]] = []
        for request in requests:
            prompts.append(
                TextPrompt(prompt=request.prompt,
                           multi_modal_data=request.multi_modal_data))
            sampling_params.append(
                SamplingParams(
                    n=n,
                    temperature=1.0,
                    top_p=1.0,
                    ignore_eos=True,
                    max_tokens=request.expected_output_len,
                ))
            lora_requests.append(request.lora_request)

        generators = []
        start = time.perf_counter()
        for i, (prompt, sp,
                lr) in enumerate(zip(prompts, sampling_params, lora_requests)):
            generator = llm.generate(prompt,
                                     sp,
                                     lora_request=lr,
                                     request_id=f"test{i}")
            generators.append(generator)
        all_gens = merge_async_iterators(*generators)
        async for i, res in all_gens:
            pass
        end = time.perf_counter()
        return end - start


def run_hf(
    requests: List[SampleRequest],
    model: str,
    tokenizer: PreTrainedTokenizerBase,
    n: int,
    max_batch_size: int,
    trust_remote_code: bool,
) -> float:
    llm = AutoModelForCausalLM.from_pretrained(
        model, torch_dtype=torch.float16, trust_remote_code=trust_remote_code)
    if llm.config.model_type == "llama":
        # To enable padding in the HF backend.
        tokenizer.pad_token = tokenizer.eos_token
    llm = llm.cuda()

    pbar = tqdm(total=len(requests))
    start = time.perf_counter()
    batch: List[str] = []
    max_prompt_len = 0
    max_output_len = 0
    for i in range(len(requests)):
        prompt, prompt_len, output_len = requests[i]
        # Add the prompt to the batch.
        batch.append(prompt)
        max_prompt_len = max(max_prompt_len, prompt_len)
        max_output_len = max(max_output_len, output_len)
        if len(batch) < max_batch_size and i != len(requests) - 1:
            # Check if we can add more requests to the batch.
            _, next_prompt_len, next_output_len = requests[i + 1]
            if (max(max_prompt_len, next_prompt_len) +
                    max(max_output_len, next_output_len)) <= 2048:
                # We can add more requests to the batch.
                continue

        # Generate the sequences.
        input_ids = tokenizer(batch, return_tensors="pt",
                              padding=True).input_ids
        llm_outputs = llm.generate(
            input_ids=input_ids.cuda(),
            do_sample=True,
            num_return_sequences=n,
            temperature=1.0,
            top_p=1.0,
            use_cache=True,
            max_new_tokens=max_output_len,
        )
        # Include the decoding time.
        tokenizer.batch_decode(llm_outputs, skip_special_tokens=True)
        pbar.update(len(batch))

        # Clear the batch.
        batch = []
        max_prompt_len = 0
        max_output_len = 0
    end = time.perf_counter()
    return end - start


def run_mii(
    requests: List[SampleRequest],
    model: str,
    tensor_parallel_size: int,
    output_len: int,
) -> float:
    from mii import client, serve
    llm = serve(model, tensor_parallel=tensor_parallel_size)
    prompts = [request.prompt for request in requests]

    start = time.perf_counter()
    llm.generate(prompts, max_new_tokens=output_len)
    end = time.perf_counter()
    client = client(model)
    client.terminate_server()
    return end - start


def main(args: argparse.Namespace):
    print(args)
    random.seed(args.seed)

    # Sample the requests.
    tokenizer = AutoTokenizer.from_pretrained(
        args.tokenizer, trust_remote_code=args.trust_remote_code)
    if args.dataset is None:
        vocab_size = tokenizer.vocab_size
        requests = []
        for _ in range(args.num_prompts):
<<<<<<< HEAD
=======

            request_tokenizer = tokenizer
            lora_request: Optional[LoRARequest] = None
            if args.enable_lora:
                lora_request, lora_tokenizer = get_random_lora_request(args)
                if lora_tokenizer:
                    request_tokenizer = lora_tokenizer

>>>>>>> 98356735
            # Synthesize a prompt with the given input length.
            candidate_ids = [
                random.randint(0, vocab_size - 1)
                for _ in range(args.input_len)
            ]
            # As tokenizer may add additional tokens like BOS, we need to try
            # different lengths to get the desired input length.
            for _ in range(5):  # Max attempts to correct
<<<<<<< HEAD
                candidate_prompt = tokenizer.decode(candidate_ids)
                tokenized_len = len(tokenizer.encode(candidate_prompt))
=======
                candidate_prompt = request_tokenizer.decode(candidate_ids)
                tokenized_len = len(request_tokenizer.encode(candidate_prompt))
>>>>>>> 98356735

                if tokenized_len == args.input_len:
                    break

                # Adjust length based on difference
                diff = args.input_len - tokenized_len
                if diff > 0:
                    candidate_ids.extend([
                        random.randint(100, vocab_size - 100)
                        for _ in range(diff)
                    ])
                else:
                    candidate_ids = candidate_ids[:diff]
            requests.append(
                SampleRequest(prompt=candidate_prompt,
                              prompt_len=args.input_len,
<<<<<<< HEAD
                              expected_output_len=args.output_len))
=======
                              expected_output_len=args.output_len,
                              lora_request=lora_request))
>>>>>>> 98356735
    else:
        requests = sample_requests(tokenizer, args)

    is_multi_modal = any(request.multi_modal_data is not None
                         for request in requests)
    if args.backend == "vllm":
        if args.async_engine:
            elapsed_time = uvloop.run(
                run_vllm_async(
                    requests,
                    args.n,
                    AsyncEngineArgs.from_cli_args(args),
                    args.disable_frontend_multiprocessing,
                ))
        else:
            elapsed_time = run_vllm(requests, args.n,
                                    EngineArgs.from_cli_args(args))
    elif args.backend == "hf":
        assert args.tensor_parallel_size == 1
        elapsed_time = run_hf(requests, args.model, tokenizer, args.n,
                              args.hf_max_batch_size, args.trust_remote_code)
    elif args.backend == "mii":
        elapsed_time = run_mii(requests, args.model, args.tensor_parallel_size,
                               args.output_len)
    else:
        raise ValueError(f"Unknown backend: {args.backend}")
    total_num_tokens = sum(request.prompt_len + request.expected_output_len
                           for request in requests)
    total_output_tokens = sum(request.expected_output_len
                              for request in requests)
    if is_multi_modal:
        print("\033[91mWARNING\033[0m: Multi-modal request detected. The "
              "following metrics are not accurate because image tokens are not"
              " counted. See vllm-project/vllm/issues/9778 for details.")
        # TODO(vllm-project/vllm/issues/9778): Count molti-modal token length.
    print(f"Throughput: {len(requests) / elapsed_time:.2f} requests/s, "
          f"{total_num_tokens / elapsed_time:.2f} total tokens/s, "
          f"{total_output_tokens / elapsed_time:.2f} output tokens/s")

    # Output JSON results if specified
    if args.output_json:
        results = {
            "elapsed_time": elapsed_time,
            "num_requests": len(requests),
            "total_num_tokens": total_num_tokens,
            "requests_per_second": len(requests) / elapsed_time,
            "tokens_per_second": total_num_tokens / elapsed_time,
        }
        with open(args.output_json, "w") as f:
            json.dump(results, f, indent=4)


if __name__ == "__main__":
    parser = FlexibleArgumentParser(description="Benchmark the throughput.")
    parser.add_argument("--backend",
                        type=str,
                        choices=["vllm", "hf", "mii"],
                        default="vllm")
    parser.add_argument("--dataset",
                        type=str,
                        default=None,
                        help="Path to the dataset. The dataset is expected to "
                        "be a json in form of List[Dict[..., conversations: "
                        "List[Dict[..., value: <prompt_or_response>]]]]")
    parser.add_argument("--input-len",
                        type=int,
                        default=None,
                        help="Input prompt length for each request")
    parser.add_argument("--output-len",
                        type=int,
                        default=None,
                        help="Output length for each request. Overrides the "
                        "output length from the dataset.")
    parser.add_argument("--n",
                        type=int,
                        default=1,
                        help="Number of generated sequences per prompt.")
    parser.add_argument("--num-prompts",
                        type=int,
                        default=1000,
                        help="Number of prompts to process.")
    parser.add_argument("--hf-max-batch-size",
                        type=int,
                        default=None,
                        help="Maximum batch size for HF backend.")
    parser.add_argument(
        '--output-json',
        type=str,
        default=None,
        help='Path to save the throughput results in JSON format.')
    parser.add_argument("--async-engine",
                        action='store_true',
                        default=False,
                        help="Use vLLM async engine rather than LLM class.")
    parser.add_argument("--disable-frontend-multiprocessing",
                        action='store_true',
                        default=False,
                        help="Disable decoupled async engine frontend.")
    # LoRA
    parser.add_argument(
        "--lora-path",
        type=str,
        default=None,
        help="Path to the lora adapters to use. This can be an absolute path, "
        "a relative path, or a Hugging Face model identifier.")

    parser = AsyncEngineArgs.add_cli_args(parser)
    args = parser.parse_args()
    if args.tokenizer is None:
        args.tokenizer = args.model
    if args.dataset is None:
        assert args.input_len is not None
        assert args.output_len is not None
    else:
        assert args.input_len is None
    if args.enable_lora:
        assert args.lora_path is not None

    if args.backend == "vllm":
        if args.hf_max_batch_size is not None:
            raise ValueError("HF max batch size is only for HF backend.")
    elif args.backend == "hf":
        if args.hf_max_batch_size is None:
            raise ValueError("HF max batch size is required for HF backend.")
        if args.quantization is not None:
            raise ValueError("Quantization is only for vLLM backend.")
        if args.enable_lora is not None:
            raise ValueError("LoRA benchmarking is only supported for vLLM"
                             " backend")
    elif args.backend == "mii":
        if args.dtype != "auto":
            raise ValueError("dtype must be auto for MII backend.")
        if args.n != 1:
            raise ValueError("n must be 1 for MII backend.")
        if args.quantization is not None:
            raise ValueError("Quantization is only for vLLM backend.")
        if args.hf_max_batch_size is not None:
            raise ValueError("HF max batch size is only for HF backend.")
        if args.tokenizer != args.model:
            raise ValueError("Tokenizer must be the same as the model for MII "
                             "backend.")
        if args.enable_lora is not None:
            raise ValueError("LoRA benchmarking is only supported for vLLM"
                             " backend")
    main(args)<|MERGE_RESOLUTION|>--- conflicted
+++ resolved
@@ -348,8 +348,6 @@
         vocab_size = tokenizer.vocab_size
         requests = []
         for _ in range(args.num_prompts):
-<<<<<<< HEAD
-=======
 
             request_tokenizer = tokenizer
             lora_request: Optional[LoRARequest] = None
@@ -358,7 +356,6 @@
                 if lora_tokenizer:
                     request_tokenizer = lora_tokenizer
 
->>>>>>> 98356735
             # Synthesize a prompt with the given input length.
             candidate_ids = [
                 random.randint(0, vocab_size - 1)
@@ -367,13 +364,8 @@
             # As tokenizer may add additional tokens like BOS, we need to try
             # different lengths to get the desired input length.
             for _ in range(5):  # Max attempts to correct
-<<<<<<< HEAD
-                candidate_prompt = tokenizer.decode(candidate_ids)
-                tokenized_len = len(tokenizer.encode(candidate_prompt))
-=======
                 candidate_prompt = request_tokenizer.decode(candidate_ids)
                 tokenized_len = len(request_tokenizer.encode(candidate_prompt))
->>>>>>> 98356735
 
                 if tokenized_len == args.input_len:
                     break
@@ -390,12 +382,8 @@
             requests.append(
                 SampleRequest(prompt=candidate_prompt,
                               prompt_len=args.input_len,
-<<<<<<< HEAD
-                              expected_output_len=args.output_len))
-=======
                               expected_output_len=args.output_len,
                               lora_request=lora_request))
->>>>>>> 98356735
     else:
         requests = sample_requests(tokenizer, args)
 
