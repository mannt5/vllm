# SPDX-License-Identifier: Apache-2.0
# SPDX-FileCopyrightText: Copyright contributors to the vLLM project
"""Benchmark offline inference throughput."""

import argparse
import dataclasses
import json
import os
import random
import time
import warnings
from typing import Any, Optional, Union

import torch
import uvloop
from tqdm import tqdm
from transformers import AutoModelForCausalLM, AutoTokenizer, PreTrainedTokenizerBase

from benchmark_dataset import (
    AIMODataset,
    BurstGPTDataset,
    ConversationDataset,
    InstructCoderDataset,
    RandomDataset,
    SampleRequest,
    ShareGPTDataset,
    SonnetDataset,
    VisionArenaDataset,
)
from benchmark_utils import convert_to_pytorch_benchmark_format, write_to_json
from vllm.engine.arg_utils import AsyncEngineArgs, EngineArgs
from vllm.entrypoints.openai.api_server import (
    build_async_engine_client_from_engine_args,
)
from vllm.inputs import TextPrompt, TokensPrompt
from vllm.lora.request import LoRARequest
from vllm.outputs import RequestOutput
from vllm.sampling_params import BeamSearchParams
from vllm.utils import FlexibleArgumentParser, merge_async_iterators


def run_vllm(
    requests: list[SampleRequest],
    n: int,
    engine_args: EngineArgs,
    disable_detokenize: bool = False,
) -> tuple[float, Optional[list[RequestOutput]]]:
    from vllm import LLM, SamplingParams

    llm = LLM(**dataclasses.asdict(engine_args))
    assert all(
        llm.llm_engine.model_config.max_model_len
        >= (request.prompt_len + request.expected_output_len)
        for request in requests
    ), (
        "Please ensure that max_model_len is greater than the sum of"
        " prompt_len and expected_output_len for all requests."
    )
    # Add the requests to the engine.
    prompts: list[Union[TextPrompt, TokensPrompt]] = []
    sampling_params: list[SamplingParams] = []
    for request in requests:
        prompts.append(
            TokensPrompt(
                prompt_token_ids=request.prompt["prompt_token_ids"],
                multi_modal_data=request.multi_modal_data,
            )
            if "prompt_token_ids" in request.prompt
            else TextPrompt(
                prompt=request.prompt, multi_modal_data=request.multi_modal_data
            )
        )
        sampling_params.append(
            SamplingParams(
                n=n,
                temperature=1.0,
                top_p=1.0,
                ignore_eos=True,
                max_tokens=request.expected_output_len,
                detokenize=not disable_detokenize,
            )
        )
    lora_requests: Optional[list[LoRARequest]] = None
    if engine_args.enable_lora:
        lora_requests = [request.lora_request for request in requests]

    use_beam_search = False

    outputs = None
    if not use_beam_search:
        start = time.perf_counter()
        outputs = llm.generate(
            prompts, sampling_params, lora_request=lora_requests, use_tqdm=True
        )
        end = time.perf_counter()
    else:
        assert lora_requests is None, "BeamSearch API does not support LoRA"
        prompts = [request.prompt for request in requests]
        # output_len should be the same for all requests.
        output_len = requests[0].expected_output_len
        for request in requests:
            assert request.expected_output_len == output_len
        start = time.perf_counter()
        llm.beam_search(
            prompts,
            BeamSearchParams(
                beam_width=n,
                max_tokens=output_len,
                ignore_eos=True,
            ),
        )
        end = time.perf_counter()
    return end - start, outputs


def run_vllm_chat(
    requests: list[SampleRequest],
    n: int,
    engine_args: EngineArgs,
    disable_detokenize: bool = False,
) -> tuple[float, list[RequestOutput]]:
    """
    Run vLLM chat benchmark. This function is recommended ONLY for benchmarking
    multimodal models as it properly handles multimodal inputs and chat
    formatting. For non-multimodal models, use run_vllm() instead.
    """
    from vllm import LLM, SamplingParams

    llm = LLM(**dataclasses.asdict(engine_args))

    assert all(
        llm.llm_engine.model_config.max_model_len
        >= (request.prompt_len + request.expected_output_len)
        for request in requests
    ), (
        "Please ensure that max_model_len is greater than the sum of "
        "prompt_len and expected_output_len for all requests."
    )

    prompts = []
    sampling_params: list[SamplingParams] = []
    for request in requests:
        prompts.append(request.prompt)
        sampling_params.append(
            SamplingParams(
                n=n,
                temperature=1.0,
                top_p=1.0,
                ignore_eos=True,
                max_tokens=request.expected_output_len,
                detokenize=not disable_detokenize,
            )
        )
    start = time.perf_counter()
    outputs = llm.chat(prompts, sampling_params, use_tqdm=True)
    end = time.perf_counter()
    return end - start, outputs


async def run_vllm_async(
    requests: list[SampleRequest],
    n: int,
    engine_args: AsyncEngineArgs,
    disable_frontend_multiprocessing: bool = False,
    disable_detokenize: bool = False,
) -> float:
    from vllm import SamplingParams

    async with build_async_engine_client_from_engine_args(
        engine_args, disable_frontend_multiprocessing
    ) as llm:
        model_config = await llm.get_model_config()
        assert all(
            model_config.max_model_len
            >= (request.prompt_len + request.expected_output_len)
            for request in requests
        ), (
            "Please ensure that max_model_len is greater than the sum of"
            " prompt_len and expected_output_len for all requests."
        )

        # Add the requests to the engine.
        prompts: list[Union[TextPrompt, TokensPrompt]] = []
        sampling_params: list[SamplingParams] = []
        lora_requests: list[Optional[LoRARequest]] = []
        for request in requests:
            prompts.append(
                TokensPrompt(
                    prompt_token_ids=request.prompt["prompt_token_ids"],
                    multi_modal_data=request.multi_modal_data,
                )
                if "prompt_token_ids" in request.prompt
                else TextPrompt(
                    prompt=request.prompt, multi_modal_data=request.multi_modal_data
                )
            )
            sampling_params.append(
                SamplingParams(
                    n=n,
                    temperature=1.0,
                    top_p=1.0,
                    ignore_eos=True,
                    max_tokens=request.expected_output_len,
                    detokenize=not disable_detokenize,
                )
            )
            lora_requests.append(request.lora_request)

        generators = []
        start = time.perf_counter()
        for i, (prompt, sp, lr) in enumerate(
            zip(prompts, sampling_params, lora_requests)
        ):
            generator = llm.generate(prompt, sp, lora_request=lr, request_id=f"test{i}")
            generators.append(generator)
        all_gens = merge_async_iterators(*generators)
        async for i, res in all_gens:
            pass
        end = time.perf_counter()
        return end - start


def run_hf(
    requests: list[SampleRequest],
    model: str,
    tokenizer: PreTrainedTokenizerBase,
    n: int,
    max_batch_size: int,
    trust_remote_code: bool,
    disable_detokenize: bool = False,
) -> float:
    llm = AutoModelForCausalLM.from_pretrained(
        model, torch_dtype=torch.float16, trust_remote_code=trust_remote_code
    )
    if llm.config.model_type == "llama":
        # To enable padding in the HF backend.
        tokenizer.pad_token = tokenizer.eos_token
    llm = llm.cuda()

    pbar = tqdm(total=len(requests))
    start = time.perf_counter()
    batch: list[str] = []
    max_prompt_len = 0
    max_output_len = 0
    for i in range(len(requests)):
        prompt = requests[i].prompt
        prompt_len = requests[i].prompt_len
        output_len = requests[i].expected_output_len
        # Add the prompt to the batch.
        batch.append(prompt)
        max_prompt_len = max(max_prompt_len, prompt_len)
        max_output_len = max(max_output_len, output_len)
        if len(batch) < max_batch_size and i != len(requests) - 1:
            # Check if we can add more requests to the batch.
            next_prompt_len = requests[i + 1].prompt_len
            next_output_len = requests[i + 1].expected_output_len
            if (
                max(max_prompt_len, next_prompt_len)
                + max(max_output_len, next_output_len)
            ) <= 2048:
                # We can add more requests to the batch.
                continue

        # Generate the sequences.
        input_ids = tokenizer(batch, return_tensors="pt", padding=True).input_ids
        llm_outputs = llm.generate(
            input_ids=input_ids.cuda(),
            do_sample=True,
            num_return_sequences=n,
            temperature=1.0,
            top_p=1.0,
            use_cache=True,
            max_new_tokens=max_output_len,
        )
        if not disable_detokenize:
            # Include the decoding time.
            tokenizer.batch_decode(llm_outputs, skip_special_tokens=True)
        pbar.update(len(batch))

        # Clear the batch.
        batch = []
        max_prompt_len = 0
        max_output_len = 0
    end = time.perf_counter()
    return end - start


def run_mii(
    requests: list[SampleRequest],
    model: str,
    tensor_parallel_size: int,
    output_len: int,
) -> float:
    from mii import client, serve

    llm = serve(model, tensor_parallel=tensor_parallel_size)
    prompts = [request.prompt for request in requests]

    start = time.perf_counter()
    llm.generate(prompts, max_new_tokens=output_len)
    end = time.perf_counter()
    client = client(model)
    client.terminate_server()
    return end - start


def save_to_pytorch_benchmark_format(
    args: argparse.Namespace, results: dict[str, Any]
) -> None:
    pt_records = convert_to_pytorch_benchmark_format(
        args=args,
        metrics={
            "requests_per_second": [results["requests_per_second"]],
            "tokens_per_second": [results["tokens_per_second"]],
        },
        extra_info={
            k: results[k] for k in ["elapsed_time", "num_requests", "total_num_tokens"]
        },
    )
    if pt_records:
        # Don't use json suffix here as we don't want CI to pick it up
        pt_file = f"{os.path.splitext(args.output_json)[0]}.pytorch.json"
        write_to_json(pt_file, pt_records)


def get_requests(args, tokenizer):
    # Common parameters for all dataset types.
    common_kwargs = {
        "dataset_path": args.dataset_path,
        "random_seed": args.seed,
    }
    sample_kwargs = {
        "tokenizer": tokenizer,
        "lora_path": args.lora_path,
        "max_loras": args.max_loras,
        "num_requests": args.num_prompts,
        "input_len": args.input_len,
        "output_len": args.output_len,
    }

    if args.dataset_path is None or args.dataset_name == "random":
        sample_kwargs["range_ratio"] = args.random_range_ratio
        sample_kwargs["prefix_len"] = args.prefix_len
        dataset_cls = RandomDataset
    elif args.dataset_name == "sharegpt":
        dataset_cls = ShareGPTDataset
        if args.backend == "vllm-chat":
            sample_kwargs["enable_multimodal_chat"] = True
    elif args.dataset_name == "sonnet":
        assert tokenizer.chat_template or tokenizer.default_chat_template, (
            "Tokenizer/model must have chat template for sonnet dataset."
        )
        dataset_cls = SonnetDataset
        sample_kwargs["prefix_len"] = args.prefix_len
        sample_kwargs["return_prompt_formatted"] = True
    elif args.dataset_name == "burstgpt":
        dataset_cls = BurstGPTDataset
    elif args.dataset_name == "hf":
        if args.dataset_path in VisionArenaDataset.SUPPORTED_DATASET_PATHS:
            dataset_cls = VisionArenaDataset
            common_kwargs["dataset_subset"] = None
            common_kwargs["dataset_split"] = "train"
            sample_kwargs["enable_multimodal_chat"] = True
        elif args.dataset_path in InstructCoderDataset.SUPPORTED_DATASET_PATHS:
            dataset_cls = InstructCoderDataset
            common_kwargs["dataset_split"] = "train"
        elif args.dataset_path in ConversationDataset.SUPPORTED_DATASET_PATHS:
            dataset_cls = ConversationDataset
            common_kwargs["dataset_subset"] = args.hf_subset
            common_kwargs["dataset_split"] = args.hf_split
            sample_kwargs["enable_multimodal_chat"] = True
        elif args.dataset_path in AIMODataset.SUPPORTED_DATASET_PATHS:
            dataset_cls = AIMODataset
            common_kwargs["dataset_subset"] = None
            common_kwargs["dataset_split"] = "train"
    else:
        raise ValueError(f"Unknown dataset name: {args.dataset_name}")
    # Remove None values
    sample_kwargs = {k: v for k, v in sample_kwargs.items() if v is not None}
    return dataset_cls(**common_kwargs).sample(**sample_kwargs)


def main(args: argparse.Namespace):
    if args.seed is None:
        args.seed = 0
    print(args)
    random.seed(args.seed)
    # Sample the requests.
    tokenizer = AutoTokenizer.from_pretrained(
        args.tokenizer, trust_remote_code=args.trust_remote_code
    )
    requests = get_requests(args, tokenizer)
    is_multi_modal = any(request.multi_modal_data is not None for request in requests)
    request_outputs: Optional[list[RequestOutput]] = None
    if args.backend == "vllm":
        if args.async_engine:
            elapsed_time = uvloop.run(
                run_vllm_async(
                    requests,
                    args.n,
                    AsyncEngineArgs.from_cli_args(args),
                    args.disable_frontend_multiprocessing,
                    args.disable_detokenize,
                )
            )
        else:
            elapsed_time, request_outputs = run_vllm(
                requests,
                args.n,
                EngineArgs.from_cli_args(args),
                args.disable_detokenize,
            )
    elif args.backend == "hf":
        assert args.tensor_parallel_size == 1
        elapsed_time = run_hf(
            requests,
            args.model,
            tokenizer,
            args.n,
            args.hf_max_batch_size,
            args.trust_remote_code,
            args.disable_detokenize,
        )
    elif args.backend == "mii":
        elapsed_time = run_mii(
            requests, args.model, args.tensor_parallel_size, args.output_len
        )
    elif args.backend == "vllm-chat":
        elapsed_time, request_outputs = run_vllm_chat(
            requests, args.n, EngineArgs.from_cli_args(args), args.disable_detokenize
        )
    else:
        raise ValueError(f"Unknown backend: {args.backend}")

    if request_outputs:
        # Note: with the vllm and vllm-chat backends,
        # we have request_outputs, which we use to count tokens.
        total_prompt_tokens = 0
        total_output_tokens = 0
        for ro in request_outputs:
            if not isinstance(ro, RequestOutput):
                continue
            total_prompt_tokens += (
                len(ro.prompt_token_ids) if ro.prompt_token_ids else 0
            )
            total_output_tokens += sum(len(o.token_ids) for o in ro.outputs if o)
        total_num_tokens = total_prompt_tokens + total_output_tokens
    else:
        total_num_tokens = sum(r.prompt_len + r.expected_output_len for r in requests)
        total_output_tokens = sum(r.expected_output_len for r in requests)
        total_prompt_tokens = total_num_tokens - total_output_tokens

    if is_multi_modal and args.backend != "vllm-chat":
        print(
            "\033[91mWARNING\033[0m: Multi-modal request with "
            f"{args.backend} backend detected. The "
            "following metrics are not accurate because image tokens are not"
            " counted. See vllm-project/vllm/issues/9778 for details."
        )
        # TODO(vllm-project/vllm/issues/9778): Count multi-modal token length.
        # vllm-chat backend counts the image tokens now

    print(
        f"Throughput: {len(requests) / elapsed_time:.2f} requests/s, "
        f"{total_num_tokens / elapsed_time:.2f} total tokens/s, "
        f"{total_output_tokens / elapsed_time:.2f} output tokens/s"
    )
    print(f"Total num prompt tokens:  {total_prompt_tokens}")
    print(f"Total num output tokens:  {total_output_tokens}")

    # Output JSON results if specified
    if args.output_json:
        results = {
            "elapsed_time": elapsed_time,
            "num_requests": len(requests),
            "total_num_tokens": total_num_tokens,
            "requests_per_second": len(requests) / elapsed_time,
            "tokens_per_second": total_num_tokens / elapsed_time,
        }
        with open(args.output_json, "w") as f:
            json.dump(results, f, indent=4)
        save_to_pytorch_benchmark_format(args, results)


def validate_args(args):
    """
    Validate command-line arguments.
    """

    # === Deprecation and Defaulting ===
    if args.dataset is not None:
        warnings.warn(
            "The '--dataset' argument will be deprecated in the next release. "
            "Please use '--dataset-name' and '--dataset-path' instead.",
            stacklevel=2,
        )
        args.dataset_path = args.dataset

    if not getattr(args, "tokenizer", None):
        args.tokenizer = args.model

    # === Backend Validation ===
    valid_backends = {"vllm", "hf", "mii", "vllm-chat"}
    if args.backend not in valid_backends:
        raise ValueError(f"Unsupported backend: {args.backend}")

    # === Dataset Configuration ===
    if not args.dataset and not args.dataset_path:
        print("When dataset path is not set, it will default to random dataset")
        args.dataset_name = "random"
        if args.input_len is None:
            raise ValueError("input_len must be provided for a random dataset")

    # === Dataset Name Specific Checks ===
    # --hf-subset and --hf-split: only used
    # when dataset_name is 'hf'
    if args.dataset_name != "hf" and (
        getattr(args, "hf_subset", None) is not None
        or getattr(args, "hf_split", None) is not None
    ):
        warnings.warn(
            "--hf-subset and --hf-split will be ignored \
                since --dataset-name is not 'hf'.",
            stacklevel=2,
        )
    elif args.dataset_name == "hf":
        if args.dataset_path in (
            VisionArenaDataset.SUPPORTED_DATASET_PATHS.keys()
            | ConversationDataset.SUPPORTED_DATASET_PATHS
        ):
            assert args.backend == "vllm-chat", (
                f"{args.dataset_path} needs to use vllm-chat as the backend."
            )  # noqa: E501
        elif args.dataset_path in (
            InstructCoderDataset.SUPPORTED_DATASET_PATHS
            | AIMODataset.SUPPORTED_DATASET_PATHS
        ):
            assert args.backend == "vllm", (
                f"{args.dataset_path} needs to use vllm as the backend."
            )  # noqa: E501
        else:
            raise ValueError(f"{args.dataset_path} is not supported by hf dataset.")

    # --random-range-ratio: only used when dataset_name is 'random'
    if args.dataset_name != "random" and args.random_range_ratio is not None:
        warnings.warn(
            "--random-range-ratio will be ignored since \
                --dataset-name is not 'random'.",
            stacklevel=2,
        )

    # --prefix-len: only used when dataset_name is 'random', 'sonnet', or not
    # set.
    if (
        args.dataset_name not in {"random", "sonnet", None}
        and args.prefix_len is not None
    ):
        warnings.warn(
            "--prefix-len will be ignored since --dataset-name\
                 is not 'random', 'sonnet', or not set.",
            stacklevel=2,
        )

    # === LoRA Settings ===
    if getattr(args, "enable_lora", False) and args.backend != "vllm":
        raise ValueError("LoRA benchmarking is only supported for vLLM backend")
    if getattr(args, "enable_lora", False) and args.lora_path is None:
        raise ValueError("LoRA path must be provided when enable_lora is True")

    # === Backend-specific Validations ===
    if args.backend == "hf" and args.hf_max_batch_size is None:
        raise ValueError("HF max batch size is required for HF backend")
    if args.backend != "hf" and args.hf_max_batch_size is not None:
        raise ValueError("HF max batch size is only for HF backend.")

    if (
        args.backend in {"hf", "mii"}
        and getattr(args, "quantization", None) is not None
    ):
        raise ValueError("Quantization is only for vLLM backend.")

    if args.backend == "mii" and args.dtype != "auto":
        raise ValueError("dtype must be auto for MII backend.")
    if args.backend == "mii" and args.n != 1:
        raise ValueError("n must be 1 for MII backend.")
    if args.backend == "mii" and args.tokenizer != args.model:
        raise ValueError("Tokenizer must be the same as the model for MII backend.")

    # --data-parallel is not supported currently.
    # https://github.com/vllm-project/vllm/issues/16222
    if args.data_parallel_size > 1:
        raise ValueError(
            "Data parallel is not supported in offline benchmark, \
            please use benchmark serving instead"
        )


def create_argument_parser():
    parser = FlexibleArgumentParser(description="Benchmark the throughput.")
    parser.add_argument(
        "--backend",
        type=str,
        choices=["vllm", "hf", "mii", "vllm-chat"],
        default="vllm",
    )
    parser.add_argument(
        "--dataset-name",
        type=str,
        choices=["sharegpt", "random", "sonnet", "burstgpt", "hf"],
        help="Name of the dataset to benchmark on.",
        default="sharegpt",
    )
    parser.add_argument(
        "--dataset",
        type=str,
        default=None,
        help="Path to the ShareGPT dataset, will be deprecated in\
            the next release. The dataset is expected to "
        "be a json in form of list[dict[..., conversations: "
        "list[dict[..., value: <prompt_or_response>]]]]",
    )
    parser.add_argument(
        "--dataset-path", type=str, default=None, help="Path to the dataset"
    )
    parser.add_argument(
        "--input-len",
        type=int,
        default=None,
        help="Input prompt length for each request",
    )
    parser.add_argument(
        "--output-len",
        type=int,
        default=None,
        help="Output length for each request. Overrides the "
        "output length from the dataset.",
    )
    parser.add_argument(
        "--n", type=int, default=1, help="Number of generated sequences per prompt."
    )
<<<<<<< HEAD
    parser.add_argument(
        "--num-prompts", type=int, default=1000, help="Number of prompts to process."
    )
    parser.add_argument(
        "--hf-max-batch-size",
        type=int,
        default=None,
        help="Maximum batch size for HF backend.",
    )
    parser.add_argument(
=======
    parser.add_argument(
        "--num-prompts", type=int, default=1000, help="Number of prompts to process."
    )
    parser.add_argument(
        "--hf-max-batch-size",
        type=int,
        default=None,
        help="Maximum batch size for HF backend.",
    )
    parser.add_argument(
>>>>>>> 110df743
        "--output-json",
        type=str,
        default=None,
        help="Path to save the throughput results in JSON format.",
    )
    parser.add_argument(
        "--async-engine",
        action="store_true",
        default=False,
        help="Use vLLM async engine rather than LLM class.",
    )
    parser.add_argument(
        "--disable-frontend-multiprocessing",
        action="store_true",
        default=False,
        help="Disable decoupled async engine frontend.",
    )
    parser.add_argument(
        "--disable-detokenize",
        action="store_true",
        help=(
            "Do not detokenize the response (i.e. do not include "
            "detokenization time in the measurement)"
        ),
    )
    # LoRA
    parser.add_argument(
        "--lora-path",
        type=str,
        default=None,
        help="Path to the LoRA adapters to use. This can be an absolute path, "
        "a relative path, or a Hugging Face model identifier.",
    )
    parser.add_argument(
        "--prefix-len",
        type=int,
        default=None,
        help=f"Number of prefix tokens to be used in RandomDataset "
        "and SonnetDataset. For RandomDataset, the total input "
        "length is the sum of prefix-len (default: "
        f"{RandomDataset.DEFAULT_PREFIX_LEN}) and a random context length "
        "sampled from [input_len * (1 - range_ratio), "
        "input_len * (1 + range_ratio)]. For SonnetDataset, "
        f"prefix_len (default: {SonnetDataset.DEFAULT_PREFIX_LEN}) "
        "controls how much of the input is fixed lines versus "
        "random lines, but the total input length remains approximately "
        "input_len tokens.",
    )
    # random dataset
    parser.add_argument(
        "--random-range-ratio",
        type=float,
        default=None,
        help=f"Range ratio (default : {RandomDataset.DEFAULT_RANGE_RATIO}) "
        "for sampling input/output length, "
        "used only for RandomDataset. Must be in the range [0, 1) to "
        "define a symmetric sampling range "
        "[length * (1 - range_ratio), length * (1 + range_ratio)].",
    )

    # hf dtaset
    parser.add_argument(
        "--hf-subset", type=str, default=None, help="Subset of the HF dataset."
    )
    parser.add_argument(
        "--hf-split", type=str, default=None, help="Split of the HF dataset."
    )

    parser = AsyncEngineArgs.add_cli_args(parser)

    return parser


if __name__ == "__main__":
    parser = create_argument_parser()
    args = parser.parse_args()
    if args.tokenizer is None:
        args.tokenizer = args.model
    validate_args(args)
    main(args)<|MERGE_RESOLUTION|>--- conflicted
+++ resolved
@@ -638,7 +638,6 @@
     parser.add_argument(
         "--n", type=int, default=1, help="Number of generated sequences per prompt."
     )
-<<<<<<< HEAD
     parser.add_argument(
         "--num-prompts", type=int, default=1000, help="Number of prompts to process."
     )
@@ -649,18 +648,6 @@
         help="Maximum batch size for HF backend.",
     )
     parser.add_argument(
-=======
-    parser.add_argument(
-        "--num-prompts", type=int, default=1000, help="Number of prompts to process."
-    )
-    parser.add_argument(
-        "--hf-max-batch-size",
-        type=int,
-        default=None,
-        help="Maximum batch size for HF backend.",
-    )
-    parser.add_argument(
->>>>>>> 110df743
         "--output-json",
         type=str,
         default=None,
