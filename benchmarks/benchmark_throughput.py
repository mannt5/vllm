"""Benchmark offline inference throughput."""
import argparse
import json
import random
import time
from typing import List, Optional, Tuple

import torch
from transformers import (AutoModelForCausalLM, AutoTokenizer,
                          PreTrainedTokenizerBase)
from tqdm import tqdm


def sample_requests(
    dataset_path: str,
    num_requests: int,
    tokenizer: PreTrainedTokenizerBase,
    fixed_output_len: Optional[int],
) -> List[Tuple[str, int, int]]:
    if fixed_output_len is not None and fixed_output_len < 4:
        raise ValueError("output_len too small")

    # Load the dataset.
    with open(dataset_path) as f:
        dataset = json.load(f)
    # Filter out the conversations with less than 2 turns.
    dataset = [data for data in dataset if len(data["conversations"]) >= 2]
    # Only keep the first two turns of each conversation.
    dataset = [(data["conversations"][0]["value"],
                data["conversations"][1]["value"]) for data in dataset]

    # Tokenize the prompts and completions.
    prompts = [prompt for prompt, _ in dataset]
    prompt_token_ids = tokenizer(prompts).input_ids
    completions = [completion for _, completion in dataset]
    completion_token_ids = tokenizer(completions).input_ids
    tokenized_dataset = []
    for i in range(len(dataset)):
        output_len = len(completion_token_ids[i])
        if fixed_output_len is not None:
            output_len = fixed_output_len
        tokenized_dataset.append((prompts[i], prompt_token_ids[i], output_len))

    # Filter out too long sequences.
    filtered_dataset: List[Tuple[str, int, int]] = []
    for prompt, prompt_token_ids, output_len in tokenized_dataset:
        prompt_len = len(prompt_token_ids)
        if prompt_len < 4 or output_len < 4:
            # Prune too short sequences.
            continue
        if prompt_len > 1024 or prompt_len + output_len > 2048:
            # Prune too long sequences.
            continue
        filtered_dataset.append((prompt, prompt_len, output_len))

    # Sample the requests.
    sampled_requests = random.sample(filtered_dataset, num_requests)
    return sampled_requests


def run_vllm(
    requests: List[Tuple[str, int, int]],
    model: str,
    tokenizer: str,
    quantization: Optional[str],
    tensor_parallel_size: int,
    seed: int,
    n: int,
    use_beam_search: bool,
    trust_remote_code: bool,
    dtype: str,
    max_model_len: Optional[int],
    enforce_eager: bool,
<<<<<<< HEAD
    use_flash_attn: bool,
=======
    kv_cache_dtype: str,
>>>>>>> 93b38bea
) -> float:
    from vllm import LLM, SamplingParams
    llm = LLM(
        model=model,
        tokenizer=tokenizer,
        quantization=quantization,
        tensor_parallel_size=tensor_parallel_size,
        seed=seed,
        trust_remote_code=trust_remote_code,
        dtype=dtype,
        max_model_len=max_model_len,
        enforce_eager=enforce_eager,
<<<<<<< HEAD
        use_flash_attn=use_flash_attn,
=======
        kv_cache_dtype=kv_cache_dtype,
>>>>>>> 93b38bea
    )

    # Add the requests to the engine.
    for prompt, _, output_len in requests:
        sampling_params = SamplingParams(
            n=n,
            temperature=0.0 if use_beam_search else 1.0,
            top_p=1.0,
            use_beam_search=use_beam_search,
            ignore_eos=True,
            max_tokens=output_len,
        )
        # FIXME(woosuk): Do not use internal method.
        llm._add_request(
            prompt=prompt,
            prompt_token_ids=None,
            sampling_params=sampling_params,
        )

    start = time.perf_counter()
    # FIXME(woosuk): Do not use internal method.
    llm._run_engine(use_tqdm=True)
    end = time.perf_counter()
    return end - start


def run_hf(
    requests: List[Tuple[str, int, int]],
    model: str,
    tokenizer: PreTrainedTokenizerBase,
    n: int,
    use_beam_search: bool,
    max_batch_size: int,
    trust_remote_code: bool,
) -> float:
    assert not use_beam_search
    llm = AutoModelForCausalLM.from_pretrained(
        model, torch_dtype=torch.float16, trust_remote_code=trust_remote_code)
    if llm.config.model_type == "llama":
        # To enable padding in the HF backend.
        tokenizer.pad_token = tokenizer.eos_token
    llm = llm.cuda()

    pbar = tqdm(total=len(requests))
    start = time.perf_counter()
    batch: List[str] = []
    max_prompt_len = 0
    max_output_len = 0
    for i in range(len(requests)):
        prompt, prompt_len, output_len = requests[i]
        # Add the prompt to the batch.
        batch.append(prompt)
        max_prompt_len = max(max_prompt_len, prompt_len)
        max_output_len = max(max_output_len, output_len)
        if len(batch) < max_batch_size and i != len(requests) - 1:
            # Check if we can add more requests to the batch.
            _, next_prompt_len, next_output_len = requests[i + 1]
            if (max(max_prompt_len, next_prompt_len) +
                    max(max_output_len, next_output_len)) <= 2048:
                # We can add more requests to the batch.
                continue

        # Generate the sequences.
        input_ids = tokenizer(batch, return_tensors="pt",
                              padding=True).input_ids
        llm_outputs = llm.generate(
            input_ids=input_ids.cuda(),
            do_sample=not use_beam_search,
            num_return_sequences=n,
            temperature=1.0,
            top_p=1.0,
            use_cache=True,
            max_new_tokens=max_output_len,
        )
        # Include the decoding time.
        tokenizer.batch_decode(llm_outputs, skip_special_tokens=True)
        pbar.update(len(batch))

        # Clear the batch.
        batch = []
        max_prompt_len = 0
        max_output_len = 0
    end = time.perf_counter()
    return end - start


def run_mii(
    requests: List[Tuple[str, int, int]],
    model: str,
    tensor_parallel_size: int,
    output_len: int,
) -> float:
    from mii import pipeline
    llm = pipeline(model, tensor_parallel=tensor_parallel_size)
    prompts = [prompt for prompt, _, _ in requests]

    start = time.perf_counter()
    llm(prompts, max_new_tokens=output_len)
    end = time.perf_counter()
    return end - start


def main(args: argparse.Namespace):
    print(args)
    random.seed(args.seed)

    # Sample the requests.
    tokenizer = AutoTokenizer.from_pretrained(
        args.tokenizer, trust_remote_code=args.trust_remote_code)
    if args.dataset is None:
        # Synthesize a prompt with the given input length.
        prompt = "hi" * (args.input_len - 1)
        requests = [(prompt, args.input_len, args.output_len)
                    for _ in range(args.num_prompts)]
    else:
        requests = sample_requests(args.dataset, args.num_prompts, tokenizer,
                                   args.output_len)

    if args.backend == "vllm":
        elapsed_time = run_vllm(requests, args.model, args.tokenizer,
                                args.quantization, args.tensor_parallel_size,
                                args.seed, args.n, args.use_beam_search,
                                args.trust_remote_code, args.dtype,
                                args.max_model_len, args.enforce_eager,
<<<<<<< HEAD
                                args.use_flash_attn)
=======
                                args.kv_cache_dtype)
>>>>>>> 93b38bea
    elif args.backend == "hf":
        assert args.tensor_parallel_size == 1
        elapsed_time = run_hf(requests, args.model, tokenizer, args.n,
                              args.use_beam_search, args.hf_max_batch_size,
                              args.trust_remote_code)
    elif args.backend == "mii":
        elapsed_time = run_mii(requests, args.model, args.tensor_parallel_size,
                               args.output_len)
    else:
        raise ValueError(f"Unknown backend: {args.backend}")
    total_num_tokens = sum(prompt_len + output_len
                           for _, prompt_len, output_len in requests)
    print(f"Throughput: {len(requests) / elapsed_time:.2f} requests/s, "
          f"{total_num_tokens / elapsed_time:.2f} tokens/s")


if __name__ == "__main__":
    parser = argparse.ArgumentParser(description="Benchmark the throughput.")
    parser.add_argument("--backend",
                        type=str,
                        choices=["vllm", "hf", "mii"],
                        default="vllm")
    parser.add_argument("--dataset",
                        type=str,
                        default=None,
                        help="Path to the dataset.")
    parser.add_argument("--input-len",
                        type=int,
                        default=None,
                        help="Input prompt length for each request")
    parser.add_argument("--output-len",
                        type=int,
                        default=None,
                        help="Output length for each request. Overrides the "
                        "output length from the dataset.")
    parser.add_argument("--model", type=str, default="facebook/opt-125m")
    parser.add_argument("--tokenizer", type=str, default=None)
    parser.add_argument('--quantization',
                        '-q',
                        choices=['awq', 'gptq', 'squeezellm', None],
                        default=None)
    parser.add_argument("--tensor-parallel-size", "-tp", type=int, default=1)
    parser.add_argument("--n",
                        type=int,
                        default=1,
                        help="Number of generated sequences per prompt.")
    parser.add_argument("--use-beam-search", action="store_true")
    parser.add_argument("--num-prompts",
                        type=int,
                        default=1000,
                        help="Number of prompts to process.")
    parser.add_argument("--seed", type=int, default=0)
    parser.add_argument("--hf-max-batch-size",
                        type=int,
                        default=None,
                        help="Maximum batch size for HF backend.")
    parser.add_argument('--trust-remote-code',
                        action='store_true',
                        help='trust remote code from huggingface')
    parser.add_argument(
        '--max-model-len',
        type=int,
        default=None,
        help='Maximum length of a sequence (including prompt and output). '
        'If None, will be derived from the model.')
    parser.add_argument(
        '--dtype',
        type=str,
        default='auto',
        choices=['auto', 'half', 'float16', 'bfloat16', 'float', 'float32'],
        help='data type for model weights and activations. '
        'The "auto" option will use FP16 precision '
        'for FP32 and FP16 models, and BF16 precision '
        'for BF16 models.')
    parser.add_argument("--enforce-eager",
                        action="store_true",
                        help="enforce eager execution")
    parser.add_argument(
<<<<<<< HEAD
        '--use-flash-attn',
        action='store_true',
        help='Use blocked kv cache flash attention for decode stage. '
        'Note this will rewrite block_size of kv cache.')
=======
        "--kv-cache-dtype",
        type=str,
        choices=["auto", "fp8_e5m2"],
        default="auto",
        help=
        'Data type for kv cache storage. If "auto", will use model data type.')
>>>>>>> 93b38bea
    args = parser.parse_args()
    if args.tokenizer is None:
        args.tokenizer = args.model
    if args.dataset is None:
        assert args.input_len is not None
        assert args.output_len is not None
    else:
        assert args.input_len is None

    if args.backend == "vllm":
        if args.hf_max_batch_size is not None:
            raise ValueError("HF max batch size is only for HF backend.")
    elif args.backend == "hf":
        if args.hf_max_batch_size is None:
            raise ValueError("HF max batch size is required for HF backend.")
        if args.quantization is not None:
            raise ValueError("Quantization is only for vLLM backend.")
    elif args.backend == "mii":
        if args.dtype != "auto":
            raise ValueError("dtype must be auto for MII backend.")
        if args.n != 1:
            raise ValueError("n must be 1 for MII backend.")
        if args.use_beam_search:
            raise ValueError("Beam search is not supported for MII backend.")
        if args.quantization is not None:
            raise ValueError("Quantization is only for vLLM backend.")
        if args.hf_max_batch_size is not None:
            raise ValueError("HF max batch size is only for HF backend.")
        if args.tokenizer != args.model:
            raise ValueError("Tokenizer must be the same as the model for MII "
                             "backend.")
    main(args)<|MERGE_RESOLUTION|>--- conflicted
+++ resolved
@@ -71,11 +71,8 @@
     dtype: str,
     max_model_len: Optional[int],
     enforce_eager: bool,
-<<<<<<< HEAD
+    kv_cache_dtype: str,
     use_flash_attn: bool,
-=======
-    kv_cache_dtype: str,
->>>>>>> 93b38bea
 ) -> float:
     from vllm import LLM, SamplingParams
     llm = LLM(
@@ -88,11 +85,8 @@
         dtype=dtype,
         max_model_len=max_model_len,
         enforce_eager=enforce_eager,
-<<<<<<< HEAD
+        kv_cache_dtype=kv_cache_dtype,
         use_flash_attn=use_flash_attn,
-=======
-        kv_cache_dtype=kv_cache_dtype,
->>>>>>> 93b38bea
     )
 
     # Add the requests to the engine.
@@ -217,11 +211,7 @@
                                 args.seed, args.n, args.use_beam_search,
                                 args.trust_remote_code, args.dtype,
                                 args.max_model_len, args.enforce_eager,
-<<<<<<< HEAD
-                                args.use_flash_attn)
-=======
-                                args.kv_cache_dtype)
->>>>>>> 93b38bea
+                                args.kv_cache_dtype, args.use_flash_attn)
     elif args.backend == "hf":
         assert args.tensor_parallel_size == 1
         elapsed_time = run_hf(requests, args.model, tokenizer, args.n,
@@ -300,19 +290,16 @@
                         action="store_true",
                         help="enforce eager execution")
     parser.add_argument(
-<<<<<<< HEAD
-        '--use-flash-attn',
-        action='store_true',
-        help='Use blocked kv cache flash attention for decode stage. '
-        'Note this will rewrite block_size of kv cache.')
-=======
-        "--kv-cache-dtype",
+        '--kv-cache-dtype',
         type=str,
         choices=["auto", "fp8_e5m2"],
         default="auto",
         help=
         'Data type for kv cache storage. If "auto", will use model data type.')
->>>>>>> 93b38bea
+    parser.add_argument('--use-flash-attn',
+                        action='store_true',
+                        help='Use paged kv cache flash attention kernel. '
+                        'Note this will rewrite block_size of kv cache.')
     args = parser.parse_args()
     if args.tokenizer is None:
         args.tokenizer = args.model
