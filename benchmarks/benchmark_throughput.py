--- conflicted
+++ resolved
@@ -58,63 +58,38 @@
 
 
 def run_vllm(
-    requests: List[Tuple[str, int, int]],
-    model: str,
-    tokenizer: str,
-    quantization: Optional[str],
-    tensor_parallel_size: int,
-    seed: int,
-    n: int,
-    use_beam_search: bool,
-    trust_remote_code: bool,
-    dtype: str,
-    max_model_len: Optional[int],
-    enforce_eager: bool,
-    kv_cache_dtype: str,
-    quantization_param_path: Optional[str],
-    device: str,
-    enable_prefix_caching: bool,
-    enable_chunked_prefill: bool,
-    max_num_batched_tokens: int,
-    gpu_memory_utilization: float = 0.9,
-    download_dir: Optional[str] = None,
-    worker_use_ray: bool = False,
-) -> float:
+        requests: List[Tuple[str, int, int]],
+        args: argparse.Namespace,
+        ) -> float:
     from vllm import LLM, SamplingParams
     llm = LLM(
-        model=model,
-        tokenizer=tokenizer,
-        quantization=quantization,
-        tensor_parallel_size=tensor_parallel_size,
-        seed=seed,
-        trust_remote_code=trust_remote_code,
-        dtype=dtype,
-        max_model_len=max_model_len,
-        gpu_memory_utilization=gpu_memory_utilization,
-        enforce_eager=enforce_eager,
-        kv_cache_dtype=kv_cache_dtype,
-<<<<<<< HEAD
-        device=device,
-        enable_prefix_caching=enable_prefix_caching,
-        download_dir=download_dir,
-        worker_use_ray=worker_use_ray,
-=======
-        quantization_param_path=quantization_param_path,
-        device=device,
-        enable_prefix_caching=enable_prefix_caching,
-        download_dir=download_dir,
-        enable_chunked_prefill=enable_chunked_prefill,
-        max_num_batched_tokens=max_num_batched_tokens,
->>>>>>> 05434764
+        model=args.model,
+        tokenizer=args.tokenizer,
+        quantization=args.quantization,
+        tensor_parallel_size=args.tensor_parallel_size,
+        seed=args.seed,
+        trust_remote_code=args.trust_remote_code,
+        dtype=args.dtype,
+        max_model_len=args.max_model_len,
+        gpu_memory_utilization=args.gpu_memory_utilization,
+        enforce_eager=args.enforce_eager,
+        kv_cache_dtype=args.kv_cache_dtype,
+        quantization_param_path=args.quantization_param_path,
+        device=args.device,
+        enable_prefix_caching=args.enable_prefix_caching,
+        download_dir=args.download_dir,
+        enable_chunked_prefill=args.enable_chunked_prefill,
+        max_num_batched_tokens=args.max_num_batched_tokens,
+        worker_use_ray=args.worker_use_ray,
     )
 
     # Add the requests to the engine.
     for prompt, _, output_len in requests:
         sampling_params = SamplingParams(
-            n=n,
-            temperature=0.0 if use_beam_search else 1.0,
+            n=args.n,
+            temperature=0.0 if args.use_beam_search else 1.0,
             top_p=1.0,
-            use_beam_search=use_beam_search,
+            use_beam_search=args.use_beam_search,
             ignore_eos=True,
             max_tokens=output_len,
         )
@@ -227,21 +202,7 @@
                                    args.output_len)
 
     if args.backend == "vllm":
-        elapsed_time = run_vllm(
-            requests, args.model, args.tokenizer, args.quantization,
-            args.tensor_parallel_size, args.seed, args.n, args.use_beam_search,
-            args.trust_remote_code, args.dtype, args.max_model_len,
-<<<<<<< HEAD
-            args.enforce_eager, args.kv_cache_dtype, args.device,
-            args.enable_prefix_caching, args.gpu_memory_utilization,
-            args.download_dir, args.worker_use_ray)
-=======
-            args.enforce_eager, args.kv_cache_dtype,
-            args.quantization_param_path, args.device,
-            args.enable_prefix_caching, args.enable_chunked_prefill,
-            args.max_num_batched_tokens, args.gpu_memory_utilization,
-            args.download_dir)
->>>>>>> 05434764
+        elapsed_time = run_vllm(args)
     elif args.backend == "hf":
         assert args.tensor_parallel_size == 1
         elapsed_time = run_hf(requests, args.model, tokenizer, args.n,
