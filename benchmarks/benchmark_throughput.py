--- conflicted
+++ resolved
@@ -11,11 +11,7 @@
 from transformers import (AutoModelForCausalLM, AutoTokenizer,
                           PreTrainedTokenizerBase)
 
-<<<<<<< HEAD
-from vllm.engine.arg_utils import AsyncEngineArgs, EngineArgs
-=======
 from vllm.engine.arg_utils import DEVICE_OPTIONS, AsyncEngineArgs, EngineArgs
->>>>>>> 9ba0817f
 from vllm.entrypoints.openai.api_server import (
     build_async_engine_client_from_engine_args)
 from vllm.model_executor.layers.quantization import QUANTIZATION_METHODS
@@ -469,14 +465,6 @@
                         action='store_true',
                         help="Enable block manager v2.")
     parser.add_argument(
-        "--num-scheduler-steps",
-        type=int,
-        default=1,
-        help="Maximum number of forward steps per scheduler call.")
-    parser.add_argument("--use-v2-block-manager",
-                        action='store_true',
-                        help="Enable block manager v2.")
-    parser.add_argument(
         "--enable-prefix-caching",
         action='store_true',
         help="Enable automatic prefix caching for vLLM backend.")
