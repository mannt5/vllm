--- conflicted
+++ resolved
@@ -1020,7 +1020,6 @@
         "goodput, refer to DistServe paper: https://arxiv.org/pdf/2401.09670 "
         "and the blog: https://hao-ai-lab.github.io/blogs/distserve",
     )
-<<<<<<< HEAD
 
     parser.add_argument(
         "--no-structured-output",
@@ -1034,21 +1033,6 @@
         default=1.0,
         help="Ratio of Structured Outputs requests",
     )
-=======
->>>>>>> 110df743
-
-    parser.add_argument(
-        "--no-structured-output",
-        action="store_true",
-        default=False,
-        help="Whether to disable JSON decoding or not.",
-    )
-    parser.add_argument(
-        "--structured-output-ratio",
-        type=float,
-        default=1.0,
-        help="Ratio of Structured Outputs requests",
-    )
 
     return parser
 
