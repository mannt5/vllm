# SPDX-License-Identifier: Apache-2.0
r"""Benchmark online serving throughput with structured outputs.

On the server side, run one of the following commands:
    (vLLM OpenAI API server)
    vllm serve <your_model> --disable-log-requests

On the client side, run:
    python benchmarks/benchmark_serving_structured_output.py \
        --backend <backend> \
        --model <your_model> \
        --dataset json \
        --structured-output-ratio 1.0 \
        --structured-output-backend auto \
        --request-rate 10 \
        --num-prompts 1000

    when using tgi backend, add
        --endpoint /generate_stream
    to the end of the command above.
"""
import argparse
import asyncio
import copy
import dataclasses
import json
import os
import random
import time
import uuid
import warnings
from collections.abc import AsyncGenerator
from dataclasses import dataclass
from typing import Optional

import datasets
import numpy as np
import pandas as pd
from backend_request_func import (ASYNC_REQUEST_FUNCS, RequestFuncInput,
                                  RequestFuncOutput)
from tqdm.asyncio import tqdm
from transformers import PreTrainedTokenizerBase

try:
    from vllm.transformers_utils.tokenizer import get_tokenizer
except ImportError:
    from backend_request_func import get_tokenizer

try:
    from vllm.utils import FlexibleArgumentParser
except ImportError:
    from argparse import ArgumentParser as FlexibleArgumentParser

from vllm.v1.structured_output.utils import (
    has_xgrammar_unsupported_json_features)

MILLISECONDS_TO_SECONDS_CONVERSION = 1000


@dataclass
class BenchmarkMetrics:
    completed: int
    total_input: int
    total_output: int
    request_throughput: float
    request_goodput: float
    output_throughput: float
    total_token_throughput: float
    mean_ttft_ms: float
    median_ttft_ms: float
    std_ttft_ms: float
    percentiles_ttft_ms: list[tuple[float, float]]
    mean_tpot_ms: float
    median_tpot_ms: float
    std_tpot_ms: float
    percentiles_tpot_ms: list[tuple[float, float]]
    mean_itl_ms: float
    median_itl_ms: float
    std_itl_ms: float
    percentiles_itl_ms: list[tuple[float, float]]
    # E2EL stands for end-to-end latency per request.
    # It is the time taken on the client side from sending
    # a request to receiving a complete response.
    mean_e2el_ms: float
    median_e2el_ms: float
    std_e2el_ms: float
    percentiles_e2el_ms: list[tuple[float, float]]


@dataclasses.dataclass
class SampleRequest:
    """A class representing a single inference request for benchmarking.

    Attributes:
        prompt: The input text prompt for the model.
        multi_modal_data: Optional dictionary containing multi-modal data (e.g.
            images).
        prompt_len: The length of the prompt in tokens.
        expected_output_len: The expected length of the output in tokens.
    """
    prompt: str
    prompt_len: int
    expected_output_len: int
    schema: dict
    structure_type: str
    completion: str = None


def sample_requests(tokenizer: PreTrainedTokenizerBase,
                    args: argparse.Namespace) -> list[SampleRequest]:
    if args.dataset == 'json' or args.dataset == 'json-unique':
        if args.json_schema_path is None:
            dir_path = os.path.dirname(os.path.realpath(__file__))
            args.json_schema_path = os.path.join(dir_path,
                                                 "structured_schemas",
                                                 "structured_schema_1.json")
        json_schemas = []
        with open(args.json_schema_path) as f:
            schema = json.load(f)

        if args.dataset == 'json-unique':
            json_schemas = [
                copy.deepcopy(schema) for _ in range(args.num_prompts)
            ]
            for i in range(len(json_schemas)):
                if "properties" not in json_schemas[i]:
                    json_schemas[i]["properties"] = {}
                json_schemas[i]["properties"][
                    f"__optional_field_{uuid.uuid4()}"] = {
                        "type":
                        "string",
                        "description":
                        "An unique optional field to avoid cached schemas"
                    }
        else:
            json_schemas = [schema] * args.num_prompts

        def gen_prompt(index: int):
<<<<<<< HEAD
            schema = json_schemas[index % len(json_schemas)]
            return f"Generate an example of a brief user profile given the following schema: {json.dumps(schema)}"  # noqa: E501
=======
            return f"Generate an example of a user profile given the following schema: {json.dumps(get_schema(index))}"  # noqa: E501
>>>>>>> e9528f6d

        def get_schema(index: int):
            return json_schemas[index % len(json_schemas)]

        requests = [
            SampleRequest(prompt=gen_prompt(i),
                          prompt_len=len(tokenizer(gen_prompt(i)).input_ids),
                          expected_output_len=args.output_len,
                          schema=get_schema(i),
                          structure_type=args.structure_type)
            for i in range(args.num_prompts)
        ]

    elif args.dataset == "grammar":
        schema = """
            ?start: select_statement

            ?select_statement: "SELECT " column_list " FROM " table_name

            ?column_list: column_name ("," column_name)*

            ?table_name: identifier

            ?column_name: identifier

            ?identifier: /[a-zA-Z_][a-zA-Z0-9_]*/
        """
        prompt = "Generate an SQL query to show the 'username' \
            and 'email' from the 'users' table."

        input_len = len(tokenizer(prompt).input_ids)
        print(f"Input length of the prompt: {input_len} tokens")
        requests = [
            SampleRequest(prompt=prompt,
                          prompt_len=input_len,
                          expected_output_len=args.output_len,
                          schema=schema,
                          structure_type=args.structure_type)
            for _ in range(args.num_prompts)
        ]

    elif args.dataset == "regex":
        regex = r"\w+@\w+\.com\n"
        args.regex = regex
        prompt = "Generate an email address for Alan Turing, \
            who works in Enigma. End in .com and new line. \
                Example result: alan.turing@enigma.com\n"

        input_len = len(tokenizer(prompt).input_ids)
        print(f"Input length of the prompt: {input_len} tokens")
        requests = [
            SampleRequest(prompt=prompt,
                          prompt_len=input_len,
                          expected_output_len=args.output_len,
                          schema=regex,
                          structure_type=args.structure_type)
            for _ in range(args.num_prompts)
        ]

    elif args.dataset == "choice":
        choice = ["Positive", "Negative"]
        args.choice = choice
        prompt = "Classify this sentiment: vLLM is wonderful!"
        input_len = len(tokenizer(prompt).input_ids)
        print(f"Input length of the prompt: {input_len} tokens")
        requests = [
            SampleRequest(prompt=prompt,
                          prompt_len=input_len,
                          expected_output_len=args.output_len,
                          schema=choice,
                          structure_type=args.structure_type)
            for _ in range(args.num_prompts)
        ]

    elif args.dataset == "xgrammar_bench":
        requests: list[SampleRequest] = []
        dataset = datasets.load_dataset("NousResearch/json-mode-eval",
                                        split="train")
        full_dataset_len = len(dataset)

        def _filter_func(item):
            import json
            schema = json.loads(item["schema"])
            return not has_xgrammar_unsupported_json_features(schema)

        dataset = dataset.filter(_filter_func)
        num_filtered_out = full_dataset_len - len(dataset)
        print(f"dataset has {len(dataset)} entries after filtering "
              f"out {num_filtered_out} entries with unsupported features")
        len_dataset = len(dataset)
        for data_point_idx in range(args.num_prompts):
            idx = data_point_idx
            while idx >= len_dataset:
                idx -= len_dataset
            schema = dataset["schema"][idx]
            prompt = tokenizer.apply_chat_template(dataset["prompt"][idx],
                                                   tokenize=False,
                                                   add_generation_prompt=True)
            input_len = len(tokenizer(prompt).input_ids)
            completion = dataset["completion"][idx]

            requests.append(
                SampleRequest(prompt=prompt,
                              prompt_len=input_len,
                              expected_output_len=args.output_len,
                              schema=schema,
                              structure_type=args.structure_type,
                              completion=completion))

    return requests


async def get_request(
    input_requests: list[SampleRequest],
    request_rate: float,
    burstiness: float = 1.0,
) -> AsyncGenerator[tuple[int, SampleRequest], None]:
    """
    Asynchronously generates requests at a specified rate
    with OPTIONAL burstiness.

    Args:
        input_requests:
            A list of input requests, each represented as a tuple.
        request_rate:
            The rate at which requests are generated (requests/s).
        burstiness (optional):
            The burstiness factor of the request generation.
            Only takes effect when request_rate is not inf.
            Default value is 1, which follows a Poisson process.
            Otherwise, the request intervals follow a gamma distribution.
            A lower burstiness value (0 < burstiness < 1) results
            in more bursty requests, while a higher burstiness value
            (burstiness > 1) results in a more uniform arrival of requests.
    """
    input_requests = iter(input_requests)

    # Calculate scale parameter theta to maintain the desired request_rate.
    assert burstiness > 0, (
        f"A positive burstiness factor is expected, but given {burstiness}.")
    theta = 1.0 / (request_rate * burstiness)

    for i, request in enumerate(input_requests):
        yield i, request

        if request_rate == float("inf"):
            # If the request rate is infinity, then we don't need to wait.
            continue

        # Sample the request interval from the gamma distribution.
        # If burstiness is 1, it follows exponential distribution.
        interval = np.random.gamma(shape=burstiness, scale=theta)
        # The next request will be sent after the interval.
        await asyncio.sleep(interval)


def calculate_metrics(
    input_requests: list[tuple[str, int, int]],
    outputs: list[RequestFuncOutput],
    dur_s: float,
    tokenizer: PreTrainedTokenizerBase,
    selected_percentile_metrics: list[str],
    selected_percentiles: list[float],
    goodput_config_dict: Optional[dict[str, float]] = None,
) -> tuple[BenchmarkMetrics, list[int]]:
    actual_output_lens: list[int] = []
    total_input = 0
    completed = 0
    good_completed = 0
    itls: list[float] = []
    tpots: list[float] = []
    all_tpots: list[float] = []
    ttfts: list[float] = []
    e2els: list[float] = []
    for i in range(len(outputs)):
        if outputs[i].success:
            # We use the tokenizer to count the number of output tokens for all
            # serving backends instead of looking at len(outputs[i].itl) since
            # multiple output tokens may be bundled together
            # Note : this may inflate the output token count slightly
            output_len = len(
                tokenizer(outputs[i].generated_text,
                          add_special_tokens=False).input_ids)
            actual_output_lens.append(output_len)
            total_input += input_requests[i].prompt_len
            tpot = 0
            if output_len > 1:
                latency_minus_ttft = outputs[i].latency - outputs[i].ttft
                tpot = latency_minus_ttft / (output_len - 1)
                tpots.append(tpot)
            outputs[i].tpot = tpot
            # Note: if output_len <= 1, we regard tpot as 0 for goodput
            all_tpots.append(tpot)
            itls += outputs[i].itl
            ttfts.append(outputs[i].ttft)
            e2els.append(outputs[i].latency)
            completed += 1
        else:
            actual_output_lens.append(0)

    if goodput_config_dict:
        valid_metrics = []
        slo_values = []

        if "ttft" in goodput_config_dict:
            valid_metrics.append(ttfts)
            slo_values.append(goodput_config_dict["ttft"] /
                              MILLISECONDS_TO_SECONDS_CONVERSION)
        if "tpot" in goodput_config_dict:
            valid_metrics.append(all_tpots)
            slo_values.append(goodput_config_dict["tpot"] /
                              MILLISECONDS_TO_SECONDS_CONVERSION)
        if "e2el" in goodput_config_dict:
            valid_metrics.append(e2els)
            slo_values.append(goodput_config_dict["e2el"] /
                              MILLISECONDS_TO_SECONDS_CONVERSION)

        for req_metric in zip(*valid_metrics):
            is_good_req = all([s >= r for s, r in zip(slo_values, req_metric)])
            if is_good_req:
                good_completed += 1

    if completed == 0:
        warnings.warn(
            "All requests failed. This is likely due to a misconfiguration "
            "on the benchmark arguments.",
            stacklevel=2)
    metrics = BenchmarkMetrics(
        completed=completed,
        total_input=total_input,
        total_output=sum(actual_output_lens),
        request_throughput=completed / dur_s,
        request_goodput=good_completed / dur_s,
        output_throughput=sum(actual_output_lens) / dur_s,
        total_token_throughput=(total_input + sum(actual_output_lens)) / dur_s,
        mean_ttft_ms=np.mean(ttfts or 0) *
        1000,  # ttfts is empty if streaming is not supported by backend
        std_ttft_ms=np.std(ttfts or 0) * 1000,
        median_ttft_ms=np.median(ttfts or 0) * 1000,
        percentiles_ttft_ms=[(p, np.percentile(ttfts or 0, p) * 1000)
                             for p in selected_percentiles],
        mean_tpot_ms=np.mean(tpots or 0) * 1000,
        std_tpot_ms=np.std(tpots or 0) * 1000,
        median_tpot_ms=np.median(tpots or 0) * 1000,
        percentiles_tpot_ms=[(p, np.percentile(tpots or 0, p) * 1000)
                             for p in selected_percentiles],
        mean_itl_ms=np.mean(itls or 0) * 1000,
        std_itl_ms=np.std(itls or 0) * 1000,
        median_itl_ms=np.median(itls or 0) * 1000,
        percentiles_itl_ms=[(p, np.percentile(itls or 0, p) * 1000)
                            for p in selected_percentiles],
        mean_e2el_ms=np.mean(e2els or 0) * 1000,
        std_e2el_ms=np.std(e2els or 0) * 1000,
        median_e2el_ms=np.median(e2els or 0) * 1000,
        percentiles_e2el_ms=[(p, np.percentile(e2els or 0, p) * 1000)
                             for p in selected_percentiles],
    )

    return metrics, actual_output_lens


async def benchmark(
    backend: str,
    api_url: str,
    base_url: str,
    model_id: str,
    tokenizer: PreTrainedTokenizerBase,
    input_requests: list[SampleRequest],
    request_rate: float,
    burstiness: float,
    disable_tqdm: bool,
    profile: bool,
    selected_percentile_metrics: list[str],
    selected_percentiles: list[str],
    ignore_eos: bool,
    max_concurrency: Optional[int],
    structured_output_ratio: float,
    structured_output_backend: str,
    goodput_config_dict: Optional[dict[str, float]] = None,
):
    if backend in ASYNC_REQUEST_FUNCS:
        request_func = ASYNC_REQUEST_FUNCS[backend]
    else:
        raise ValueError(f"Unknown backend: {backend}")

    def prepare_extra_body(request) -> dict:
        extra_body = {}
        # Add the schema to the extra_body
        extra_body[request.structure_type] = request.schema
        # Add the specific structured_output_backend
        extra_body["guided_decoding_backend"] = structured_output_backend
        return extra_body

    print("Starting initial single prompt test run...")
    structured_output_req_idx = random.sample(
        range(len(input_requests)),
        int(len(input_requests) * structured_output_ratio))

    test_request = input_requests[0]
    test_req_extra_body = (prepare_extra_body(test_request)
                           if 0 in structured_output_req_idx else None)
    test_input = RequestFuncInput(
        model=model_id,
        prompt=test_request.prompt,
        api_url=api_url,
        prompt_len=test_request.prompt_len,
        output_len=test_request.expected_output_len,
        ignore_eos=ignore_eos,
        extra_body=test_req_extra_body,
    )
    test_output = await request_func(request_func_input=test_input)
    if not test_output.success:
        raise ValueError(
            "Initial test run failed - Please make sure benchmark arguments "
            f"are correctly specified. Error: {test_output.error}")
    else:
        print("Initial test run completed. Starting main benchmark run...")

    if profile:
        print("Starting profiler...")
        profile_input = RequestFuncInput(
            model=model_id,
            prompt=test_request.prompt,
            api_url=base_url + "/start_profile",
            prompt_len=test_request.prompt_len,
            output_len=test_request.expected_output_len,
            ignore_eos=ignore_eos,
            extra_body=test_req_extra_body,
        )
        profile_output = await request_func(request_func_input=profile_input)
        if profile_output.success:
            print("Profiler started")

    if burstiness == 1.0:
        distribution = "Poisson process"
    else:
        distribution = "Gamma distribution"

    print(f"Traffic request rate: {request_rate}")
    print(f"Burstiness factor: {burstiness} ({distribution})")
    print(f"Maximum request concurrency: {max_concurrency}")

    pbar = None if disable_tqdm else tqdm(total=len(input_requests))

    # This can be used once the minimum Python version is 3.10 or higher,
    # and it will simplify the code in limited_request_func.
    #    semaphore = (asyncio.Semaphore(max_concurrency)
    #                 if max_concurrency else contextlib.nullcontext())
    semaphore = (asyncio.Semaphore(max_concurrency)
                 if max_concurrency else None)

    async def limited_request_func(request_func_input, pbar):
        if semaphore is None:
            return await request_func(request_func_input=request_func_input,
                                      pbar=pbar)
        async with semaphore:
            return await request_func(request_func_input=request_func_input,
                                      pbar=pbar)

    benchmark_start_time = time.perf_counter()
    tasks: list[asyncio.Task] = []
    expected: list[str] = []
    async for i, request in get_request(input_requests, request_rate,
                                        burstiness):
        extra_body = prepare_extra_body(
            request) if i in structured_output_req_idx else None
        request_func_input = RequestFuncInput(
            model=model_id,
            prompt=request.prompt,
            api_url=api_url,
            prompt_len=request.prompt_len,
            output_len=request.expected_output_len,
            ignore_eos=ignore_eos,
            extra_body=extra_body,
        )
        expected.append(request.completion)
        tasks.append(
            asyncio.create_task(
                limited_request_func(request_func_input=request_func_input,
                                     pbar=pbar)))
    outputs: list[RequestFuncOutput] = await asyncio.gather(*tasks)

    if profile:
        print("Stopping profiler...")
        profile_input = RequestFuncInput(
            model=model_id,
            prompt=test_request.prompt,
            api_url=base_url + "/stop_profile",
            prompt_len=test_request.prompt_len,
            output_len=test_request.expected_output_len,
            extra_body={test_request.structure_type: test_request.schema},
        )
        profile_output = await request_func(request_func_input=profile_input)
        if profile_output.success:
            print("Profiler stopped")

    if pbar is not None:
        pbar.close()

    benchmark_duration = time.perf_counter() - benchmark_start_time

    metrics, actual_output_lens = calculate_metrics(
        input_requests=input_requests,
        outputs=outputs,
        dur_s=benchmark_duration,
        tokenizer=tokenizer,
        selected_percentile_metrics=selected_percentile_metrics,
        selected_percentiles=selected_percentiles,
        goodput_config_dict=goodput_config_dict,
    )

    print("{s:{c}^{n}}".format(s=' Serving Benchmark Result ', n=50, c='='))
    print("{:<40} {:<10}".format("Successful requests:", metrics.completed))
    print("{:<40} {:<10.2f}".format("Benchmark duration (s):",
                                    benchmark_duration))
    print("{:<40} {:<10}".format("Total input tokens:", metrics.total_input))
    print("{:<40} {:<10}".format("Total generated tokens:",
                                 metrics.total_output))
    print("{:<40} {:<10.2f}".format("Request throughput (req/s):",
                                    metrics.request_throughput))
    if goodput_config_dict:
        print("{:<40} {:<10.2f}".format("Request goodput (req/s):",
                                        metrics.request_goodput))
    print("{:<40} {:<10.2f}".format("Output token throughput (tok/s):",
                                    metrics.output_throughput))
    print("{:<40} {:<10.2f}".format("Total Token throughput (tok/s):",
                                    metrics.total_token_throughput))

    result = {
        "duration":
        benchmark_duration,
        "completed":
        metrics.completed,
        "total_input_tokens":
        metrics.total_input,
        "total_output_tokens":
        metrics.total_output,
        "request_throughput":
        metrics.request_throughput,
        "output_throughput":
        metrics.output_throughput,
        "total_token_throughput":
        metrics.total_token_throughput,
        "ttft_description":
        pd.Series([output.ttft for output in outputs]).describe().to_dict(),
        "tpot_description":
        pd.Series([output.tpot for output in outputs]).describe().to_dict(),
        "input_lens": [output.prompt_len for output in outputs],
        "output_lens":
        actual_output_lens,
        "ttfts": [output.ttft for output in outputs],
        "itls": [output.itl for output in outputs],
        "errors": [output.error for output in outputs],
    }

    ret = [{
        'generated': output.generated_text,
        'expected': gt
    } for output, gt in zip(outputs, expected)]

    def process_one_metric(
        # E.g., "ttft"
        metric_attribute_name: str,
        # E.g., "TTFT"
        metric_name: str,
        # E.g., "Time to First Token"
        metric_header: str,
    ):
        # This function prints and adds statistics of the specified
        # metric.
        if metric_attribute_name not in selected_percentile_metrics:
            return
        print("{s:{c}^{n}}".format(s=metric_header, n=50, c='-'))
        print("{:<40} {:<10.2f}".format(
            f"Mean {metric_name} (ms):",
            getattr(metrics, f"mean_{metric_attribute_name}_ms")))
        print("{:<40} {:<10.2f}".format(
            f"Median {metric_name} (ms):",
            getattr(metrics, f"median_{metric_attribute_name}_ms")))
        result[f"mean_{metric_attribute_name}_ms"] = getattr(
            metrics, f"mean_{metric_attribute_name}_ms")
        result[f"median_{metric_attribute_name}_ms"] = getattr(
            metrics, f"median_{metric_attribute_name}_ms")
        result[f"std_{metric_attribute_name}_ms"] = getattr(
            metrics, f"std_{metric_attribute_name}_ms")
        for p, value in getattr(metrics,
                                f"percentiles_{metric_attribute_name}_ms"):
            p_word = str(int(p)) if int(p) == p else str(p)
            print("{:<40} {:<10.2f}".format(f"P{p_word} {metric_name} (ms):",
                                            value))
            result[f"p{p_word}_{metric_attribute_name}_ms"] = value

    process_one_metric("ttft", "TTFT", "Time to First Token")
    process_one_metric("tpot", "TPOT",
                       "Time per Output Token (excl. 1st token)")
    process_one_metric("itl", "ITL", "Inter-token Latency")
    process_one_metric("e2el", "E2EL", "End-to-end Latency")

    print("=" * 50)

    return result, ret


def evaluate(ret, args):

    def _eval_correctness_json(expected, actual):
        # extract json string from string using regex
        import re
        actual = actual.replace('\n', '').replace(' ', '').strip()
        try:
            actual = re.search(r'\{.*\}', actual).group()
            actual = json.loads(actual)
        except Exception:
            return False

        return True

    def _eval_correctness_choice(expected, actual):
        return actual in args.choice

    def _eval_correctness_regex(expected, actual):
        import re
        return re.match(args.regex, actual) is not None

    def _eval_correctness(expected, actual):
        if args.structure_type == 'guided_json':
            return _eval_correctness_json(expected, actual)
        elif args.structure_type == 'guided_regex':
            return _eval_correctness_regex(expected, actual)
        elif args.structure_type == 'guided_choice':
            return _eval_correctness_choice(expected, actual)
        else:
            return None

    scores = []
    for res in ret:
        score = _eval_correctness(res['expected'], res['generated'])
        res['correctness'] = score
        scores.append(score)

    not_none_scores = [score for score in scores if score is not None]

    return (sum(not_none_scores) / len(not_none_scores) *
            100) if len(not_none_scores) > 0 else None


def parse_goodput(slo_pairs):
    goodput_config_dict = {}
    try:
        for slo_pair in slo_pairs:
            slo_name, slo_val = slo_pair.split(":")
            goodput_config_dict[slo_name] = float(slo_val)
    except ValueError as err:
        raise argparse.ArgumentTypeError(
            "Invalid format found for service level objectives. "
            "Specify service level objectives for goodput as \"KEY:VALUE\" "
            "pairs, where the key is a metric name, and the value is a "
            "number in milliseconds.") from err
    return goodput_config_dict


def check_goodput_args(args):
    goodput_config_dict = {}
    VALID_NAMES = ["ttft", "tpot", "e2el"]
    if args.goodput:
        goodput_config_dict = parse_goodput(args.goodput)
        for slo_name, slo_val in goodput_config_dict.items():
            if slo_name not in VALID_NAMES:
                raise ValueError(
                    f"Invalid metric name found, {slo_name}: {slo_val}. "
                    "The service level objective name should be one of "
                    f"{str(VALID_NAMES)}. ")
            if slo_val < 0:
                raise ValueError(
                    f"Invalid value found, {slo_name}: {slo_val}. "
                    "The service level objective value should be "
                    "non-negative.")
    return goodput_config_dict


def main(args: argparse.Namespace):
    print(args)
    random.seed(args.seed)
    np.random.seed(args.seed)

    backend = args.backend
    model_id = args.model
    tokenizer_id = args.tokenizer if args.tokenizer is not None else args.model

    if args.base_url is not None:
        api_url = f"{args.base_url}{args.endpoint}"
        base_url = f"{args.base_url}"
    else:
        api_url = f"http://{args.host}:{args.port}{args.endpoint}"
        base_url = f"http://{args.host}:{args.port}"

    tokenizer = get_tokenizer(
        tokenizer_id,
        trust_remote_code=args.trust_remote_code,
        tokenizer_mode=args.tokenizer_mode,
    )

    if args.dataset == 'grammar':
        args.structure_type = 'guided_grammar'
    elif args.dataset == 'regex':
        args.structure_type = 'guided_regex'
    elif args.dataset == 'choice':
        args.structure_type = 'guided_choice'
    else:
        args.structure_type = 'guided_json'

    if args.no_structured_output:
        args.structured_output_ratio = 0
    if args.save_results:
        result_file_name = f'{args.structured_output_ratio}guided'
        result_file_name += f"_{backend}"
        result_file_name += f"_{args.request_rate}qps"
        result_file_name += f"_{args.model.split('/')[-1]}"
        result_file_name += f"_{args.dataset}"
        result_file_name += f"_{args.num_prompts}"
        result_file_name += f"_out{args.output_len}"
        result_file_name += ".txt"
    else:
        result_file_name = None

    input_requests = sample_requests(tokenizer, args)

    goodput_config_dict = check_goodput_args(args)

    benchmark_result, ret = asyncio.run(
        benchmark(
            backend=backend,
            api_url=api_url,
            base_url=base_url,
            model_id=model_id,
            tokenizer=tokenizer,
            input_requests=input_requests,
            request_rate=args.request_rate,
            burstiness=args.burstiness,
            disable_tqdm=args.disable_tqdm,
            profile=args.profile,
            selected_percentile_metrics=args.percentile_metrics.split(","),
            selected_percentiles=[
                float(p) for p in args.metric_percentiles.split(",")
            ],
            ignore_eos=args.ignore_eos,
            max_concurrency=args.max_concurrency,
            structured_output_ratio=args.structured_output_ratio,
            structured_output_backend=args.structured_output_backend,
            goodput_config_dict=goodput_config_dict,
        ))

    # Save config and results to json
    score = evaluate(ret, args)
    print("correct_rate(%)", score, '\n')
    if args.save_results:
        results = {
            "backend":
            backend,
            "model_id":
            model_id,
            "tokenizer_id":
            tokenizer_id,
            "num_prompts":
            args.num_prompts,
            "request_rate":
            args.request_rate if args.request_rate < float("inf") else "inf",
            "burstiness":
            args.burstiness,
            "max_concurrency":
            args.max_concurrency,
            "correct_rate(%)":
            score
        }
        results = {"outputs": ret, **results, **benchmark_result}

        # Save to file
        if args.result_filename:
            result_file_name = args.result_filename
        if args.result_dir:
            result_file_name = os.path.join(args.result_dir, result_file_name)
        with open(result_file_name, "w", encoding='utf-8') as outfile:
            json.dump(results, outfile, indent=4)


if __name__ == "__main__":
    parser = FlexibleArgumentParser(
        description="Benchmark the online serving throughput.")
    parser.add_argument(
        "--backend",
        type=str,
        default="vllm",
        choices=list(ASYNC_REQUEST_FUNCS.keys()),
    )
    parser.add_argument(
        "--base-url",
        type=str,
        default=None,
        help="Server or API base url if not using http host and port.",
    )
    # Use 127.0.0.1 here instead of localhost to force the use of ipv4
    parser.add_argument("--host", type=str, default="127.0.0.1")
    parser.add_argument("--port", type=int, default=8000)
    parser.add_argument(
        "--endpoint",
        type=str,
        default="/v1/completions",
        help="API endpoint.",
    )
    parser.add_argument("--dataset",
                        default='json',
                        choices=[
                            'json', 'json-unique', 'grammar', 'regex',
                            'choice', 'xgrammar_bench'
                        ])
    parser.add_argument("--json-schema-path",
                        type=str,
                        default=None,
                        help="Path to json schema.")
    parser.add_argument(
        "--max-concurrency",
        type=int,
        default=None,
        help="Maximum number of concurrent requests. This can be used "
        "to help simulate an environment where a higher level component "
        "is enforcing a maximum number of concurrent requests. While the "
        "--request-rate argument controls the rate at which requests are "
        "initiated, this argument will control how many are actually allowed "
        "to execute at a time. This means that when used in combination, the "
        "actual request rate may be lower than specified with --request-rate, "
        "if the server is not processing requests fast enough to keep up.")
    parser.add_argument(
        "--model",
        type=str,
        required=True,
        help="Name of the model.",
    )
    parser.add_argument(
        "--tokenizer",
        type=str,
        help=
        "Name or path of the tokenizer, if not using the default tokenizer.",  # noqa: E501
    )
    parser.add_argument(
        "--tokenizer-mode",
        type=str,
        default="auto",
        help=
        "Name or path of the tokenizer, if not using the default tokenizer.",  # noqa: E501
    )
    parser.add_argument(
        "--num-prompts",
        type=int,
        default=1000,
        help="Number of prompts to process.",
    )
    parser.add_argument(
        "--output-len",
        type=int,
        default=128,
        help="Number of output tokens.",
    )
    parser.add_argument(
        "--request-rate",
        type=float,
        default=float("inf"),
        help="Number of requests per second. If this is inf, "
        "then all the requests are sent at time 0. "
        "Otherwise, we use Poisson process or gamma distribution "
        "to synthesize the request arrival times.",
    )
    parser.add_argument(
        "--burstiness",
        type=float,
        default=1.0,
        help="Burstiness factor of the request generation. "
        "Only take effect when request_rate is not inf. "
        "Default value is 1, which follows Poisson process. "
        "Otherwise, the request intervals follow a gamma distribution. "
        "A lower burstiness value (0 < burstiness < 1) results in more "
        "bursty requests. A higher burstiness value (burstiness > 1) "
        "results in a more uniform arrival of requests.",
    )
    parser.add_argument("--seed", type=int, default=0)
    parser.add_argument(
        "--trust-remote-code",
        action="store_true",
        help="Trust remote code from huggingface",
    )
    parser.add_argument(
        "--disable-tqdm",
        action="store_true",
        help="Specify to disable tqdm progress bar.",
    )
    parser.add_argument(
        "--save-results",
        action="store_true",
        help="Specify to save benchmark results to a json file",
    )
    parser.add_argument(
        "--profile",
        action="store_true",
        help="Use Torch Profiler. The endpoint must be launched with "
        "VLLM_TORCH_PROFILER_DIR to enable profiler.",
    )
    parser.add_argument(
        "--result-dir",
        type=str,
        default=None,
        help="Specify directory to save benchmark json results."
        "If not specified, results are saved in the current directory.",
    )
    parser.add_argument(
        "--result-filename",
        type=str,
        default=None,
        help="Specify the filename to save benchmark json results."
        "If not specified, results will be saved in "
        "{backend}-{args.request_rate}qps-{base_model_id}-{current_dt}.json"
        " format.",
    )
    parser.add_argument(
        "--ignore-eos",
        action="store_true",
        help="Set ignore_eos flag when sending the benchmark request."
        "Warning: ignore_eos is not supported in deepspeed_mii and tgi.")
    parser.add_argument(
        "--percentile-metrics",
        type=str,
        default="ttft,tpot,itl",
        help="Comma-separated list of selected metrics to report percentils. "
        "This argument specifies the metrics to report percentiles. "
        "Allowed metric names are \"ttft\", \"tpot\", \"itl\", \"e2el\". "
        "Default value is \"ttft,tpot,itl\".")
    parser.add_argument(
        "--metric-percentiles",
        type=str,
        default="99",
        help="Comma-separated list of percentiles for selected metrics. "
        "To report 25-th, 50-th, and 75-th percentiles, use \"25,50,75\". "
        "Default value is \"99\". "
        "Use \"--percentile-metrics\" to select metrics.",
    )
    parser.add_argument(
        "--goodput",
        nargs="+",
        required=False,
        help="Specify service level objectives for goodput as \"KEY:VALUE\" "
        "pairs, where the key is a metric name, and the value is in "
        "milliseconds. Multiple \"KEY:VALUE\" pairs can be provided, "
        "separated by spaces. Allowed request level metric names are "
        "\"ttft\", \"tpot\", \"e2el\". For more context on the definition of "
        "goodput, refer to DistServe paper: https://arxiv.org/pdf/2401.09670 "
        "and the blog: https://hao-ai-lab.github.io/blogs/distserve")

    parser.add_argument("--no-structured-output",
                        action='store_true',
                        default=False,
                        help="Whether to disable JSON decoding or not.")
    parser.add_argument("--structured-output-ratio",
                        type=float,
                        default=1.0,
                        help="Ratio of Structured Outputs requests")
    parser.add_argument("--structured-output-backend",
                        type=str,
                        choices=[
                            "outlines", "lm-format-enforcer", "xgrammar",
                            "guidance", "auto"
                        ],
                        default="auto",
                        help="Backend to use for structured outputs")

    args = parser.parse_args()
    main(args)<|MERGE_RESOLUTION|>--- conflicted
+++ resolved
@@ -136,12 +136,7 @@
             json_schemas = [schema] * args.num_prompts
 
         def gen_prompt(index: int):
-<<<<<<< HEAD
-            schema = json_schemas[index % len(json_schemas)]
-            return f"Generate an example of a brief user profile given the following schema: {json.dumps(schema)}"  # noqa: E501
-=======
-            return f"Generate an example of a user profile given the following schema: {json.dumps(get_schema(index))}"  # noqa: E501
->>>>>>> e9528f6d
+            return f"Generate an example of a brief user profile given the following schema: {json.dumps(get_schema(index))}"  # noqa: E501
 
         def get_schema(index: int):
             return json_schemas[index % len(json_schemas)]
