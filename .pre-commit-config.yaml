--- conflicted
+++ resolved
@@ -55,16 +55,6 @@
     types: [python]
     additional_dependencies: &mypy_deps [mypy==1.11.1, types-cachetools, types-setuptools, types-PyYAML, types-requests]
     stages: [pre-commit] # Don't run in CI
-<<<<<<< HEAD
-=======
-  - id: mypy-3.9 # TODO: Use https://github.com/pre-commit/mirrors-mypy when mypy setup is less awkward
-    name: Run mypy for Python 3.9
-    entry: tools/mypy.sh 1 "3.9"
-    language: python
-    types: [python]
-    additional_dependencies: *mypy_deps
-    stages: [manual] # Only run in CI
->>>>>>> 5797fb97
   - id: mypy-3.10 # TODO: Use https://github.com/pre-commit/mirrors-mypy when mypy setup is less awkward
     name: Run mypy for Python 3.10
     entry: tools/mypy.sh 1 "3.10"
