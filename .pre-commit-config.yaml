default_install_hook_types:
  - pre-commit
  - commit-msg
default_stages:
  - pre-commit # Run locally
  - manual # Run in CI
exclude: 'vllm/third_party/.*'
repos:
- repo: https://github.com/google/yapf
  rev: v0.43.0
  hooks:
  - id: yapf
    args: [--in-place, --verbose]
    # Keep the same list from yapfignore here to avoid yapf failing without any inputs
    exclude: '(.buildkite|benchmarks|build|examples)/.*'
- repo: https://github.com/astral-sh/ruff-pre-commit
  rev: v0.11.7
  hooks:
  - id: ruff
    args: [--output-format, github, --fix]
  - id: ruff-format
    files: ^(.buildkite|benchmarks|examples)/.*
<<<<<<< HEAD
- repo: https://github.com/codespell-project/codespell
  rev: v2.4.1
=======
- repo: https://github.com/crate-ci/typos
  rev: v1.32.0
>>>>>>> 110df743
  hooks:
  - id: typos
- repo: https://github.com/PyCQA/isort
  rev: 6.0.1
  hooks:
  - id: isort
- repo: https://github.com/pre-commit/mirrors-clang-format
  rev: v20.1.3
  hooks:
  - id: clang-format
    exclude: 'csrc/(moe/topk_softmax_kernels.cu|quantization/gguf/(ggml-common.h|dequantize.cuh|vecdotq.cuh|mmq.cuh|mmvq.cuh))|vllm/third_party/.*'
    types_or: [c++, cuda]
    args: [--style=file, --verbose]
- repo: https://github.com/jackdewinter/pymarkdown
  rev: v0.9.29
  hooks:
  - id: pymarkdown
    exclude: '.*\.inc\.md'
    args: [fix]
- repo: https://github.com/rhysd/actionlint
  rev: v1.7.7
  hooks:
  - id: actionlint
- repo: https://github.com/astral-sh/uv-pre-commit
  rev: 0.6.17
  hooks:
    - id: pip-compile
      args: [requirements/test.in, -o, requirements/test.txt, --index-strategy, unsafe-best-match, --torch-backend, cu128]
      files: ^requirements/test\.(in|txt)$
- repo: local
  hooks:
  - id: format-torch-nightly-test
    name: reformat nightly_torch_test.txt to be in sync with test.in
    language: python
    entry: python tools/generate_nightly_torch_test.py
    files: ^requirements/test\.(in|txt)$
  - id: mypy-local
    name: Run mypy for local Python installation
    entry: tools/mypy.sh 0 "local"
    language: python
    types: [python]
    additional_dependencies: &mypy_deps [mypy==1.11.1, types-cachetools, types-setuptools, types-PyYAML, types-requests, pydantic]
    stages: [pre-commit] # Don't run in CI
  - id: mypy-3.9 # TODO: Use https://github.com/pre-commit/mirrors-mypy when mypy setup is less awkward
    name: Run mypy for Python 3.9
    entry: tools/mypy.sh 1 "3.9"
    language: python
    types: [python]
    additional_dependencies: *mypy_deps
    stages: [manual] # Only run in CI
  - id: mypy-3.10 # TODO: Use https://github.com/pre-commit/mirrors-mypy when mypy setup is less awkward
    name: Run mypy for Python 3.10
    entry: tools/mypy.sh 1 "3.10"
    language: python
    types: [python]
    additional_dependencies: *mypy_deps
    stages: [manual] # Only run in CI
  - id: mypy-3.11 # TODO: Use https://github.com/pre-commit/mirrors-mypy when mypy setup is less awkward
    name: Run mypy for Python 3.11
    entry: tools/mypy.sh 1 "3.11"
    language: python
    types: [python]
    additional_dependencies: *mypy_deps
    stages: [manual] # Only run in CI
  - id: mypy-3.12 # TODO: Use https://github.com/pre-commit/mirrors-mypy when mypy setup is less awkward
    name: Run mypy for Python 3.12
    entry: tools/mypy.sh 1 "3.12"
    language: python
    types: [python]
    additional_dependencies: *mypy_deps
    stages: [manual] # Only run in CI
  - id: shellcheck
    name: Lint shell scripts
    entry: tools/shellcheck.sh
    language: script
    types: [shell]
  - id: png-lint
    name: Lint PNG exports from excalidraw
    entry: tools/png-lint.sh
    language: script
    types: [png]
  - id: signoff-commit
    name: Sign-off Commit
    entry: bash
    args:
      - -c
      - |
        if ! grep -q "^Signed-off-by: $(git config user.name) <$(git config user.email)>" "$(git rev-parse --git-path COMMIT_EDITMSG)"; then
          printf "\nSigned-off-by: $(git config user.name) <$(git config user.email)>\n" >> "$(git rev-parse --git-path COMMIT_EDITMSG)"
        fi
    language: system
    verbose: true
    stages: [commit-msg]
  - id: check-spdx-header
    name: Check SPDX headers
    entry: python tools/check_spdx_header.py
    language: python
    types: [python]
  - id: check-root-lazy-imports
    name: Check root lazy imports
    entry: python tools/check_init_lazy_imports.py
    language: python
    types: [python]
  - id: check-filenames
    name: Check for spaces in all filenames
    entry: bash
    args:
      - -c
      - 'git ls-files | grep " " && echo "Filenames should not contain spaces!" && exit 1 || exit 0'
    language: system
    always_run: true
    pass_filenames: false
  - id: update-dockerfile-graph
    name: Update Dockerfile dependency graph
    entry: tools/update-dockerfile-graph.sh
    language: script
  - id: enforce-import-regex-instead-of-re
    name: Enforce import regex as re
    entry: python tools/enforce_regex_import.py
    language: python
    types: [python]
<<<<<<< HEAD
    pass_filenames: false
    additional_dependencies: [regex]
  # forbid directly import triton
  - id: forbid-direct-triton-import
    name: "Forbid direct 'import triton'"
    entry: python tools/check_triton_import.py
    language: python
    types: [python]
    pass_filenames: false
    additional_dependencies: [regex]
=======
    pass_filenames: false
    additional_dependencies: [regex]
  # forbid directly import triton
  - id: forbid-direct-triton-import
    name: "Forbid direct 'import triton'"
    entry: python tools/check_triton_import.py
    language: python
    types: [python]
    pass_filenames: false
    additional_dependencies: [regex]
  - id: check-pickle-imports
    name: Prevent new pickle/cloudpickle imports
    entry: python tools/check_pickle_imports.py
    language: python
    types: [python]
    pass_filenames: false
    additional_dependencies: [pathspec, regex]
  - id: validate-config
    name: Validate configuration has default values and that each field has a docstring
    entry: python tools/validate_config.py
    language: python
    types: [python]
    pass_filenames: true
    files: vllm/config.py|tests/test_config.py
>>>>>>> 110df743
  # Keep `suggestion` last
  - id: suggestion
    name: Suggestion
    entry: bash -c 'echo "To bypass all the pre-commit hooks, add --no-verify to git commit. To skip a specific hook, prefix the commit command with SKIP=<hook-id>."'
    language: system
    verbose: true
    pass_filenames: false
  # Insert new entries above the `suggestion` entry<|MERGE_RESOLUTION|>--- conflicted
+++ resolved
@@ -20,13 +20,8 @@
     args: [--output-format, github, --fix]
   - id: ruff-format
     files: ^(.buildkite|benchmarks|examples)/.*
-<<<<<<< HEAD
-- repo: https://github.com/codespell-project/codespell
-  rev: v2.4.1
-=======
 - repo: https://github.com/crate-ci/typos
   rev: v1.32.0
->>>>>>> 110df743
   hooks:
   - id: typos
 - repo: https://github.com/PyCQA/isort
@@ -148,18 +143,6 @@
     entry: python tools/enforce_regex_import.py
     language: python
     types: [python]
-<<<<<<< HEAD
-    pass_filenames: false
-    additional_dependencies: [regex]
-  # forbid directly import triton
-  - id: forbid-direct-triton-import
-    name: "Forbid direct 'import triton'"
-    entry: python tools/check_triton_import.py
-    language: python
-    types: [python]
-    pass_filenames: false
-    additional_dependencies: [regex]
-=======
     pass_filenames: false
     additional_dependencies: [regex]
   # forbid directly import triton
@@ -184,7 +167,6 @@
     types: [python]
     pass_filenames: true
     files: vllm/config.py|tests/test_config.py
->>>>>>> 110df743
   # Keep `suggestion` last
   - id: suggestion
     name: Suggestion
