--- conflicted
+++ resolved
@@ -242,9 +242,8 @@
         for idx, nth_output in enumerate(sequence_output.samples):
             assert nth_output.output_token == idx
 
-<<<<<<< HEAD
-    del model_runner
-=======
+    del model_runner
+
 
 @pytest.mark.parametrize("seed", RANDOM_SEEDS)
 def test_sampler_top_k_top_p(seed: int):
@@ -306,4 +305,5 @@
     hf_probs = torch.softmax(hf_probs, dim=-1, dtype=torch.float)
     assert torch.allclose(hf_probs, sample_probs, atol=1e-5)
     assert torch.equal(hf_probs.eq(0), sample_probs.eq(0))
->>>>>>> 35c4bc20
+    
+    del model_runner