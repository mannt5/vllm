# SPDX-License-Identifier: Apache-2.0

import pytest

from vllm.config import CompilationConfig, VllmConfig, set_current_vllm_config
from vllm.model_executor.custom_op import CustomOp
from vllm.model_executor.layers.activation import (GeluAndMul,
                                                   ReLUSquaredActivation,
                                                   SiluAndMul)
<<<<<<< HEAD
from vllm.model_executor.layers.fused_moe.fused_moe import (
    dispatch_fused_experts_func, dispatch_topk_func,
    torch_vllm_inplace_fused_experts, torch_vllm_outplace_fused_experts,
    vllm_topk_softmax)
from vllm.model_executor.layers.layernorm import RMSNorm
=======
from vllm.model_executor.layers.layernorm import (
    RMSNorm, dispatch_cuda_rmsnorm_func, fused_add_rms_norm, rms_norm,
    rocm_aiter_fused_add_rms_norm, rocm_aiter_rms_norm)
>>>>>>> cc8accfd
from vllm.platforms import current_platform


# Registered subclass for test
@CustomOp.register("relu3")
class Relu3(ReLUSquaredActivation):
    pass


@pytest.mark.parametrize(
    "env, torch_level, ops_enabled, default_on",
    [
        # Default values based on compile level
        ("", 0, [True] * 4, True),
        ("", 1, [True] * 4, True),
        ("", 2, [True] * 4, True),  # All by default
        ("", 3, [False] * 4, False),
        ("", 4, [False] * 4, False),  # None by default
        # Explicitly enabling/disabling
        #
        # Default: all
        #
        # All but SiluAndMul
        ("+rms_norm,-silu_and_mul", 0, [1, 0, 1, 1], True),
        # Only ReLU3
        ("none,-rms_norm,+relu3", 0, [0, 0, 0, 1], False),
        # All but SiluAndMul
        ("all,-silu_and_mul", 1, [1, 0, 1, 1], True),
        # All but ReLU3 (even if ReLU2 is on)
        ("-relu3,relu2", 1, [1, 1, 1, 0], True),
        # GeluAndMul and SiluAndMul
        ("none,-relu3,+gelu_and_mul,+silu_and_mul", 2, [0, 1, 1, 0], False),
        # All but RMSNorm
        ("-rms_norm", 2, [0, 1, 1, 1], True),
        #
        # Default: none
        #
        # Only ReLU3
        ("-silu_and_mul,+relu3", 3, [0, 0, 0, 1], False),
        # All but RMSNorm
        ("all,-rms_norm", 4, [0, 1, 1, 1], True),
    ])
def test_enabled_ops(env: str, torch_level: int, ops_enabled: list[int],
                     default_on: bool):
    vllm_config = VllmConfig(compilation_config=CompilationConfig(
        level=torch_level, custom_ops=env.split(",")))
    with set_current_vllm_config(vllm_config):
        assert CustomOp.default_on() == default_on

        ops_enabled = [bool(x) for x in ops_enabled]

        assert RMSNorm(1024).enabled() == ops_enabled[0]
        assert CustomOp.op_registry["rms_norm"].enabled() == ops_enabled[0]

        assert SiluAndMul().enabled() == ops_enabled[1]
        assert CustomOp.op_registry["silu_and_mul"].enabled() == ops_enabled[1]

        assert GeluAndMul().enabled() == ops_enabled[2]
        assert CustomOp.op_registry["gelu_and_mul"].enabled() == ops_enabled[2]

        # If registered, subclasses should follow their own name
        assert Relu3().enabled() == ops_enabled[3]
        assert CustomOp.op_registry["relu3"].enabled() == ops_enabled[3]

        # Unregistered subclass
        class SiluAndMul2(SiluAndMul):
            pass

        # Subclasses should not require registration
        assert SiluAndMul2().enabled() == SiluAndMul().enabled()


@pytest.mark.parametrize(
    "env", ["all,none", "all,+rms_norm,all", "+rms_norm,-rms_norm"])
def test_enabled_ops_invalid(env: str):
    with pytest.raises(Exception):  # noqa
        vllm_config = VllmConfig(compilation_config=CompilationConfig(
            custom_ops=env.split(",")))
        with set_current_vllm_config(vllm_config):
            RMSNorm(1024).enabled()


<<<<<<< HEAD
@pytest.mark.parametrize("use_rocm_aiter", ["0", "1"])
def test_topk_dispatch(use_rocm_aiter: str, monkeypatch):
    monkeypatch.setenv("VLLM_ROCM_USE_AITER", use_rocm_aiter)
    topk_func = dispatch_topk_func()

    if current_platform.is_rocm() and int(use_rocm_aiter):
        from vllm.model_executor.layers.fused_moe.rocm_aiter_fused_moe import (
            rocm_aiter_topk_softmax)

        assert topk_func == rocm_aiter_topk_softmax
    else:
        assert topk_func == vllm_topk_softmax


@pytest.mark.parametrize("use_rocm_aiter", ["0", "1"])
@pytest.mark.parametrize("inplace", [True, False])
def test_fused_experts_dispatch(use_rocm_aiter: str, inplace: bool,
                                monkeypatch):

    monkeypatch.setenv("VLLM_ROCM_USE_AITER", use_rocm_aiter)
    fused_experts_func = dispatch_fused_experts_func(inplace)
    if current_platform.is_rocm() and int(use_rocm_aiter):
        from vllm.model_executor.layers.fused_moe.rocm_aiter_fused_moe import (
            rocm_aiter_fused_experts)

        assert fused_experts_func == rocm_aiter_fused_experts
    elif inplace:
        assert fused_experts_func == torch_vllm_inplace_fused_experts
    else:
        assert fused_experts_func == torch_vllm_outplace_fused_experts
=======
@pytest.mark.parametrize("add_residual", [True, False])
@pytest.mark.parametrize("use_rocm_aiter", ["0", "1"])
@pytest.mark.parametrize("use_rocm_aiter_norm", ["0", "1"])
@pytest.mark.skipif(not current_platform.is_rocm(),
                    reason="AITER is a feature exclusive for ROCm")
def test_rms_norm_dispatch(add_residual: bool, use_rocm_aiter: str,
                           use_rocm_aiter_norm: str, monkeypatch):
    monkeypatch.setenv("VLLM_ROCM_USE_AITER", use_rocm_aiter)
    monkeypatch.setenv("VLLM_ROCM_USE_AITER_RMSNORM", use_rocm_aiter_norm)
    rms_norm_func = dispatch_cuda_rmsnorm_func(add_residual)

    if not add_residual:
        if current_platform.is_rocm() and int(use_rocm_aiter) and int(
                use_rocm_aiter_norm):
            assert rms_norm_func == rocm_aiter_rms_norm
        else:
            assert rms_norm_func == rms_norm
    elif current_platform.is_rocm() and int(use_rocm_aiter) and int(
            use_rocm_aiter_norm):
        assert rms_norm_func == rocm_aiter_fused_add_rms_norm
    else:
        assert rms_norm_func == fused_add_rms_norm
>>>>>>> cc8accfd
<|MERGE_RESOLUTION|>--- conflicted
+++ resolved
@@ -7,17 +7,13 @@
 from vllm.model_executor.layers.activation import (GeluAndMul,
                                                    ReLUSquaredActivation,
                                                    SiluAndMul)
-<<<<<<< HEAD
 from vllm.model_executor.layers.fused_moe.fused_moe import (
     dispatch_fused_experts_func, dispatch_topk_func,
     torch_vllm_inplace_fused_experts, torch_vllm_outplace_fused_experts,
     vllm_topk_softmax)
-from vllm.model_executor.layers.layernorm import RMSNorm
-=======
 from vllm.model_executor.layers.layernorm import (
     RMSNorm, dispatch_cuda_rmsnorm_func, fused_add_rms_norm, rms_norm,
     rocm_aiter_fused_add_rms_norm, rocm_aiter_rms_norm)
->>>>>>> cc8accfd
 from vllm.platforms import current_platform
 
 
@@ -100,7 +96,6 @@
             RMSNorm(1024).enabled()
 
 
-<<<<<<< HEAD
 @pytest.mark.parametrize("use_rocm_aiter", ["0", "1"])
 def test_topk_dispatch(use_rocm_aiter: str, monkeypatch):
     monkeypatch.setenv("VLLM_ROCM_USE_AITER", use_rocm_aiter)
@@ -131,7 +126,8 @@
         assert fused_experts_func == torch_vllm_inplace_fused_experts
     else:
         assert fused_experts_func == torch_vllm_outplace_fused_experts
-=======
+
+
 @pytest.mark.parametrize("add_residual", [True, False])
 @pytest.mark.parametrize("use_rocm_aiter", ["0", "1"])
 @pytest.mark.parametrize("use_rocm_aiter_norm", ["0", "1"])
@@ -153,5 +149,4 @@
             use_rocm_aiter_norm):
         assert rms_norm_func == rocm_aiter_fused_add_rms_norm
     else:
-        assert rms_norm_func == fused_add_rms_norm
->>>>>>> cc8accfd
+        assert rms_norm_func == fused_add_rms_norm