# SPDX-License-Identifier: Apache-2.0
import pytest
import torch

# Required to register the custom ops
import vllm.lora.ops.xla_ops.pallas  # noqa # pylint: disable=unused-import

<<<<<<< HEAD
N_TOKENS = [8, 16, 64, 2048]
HIDDEN_SIZES = [2048]

DTYPES = [torch.bfloat16]
NUM_LORA = [1, 2, 4]
RANKS = [32, 256]

DTYPES = [torch.bfloat16]
NUM_LORA = [1, 2, 4]
RANKS = [8]
=======
N_TOKENS = [16, 1024, 4096]
HIDDEN_SIZES = [1024, 2048, 4096]

DTYPES = [torch.float16]
NUM_LORA = [1, 4, 16]
RANKS = [32, 256, 512]
>>>>>>> 50a06fcf


def generate_test_data(T, D, L, N, seed, dtype=torch.float32):
    """
    Inputs: (All integers)
        T: Total number of tokens
        D: Input dim
        L: LoRA Dim
        N: N LoRAs

    Outputs:
        inputs:     torch.Tensor - shape (T, D)
        loras:      torch.Tensor - shape (N, 1, L, D)
        idxs:       torch.Tensor - shape (T, ) - all values must be in [0, N)

        ref_output: torch.Tensor - shape (T, L) - inputs @ loras[idxs].T
    """
    torch.manual_seed(seed)

    inputs = torch.randn((T, D), device="xla", dtype=dtype)
    loras = torch.randn((N, 1, L, D), device="xla", dtype=dtype)
    idxs = torch.randint(0, N, (T, ), dtype=torch.int32, device="xla")

    ref_output = ref_bgmv(inputs, loras, idxs)
    return inputs, loras, idxs, ref_output


def ref_bgmv(inputs: torch.Tensor, loras: torch.Tensor, idxs: torch.Tensor):
    selected_loras = loras[idxs]
    if len(selected_loras.shape) == 4:
        selected_loras = selected_loras.squeeze(axis=1)

    batch_size, output_size, input_size = selected_loras.shape
    return (selected_loras @ inputs.reshape(
        (batch_size, input_size, 1))).reshape((batch_size, output_size))


# Parameterize tests with various shapes and dtypes
@pytest.mark.parametrize("T", N_TOKENS)
@pytest.mark.parametrize("D", HIDDEN_SIZES)
@pytest.mark.parametrize("L", RANKS)
@pytest.mark.parametrize("N", NUM_LORA)
@pytest.mark.parametrize("dtype", DTYPES)
@pytest.mark.parametrize("op_type", ["shrink", "expand"])
@pytest.mark.parametrize("seed", [0])
def test_bgmv_correctness(T, D, L, N, dtype, op_type, seed):
    if op_type == "expand":
        D, L = L, D

    inputs, loras, idxs, ref_output = generate_test_data(
        T, D, L, N, seed, dtype)

    # Run bgmv
    if op_type == "shrink":
        output = torch.ops.xla.bgmv_shrink(inputs, loras, idxs)
    else:
        output = torch.ops.xla.bgmv_expand(inputs, loras.transpose(2, 3), idxs)

    # Make sure we have no NaNs
    assert not torch.any(torch.isnan(output))

    # Compare with reference output
<<<<<<< HEAD
    assert torch.allclose(output, ref_output, rtol=1e-2, atol=1e-2)


# Parameterize tests with various shapes and dtypes
@pytest.mark.parametrize("T", N_TOKENS)
@pytest.mark.parametrize("D", HIDDEN_SIZES)
@pytest.mark.parametrize("L", RANKS)
@pytest.mark.parametrize("N", NUM_LORA)
@pytest.mark.parametrize("dtype", DTYPES)
@pytest.mark.parametrize("seed", [0])
def test_lora_laning_correctness(T, D, L, N, dtype, seed):
    inputs, loras_a, idxs, _ = generate_test_data(T, D, L, N, seed, dtype)
    _, loras_b, _, _ = generate_test_data(T, L, D, N, seed, dtype)

    r1 = ref_bgmv(inputs, loras_a, idxs)
    r2 = ref_bgmv(r1, loras_b, idxs)

    o1 = torch.ops.xla.bgmv_shrink(inputs, loras_a, idxs)
    o2 = torch.ops.xla.bgmv_expand(o1, loras_b.transpose(2, 3), idxs)

    # Compare with reference output
    assert torch.allclose(o2, r2, rtol=1e-2, atol=1e-2)
=======
    assert torch.allclose(output, ref_output, rtol=1e-2, atol=1e-2)
>>>>>>> 50a06fcf
<|MERGE_RESOLUTION|>--- conflicted
+++ resolved
@@ -5,25 +5,12 @@
 # Required to register the custom ops
 import vllm.lora.ops.xla_ops.pallas  # noqa # pylint: disable=unused-import
 
-<<<<<<< HEAD
-N_TOKENS = [8, 16, 64, 2048]
-HIDDEN_SIZES = [2048]
-
-DTYPES = [torch.bfloat16]
-NUM_LORA = [1, 2, 4]
-RANKS = [32, 256]
-
-DTYPES = [torch.bfloat16]
-NUM_LORA = [1, 2, 4]
-RANKS = [8]
-=======
 N_TOKENS = [16, 1024, 4096]
 HIDDEN_SIZES = [1024, 2048, 4096]
 
 DTYPES = [torch.float16]
 NUM_LORA = [1, 4, 16]
 RANKS = [32, 256, 512]
->>>>>>> 50a06fcf
 
 
 def generate_test_data(T, D, L, N, seed, dtype=torch.float32):
@@ -86,7 +73,6 @@
     assert not torch.any(torch.isnan(output))
 
     # Compare with reference output
-<<<<<<< HEAD
     assert torch.allclose(output, ref_output, rtol=1e-2, atol=1e-2)
 
 
@@ -108,7 +94,4 @@
     o2 = torch.ops.xla.bgmv_expand(o1, loras_b.transpose(2, 3), idxs)
 
     # Compare with reference output
-    assert torch.allclose(o2, r2, rtol=1e-2, atol=1e-2)
-=======
-    assert torch.allclose(output, ref_output, rtol=1e-2, atol=1e-2)
->>>>>>> 50a06fcf
+    assert torch.allclose(o2, r2, rtol=1e-2, atol=1e-2)