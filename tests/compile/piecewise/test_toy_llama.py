--- conflicted
+++ resolved
@@ -311,12 +311,8 @@
             return output.cpu()
 
 
-<<<<<<< HEAD
-def _test_toy_llama(*, use_inductor):
-=======
 @pytest.mark.parametrize("use_inductor", [True, False])
 def test_toy_llama(use_inductor: bool):
->>>>>>> 110df743
     # compare output with and without piecewise compilation
 
     llama_config = LlamaConfig(hidden_size=128,
