# SPDX-License-Identifier: Apache-2.0
# SPDX-FileCopyrightText: Copyright contributors to the vLLM project

from collections.abc import Sequence
from copy import deepcopy
from typing import Callable, Union

from torch import fx
from torch._ops import OpOverload

<<<<<<< HEAD
from vllm.compilation.fx_utils import (find_specified_fn,
                                       find_specified_fn_maybe)
=======
from vllm.compilation.fx_utils import find_op_nodes
>>>>>>> 110df743
from vllm.compilation.inductor_pass import InductorPass
from vllm.config import get_current_vllm_config


class TestBackend:
    """
    This class provides a simple Inductor backend that can be used for testing.
    It takes a list of custom passes and runs them after Inductor's passes.
    It also saves the graph before and after the custom passes for inspection.

    Inductor config can be modified directly by editing the inductor_config
    property. This can be helpful for adding passes like the
    'pre_grad_custom_pass' and the 'post_grad_custom_pre_pass'.
    Inductor config is default-initialized from VllmConfig.CompilationConfig.
    """

    def __init__(self, *passes: Union[InductorPass, Callable[[fx.Graph],
                                                             None]]):
        self.custom_passes = list(passes)
        compile_config = get_current_vllm_config().compilation_config
        self.inductor_config = compile_config.inductor_compile_config
        self.inductor_config['force_disable_caches'] = True
        self.inductor_config['post_grad_custom_post_pass'] = self.post_pass

    def __call__(self, graph: fx.GraphModule, example_inputs):
        self.graph_pre_compile = deepcopy(graph)
        from torch._inductor.compile_fx import compile_fx
        return compile_fx(graph,
                          example_inputs,
                          config_patches=self.inductor_config)

    def post_pass(self, graph: fx.Graph):
        self.graph_pre_pass = deepcopy(graph)
        for pass_ in self.custom_passes:
            pass_(graph)

        self.graph_post_pass = deepcopy(graph)
        # assign by reference, will reflect the final state of the graph
        self.final_graph = graph

<<<<<<< HEAD
    def check_before_ops(self, ops,
                         find_fn=find_specified_fn, \
                         find_fn_maybe=find_specified_fn_maybe, \
                        ops_fully_replaced=True):
        for op in ops:
            find_fn(self.graph_pre_pass.nodes, op)
            if ops_fully_replaced:
                assert find_fn_maybe(self.graph_post_pass.nodes, op) is None

    def check_after_ops(self, ops,
                        find_fn=find_specified_fn, \
                        find_fn_maybe=find_specified_fn_maybe):
        for op in ops:
            find_fn(self.graph_post_pass.nodes, op)
            assert find_fn_maybe(self.graph_pre_pass.nodes, op) is None
=======
    def check_before_ops(self, ops: Sequence[OpOverload], fully_replaced=True):
        for op in ops:
            num_pre = len(list(find_op_nodes(op, self.graph_pre_pass)))
            num_post = len(list(find_op_nodes(op, self.graph_post_pass)))
            assert num_pre > 0, f"Op {op.name()} not found in pre-pass graph"
            assert num_pre > num_post, f"All nodes remain for op {op.name()}"
            if fully_replaced:
                assert num_post == 0, \
                    f"Unexpected op {op.name()} in post-pass graph"

    def check_after_ops(self, ops: Sequence[OpOverload]):
        for op in ops:
            num_pre = len(list(find_op_nodes(op, self.graph_pre_pass)))
            num_post = len(list(find_op_nodes(op, self.graph_post_pass)))
            assert num_pre == 0, f"Unexpected op {op.name()} in pre-pass graph"
            assert num_post > 0, f"Op {op.name()} not found in post-pass graph"
>>>>>>> 110df743
<|MERGE_RESOLUTION|>--- conflicted
+++ resolved
@@ -8,12 +8,7 @@
 from torch import fx
 from torch._ops import OpOverload
 
-<<<<<<< HEAD
-from vllm.compilation.fx_utils import (find_specified_fn,
-                                       find_specified_fn_maybe)
-=======
 from vllm.compilation.fx_utils import find_op_nodes
->>>>>>> 110df743
 from vllm.compilation.inductor_pass import InductorPass
 from vllm.config import get_current_vllm_config
 
@@ -54,23 +49,6 @@
         # assign by reference, will reflect the final state of the graph
         self.final_graph = graph
 
-<<<<<<< HEAD
-    def check_before_ops(self, ops,
-                         find_fn=find_specified_fn, \
-                         find_fn_maybe=find_specified_fn_maybe, \
-                        ops_fully_replaced=True):
-        for op in ops:
-            find_fn(self.graph_pre_pass.nodes, op)
-            if ops_fully_replaced:
-                assert find_fn_maybe(self.graph_post_pass.nodes, op) is None
-
-    def check_after_ops(self, ops,
-                        find_fn=find_specified_fn, \
-                        find_fn_maybe=find_specified_fn_maybe):
-        for op in ops:
-            find_fn(self.graph_post_pass.nodes, op)
-            assert find_fn_maybe(self.graph_pre_pass.nodes, op) is None
-=======
     def check_before_ops(self, ops: Sequence[OpOverload], fully_replaced=True):
         for op in ops:
             num_pre = len(list(find_op_nodes(op, self.graph_pre_pass)))
@@ -86,5 +64,4 @@
             num_pre = len(list(find_op_nodes(op, self.graph_pre_pass)))
             num_post = len(list(find_op_nodes(op, self.graph_post_pass)))
             assert num_pre == 0, f"Unexpected op {op.name()} in pre-pass graph"
-            assert num_post > 0, f"Op {op.name()} not found in post-pass graph"
->>>>>>> 110df743
+            assert num_post > 0, f"Op {op.name()} not found in post-pass graph"