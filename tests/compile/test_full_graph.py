# SPDX-License-Identifier: Apache-2.0

from __future__ import annotations

from typing import Any

import pytest
import torch

from tests.quantization.utils import is_quant_method_supported
from vllm import LLM, SamplingParams
from vllm.config import CompilationLevel
from vllm.platforms import current_platform

<<<<<<< HEAD
from ..utils import create_new_process_for_each_test
from .utils import TEST_MODELS, check_full_graph_support
=======
from ..utils import fork_new_process_for_each_test
>>>>>>> 8d6cf895


@pytest.fixture(params=None, name="model_info")
def models_list_fixture(request):
    TEST_MODELS: list[tuple[str, dict[str, Any]]] = [
        ("facebook/opt-125m", {}),
        ("nm-testing/tinyllama-oneshot-w8w8-test-static-shape-change", {
            "dtype": torch.float16,
            "quantization": "compressed-tensors"
        }),
        ("neuralmagic/Llama-3.2-1B-Instruct-FP8-dynamic", {
            "dtype": torch.float16,
            "quantization": "compressed-tensors"
        }),
        ("neuralmagic/Llama-3.2-1B-Instruct-quantized.w8a8", {
            "quantization": "compressed-tensors"
        }),
        ("meta-llama/Llama-3.2-1B-Instruct", {}),
    ]

    if is_quant_method_supported("aqlm"):
        TEST_MODELS.append(("ISTA-DASLab/Llama-2-7b-AQLM-2Bit-1x16-hf", {
            "quantization": "aqlm"
        }))

    # TODO: figure out why this fails.
    if False and is_quant_method_supported("gguf"):  # noqa: SIM223
        TEST_MODELS.append(("TheBloke/TinyLlama-1.1B-Chat-v1.0-GGUF", {
            "quantization": "gguf"
        }))

    if is_quant_method_supported("gptq"):
        TEST_MODELS.append(("TheBloke/TinyLlama-1.1B-Chat-v0.3-GPTQ", {
            "quantization": "gptq"
        }))

    if is_quant_method_supported("gptq_marlin"):
        TEST_MODELS.append(("TheBloke/TinyLlama-1.1B-Chat-v1.0-GPTQ", {
            "quantization": "gptq_marlin"
        }))

    if is_quant_method_supported("gptq_marlin_24"):
        TEST_MODELS.append(("alexm-nm/tinyllama-24-marlin24-4bit-g128", {
            "quantization": "gptq_marlin_24"
        }))

    if is_quant_method_supported("marlin"):
        TEST_MODELS.append(
            ("robertgshaw2/TinyLlama-1.1B-Chat-v1.0-g128-marlin", {
                "quantization": "marlin"
            }))

    if not current_platform.is_rocm() and is_quant_method_supported("awq"):
        TEST_MODELS.append(("TheBloke/TinyLlama-1.1B-Chat-v0.3-AWQ", {
            "quantization": "AWQ"
        }))

    return TEST_MODELS


@pytest.mark.parametrize(
    "optimization_level",
<<<<<<< HEAD
    [CompilationLevel.DYNAMO_ONCE, CompilationLevel.PIECEWISE])
@create_new_process_for_each_test()
def test_full_graph(model_info, optimization_level):
    model = model_info[0]
    model_kwargs = model_info[1]
    check_full_graph_support(model,
                             model_kwargs,
                             optimization_level,
                             tp_size=1)
=======
    [CompilationLevel.DYNAMO_ONCE, CompilationLevel.PIECEWISE],
)
@pytest.mark.parametrize("model_info", "", indirect=True)
@fork_new_process_for_each_test
def test_full_graph(
    monkeypatch: pytest.MonkeyPatch,
    model_info: tuple[str, dict[str, Any]],
    optimization_level: int,
):
    model, model_kwargs = model_info

    with monkeypatch.context() as m:
        # make sure these models can be captured in full graph mode
        m.setenv("VLLM_TEST_DYNAMO_FULLGRAPH_CAPTURE", "1")
        print(f"MODEL={model}")

        prompts = [
            "Hello, my name is",
            "The president of the United States is",
            "The capital of France is",
            "The future of AI is",
        ]
        sampling_params = SamplingParams(temperature=0)
        llm = LLM(
            model=model,
            enforce_eager=True,
            tensor_parallel_size=1,
            disable_custom_all_reduce=True,
            compilation_config=optimization_level,
            **model_kwargs,
        )
        outputs = llm.generate(prompts, sampling_params)

        # Print the outputs.
        for output in outputs:
            prompt = output.prompt
            generated_text = output.outputs[0].text
            print(f"Prompt: {prompt!r}, Generated text: {generated_text!r}")
>>>>>>> 8d6cf895
<|MERGE_RESOLUTION|>--- conflicted
+++ resolved
@@ -12,12 +12,7 @@
 from vllm.config import CompilationLevel
 from vllm.platforms import current_platform
 
-<<<<<<< HEAD
 from ..utils import create_new_process_for_each_test
-from .utils import TEST_MODELS, check_full_graph_support
-=======
-from ..utils import fork_new_process_for_each_test
->>>>>>> 8d6cf895
 
 
 @pytest.fixture(params=None, name="model_info")
@@ -80,21 +75,10 @@
 
 @pytest.mark.parametrize(
     "optimization_level",
-<<<<<<< HEAD
-    [CompilationLevel.DYNAMO_ONCE, CompilationLevel.PIECEWISE])
-@create_new_process_for_each_test()
-def test_full_graph(model_info, optimization_level):
-    model = model_info[0]
-    model_kwargs = model_info[1]
-    check_full_graph_support(model,
-                             model_kwargs,
-                             optimization_level,
-                             tp_size=1)
-=======
     [CompilationLevel.DYNAMO_ONCE, CompilationLevel.PIECEWISE],
 )
 @pytest.mark.parametrize("model_info", "", indirect=True)
-@fork_new_process_for_each_test
+@create_new_process_for_each_test()
 def test_full_graph(
     monkeypatch: pytest.MonkeyPatch,
     model_info: tuple[str, dict[str, Any]],
@@ -128,5 +112,4 @@
         for output in outputs:
             prompt = output.prompt
             generated_text = output.outputs[0].text
-            print(f"Prompt: {prompt!r}, Generated text: {generated_text!r}")
->>>>>>> 8d6cf895
+            print(f"Prompt: {prompt!r}, Generated text: {generated_text!r}")