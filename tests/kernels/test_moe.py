--- conflicted
+++ resolved
@@ -54,7 +54,6 @@
     w2 = torch.randn((e, k, n), device="cuda", dtype=dtype) / 10
 
     score = torch.randn((m, e), device="cuda", dtype=dtype)
-<<<<<<< HEAD
     torch_output = torch_moe(a, w1, w2, score, topk)
 
     # Pad the input if use padding
@@ -63,9 +62,6 @@
         torch.cuda.empty_cache()
         w2 = F.pad(w2, (0, 128), "constant", 0)
         torch.cuda.empty_cache()
-    triton_output = fused_moe(a, w1, w2, score, topk, renormalize=False)
-    torch_output = torch_moe(a, w1, w2, score, topk)
-=======
 
     if ep_size > 1:
         local_e = e // ep_size
@@ -89,7 +85,6 @@
                               expert_map=e_map,
                               renormalize=False)
     torch_output = torch_moe(a, w1, w2, score, topk, e_map)
->>>>>>> 340e39e3
     torch.testing.assert_close(triton_output, torch_output, atol=2e-2, rtol=0)
     iterative_output = iterative_moe(a,
                                      w1,
