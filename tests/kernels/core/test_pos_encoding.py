# SPDX-License-Identifier: Apache-2.0
# SPDX-FileCopyrightText: Copyright contributors to the vLLM project

from itertools import accumulate, product
from typing import Callable, Optional

import pytest
import torch

from tests.kernels.allclose_default import get_default_atol, get_default_rtol
from vllm.model_executor.layers.rotary_embedding import get_rope
from vllm.platforms import current_platform

IS_NEOX_STYLE = [True, False]
DTYPES = [torch.half, torch.bfloat16, torch.float]
HEAD_SIZES = [64, 80, 112, 120, 256]
ROTARY_DIMS = [None, 32]  # None means rotary dim == head size
NUM_HEADS = [17]  # Arbitrary values for testing
BATCH_SIZES = [5]  # Arbitrary values for testing
SEQ_LENS = [11, 8192]  # Arbitrary values for testing
SEEDS = [0]
CUDA_DEVICES = [
    f"cuda:{i}" for i in range(1 if torch.cuda.device_count() == 1 else 2)
]
<<<<<<< HEAD
if current_platform.is_hpu():
    import habana_frameworks.torch as htorch
    CUDA_DEVICES = ['hpu']
=======
USE_KEY = [True, False]
>>>>>>> 7661e92e


def _get_flat_tensor_shape(batch_size: int, seq_len: int, num_heads: int,
                           head_size: int) -> tuple[int, ...]:
    return (batch_size, seq_len, num_heads * head_size)


# For testing sliced tensors
def _get_padded_tensor_shape(batch_size: int, seq_len: int, num_heads: int,
                             head_size: int) -> tuple[int, ...]:
    return (batch_size, seq_len, num_heads, head_size + 64)


def _get_batch_tensor_shape(batch_size: int, seq_len: int, num_heads: int,
                            head_size: int) -> tuple[int, ...]:
    return (batch_size, seq_len, num_heads, head_size)


TENSORS_SHAPES_FN = [
    _get_batch_tensor_shape, _get_flat_tensor_shape, _get_padded_tensor_shape
]


@pytest.mark.parametrize("is_neox_style", IS_NEOX_STYLE)
@pytest.mark.parametrize("tensor_shape_fn", TENSORS_SHAPES_FN)
@pytest.mark.parametrize("batch_size", BATCH_SIZES)
@pytest.mark.parametrize("seq_len", SEQ_LENS)
@pytest.mark.parametrize("num_heads", NUM_HEADS)
@pytest.mark.parametrize("head_size", HEAD_SIZES)
@pytest.mark.parametrize("rotary_dim", ROTARY_DIMS)
@pytest.mark.parametrize("dtype", DTYPES)
@pytest.mark.parametrize("seed", SEEDS)
@pytest.mark.parametrize("device", CUDA_DEVICES)
@pytest.mark.parametrize("use_key", USE_KEY)
@torch.inference_mode()
def test_rotary_embedding(
    is_neox_style: bool,
    tensor_shape_fn: Callable[[int, int, int, int], tuple[int]],
    batch_size: int,
    seq_len: int,
    num_heads: int,
    head_size: int,
    rotary_dim: Optional[int],
    dtype: torch.dtype,
    seed: int,
    device: str,
    use_key: bool,
    max_position: int = 8192,
    base: float = 10000,
) -> None:
    if rotary_dim is None:
        rotary_dim = head_size

    current_platform.seed_everything(seed)
    torch.set_default_device(device)
    if rotary_dim is None:
        rotary_dim = head_size
    rope = get_rope(head_size, rotary_dim, max_position, base, is_neox_style)
    rope = rope.to(dtype=dtype, device=torch.get_default_device())

    positions = torch.randint(0, max_position, (batch_size, seq_len))
    query_shape = tensor_shape_fn(batch_size, seq_len, num_heads, head_size)
    query = torch.randn(query_shape, dtype=dtype)
    key = torch.randn_like(query) if use_key else None

    # slice tensor if required, noop otherwise
    query = query[..., :head_size]
    key = key[..., :head_size] if use_key else None

    # NOTE(woosuk): The reference implementation should be executed first
    # because the custom kernel is in-place.
    ref_query, ref_key = rope.forward_native(positions, query, key)
    if current_platform.is_hpu():
        htorch.core.mark_step()
    out_query, out_key = rope.forward(positions, query, key)
    # Compare the results.
    torch.testing.assert_close(out_query,
                               ref_query,
                               atol=get_default_atol(out_query),
                               rtol=get_default_rtol(out_query))
    if use_key:
        torch.testing.assert_close(out_key,
                                   ref_key,
                                   atol=get_default_atol(out_key),
                                   rtol=get_default_rtol(out_key))
    else:
        assert ref_key is None and out_key is None, \
            "expected returned key to be None"


@pytest.mark.parametrize("is_neox_style", IS_NEOX_STYLE)
@pytest.mark.parametrize("tensor_shape_fn", TENSORS_SHAPES_FN)
@pytest.mark.parametrize("batch_size", BATCH_SIZES)
@pytest.mark.parametrize("seq_len", SEQ_LENS)
@pytest.mark.parametrize("num_heads", NUM_HEADS)
@pytest.mark.parametrize("head_size", HEAD_SIZES)
@pytest.mark.parametrize("rotary_dim", ROTARY_DIMS)
@pytest.mark.parametrize("dtype", DTYPES)
@pytest.mark.parametrize("seed", SEEDS)
@pytest.mark.parametrize("device", CUDA_DEVICES)
@pytest.mark.parametrize("use_key", USE_KEY)
@torch.inference_mode()
def test_batched_rotary_embedding(
    is_neox_style: bool,
    tensor_shape_fn: Callable[[int, int, int, int], tuple[int]],
    batch_size: int,
    seq_len: int,
    num_heads: int,
    head_size: int,
    rotary_dim: Optional[int],
    dtype: torch.dtype,
    seed: int,
    device: str,
    use_key: bool,
    max_position: int = 8192,
    base: float = 10000,
) -> None:
    current_platform.seed_everything(seed)
    torch.set_default_device(device)
    if rotary_dim is None:
        rotary_dim = head_size
    rope = get_rope(head_size, rotary_dim, max_position, base, is_neox_style, {
        "rope_type": "linear",
        "factor": (1, )
    })
    rope = rope.to(dtype=dtype, device=torch.get_default_device())

    positions = torch.randint(0, max_position, (batch_size, seq_len))
    query_shape = tensor_shape_fn(batch_size, seq_len, num_heads, head_size)
    query = torch.randn(query_shape, dtype=dtype)
    key = torch.randn_like(query) if use_key else None

    # slice tensor if required, noop otherwise
    query = query[..., :head_size]
    key = key[..., :head_size] if use_key else None

    # NOTE(woosuk): The reference implementation should be executed first
    # because the custom kernel is in-place.
    ref_query, ref_key = rope.forward_native(positions, query, key)
    if current_platform.is_hpu():
        htorch.core.mark_step()
    out_query, out_key = rope.forward(positions,
                                      query,
                                      key,
                                      offsets=torch.zeros(batch_size * seq_len,
                                                          dtype=torch.long,
                                                          device=device))
    # Compare the results.
    torch.testing.assert_close(out_query,
                               ref_query,
                               atol=get_default_atol(out_query),
                               rtol=get_default_rtol(out_query))
    if use_key:
        torch.testing.assert_close(out_key,
                                   ref_key,
                                   atol=get_default_atol(out_key),
                                   rtol=get_default_rtol(out_key))
    else:
        assert ref_key is None and out_key is None, \
            "expected returned key to be None"


@pytest.mark.parametrize("is_neox_style", IS_NEOX_STYLE)
@pytest.mark.parametrize("batch_size", BATCH_SIZES)
@pytest.mark.parametrize("seq_len", SEQ_LENS)
@pytest.mark.parametrize("num_heads", NUM_HEADS)
@pytest.mark.parametrize("head_size", HEAD_SIZES)
@pytest.mark.parametrize("rotary_dim", ROTARY_DIMS)
@pytest.mark.parametrize("dtype", DTYPES)
@pytest.mark.parametrize("seed", SEEDS)
@pytest.mark.parametrize("device", CUDA_DEVICES)
@pytest.mark.parametrize("use_key", USE_KEY)
@torch.inference_mode()
def test_batched_rotary_embedding_multi_lora(
    is_neox_style: bool,
    batch_size: int,
    seq_len: int,
    num_heads: int,
    head_size: int,
    rotary_dim: Optional[int],
    dtype: torch.dtype,
    seed: int,
    device: str,
    use_key: bool,
    max_position: int = 8192,
    base: float = 10000,
) -> None:
    current_platform.seed_everything(seed)
    torch.set_default_device(device)
    if rotary_dim is None:
        rotary_dim = head_size
    scaling_factors: list[int] = [1, 2, 4]
    rope = get_rope(head_size, rotary_dim, max_position, base, is_neox_style, {
        "rope_type": "linear",
        "factor": tuple(scaling_factors)
    })
    rope = rope.to(dtype=dtype, device=torch.get_default_device())

    positions = torch.randint(0, max_position, (batch_size, seq_len))
    query = torch.randn(batch_size,
                        seq_len,
                        num_heads * head_size,
                        dtype=dtype)
    key = torch.randn_like(query) if use_key else None

    offset_map = torch.tensor(
        list(
            accumulate([0] + [
                max_position * scaling_factor * 2
                for scaling_factor in scaling_factors[:-1]
            ])))
    query_types = torch.randint(0,
                                len(scaling_factors), (batch_size, seq_len),
                                device=device)
    query_offsets = offset_map[query_types]

    # NOTE(woosuk): The reference implementation should be executed first
    # because the custom kernel is in-place.
    ref_query, ref_key = rope.forward_native(positions, query, key,
                                             query_offsets)
    if current_platform.is_hpu():
        htorch.core.mark_step()
    out_query, out_key = rope.forward(positions, query, key,
                                      query_offsets.flatten())
    # Compare the results.
    torch.testing.assert_close(out_query,
                               ref_query,
                               atol=get_default_atol(out_query),
                               rtol=get_default_rtol(out_query))
    if use_key:
        torch.testing.assert_close(out_key,
                                   ref_key,
                                   atol=get_default_atol(out_key),
                                   rtol=get_default_rtol(out_key))
    else:
        assert ref_key is None and out_key is None, \
            "expected returned key to be None"


@torch.inference_mode()
def test_rope_module_cache():
    MAX_POSITIONS = [123, 1234]
    BASES = [10000, 1000000]
    ROPE_SCALINGS = (None, {
        "rope_type": "linear",
        "factor": (1, )
    }, {
        "rope_type": "dynamic",
        "factor": 1
    })
    settings = (HEAD_SIZES, ROTARY_DIMS, MAX_POSITIONS, BASES, IS_NEOX_STYLE,
                ROPE_SCALINGS, DTYPES)
    rope_setting_id_map: dict[str, int] = {}
    for setting in product(*settings):
        head_size, rotary_dim, max_position, base, \
            is_neox_stype, rope_scaling, dtype = setting
        if rotary_dim is None:
            rotary_dim = head_size
        rope = get_rope(head_size, rotary_dim, max_position, base,
                        is_neox_stype, rope_scaling, dtype)
        # different settings cannot share the same rope module
        assert id(rope) not in rope_setting_id_map.values()
        assert all(x.dtype == dtype for x in rope.buffers())
        assert all(x.dtype == dtype for x in rope.parameters())
        rope_setting_id_map[str(setting)] = id(rope)

    for setting in product(*settings):
        head_size, rotary_dim, max_position, base, \
            is_neox_stype, rope_scaling, dtype = setting
        if rotary_dim is None:
            rotary_dim = head_size
        rope = get_rope(head_size, rotary_dim, max_position, base,
                        is_neox_stype, rope_scaling, dtype)
        # check if cache take effect
        assert id(rope) == rope_setting_id_map[str(setting)]<|MERGE_RESOLUTION|>--- conflicted
+++ resolved
@@ -22,13 +22,11 @@
 CUDA_DEVICES = [
     f"cuda:{i}" for i in range(1 if torch.cuda.device_count() == 1 else 2)
 ]
-<<<<<<< HEAD
 if current_platform.is_hpu():
     import habana_frameworks.torch as htorch
     CUDA_DEVICES = ['hpu']
-=======
+
 USE_KEY = [True, False]
->>>>>>> 7661e92e
 
 
 def _get_flat_tensor_shape(batch_size: int, seq_len: int, num_heads: int,
