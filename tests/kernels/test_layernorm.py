import pytest
import torch

from tests.kernels.utils import opcheck
from vllm.model_executor.layers.layernorm import RMSNorm

DTYPES = [torch.half, torch.bfloat16, torch.float]
NUM_TOKENS = [7, 83, 4096]  # Arbitrary values for testing
HIDDEN_SIZES = [768, 769, 770, 771, 5120, 5124, 5125, 5126, 8192,
                8199]  # Arbitrary values for testing
ADD_RESIDUAL = [False, True]
SEEDS = [0]
CUDA_DEVICES = [
    f"cuda:{i}" for i in range(1 if torch.cuda.device_count() == 1 else 2)
]


@pytest.mark.parametrize("num_tokens", NUM_TOKENS)
@pytest.mark.parametrize("hidden_size", HIDDEN_SIZES)
@pytest.mark.parametrize("add_residual", ADD_RESIDUAL)
@pytest.mark.parametrize("dtype", DTYPES)
@pytest.mark.parametrize("seed", SEEDS)
@pytest.mark.parametrize("device", CUDA_DEVICES)
@torch.inference_mode()
def test_rms_norm(
    num_tokens: int,
    hidden_size: int,
    add_residual: bool,
    dtype: torch.dtype,
    seed: int,
    device: str,
) -> None:
    torch.random.manual_seed(seed)
    if torch.cuda.is_available():
        torch.cuda.manual_seed(seed)
    torch.set_default_device(device)
    layer = RMSNorm(hidden_size).to(dtype=dtype)
    layer.weight.data.normal_(mean=1.0, std=0.1)
    scale = 1 / (2 * hidden_size)
    x = torch.randn(num_tokens, hidden_size, dtype=dtype)
    x *= scale
    residual = torch.randn_like(x) * scale if add_residual else None

    # NOTE(woosuk): The reference implementation should be executed first
    # because the custom kernel is in-place.
    ref_out = layer.forward_native(x, residual)
    out = layer(x, residual)
    # NOTE(woosuk): LayerNorm operators (including RMS) typically have larger
    # numerical errors than other operators because they involve reductions.
    # Therefore, we use a larger tolerance.
    if add_residual:
        torch.testing.assert_close(out[0], ref_out[0], atol=1e-2, rtol=1e-2)
        torch.testing.assert_close(out[1], ref_out[1], atol=1e-2, rtol=1e-2)
    else:
<<<<<<< HEAD
        torch.testing.assert_close(out, ref_out, atol=1e-2, rtol=1e-2)
=======
        torch.testing.assert_close(out, ref_out, atol=1e-2, rtol=1e-2)

    if residual is not None:
        opcheck(torch.ops._C.fused_add_rms_norm,
                (x, residual, layer.weight.data, layer.variance_epsilon))
    else:
        opcheck(torch.ops._C.rms_norm,
                (out, x, layer.weight.data, layer.variance_epsilon))
>>>>>>> 9ba0817f
<|MERGE_RESOLUTION|>--- conflicted
+++ resolved
@@ -52,9 +52,6 @@
         torch.testing.assert_close(out[0], ref_out[0], atol=1e-2, rtol=1e-2)
         torch.testing.assert_close(out[1], ref_out[1], atol=1e-2, rtol=1e-2)
     else:
-<<<<<<< HEAD
-        torch.testing.assert_close(out, ref_out, atol=1e-2, rtol=1e-2)
-=======
         torch.testing.assert_close(out, ref_out, atol=1e-2, rtol=1e-2)
 
     if residual is not None:
@@ -62,5 +59,4 @@
                 (x, residual, layer.weight.data, layer.variance_epsilon))
     else:
         opcheck(torch.ops._C.rms_norm,
-                (out, x, layer.weight.data, layer.variance_epsilon))
->>>>>>> 9ba0817f
+                (out, x, layer.weight.data, layer.variance_epsilon))