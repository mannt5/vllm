--- conflicted
+++ resolved
@@ -9,11 +9,8 @@
 HIDDEN_SIZES = [768, 5120, 8192]  # Arbitrary values for testing
 ADD_RESIDUAL = [False, True]
 SEEDS = [0]
-<<<<<<< HEAD
 SCALE = [0.1, 0.5, 0.8, 1.2, 2.1]
-=======
 DEVICES = [i for i in range(1 if torch.cuda.device_count() == 1 else 2)]
->>>>>>> 2e0b6e77
 
 
 @pytest.mark.parametrize("num_tokens", NUM_TOKENS)
