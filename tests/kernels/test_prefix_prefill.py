--- conflicted
+++ resolved
@@ -183,10 +183,8 @@
     torch.cuda.synchronize()
     end_time = time.time()
     print(f"xformers Time: {(end_time - start_time)*1000:.2f} ms")
-<<<<<<< HEAD
-    output_ref = output_ref.squeeze(0, 2)
-    breakpoint()
-    assert torch.allclose(output_ref, output, atol=get_default_atol(output), rtol=get_default_rtol(output))
+    output_ref = output_ref.reshape(output.shape)
+    assert torch.allclose(output_ref, output, atol=1e-6, rtol=0)
 
 
 def setup_test(device: str, seed: int = 0):
@@ -503,8 +501,4 @@
 
     atol = get_default_atol(output)
     rtol = get_default_rtol(output)
-    assert torch.allclose(output_ref.reshape(output_ref.shape[0], -1, output_ref.shape[-1]), output, atol=atol, rtol=rtol)
-=======
-    output_ref = output_ref.reshape(output.shape)
-    assert torch.allclose(output_ref, output, atol=1e-6, rtol=0)
->>>>>>> 423dab29
+    assert torch.allclose(output_ref.reshape(output_ref.shape[0], -1, output_ref.shape[-1]), output, atol=atol, rtol=rtol)