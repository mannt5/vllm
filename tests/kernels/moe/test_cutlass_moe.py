--- conflicted
+++ resolved
@@ -238,10 +238,7 @@
     monkeypatch,
 ):
     current_platform.seed_everything(7)
-<<<<<<< HEAD
-=======
     monkeypatch.setenv("VLLM_FUSED_MOE_CHUNK_SIZE", "8192")
->>>>>>> 110df743
     with set_current_vllm_config(vllm_config):
         mt = MOETensors8Bit.make_moe_tensors_8bit(m, k, n, e, per_act_token,
                                                   per_out_ch)
@@ -287,10 +284,7 @@
     monkeypatch,
 ):
     current_platform.seed_everything(7)
-<<<<<<< HEAD
-=======
     monkeypatch.setenv("VLLM_FUSED_MOE_CHUNK_SIZE", "8192")
->>>>>>> 110df743
     with set_current_vllm_config(vllm_config):
         dtype = torch.half
 
@@ -348,10 +342,7 @@
     monkeypatch,
 ):
     current_platform.seed_everything(7)
-<<<<<<< HEAD
-=======
     monkeypatch.setenv("VLLM_FUSED_MOE_CHUNK_SIZE", "8192")
->>>>>>> 110df743
     with set_current_vllm_config(vllm_config):
         mt = MOETensors8Bit.make_moe_tensors_8bit(m, k, n, e, per_act_token,
                                                   per_out_channel)
