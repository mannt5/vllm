from typing import Optional, Tuple, Union

import torch


def as_float32_tensor(x: Union[float, torch.tensor]) -> torch.tensor:
    return torch.as_tensor(x, dtype=torch.float32, device='cuda')

def ref_dynamic_per_token_quant(x: torch.tensor,
                                quant_dtype: torch.dtype,
                                scale_ub: Optional[torch.tensor] = None) \
        -> Tuple[torch.tensor, torch.tensor]:

    assert quant_dtype in [torch.int8, torch.float8_e4m3fn]
    if scale_ub is not None:
        assert quant_dtype == torch.float8_e4m3fn

    qtype_traits = torch.iinfo(quant_dtype) if quant_dtype == torch.int8 \
            else torch.finfo(quant_dtype)
    qtype_max = as_float32_tensor(qtype_traits.max)
    s_1 = as_float32_tensor(1.0)
    s_512 = as_float32_tensor(512.0)

    # For fp8, in order to match the cuda kernel output, we have to do exactly
    # the same operations as in the corresponding fp8 kernel to prevent
    # rounding errors.

    # Compute scales
    x_token_max, _ = x.abs().max(dim=-1)
    x_token_max = as_float32_tensor(x_token_max)
    if scale_ub is not None:
        x_token_max = x_token_max.clamp(max=scale_ub)
<<<<<<< HEAD

=======
>>>>>>> 2e265642
    scales = (x_token_max / qtype_max)[:, None]
    if quant_dtype == torch.float8_e4m3fn:
        min_scaling_factor = s_1 / (qtype_max * s_512)
        scales = scales.clamp(min=min_scaling_factor)

    # Quant
<<<<<<< HEAD
    iscales = as_float32_tensor(s_1 / scales)
    torch_out = as_float32_tensor(x) * iscales
    torch_out = torch_out.round() if quant_dtype == torch.int8 else torch_out
    torch_out = torch_out.clamp(qtype_traits.min,
                                qtype_traits.max).to(quant_dtype)
=======
    if quant_dtype == torch.int8:
        iscales = as_float32_tensor(s_1 / scales)
        torch_out = as_float32_tensor(x) * iscales
        torch_out = torch_out.round()
        torch_out = torch_out.clamp(qtype_traits.min,
                                    qtype_traits.max).to(quant_dtype)
    else:
        assert quant_dtype == torch.float8_e4m3fn
        min_scaling_factor = s_1 / (qtype_max * s_512)
        scales = scales.clamp(min=min_scaling_factor)
        torch_out = as_float32_tensor(x) / scales
        torch_out = torch_out.clamp(qtype_traits.min,
                                    qtype_traits.max).to(quant_dtype)
>>>>>>> 2e265642

    return torch_out, scales


# The int8 version is very similar. Incorporate the int8 version, like in
# ref_dynamic_per_token_quant, when we have a dynamic_per_tensor int8 quant
# kernel
def ref_dynamic_per_tensor_fp8_quant(x: torch.tensor) \
                    -> Tuple[torch.tensor, torch.tensor]:

    fp8_traits = torch.finfo(torch.float8_e4m3fn)
    fp8_max = as_float32_tensor(fp8_traits.max)
    one = as_float32_tensor(1.0)

    # For fp8, in order to match the cuda kernel output, we have to do exactly
    # the same operations as in the corresponding fp8 kernel to prevent
    # rounding errors.

    x_max = as_float32_tensor(x.abs().max())
    ref_scale = x_max / fp8_max
    ref_iscale = one / ref_scale
    ref_out = (as_float32_tensor(x) * ref_iscale).clamp(
        fp8_traits.min, fp8_traits.max).to(dtype=torch.float8_e4m3fn)
    return ref_out, ref_scale<|MERGE_RESOLUTION|>--- conflicted
+++ resolved
@@ -30,23 +30,12 @@
     x_token_max = as_float32_tensor(x_token_max)
     if scale_ub is not None:
         x_token_max = x_token_max.clamp(max=scale_ub)
-<<<<<<< HEAD
-
-=======
->>>>>>> 2e265642
     scales = (x_token_max / qtype_max)[:, None]
     if quant_dtype == torch.float8_e4m3fn:
         min_scaling_factor = s_1 / (qtype_max * s_512)
         scales = scales.clamp(min=min_scaling_factor)
 
     # Quant
-<<<<<<< HEAD
-    iscales = as_float32_tensor(s_1 / scales)
-    torch_out = as_float32_tensor(x) * iscales
-    torch_out = torch_out.round() if quant_dtype == torch.int8 else torch_out
-    torch_out = torch_out.clamp(qtype_traits.min,
-                                qtype_traits.max).to(quant_dtype)
-=======
     if quant_dtype == torch.int8:
         iscales = as_float32_tensor(s_1 / scales)
         torch_out = as_float32_tensor(x) * iscales
@@ -60,7 +49,6 @@
         torch_out = as_float32_tensor(x) / scales
         torch_out = torch_out.clamp(qtype_traits.min,
                                     qtype_traits.max).to(quant_dtype)
->>>>>>> 2e265642
 
     return torch_out, scales
 
