--- conflicted
+++ resolved
@@ -13,12 +13,9 @@
 
 from vllm.attention import AttentionBackend, AttentionMetadata, AttentionType
 from vllm.model_executor.layers.activation import SiluAndMul
-<<<<<<< HEAD
-from vllm.utils import (STR_BACKEND_ENV_VAR, STR_ROCM_FLASH_ATTN_VAL,
-=======
 from vllm.utils import (STR_BACKEND_ENV_VAR, STR_FLASH_ATTN_VAL,
->>>>>>> ac6b8f19
-                        STR_XFORMERS_ATTN_VAL, make_tensor_with_pad)
+                        STR_ROCM_FLASH_ATTN_VAL, STR_XFORMERS_ATTN_VAL,
+                        make_tensor_with_pad)
 
 # For now, disable "test_aot_dispatch_dynamic" since there are some
 # bugs related to this test in PyTorch 2.4.
@@ -530,17 +527,15 @@
         # NOTE: xFormers backend cannot be imported for CPU and AMD GPUs.
         from vllm.attention.backends.xformers import XFormersBackend
         return XFormersBackend()
-<<<<<<< HEAD
-
-    if backend_name == STR_ROCM_FLASH_ATTN_VAL:
+
+    elif backend_name == STR_ROCM_FLASH_ATTN_VAL:
         from vllm.attention.backends.rocm_flash_attn import (  # noqa: F401
             ROCmFlashAttentionBackend)
         return ROCmFlashAttentionBackend
-=======
+
     elif backend_name == STR_FLASH_ATTN_VAL:
         from vllm.attention.backends.flash_attn import FlashAttentionBackend
         return FlashAttentionBackend()
->>>>>>> ac6b8f19
 
     raise AssertionError(
         f"Unrecognized backend_name {backend_name} for unit test")
