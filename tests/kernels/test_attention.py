--- conflicted
+++ resolved
@@ -84,12 +84,8 @@
             # Create the ALiBi bias used in the paged attention kernel.
             position_ids = torch.arange(context_len, device="cuda").int()
             alibi_bias = (context_len - position_ids).float()
-<<<<<<< HEAD
-            alibi_bias = alibi_slopes.view(-1, 1, 1) * alibi_bias.view(1, 1, -1)
-=======
             alibi_bias = alibi_slopes.view(-1, 1, 1) * alibi_bias.view(
                 1, 1, -1)
->>>>>>> fbd80ad4
 
         out = ref_masked_attention(q, keys, values, scale, alibi_bias)
         out = out.view(num_query_heads, head_size)
@@ -131,11 +127,7 @@
     num_queries_per_kv = num_query_heads // num_kv_heads
     head_mapping = torch.repeat_interleave(
         torch.arange(num_kv_heads, dtype=torch.int32, device="cuda"),
-<<<<<<< HEAD
-                     num_queries_per_kv)
-=======
         num_queries_per_kv)
->>>>>>> fbd80ad4
     alibi_slopes = None
     if use_alibi:
         alibi_slopes = torch.randn(num_query_heads,
