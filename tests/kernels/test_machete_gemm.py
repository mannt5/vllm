--- conflicted
+++ resolved
@@ -158,14 +158,9 @@
 
     w_q = pack_rows(w_q, wtype.size_bits, *w_q.shape)
     w_q = w_q.t().contiguous().t()  # convert to col major
-<<<<<<< HEAD
+
     w_q_machete = ops.machete_prepack_B(w_q, atype, wtype, stype)
-    opcheck(torch.ops._C.machete_prepack_B, (w_q, atype, wtype, stype))
-=======
-    w_q_machete = ops.machete_prepack_B(w_q, wtype)
-
-    opcheck(torch.ops._C.machete_prepack_B, (w_q, wtype.id))
->>>>>>> e7116c01
+    opcheck(torch.ops._C.machete_prepack_B, (w_q, atype, wtype.id, stype))
 
     return w_ref, w_q_machete, w_s, w_zp
 
@@ -273,8 +268,6 @@
             continue
 
         tensors = create_test_tensors(shape, types, group_size)
-
-<<<<<<< HEAD
         print(f"MNK = {shape}")
         for schedule in ops.machete_supported_schedules(
                 types.act_type,
@@ -284,33 +277,6 @@
                 out_type=types.output_type):
             print(f"Testing schedule {schedule}")
             machete_mm_test_helper(types, tensors, group_size, schedule)
-=======
-    output_ref = torch.matmul(a, w_ref)
-
-    for schedule in ops.machete_supported_schedules(wtype):
-        print(f"Testing schedule {schedule}")
-        output = ops.machete_gemm(
-            a,
-            b_q=w_q_machete,
-            b_type=wtype,
-            b_scales=w_s,
-            b_zeros=maybe_convert_zeropoints(w_zp, w_s),
-            b_group_size=group_size,
-            schedule=schedule,
-        )
-
-        opcheck(
-            torch.ops._C.machete_gemm,
-            (a, w_q_machete, wtype.id, w_s, maybe_convert_zeropoints(
-                w_zp, w_s), group_size, None, None, None, schedule))
-
-        # Relax atol as our reduction dim becomes larger (more rounding error)
-        # Relax atol when we have zeropoints since the way machete applies
-        #  zeropoints (after scales) causes noise around 0
-        atol = 1 if zero_points else min(5e-2 * math.sqrt(k), 1)
-        torch.testing.assert_close(output, output_ref, rtol=1e-1, atol=atol),\
-               f"Schedule failed {schedule}"
->>>>>>> e7116c01
 
 
 @pytest.mark.skipif(not IS_SUPPORTED_BY_GPU,
