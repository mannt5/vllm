--- conflicted
+++ resolved
@@ -274,11 +274,8 @@
     "nvidia/NVLM-D-72B",
     "google/paligemma-3b-mix-224",
     "google/paligemma2-3b-ft-docci-448",
-<<<<<<< HEAD
+    "microsoft/Phi-4-multimodal-instruct",
     "MiniMaxAi/MiniMax-VL-01",
-=======
-    "microsoft/Phi-4-multimodal-instruct",
->>>>>>> acba33a0
     "mistralai/Pixtral-12B-2409",
     "mistral-community/pixtral-12b",
     "Qwen/Qwen-VL-Chat",
