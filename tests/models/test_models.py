--- conflicted
+++ resolved
@@ -38,11 +38,7 @@
     # qwen2 moe
     "stabilityai/stablelm-2-1_6b-chat",
     "bigcode/starcoder2-3b",
-<<<<<<< HEAD
-    # xverse
-=======
     "google/gemma-1.1-2b-it",
->>>>>>> 329df38f
 ]
 
 
