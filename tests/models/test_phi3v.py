from typing import List, Optional, Tuple, Type

import pytest
from transformers import AutoTokenizer

from vllm.config import VisionLanguageConfig
from vllm.utils import is_cpu

from ..conftest import IMAGE_ASSETS, HfRunner, VllmRunner, _ImageAssets
from .utils import check_outputs_equal

pytestmark = pytest.mark.vlm

# The image token is placed before "user" on purpose so that the test can pass
HF_IMAGE_PROMPTS = IMAGE_ASSETS.prompts({
    "stop_sign":
    "<|user|>\n<|image_1|>\nWhat's the content of the image?<|end|>\n<|assistant|>\n",  # noqa: E501
    "cherry_blossom":
    "<|user|>\n<|image_1|>\nWhat is the season?<|end|>\n<|assistant|>\n",  # noqa: E501
})


def iter_phi3v_configs(model_name: str):
    image_hw_to_feature_size = {
        (1008, 1344): 1921,
        (2016, 2688): 1933,
    }

    for (h, w), f in image_hw_to_feature_size.items():
        for input_type, input_shape in [
            (VisionLanguageConfig.ImageInputType.PIXEL_VALUES, (1, 3, h, w)),
        ]:
            yield (model_name,
                   VisionLanguageConfig(image_input_type=input_type,
                                        image_feature_size=f,
                                        image_token_id=32044,
                                        image_input_shape=input_shape,
                                        image_processor=model_name,
                                        image_processor_revision=None))


model_and_vl_config = [
    *iter_phi3v_configs("microsoft/Phi-3-vision-128k-instruct"),
]


def vllm_to_hf_output(vllm_output: Tuple[List[int], str],
                      vlm_config: VisionLanguageConfig, model_id: str):
    """Sanitize vllm output to be comparable with hf output.
    The function reduces `input_ids` from 1, 32000, 32000, ..., 32000,
    x1, x2, x3 ... to 1, 32000, x1, x2, x3 ...
    It also reduces `output_str` from "<image><image>bla" to "bla".
    """
    output_ids, output_str = vllm_output
    image_token_id = vlm_config.image_token_id

    tokenizer = AutoTokenizer.from_pretrained(model_id)
    image_token_str = tokenizer.decode(image_token_id)

    hf_output_ids = [
        token_id if token_id != image_token_id else 0
        for idx, token_id in enumerate(output_ids)
    ]
    hf_output_str = output_str \
        .replace(image_token_str * vlm_config.image_feature_size, "") \
        .replace("<s>", " ").replace("<|user|>", "") \
        .replace("<|end|>\n<|assistant|>", " ")

    return hf_output_ids, hf_output_str


target_dtype = "half"
if is_cpu():
    target_dtype = "bfloat16"


def run_test(
    hf_runner: Type[HfRunner],
    vllm_runner: Type[VllmRunner],
    image_assets: _ImageAssets,
    model_and_config: Tuple[str, VisionLanguageConfig],
    *,
    dtype: str,
    max_tokens: int,
    tensor_parallel_size: int,
    distributed_executor_backend: Optional[str] = None,
):
    """Inference result should be the same between hf and vllm.

    All the image fixtures for the test is under tests/images.
    For huggingface runner, we provide the PIL images as input.
    For vllm runner, we provide MultiModalData objects and corresponding
    vision language config as input.
    Note, the text input is also adjusted to abide by vllm contract.
    The text output is sanitized to be able to compare with hf.
    """
    model_id, vlm_config = model_and_config
    hf_images = [asset.for_hf() for asset in image_assets]

    # NOTE: take care of the order. run vLLM first, and then run HF.
    # vLLM needs a fresh new process without cuda initialization.
    # if we run HF first, the cuda initialization will be done and it
    # will hurt multiprocessing backend with fork method (the default method).

    with vllm_runner(model_id,
                     max_model_len=2048,
                     dtype=dtype,
                     tensor_parallel_size=tensor_parallel_size,
                     enforce_eager=True,
                     distributed_executor_backend=distributed_executor_backend,
                     **vlm_config.as_cli_args_dict()) as vllm_model:
        # NOTE: `asset.for_vllm` will call `torch.cuda.device_count()`
        # we must put it inside the vllm_runner context manager
        # i.e. after creating vLLM instance.

        vllm_images = [asset.for_vllm(vlm_config) for asset in image_assets]

        vllm_image_prompts = [
            p.replace("<|image_1|>",
                      "<|image|>" * vlm_config.image_feature_size + "<s>")
            for p in HF_IMAGE_PROMPTS
        ]

        vllm_outputs = vllm_model.generate_greedy(vllm_image_prompts,
                                                  max_tokens,
                                                  images=vllm_images)

<<<<<<< HEAD
    # use eager mode for hf runner, since phi3_v didn't work with flash_attn
    hf_model_kwargs = {"_attn_implementation": "eager"}
    with hf_runner(model_id, dtype=dtype,
                   model_kwargs=hf_model_kwargs) as hf_model:
        hf_outputs = hf_model.generate_greedy(
            HF_IMAGE_PROMPTS,
            max_tokens,
            images=hf_images,
            eos_token_id=hf_model.processor.tokenizer.eos_token_id)

    for i in range(len(HF_IMAGE_PROMPTS)):
        hf_output_ids, hf_output_str = hf_outputs[i]
        vllm_output_ids, vllm_output_str = vllm_to_hf_output(
            vllm_outputs[i], vlm_config, model_id)
        assert hf_output_str == vllm_output_str, (
            f"Test{i}:\nHF: {hf_output_str!r}\nvLLM: {vllm_output_str!r}")
        assert hf_output_ids == vllm_output_ids, (
            f"Test{i}:\nHF: {hf_output_ids}\nvLLM: {vllm_output_ids}")
=======
    check_outputs_equal(
        hf_outputs,
        [
            vllm_to_hf_output(vllm_output, vlm_config, model_id)
            for vllm_output in vllm_outputs
        ],
        name_0="hf",
        name_1="vllm",
    )
>>>>>>> 9d47f64e


# Since we use _attn_implementation="eager" for hf_runner, here is
# numeric difference for longer context and test can't pass
@pytest.mark.xfail(
    reason="Inconsistent image processor being used due to lack "
    "of support for dynamic image token replacement")
@pytest.mark.parametrize("model_and_config", model_and_vl_config)
@pytest.mark.parametrize("dtype", [target_dtype])
@pytest.mark.parametrize("max_tokens", [128])
def test_models(hf_runner, vllm_runner, image_assets, model_and_config,
                dtype: str, max_tokens: int) -> None:
    run_test(
        hf_runner,
        vllm_runner,
        image_assets,
        model_and_config,
        dtype=dtype,
        max_tokens=max_tokens,
        tensor_parallel_size=1,
    )<|MERGE_RESOLUTION|>--- conflicted
+++ resolved
@@ -125,7 +125,6 @@
                                                   max_tokens,
                                                   images=vllm_images)
 
-<<<<<<< HEAD
     # use eager mode for hf runner, since phi3_v didn't work with flash_attn
     hf_model_kwargs = {"_attn_implementation": "eager"}
     with hf_runner(model_id, dtype=dtype,
@@ -136,15 +135,6 @@
             images=hf_images,
             eos_token_id=hf_model.processor.tokenizer.eos_token_id)
 
-    for i in range(len(HF_IMAGE_PROMPTS)):
-        hf_output_ids, hf_output_str = hf_outputs[i]
-        vllm_output_ids, vllm_output_str = vllm_to_hf_output(
-            vllm_outputs[i], vlm_config, model_id)
-        assert hf_output_str == vllm_output_str, (
-            f"Test{i}:\nHF: {hf_output_str!r}\nvLLM: {vllm_output_str!r}")
-        assert hf_output_ids == vllm_output_ids, (
-            f"Test{i}:\nHF: {hf_output_ids}\nvLLM: {vllm_output_ids}")
-=======
     check_outputs_equal(
         hf_outputs,
         [
@@ -154,7 +144,6 @@
         name_0="hf",
         name_1="vllm",
     )
->>>>>>> 9d47f64e
 
 
 # Since we use _attn_implementation="eager" for hf_runner, here is
