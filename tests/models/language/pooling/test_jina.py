--- conflicted
+++ resolved
@@ -6,42 +6,15 @@
 
 from vllm import PoolingParams
 
-<<<<<<< HEAD
-from .embed_utils import (EmbedModelInfo, check_embeddings_close,
-                          correctness_test_embed_models, matryoshka_fy)
-from .mteb_utils import mteb_test_embed_models
-
-SCORING_MODELS = [
-    "jinaai/jina-reranker-v2-base-multilingual",  # Roberta
-]
-
-TEXTS_1 = ["Organic skincare products for sensitive skin"]
-
-TEXTS_2 = [
-    "Organic skincare for sensitive skin with aloe vera and chamomile.",
-    "New makeup trends focus on bold colors and innovative techniques",
-    "Bio-Hautpflege für empfindliche Haut mit Aloe Vera und Kamille",
-    "Neue Make-up-Trends setzen auf kräftige Farben und innovative Techniken",  # noqa: E501
-    "Cuidado de la piel orgánico para piel sensible con aloe vera y manzanilla",  # noqa: E501
-    "Las nuevas tendencias de maquillaje se centran en colores vivos y técnicas innovadoras",  # noqa: E501
-    "针对敏感肌专门设计的天然有机护肤产品",
-    "新的化妆趋势注重鲜艳的颜色和创新的技巧",
-    "敏感肌のために特別に設計された天然有機スキンケア製品",
-    "新しいメイクのトレンドは鮮やかな色と革新的な技術に焦点を当てています",
-]
-=======
 from ...utils import EmbedModelInfo, RerankModelInfo
 from .embed_utils import (check_embeddings_close,
                           correctness_test_embed_models, matryoshka_fy)
 from .mteb_utils import mteb_test_embed_models, mteb_test_rerank_models
->>>>>>> 110df743
 
 EMBEDDING_MODELS = [
     EmbedModelInfo("jinaai/jina-embeddings-v3",
                    architecture="XLMRobertaModel",
                    is_matryoshka=True)
-<<<<<<< HEAD
-=======
 ]
 
 RERANK_MODELS = [
@@ -50,62 +23,7 @@
         architecture="XLMRobertaForSequenceClassification",
         dtype="float32",
     )
->>>>>>> 110df743
 ]
-
-
-@pytest.mark.parametrize("model_info", EMBEDDING_MODELS)
-def test_embed_models_mteb(hf_runner, vllm_runner,
-                           model_info: EmbedModelInfo) -> None:
-
-    def hf_model_callback(model):
-        model.encode = partial(model.encode, task="text-matching")
-
-    mteb_test_embed_models(hf_runner,
-                           vllm_runner,
-                           model_info,
-                           hf_model_callback=hf_model_callback)
-
-
-@pytest.mark.parametrize("model_info", EMBEDDING_MODELS)
-def test_embed_models_correctness(hf_runner, vllm_runner,
-                                  model_info: EmbedModelInfo,
-                                  example_prompts) -> None:
-
-<<<<<<< HEAD
-    with vllm_runner(model_name, task="score", dtype=dtype,
-                     max_model_len=None) as vllm_model:
-        vllm_outputs = vllm_model.score(text_pair[0], text_pair[1])
-
-    assert len(vllm_outputs) == 1
-    assert len(hf_outputs) == 1
-
-    assert hf_outputs[0] == pytest.approx(vllm_outputs[0], rel=0.01)
-=======
-    def hf_model_callback(model):
-        model.encode = partial(model.encode, task="text-matching")
->>>>>>> 110df743
-
-    correctness_test_embed_models(hf_runner,
-                                  vllm_runner,
-                                  model_info,
-                                  example_prompts,
-                                  hf_model_callback=hf_model_callback)
-
-
-<<<<<<< HEAD
-    with hf_runner(model_name, dtype=dtype, is_cross_encoder=True) as hf_model:
-        hf_outputs = hf_model.predict(text_pairs).tolist()
-
-    with vllm_runner(model_name, task="score", dtype=dtype,
-                     max_model_len=None) as vllm_model:
-        vllm_outputs = vllm_model.score(TEXTS_1[0], TEXTS_2)
-
-    assert len(vllm_outputs) == 10
-    assert len(hf_outputs) == 10
-
-    assert hf_outputs[0] == pytest.approx(vllm_outputs[0], rel=0.01)
-    assert hf_outputs[1] == pytest.approx(vllm_outputs[1], rel=0.01)
 
 
 @pytest.mark.parametrize("model_info", EMBEDDING_MODELS)
@@ -136,8 +54,6 @@
                                   hf_model_callback=hf_model_callback)
 
 
-@pytest.mark.parametrize("model_info", EMBEDDING_MODELS)
-=======
 @pytest.mark.parametrize("model_info", RERANK_MODELS)
 def test_rerank_models_mteb(hf_runner, vllm_runner,
                             model_info: RerankModelInfo) -> None:
@@ -145,7 +61,6 @@
 
 
 @pytest.mark.parametrize("model_info", EMBEDDING_MODELS)
->>>>>>> 110df743
 @pytest.mark.parametrize("dtype", ["half"])
 @pytest.mark.parametrize("dimensions", [16, 32])
 def test_matryoshka(
