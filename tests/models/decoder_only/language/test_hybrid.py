--- conflicted
+++ resolved
@@ -17,15 +17,9 @@
 importlib.reload(site)
 
 # This test is for the hybrid models
-<<<<<<< HEAD
-MODELS = [
-    "ai21labs/Jamba-tiny-dev", "ibm-ai-platform/Bamba-9B", "pfnet/plamo-2-1b"
-]
-=======
-MODELS = ["ai21labs/Jamba-tiny-dev"]
+MODELS = ["ai21labs/Jamba-tiny-dev", "pfnet/plamo-2-1b"]
 # Bamba at Fp32 is too big for the CI (L4 GPU).
 # MODELS = ["ai21labs/Jamba-tiny-dev", "ibm-ai-platform/Bamba-9B"]
->>>>>>> b539222d
 
 
 @pytest.mark.parametrize("model", MODELS)
