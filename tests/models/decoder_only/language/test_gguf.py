--- conflicted
+++ resolved
@@ -21,7 +21,6 @@
 
 MAX_MODEL_LEN = 1024
 
-<<<<<<< HEAD
 
 class GGUFTestConfig(NamedTuple):
     original_model: str
@@ -33,8 +32,6 @@
     def gguf_model(self):
         return hf_hub_download(self.gguf_repo, filename=self.gguf_filename)
 
-
-TRANSFORMERS_REQUIREMENT = parse(transformers.__version__) >= parse("4.46.0")
 
 LLAMA_CONFIG = GGUFTestConfig(
     original_model="meta-llama/Llama-3.2-1B-Instruct",
@@ -85,8 +82,6 @@
     # STARCODER_CONFIG, # broken
 ]
 
-=======
->>>>>>> 571da8fc
 
 @pytest.mark.skipif(not is_quant_method_supported("gguf"),
                     reason="gguf is not supported on this GPU type.")
@@ -107,19 +102,10 @@
 @pytest.mark.parametrize("num_logprobs", [5])
 @pytest.mark.parametrize("tp_size", [1, 2])
 def test_models(
-<<<<<<< HEAD
     num_gpus_available: int,
     vllm_runner: Type[VllmRunner],
     example_prompts: List[str],
     model: GGUFTestConfig,
-=======
-    num_gpus_available,
-    vllm_runner,
-    example_prompts,
-    original_model,
-    gguf_id,
-    gguf_path,
->>>>>>> 571da8fc
     dtype: str,
     max_tokens: int,
     num_logprobs: int,
@@ -127,14 +113,6 @@
 ) -> None:
     if num_gpus_available < tp_size:
         pytest.skip(f"Not enough GPUs for tensor parallelism {tp_size}")
-
-<<<<<<< HEAD
-    if not model.run_requirement:
-        pytest.skip(
-            f"Model not supported in transformers=={transformers.__version__}")
-=======
-    gguf_model = hf_hub_download(gguf_id, filename=gguf_path)
->>>>>>> 571da8fc
 
     tokenizer = AutoTokenizer.from_pretrained(model.original_model)
     if tokenizer.chat_template is not None:
