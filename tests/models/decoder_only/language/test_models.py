--- conflicted
+++ resolved
@@ -51,8 +51,9 @@
 ) -> None:
 
     with hf_runner(model, dtype=dtype) as hf_model:
-<<<<<<< HEAD
-        hf_outputs = hf_model.generate_greedy(example_prompts, max_tokens)
+        hf_outputs = hf_model.generate_greedy_logprobs_limit(
+            example_prompts, max_tokens, num_logprobs)
+
         prompt_embeds = []
         prompt_token_ids = []
         for prompt in example_prompts:
@@ -64,54 +65,26 @@
                 hf_model.model.get_input_embeddings()(token_ids).squeeze(0))
 
     with vllm_runner(model, dtype=dtype) as vllm_model:
-        vllm_outputs = vllm_model.generate_greedy(example_prompts, max_tokens)
-        vllm_outputs_from_embeds = vllm_model.generate_greedy(
-            prompt_embeds, max_tokens)
-=======
-        hf_outputs = hf_model.generate_greedy_logprobs_limit(
-            example_prompts, max_tokens, num_logprobs)
-
-    with vllm_runner(model, dtype=dtype) as vllm_model:
         vllm_outputs = vllm_model.generate_greedy_logprobs(
             example_prompts, max_tokens, num_logprobs)
+        vllm_outputs_from_embeds = vllm_model.generate_greedy_logprobs(
+            prompt_embeds, max_tokens, num_logprobs)
+
         # This test is for verifying whether the model's extra_repr
         # can be printed correctly.
         print(vllm_model.model.llm_engine.model_executor.driver_worker.
               model_runner.model)
->>>>>>> c4cacbaa
 
     check_logprobs_close(
         outputs_0_lst=hf_outputs,
         outputs_1_lst=vllm_outputs,
         name_0="hf",
         name_1="vllm",
-<<<<<<< HEAD
     )
 
-    check_outputs_equal(
+    check_logprobs_close(
         outputs_0_lst=vllm_outputs,
-        outputs_1_lst=[
-            (prompt_ids.squeeze().tolist() + output_ids, prompt + output_str)
-            for (output_ids, output_str), prompt_ids, prompt in zip(
-                vllm_outputs_from_embeds, prompt_token_ids, example_prompts)
-        ],
+        outputs_1_lst=vllm_outputs_from_embeds,
         name_0="vllm",
         name_1="vllm_from_embeds",
-    )
-
-
-@pytest.mark.parametrize("model", MODELS)
-@pytest.mark.parametrize("dtype", ["float"])
-def test_model_print(
-    vllm_runner,
-    model: str,
-    dtype: str,
-) -> None:
-    with vllm_runner(model, dtype=dtype) as vllm_model:
-        # This test is for verifying whether the model's extra_repr
-        # can be printed correctly.
-        print(vllm_model.model.llm_engine.model_executor.driver_worker.
-              model_runner.model)
-=======
-    )
->>>>>>> c4cacbaa
+    )