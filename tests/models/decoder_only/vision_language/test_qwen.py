import pathlib
from typing import Dict, List, Optional, Tuple, Type, Union

import pytest
import torch
from PIL.Image import Image

<<<<<<< HEAD
from vllm.config import ModelConfig
from vllm.inputs import InputContext, TokenInputs
=======
from vllm.inputs import InputContext, LLMInputs
>>>>>>> d86f6b2a
from vllm.multimodal.base import MultiModalInputs
from vllm.multimodal.utils import cached_get_tokenizer, rescale_image_size

from ....conftest import (IMAGE_ASSETS, HfRunner, ImageAsset, PromptImageInput,
                          VllmRunner, _ImageAssets)
from ...utils import build_model_context, check_logprobs_close

text_only_models = [
    "Qwen/Qwen-7B-Chat"  # Has no visual component
]

multimodal_models = ["Qwen/Qwen-VL"]

HF_IMAGE_PROMPTS = IMAGE_ASSETS.prompts({
    "stop_sign":
    "Picture 1: <img></img>\nWhat's the content of the image?: ",
    "cherry_blossom":
    "Picture 1: <img></img>\nWhat is the season?: ",
})

HF_MULTIIMAGE_IMAGE_PROMPT = "Picture 1: <img></img>\nPicture 2: <img></img>\nCan you compare these images?\n"  # noqa: E501
HF_MULTIIMAGE_IMAGE_PROMPT = "Picture 1: <img></img>\nPicture 2: <img></img>\nDescribe the two images in detail.\n"  # noqa: E501
### Multimodal preprocessing tests
SAMPLE_IMAGE = IMAGE_ASSETS[0].pil_image
# These values are specific to Qwen-VL/Chat; we can get these from the model
# config also, but they are hardcoded here to keep the parameterize/fixtures
# easy to read.
IMG_START_ID = 151857
IMG_END_ID = 151858
IMG_PAD_ID = 151859
TOKS_PER_IMG = 256
VIS_ENC_DIM = 4096
IMG_SIZE = 448


@pytest.fixture()
def input_mapper_for_qwen():
    # Lazy import to avoid initializing CUDA during test collection
    from vllm.model_executor.models.qwen import input_mapper_for_qwen
    return input_mapper_for_qwen


@pytest.fixture()
def input_processor_for_qwen():
    # Lazy import to avoid initializing CUDA during test collection
    from vllm.model_executor.models.qwen import input_processor_for_qwen
    return input_processor_for_qwen


@pytest.fixture()
def qwen_vl_context() -> InputContext:
    """Get an InputContext for Qwen-VL."""
    return build_model_context(model_name="Qwen/Qwen-VL",
                               trust_remote_code=True)


# Happy path tests for single/multi-image scenarios for the multimodal
# input processor and mapper, respectively
@pytest.mark.parametrize("num_images", [1, 2])
def test_input_processor_valid_mm_data(input_processor_for_qwen,
                                       qwen_vl_context: InputContext,
                                       num_images: int):
    """Happy cases for image inputs to Qwen's multimodal input processor."""
    prompt = "".join(
        [f"Picture {num}: <img></img>\n" for num in range(1, num_images + 1)])
    inputs = TokenInputs(
        prompt=prompt,
        # When processing multimodal data for a multimodal model, the qwen
        # input processor will overwrite the provided prompt_token_ids with
        # the image prompts
        prompt_token_ids=None,
        multi_modal_data={"image": torch.rand(num_images, TOKS_PER_IMG, 4096)},
    )
    proc_inputs = input_processor_for_qwen(qwen_vl_context, inputs)
    assert isinstance(proc_inputs, dict)

    # Each image should have one start / stop and a fixed context of 256
    proc_tokens = proc_inputs["prompt_token_ids"]
    assert proc_tokens.count(IMG_START_ID) == num_images
    assert proc_tokens.count(IMG_END_ID) == num_images
    assert proc_tokens.count(IMG_PAD_ID) == num_images * TOKS_PER_IMG


@pytest.mark.parametrize(
    "img_data,expected_shape",
    [
        # single / multi-image
        (SAMPLE_IMAGE, (1, 3, IMG_SIZE, IMG_SIZE)),
        (2 * [SAMPLE_IMAGE], (2, 3, IMG_SIZE, IMG_SIZE)),
        # single / multi-image embeddings
        (torch.rand(
            (TOKS_PER_IMG, VIS_ENC_DIM)), (1, TOKS_PER_IMG, VIS_ENC_DIM)),
        (torch.rand(
            (1, TOKS_PER_IMG, VIS_ENC_DIM)), (1, TOKS_PER_IMG, VIS_ENC_DIM)),
        (torch.rand(
            (2, TOKS_PER_IMG, VIS_ENC_DIM)), (2, TOKS_PER_IMG, VIS_ENC_DIM)),
    ])
def test_input_mapper_valid_mm_data(input_mapper_for_qwen,
                                    qwen_vl_context: InputContext,
                                    img_data: Union[torch.Tensor, List[Image],
                                                    Image],
                                    expected_shape: List[int]):
    """Happy cases for image inputs to Qwen's multimodal input mapper."""
    mapped_img_data = input_mapper_for_qwen(qwen_vl_context, img_data)
    # Ensure that we get the appropriately shaped pixel_values
    # for images and image embeddings, respectively.
    assert isinstance(mapped_img_data, MultiModalInputs)
    assert "pixel_values" in mapped_img_data
    assert mapped_img_data["pixel_values"].shape == expected_shape


# Sad path tests for the multimodal input processor and mapper, respectively
@pytest.mark.parametrize("mm_data", [
    {
        "image": torch.rand((5))
    },
    {
        "image": torch.rand((5, 5, 5, 5, 5))
    },
])
def test_input_processor_invalid_mm_data(input_processor_for_qwen,
                                         qwen_vl_context: InputContext,
                                         mm_data: Dict[str, torch.Tensor]):
    """Test sad cases validated in Qwen's multimodal input processor."""
    tokenizer = cached_get_tokenizer(qwen_vl_context.model_config.tokenizer,
                                     trust_remote_code=True)
    prompt = "Picture 1: <img></img>\n"
    prompt_token_ids = tokenizer.encode(prompt)
    inputs = TokenInputs(prompt=prompt,
                         prompt_token_ids=prompt_token_ids,
                         multi_modal_data=mm_data)
    # Should fail since we have too many or too few dimensions for embeddings
    with pytest.raises(ValueError):
        input_processor_for_qwen(qwen_vl_context, inputs)


@pytest.mark.parametrize(
    "img_data",
    [
        # Wrong context length
        torch.rand((1, TOKS_PER_IMG + 10, VIS_ENC_DIM)),
        # Wrong visual encoder output size
        torch.rand((1, TOKS_PER_IMG, VIS_ENC_DIM + 10)),
    ])
def test_input_mapper_invalid_mm_data(
    input_mapper_for_qwen,
    qwen_vl_context: InputContext,
    img_data: Union[torch.Tensor, List[Image], Image],
):
    """Sad cases validated in Qwen VL's multimodal input mapper."""
    with pytest.raises(ValueError):
        input_mapper_for_qwen(qwen_vl_context, img_data)


### End-to-end generation tests
def get_prompt_with_path(tmp_path: pathlib.PosixPath, prompt: str,
                         assets: Union[_ImageAssets, List[ImageAsset]]) -> str:
    """Given a temporary dir path, export one or more image assets into the
    tempdir & replace its contents with the local path to the string so that
    the HF version of Qwen-VL can resolve the path and load the image ni its
    forward() call.

    Args:
        tmp_path: Tempdir for test under consideration.
        prompt: Prompt with image placeholders.
        assets: List of image assets whose len equals the num placeholders.
    """
    # Ensure that the number of placeholders matches the number of assets;
    # If this is not true, the test is probably written incorrectly.
    assert prompt.count("<img></img>") == len(assets)

    # Replace the placeholders with local paths to the exported assets
    for asset in assets:
        image_tmp_path = tmp_path / f"{asset.name}.jpg"
        asset.pil_image.save(image_tmp_path)
        prompt = prompt.replace(
            "<img></img>",
            f"<img>{image_tmp_path}</img>",
            1,
        )
    return prompt


def run_test(
    hf_runner: Type[HfRunner],
    vllm_runner: Type[VllmRunner],
    inputs: List[Tuple[List[str], PromptImageInput]],
    model: str,
    *,
    dtype: str,
    max_tokens: int,
    num_logprobs: int,
    mm_limit: int,
    tensor_parallel_size: int,
    distributed_executor_backend: Optional[str] = None,
):
    """Inference result should be the same between hf and vllm.

    All the image fixtures for the test is under tests/images.
    For huggingface runner, we provide the PIL images as input.
    For vllm runner, we provide MultiModalDataDict objects
    and corresponding MultiModalConfig as input.
    Note, the text input is also adjusted to abide by vllm contract.
    The text output is sanitized to be able to compare with hf.
    """

    # NOTE: take care of the order. run vLLM first, and then run HF.
    # vLLM needs a fresh new process without cuda initialization.
    # if we run HF first, the cuda initialization will be done and it
    # will hurt multiprocessing backend with fork method (the default method).

    # max_model_len should be greater than image_feature_size
    # Qwen encodes each image into a fixed content size of 256
    with vllm_runner(model,
                     max_model_len=1024,
                     max_num_seqs=1,
                     dtype=dtype,
                     limit_mm_per_prompt={"image": mm_limit},
                     tensor_parallel_size=tensor_parallel_size,
                     distributed_executor_backend=distributed_executor_backend,
                     enforce_eager=True) as vllm_model:
        vllm_outputs_per_image = [
            vllm_model.generate_greedy_logprobs(prompts,
                                                max_tokens,
                                                num_logprobs=num_logprobs,
                                                images=images)
            for prompts, images in inputs
        ]

    with hf_runner(model, dtype=dtype) as hf_model:
        hf_outputs_per_image = [
            hf_model.generate_greedy_logprobs_limit(prompts,
                                                    max_tokens,
                                                    num_logprobs=num_logprobs,
                                                    images=images)
            for prompts, images in inputs
        ]

    for hf_outputs, vllm_outputs in zip(hf_outputs_per_image,
                                        vllm_outputs_per_image):

        check_logprobs_close(
            outputs_0_lst=hf_outputs,
            outputs_1_lst=vllm_outputs,
            name_0="hf",
            name_1="vllm",
        )


@pytest.mark.parametrize("model", multimodal_models)
@pytest.mark.parametrize(
    "size_factors",
    [
        # No image
        [],
        # Single-scale
        [1.0],
        # Single-scale, batched
        [1.0, 1.0, 1.0],
        # Multi-scale
        [0.25, 0.5, 1.0],
    ],
)
@pytest.mark.parametrize("dtype", ["bfloat16"])
@pytest.mark.parametrize("max_tokens", [8])
@pytest.mark.parametrize("num_logprobs", [5])
def test_multimodal_models_single_image(tmp_path: pathlib.PosixPath,
                                        hf_runner: Type[HfRunner],
                                        vllm_runner: Type[VllmRunner],
                                        image_assets: _ImageAssets, model: str,
                                        size_factors: List[float], dtype: str,
                                        max_tokens: int,
                                        num_logprobs: int) -> None:
    """Tests multimodal models with single image prompts."""
    images = [asset.pil_image for asset in image_assets]

    prompts = [
        get_prompt_with_path(tmp_path, prompt, [asset])
        for prompt, asset in zip(HF_IMAGE_PROMPTS, image_assets)
    ]

    inputs = [(
        [prompt for _ in size_factors],
        [rescale_image_size(image, factor) for factor in size_factors],
    ) for image, prompt in zip(images, prompts)]

    run_test(
        hf_runner,
        vllm_runner,
        inputs,
        model,
        dtype=dtype,
        max_tokens=max_tokens,
        num_logprobs=num_logprobs,
        mm_limit=1,
        tensor_parallel_size=1,
    )


@pytest.mark.parametrize("model", multimodal_models)
@pytest.mark.parametrize(
    "size_factors",
    [
        # No image
        [],
        # Single-scale
        [1.0],
        # Single-scale, batched
        [1.0, 1.0, 1.0],
        # Multi-scale
        [0.25, 0.5, 1.0],
    ],
)
@pytest.mark.parametrize("dtype", ["bfloat16"])
@pytest.mark.parametrize("max_tokens", [128])
@pytest.mark.parametrize("num_logprobs", [5])
def test_multimodal_models_multi_image(tmp_path: pathlib.PosixPath,
                                       hf_runner: Type[HfRunner],
                                       vllm_runner: Type[VllmRunner],
                                       image_assets: _ImageAssets, model: str,
                                       size_factors: List[float], dtype: str,
                                       max_tokens: int,
                                       num_logprobs: int) -> None:
    """Tests multimodal models with multi-image prompts."""
    images = [asset.pil_image for asset in image_assets]
    # Put all of the images into one prompt.
    prompt = get_prompt_with_path(tmp_path, HF_MULTIIMAGE_IMAGE_PROMPT,
                                  image_assets)
    inputs = [([prompt for _ in size_factors],
               [[rescale_image_size(image, factor) for image in images]
                for factor in size_factors])]

    run_test(
        hf_runner,
        vllm_runner,
        inputs,
        model,
        dtype=dtype,
        max_tokens=max_tokens,
        num_logprobs=num_logprobs,
        mm_limit=2,
        tensor_parallel_size=1,
    )


# Ensure that a text-only Qwen model can still be loaded and
# used for inference in VLLM without throwing.
@pytest.mark.parametrize("model", text_only_models)
@pytest.mark.parametrize("dtype", ["bfloat16"])
@pytest.mark.parametrize("max_tokens", [32])
@pytest.mark.parametrize("num_logprobs", [5])
def test_text_only_qwen_model_can_be_loaded_and_run(
    vllm_runner: Type[VllmRunner],
    example_prompts: List[str],
    model: str,
    *,
    dtype: str,
    max_tokens: int,
    num_logprobs: int,
):
    with vllm_runner(model, dtype=dtype) as vllm_model:
        vllm_model.generate_greedy_logprobs(
            example_prompts,
            max_tokens,
            num_logprobs=num_logprobs,
        )<|MERGE_RESOLUTION|>--- conflicted
+++ resolved
@@ -5,12 +5,7 @@
 import torch
 from PIL.Image import Image
 
-<<<<<<< HEAD
-from vllm.config import ModelConfig
-from vllm.inputs import InputContext, TokenInputs
-=======
-from vllm.inputs import InputContext, LLMInputs
->>>>>>> d86f6b2a
+from vllm.inputs import InputContext, token_inputs
 from vllm.multimodal.base import MultiModalInputs
 from vllm.multimodal.utils import cached_get_tokenizer, rescale_image_size
 
@@ -76,7 +71,7 @@
     """Happy cases for image inputs to Qwen's multimodal input processor."""
     prompt = "".join(
         [f"Picture {num}: <img></img>\n" for num in range(1, num_images + 1)])
-    inputs = TokenInputs(
+    inputs = token_inputs(
         prompt=prompt,
         # When processing multimodal data for a multimodal model, the qwen
         # input processor will overwrite the provided prompt_token_ids with
@@ -139,9 +134,9 @@
                                      trust_remote_code=True)
     prompt = "Picture 1: <img></img>\n"
     prompt_token_ids = tokenizer.encode(prompt)
-    inputs = TokenInputs(prompt=prompt,
-                         prompt_token_ids=prompt_token_ids,
-                         multi_modal_data=mm_data)
+    inputs = token_inputs(prompt=prompt,
+                          prompt_token_ids=prompt_token_ids,
+                          multi_modal_data=mm_data)
     # Should fail since we have too many or too few dimensions for embeddings
     with pytest.raises(ValueError):
         input_processor_for_qwen(qwen_vl_context, inputs)
