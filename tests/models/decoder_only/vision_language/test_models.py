# SPDX-License-Identifier: Apache-2.0
"""Common tests for testing .generate() functionality for single / multiple
image, embedding, and video support for different VLMs in vLLM.
"""
import math
import os
from collections import defaultdict
from pathlib import PosixPath

import pytest
from packaging.version import Version
from transformers import (AutoModelForImageTextToText, AutoModelForPreTraining,
                          AutoModelForVision2Seq)
from transformers import __version__ as TRANSFORMERS_VERSION

from vllm.platforms import current_platform
from vllm.utils import identity

from ....conftest import (IMAGE_ASSETS, HfRunner, VllmRunner, _ImageAssets,
                          _VideoAssets)
from ....utils import (fork_new_process_for_each_test, large_gpu_mark,
                       multi_gpu_marks)
from ...utils import check_outputs_equal
from .vlm_utils import custom_inputs, model_utils, runners
from .vlm_utils.case_filtering import get_parametrized_options
from .vlm_utils.types import (CustomTestOptions, ExpandableVLMTestArgs,
                              VLMTestInfo, VLMTestType)

# This hack is needed for phi3v & paligemma models
# ROCm Triton FA can run into shared memory issues with these models,
# use other backends in the meantime
# FIXME (mattwong, gshtrasb, hongxiayan)
if current_platform.is_rocm():
    os.environ["VLLM_USE_TRITON_FLASH_ATTN"] = "0"

REQUIRES_V0_MODELS = [
    # V1 Test: no way to fall back for head_dim = 80
    # https://github.com/vllm-project/vllm/issues/14524
    "qwen_vl",
    "h2ovl",
    "blip2",
    # V1 Test: not enough KV cache space in C1.
    "fuyu",
]

REQUIRES_V0_MODELS_VIDEO = [
    # V1 Test: qwen2-vl is broken on V1 for video
    # https://github.com/vllm-project/vllm/issues/14528
    "qwen2_vl"
]

# yapf: disable
COMMON_BROADCAST_SETTINGS = {
    "test_type": VLMTestType.IMAGE,
    "dtype": "half",
    "max_tokens": 5,
    "tensor_parallel_size": 2,
    "hf_model_kwargs": {"device_map": "auto"},
    "image_size_factors": [(.25, 0.5, 1.0)],
    "distributed_executor_backend": (
        "ray",
        "mp",
    )
}

### Test configuration for specific models
# NOTE: The convention of the test settings below is to lead each test key
# with the name of the model arch used in the test, using underscores in place
# of hyphens; this makes it more convenient to filter tests for a specific kind
# of model. For example....
#
# To run all test types for a specific key:
#     use the k flag to substring match with a leading square bracket; if the
#     model arch happens to be a substring of another one, you can add a
#     trailing hyphen. E.g.,
#                 - pytest $TEST_FILE -k "[llava-"
#     prevents matching on "[llava_next-" & will match just the enabled cases
#     for llava, i.e., single image, image embedding, and custom input tests.
#
# To run a test for a Test Info for just one of multiple models:
#     use the k flag to substring match the model name, e.g.,
#                 - pytest $TEST_FILE -k OpenGVLab/InternVL2-1B
#     prevents matching on nGVLab/InternVL2-2B.
#
# You can also combine substrings to match more granularly.
#     ex 1:
#        pytest $TEST_FILE -k "test_single_image and OpenGVLab/InternVL2-1B"
#     will run only test_single_image* for OpenGVLab/InternVL2-1B; this would
#     match both wrappers for single image tests, since it also matches
#     test_single_image_heavy (which forks if we have a distributed backend)
#     ex 2:
#        pytest $TEST_FILE -k  "[llava- or [intern_vl-"
#     will run all of the tests for only llava & internvl.
#
# NOTE you can add --collect-only to any of the above commands to see
# which cases would be selected and deselected by pytest. In general,
# this is a good idea for checking your command first, since tests are slow.

VLM_TEST_SETTINGS = {
    #### Core tests to always run in the CI
    "llava": VLMTestInfo(
        models=["llava-hf/llava-1.5-7b-hf"],
        test_type=(
            VLMTestType.EMBEDDING,
            VLMTestType.IMAGE,
            VLMTestType.CUSTOM_INPUTS
        ),
        prompt_formatter=lambda img_prompt: f"USER: {img_prompt}\nASSISTANT:",
        convert_assets_to_embeddings=model_utils.get_llava_embeddings,
        max_model_len=4096,
        auto_cls=AutoModelForVision2Seq,
        vllm_output_post_proc=model_utils.llava_image_vllm_to_hf_output,
        custom_test_opts=[CustomTestOptions(
            inputs=custom_inputs.multi_image_multi_aspect_ratio_inputs(
                formatter=lambda img_prompt: f"USER: {img_prompt}\nASSISTANT:"
            ),
            limit_mm_per_prompt={"image": 4},
        )],
        marks=[pytest.mark.core_model, pytest.mark.cpu_model],
    ),
    "paligemma": VLMTestInfo(
        models=["google/paligemma-3b-mix-224"],
        test_type=VLMTestType.IMAGE,
        prompt_formatter=identity,
        img_idx_to_prompt = lambda idx: "",
        # Paligemma uses its own sample prompts because the default one fails
        single_image_prompts=IMAGE_ASSETS.prompts({
            "stop_sign": "caption es",
            "cherry_blossom": "What is in the picture?",
        }),
        auto_cls=AutoModelForVision2Seq,
        postprocess_inputs=model_utils.cast_dtype_post_processor(
            "pixel_values"
        ),
        vllm_output_post_proc=model_utils.paligemma_vllm_to_hf_output,
        dtype="bfloat16",
        marks=[pytest.mark.skip(reason="vLLM does not support PrefixLM attention mask")],  # noqa: E501
    ),
    # TODO(ywang96): Move Qwen2-VL out of core models in favor of Qwen2.5-VL
    # once we upgraded to transformers>=4.49.0.
    "qwen2_vl": VLMTestInfo(
        models=["Qwen/Qwen2-VL-2B-Instruct"],
        test_type=(
            VLMTestType.IMAGE,
            VLMTestType.MULTI_IMAGE,
            VLMTestType.VIDEO
        ),
        prompt_formatter=lambda img_prompt: f"<|im_start|>User\n{img_prompt}<|im_end|>\n<|im_start|>assistant\n", # noqa: E501
        img_idx_to_prompt=lambda idx: "<|vision_start|><|image_pad|><|vision_end|>", # noqa: E501
        video_idx_to_prompt=lambda idx: "<|vision_start|><|video_pad|><|vision_end|>", # noqa: E501
        max_model_len=4096,
        max_num_seqs=2,
        auto_cls=AutoModelForVision2Seq,
        vllm_output_post_proc=model_utils.qwen2_vllm_to_hf_output,
        image_size_factors=[(), (0.25,), (0.25, 0.25, 0.25), (0.25, 0.2, 0.15)],
        marks=[pytest.mark.core_model, pytest.mark.cpu_model],
    ),
    "qwen2_5_vl": VLMTestInfo(
        models=["Qwen/Qwen2.5-VL-3B-Instruct"],
        test_type=(
            VLMTestType.IMAGE,
            VLMTestType.MULTI_IMAGE,
            VLMTestType.VIDEO
        ),
        prompt_formatter=lambda img_prompt: f"<|im_start|>User\n{img_prompt}<|im_end|>\n<|im_start|>assistant\n", # noqa: E501
        img_idx_to_prompt=lambda idx: "<|vision_start|><|image_pad|><|vision_end|>", # noqa: E501
        video_idx_to_prompt=lambda idx: "<|vision_start|><|video_pad|><|vision_end|>", # noqa: E501
        max_model_len=4096,
        max_num_seqs=2,
        auto_cls=AutoModelForVision2Seq,
        vllm_output_post_proc=model_utils.qwen2_vllm_to_hf_output,
        image_size_factors=[(), (0.25,), (0.25, 0.25, 0.25), (0.25, 0.2, 0.15)],
        marks=[pytest.mark.core_model, pytest.mark.cpu_model],
    ),
    #### Extended model tests
<<<<<<< HEAD
    # "aria": VLMTestInfo(
    #     models=["rhymes-ai/Aria"],
    #     test_type=(VLMTestType.IMAGE, VLMTestType.MULTI_IMAGE),
    #     prompt_formatter=lambda img_prompt: f"<|im_start|>user\n{img_prompt}<|im_end|>\n<|im_start|>assistant\n ", # noqa: E501
    #     img_idx_to_prompt=lambda idx: "<fim_prefix><|img|><fim_suffix>\n",
    #     max_model_len=4096,
    #     max_num_seqs=2,
    #     single_image_prompts=IMAGE_ASSETS.prompts({
    #         "stop_sign": "<vlm_image>Please describe the image shortly.",
    #         "cherry_blossom": "<vlm_image>Please infer the season with reason.",  # noqa: E501
    #     }),
    #     multi_image_prompt="<vlm_image><vlm_image>Describe the two images shortly.",    # noqa: E501
    #     postprocess_inputs=model_utils.cast_dtype_post_processor("pixel_values"),     # noqa: E501
    #     stop_str=["<|im_end|>"],
    #     image_size_factors=[(0.10, 0.15)],
    #     max_tokens=64,
    #     marks=[large_gpu_mark(min_gb=64)],
    # ),
=======
    "aria": VLMTestInfo(
        models=["rhymes-ai/Aria"],
        test_type=(VLMTestType.IMAGE, VLMTestType.MULTI_IMAGE),
        prompt_formatter=lambda img_prompt: f"<|im_start|>user\n{img_prompt}<|im_end|>\n<|im_start|>assistant\n ", # noqa: E501
        img_idx_to_prompt=lambda idx: "<fim_prefix><|img|><fim_suffix>\n",
        max_model_len=4096,
        max_num_seqs=2,
        auto_cls=AutoModelForImageTextToText,
        single_image_prompts=IMAGE_ASSETS.prompts({
            "stop_sign": "<vlm_image>Please describe the image shortly.",
            "cherry_blossom": "<vlm_image>Please infer the season with reason.",
        }),
        multi_image_prompt="<vlm_image><vlm_image>Describe the two images shortly.",    # noqa: E501
        postprocess_inputs=model_utils.cast_dtype_post_processor("pixel_values"),
        stop_str=["<|im_end|>"],
        image_size_factors=[(0.10, 0.15)],
        max_tokens=64,
        marks=[large_gpu_mark(min_gb=64)],
    ),
>>>>>>> 0b0d6421
    "blip2": VLMTestInfo(
        models=["Salesforce/blip2-opt-2.7b"],
        test_type=VLMTestType.IMAGE,
        prompt_formatter=lambda img_prompt: f"Question: {img_prompt} Answer:",
        img_idx_to_prompt=lambda idx: "",
        auto_cls=AutoModelForVision2Seq,
        vllm_output_post_proc=model_utils.blip2_vllm_to_hf_output,
    ),
    "chameleon": VLMTestInfo(
        models=["facebook/chameleon-7b"],
        test_type=VLMTestType.IMAGE,
        prompt_formatter=lambda img_prompt: f"USER: {img_prompt}\nASSISTANT:",
        max_model_len=4096,
        max_num_seqs=2,
        auto_cls=AutoModelForVision2Seq,
        postprocess_inputs=model_utils.cast_dtype_post_processor(
            "pixel_values"
        ),
        # For chameleon, we only compare the sequences
        vllm_output_post_proc = lambda vllm_output, model: vllm_output[:2],
        hf_output_post_proc = lambda hf_output, model: hf_output[:2],
        comparator=check_outputs_equal,
        max_tokens=8,
        dtype="bfloat16",
    ),
    "deepseek_vl_v2": VLMTestInfo(
        models=["Isotr0py/deepseek-vl2-tiny"], # model repo using dynamic module
        test_type=(VLMTestType.IMAGE, VLMTestType.MULTI_IMAGE),
        prompt_formatter=lambda img_prompt: f"<|User|>: {img_prompt}\n\n<|Assistant|>: ", # noqa: E501
        max_model_len=4096,
        max_num_seqs=2,
        single_image_prompts=IMAGE_ASSETS.prompts({
            "stop_sign": "<image>\nWhat's the content in the center of the image?", # noqa: E501
            "cherry_blossom": "<image>\nPlease infer the season with reason in details.",   # noqa: E501
        }),
        multi_image_prompt="image_1:<image>\nimage_2:<image>\nWhich image can we see the car and the tower?",    # noqa: E501
        patch_hf_runner=model_utils.deepseekvl2_patch_hf_runner,
        postprocess_inputs=model_utils.cast_dtype_post_processor("images"),
        hf_output_post_proc=model_utils.deepseekvl2_trunc_hf_output,
        stop_str=["<｜end▁of▁sentence｜>", "<｜begin▁of▁sentence｜>"],  # noqa: E501
        image_size_factors=[(), (1.0, ), (1.0, 1.0, 1.0), (0.1, 0.5, 1.0)],
        marks=[
            pytest.mark.skipif(
                Version(TRANSFORMERS_VERSION) >= Version("4.48"),
                reason="HF model is not compatible with transformers>=4.48",
            )
        ],
    ),
    "fuyu": VLMTestInfo(
        models=["adept/fuyu-8b"],
        test_type=VLMTestType.IMAGE,
        prompt_formatter=lambda img_prompt: f"{img_prompt}\n",
        img_idx_to_prompt=lambda idx: "",
        max_model_len=2048,
        max_num_seqs=2,
        use_tokenizer_eos=True,
        vllm_output_post_proc=model_utils.fuyu_vllm_to_hf_output,
        num_logprobs=10,
        image_size_factors=[(), (0.25,), (0.25, 0.25, 0.25), (0.25, 0.2, 0.15)],
    ),
    "gemma3": VLMTestInfo(
        models=["google/gemma-3-4b-it"],
        test_type=(VLMTestType.IMAGE, VLMTestType.MULTI_IMAGE),
        prompt_formatter=lambda img_prompt: f"<bos><start_of_turn>user\n{img_prompt}<end_of_turn>\n<start_of_turn>model\n", # noqa: E501
        single_image_prompts=IMAGE_ASSETS.prompts({
            "stop_sign": "<start_of_image>What's the content in the center of the image?",  # noqa: E501
            "cherry_blossom": "<start_of_image>What is the season?",  # noqa: E501
        }),
        multi_image_prompt="<start_of_image><start_of_image>Describe the two images in detail.",  # noqa: E501
        max_model_len=4096,
        max_num_seqs=2,
        # TODO: Use AutoModelForVision2Seq once transformers supports this
        auto_cls=AutoModelForPreTraining,
        dtype="bfloat16",
        vllm_runner_kwargs={"mm_processor_kwargs": {"do_pan_and_scan": True}},
        patch_hf_runner=model_utils.gemma3_patch_hf_runner,
    ),
    "glm4v": VLMTestInfo(
        models=["THUDM/glm-4v-9b"],
        test_type=VLMTestType.IMAGE,
        prompt_formatter=lambda img_prompt: f"<|user|>\n{img_prompt}<|assistant|>",  # noqa: E501
        single_image_prompts=IMAGE_ASSETS.prompts({
            "stop_sign": "<|begin_of_image|><|endoftext|><|end_of_image|>What's the content in the center of the image?",  # noqa: E501
            "cherry_blossom": "<|begin_of_image|><|endoftext|><|end_of_image|>What is the season?",  # noqa: E501
        }),
        max_model_len=2048,
        max_num_seqs=2,
        dtype="bfloat16",
        get_stop_token_ids=lambda tok: [151329, 151336, 151338],
        patch_hf_runner=model_utils.glm4v_patch_hf_runner,
        # The image embeddings match with HF but the outputs of the language
        # decoder are only consistent up to 2 decimal places.
        # So, we need to reduce the number of tokens for the test to pass.
        max_tokens=8,
        num_logprobs=10,
        marks=[large_gpu_mark(min_gb=32)],
    ),
    "h2ovl": VLMTestInfo(
        models = [
            "h2oai/h2ovl-mississippi-800m",
            "h2oai/h2ovl-mississippi-2b",
        ],
        test_type=(VLMTestType.IMAGE, VLMTestType.MULTI_IMAGE),
        prompt_formatter=lambda img_prompt: f"<|prompt|>{img_prompt}<|end|><|answer|>", # noqa: E501
        single_image_prompts=IMAGE_ASSETS.prompts({
            "stop_sign": "<image>\nWhat's the content in the center of the image?",  # noqa: E501
            "cherry_blossom": "<image>\nWhat is the season?",
        }),
        multi_image_prompt="Image-1: <image>\nImage-2: <image>\nDescribe the two images in short.",  # noqa: E501
        max_model_len=8192,
        dtype="bfloat16",
        use_tokenizer_eos=True,
        num_logprobs=10,
        patch_hf_runner=model_utils.h2ovl_patch_hf_runner,
    ),
    "idefics3": VLMTestInfo(
        models=["HuggingFaceTB/SmolVLM-256M-Instruct"],
        test_type=(VLMTestType.IMAGE, VLMTestType.MULTI_IMAGE),
        prompt_formatter=lambda img_prompt:f"<|begin_of_text|>User:{img_prompt}<end_of_utterance>\nAssistant:",  # noqa: E501
        img_idx_to_prompt=lambda idx: "<image>",
        max_model_len=8192,
        max_num_seqs=2,
        auto_cls=AutoModelForVision2Seq,
        hf_output_post_proc=model_utils.idefics3_trunc_hf_output,
    ),
    "intern_vl": VLMTestInfo(
        models=[
            "OpenGVLab/InternVL2-1B",
            "OpenGVLab/InternVL2-2B",
            "OpenGVLab/Mono-InternVL-2B",
        ],
        test_type=(VLMTestType.IMAGE, VLMTestType.MULTI_IMAGE),
        prompt_formatter=lambda img_prompt: f"<|im_start|>User\n{img_prompt}<|im_end|>\n<|im_start|>Assistant\n", # noqa: E501
        single_image_prompts=IMAGE_ASSETS.prompts({
            "stop_sign": "<image>\nWhat's the content in the center of the image?",  # noqa: E501
            "cherry_blossom": "<image>\nWhat is the season?",
        }),
        multi_image_prompt="Image-1: <image>\nImage-2: <image>\nDescribe the two images in short.",  # noqa: E501
        max_model_len=4096,
        # NOTE: Mono-InternVL-2B doesn't work with fp16,
        # it will result NaN during inference.
        # See: https://huggingface.co/OpenGVLab/Mono-InternVL-2B/discussions/9
        dtype="bfloat16",
        use_tokenizer_eos=True,
        patch_hf_runner=model_utils.internvl_patch_hf_runner,
    ),
    "llava_next": VLMTestInfo(
        models=["llava-hf/llava-v1.6-mistral-7b-hf"],
        test_type=(VLMTestType.IMAGE, VLMTestType.CUSTOM_INPUTS),
        prompt_formatter=lambda img_prompt: f"[INST] {img_prompt} [/INST]",
        max_model_len=10240,
        auto_cls=AutoModelForVision2Seq,
        vllm_output_post_proc=model_utils.llava_image_vllm_to_hf_output,
        custom_test_opts=[CustomTestOptions(
            inputs=custom_inputs.multi_image_multi_aspect_ratio_inputs(
                formatter=lambda img_prompt: f"[INST] {img_prompt} [/INST]"
            ),
            limit_mm_per_prompt={"image": 4},
        )],
    ),
    "llava_onevision": VLMTestInfo(
        models=["llava-hf/llava-onevision-qwen2-0.5b-ov-hf"],
        test_type=VLMTestType.CUSTOM_INPUTS,
        prompt_formatter=lambda vid_prompt: f"<|im_start|>user\n{vid_prompt}<|im_end|>\n<|im_start|>assistant\n",   # noqa: E501
        num_video_frames=16,
        max_model_len=16384,
        postprocess_inputs=model_utils.cast_dtype_post_processor(
            "pixel_values_videos"
        ),
        auto_cls=AutoModelForVision2Seq,
        vllm_output_post_proc=model_utils.llava_onevision_vllm_to_hf_output,
        custom_test_opts=[CustomTestOptions(
            inputs=custom_inputs.multi_video_multi_aspect_ratio_inputs(
                formatter=lambda vid_prompt: f"<|im_start|>user\n{vid_prompt}<|im_end|>\n<|im_start|>assistant\n",   # noqa: E501
            ),
            limit_mm_per_prompt={"video": 4},
            runner_mm_key="videos",
        )],
    ),
    "llava_next_video": VLMTestInfo(
        models=["llava-hf/LLaVA-NeXT-Video-7B-hf"],
        test_type=VLMTestType.VIDEO,
        prompt_formatter=lambda vid_prompt: f"USER: {vid_prompt} ASSISTANT:",
        num_video_frames=16,
        max_model_len=4096,
        auto_cls=AutoModelForVision2Seq,
        vllm_output_post_proc=model_utils.llava_video_vllm_to_hf_output,
    ),
    "mantis": VLMTestInfo(
        models=["TIGER-Lab/Mantis-8B-siglip-llama3"],
        test_type=(VLMTestType.IMAGE, VLMTestType.MULTI_IMAGE),
        prompt_formatter=lambda img_prompt: f"<|start_header_id|>user<|end_header_id|>\n\n{img_prompt}<|eot_id|><|start_header_id|>assistant<|end_header_id|>\n\n",  # noqa: E501
        max_model_len=4096,
        postprocess_inputs=model_utils.cast_dtype_post_processor(
            "pixel_values"
        ),
        get_stop_token_ids=lambda tok: [128009],
        auto_cls=AutoModelForVision2Seq,
        vllm_output_post_proc=model_utils.mantis_vllm_to_hf_output,
        patch_hf_runner=model_utils.mantis_patch_hf_runner,
        marks=[
            pytest.mark.skipif(
                Version(TRANSFORMERS_VERSION) >= Version("4.48"),
                reason="HF model is not compatible with transformers>=4.48",
            )
        ],
    ),
    "minicpmv_25": VLMTestInfo(
        models=["openbmb/MiniCPM-Llama3-V-2_5"],
        test_type=VLMTestType.IMAGE,
        prompt_formatter=lambda img_prompt: f"<|begin_of_text|><|start_header_id|>user<|end_header_id|>\n\n{img_prompt}<|eot_id|><|start_header_id|>assistant<|end_header_id|>\n\n",  # noqa: E501
        img_idx_to_prompt=lambda idx: "(<image>./</image>)\n",
        max_model_len=4096,
        max_num_seqs=2,
        get_stop_token_ids=lambda tok: [tok.eos_id, tok.eot_id],
        postprocess_inputs=model_utils.wrap_inputs_post_processor,
        hf_output_post_proc=model_utils.minicpmv_trunc_hf_output,
    ),
    "minicpmo_26": VLMTestInfo(
        models=["openbmb/MiniCPM-o-2_6"],
        test_type=(VLMTestType.IMAGE, VLMTestType.MULTI_IMAGE),
        prompt_formatter=lambda img_prompt: f"<|begin_of_text|><|start_header_id|>user<|end_header_id|>\n\n{img_prompt}<|eot_id|><|start_header_id|>assistant<|end_header_id|>\n\n",  # noqa: E501
        img_idx_to_prompt=lambda idx: "(<image>./</image>)\n",
        max_model_len=4096,
        max_num_seqs=2,
        get_stop_token_ids=lambda tok: tok.convert_tokens_to_ids(['<|im_end|>', '<|endoftext|>']),  # noqa: E501
        postprocess_inputs=model_utils.ignore_inputs_post_processor(
            "image_sizes"
        ),
        hf_output_post_proc=model_utils.minicpmv_trunc_hf_output,
        patch_hf_runner=model_utils.minicpmo_patch_hf_runner
    ),
    "minicpmv_26": VLMTestInfo(
        models=["openbmb/MiniCPM-V-2_6"],
        test_type=(VLMTestType.IMAGE, VLMTestType.MULTI_IMAGE),
        prompt_formatter=lambda img_prompt: f"<|begin_of_text|><|start_header_id|>user<|end_header_id|>\n\n{img_prompt}<|eot_id|><|start_header_id|>assistant<|end_header_id|>\n\n",  # noqa: E501
        img_idx_to_prompt=lambda idx: "(<image>./</image>)\n",
        max_model_len=4096,
        max_num_seqs=2,
        get_stop_token_ids=lambda tok: tok.convert_tokens_to_ids(['<|im_end|>', '<|endoftext|>']),  # noqa: E501
        postprocess_inputs=model_utils.ignore_inputs_post_processor(
            "image_sizes"
        ),
        hf_output_post_proc=model_utils.minicpmv_trunc_hf_output,
    ),
    "molmo": VLMTestInfo(
        models=["allenai/Molmo-7B-D-0924"],
        test_type=(VLMTestType.IMAGE),
        prompt_formatter=identity,
        max_model_len=4096,
        max_num_seqs=2,
        patch_hf_runner=model_utils.molmo_patch_hf_runner,
        postprocess_inputs=model_utils.molmo_post_processor,
    ),
    # Tests for phi3v currently live in another file because of a bug in
    # transformers. Once this issue is fixed, we can enable them here instead.
    # https://github.com/huggingface/transformers/issues/34307
    # "phi3v": VLMTestInfo(
    #     models=["microsoft/Phi-3.5-vision-instruct"],
    #     test_type=(VLMTestType.IMAGE, VLMTestType.MULTI_IMAGE),
    #     prompt_formatter=lambda img_prompt: f"<|user|>\n{img_prompt}<|end|>\n<|assistant|>\n", # noqa: E501
    #     img_idx_to_prompt=lambda idx: f"<|image_{idx}|>\n",
    #     max_model_len=4096,
    #     max_num_seqs=2,
    #     task="generate",
    #     # use eager mode for hf runner since phi3v didn't work with flash_attn
    #     hf_model_kwargs={"_attn_implementation": "eager"},
    #     use_tokenizer_eos=True,
    #     vllm_output_post_proc=model_utils.phi3v_vllm_to_hf_output,
    #     num_logprobs=10,
    # ),
    "pixtral_hf": VLMTestInfo(
        models=["nm-testing/pixtral-12b-FP8-dynamic"],
        test_type=(VLMTestType.IMAGE, VLMTestType.MULTI_IMAGE),
        prompt_formatter=lambda img_prompt: f"<s>[INST]{img_prompt}[/INST]",
        img_idx_to_prompt=lambda idx: "[IMG]",
        max_model_len=8192,
        max_num_seqs=2,
        auto_cls=AutoModelForVision2Seq,
        marks=[large_gpu_mark(min_gb=48)],
    ),
    "qwen_vl": VLMTestInfo(
        models=["Qwen/Qwen-VL"],
        test_type=(VLMTestType.IMAGE, VLMTestType.MULTI_IMAGE),
        prompt_formatter=identity,
        img_idx_to_prompt=lambda idx: f"Picture {idx}: <img></img>\n",
        max_model_len=1024,
        max_num_seqs=2,
        vllm_output_post_proc=model_utils.qwen_vllm_to_hf_output,
        prompt_path_encoder=model_utils.qwen_prompt_path_encoder,
    ),
    ### Tensor parallel / multi-gpu broadcast tests
    "chameleon-broadcast": VLMTestInfo(
        models=["facebook/chameleon-7b"],
        prompt_formatter=lambda img_prompt: f"USER: {img_prompt}\nASSISTANT:",
        max_model_len=4096,
        auto_cls=AutoModelForVision2Seq,
        postprocess_inputs=model_utils.cast_dtype_post_processor(
            "pixel_values"
        ),
        vllm_output_post_proc = lambda vllm_output, model: vllm_output[:2],
        hf_output_post_proc = lambda hf_output, model: hf_output[:2],
        comparator=check_outputs_equal,
        marks=multi_gpu_marks(num_gpus=2),
        **COMMON_BROADCAST_SETTINGS # type: ignore
    ),
    "llava-broadcast": VLMTestInfo(
        models=["llava-hf/llava-1.5-7b-hf"],
        prompt_formatter=lambda img_prompt: f"USER: {img_prompt}\nASSISTANT:",
        max_model_len=4096,
        auto_cls=AutoModelForVision2Seq,
        vllm_output_post_proc=model_utils.llava_image_vllm_to_hf_output,
        marks=multi_gpu_marks(num_gpus=2),
        **COMMON_BROADCAST_SETTINGS # type: ignore
    ),
    "llava_next-broadcast": VLMTestInfo(
        models=["llava-hf/llava-v1.6-mistral-7b-hf"],
        prompt_formatter=lambda img_prompt: f"[INST] {img_prompt} [/INST]",
        max_model_len=10240,
        auto_cls=AutoModelForVision2Seq,
        vllm_output_post_proc=model_utils.llava_image_vllm_to_hf_output,
        marks=multi_gpu_marks(num_gpus=2),
        **COMMON_BROADCAST_SETTINGS # type: ignore
    ),
    ### Custom input edge-cases for specific models
    "intern_vl-diff-patches": VLMTestInfo(
        models=["OpenGVLab/InternVL2-2B"],
        prompt_formatter=lambda img_prompt: f"<|im_start|>User\n{img_prompt}<|im_end|>\n<|im_start|>Assistant\n", # noqa: E501
        test_type=VLMTestType.CUSTOM_INPUTS,
        max_model_len=4096,
        use_tokenizer_eos=True,
        patch_hf_runner=model_utils.internvl_patch_hf_runner,
        custom_test_opts=[
            CustomTestOptions(
                inputs=inp,
                limit_mm_per_prompt={"image": 2},
            ) for inp in custom_inputs.different_patch_input_cases_internvl()
        ],
    ),
    "llava_onevision-multiple-images": VLMTestInfo(
        models=["llava-hf/llava-onevision-qwen2-0.5b-ov-hf"],
        test_type=VLMTestType.CUSTOM_INPUTS,
        max_model_len=16384,
        max_num_seqs=2,
        postprocess_inputs=model_utils.cast_dtype_post_processor(
            "pixel_values"
        ),
        auto_cls=AutoModelForVision2Seq,
        vllm_output_post_proc=model_utils.llava_onevision_vllm_to_hf_output,
        custom_test_opts=[CustomTestOptions(
            inputs=custom_inputs.multi_image_multi_aspect_ratio_inputs(
                formatter=lambda vid_prompt: f"<|im_start|>user\n{vid_prompt}<|im_end|>\n<|im_start|>assistant\n",  # noqa: E501
            ),
            limit_mm_per_prompt={"image": 4},
        )],
    ),
}
# yapf: enable


def _mark_splits(
    test_settings: dict[str, VLMTestInfo],
    *,
    num_groups: int,
) -> dict[str, VLMTestInfo]:
    name_by_test_info_id = {id(v): k for k, v in test_settings.items()}
    test_infos_by_model = defaultdict[str, list[VLMTestInfo]](list)

    for info in test_settings.values():
        for model in info.models:
            test_infos_by_model[model].append(info)

    models = sorted(test_infos_by_model.keys())
    split_size = math.ceil(len(models) / num_groups)

    new_test_settings = dict[str, VLMTestInfo]()

    for i in range(num_groups):
        models_in_group = models[i * split_size:(i + 1) * split_size]

        for model in models_in_group:
            for info in test_infos_by_model[model]:
                new_marks = (info.marks or []) + [pytest.mark.split(group=i)]
                new_info = info._replace(marks=new_marks)
                new_test_settings[name_by_test_info_id[id(info)]] = new_info

    missing_keys = test_settings.keys() - new_test_settings.keys()
    assert not missing_keys, f"Missing keys: {missing_keys}"

    return new_test_settings


VLM_TEST_SETTINGS = _mark_splits(VLM_TEST_SETTINGS, num_groups=2)


### Test wrappers
# Wrappers around the core test running func for:
# - single image
# - multi-image
# - image embeddings
# - video
# - custom inputs
@pytest.mark.parametrize(
    "model_type,test_case",
    get_parametrized_options(
        VLM_TEST_SETTINGS,
        test_type=VLMTestType.IMAGE,
        fork_new_process_for_each_test=False,
    ))
def test_single_image_models(tmp_path: PosixPath, model_type: str,
                             test_case: ExpandableVLMTestArgs,
                             hf_runner: type[HfRunner],
                             vllm_runner: type[VllmRunner],
                             image_assets: _ImageAssets, monkeypatch):
    if model_type == "glm4v":
        pytest.skip(
            # https://github.com/vllm-project/vllm/issues/14529
            reason="This is currently broken. Skipping for now.")
    if model_type in REQUIRES_V0_MODELS:
        monkeypatch.setenv("VLLM_USE_V1", "0")
    model_test_info = VLM_TEST_SETTINGS[model_type]
    runners.run_single_image_test(
        tmp_path=tmp_path,
        model_test_info=model_test_info,
        test_case=test_case,
        hf_runner=hf_runner,
        vllm_runner=vllm_runner,
        image_assets=image_assets,
    )


@pytest.mark.parametrize(
    "model_type,test_case",
    get_parametrized_options(
        VLM_TEST_SETTINGS,
        test_type=VLMTestType.MULTI_IMAGE,
        fork_new_process_for_each_test=False,
    ))
def test_multi_image_models(tmp_path: PosixPath, model_type: str,
                            test_case: ExpandableVLMTestArgs,
                            hf_runner: type[HfRunner],
                            vllm_runner: type[VllmRunner],
                            image_assets: _ImageAssets, monkeypatch):
    if model_type in REQUIRES_V0_MODELS:
        monkeypatch.setenv("VLLM_USE_V1", "0")
    model_test_info = VLM_TEST_SETTINGS[model_type]
    runners.run_multi_image_test(
        tmp_path=tmp_path,
        model_test_info=model_test_info,
        test_case=test_case,
        hf_runner=hf_runner,
        vllm_runner=vllm_runner,
        image_assets=image_assets,
    )


@pytest.mark.parametrize(
    "model_type,test_case",
    get_parametrized_options(
        VLM_TEST_SETTINGS,
        test_type=VLMTestType.EMBEDDING,
        fork_new_process_for_each_test=False,
    ))
def test_image_embedding_models(model_type: str,
                                test_case: ExpandableVLMTestArgs,
                                hf_runner: type[HfRunner],
                                vllm_runner: type[VllmRunner],
                                image_assets: _ImageAssets, monkeypatch):
    if model_type in REQUIRES_V0_MODELS:
        monkeypatch.setenv("VLLM_USE_V1", "0")
    model_test_info = VLM_TEST_SETTINGS[model_type]
    runners.run_embedding_test(
        model_test_info=model_test_info,
        test_case=test_case,
        hf_runner=hf_runner,
        vllm_runner=vllm_runner,
        image_assets=image_assets,
    )


@pytest.mark.parametrize(
    "model_type,test_case",
    get_parametrized_options(
        VLM_TEST_SETTINGS,
        test_type=VLMTestType.VIDEO,
        fork_new_process_for_each_test=False,
    ))
def test_video_models(model_type: str, test_case: ExpandableVLMTestArgs,
                      hf_runner: type[HfRunner], vllm_runner: type[VllmRunner],
                      video_assets: _VideoAssets, monkeypatch):
    if (model_type in REQUIRES_V0_MODELS
            or model_type in REQUIRES_V0_MODELS_VIDEO):
        monkeypatch.setenv("VLLM_USE_V1", "0")
    model_test_info = VLM_TEST_SETTINGS[model_type]
    runners.run_video_test(
        model_test_info=model_test_info,
        test_case=test_case,
        hf_runner=hf_runner,
        vllm_runner=vllm_runner,
        video_assets=video_assets,
    )


@pytest.mark.parametrize(
    "model_type,test_case",
    get_parametrized_options(
        VLM_TEST_SETTINGS,
        test_type=VLMTestType.CUSTOM_INPUTS,
        fork_new_process_for_each_test=False,
    ))
def test_custom_inputs_models(
    model_type: str,
    test_case: ExpandableVLMTestArgs,
    hf_runner: type[HfRunner],
    vllm_runner: type[VllmRunner],
    monkeypatch,
):
    if model_type in REQUIRES_V0_MODELS:
        monkeypatch.setenv("VLLM_USE_V1", "0")
    model_test_info = VLM_TEST_SETTINGS[model_type]
    runners.run_custom_inputs_test(
        model_test_info=model_test_info,
        test_case=test_case,
        hf_runner=hf_runner,
        vllm_runner=vllm_runner,
    )


#### Tests filtering for things running each test as a new process
@pytest.mark.parametrize(
    "model_type,test_case",
    get_parametrized_options(
        VLM_TEST_SETTINGS,
        test_type=VLMTestType.IMAGE,
        fork_new_process_for_each_test=True,
    ))
@fork_new_process_for_each_test
def test_single_image_models_heavy(tmp_path: PosixPath, model_type: str,
                                   test_case: ExpandableVLMTestArgs,
                                   hf_runner: type[HfRunner],
                                   vllm_runner: type[VllmRunner],
                                   image_assets: _ImageAssets, monkeypatch):
    if model_type == "glm4v":
        pytest.skip(
            # https://github.com/vllm-project/vllm/issues/14529
            reason="This is currently broken. Skipping for now.")
    if model_type in REQUIRES_V0_MODELS:
        monkeypatch.setenv("VLLM_USE_V1", "0")
    model_test_info = VLM_TEST_SETTINGS[model_type]
    runners.run_single_image_test(
        tmp_path=tmp_path,
        model_test_info=model_test_info,
        test_case=test_case,
        hf_runner=hf_runner,
        vllm_runner=vllm_runner,
        image_assets=image_assets,
    )


@pytest.mark.parametrize(
    "model_type,test_case",
    get_parametrized_options(
        VLM_TEST_SETTINGS,
        test_type=VLMTestType.MULTI_IMAGE,
        fork_new_process_for_each_test=True,
    ))
@fork_new_process_for_each_test
def test_multi_image_models_heavy(tmp_path: PosixPath, model_type: str,
                                  test_case: ExpandableVLMTestArgs,
                                  hf_runner: type[HfRunner],
                                  vllm_runner: type[VllmRunner],
                                  image_assets: _ImageAssets, monkeypatch):
    if model_type in REQUIRES_V0_MODELS:
        monkeypatch.setenv("VLLM_USE_V1", "0")
    model_test_info = VLM_TEST_SETTINGS[model_type]
    runners.run_multi_image_test(
        tmp_path=tmp_path,
        model_test_info=model_test_info,
        test_case=test_case,
        hf_runner=hf_runner,
        vllm_runner=vllm_runner,
        image_assets=image_assets,
    )


@pytest.mark.parametrize(
    "model_type,test_case",
    get_parametrized_options(
        VLM_TEST_SETTINGS,
        test_type=VLMTestType.EMBEDDING,
        fork_new_process_for_each_test=True,
    ))
@fork_new_process_for_each_test
def test_image_embedding_models_heavy(model_type: str,
                                      test_case: ExpandableVLMTestArgs,
                                      hf_runner: type[HfRunner],
                                      vllm_runner: type[VllmRunner],
                                      image_assets: _ImageAssets, monkeypatch):
    if model_type in REQUIRES_V0_MODELS:
        monkeypatch.setenv("VLLM_USE_V1", "0")
    model_test_info = VLM_TEST_SETTINGS[model_type]
    runners.run_embedding_test(
        model_test_info=model_test_info,
        test_case=test_case,
        hf_runner=hf_runner,
        vllm_runner=vllm_runner,
        image_assets=image_assets,
    )


@pytest.mark.parametrize(
    "model_type,test_case",
    get_parametrized_options(
        VLM_TEST_SETTINGS,
        test_type=VLMTestType.VIDEO,
        fork_new_process_for_each_test=True,
    ))
def test_video_models_heavy(model_type: str, test_case: ExpandableVLMTestArgs,
                            hf_runner: type[HfRunner],
                            vllm_runner: type[VllmRunner],
                            video_assets: _VideoAssets, monkeypatch):
    if (model_type in REQUIRES_V0_MODELS
            or model_type in REQUIRES_V0_MODELS_VIDEO):
        monkeypatch.setenv("VLLM_USE_V1", "0")
    model_test_info = VLM_TEST_SETTINGS[model_type]
    runners.run_video_test(
        model_test_info=model_test_info,
        test_case=test_case,
        hf_runner=hf_runner,
        vllm_runner=vllm_runner,
        video_assets=video_assets,
    )


@pytest.mark.parametrize(
    "model_type,test_case",
    get_parametrized_options(
        VLM_TEST_SETTINGS,
        test_type=VLMTestType.CUSTOM_INPUTS,
        fork_new_process_for_each_test=True,
    ))
@fork_new_process_for_each_test
def test_custom_inputs_models_heavy(
    model_type: str,
    test_case: ExpandableVLMTestArgs,
    hf_runner: type[HfRunner],
    vllm_runner: type[VllmRunner],
    monkeypatch,
):
    if model_type in REQUIRES_V0_MODELS:
        monkeypatch.setenv("VLLM_USE_V1", "0")
    model_test_info = VLM_TEST_SETTINGS[model_type]
    runners.run_custom_inputs_test(
        model_test_info=model_test_info,
        test_case=test_case,
        hf_runner=hf_runner,
        vllm_runner=vllm_runner,
    )<|MERGE_RESOLUTION|>--- conflicted
+++ resolved
@@ -9,8 +9,7 @@
 
 import pytest
 from packaging.version import Version
-from transformers import (AutoModelForImageTextToText, AutoModelForPreTraining,
-                          AutoModelForVision2Seq)
+from transformers import AutoModelForPreTraining, AutoModelForVision2Seq
 from transformers import __version__ as TRANSFORMERS_VERSION
 
 from vllm.platforms import current_platform
@@ -173,7 +172,6 @@
         marks=[pytest.mark.core_model, pytest.mark.cpu_model],
     ),
     #### Extended model tests
-<<<<<<< HEAD
     # "aria": VLMTestInfo(
     #     models=["rhymes-ai/Aria"],
     #     test_type=(VLMTestType.IMAGE, VLMTestType.MULTI_IMAGE),
@@ -181,38 +179,18 @@
     #     img_idx_to_prompt=lambda idx: "<fim_prefix><|img|><fim_suffix>\n",
     #     max_model_len=4096,
     #     max_num_seqs=2,
+    #     auto_cls=AutoModelForImageTextToText,
     #     single_image_prompts=IMAGE_ASSETS.prompts({
     #         "stop_sign": "<vlm_image>Please describe the image shortly.",
     #         "cherry_blossom": "<vlm_image>Please infer the season with reason.",  # noqa: E501
     #     }),
     #     multi_image_prompt="<vlm_image><vlm_image>Describe the two images shortly.",    # noqa: E501
-    #     postprocess_inputs=model_utils.cast_dtype_post_processor("pixel_values"),     # noqa: E501
+    #     postprocess_inputs=model_utils.cast_dtype_post_processor("pixel_values"), # noqa: E501
     #     stop_str=["<|im_end|>"],
     #     image_size_factors=[(0.10, 0.15)],
     #     max_tokens=64,
     #     marks=[large_gpu_mark(min_gb=64)],
     # ),
-=======
-    "aria": VLMTestInfo(
-        models=["rhymes-ai/Aria"],
-        test_type=(VLMTestType.IMAGE, VLMTestType.MULTI_IMAGE),
-        prompt_formatter=lambda img_prompt: f"<|im_start|>user\n{img_prompt}<|im_end|>\n<|im_start|>assistant\n ", # noqa: E501
-        img_idx_to_prompt=lambda idx: "<fim_prefix><|img|><fim_suffix>\n",
-        max_model_len=4096,
-        max_num_seqs=2,
-        auto_cls=AutoModelForImageTextToText,
-        single_image_prompts=IMAGE_ASSETS.prompts({
-            "stop_sign": "<vlm_image>Please describe the image shortly.",
-            "cherry_blossom": "<vlm_image>Please infer the season with reason.",
-        }),
-        multi_image_prompt="<vlm_image><vlm_image>Describe the two images shortly.",    # noqa: E501
-        postprocess_inputs=model_utils.cast_dtype_post_processor("pixel_values"),
-        stop_str=["<|im_end|>"],
-        image_size_factors=[(0.10, 0.15)],
-        max_tokens=64,
-        marks=[large_gpu_mark(min_gb=64)],
-    ),
->>>>>>> 0b0d6421
     "blip2": VLMTestInfo(
         models=["Salesforce/blip2-opt-2.7b"],
         test_type=VLMTestType.IMAGE,
