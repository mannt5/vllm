# SPDX-License-Identifier: Apache-2.0
"""Common tests for testing .generate() functionality for single / multiple
image, embedding, and video support for different VLMs in vLLM.
"""
import math
import os
from collections import defaultdict
from pathlib import PosixPath

import pytest
from transformers import AutoModelForImageTextToText, AutoModelForVision2Seq

from vllm.platforms import current_platform
from vllm.utils import identity

from ....conftest import (IMAGE_ASSETS, HfRunner, VllmRunner, _ImageAssets,
                          _VideoAssets)
from ....utils import (create_new_process_for_each_test, large_gpu_mark,
                       multi_gpu_marks)
from ...utils import check_outputs_equal
from .vlm_utils import custom_inputs, model_utils, runners
from .vlm_utils.case_filtering import get_parametrized_options
from .vlm_utils.types import (CustomTestOptions, ExpandableVLMTestArgs,
                              VLMTestInfo, VLMTestType)

# This hack is needed for phi3v & paligemma models
# ROCm Triton FA can run into shared memory issues with these models,
# use other backends in the meantime
# FIXME (mattwong, gshtrasb, hongxiayan)
if current_platform.is_rocm():
    os.environ["VLLM_USE_TRITON_FLASH_ATTN"] = "0"

REQUIRES_V0_MODELS = [
    # V1 Test: no way to fall back for head_dim = 80
    # https://github.com/vllm-project/vllm/issues/14524
    "qwen_vl",
    "h2ovl",
    "blip2",
    # V1 Test: not enough KV cache space in C1.
    "fuyu",
]

# yapf: disable
COMMON_BROADCAST_SETTINGS = {
    "test_type": VLMTestType.IMAGE,
    "dtype": "half",
    "max_tokens": 5,
    "tensor_parallel_size": 2,
    "hf_model_kwargs": {"device_map": "auto"},
    "image_size_factors": [(.25, 0.5, 1.0)],
    "distributed_executor_backend": (
        "ray",
        "mp",
    )
}

### Test configuration for specific models
# NOTE: The convention of the test settings below is to lead each test key
# with the name of the model arch used in the test, using underscores in place
# of hyphens; this makes it more convenient to filter tests for a specific kind
# of model. For example....
#
# To run all test types for a specific key:
#     use the k flag to substring match with a leading square bracket; if the
#     model arch happens to be a substring of another one, you can add a
#     trailing hyphen. E.g.,
#                 - pytest $TEST_FILE -k "[llava-"
#     prevents matching on "[llava_next-" & will match just the enabled cases
#     for llava, i.e., single image, image embedding, and custom input tests.
#
# To run a test for a Test Info for just one of multiple models:
#     use the k flag to substring match the model name, e.g.,
#                 - pytest $TEST_FILE -k OpenGVLab/InternVL2-1B
#     prevents matching on nGVLab/InternVL2-2B.
#
# You can also combine substrings to match more granularly.
#     ex 1:
#        pytest $TEST_FILE -k "test_single_image and OpenGVLab/InternVL2-1B"
#     will run only test_single_image* for OpenGVLab/InternVL2-1B; this would
#     match both wrappers for single image tests, since it also matches
#     test_single_image_heavy (which forks if we have a distributed backend)
#     ex 2:
#        pytest $TEST_FILE -k  "[llava- or [intern_vl-"
#     will run all of the tests for only llava & internvl.
#
# NOTE you can add --collect-only to any of the above commands to see
# which cases would be selected and deselected by pytest. In general,
# this is a good idea for checking your command first, since tests are slow.

VLM_TEST_SETTINGS = {
    #### Core tests to always run in the CI
    "llava": VLMTestInfo(
        models=["llava-hf/llava-1.5-7b-hf"],
        test_type=(
            VLMTestType.EMBEDDING,
            VLMTestType.IMAGE,
            VLMTestType.CUSTOM_INPUTS
        ),
        prompt_formatter=lambda img_prompt: f"USER: {img_prompt}\nASSISTANT:",
        convert_assets_to_embeddings=model_utils.get_llava_embeddings,
        max_model_len=4096,
        auto_cls=AutoModelForImageTextToText,
        vllm_output_post_proc=model_utils.llava_image_vllm_to_hf_output,
        custom_test_opts=[CustomTestOptions(
            inputs=custom_inputs.multi_image_multi_aspect_ratio_inputs(
                formatter=lambda img_prompt: f"USER: {img_prompt}\nASSISTANT:"
            ),
            limit_mm_per_prompt={"image": 4},
        )],
        marks=[pytest.mark.core_model, pytest.mark.cpu_model],
    ),
    "paligemma": VLMTestInfo(
        models=["google/paligemma-3b-mix-224"],
        test_type=VLMTestType.IMAGE,
        prompt_formatter=identity,
        img_idx_to_prompt = lambda idx: "",
        # Paligemma uses its own sample prompts because the default one fails
        single_image_prompts=IMAGE_ASSETS.prompts({
            "stop_sign": "caption es",
            "cherry_blossom": "What is in the picture?",
        }),
        auto_cls=AutoModelForImageTextToText,
        vllm_output_post_proc=model_utils.paligemma_vllm_to_hf_output,
        dtype="bfloat16",
        marks=[pytest.mark.skip(reason="vLLM does not support PrefixLM attention mask")],  # noqa: E501
    ),
    "qwen2_5_vl": VLMTestInfo(
        models=["Qwen/Qwen2.5-VL-3B-Instruct"],
        test_type=(
            VLMTestType.IMAGE,
            VLMTestType.MULTI_IMAGE,
            VLMTestType.VIDEO
        ),
        prompt_formatter=lambda img_prompt: f"<|im_start|>User\n{img_prompt}<|im_end|>\n<|im_start|>assistant\n", # noqa: E501
        img_idx_to_prompt=lambda idx: "<|vision_start|><|image_pad|><|vision_end|>", # noqa: E501
        video_idx_to_prompt=lambda idx: "<|vision_start|><|video_pad|><|vision_end|>", # noqa: E501
        max_model_len=4096,
        max_num_seqs=2,
        auto_cls=AutoModelForVision2Seq,
        vllm_output_post_proc=model_utils.qwen2_vllm_to_hf_output,
        image_size_factors=[(), (0.25,), (0.25, 0.25, 0.25), (0.25, 0.2, 0.15)],
        marks=[pytest.mark.core_model, pytest.mark.cpu_model],
    ),
    #### Extended model tests
    "aria": VLMTestInfo(
        models=["rhymes-ai/Aria"],
        test_type=(VLMTestType.IMAGE, VLMTestType.MULTI_IMAGE),
        prompt_formatter=lambda img_prompt: f"<|im_start|>user\n{img_prompt}<|im_end|>\n<|im_start|>assistant\n ", # noqa: E501
        img_idx_to_prompt=lambda idx: "<fim_prefix><|img|><fim_suffix>\n",
        max_model_len=4096,
        max_num_seqs=2,
        auto_cls=AutoModelForImageTextToText,
        single_image_prompts=IMAGE_ASSETS.prompts({
            "stop_sign": "<vlm_image>Please describe the image shortly.",
            "cherry_blossom": "<vlm_image>Please infer the season with reason.",  # noqa: E501
        }),
        multi_image_prompt="<vlm_image><vlm_image>Describe the two images shortly.",    # noqa: E501
        stop_str=["<|im_end|>"],
        image_size_factors=[(0.10, 0.15)],
        max_tokens=64,
        marks=[large_gpu_mark(min_gb=64)],
    ),
    "blip2": VLMTestInfo(
        models=["Salesforce/blip2-opt-2.7b"],
        test_type=VLMTestType.IMAGE,
        prompt_formatter=lambda img_prompt: f"Question: {img_prompt} Answer:",
        img_idx_to_prompt=lambda idx: "",
        auto_cls=AutoModelForImageTextToText,
        vllm_output_post_proc=model_utils.blip2_vllm_to_hf_output,
    ),
    "chameleon": VLMTestInfo(
        models=["facebook/chameleon-7b"],
        test_type=VLMTestType.IMAGE,
        prompt_formatter=lambda img_prompt: f"USER: {img_prompt}\nASSISTANT:",
        max_model_len=4096,
        max_num_seqs=2,
        auto_cls=AutoModelForImageTextToText,
        # For chameleon, we only compare the sequences
        vllm_output_post_proc = lambda vllm_output, model: vllm_output[:2],
        hf_output_post_proc = lambda hf_output, model: hf_output[:2],
        comparator=check_outputs_equal,
        max_tokens=8,
        dtype="bfloat16",
    ),
    "deepseek_vl_v2": VLMTestInfo(
        models=["Isotr0py/deepseek-vl2-tiny"], # model repo using dynamic module
        test_type=(VLMTestType.IMAGE, VLMTestType.MULTI_IMAGE),
        prompt_formatter=lambda img_prompt: f"<|User|>: {img_prompt}\n\n<|Assistant|>: ", # noqa: E501
        max_model_len=4096,
        max_num_seqs=2,
        single_image_prompts=IMAGE_ASSETS.prompts({
            "stop_sign": "<image>\nWhat's the content in the center of the image?", # noqa: E501
            "cherry_blossom": "<image>\nPlease infer the season with reason in details.",   # noqa: E501
        }),
        multi_image_prompt="image_1:<image>\nimage_2:<image>\nWhich image can we see the car and the tower?",    # noqa: E501
        patch_hf_runner=model_utils.deepseekvl2_patch_hf_runner,
        hf_output_post_proc=model_utils.deepseekvl2_trunc_hf_output,
        stop_str=["<｜end▁of▁sentence｜>", "<｜begin▁of▁sentence｜>"],  # noqa: E501
        image_size_factors=[(), (1.0, ), (1.0, 1.0, 1.0), (0.1, 0.5, 1.0)],
    ),
    "fuyu": VLMTestInfo(
        models=["adept/fuyu-8b"],
        test_type=VLMTestType.IMAGE,
        prompt_formatter=lambda img_prompt: f"{img_prompt}\n",
        img_idx_to_prompt=lambda idx: "",
        max_model_len=2048,
        max_num_seqs=2,
        auto_cls=AutoModelForImageTextToText,
        use_tokenizer_eos=True,
        vllm_output_post_proc=model_utils.fuyu_vllm_to_hf_output,
        num_logprobs=10,
        image_size_factors=[(), (0.25,), (0.25, 0.25, 0.25), (0.25, 0.2, 0.15)],
    ),
    "gemma3": VLMTestInfo(
        models=["google/gemma-3-4b-it"],
        test_type=(VLMTestType.IMAGE, VLMTestType.MULTI_IMAGE),
        prompt_formatter=lambda img_prompt: f"<bos><start_of_turn>user\n{img_prompt}<end_of_turn>\n<start_of_turn>model\n", # noqa: E501
        single_image_prompts=IMAGE_ASSETS.prompts({
            "stop_sign": "<start_of_image>What's the content in the center of the image?",  # noqa: E501
            "cherry_blossom": "<start_of_image>What is the season?",  # noqa: E501
        }),
        multi_image_prompt="<start_of_image><start_of_image>Describe the two images in detail.",  # noqa: E501
        max_model_len=4096,
        max_num_seqs=2,
        auto_cls=AutoModelForImageTextToText,
        vllm_runner_kwargs={"mm_processor_kwargs": {"do_pan_and_scan": True}},
        patch_hf_runner=model_utils.gemma3_patch_hf_runner,
    ),
    "glm4v": VLMTestInfo(
        models=["THUDM/glm-4v-9b"],
        test_type=VLMTestType.IMAGE,
        prompt_formatter=lambda img_prompt: f"<|user|>\n{img_prompt}<|assistant|>",  # noqa: E501
        single_image_prompts=IMAGE_ASSETS.prompts({
            "stop_sign": "<|begin_of_image|><|endoftext|><|end_of_image|>What's the content in the center of the image?",  # noqa: E501
            "cherry_blossom": "<|begin_of_image|><|endoftext|><|end_of_image|>What is the season?",  # noqa: E501
        }),
        max_model_len=2048,
        max_num_seqs=2,
        get_stop_token_ids=lambda tok: [151329, 151336, 151338],
        patch_hf_runner=model_utils.glm4v_patch_hf_runner,
        # The image embeddings match with HF but the outputs of the language
        # decoder are only consistent up to 2 decimal places.
        # So, we need to reduce the number of tokens for the test to pass.
        max_tokens=8,
        num_logprobs=10,
        marks=[large_gpu_mark(min_gb=32)],
    ),
    "h2ovl": VLMTestInfo(
        models = [
            "h2oai/h2ovl-mississippi-800m",
            "h2oai/h2ovl-mississippi-2b",
        ],
        test_type=(VLMTestType.IMAGE, VLMTestType.MULTI_IMAGE),
        prompt_formatter=lambda img_prompt: f"<|prompt|>{img_prompt}<|end|><|answer|>", # noqa: E501
        single_image_prompts=IMAGE_ASSETS.prompts({
            "stop_sign": "<image>\nWhat's the content in the center of the image?",  # noqa: E501
            "cherry_blossom": "<image>\nWhat is the season?",
        }),
        multi_image_prompt="Image-1: <image>\nImage-2: <image>\nDescribe the two images in short.",  # noqa: E501
        max_model_len=8192,
        use_tokenizer_eos=True,
        num_logprobs=10,
        patch_hf_runner=model_utils.h2ovl_patch_hf_runner,
    ),
    "idefics3": VLMTestInfo(
        models=["HuggingFaceTB/SmolVLM-256M-Instruct"],
        test_type=(VLMTestType.IMAGE, VLMTestType.MULTI_IMAGE),
        prompt_formatter=lambda img_prompt:f"<|begin_of_text|>User:{img_prompt}<end_of_utterance>\nAssistant:",  # noqa: E501
        img_idx_to_prompt=lambda idx: "<image>",
        max_model_len=8192,
        max_num_seqs=2,
        auto_cls=AutoModelForImageTextToText,
        hf_output_post_proc=model_utils.idefics3_trunc_hf_output,
    ),
    "intern_vl": VLMTestInfo(
        models=[
            "OpenGVLab/InternVL2-1B",
            "OpenGVLab/InternVL2-2B",
            "OpenGVLab/Mono-InternVL-2B",
        ],
        test_type=(VLMTestType.IMAGE, VLMTestType.MULTI_IMAGE),
        prompt_formatter=lambda img_prompt: f"<|im_start|>User\n{img_prompt}<|im_end|>\n<|im_start|>Assistant\n", # noqa: E501
        single_image_prompts=IMAGE_ASSETS.prompts({
            "stop_sign": "<image>\nWhat's the content in the center of the image?",  # noqa: E501
            "cherry_blossom": "<image>\nWhat is the season?",
        }),
        multi_image_prompt="Image-1: <image>\nImage-2: <image>\nDescribe the two images in short.",  # noqa: E501
        max_model_len=4096,
        use_tokenizer_eos=True,
        patch_hf_runner=model_utils.internvl_patch_hf_runner,
    ),
    "llava_next": VLMTestInfo(
        models=["llava-hf/llava-v1.6-mistral-7b-hf"],
        test_type=(VLMTestType.IMAGE, VLMTestType.CUSTOM_INPUTS),
        prompt_formatter=lambda img_prompt: f"[INST] {img_prompt} [/INST]",
        max_model_len=10240,
        auto_cls=AutoModelForImageTextToText,
        vllm_output_post_proc=model_utils.llava_image_vllm_to_hf_output,
        custom_test_opts=[CustomTestOptions(
            inputs=custom_inputs.multi_image_multi_aspect_ratio_inputs(
                formatter=lambda img_prompt: f"[INST] {img_prompt} [/INST]"
            ),
            limit_mm_per_prompt={"image": 4},
        )],
    ),
    "llava_onevision": VLMTestInfo(
        models=["llava-hf/llava-onevision-qwen2-0.5b-ov-hf"],
        test_type=VLMTestType.CUSTOM_INPUTS,
        prompt_formatter=lambda vid_prompt: f"<|im_start|>user\n{vid_prompt}<|im_end|>\n<|im_start|>assistant\n",   # noqa: E501
        num_video_frames=16,
        max_model_len=16384,
        hf_model_kwargs=model_utils.llava_onevision_hf_model_kwargs("llava-hf/llava-onevision-qwen2-0.5b-ov-hf"),   # noqa: E501
        auto_cls=AutoModelForVision2Seq,
        vllm_output_post_proc=model_utils.llava_onevision_vllm_to_hf_output,
        custom_test_opts=[CustomTestOptions(
            inputs=custom_inputs.multi_video_multi_aspect_ratio_inputs(
                formatter=lambda vid_prompt: f"<|im_start|>user\n{vid_prompt}<|im_end|>\n<|im_start|>assistant\n",   # noqa: E501
            ),
            limit_mm_per_prompt={"video": 4},
            runner_mm_key="videos",
        )],
    ),
    "llava_next_video": VLMTestInfo(
        models=["llava-hf/LLaVA-NeXT-Video-7B-hf"],
        test_type=VLMTestType.VIDEO,
        prompt_formatter=lambda vid_prompt: f"USER: {vid_prompt} ASSISTANT:",
        num_video_frames=16,
        max_model_len=4096,
        max_num_seqs=2,
        auto_cls=AutoModelForVision2Seq,
        vllm_output_post_proc=model_utils.llava_video_vllm_to_hf_output,
    ),
    "mantis": VLMTestInfo(
        models=["TIGER-Lab/Mantis-8B-siglip-llama3"],
        test_type=(VLMTestType.IMAGE, VLMTestType.MULTI_IMAGE),
        prompt_formatter=lambda img_prompt: f"<|start_header_id|>user<|end_header_id|>\n\n{img_prompt}<|eot_id|><|start_header_id|>assistant<|end_header_id|>\n\n",  # noqa: E501
        max_model_len=4096,
        get_stop_token_ids=lambda tok: [128009],
        auto_cls=AutoModelForImageTextToText,
        vllm_output_post_proc=model_utils.mantis_vllm_to_hf_output,
        patch_hf_runner=model_utils.mantis_patch_hf_runner,
    ),
    "minicpmv_25": VLMTestInfo(
        models=["openbmb/MiniCPM-Llama3-V-2_5"],
        test_type=VLMTestType.IMAGE,
        prompt_formatter=lambda img_prompt: f"<|begin_of_text|><|start_header_id|>user<|end_header_id|>\n\n{img_prompt}<|eot_id|><|start_header_id|>assistant<|end_header_id|>\n\n",  # noqa: E501
        img_idx_to_prompt=lambda idx: "(<image>./</image>)\n",
        max_model_len=4096,
        max_num_seqs=2,
        get_stop_token_ids=lambda tok: [tok.eos_id, tok.eot_id],
        hf_output_post_proc=model_utils.minicpmv_trunc_hf_output,
        patch_hf_runner=model_utils.minicpmv_25_patch_hf_runner,
    ),
    "minicpmo_26": VLMTestInfo(
        models=["openbmb/MiniCPM-o-2_6"],
        test_type=(VLMTestType.IMAGE, VLMTestType.MULTI_IMAGE),
        prompt_formatter=lambda img_prompt: f"<|begin_of_text|><|start_header_id|>user<|end_header_id|>\n\n{img_prompt}<|eot_id|><|start_header_id|>assistant<|end_header_id|>\n\n",  # noqa: E501
        img_idx_to_prompt=lambda idx: "(<image>./</image>)\n",
        max_model_len=4096,
        max_num_seqs=2,
        get_stop_token_ids=lambda tok: tok.convert_tokens_to_ids(['<|im_end|>', '<|endoftext|>']),  # noqa: E501
        hf_output_post_proc=model_utils.minicpmv_trunc_hf_output,
        patch_hf_runner=model_utils.minicpmo_26_patch_hf_runner,
    ),
    "minicpmv_26": VLMTestInfo(
        models=["openbmb/MiniCPM-V-2_6"],
        test_type=(VLMTestType.IMAGE, VLMTestType.MULTI_IMAGE),
        prompt_formatter=lambda img_prompt: f"<|begin_of_text|><|start_header_id|>user<|end_header_id|>\n\n{img_prompt}<|eot_id|><|start_header_id|>assistant<|end_header_id|>\n\n",  # noqa: E501
        img_idx_to_prompt=lambda idx: "(<image>./</image>)\n",
        max_model_len=4096,
        max_num_seqs=2,
        get_stop_token_ids=lambda tok: tok.convert_tokens_to_ids(['<|im_end|>', '<|endoftext|>']),  # noqa: E501
        hf_output_post_proc=model_utils.minicpmv_trunc_hf_output,
        patch_hf_runner=model_utils.minicpmv_26_patch_hf_runner,
    ),
    "molmo": VLMTestInfo(
        models=["allenai/Molmo-7B-D-0924"],
        test_type=(VLMTestType.IMAGE, VLMTestType.MULTI_IMAGE),
        prompt_formatter=identity,
        max_model_len=4096,
        max_num_seqs=2,
        patch_hf_runner=model_utils.molmo_patch_hf_runner,
    ),
    # Tests for phi3v currently live in another file because of a bug in
    # transformers. Once this issue is fixed, we can enable them here instead.
    # https://github.com/huggingface/transformers/issues/34307
    # "phi3v": VLMTestInfo(
    #     models=["microsoft/Phi-3.5-vision-instruct"],
    #     test_type=(VLMTestType.IMAGE, VLMTestType.MULTI_IMAGE),
    #     prompt_formatter=lambda img_prompt: f"<|user|>\n{img_prompt}<|end|>\n<|assistant|>\n", # noqa: E501
    #     img_idx_to_prompt=lambda idx: f"<|image_{idx}|>\n",
    #     max_model_len=4096,
    #     max_num_seqs=2,
    #     task="generate",
    #     # use eager mode for hf runner since phi3v didn't work with flash_attn
    #     hf_model_kwargs={"_attn_implementation": "eager"},
    #     use_tokenizer_eos=True,
    #     vllm_output_post_proc=model_utils.phi3v_vllm_to_hf_output,
    #     num_logprobs=10,
    # ),
    "pixtral_hf": VLMTestInfo(
        models=["nm-testing/pixtral-12b-FP8-dynamic"],
        test_type=(VLMTestType.IMAGE, VLMTestType.MULTI_IMAGE),
        prompt_formatter=lambda img_prompt: f"<s>[INST]{img_prompt}[/INST]",
        img_idx_to_prompt=lambda idx: "[IMG]",
        max_model_len=8192,
        max_num_seqs=2,
        auto_cls=AutoModelForImageTextToText,
        marks=[large_gpu_mark(min_gb=48)],
    ),
    "qwen_vl": VLMTestInfo(
        models=["Qwen/Qwen-VL"],
        test_type=(VLMTestType.IMAGE, VLMTestType.MULTI_IMAGE),
        prompt_formatter=identity,
        img_idx_to_prompt=lambda idx: f"Picture {idx}: <img></img>\n",
        max_model_len=1024,
        max_num_seqs=2,
        vllm_output_post_proc=model_utils.qwen_vllm_to_hf_output,
        prompt_path_encoder=model_utils.qwen_prompt_path_encoder,
    ),
<<<<<<< HEAD
    "qwen2_vl": VLMTestInfo(
        models=["Qwen/Qwen2-VL-2B-Instruct"],
        test_type=(
            VLMTestType.IMAGE,
            VLMTestType.MULTI_IMAGE,
            VLMTestType.VIDEO
        ),
        prompt_formatter=lambda img_prompt: f"<|im_start|>User\n{img_prompt}<|im_end|>\n<|im_start|>assistant\n", # noqa: E501
        img_idx_to_prompt=lambda idx: "<|vision_start|><|image_pad|><|vision_end|>", # noqa: E501
        video_idx_to_prompt=lambda idx: "<|vision_start|><|video_pad|><|vision_end|>", # noqa: E501
        max_model_len=4096,
        max_num_seqs=2,
        auto_cls=AutoModelForVision2Seq,
        vllm_output_post_proc=model_utils.qwen2_vllm_to_hf_output,
        image_size_factors=[(), (0.25,), (0.25, 0.25, 0.25), (0.25, 0.2, 0.15)],
        marks=[pytest.mark.cpu_model],
=======
    "skywork_r1v": VLMTestInfo(
        models=["Skywork/Skywork-R1V-38B"],
        test_type=(VLMTestType.IMAGE, VLMTestType.MULTI_IMAGE),
        prompt_formatter=lambda img_prompt: f"<｜begin▁of▁sentence｜><｜User｜>\n{img_prompt}<｜Assistant｜><think>\n", # noqa: E501
        single_image_prompts=IMAGE_ASSETS.prompts({
            "stop_sign": "<image>\nWhat's the content in the center of the image?",  # noqa: E501
            "cherry_blossom": "<image>\nWhat is the season?",
        }),
        multi_image_prompt="<image>\n<image>\nDescribe the two images in short.",  # noqa: E501
        max_model_len=4096,
        use_tokenizer_eos=True,
        patch_hf_runner=model_utils.skyworkr1v_patch_hf_runner,
        marks=[large_gpu_mark(min_gb=80)],
>>>>>>> effc5d24
    ),
    ### Tensor parallel / multi-gpu broadcast tests
    "chameleon-broadcast": VLMTestInfo(
        models=["facebook/chameleon-7b"],
        prompt_formatter=lambda img_prompt: f"USER: {img_prompt}\nASSISTANT:",
        max_model_len=4096,
        auto_cls=AutoModelForImageTextToText,
        vllm_output_post_proc = lambda vllm_output, model: vllm_output[:2],
        hf_output_post_proc = lambda hf_output, model: hf_output[:2],
        comparator=check_outputs_equal,
        marks=multi_gpu_marks(num_gpus=2),
        **COMMON_BROADCAST_SETTINGS # type: ignore
    ),
    "llava-broadcast": VLMTestInfo(
        models=["llava-hf/llava-1.5-7b-hf"],
        prompt_formatter=lambda img_prompt: f"USER: {img_prompt}\nASSISTANT:",
        max_model_len=4096,
        auto_cls=AutoModelForImageTextToText,
        vllm_output_post_proc=model_utils.llava_image_vllm_to_hf_output,
        marks=multi_gpu_marks(num_gpus=2),
        **COMMON_BROADCAST_SETTINGS # type: ignore
    ),
    "llava_next-broadcast": VLMTestInfo(
        models=["llava-hf/llava-v1.6-mistral-7b-hf"],
        prompt_formatter=lambda img_prompt: f"[INST] {img_prompt} [/INST]",
        max_model_len=10240,
        auto_cls=AutoModelForImageTextToText,
        vllm_output_post_proc=model_utils.llava_image_vllm_to_hf_output,
        marks=multi_gpu_marks(num_gpus=2),
        **COMMON_BROADCAST_SETTINGS # type: ignore
    ),
    ### Custom input edge-cases for specific models
    "intern_vl-diff-patches": VLMTestInfo(
        models=["OpenGVLab/InternVL2-2B"],
        prompt_formatter=lambda img_prompt: f"<|im_start|>User\n{img_prompt}<|im_end|>\n<|im_start|>Assistant\n", # noqa: E501
        test_type=VLMTestType.CUSTOM_INPUTS,
        max_model_len=4096,
        use_tokenizer_eos=True,
        patch_hf_runner=model_utils.internvl_patch_hf_runner,
        custom_test_opts=[
            CustomTestOptions(
                inputs=inp,
                limit_mm_per_prompt={"image": 2},
            ) for inp in custom_inputs.different_patch_input_cases_internvl()
        ],
    ),
    "llava_onevision-multiple-images": VLMTestInfo(
        models=["llava-hf/llava-onevision-qwen2-0.5b-ov-hf"],
        test_type=VLMTestType.CUSTOM_INPUTS,
        max_model_len=16384,
        max_num_seqs=2,
        auto_cls=AutoModelForVision2Seq,
        hf_model_kwargs=model_utils.llava_onevision_hf_model_kwargs("llava-hf/llava-onevision-qwen2-0.5b-ov-hf"),   # noqa: E501
        vllm_output_post_proc=model_utils.llava_onevision_vllm_to_hf_output,
        custom_test_opts=[CustomTestOptions(
            inputs=custom_inputs.multi_image_multi_aspect_ratio_inputs(
                formatter=lambda vid_prompt: f"<|im_start|>user\n{vid_prompt}<|im_end|>\n<|im_start|>assistant\n",  # noqa: E501
            ),
            limit_mm_per_prompt={"image": 4},
        )],
    ),
    # regression test for https://github.com/vllm-project/vllm/issues/15122
    "qwen2_5_vl-windows-attention": VLMTestInfo(
        models=["Qwen/Qwen2.5-VL-3B-Instruct"],
        test_type=VLMTestType.CUSTOM_INPUTS,
        max_model_len=4096,
        max_num_seqs=2,
        auto_cls=AutoModelForVision2Seq,
        vllm_output_post_proc=model_utils.qwen2_vllm_to_hf_output,
        custom_test_opts=[CustomTestOptions(
            inputs=custom_inputs.windows_attention_image_qwen2_5_vl(),
            limit_mm_per_prompt={"image": 1},
        )],
    ),
}
# yapf: enable


def _mark_splits(
    test_settings: dict[str, VLMTestInfo],
    *,
    num_groups: int,
) -> dict[str, VLMTestInfo]:
    name_by_test_info_id = {id(v): k for k, v in test_settings.items()}
    test_infos_by_model = defaultdict[str, list[VLMTestInfo]](list)

    for info in test_settings.values():
        for model in info.models:
            test_infos_by_model[model].append(info)

    models = sorted(test_infos_by_model.keys())
    split_size = math.ceil(len(models) / num_groups)

    new_test_settings = dict[str, VLMTestInfo]()

    for i in range(num_groups):
        models_in_group = models[i * split_size:(i + 1) * split_size]

        for model in models_in_group:
            for info in test_infos_by_model[model]:
                new_marks = (info.marks or []) + [pytest.mark.split(group=i)]
                new_info = info._replace(marks=new_marks)
                new_test_settings[name_by_test_info_id[id(info)]] = new_info

    missing_keys = test_settings.keys() - new_test_settings.keys()
    assert not missing_keys, f"Missing keys: {missing_keys}"

    return new_test_settings


VLM_TEST_SETTINGS = _mark_splits(VLM_TEST_SETTINGS, num_groups=2)


### Test wrappers
# Wrappers around the core test running func for:
# - single image
# - multi-image
# - image embeddings
# - video
# - custom inputs
@pytest.mark.parametrize(
    "model_type,test_case",
    get_parametrized_options(
        VLM_TEST_SETTINGS,
        test_type=VLMTestType.IMAGE,
        create_new_process_for_each_test=False,
    ))
def test_single_image_models(tmp_path: PosixPath, model_type: str,
                             test_case: ExpandableVLMTestArgs,
                             hf_runner: type[HfRunner],
                             vllm_runner: type[VllmRunner],
                             image_assets: _ImageAssets, monkeypatch):
    if model_type in REQUIRES_V0_MODELS:
        monkeypatch.setenv("VLLM_USE_V1", "0")
    model_test_info = VLM_TEST_SETTINGS[model_type]
    runners.run_single_image_test(
        tmp_path=tmp_path,
        model_test_info=model_test_info,
        test_case=test_case,
        hf_runner=hf_runner,
        vllm_runner=vllm_runner,
        image_assets=image_assets,
    )


@pytest.mark.parametrize(
    "model_type,test_case",
    get_parametrized_options(
        VLM_TEST_SETTINGS,
        test_type=VLMTestType.MULTI_IMAGE,
        create_new_process_for_each_test=False,
    ))
def test_multi_image_models(tmp_path: PosixPath, model_type: str,
                            test_case: ExpandableVLMTestArgs,
                            hf_runner: type[HfRunner],
                            vllm_runner: type[VllmRunner],
                            image_assets: _ImageAssets, monkeypatch):
    if model_type in REQUIRES_V0_MODELS:
        monkeypatch.setenv("VLLM_USE_V1", "0")
    model_test_info = VLM_TEST_SETTINGS[model_type]
    runners.run_multi_image_test(
        tmp_path=tmp_path,
        model_test_info=model_test_info,
        test_case=test_case,
        hf_runner=hf_runner,
        vllm_runner=vllm_runner,
        image_assets=image_assets,
    )


@pytest.mark.parametrize(
    "model_type,test_case",
    get_parametrized_options(
        VLM_TEST_SETTINGS,
        test_type=VLMTestType.EMBEDDING,
        create_new_process_for_each_test=False,
    ))
def test_image_embedding_models(model_type: str,
                                test_case: ExpandableVLMTestArgs,
                                hf_runner: type[HfRunner],
                                vllm_runner: type[VllmRunner],
                                image_assets: _ImageAssets, monkeypatch):
    if model_type in REQUIRES_V0_MODELS:
        monkeypatch.setenv("VLLM_USE_V1", "0")
    model_test_info = VLM_TEST_SETTINGS[model_type]
    runners.run_embedding_test(
        model_test_info=model_test_info,
        test_case=test_case,
        hf_runner=hf_runner,
        vllm_runner=vllm_runner,
        image_assets=image_assets,
    )


@pytest.mark.parametrize(
    "model_type,test_case",
    get_parametrized_options(
        VLM_TEST_SETTINGS,
        test_type=VLMTestType.VIDEO,
        create_new_process_for_each_test=False,
    ))
def test_video_models(model_type: str, test_case: ExpandableVLMTestArgs,
                      hf_runner: type[HfRunner], vllm_runner: type[VllmRunner],
                      video_assets: _VideoAssets, monkeypatch):
    if model_type in REQUIRES_V0_MODELS:
        monkeypatch.setenv("VLLM_USE_V1", "0")
    model_test_info = VLM_TEST_SETTINGS[model_type]
    runners.run_video_test(
        model_test_info=model_test_info,
        test_case=test_case,
        hf_runner=hf_runner,
        vllm_runner=vllm_runner,
        video_assets=video_assets,
    )


@pytest.mark.parametrize(
    "model_type,test_case",
    get_parametrized_options(
        VLM_TEST_SETTINGS,
        test_type=VLMTestType.CUSTOM_INPUTS,
        create_new_process_for_each_test=False,
    ))
def test_custom_inputs_models(
    model_type: str,
    test_case: ExpandableVLMTestArgs,
    hf_runner: type[HfRunner],
    vllm_runner: type[VllmRunner],
    monkeypatch,
):
    if model_type in REQUIRES_V0_MODELS:
        monkeypatch.setenv("VLLM_USE_V1", "0")
    model_test_info = VLM_TEST_SETTINGS[model_type]
    runners.run_custom_inputs_test(
        model_test_info=model_test_info,
        test_case=test_case,
        hf_runner=hf_runner,
        vllm_runner=vllm_runner,
    )


#### Tests filtering for things running each test as a new process
@pytest.mark.parametrize(
    "model_type,test_case",
    get_parametrized_options(
        VLM_TEST_SETTINGS,
        test_type=VLMTestType.IMAGE,
        create_new_process_for_each_test=True,
    ))
@create_new_process_for_each_test()
def test_single_image_models_heavy(tmp_path: PosixPath, model_type: str,
                                   test_case: ExpandableVLMTestArgs,
                                   hf_runner: type[HfRunner],
                                   vllm_runner: type[VllmRunner],
                                   image_assets: _ImageAssets, monkeypatch):
    if model_type in REQUIRES_V0_MODELS:
        monkeypatch.setenv("VLLM_USE_V1", "0")
    model_test_info = VLM_TEST_SETTINGS[model_type]
    runners.run_single_image_test(
        tmp_path=tmp_path,
        model_test_info=model_test_info,
        test_case=test_case,
        hf_runner=hf_runner,
        vllm_runner=vllm_runner,
        image_assets=image_assets,
    )


@pytest.mark.parametrize(
    "model_type,test_case",
    get_parametrized_options(
        VLM_TEST_SETTINGS,
        test_type=VLMTestType.MULTI_IMAGE,
        create_new_process_for_each_test=True,
    ))
@create_new_process_for_each_test()
def test_multi_image_models_heavy(tmp_path: PosixPath, model_type: str,
                                  test_case: ExpandableVLMTestArgs,
                                  hf_runner: type[HfRunner],
                                  vllm_runner: type[VllmRunner],
                                  image_assets: _ImageAssets, monkeypatch):
    if model_type in REQUIRES_V0_MODELS:
        monkeypatch.setenv("VLLM_USE_V1", "0")
    model_test_info = VLM_TEST_SETTINGS[model_type]
    runners.run_multi_image_test(
        tmp_path=tmp_path,
        model_test_info=model_test_info,
        test_case=test_case,
        hf_runner=hf_runner,
        vllm_runner=vllm_runner,
        image_assets=image_assets,
    )


@pytest.mark.parametrize(
    "model_type,test_case",
    get_parametrized_options(
        VLM_TEST_SETTINGS,
        test_type=VLMTestType.EMBEDDING,
        create_new_process_for_each_test=True,
    ))
@create_new_process_for_each_test()
def test_image_embedding_models_heavy(model_type: str,
                                      test_case: ExpandableVLMTestArgs,
                                      hf_runner: type[HfRunner],
                                      vllm_runner: type[VllmRunner],
                                      image_assets: _ImageAssets, monkeypatch):
    if model_type in REQUIRES_V0_MODELS:
        monkeypatch.setenv("VLLM_USE_V1", "0")
    model_test_info = VLM_TEST_SETTINGS[model_type]
    runners.run_embedding_test(
        model_test_info=model_test_info,
        test_case=test_case,
        hf_runner=hf_runner,
        vllm_runner=vllm_runner,
        image_assets=image_assets,
    )


@pytest.mark.parametrize(
    "model_type,test_case",
    get_parametrized_options(
        VLM_TEST_SETTINGS,
        test_type=VLMTestType.VIDEO,
        create_new_process_for_each_test=True,
    ))
def test_video_models_heavy(model_type: str, test_case: ExpandableVLMTestArgs,
                            hf_runner: type[HfRunner],
                            vllm_runner: type[VllmRunner],
                            video_assets: _VideoAssets, monkeypatch):
    if model_type in REQUIRES_V0_MODELS:
        monkeypatch.setenv("VLLM_USE_V1", "0")
    model_test_info = VLM_TEST_SETTINGS[model_type]
    runners.run_video_test(
        model_test_info=model_test_info,
        test_case=test_case,
        hf_runner=hf_runner,
        vllm_runner=vllm_runner,
        video_assets=video_assets,
    )


@pytest.mark.parametrize(
    "model_type,test_case",
    get_parametrized_options(
        VLM_TEST_SETTINGS,
        test_type=VLMTestType.CUSTOM_INPUTS,
        create_new_process_for_each_test=True,
    ))
@create_new_process_for_each_test()
def test_custom_inputs_models_heavy(
    model_type: str,
    test_case: ExpandableVLMTestArgs,
    hf_runner: type[HfRunner],
    vllm_runner: type[VllmRunner],
    monkeypatch,
):
    if model_type in REQUIRES_V0_MODELS:
        monkeypatch.setenv("VLLM_USE_V1", "0")
    model_test_info = VLM_TEST_SETTINGS[model_type]
    runners.run_custom_inputs_test(
        model_test_info=model_test_info,
        test_case=test_case,
        hf_runner=hf_runner,
        vllm_runner=vllm_runner,
    )<|MERGE_RESOLUTION|>--- conflicted
+++ resolved
@@ -418,7 +418,6 @@
         vllm_output_post_proc=model_utils.qwen_vllm_to_hf_output,
         prompt_path_encoder=model_utils.qwen_prompt_path_encoder,
     ),
-<<<<<<< HEAD
     "qwen2_vl": VLMTestInfo(
         models=["Qwen/Qwen2-VL-2B-Instruct"],
         test_type=(
@@ -435,7 +434,7 @@
         vllm_output_post_proc=model_utils.qwen2_vllm_to_hf_output,
         image_size_factors=[(), (0.25,), (0.25, 0.25, 0.25), (0.25, 0.2, 0.15)],
         marks=[pytest.mark.cpu_model],
-=======
+    ),
     "skywork_r1v": VLMTestInfo(
         models=["Skywork/Skywork-R1V-38B"],
         test_type=(VLMTestType.IMAGE, VLMTestType.MULTI_IMAGE),
@@ -449,7 +448,6 @@
         use_tokenizer_eos=True,
         patch_hf_runner=model_utils.skyworkr1v_patch_hf_runner,
         marks=[large_gpu_mark(min_gb=80)],
->>>>>>> effc5d24
     ),
     ### Tensor parallel / multi-gpu broadcast tests
     "chameleon-broadcast": VLMTestInfo(
