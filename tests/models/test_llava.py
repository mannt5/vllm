from typing import List, Tuple

import pytest
from transformers import AutoTokenizer

from vllm.config import VisionLanguageConfig

from ..conftest import IMAGE_FILES

pytestmark = pytest.mark.llava

# The image token is placed before "user" on purpose so that the test can pass
HF_IMAGE_PROMPTS = [
    "<image>\nUSER: What's the content of the image?\nASSISTANT:",
    "<image>\nUSER: What is the season?\nASSISTANT:",
]

assert len(HF_IMAGE_PROMPTS) == len(IMAGE_FILES)


def iter_llava_configs(model_name: str):
    image_hw_to_feature_size = {
        (336, 336): 576,
    }

    for (h, w), f in image_hw_to_feature_size.items():
        for input_type, input_shape in [
            (VisionLanguageConfig.ImageInputType.PIXEL_VALUES, (1, 3, h, w)),
            (VisionLanguageConfig.ImageInputType.IMAGE_FEATURES, (1, f, 1024)),
        ]:
            yield (model_name,
                   VisionLanguageConfig(image_input_type=input_type,
                                        image_feature_size=f,
                                        image_token_id=32000,
                                        image_input_shape=input_shape,
                                        image_processor=model_name,
                                        image_processor_revision=None))


model_and_vl_config = [
    *iter_llava_configs("llava-hf/llava-1.5-7b-hf"),
]


def vllm_to_hf_output(vllm_output: Tuple[List[int], str],
                      vlm_config: VisionLanguageConfig, model_id: str):
    """Sanitize vllm output to be comparable with hf output.
    The function reduces `input_ids` from 1, 32000, 32000, ..., 32000,
    x1, x2, x3 ... to 1, 32000, x1, x2, x3 ...
    It also reduces `output_str` from "<image><image>bla" to "bla".
    """
    input_ids, output_str = vllm_output
    image_token_id = vlm_config.image_token_id

    tokenizer = AutoTokenizer.from_pretrained(model_id)
    image_token_str = tokenizer.decode(image_token_id)
<<<<<<< HEAD

    hf_input_ids = [
        input_id for idx, input_id in enumerate(input_ids)
        if input_id != image_token_id or input_ids[idx - 1] != image_token_id
    ]
    hf_output_str = output_str \
        .replace(image_token_str * vlm_config.image_feature_size, "")

    return hf_input_ids, hf_output_str
=======
>>>>>>> 89c92078

    hf_input_ids = [
        input_id for idx, input_id in enumerate(input_ids)
        if input_id != image_token_id or input_ids[idx - 1] != image_token_id
    ]
    hf_output_str = output_str \
        .replace(image_token_str * vlm_config.image_feature_size, "")

<<<<<<< HEAD
=======
    return hf_input_ids, hf_output_str


# TODO: Add test for `tensor_parallel_size` [ref: PR #3883]
>>>>>>> 89c92078
@pytest.mark.parametrize("model_and_config", model_and_vl_config)
@pytest.mark.parametrize("dtype", ["half"])
@pytest.mark.parametrize("max_tokens", [128])
def test_models(hf_runner, vllm_runner, hf_images, vllm_images,
                model_and_config, dtype: str, max_tokens: int) -> None:
    """Inference result should be the same between hf and vllm.

    All the image fixtures for the test is under tests/images.
    For huggingface runner, we provide the PIL images as input.
    For vllm runner, we provide MultiModalData objects and corresponding
    vision language config as input.
    Note, the text input is also adjusted to abide by vllm contract.
    The text output is sanitized to be able to compare with hf.
    """
    model_id, vlm_config = model_and_config

    hf_model = hf_runner(model_id, dtype=dtype, is_vision_model=True)
    hf_outputs = hf_model.generate_greedy(HF_IMAGE_PROMPTS,
                                          max_tokens,
                                          images=hf_images)
    del hf_model

    vllm_image_prompts = [
        p.replace("<image>", "<image>" * vlm_config.image_feature_size)
        for p in HF_IMAGE_PROMPTS
    ]

    vllm_model = vllm_runner(model_id,
                             dtype=dtype,
                             enforce_eager=True,
                             **vlm_config.as_cli_args_dict())
    vllm_outputs = vllm_model.generate_greedy(vllm_image_prompts,
                                              max_tokens,
                                              images=vllm_images)
    del vllm_model

    for i in range(len(HF_IMAGE_PROMPTS)):
        hf_output_ids, hf_output_str = hf_outputs[i]
        vllm_output_ids, vllm_output_str = vllm_to_hf_output(
            vllm_outputs[i], vlm_config, model_id)
        assert hf_output_str == vllm_output_str, (
            f"Test{i}:\nHF: {hf_output_str!r}\nvLLM: {vllm_output_str!r}")
        assert hf_output_ids == vllm_output_ids, (
            f"Test{i}:\nHF: {hf_output_ids}\nvLLM: {vllm_output_ids}")<|MERGE_RESOLUTION|>--- conflicted
+++ resolved
@@ -54,7 +54,6 @@
 
     tokenizer = AutoTokenizer.from_pretrained(model_id)
     image_token_str = tokenizer.decode(image_token_id)
-<<<<<<< HEAD
 
     hf_input_ids = [
         input_id for idx, input_id in enumerate(input_ids)
@@ -64,23 +63,9 @@
         .replace(image_token_str * vlm_config.image_feature_size, "")
 
     return hf_input_ids, hf_output_str
-=======
->>>>>>> 89c92078
-
-    hf_input_ids = [
-        input_id for idx, input_id in enumerate(input_ids)
-        if input_id != image_token_id or input_ids[idx - 1] != image_token_id
-    ]
-    hf_output_str = output_str \
-        .replace(image_token_str * vlm_config.image_feature_size, "")
-
-<<<<<<< HEAD
-=======
-    return hf_input_ids, hf_output_str
 
 
 # TODO: Add test for `tensor_parallel_size` [ref: PR #3883]
->>>>>>> 89c92078
 @pytest.mark.parametrize("model_and_config", model_and_vl_config)
 @pytest.mark.parametrize("dtype", ["half"])
 @pytest.mark.parametrize("max_tokens", [128])
