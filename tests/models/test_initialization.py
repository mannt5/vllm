from unittest.mock import patch

import pytest
from packaging.version import Version
from transformers import PretrainedConfig
from transformers import __version__ as TRANSFORMERS_VERSION

from vllm import LLM

from .registry import HF_EXAMPLE_MODELS


@pytest.mark.parametrize("model_arch", HF_EXAMPLE_MODELS.get_supported_archs())
def test_can_initialize(model_arch):
    model_info = HF_EXAMPLE_MODELS.get_hf_info(model_arch)
<<<<<<< HEAD
    if not model_info.is_available_online:
        pytest.skip("Model is not available online")
    if model_info.min_transformers_version is not None:
        current_version = TRANSFORMERS_VERSION
        required_version = model_info.min_transformers_version
        if Version(current_version) < Version(required_version):
            pytest.skip(
                f"You have `transformers=={current_version}` installed, but "
                f"`transformers>={required_version}` is required to run this "
                "model")
=======
    model_info.check_available_online(on_fail="skip")
    model_info.check_transformers_version(on_fail="skip")
>>>>>>> 8d7aa9de

    # Avoid OOM
    def hf_overrides(hf_config: PretrainedConfig) -> PretrainedConfig:
        if hf_config.model_type == "deepseek_vl_v2":
            hf_config.update({"architectures": ["DeepseekVLV2ForCausalLM"]})

        if hasattr(hf_config, "text_config"):
            text_config: PretrainedConfig = hf_config.text_config
        else:
            text_config = hf_config

        text_config.update({
            "num_layers": 1,
            "num_hidden_layers": 1,
            "num_experts": 2,
            "num_experts_per_tok": 2,
            "num_local_experts": 2,
        })

        return hf_config

    # Avoid calling model.forward()
    def _initialize_kv_caches(self) -> None:
        self.cache_config.num_gpu_blocks = 0
        self.cache_config.num_cpu_blocks = 0

    with patch.object(LLM.get_engine_class(), "_initialize_kv_caches",
                      _initialize_kv_caches):
        LLM(
            model_info.default,
            tokenizer=model_info.tokenizer,
            tokenizer_mode=model_info.tokenizer_mode,
            speculative_model=model_info.speculative_model,
            num_speculative_tokens=1 if model_info.speculative_model else None,
            trust_remote_code=model_info.trust_remote_code,
            load_format="dummy",
            hf_overrides=hf_overrides,
        )<|MERGE_RESOLUTION|>--- conflicted
+++ resolved
@@ -13,21 +13,8 @@
 @pytest.mark.parametrize("model_arch", HF_EXAMPLE_MODELS.get_supported_archs())
 def test_can_initialize(model_arch):
     model_info = HF_EXAMPLE_MODELS.get_hf_info(model_arch)
-<<<<<<< HEAD
-    if not model_info.is_available_online:
-        pytest.skip("Model is not available online")
-    if model_info.min_transformers_version is not None:
-        current_version = TRANSFORMERS_VERSION
-        required_version = model_info.min_transformers_version
-        if Version(current_version) < Version(required_version):
-            pytest.skip(
-                f"You have `transformers=={current_version}` installed, but "
-                f"`transformers>={required_version}` is required to run this "
-                "model")
-=======
     model_info.check_available_online(on_fail="skip")
     model_info.check_transformers_version(on_fail="skip")
->>>>>>> 8d7aa9de
 
     # Avoid OOM
     def hf_overrides(hf_config: PretrainedConfig) -> PretrainedConfig:
