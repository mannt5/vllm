--- conflicted
+++ resolved
@@ -365,13 +365,8 @@
     "Qwen2AudioForConditionalGeneration": _HfExamplesInfo("Qwen/Qwen2-Audio-7B-Instruct"),  # noqa: E501
     "Qwen2VLForConditionalGeneration": _HfExamplesInfo("Qwen/Qwen2-VL-2B-Instruct"),  # noqa: E501
     "Qwen2_5_VLForConditionalGeneration": _HfExamplesInfo("Qwen/Qwen2.5-VL-3B-Instruct"),  # noqa: E501
-<<<<<<< HEAD
-    "Qwen2_5OmniModel": _HfExamplesInfo("Qwen/Qwen2.5-Omni-3B",  # noqa: E501
-                                                                  min_transformers_version="4.52"),  # noqa: E501
-=======
     "Qwen2_5OmniModel": _HfExamplesInfo("Qwen/Qwen2.5-Omni-3B",
                                         min_transformers_version="4.52"),
->>>>>>> d6484ef3
     "SkyworkR1VChatModel": _HfExamplesInfo("Skywork/Skywork-R1V-38B"),
     "SmolVLMForConditionalGeneration": _HfExamplesInfo("HuggingFaceTB/SmolVLM2-2.2B-Instruct"),  # noqa: E501
     "UltravoxModel": _HfExamplesInfo("fixie-ai/ultravox-v0_5-llama-3_2-1b",  # noqa: E501
