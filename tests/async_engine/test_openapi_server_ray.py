--- conflicted
+++ resolved
@@ -3,11 +3,7 @@
 # using Ray for overall ease of process management, parallel requests,
 # and debugging.
 import ray
-<<<<<<< HEAD
-import requests
 from vllm.utils import is_hpu
-=======
->>>>>>> db5ec52a
 
 from ..utils import VLLM_PATH, RemoteOpenAIServer
 
@@ -15,53 +11,6 @@
 MODEL_NAME = "facebook/opt-125m"
 
 
-<<<<<<< HEAD
-@ray.remote(num_gpus=1)
-class ServerRunner:
-
-    def __init__(self, args):
-        env = os.environ.copy()
-        env["PYTHONUNBUFFERED"] = "1"
-        self.proc = subprocess.Popen(
-            ["python3", "-m", "vllm.entrypoints.openai.api_server"] + args,
-            env=env,
-            stdout=sys.stdout,
-            stderr=sys.stderr,
-        )
-        self._wait_for_server()
-
-    def ready(self):
-        return True
-
-    def _wait_for_server(self):
-        # run health check
-        start = time.time()
-        while True:
-            try:
-                if requests.get(
-                        "http://localhost:8000/health").status_code == 200:
-                    break
-            except Exception as err:
-                if self.proc.poll() is not None:
-                    raise RuntimeError("Server exited unexpectedly.") from err
-
-                time.sleep(0.5)
-                if time.time() - start > MAX_SERVER_START_WAIT_S:
-                    raise RuntimeError(
-                        "Server failed to start in time.") from err
-
-    def __del__(self):
-        if hasattr(self, "proc"):
-            self.proc.terminate()
-
-
-@pytest.fixture(scope="session")
-def server():
-    if is_hpu():
-        pytest.skip("Skipping test on HPU")
-    ray.init()
-    server_runner = ServerRunner.remote([
-=======
 @pytest.fixture(scope="module")
 def ray_ctx():
     ray.init(runtime_env={"working_dir": VLLM_PATH})
@@ -71,8 +20,9 @@
 
 @pytest.fixture(scope="module")
 def server(ray_ctx):
+    if is_hpu():
+        pytest.skip("Skipping test on HPU")
     return RemoteOpenAIServer([
->>>>>>> db5ec52a
         "--model",
         MODEL_NAME,
         # use half precision for speed and memory savings in CI environment
