--- conflicted
+++ resolved
@@ -88,7 +88,6 @@
         "without calling a tool. DO NOT CALL A TOOL THAT IS IRRELEVANT "
         "to the user's question - just respond to it normally."
     },
-<<<<<<< HEAD
     "granite20b": {
         "model":
         "ibm-granite/granite-20b-functioncalling",
@@ -96,7 +95,9 @@
             "--tool-call-parser", "granite-20b-fc", "--chat-template",
             str(VLLM_PATH / "examples/tool_chat_template_granite_20b_fc.jinja")
         ],
-=======
+        "supports_parallel":
+        False,
+    },
     "internlm": {
         "model":
         "internlm/internlm2_5-7b-chat",
@@ -108,7 +109,6 @@
         ],
         "supports_parallel":
         False,
->>>>>>> 151ef4ef
     }
 }
 
