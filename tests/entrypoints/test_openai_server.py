# imports for guided decoding tests
import json
import os
import re
import subprocess
import sys
import time

import jsonschema
import openai  # use the official client for correctness check
import pytest
# using Ray for overall ease of process management, parallel requests,
# and debugging.
import ray
import requests
import torch
# downloading lora to test lora requests
from huggingface_hub import snapshot_download
from openai import BadRequestError

from vllm.transformers_utils.tokenizer import get_tokenizer

MAX_SERVER_START_WAIT_S = 600  # wait for server to start for 60 seconds
# any model with a chat template should work here
MODEL_NAME = "HuggingFaceH4/zephyr-7b-beta"
EMBEDDING_MODEL_NAME = "intfloat/e5-mistral-7b-instruct"
# technically this needs Mistral-7B-v0.1 as base, but we're not testing
# generation quality here
LORA_NAME = "typeof/zephyr-7b-beta-lora"

TEST_SCHEMA = {
    "type": "object",
    "properties": {
        "name": {
            "type": "string"
        },
        "age": {
            "type": "integer"
        },
        "skills": {
            "type": "array",
            "items": {
                "type": "string",
                "maxLength": 10
            },
            "minItems": 3
        },
        "work history": {
            "type": "array",
            "items": {
                "type": "object",
                "properties": {
                    "company": {
                        "type": "string"
                    },
                    "duration": {
                        "type": "string"
                    },
                    "position": {
                        "type": "string"
                    }
                },
                "required": ["company", "position"]
            }
        }
    },
    "required": ["name", "age", "skills", "work history"]
}

TEST_REGEX = (r"((25[0-5]|(2[0-4]|1\d|[1-9]|)\d)\.){3}"
              r"(25[0-5]|(2[0-4]|1\d|[1-9]|)\d)")

TEST_CHOICE = [
    "Python", "Java", "JavaScript", "C++", "C#", "PHP", "TypeScript", "Ruby",
    "Swift", "Kotlin"
]

pytestmark = pytest.mark.asyncio


@ray.remote(num_gpus=1)
class ServerRunner:

    def __init__(self, args):
        env = os.environ.copy()
        env["PYTHONUNBUFFERED"] = "1"
        self.proc = subprocess.Popen(
            ["python3", "-m", "vllm.entrypoints.openai.api_server"] + args,
            env=env,
            stdout=sys.stdout,
            stderr=sys.stderr,
        )
        self._wait_for_server()

    def ready(self):
        return True

    def _wait_for_server(self):
        # run health check
        start = time.time()
        while True:
            try:
                if requests.get(
                        "http://localhost:8000/health").status_code == 200:
                    break
            except Exception as err:
                if self.proc.poll() is not None:
                    raise RuntimeError("Server exited unexpectedly.") from err

                time.sleep(0.5)
                if time.time() - start > MAX_SERVER_START_WAIT_S:
                    raise RuntimeError(
                        "Server failed to start in time.") from err

    def __del__(self):
        if hasattr(self, "proc"):
            self.proc.terminate()


@pytest.fixture(scope="session")
def zephyr_lora_files():
    return snapshot_download(repo_id=LORA_NAME)


@pytest.fixture(scope="module")
def server(zephyr_lora_files):
    ray.init()
    server_runner = ServerRunner.remote([
        "--model",
        MODEL_NAME,
        # use half precision for speed and memory savings in CI environment
        "--dtype",
        "bfloat16",
        "--max-model-len",
        "8192",
        "--enforce-eager",
        "--gpu-memory-utilization",
        "0.75",
        # lora config below
        "--enable-lora",
        "--lora-modules",
        f"zephyr-lora={zephyr_lora_files}",
        f"zephyr-lora2={zephyr_lora_files}",
        "--max-lora-rank",
        "64",
        "--max-cpu-loras",
        "2",
        "--max-num-seqs",
        "128",
    ])
    ray.get(server_runner.ready.remote())
    yield server_runner
    ray.shutdown()


@pytest.fixture(scope="module")
def embedding_server(zephyr_lora_files):
    ray.shutdown()
    ray.init()
    server_runner = ServerRunner.remote([
        "--model",
        EMBEDDING_MODEL_NAME,
        # use half precision for speed and memory savings in CI environment
        "--dtype",
        "bfloat16",
        "--max-model-len",
        "8192",
        "--enforce-eager",
    ])
    ray.get(server_runner.ready.remote())
    yield server_runner
    ray.shutdown()


@pytest.fixture(scope="module")
def client():
    client = openai.AsyncOpenAI(
        base_url="http://localhost:8000/v1",
        api_key="token-abc123",
    )
    yield client


async def test_check_models(server, client: openai.AsyncOpenAI):
    models = await client.models.list()
    models = models.data
    served_model = models[0]
    lora_models = models[1:]
    assert served_model.id == MODEL_NAME
    assert all(model.root == MODEL_NAME for model in models)
    assert lora_models[0].id == "zephyr-lora"
    assert lora_models[1].id == "zephyr-lora2"


@pytest.mark.parametrize(
    # first test base model, then test loras
    "model_name",
    [MODEL_NAME, "zephyr-lora", "zephyr-lora2"],
)
async def test_single_completion(server, client: openai.AsyncOpenAI,
                                 model_name: str):
    completion = await client.completions.create(model=model_name,
                                                 prompt="Hello, my name is",
                                                 max_tokens=5,
                                                 temperature=0.0)

    assert completion.id is not None
    assert completion.choices is not None and len(completion.choices) == 1
    assert completion.choices[0].text is not None and len(
        completion.choices[0].text) >= 5
    assert completion.choices[0].finish_reason == "length"
    assert completion.usage == openai.types.CompletionUsage(
        completion_tokens=5, prompt_tokens=6, total_tokens=11)

    # test using token IDs
    completion = await client.completions.create(
        model=MODEL_NAME,
        prompt=[0, 0, 0, 0, 0],
        max_tokens=5,
        temperature=0.0,
    )
    assert completion.choices[0].text is not None and len(
        completion.choices[0].text) >= 5


@pytest.mark.parametrize(
    # first test base model, then test loras
    "model_name",
    [MODEL_NAME, "zephyr-lora", "zephyr-lora2"],
)
async def test_zero_logprobs(server, client: openai.AsyncOpenAI,
                             model_name: str):
    # test using token IDs
    completion = await client.completions.create(
        model=MODEL_NAME,
        prompt=[0, 0, 0, 0, 0],
        max_tokens=5,
        temperature=0.0,
        logprobs=0,
    )
    choice = completion.choices[0]
    assert choice.logprobs is not None
    assert choice.logprobs.token_logprobs is not None
    assert choice.logprobs.top_logprobs is None


@pytest.mark.parametrize(
    # just test 1 lora hereafter
    "model_name",
    [MODEL_NAME, "zephyr-lora"],
)
async def test_single_chat_session(server, client: openai.AsyncOpenAI,
                                   model_name: str):
    messages = [{
        "role": "system",
        "content": "you are a helpful assistant"
    }, {
        "role": "user",
        "content": "what is 1+1?"
    }]

    # test single completion
    chat_completion = await client.chat.completions.create(model=model_name,
                                                           messages=messages,
                                                           max_tokens=10,
                                                           logprobs=True,
                                                           top_logprobs=5)
    assert chat_completion.id is not None
    assert chat_completion.choices is not None and len(
        chat_completion.choices) == 1
    assert chat_completion.choices[0].message is not None
    assert chat_completion.choices[0].logprobs is not None
    assert chat_completion.choices[0].logprobs.top_logprobs is not None
    assert len(chat_completion.choices[0].logprobs.top_logprobs[0]) == 5
    message = chat_completion.choices[0].message
    assert message.content is not None and len(message.content) >= 10
    assert message.role == "assistant"
    messages.append({"role": "assistant", "content": message.content})

    # test multi-turn dialogue
    messages.append({"role": "user", "content": "express your result in json"})
    chat_completion = await client.chat.completions.create(
        model=model_name,
        messages=messages,
        max_tokens=10,
    )
    message = chat_completion.choices[0].message
    assert message.content is not None and len(message.content) >= 0


@pytest.mark.parametrize("model_name", [MODEL_NAME])
async def test_too_many_logprobs(server, client: openai.AsyncOpenAI,
                                 model_name: str):
    messages = [{
        "role": "system",
        "content": "you are a helpful assistant"
    }, {
        "role": "user",
        "content": "what is 1+1?"
    }]

    # Default max_logprobs is 5, so this should raise an error
    with pytest.raises((openai.BadRequestError, openai.APIError)):
        stream = await client.chat.completions.create(model=model_name,
                                                      messages=messages,
                                                      max_tokens=10,
                                                      logprobs=True,
                                                      top_logprobs=10,
                                                      stream=True)
        async for chunk in stream:
            ...

    with pytest.raises(openai.BadRequestError):
        await client.chat.completions.create(model=model_name,
                                             messages=messages,
                                             max_tokens=10,
                                             logprobs=True,
                                             top_logprobs=10,
                                             stream=False)

    with pytest.raises((openai.BadRequestError, openai.APIError)):
        stream = await client.completions.create(model=model_name,
                                                 prompt="Test",
                                                 max_tokens=10,
                                                 logprobs=10,
                                                 stream=True)
        async for chunk in stream:
            ...

    with pytest.raises(openai.BadRequestError):
        await client.completions.create(model=model_name,
                                        prompt="Test",
                                        max_tokens=10,
                                        logprobs=10,
                                        stream=False)

    # the server should still work afterwards
    chat_completion = await client.chat.completions.create(model=model_name,
                                                           messages=messages,
                                                           max_tokens=10,
                                                           stream=False)
    message = chat_completion.choices[0].message
    assert message.content is not None and len(message.content) >= 0


@pytest.mark.parametrize(
    # just test 1 lora hereafter
    "model_name",
    [MODEL_NAME, "zephyr-lora"],
)
async def test_completion_streaming(server, client: openai.AsyncOpenAI,
                                    model_name: str):
    prompt = "What is an LLM?"

    single_completion = await client.completions.create(
        model=model_name,
        prompt=prompt,
        max_tokens=5,
        temperature=0.0,
    )
    single_output = single_completion.choices[0].text
    single_usage = single_completion.usage

    stream = await client.completions.create(model=model_name,
                                             prompt=prompt,
                                             max_tokens=5,
                                             temperature=0.0,
                                             stream=True)
    chunks = []
    finish_reason_count = 0
    async for chunk in stream:
        chunks.append(chunk.choices[0].text)
        if chunk.choices[0].finish_reason is not None:
            finish_reason_count += 1
    # finish reason should only return in last block
    assert finish_reason_count == 1
    assert chunk.choices[0].finish_reason == "length"
    assert chunk.choices[0].text
    assert chunk.usage == single_usage
    assert "".join(chunks) == single_output


@pytest.mark.parametrize(
    # just test 1 lora hereafter
    "model_name",
    [MODEL_NAME, "zephyr-lora"],
)
async def test_chat_streaming(server, client: openai.AsyncOpenAI,
                              model_name: str):
    messages = [{
        "role": "system",
        "content": "you are a helpful assistant"
    }, {
        "role": "user",
        "content": "what is 1+1?"
    }]

    # test single completion
    chat_completion = await client.chat.completions.create(
        model=model_name,
        messages=messages,
        max_tokens=10,
        temperature=0.0,
    )
    output = chat_completion.choices[0].message.content
    stop_reason = chat_completion.choices[0].finish_reason

    # test streaming
    stream = await client.chat.completions.create(
        model=model_name,
        messages=messages,
        max_tokens=10,
        temperature=0.0,
        stream=True,
    )
    chunks = []
    finish_reason_count = 0
    async for chunk in stream:
        delta = chunk.choices[0].delta
        if delta.role:
            assert delta.role == "assistant"
        if delta.content:
            chunks.append(delta.content)
        if chunk.choices[0].finish_reason is not None:
            finish_reason_count += 1
    # finish reason should only return in last block
    assert finish_reason_count == 1
    assert chunk.choices[0].finish_reason == stop_reason
    assert delta.content
    assert "".join(chunks) == output


@pytest.mark.parametrize(
    # just test 1 lora hereafter
    "model_name",
    [MODEL_NAME, "zephyr-lora"],
)
async def test_batch_completions(server, client: openai.AsyncOpenAI,
                                 model_name: str):
    # test simple list
    batch = await client.completions.create(
        model=model_name,
        prompt=["Hello, my name is", "Hello, my name is"],
        max_tokens=5,
        temperature=0.0,
    )
    assert len(batch.choices) == 2
    assert batch.choices[0].text == batch.choices[1].text

    # test n = 2
    batch = await client.completions.create(
        model=model_name,
        prompt=["Hello, my name is", "Hello, my name is"],
        n=2,
        max_tokens=5,
        temperature=0.0,
        extra_body=dict(
            # NOTE: this has to be true for n > 1 in vLLM, but not necessary
            # for official client.
            use_beam_search=True),
    )
    assert len(batch.choices) == 4
    assert batch.choices[0].text != batch.choices[
        1].text, "beam search should be different"
    assert batch.choices[0].text == batch.choices[
        2].text, "two copies of the same prompt should be the same"
    assert batch.choices[1].text == batch.choices[
        3].text, "two copies of the same prompt should be the same"

    # test streaming
    batch = await client.completions.create(
        model=model_name,
        prompt=["Hello, my name is", "Hello, my name is"],
        max_tokens=5,
        temperature=0.0,
        stream=True,
    )
    texts = [""] * 2
    async for chunk in batch:
        assert len(chunk.choices) == 1
        choice = chunk.choices[0]
        texts[choice.index] += choice.text
    assert texts[0] == texts[1]


async def test_logits_bias(server, client: openai.AsyncOpenAI):
    prompt = "Hello, my name is"
    max_tokens = 5
    tokenizer = get_tokenizer(tokenizer_name=MODEL_NAME)

    # Test exclusive selection
    token_id = 1000
    completion = await client.completions.create(
        model=MODEL_NAME,
        prompt=prompt,
        max_tokens=max_tokens,
        temperature=0.0,
        logit_bias={str(token_id): 100},
        seed=42,
    )
    assert completion.choices[0].text is not None and len(
        completion.choices[0].text) >= 5
    response_tokens = tokenizer(completion.choices[0].text,
                                add_special_tokens=False)["input_ids"]
    expected_tokens = tokenizer(tokenizer.decode([token_id] * 5),
                                add_special_tokens=False)["input_ids"]
    assert all([
        response == expected
        for response, expected in zip(response_tokens, expected_tokens)
    ])

    # Test ban
    completion = await client.completions.create(
        model=MODEL_NAME,
        prompt=prompt,
        max_tokens=max_tokens,
        temperature=0.0,
    )
    response_tokens = tokenizer(completion.choices[0].text,
                                add_special_tokens=False)["input_ids"]
    first_response = completion.choices[0].text
    completion = await client.completions.create(
        model=MODEL_NAME,
        prompt=prompt,
        max_tokens=max_tokens,
        temperature=0.0,
        logit_bias={str(token): -100
                    for token in response_tokens},
    )
    assert first_response != completion.choices[0].text


@pytest.mark.parametrize("guided_decoding_backend",
                         ["outlines", "lm-format-enforcer"])
async def test_guided_json_completion(server, client: openai.AsyncOpenAI,
                                      guided_decoding_backend: str):
    completion = await client.completions.create(
        model=MODEL_NAME,
        prompt=f"Give an example JSON for an employee profile "
        f"that fits this schema: {TEST_SCHEMA}",
        n=3,
        temperature=1.0,
        max_tokens=500,
        extra_body=dict(guided_json=TEST_SCHEMA,
                        guided_decoding_backend=guided_decoding_backend))

    assert completion.id is not None
    assert completion.choices is not None and len(completion.choices) == 3
    for i in range(3):
        assert completion.choices[i].text is not None
        output_json = json.loads(completion.choices[i].text)
        jsonschema.validate(instance=output_json, schema=TEST_SCHEMA)


@pytest.mark.parametrize("guided_decoding_backend",
                         ["outlines", "lm-format-enforcer"])
async def test_guided_json_chat(server, client: openai.AsyncOpenAI,
                                guided_decoding_backend: str):
    messages = [{
        "role": "system",
        "content": "you are a helpful assistant"
    }, {
        "role":
        "user",
        "content":
        f"Give an example JSON for an employee profile that "
        f"fits this schema: {TEST_SCHEMA}"
    }]
    chat_completion = await client.chat.completions.create(
        model=MODEL_NAME,
        messages=messages,
        max_tokens=1000,
        extra_body=dict(guided_json=TEST_SCHEMA,
                        guided_decoding_backend=guided_decoding_backend))
    message = chat_completion.choices[0].message
    assert message.content is not None
    json1 = json.loads(message.content)
    jsonschema.validate(instance=json1, schema=TEST_SCHEMA)

    messages.append({"role": "assistant", "content": message.content})
    messages.append({
        "role":
        "user",
        "content":
        "Give me another one with a different name and age"
    })
    chat_completion = await client.chat.completions.create(
        model=MODEL_NAME,
        messages=messages,
        max_tokens=1000,
        extra_body=dict(guided_json=TEST_SCHEMA,
                        guided_decoding_backend=guided_decoding_backend))
    message = chat_completion.choices[0].message
    assert message.content is not None
    json2 = json.loads(message.content)
    jsonschema.validate(instance=json2, schema=TEST_SCHEMA)
    assert json1["name"] != json2["name"]
    assert json1["age"] != json2["age"]


@pytest.mark.parametrize("guided_decoding_backend",
                         ["outlines", "lm-format-enforcer"])
async def test_guided_regex_completion(server, client: openai.AsyncOpenAI,
                                       guided_decoding_backend: str):
    completion = await client.completions.create(
        model=MODEL_NAME,
        prompt=f"Give an example IPv4 address with this regex: {TEST_REGEX}",
        n=3,
        temperature=1.0,
        max_tokens=20,
        extra_body=dict(guided_regex=TEST_REGEX,
                        guided_decoding_backend=guided_decoding_backend))

    assert completion.id is not None
    assert completion.choices is not None and len(completion.choices) == 3
    for i in range(3):
        assert completion.choices[i].text is not None
        assert re.fullmatch(TEST_REGEX, completion.choices[i].text) is not None


@pytest.mark.parametrize("guided_decoding_backend",
                         ["outlines", "lm-format-enforcer"])
async def test_guided_regex_chat(server, client: openai.AsyncOpenAI,
                                 guided_decoding_backend: str):
    messages = [{
        "role": "system",
        "content": "you are a helpful assistant"
    }, {
        "role":
        "user",
        "content":
        f"Give an example IP address with this regex: {TEST_REGEX}"
    }]
    chat_completion = await client.chat.completions.create(
        model=MODEL_NAME,
        messages=messages,
        max_tokens=20,
        extra_body=dict(guided_regex=TEST_REGEX,
                        guided_decoding_backend=guided_decoding_backend))
    ip1 = chat_completion.choices[0].message.content
    assert ip1 is not None
    assert re.fullmatch(TEST_REGEX, ip1) is not None

    messages.append({"role": "assistant", "content": ip1})
    messages.append({"role": "user", "content": "Give me a different one"})
    chat_completion = await client.chat.completions.create(
        model=MODEL_NAME,
        messages=messages,
        max_tokens=20,
        extra_body=dict(guided_regex=TEST_REGEX,
                        guided_decoding_backend=guided_decoding_backend))
    ip2 = chat_completion.choices[0].message.content
    assert ip2 is not None
    assert re.fullmatch(TEST_REGEX, ip2) is not None
    assert ip1 != ip2


@pytest.mark.parametrize("guided_decoding_backend",
                         ["outlines", "lm-format-enforcer"])
async def test_guided_choice_completion(server, client: openai.AsyncOpenAI,
                                        guided_decoding_backend: str):
    completion = await client.completions.create(
        model=MODEL_NAME,
        prompt="The best language for type-safe systems programming is ",
        n=2,
        temperature=1.0,
        max_tokens=10,
        extra_body=dict(guided_choice=TEST_CHOICE,
                        guided_decoding_backend=guided_decoding_backend))

    assert completion.id is not None
    assert completion.choices is not None and len(completion.choices) == 2
    for i in range(2):
        assert completion.choices[i].text in TEST_CHOICE


@pytest.mark.parametrize("guided_decoding_backend",
                         ["outlines", "lm-format-enforcer"])
async def test_guided_choice_chat(server, client: openai.AsyncOpenAI,
                                  guided_decoding_backend: str):
    messages = [{
        "role": "system",
        "content": "you are a helpful assistant"
    }, {
        "role":
        "user",
        "content":
        "The best language for type-safe systems programming is "
    }]
    chat_completion = await client.chat.completions.create(
        model=MODEL_NAME,
        messages=messages,
        max_tokens=10,
        extra_body=dict(guided_choice=TEST_CHOICE,
                        guided_decoding_backend=guided_decoding_backend))
    choice1 = chat_completion.choices[0].message.content
    assert choice1 in TEST_CHOICE

    messages.append({"role": "assistant", "content": choice1})
    messages.append({
        "role": "user",
        "content": "I disagree, pick another one"
    })
    chat_completion = await client.chat.completions.create(
        model=MODEL_NAME,
        messages=messages,
        max_tokens=10,
        extra_body=dict(guided_choice=TEST_CHOICE,
                        guided_decoding_backend=guided_decoding_backend))
    choice2 = chat_completion.choices[0].message.content
    assert choice2 in TEST_CHOICE
    assert choice1 != choice2


@pytest.mark.parametrize("guided_decoding_backend",
                         ["outlines", "lm-format-enforcer"])
async def test_guided_decoding_type_error(server, client: openai.AsyncOpenAI,
                                          guided_decoding_backend: str):
    with pytest.raises(openai.BadRequestError):
        _ = await client.completions.create(
            model=MODEL_NAME,
            prompt="Give an example JSON that fits this schema: 42",
            extra_body=dict(guided_json=42,
                            guided_decoding_backend=guided_decoding_backend))

    messages = [{
        "role": "system",
        "content": "you are a helpful assistant"
    }, {
        "role":
        "user",
        "content":
        "The best language for type-safe systems programming is "
    }]
    with pytest.raises(openai.BadRequestError):
        _ = await client.chat.completions.create(model=MODEL_NAME,
                                                 messages=messages,
                                                 extra_body=dict(guided_regex={
                                                     1: "Python",
                                                     2: "C++"
                                                 }))

    with pytest.raises(openai.BadRequestError):
        _ = await client.completions.create(
            model=MODEL_NAME,
            prompt="Give an example string that fits this regex",
            extra_body=dict(guided_regex=TEST_REGEX, guided_json=TEST_SCHEMA))


@pytest.mark.parametrize("guided_decoding_backend",
                         ["outlines", "lm-format-enforcer"])
async def test_guided_choice_chat_logprobs(server, client: openai.AsyncOpenAI,
                                           guided_decoding_backend: str):
    messages = [{
        "role": "system",
        "content": "you are a helpful assistant"
    }, {
        "role":
        "user",
        "content":
        "The best language for type-safe systems programming is "
    }]
    chat_completion = await client.chat.completions.create(
        model=MODEL_NAME,
        messages=messages,
        max_tokens=10,
        logprobs=True,
        top_logprobs=5,
        extra_body=dict(guided_choice=TEST_CHOICE,
                        guided_decoding_backend=guided_decoding_backend))
    top_logprobs = chat_completion.choices[0].logprobs.top_logprobs

    # -9999.0 is the minimum logprob returned by OpenAI
    assert all(
        isinstance(logprob, float) and logprob >= -9999.0
        for token_dict in top_logprobs
        for token, logprob in token_dict.items())


async def test_response_format_json_object(server, client: openai.AsyncOpenAI):
    for _ in range(2):
        resp = await client.chat.completions.create(
            model=MODEL_NAME,
            messages=[{
                "role":
                "user",
                "content": ('what is 1+1? please respond with a JSON object, '
                            'the format is {"result": 2}')
            }],
            response_format={"type": "json_object"})

        content = resp.choices[0].message.content
        loaded = json.loads(content)
        assert loaded == {"result": 2}, loaded


async def test_extra_fields(server, client: openai.AsyncOpenAI):
    with pytest.raises(BadRequestError) as exc_info:
        await client.chat.completions.create(
            model=MODEL_NAME,
            messages=[{
                "role": "system",
                "content": "You are a helpful assistant.",
                "extra_field": "0",
            }],  # type: ignore
            temperature=0,
            seed=0)

    assert "extra_forbidden" in exc_info.value.message


async def test_complex_message_content(server, client: openai.AsyncOpenAI):
    resp = await client.chat.completions.create(
        model=MODEL_NAME,
        messages=[{
            "role":
            "user",
            "content": [{
                "type":
                "text",
                "text":
                "what is 1+1? please provide the result without any other text."
            }]
        }],
        temperature=0,
        seed=0)
    content = resp.choices[0].message.content
    assert content == "2"


async def test_guided_grammar(server, client: openai.AsyncOpenAI):
    simple_sql_grammar = """
start: select_statement

select_statement: "SELECT" column "from" table "where" condition

column: "col_1" | "col_2"
table: "table_1" | "table_2"
condition: column "=" number

number: "1" | "2"
"""

    completion = await client.completions.create(
        model=MODEL_NAME,
        prompt=("Generate a sql state that select col_1 from "
                "table_1 where it is equals to 1"),
        temperature=1.0,
        max_tokens=500,
        extra_body=dict(guided_grammar=simple_sql_grammar))

    content = completion.choices[0].text

    # use Lark to parse the output, and make sure it's a valid parse tree
    from lark import Lark
    parser = Lark(simple_sql_grammar)
    parser.parse(content)

    # remove spaces for comparison b/c we removed them in the grammar
    ground_truth = "SELECT col_1 from table_1 where col_1 = 1".replace(" ", "")

    assert content.strip() == ground_truth


@pytest.mark.parametrize(
    # first test base model, then test loras
    "model_name",
    [MODEL_NAME, "zephyr-lora", "zephyr-lora2"],
)
async def test_echo_logprob_completion(server, client: openai.AsyncOpenAI,
                                       model_name: str):
    tokenizer = get_tokenizer(tokenizer_name=MODEL_NAME)
    # test using text and token IDs
    for prompt in ("Hello, my name is", [0, 0, 0, 0, 0]):
        completion = await client.completions.create(model=model_name,
                                                     prompt=prompt,
                                                     max_tokens=5,
                                                     temperature=0.0,
                                                     echo=True,
                                                     logprobs=1)

        prompt_text = tokenizer.decode(prompt) if isinstance(prompt,
                                                             list) else prompt
        assert (completion.choices[0].text is not None
                and re.search(r"^" + prompt_text, completion.choices[0].text))
        logprobs = completion.choices[0].logprobs
        assert logprobs is not None
        assert len(logprobs.text_offset) > 5
        assert (len(logprobs.token_logprobs) > 5
                and logprobs.token_logprobs[0] is None)
        assert (len(logprobs.top_logprobs) > 5
                and logprobs.top_logprobs[0] is None)
        assert len(logprobs.tokens) > 5


async def test_long_seed(server, client: openai.AsyncOpenAI):
    for seed in [
            torch.iinfo(torch.long).min - 1,
            torch.iinfo(torch.long).max + 1
    ]:
        with pytest.raises(BadRequestError) as exc_info:
            await client.chat.completions.create(
                model=MODEL_NAME,
                messages=[{
                    "role": "system",
                    "content": "You are a helpful assistant.",
                }],
                temperature=0,
                seed=seed)

        assert ("greater_than_equal" in exc_info.value.message
<<<<<<< HEAD
                or "less_than_equal" in exc_info.value.message)
=======
                or "less_than_equal" in exc_info.value.message)


@pytest.mark.parametrize(
    "model_name",
    [EMBEDDING_MODEL_NAME],
)
async def test_single_embedding(embedding_server, client: openai.AsyncOpenAI,
                                model_name: str):
    input = [
        "The chef prepared a delicious meal.",
    ]

    # test single embedding
    embeddings = await client.embeddings.create(
        model=model_name,
        input=input,
        encoding_format="float",
    )
    assert embeddings.id is not None
    assert embeddings.data is not None and len(embeddings.data) == 1
    assert len(embeddings.data[0].embedding) == 4096
    assert embeddings.usage.completion_tokens == 0
    assert embeddings.usage.prompt_tokens == 9
    assert embeddings.usage.total_tokens == 9

    # test using token IDs
    input = [1, 1, 1, 1, 1]
    embeddings = await client.embeddings.create(
        model=model_name,
        input=input,
        encoding_format="float",
    )
    assert embeddings.id is not None
    assert embeddings.data is not None and len(embeddings.data) == 1
    assert len(embeddings.data[0].embedding) == 4096
    assert embeddings.usage.completion_tokens == 0
    assert embeddings.usage.prompt_tokens == 5
    assert embeddings.usage.total_tokens == 5


@pytest.mark.parametrize(
    "model_name",
    [EMBEDDING_MODEL_NAME],
)
async def test_batch_embedding(embedding_server, client: openai.AsyncOpenAI,
                               model_name: str):
    # test List[str]
    inputs = [
        "The cat sat on the mat.", "A feline was resting on a rug.",
        "Stars twinkle brightly in the night sky."
    ]
    embeddings = await client.embeddings.create(
        model=model_name,
        input=inputs,
        encoding_format="float",
    )
    assert embeddings.id is not None
    assert embeddings.data is not None and len(embeddings.data) == 3
    assert len(embeddings.data[0].embedding) == 4096

    # test List[List[int]]
    inputs = [[4, 5, 7, 9, 20], [15, 29, 499], [24, 24, 24, 24, 24],
              [25, 32, 64, 77]]
    embeddings = await client.embeddings.create(
        model=model_name,
        input=inputs,
        encoding_format="float",
    )
    assert embeddings.id is not None
    assert embeddings.data is not None and len(embeddings.data) == 4
    assert len(embeddings.data[0].embedding) == 4096
    assert embeddings.usage.completion_tokens == 0
    assert embeddings.usage.prompt_tokens == 17
    assert embeddings.usage.total_tokens == 17


if __name__ == "__main__":
    pytest.main([__file__])
>>>>>>> e254497b
<|MERGE_RESOLUTION|>--- conflicted
+++ resolved
@@ -909,9 +909,6 @@
                 seed=seed)
 
         assert ("greater_than_equal" in exc_info.value.message
-<<<<<<< HEAD
-                or "less_than_equal" in exc_info.value.message)
-=======
                 or "less_than_equal" in exc_info.value.message)
 
 
@@ -986,9 +983,4 @@
     assert len(embeddings.data[0].embedding) == 4096
     assert embeddings.usage.completion_tokens == 0
     assert embeddings.usage.prompt_tokens == 17
-    assert embeddings.usage.total_tokens == 17
-
-
-if __name__ == "__main__":
-    pytest.main([__file__])
->>>>>>> e254497b
+    assert embeddings.usage.total_tokens == 17