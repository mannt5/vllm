# imports for guided decoding tests
import json
import re

import jsonschema
import openai  # use the official client for correctness check
import pytest
# using Ray for overall ease of process management, parallel requests,
# and debugging.
import ray
import torch
# downloading lora to test lora requests
from huggingface_hub import snapshot_download
from openai import BadRequestError

from vllm.transformers_utils.tokenizer import get_tokenizer

from ..utils import ServerRunner

# any model with a chat template should work here
MODEL_NAME = "HuggingFaceH4/zephyr-7b-beta"
EMBEDDING_MODEL_NAME = "intfloat/e5-mistral-7b-instruct"
# technically this needs Mistral-7B-v0.1 as base, but we're not testing
# generation quality here
LORA_NAME = "typeof/zephyr-7b-beta-lora"

TEST_SCHEMA = {
    "type": "object",
    "properties": {
        "name": {
            "type": "string"
        },
        "age": {
            "type": "integer"
        },
        "skills": {
            "type": "array",
            "items": {
                "type": "string",
                "maxLength": 10
            },
            "minItems": 3
        },
        "work history": {
            "type": "array",
            "items": {
                "type": "object",
                "properties": {
                    "company": {
                        "type": "string"
                    },
                    "duration": {
                        "type": "string"
                    },
                    "position": {
                        "type": "string"
                    }
                },
                "required": ["company", "position"]
            }
        }
    },
    "required": ["name", "age", "skills", "work history"]
}

TEST_REGEX = (r"((25[0-5]|(2[0-4]|1\d|[1-9]|)\d)\.){3}"
              r"(25[0-5]|(2[0-4]|1\d|[1-9]|)\d)")

TEST_CHOICE = [
    "Python", "Java", "JavaScript", "C++", "C#", "PHP", "TypeScript", "Ruby",
    "Swift", "Kotlin"
]

pytestmark = pytest.mark.openai


@pytest.fixture(scope="session")
def zephyr_lora_files():
    return snapshot_download(repo_id=LORA_NAME)


@pytest.fixture(scope="module")
def server(zephyr_lora_files):
    ray.init()
    server_runner = ServerRunner.remote([
        "--model",
        MODEL_NAME,
        # use half precision for speed and memory savings in CI environment
        "--dtype",
        "bfloat16",
        "--max-model-len",
        "8192",
        "--enforce-eager",
        "--gpu-memory-utilization",
        "0.75",
        # lora config below
        "--enable-lora",
        "--lora-modules",
        f"zephyr-lora={zephyr_lora_files}",
        f"zephyr-lora2={zephyr_lora_files}",
        "--max-lora-rank",
        "64",
        "--max-cpu-loras",
        "2",
        "--max-num-seqs",
        "128",
    ])
    ray.get(server_runner.ready.remote())
    yield server_runner
    ray.shutdown()


@pytest.fixture(scope="module")
def embedding_server(zephyr_lora_files):
    ray.shutdown()
    ray.init()
    server_runner = ServerRunner.remote([
        "--model",
        EMBEDDING_MODEL_NAME,
        # use half precision for speed and memory savings in CI environment
        "--dtype",
        "bfloat16",
        "--enforce-eager",
        "--gpu-memory-utilization",
        "0.75",
        "--max-model-len",
        "8192",
    ])
    ray.get(server_runner.ready.remote())
    yield server_runner
    ray.shutdown()


@pytest.fixture(scope="module")
def client():
    client = openai.AsyncOpenAI(
        base_url="http://localhost:8000/v1",
        api_key="token-abc123",
    )
    yield client


@pytest.mark.asyncio
async def test_check_models(server, client: openai.AsyncOpenAI):
    models = await client.models.list()
    models = models.data
    served_model = models[0]
    lora_models = models[1:]
    assert served_model.id == MODEL_NAME
    assert all(model.root == MODEL_NAME for model in models)
    assert lora_models[0].id == "zephyr-lora"
    assert lora_models[1].id == "zephyr-lora2"


@pytest.mark.asyncio
@pytest.mark.parametrize(
    # first test base model, then test loras
    "model_name",
    [MODEL_NAME, "zephyr-lora", "zephyr-lora2"],
)
async def test_single_completion(server, client: openai.AsyncOpenAI,
                                 model_name: str):
    completion = await client.completions.create(model=model_name,
                                                 prompt="Hello, my name is",
                                                 max_tokens=5,
                                                 temperature=0.0)

    assert completion.id is not None
    assert completion.choices is not None and len(completion.choices) == 1

    choice = completion.choices[0]
    assert len(choice.text) >= 5
    assert choice.finish_reason == "length"
    assert completion.usage == openai.types.CompletionUsage(
        completion_tokens=5, prompt_tokens=6, total_tokens=11)

    # test using token IDs
    completion = await client.completions.create(
        model=MODEL_NAME,
        prompt=[0, 0, 0, 0, 0],
        max_tokens=5,
        temperature=0.0,
    )
    assert len(completion.choices[0].text) >= 5


@pytest.mark.asyncio
@pytest.mark.parametrize(
    # first test base model, then test loras
    "model_name",
    [MODEL_NAME, "zephyr-lora", "zephyr-lora2"],
)
async def test_no_logprobs(server, client: openai.AsyncOpenAI,
                           model_name: str):
    # test using token IDs
    completion = await client.completions.create(
        model=MODEL_NAME,
        prompt=[0, 0, 0, 0, 0],
        max_tokens=5,
        temperature=0.0,
        logprobs=None,
    )
    choice = completion.choices[0]
    assert choice.logprobs is None


<<<<<<< HEAD
@pytest.mark.parametrize(
    # just test 1 lora hereafter
    "model_name",
    [MODEL_NAME, "zephyr-lora"],
=======
@pytest.mark.asyncio
@pytest.mark.parametrize(
    # first test base model, then test loras
    "model_name",
    [MODEL_NAME, "zephyr-lora", "zephyr-lora2"],
>>>>>>> 87d41c84
)
async def test_zero_logprobs(server, client: openai.AsyncOpenAI,
                             model_name: str):
    # test using token IDs
    completion = await client.completions.create(
        model=MODEL_NAME,
        prompt=[0, 0, 0, 0, 0],
        max_tokens=5,
        temperature=0.0,
        logprobs=0,
    )
    choice = completion.choices[0]
    assert choice.logprobs is not None
    assert choice.logprobs.token_logprobs is not None
    assert choice.logprobs.top_logprobs is not None
    assert len(choice.logprobs.top_logprobs[0]) <= 1


<<<<<<< HEAD
=======
@pytest.mark.asyncio
>>>>>>> 87d41c84
@pytest.mark.parametrize(
    "model_name",
    [MODEL_NAME, "zephyr-lora"],
)
async def test_some_logprobs(server, client: openai.AsyncOpenAI,
                             model_name: str):
    # test using token IDs
    completion = await client.completions.create(
        model=MODEL_NAME,
        prompt=[0, 0, 0, 0, 0],
        max_tokens=5,
        temperature=0.0,
        logprobs=5,
    )
    choice = completion.choices[0]
    assert choice.logprobs is not None
    assert choice.logprobs.token_logprobs is not None
    assert choice.logprobs.top_logprobs is not None
    assert len(choice.logprobs.top_logprobs[0]) <= 6


<<<<<<< HEAD
@pytest.mark.parametrize(
    # first test base model, then test loras
    "model_name",
    [MODEL_NAME, "zephyr-lora", "zephyr-lora2"],
)
async def test_no_logprobs_chat(server, client: openai.AsyncOpenAI,
                                model_name: str):
    messages = [{
        "role": "system",
        "content": "you are a helpful assistant"
    }, {
        "role": "user",
        "content": "what is 1+1?"
    }]

    chat_completion = await client.chat.completions.create(model=model_name,
                                                           messages=messages,
                                                           max_tokens=5,
                                                           temperature=0.0,
                                                           logprobs=False)

    choice = chat_completion.choices[0]
    assert choice.logprobs is None
=======
@pytest.mark.asyncio
@pytest.mark.parametrize(
    "model_name",
    [MODEL_NAME, "zephyr-lora"],
)
async def test_too_many_completion_logprobs(server, client: openai.AsyncOpenAI,
                                            model_name: str):

    with pytest.raises(
        (openai.BadRequestError, openai.APIError)):  # test using token IDs
        await client.completions.create(
            model=MODEL_NAME,
            prompt=[0, 0, 0, 0, 0],
            max_tokens=5,
            temperature=0.0,
            logprobs=6,
        )
        ...
    with pytest.raises(
        (openai.BadRequestError, openai.APIError)):  # test using token IDs
        stream = await client.completions.create(
            model=MODEL_NAME,
            prompt=[0, 0, 0, 0, 0],
            max_tokens=5,
            temperature=0.0,
            logprobs=6,
            stream=True,
        )
        async for chunk in stream:
            ...

    # the server should still work afterwards
    completion = await client.completions.create(
        model=model_name,
        prompt=[0, 0, 0, 0, 0],
        max_tokens=5,
        temperature=0.0,
    )
    completion = completion.choices[0].text
    assert completion is not None and len(completion) >= 0
>>>>>>> 87d41c84


@pytest.mark.asyncio
@pytest.mark.parametrize(
    # just test 1 lora hereafter
    "model_name",
    [MODEL_NAME, "zephyr-lora"],
)
async def test_zero_logprobs_chat(server, client: openai.AsyncOpenAI,
                                  model_name: str):
    messages = [{
        "role": "system",
        "content": "you are a helpful assistant"
    }, {
        "role": "user",
        "content": "what is 1+1?"
    }]

    chat_completion = await client.chat.completions.create(model=model_name,
                                                           messages=messages,
                                                           max_tokens=5,
                                                           temperature=0.0,
                                                           logprobs=True,
                                                           top_logprobs=0)

    choice = chat_completion.choices[0]
    assert choice.logprobs is not None
    assert choice.logprobs.content is not None
    assert len(choice.logprobs.content[0].top_logprobs) == 1


@pytest.mark.parametrize(
    "model_name",
    [MODEL_NAME, "zephyr-lora"],
)
async def test_some_logprobs_chat(server, client: openai.AsyncOpenAI,
                                  model_name: str):
    messages = [{
        "role": "system",
        "content": "you are a helpful assistant"
    }, {
        "role": "user",
        "content": "what is 1+1?"
    }]

    chat_completion = await client.chat.completions.create(model=model_name,
                                                           messages=messages,
                                                           max_tokens=5,
                                                           temperature=0.0,
                                                           logprobs=True,
                                                           top_logprobs=5)

    choice = chat_completion.choices[0]
    assert choice.logprobs is not None
    assert choice.logprobs.content is not None
    assert len(choice.logprobs.content[0].top_logprobs) == 5


@pytest.mark.parametrize(
    "model_name",
    [MODEL_NAME, "zephyr-lora"],
)
async def test_single_chat_session(server, client: openai.AsyncOpenAI,
                                   model_name: str):
    messages = [{
        "role": "system",
        "content": "you are a helpful assistant"
    }, {
        "role": "user",
        "content": "what is 1+1?"
    }]

    # test single completion
    chat_completion = await client.chat.completions.create(model=model_name,
                                                           messages=messages,
                                                           max_tokens=10,
                                                           logprobs=True,
                                                           top_logprobs=5)
    assert chat_completion.id is not None
<<<<<<< HEAD
    assert len(chat_completion.choices) == 1

    choice = chat_completion.choices[0]
    assert choice.finish_reason == "length"
    assert chat_completion.usage == openai.types.CompletionUsage(
        completion_tokens=10, prompt_tokens=37, total_tokens=47)

    message = choice.message
=======
    assert chat_completion.choices is not None and len(
        chat_completion.choices) == 1
    assert chat_completion.choices[0].message is not None
    assert chat_completion.choices[0].logprobs is not None
    assert chat_completion.choices[0].logprobs.content[
        0].top_logprobs is not None
    assert len(
        chat_completion.choices[0].logprobs.content[0].top_logprobs) == 5
    message = chat_completion.choices[0].message
>>>>>>> 87d41c84
    assert message.content is not None and len(message.content) >= 10
    assert message.role == "assistant"
    messages.append({"role": "assistant", "content": message.content})

    # test multi-turn dialogue
    messages.append({"role": "user", "content": "express your result in json"})
    chat_completion = await client.chat.completions.create(
        model=model_name,
        messages=messages,
        max_tokens=10,
    )
    message = chat_completion.choices[0].message
    assert message.content is not None and len(message.content) >= 0


@pytest.mark.asyncio
@pytest.mark.parametrize(
    # first test base model, then test loras
    "model_name",
    [MODEL_NAME, "zephyr-lora", "zephyr-lora2"],
)
async def test_no_logprobs_chat(server, client: openai.AsyncOpenAI,
                                model_name: str):
    messages = [{
        "role": "system",
        "content": "you are a helpful assistant"
    }, {
        "role": "user",
        "content": "what is 1+1?"
    }]

    chat_completion = await client.chat.completions.create(model=model_name,
                                                           messages=messages,
                                                           max_tokens=5,
                                                           temperature=0.0,
                                                           logprobs=False)

    choice = chat_completion.choices[0]
    assert choice.logprobs is None


@pytest.mark.asyncio
@pytest.mark.parametrize(
    # just test 1 lora hereafter
    "model_name",
    [MODEL_NAME, "zephyr-lora"],
)
async def test_zero_logprobs_chat(server, client: openai.AsyncOpenAI,
                                  model_name: str):
    messages = [{
        "role": "system",
        "content": "you are a helpful assistant"
    }, {
        "role": "user",
        "content": "what is 1+1?"
    }]

    chat_completion = await client.chat.completions.create(model=model_name,
                                                           messages=messages,
                                                           max_tokens=5,
                                                           temperature=0.0,
                                                           logprobs=True,
                                                           top_logprobs=0)

    choice = chat_completion.choices[0]
    assert choice.logprobs is not None
    assert choice.logprobs.content is not None
    assert len(choice.logprobs.content[0].top_logprobs) <= 1


@pytest.mark.asyncio
@pytest.mark.parametrize(
    "model_name",
    [MODEL_NAME, "zephyr-lora"],
)
async def test_some_logprobs_chat(server, client: openai.AsyncOpenAI,
                                  model_name: str):
    messages = [{
        "role": "system",
        "content": "you are a helpful assistant"
    }, {
        "role": "user",
        "content": "what is 1+1?"
    }]

    chat_completion = await client.chat.completions.create(model=model_name,
                                                           messages=messages,
                                                           max_tokens=5,
                                                           temperature=0.0,
                                                           logprobs=True,
                                                           top_logprobs=5)

    choice = chat_completion.choices[0]
    assert choice.logprobs is not None
    assert choice.logprobs.content is not None
    assert len(choice.logprobs.content[0].top_logprobs) <= 6


@pytest.mark.asyncio
@pytest.mark.parametrize("model_name", [MODEL_NAME])
async def test_too_many_chat_logprobs(server, client: openai.AsyncOpenAI,
                                      model_name: str):
    messages = [{
        "role": "system",
        "content": "you are a helpful assistant"
    }, {
        "role": "user",
        "content": "what is 1+1?"
    }]

    # Default max_logprobs is 20, so this should raise an error
    with pytest.raises((openai.BadRequestError, openai.APIError)):
        stream = await client.chat.completions.create(model=model_name,
                                                      messages=messages,
                                                      max_tokens=10,
                                                      logprobs=True,
                                                      top_logprobs=21,
                                                      stream=True)
        async for chunk in stream:
            ...

    with pytest.raises(openai.BadRequestError):
        await client.chat.completions.create(model=model_name,
                                             messages=messages,
                                             max_tokens=10,
                                             logprobs=True,
                                             top_logprobs=30,
                                             stream=False)

    # the server should still work afterwards
    chat_completion = await client.chat.completions.create(model=model_name,
                                                           messages=messages,
                                                           max_tokens=10,
                                                           stream=False)
    message = chat_completion.choices[0].message
    assert message.content is not None and len(message.content) >= 0


@pytest.mark.asyncio
@pytest.mark.parametrize(
    "model_name",
    [MODEL_NAME, "zephyr-lora"],
)
async def test_completion_streaming(server, client: openai.AsyncOpenAI,
                                    model_name: str):
    prompt = "What is an LLM?"

    single_completion = await client.completions.create(
        model=model_name,
        prompt=prompt,
        max_tokens=5,
        temperature=0.0,
    )
    single_output = single_completion.choices[0].text
    single_usage = single_completion.usage

    stream = await client.completions.create(model=model_name,
                                             prompt=prompt,
                                             max_tokens=5,
                                             temperature=0.0,
                                             stream=True)
    chunks = []
    finish_reason_count = 0
    async for chunk in stream:
        chunks.append(chunk.choices[0].text)
        if chunk.choices[0].finish_reason is not None:
            finish_reason_count += 1
    # finish reason should only return in last block
    assert finish_reason_count == 1
    assert chunk.choices[0].finish_reason == "length"
    assert chunk.choices[0].text
    assert chunk.usage == single_usage
    assert "".join(chunks) == single_output


@pytest.mark.asyncio
@pytest.mark.parametrize(
    # just test 1 lora hereafter
    "model_name",
    [MODEL_NAME, "zephyr-lora"],
)
async def test_chat_streaming(server, client: openai.AsyncOpenAI,
                              model_name: str):
    messages = [{
        "role": "system",
        "content": "you are a helpful assistant"
    }, {
        "role": "user",
        "content": "what is 1+1?"
    }]

    # test single completion
    chat_completion = await client.chat.completions.create(
        model=model_name,
        messages=messages,
        max_tokens=10,
        temperature=0.0,
    )
    output = chat_completion.choices[0].message.content
    stop_reason = chat_completion.choices[0].finish_reason

    # test streaming
    stream = await client.chat.completions.create(
        model=model_name,
        messages=messages,
        max_tokens=10,
        temperature=0.0,
        stream=True,
    )
    chunks = []
    finish_reason_count = 0
    async for chunk in stream:
        delta = chunk.choices[0].delta
        if delta.role:
            assert delta.role == "assistant"
        if delta.content:
            chunks.append(delta.content)
        if chunk.choices[0].finish_reason is not None:
            finish_reason_count += 1
    # finish reason should only return in last block
    assert finish_reason_count == 1
    assert chunk.choices[0].finish_reason == stop_reason
    assert delta.content
    assert "".join(chunks) == output


@pytest.mark.asyncio
@pytest.mark.parametrize(
    # just test 1 lora hereafter
    "model_name",
    [MODEL_NAME, "zephyr-lora"],
)
async def test_batch_completions(server, client: openai.AsyncOpenAI,
                                 model_name: str):
    # test simple list
    batch = await client.completions.create(
        model=model_name,
        prompt=["Hello, my name is", "Hello, my name is"],
        max_tokens=5,
        temperature=0.0,
    )
    assert len(batch.choices) == 2
    assert batch.choices[0].text == batch.choices[1].text

    # test n = 2
    batch = await client.completions.create(
        model=model_name,
        prompt=["Hello, my name is", "Hello, my name is"],
        n=2,
        max_tokens=5,
        temperature=0.0,
        extra_body=dict(
            # NOTE: this has to be true for n > 1 in vLLM, but not necessary
            # for official client.
            use_beam_search=True),
    )
    assert len(batch.choices) == 4
    assert batch.choices[0].text != batch.choices[
        1].text, "beam search should be different"
    assert batch.choices[0].text == batch.choices[
        2].text, "two copies of the same prompt should be the same"
    assert batch.choices[1].text == batch.choices[
        3].text, "two copies of the same prompt should be the same"

    # test streaming
    batch = await client.completions.create(
        model=model_name,
        prompt=["Hello, my name is", "Hello, my name is"],
        max_tokens=5,
        temperature=0.0,
        stream=True,
    )
    texts = [""] * 2
    async for chunk in batch:
        assert len(chunk.choices) == 1
        choice = chunk.choices[0]
        texts[choice.index] += choice.text
    assert texts[0] == texts[1]


@pytest.mark.asyncio
async def test_logits_bias(server, client: openai.AsyncOpenAI):
    prompt = "Hello, my name is"
    max_tokens = 5
    tokenizer = get_tokenizer(tokenizer_name=MODEL_NAME)

    # Test exclusive selection
    token_id = 1000
    completion = await client.completions.create(
        model=MODEL_NAME,
        prompt=prompt,
        max_tokens=max_tokens,
        temperature=0.0,
        logit_bias={str(token_id): 100},
        seed=42,
    )
    assert completion.choices[0].text is not None and len(
        completion.choices[0].text) >= 5
    response_tokens = tokenizer(completion.choices[0].text,
                                add_special_tokens=False)["input_ids"]
    expected_tokens = tokenizer(tokenizer.decode([token_id] * 5),
                                add_special_tokens=False)["input_ids"]
    assert all([
        response == expected
        for response, expected in zip(response_tokens, expected_tokens)
    ])

    # Test ban
    completion = await client.completions.create(
        model=MODEL_NAME,
        prompt=prompt,
        max_tokens=max_tokens,
        temperature=0.0,
    )
    response_tokens = tokenizer(completion.choices[0].text,
                                add_special_tokens=False)["input_ids"]
    first_response = completion.choices[0].text
    completion = await client.completions.create(
        model=MODEL_NAME,
        prompt=prompt,
        max_tokens=max_tokens,
        temperature=0.0,
        logit_bias={str(token): -100
                    for token in response_tokens},
    )
    assert first_response != completion.choices[0].text


@pytest.mark.asyncio
@pytest.mark.parametrize("guided_decoding_backend",
                         ["outlines", "lm-format-enforcer"])
async def test_guided_json_completion(server, client: openai.AsyncOpenAI,
                                      guided_decoding_backend: str):
    completion = await client.completions.create(
        model=MODEL_NAME,
        prompt=f"Give an example JSON for an employee profile "
        f"that fits this schema: {TEST_SCHEMA}",
        n=3,
        temperature=1.0,
        max_tokens=500,
        extra_body=dict(guided_json=TEST_SCHEMA,
                        guided_decoding_backend=guided_decoding_backend))

    assert completion.id is not None
    assert completion.choices is not None and len(completion.choices) == 3
    for i in range(3):
        assert completion.choices[i].text is not None
        output_json = json.loads(completion.choices[i].text)
        jsonschema.validate(instance=output_json, schema=TEST_SCHEMA)


@pytest.mark.asyncio
@pytest.mark.parametrize("guided_decoding_backend",
                         ["outlines", "lm-format-enforcer"])
async def test_guided_json_chat(server, client: openai.AsyncOpenAI,
                                guided_decoding_backend: str):
    messages = [{
        "role": "system",
        "content": "you are a helpful assistant"
    }, {
        "role":
        "user",
        "content":
        f"Give an example JSON for an employee profile that "
        f"fits this schema: {TEST_SCHEMA}"
    }]
    chat_completion = await client.chat.completions.create(
        model=MODEL_NAME,
        messages=messages,
        max_tokens=1000,
        extra_body=dict(guided_json=TEST_SCHEMA,
                        guided_decoding_backend=guided_decoding_backend))
    message = chat_completion.choices[0].message
    assert message.content is not None
    json1 = json.loads(message.content)
    jsonschema.validate(instance=json1, schema=TEST_SCHEMA)

    messages.append({"role": "assistant", "content": message.content})
    messages.append({
        "role":
        "user",
        "content":
        "Give me another one with a different name and age"
    })
    chat_completion = await client.chat.completions.create(
        model=MODEL_NAME,
        messages=messages,
        max_tokens=1000,
        extra_body=dict(guided_json=TEST_SCHEMA,
                        guided_decoding_backend=guided_decoding_backend))
    message = chat_completion.choices[0].message
    assert message.content is not None
    json2 = json.loads(message.content)
    jsonschema.validate(instance=json2, schema=TEST_SCHEMA)
    assert json1["name"] != json2["name"]
    assert json1["age"] != json2["age"]


@pytest.mark.asyncio
@pytest.mark.parametrize("guided_decoding_backend",
                         ["outlines", "lm-format-enforcer"])
async def test_guided_regex_completion(server, client: openai.AsyncOpenAI,
                                       guided_decoding_backend: str):
    completion = await client.completions.create(
        model=MODEL_NAME,
        prompt=f"Give an example IPv4 address with this regex: {TEST_REGEX}",
        n=3,
        temperature=1.0,
        max_tokens=20,
        extra_body=dict(guided_regex=TEST_REGEX,
                        guided_decoding_backend=guided_decoding_backend))

    assert completion.id is not None
    assert completion.choices is not None and len(completion.choices) == 3
    for i in range(3):
        assert completion.choices[i].text is not None
        assert re.fullmatch(TEST_REGEX, completion.choices[i].text) is not None


@pytest.mark.asyncio
@pytest.mark.parametrize("guided_decoding_backend",
                         ["outlines", "lm-format-enforcer"])
async def test_guided_regex_chat(server, client: openai.AsyncOpenAI,
                                 guided_decoding_backend: str):
    messages = [{
        "role": "system",
        "content": "you are a helpful assistant"
    }, {
        "role":
        "user",
        "content":
        f"Give an example IP address with this regex: {TEST_REGEX}"
    }]
    chat_completion = await client.chat.completions.create(
        model=MODEL_NAME,
        messages=messages,
        max_tokens=20,
        extra_body=dict(guided_regex=TEST_REGEX,
                        guided_decoding_backend=guided_decoding_backend))
    ip1 = chat_completion.choices[0].message.content
    assert ip1 is not None
    assert re.fullmatch(TEST_REGEX, ip1) is not None

    messages.append({"role": "assistant", "content": ip1})
    messages.append({"role": "user", "content": "Give me a different one"})
    chat_completion = await client.chat.completions.create(
        model=MODEL_NAME,
        messages=messages,
        max_tokens=20,
        extra_body=dict(guided_regex=TEST_REGEX,
                        guided_decoding_backend=guided_decoding_backend))
    ip2 = chat_completion.choices[0].message.content
    assert ip2 is not None
    assert re.fullmatch(TEST_REGEX, ip2) is not None
    assert ip1 != ip2


@pytest.mark.asyncio
@pytest.mark.parametrize("guided_decoding_backend",
                         ["outlines", "lm-format-enforcer"])
async def test_guided_choice_completion(server, client: openai.AsyncOpenAI,
                                        guided_decoding_backend: str):
    completion = await client.completions.create(
        model=MODEL_NAME,
        prompt="The best language for type-safe systems programming is ",
        n=2,
        temperature=1.0,
        max_tokens=10,
        extra_body=dict(guided_choice=TEST_CHOICE,
                        guided_decoding_backend=guided_decoding_backend))

    assert completion.id is not None
    assert completion.choices is not None and len(completion.choices) == 2
    for i in range(2):
        assert completion.choices[i].text in TEST_CHOICE


@pytest.mark.asyncio
@pytest.mark.parametrize("guided_decoding_backend",
                         ["outlines", "lm-format-enforcer"])
async def test_guided_choice_chat(server, client: openai.AsyncOpenAI,
                                  guided_decoding_backend: str):
    messages = [{
        "role": "system",
        "content": "you are a helpful assistant"
    }, {
        "role":
        "user",
        "content":
        "The best language for type-safe systems programming is "
    }]
    chat_completion = await client.chat.completions.create(
        model=MODEL_NAME,
        messages=messages,
        max_tokens=10,
        extra_body=dict(guided_choice=TEST_CHOICE,
                        guided_decoding_backend=guided_decoding_backend))
    choice1 = chat_completion.choices[0].message.content
    assert choice1 in TEST_CHOICE

    messages.append({"role": "assistant", "content": choice1})
    messages.append({
        "role": "user",
        "content": "I disagree, pick another one"
    })
    chat_completion = await client.chat.completions.create(
        model=MODEL_NAME,
        messages=messages,
        max_tokens=10,
        extra_body=dict(guided_choice=TEST_CHOICE,
                        guided_decoding_backend=guided_decoding_backend))
    choice2 = chat_completion.choices[0].message.content
    assert choice2 in TEST_CHOICE
    assert choice1 != choice2


@pytest.mark.asyncio
@pytest.mark.parametrize("guided_decoding_backend",
                         ["outlines", "lm-format-enforcer"])
async def test_guided_decoding_type_error(server, client: openai.AsyncOpenAI,
                                          guided_decoding_backend: str):
    with pytest.raises(openai.BadRequestError):
        _ = await client.completions.create(
            model=MODEL_NAME,
            prompt="Give an example JSON that fits this schema: 42",
            extra_body=dict(guided_json=42,
                            guided_decoding_backend=guided_decoding_backend))

    messages = [{
        "role": "system",
        "content": "you are a helpful assistant"
    }, {
        "role":
        "user",
        "content":
        "The best language for type-safe systems programming is "
    }]
    with pytest.raises(openai.BadRequestError):
        _ = await client.chat.completions.create(model=MODEL_NAME,
                                                 messages=messages,
                                                 extra_body=dict(guided_regex={
                                                     1: "Python",
                                                     2: "C++"
                                                 }))

    with pytest.raises(openai.BadRequestError):
        _ = await client.completions.create(
            model=MODEL_NAME,
            prompt="Give an example string that fits this regex",
            extra_body=dict(guided_regex=TEST_REGEX, guided_json=TEST_SCHEMA))


@pytest.mark.asyncio
@pytest.mark.parametrize("guided_decoding_backend",
                         ["outlines", "lm-format-enforcer"])
async def test_guided_choice_chat_logprobs(server, client: openai.AsyncOpenAI,
                                           guided_decoding_backend: str):
    messages = [{
        "role": "system",
        "content": "you are a helpful assistant"
    }, {
        "role":
        "user",
        "content":
        "The best language for type-safe systems programming is "
    }]
    chat_completion = await client.chat.completions.create(
        model=MODEL_NAME,
        messages=messages,
        max_tokens=10,
        logprobs=True,
        top_logprobs=5,
        extra_body=dict(guided_choice=TEST_CHOICE,
                        guided_decoding_backend=guided_decoding_backend))
<<<<<<< HEAD

    assert chat_completion.choices[0].logprobs is not None
    assert chat_completion.choices[0].logprobs.content is not None
    top_logprobs = chat_completion.choices[0].logprobs.content[0].top_logprobs

    # -9999.0 is the minimum logprob returned by OpenAI
    for item in top_logprobs:
        assert item.logprob >= -9999.0, f"Failed (top_logprobs={top_logprobs})"
=======
    top_logprobs = chat_completion.choices[0].logprobs.content[0].top_logprobs

    # -9999.0 is the minimum logprob returned by OpenAI
    assert all(
        isinstance(token.logprob, float) and token.logprob >= -9999.0
        for token in top_logprobs)
>>>>>>> 87d41c84


@pytest.mark.asyncio
async def test_response_format_json_object(server, client: openai.AsyncOpenAI):
    for _ in range(2):
        resp = await client.chat.completions.create(
            model=MODEL_NAME,
            messages=[{
                "role":
                "user",
                "content": ('what is 1+1? please respond with a JSON object, '
                            'the format is {"result": 2}')
            }],
            response_format={"type": "json_object"})

        content = resp.choices[0].message.content
        assert content is not None

        loaded = json.loads(content)
        assert loaded == {"result": 2}, loaded


@pytest.mark.asyncio
async def test_extra_fields(server, client: openai.AsyncOpenAI):
    with pytest.raises(BadRequestError) as exc_info:
        await client.chat.completions.create(
            model=MODEL_NAME,
            messages=[{
                "role": "system",
                "content": "You are a helpful assistant.",
                "extra_field": "0",
            }],  # type: ignore
            temperature=0,
            seed=0)

    assert "extra_forbidden" in exc_info.value.message


@pytest.mark.asyncio
async def test_complex_message_content(server, client: openai.AsyncOpenAI):
    resp = await client.chat.completions.create(
        model=MODEL_NAME,
        messages=[{
            "role":
            "user",
            "content": [{
                "type":
                "text",
                "text":
                "what is 1+1? please provide the result without any other text."
            }]
        }],
        temperature=0,
        seed=0)
    content = resp.choices[0].message.content
    assert content == "2"


@pytest.mark.asyncio
async def test_custom_role(server, client: openai.AsyncOpenAI):
    # Not sure how the model handles custom roles so we just check that
    # both string and complex message content are handled in the same way

    resp1 = await client.chat.completions.create(
        model=MODEL_NAME,
        messages=[{
            "role": "my-custom-role",
            "content": "what is 1+1?",
        }],  # type: ignore
        temperature=0,
        seed=0)

    resp2 = await client.chat.completions.create(
        model=MODEL_NAME,
        messages=[{
            "role": "my-custom-role",
            "content": [{
                "type": "text",
                "text": "what is 1+1?"
            }]
        }],  # type: ignore
        temperature=0,
        seed=0)

    content1 = resp1.choices[0].message.content
    content2 = resp2.choices[0].message.content
    assert content1 == content2


@pytest.mark.asyncio
async def test_guided_grammar(server, client: openai.AsyncOpenAI):
    simple_sql_grammar = """
start: select_statement

select_statement: "SELECT" column "from" table "where" condition

column: "col_1" | "col_2"
table: "table_1" | "table_2"
condition: column "=" number

number: "1" | "2"
"""

    completion = await client.completions.create(
        model=MODEL_NAME,
        prompt=("Generate a sql state that select col_1 from "
                "table_1 where it is equals to 1"),
        temperature=1.0,
        max_tokens=500,
        extra_body=dict(guided_grammar=simple_sql_grammar))

    content = completion.choices[0].text

    # use Lark to parse the output, and make sure it's a valid parse tree
    from lark import Lark
    parser = Lark(simple_sql_grammar)
    parser.parse(content)

    # remove spaces for comparison b/c we removed them in the grammar
    ground_truth = "SELECT col_1 from table_1 where col_1 = 1".replace(" ", "")

    assert content.strip() == ground_truth


@pytest.mark.asyncio
@pytest.mark.parametrize(
    # first test base model, then test loras
    "model_name",
    [MODEL_NAME, "zephyr-lora", "zephyr-lora2"],
)
async def test_echo_logprob_completion(server, client: openai.AsyncOpenAI,
                                       model_name: str):
    tokenizer = get_tokenizer(tokenizer_name=MODEL_NAME)
    # test using text and token IDs
    for prompt in ("Hello, my name is", [0, 0, 0, 0, 0]):
        completion = await client.completions.create(model=model_name,
                                                     prompt=prompt,
                                                     max_tokens=5,
                                                     temperature=0.0,
                                                     echo=True,
                                                     logprobs=1)

        prompt_text = tokenizer.decode(prompt) if isinstance(prompt,
                                                             list) else prompt
        assert (completion.choices[0].text is not None
                and re.search(r"^" + prompt_text, completion.choices[0].text))
        logprobs = completion.choices[0].logprobs
        assert logprobs is not None
        assert len(logprobs.text_offset) > 5
        assert (len(logprobs.token_logprobs) > 5
                and logprobs.token_logprobs[0] is None)
        assert (len(logprobs.top_logprobs) > 5
                and logprobs.top_logprobs[0] is None)
        assert len(logprobs.tokens) > 5


@pytest.mark.asyncio
async def test_long_seed(server, client: openai.AsyncOpenAI):
    for seed in [
            torch.iinfo(torch.long).min - 1,
            torch.iinfo(torch.long).max + 1
    ]:
        with pytest.raises(BadRequestError) as exc_info:
            await client.chat.completions.create(
                model=MODEL_NAME,
                messages=[{
                    "role": "system",
                    "content": "You are a helpful assistant.",
                }],
                temperature=0,
                seed=seed)

        assert ("greater_than_equal" in exc_info.value.message
                or "less_than_equal" in exc_info.value.message)


@pytest.mark.asyncio
@pytest.mark.parametrize(
    "model_name",
    [EMBEDDING_MODEL_NAME],
)
async def test_single_embedding(embedding_server, client: openai.AsyncOpenAI,
                                model_name: str):
    input = [
        "The chef prepared a delicious meal.",
    ]

    # test single embedding
    embeddings = await client.embeddings.create(
        model=model_name,
        input=input,
        encoding_format="float",
    )
    assert embeddings.id is not None
    assert embeddings.data is not None and len(embeddings.data) == 1
    assert len(embeddings.data[0].embedding) == 4096
    assert embeddings.usage.completion_tokens == 0
    assert embeddings.usage.prompt_tokens == 9
    assert embeddings.usage.total_tokens == 9

    # test using token IDs
    input = [1, 1, 1, 1, 1]
    embeddings = await client.embeddings.create(
        model=model_name,
        input=input,
        encoding_format="float",
    )
    assert embeddings.id is not None
    assert embeddings.data is not None and len(embeddings.data) == 1
    assert len(embeddings.data[0].embedding) == 4096
    assert embeddings.usage.completion_tokens == 0
    assert embeddings.usage.prompt_tokens == 5
    assert embeddings.usage.total_tokens == 5


@pytest.mark.asyncio
@pytest.mark.parametrize(
    "model_name",
    [EMBEDDING_MODEL_NAME],
)
async def test_batch_embedding(embedding_server, client: openai.AsyncOpenAI,
                               model_name: str):
    # test List[str]
    inputs = [
        "The cat sat on the mat.", "A feline was resting on a rug.",
        "Stars twinkle brightly in the night sky."
    ]
    embeddings = await client.embeddings.create(
        model=model_name,
        input=inputs,
        encoding_format="float",
    )
    assert embeddings.id is not None
    assert embeddings.data is not None and len(embeddings.data) == 3
    assert len(embeddings.data[0].embedding) == 4096

    # test List[List[int]]
    inputs = [[4, 5, 7, 9, 20], [15, 29, 499], [24, 24, 24, 24, 24],
              [25, 32, 64, 77]]
    embeddings = await client.embeddings.create(
        model=model_name,
        input=inputs,
        encoding_format="float",
    )
    assert embeddings.id is not None
    assert embeddings.data is not None and len(embeddings.data) == 4
    assert len(embeddings.data[0].embedding) == 4096
    assert embeddings.usage.completion_tokens == 0
    assert embeddings.usage.prompt_tokens == 17
    assert embeddings.usage.total_tokens == 17


if __name__ == "__main__":
    pytest.main([__file__])<|MERGE_RESOLUTION|>--- conflicted
+++ resolved
@@ -204,18 +204,11 @@
     assert choice.logprobs is None
 
 
-<<<<<<< HEAD
+@pytest.mark.asyncio
 @pytest.mark.parametrize(
     # just test 1 lora hereafter
     "model_name",
     [MODEL_NAME, "zephyr-lora"],
-=======
-@pytest.mark.asyncio
-@pytest.mark.parametrize(
-    # first test base model, then test loras
-    "model_name",
-    [MODEL_NAME, "zephyr-lora", "zephyr-lora2"],
->>>>>>> 87d41c84
 )
 async def test_zero_logprobs(server, client: openai.AsyncOpenAI,
                              model_name: str):
@@ -234,10 +227,7 @@
     assert len(choice.logprobs.top_logprobs[0]) <= 1
 
 
-<<<<<<< HEAD
-=======
-@pytest.mark.asyncio
->>>>>>> 87d41c84
+@pytest.mark.asyncio
 @pytest.mark.parametrize(
     "model_name",
     [MODEL_NAME, "zephyr-lora"],
@@ -259,31 +249,6 @@
     assert len(choice.logprobs.top_logprobs[0]) <= 6
 
 
-<<<<<<< HEAD
-@pytest.mark.parametrize(
-    # first test base model, then test loras
-    "model_name",
-    [MODEL_NAME, "zephyr-lora", "zephyr-lora2"],
-)
-async def test_no_logprobs_chat(server, client: openai.AsyncOpenAI,
-                                model_name: str):
-    messages = [{
-        "role": "system",
-        "content": "you are a helpful assistant"
-    }, {
-        "role": "user",
-        "content": "what is 1+1?"
-    }]
-
-    chat_completion = await client.chat.completions.create(model=model_name,
-                                                           messages=messages,
-                                                           max_tokens=5,
-                                                           temperature=0.0,
-                                                           logprobs=False)
-
-    choice = chat_completion.choices[0]
-    assert choice.logprobs is None
-=======
 @pytest.mark.asyncio
 @pytest.mark.parametrize(
     "model_name",
@@ -324,7 +289,32 @@
     )
     completion = completion.choices[0].text
     assert completion is not None and len(completion) >= 0
->>>>>>> 87d41c84
+
+
+@pytest.mark.asyncio
+@pytest.mark.parametrize(
+    # first test base model, then test loras
+    "model_name",
+    [MODEL_NAME, "zephyr-lora", "zephyr-lora2"],
+)
+async def test_no_logprobs_chat(server, client: openai.AsyncOpenAI,
+                                model_name: str):
+    messages = [{
+        "role": "system",
+        "content": "you are a helpful assistant"
+    }, {
+        "role": "user",
+        "content": "what is 1+1?"
+    }]
+
+    chat_completion = await client.chat.completions.create(model=model_name,
+                                                           messages=messages,
+                                                           max_tokens=5,
+                                                           temperature=0.0,
+                                                           logprobs=False)
+
+    choice = chat_completion.choices[0]
+    assert choice.logprobs is None
 
 
 @pytest.mark.asyncio
@@ -353,9 +343,10 @@
     choice = chat_completion.choices[0]
     assert choice.logprobs is not None
     assert choice.logprobs.content is not None
-    assert len(choice.logprobs.content[0].top_logprobs) == 1
-
-
+    assert len(choice.logprobs.content[0].top_logprobs) == 0
+
+
+@pytest.mark.asyncio
 @pytest.mark.parametrize(
     "model_name",
     [MODEL_NAME, "zephyr-lora"],
@@ -381,145 +372,6 @@
     assert choice.logprobs is not None
     assert choice.logprobs.content is not None
     assert len(choice.logprobs.content[0].top_logprobs) == 5
-
-
-@pytest.mark.parametrize(
-    "model_name",
-    [MODEL_NAME, "zephyr-lora"],
-)
-async def test_single_chat_session(server, client: openai.AsyncOpenAI,
-                                   model_name: str):
-    messages = [{
-        "role": "system",
-        "content": "you are a helpful assistant"
-    }, {
-        "role": "user",
-        "content": "what is 1+1?"
-    }]
-
-    # test single completion
-    chat_completion = await client.chat.completions.create(model=model_name,
-                                                           messages=messages,
-                                                           max_tokens=10,
-                                                           logprobs=True,
-                                                           top_logprobs=5)
-    assert chat_completion.id is not None
-<<<<<<< HEAD
-    assert len(chat_completion.choices) == 1
-
-    choice = chat_completion.choices[0]
-    assert choice.finish_reason == "length"
-    assert chat_completion.usage == openai.types.CompletionUsage(
-        completion_tokens=10, prompt_tokens=37, total_tokens=47)
-
-    message = choice.message
-=======
-    assert chat_completion.choices is not None and len(
-        chat_completion.choices) == 1
-    assert chat_completion.choices[0].message is not None
-    assert chat_completion.choices[0].logprobs is not None
-    assert chat_completion.choices[0].logprobs.content[
-        0].top_logprobs is not None
-    assert len(
-        chat_completion.choices[0].logprobs.content[0].top_logprobs) == 5
-    message = chat_completion.choices[0].message
->>>>>>> 87d41c84
-    assert message.content is not None and len(message.content) >= 10
-    assert message.role == "assistant"
-    messages.append({"role": "assistant", "content": message.content})
-
-    # test multi-turn dialogue
-    messages.append({"role": "user", "content": "express your result in json"})
-    chat_completion = await client.chat.completions.create(
-        model=model_name,
-        messages=messages,
-        max_tokens=10,
-    )
-    message = chat_completion.choices[0].message
-    assert message.content is not None and len(message.content) >= 0
-
-
-@pytest.mark.asyncio
-@pytest.mark.parametrize(
-    # first test base model, then test loras
-    "model_name",
-    [MODEL_NAME, "zephyr-lora", "zephyr-lora2"],
-)
-async def test_no_logprobs_chat(server, client: openai.AsyncOpenAI,
-                                model_name: str):
-    messages = [{
-        "role": "system",
-        "content": "you are a helpful assistant"
-    }, {
-        "role": "user",
-        "content": "what is 1+1?"
-    }]
-
-    chat_completion = await client.chat.completions.create(model=model_name,
-                                                           messages=messages,
-                                                           max_tokens=5,
-                                                           temperature=0.0,
-                                                           logprobs=False)
-
-    choice = chat_completion.choices[0]
-    assert choice.logprobs is None
-
-
-@pytest.mark.asyncio
-@pytest.mark.parametrize(
-    # just test 1 lora hereafter
-    "model_name",
-    [MODEL_NAME, "zephyr-lora"],
-)
-async def test_zero_logprobs_chat(server, client: openai.AsyncOpenAI,
-                                  model_name: str):
-    messages = [{
-        "role": "system",
-        "content": "you are a helpful assistant"
-    }, {
-        "role": "user",
-        "content": "what is 1+1?"
-    }]
-
-    chat_completion = await client.chat.completions.create(model=model_name,
-                                                           messages=messages,
-                                                           max_tokens=5,
-                                                           temperature=0.0,
-                                                           logprobs=True,
-                                                           top_logprobs=0)
-
-    choice = chat_completion.choices[0]
-    assert choice.logprobs is not None
-    assert choice.logprobs.content is not None
-    assert len(choice.logprobs.content[0].top_logprobs) <= 1
-
-
-@pytest.mark.asyncio
-@pytest.mark.parametrize(
-    "model_name",
-    [MODEL_NAME, "zephyr-lora"],
-)
-async def test_some_logprobs_chat(server, client: openai.AsyncOpenAI,
-                                  model_name: str):
-    messages = [{
-        "role": "system",
-        "content": "you are a helpful assistant"
-    }, {
-        "role": "user",
-        "content": "what is 1+1?"
-    }]
-
-    chat_completion = await client.chat.completions.create(model=model_name,
-                                                           messages=messages,
-                                                           max_tokens=5,
-                                                           temperature=0.0,
-                                                           logprobs=True,
-                                                           top_logprobs=5)
-
-    choice = chat_completion.choices[0]
-    assert choice.logprobs is not None
-    assert choice.logprobs.content is not None
-    assert len(choice.logprobs.content[0].top_logprobs) <= 6
 
 
 @pytest.mark.asyncio
@@ -558,6 +410,52 @@
                                                            messages=messages,
                                                            max_tokens=10,
                                                            stream=False)
+    message = chat_completion.choices[0].message
+    assert message.content is not None and len(message.content) >= 0
+
+
+@pytest.mark.asyncio
+@pytest.mark.parametrize(
+    "model_name",
+    [MODEL_NAME, "zephyr-lora"],
+)
+async def test_single_chat_session(server, client: openai.AsyncOpenAI,
+                                   model_name: str):
+    messages = [{
+        "role": "system",
+        "content": "you are a helpful assistant"
+    }, {
+        "role": "user",
+        "content": "what is 1+1?"
+    }]
+
+    # test single completion
+    chat_completion = await client.chat.completions.create(model=model_name,
+                                                           messages=messages,
+                                                           max_tokens=10,
+                                                           logprobs=True,
+                                                           top_logprobs=5)
+    assert chat_completion.id is not None
+    assert chat_completion.choices is not None and len(
+        chat_completion.choices) == 1
+    assert chat_completion.choices[0].message is not None
+    assert chat_completion.choices[0].logprobs is not None
+    assert chat_completion.choices[0].logprobs.content[
+        0].top_logprobs is not None
+    assert len(
+        chat_completion.choices[0].logprobs.content[0].top_logprobs) == 5
+    message = chat_completion.choices[0].message
+    assert message.content is not None and len(message.content) >= 10
+    assert message.role == "assistant"
+    messages.append({"role": "assistant", "content": message.content})
+
+    # test multi-turn dialogue
+    messages.append({"role": "user", "content": "express your result in json"})
+    chat_completion = await client.chat.completions.create(
+        model=model_name,
+        messages=messages,
+        max_tokens=10,
+    )
     message = chat_completion.choices[0].message
     assert message.content is not None and len(message.content) >= 0
 
@@ -998,7 +896,6 @@
         top_logprobs=5,
         extra_body=dict(guided_choice=TEST_CHOICE,
                         guided_decoding_backend=guided_decoding_backend))
-<<<<<<< HEAD
 
     assert chat_completion.choices[0].logprobs is not None
     assert chat_completion.choices[0].logprobs.content is not None
@@ -1007,14 +904,6 @@
     # -9999.0 is the minimum logprob returned by OpenAI
     for item in top_logprobs:
         assert item.logprob >= -9999.0, f"Failed (top_logprobs={top_logprobs})"
-=======
-    top_logprobs = chat_completion.choices[0].logprobs.content[0].top_logprobs
-
-    # -9999.0 is the minimum logprob returned by OpenAI
-    assert all(
-        isinstance(token.logprob, float) and token.logprob >= -9999.0
-        for token in top_logprobs)
->>>>>>> 87d41c84
 
 
 @pytest.mark.asyncio
