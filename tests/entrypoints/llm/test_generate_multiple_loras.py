--- conflicted
+++ resolved
@@ -22,15 +22,6 @@
 LORA_NAME = "typeof/zephyr-7b-beta-lora"
 
 
-<<<<<<< HEAD
-@pytest.fixture(scope="module",
-                params=[{
-                    "enforce_eager": False
-                }, {
-                    "enforce_eager": True
-                }])
-def llm(request):
-=======
 @pytest.fixture(scope="module")
 def monkeypatch_module():
     from _pytest.monkeypatch import MonkeyPatch
@@ -45,7 +36,6 @@
     use_v1 = request.param
     monkeypatch_module.setenv('VLLM_USE_V1', '1' if use_v1 else '0')
 
->>>>>>> 8017c8db
     # pytest caches the fixture so we use weakref.proxy to
     # enable garbage collection
     llm = LLM(model=MODEL_NAME,
