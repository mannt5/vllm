--- conflicted
+++ resolved
@@ -786,7 +786,6 @@
 
 
 @pytest.mark.asyncio
-<<<<<<< HEAD
 @pytest.mark.parametrize("model_name", ["unsloth/Llama-3.2-1B-Instruct"])
 async def test_required_tool_use(client: openai.AsyncOpenAI, model_name: str):
     tools = [
@@ -859,24 +858,6 @@
             },
         },
     ]
-=======
-async def test_required_tool_use_not_yet_supported(client: openai.AsyncOpenAI,
-                                                   sample_json_schema):
-
-    if is_v1_server:
-        pytest.skip("sample_json_schema has features unsupported on V1")
-
-    messages = [{
-        "role": "system",
-        "content": "you are a helpful assistant"
-    }, {
-        "role":
-        "user",
-        "content":
-        f"Give an example JSON for an employee profile that "
-        f"fits this schema: {sample_json_schema}"
-    }]
->>>>>>> 0e00d40e
 
     messages = [
         {
