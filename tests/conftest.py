import contextlib
import gc
import os
from typing import List, Optional, Tuple

import pytest
import torch
from PIL import Image
from transformers import (AutoModelForCausalLM, AutoProcessor,
                          LlavaForConditionalGeneration)

from vllm import LLM, SamplingParams
from vllm.config import TokenizerPoolConfig, VisionLanguageConfig
from vllm.model_executor.parallel_utils.parallel_state import (
    destroy_model_parallel)
from vllm.sequence import MultiModalData
from vllm.transformers_utils.tokenizer import get_tokenizer

_TEST_DIR = os.path.dirname(__file__)
_TEST_PROMPTS = [os.path.join(_TEST_DIR, "prompts", "example.txt")]
_LONG_PROMPTS = [os.path.join(_TEST_DIR, "prompts", "summary.txt")]

# Multi modal related
_PIXEL_VALUES_FILES = [
    os.path.join(_TEST_DIR, "images", filename) for filename in
    ["stop_sign_pixel_values.pt", "cherry_blossom_pixel_values.pt"]
]
_IMAGE_FEATURES_FILES = [
    os.path.join(_TEST_DIR, "images", filename) for filename in
    ["stop_sign_image_features.pt", "cherry_blossom_image_features.pt"]
]
_IMAGE_FILES = [
    os.path.join(_TEST_DIR, "images", filename)
    for filename in ["stop_sign.jpg", "cherry_blossom.jpg"]
]
_IMAGE_PROMPTS = [
    "<image>\nUSER: What's the content of the image?\nASSISTANT:",
    "<image>\nUSER: What is the season?\nASSISTANT:"
]
assert len(_PIXEL_VALUES_FILES) == len(_IMAGE_FEATURES_FILES) == len(
    _IMAGE_FILES) == len(_IMAGE_PROMPTS)


def _read_prompts(filename: str) -> List[str]:
    with open(filename, "r") as f:
        prompts = f.readlines()
        return prompts


def cleanup():
    destroy_model_parallel()
    with contextlib.suppress(AssertionError):
        torch.distributed.destroy_process_group()
    gc.collect()
    torch.cuda.empty_cache()


@pytest.fixture(autouse=True)
def cleanup_fixture():
    yield
    cleanup()


@pytest.fixture(scope="session")
def hf_image_prompts() -> List[str]:
    return _IMAGE_PROMPTS


@pytest.fixture(scope="session")
def hf_images() -> List[Image.Image]:
    return [Image.open(filename) for filename in _IMAGE_FILES]


@pytest.fixture()
def vllm_images(request) -> "torch.Tensor":
    vision_language_config = request.getfixturevalue("model_and_config")[1]
    all_images = []
    if vision_language_config.image_input_type == (
            VisionLanguageConfig.ImageInputType.IMAGE_FEATURES):
        filenames = _IMAGE_FEATURES_FILES
    else:
        filenames = _PIXEL_VALUES_FILES
    for filename in filenames:
        all_images.append(torch.load(filename))
    return torch.concat(all_images, dim=0)


@pytest.fixture()
def vllm_image_prompts(request) -> List[str]:
    vision_language_config = request.getfixturevalue("model_and_config")[1]
    return [
        "<image>" * (vision_language_config.image_feature_size - 1) + p
        for p in _IMAGE_PROMPTS
    ]


@pytest.fixture
def example_prompts() -> List[str]:
    prompts = []
    for filename in _TEST_PROMPTS:
        prompts += _read_prompts(filename)
    return prompts


@pytest.fixture
def example_long_prompts() -> List[str]:
    prompts = []
    for filename in _LONG_PROMPTS:
        prompts += _read_prompts(filename)
    return prompts


_STR_DTYPE_TO_TORCH_DTYPE = {
    "half": torch.half,
    "bfloat16": torch.bfloat16,
    "float": torch.float,
}

_VISION_LANGUAGE_MODELS = {
    "llava-hf/llava-1.5-7b-hf": LlavaForConditionalGeneration,
}


class HfRunner:

    def __init__(
        self,
        model_name: str,
        tokenizer_name: Optional[str] = None,
        dtype: str = "half",
    ) -> None:
        assert dtype in _STR_DTYPE_TO_TORCH_DTYPE
        torch_dtype = _STR_DTYPE_TO_TORCH_DTYPE[dtype]
        self.model_name = model_name
        if model_name not in _VISION_LANGUAGE_MODELS:
            self.model = AutoModelForCausalLM.from_pretrained(
                model_name,
                torch_dtype=torch_dtype,
                trust_remote_code=True,
            ).cuda()
            self.processor = None
        else:
            self.model = _VISION_LANGUAGE_MODELS[model_name].from_pretrained(
                model_name,
                torch_dtype=torch_dtype,
                trust_remote_code=True,
            ).cuda()
            self.processor = AutoProcessor.from_pretrained(
                model_name,
                torch_dtype=torch_dtype,
            )
        if tokenizer_name is None:
            tokenizer_name = model_name
        self.tokenizer = get_tokenizer(tokenizer_name, trust_remote_code=True)

    def generate(
        self,
        prompts: List[str],
        images: Optional[List[Image.Image]] = None,
        **kwargs,
    ) -> List[Tuple[List[int], str]]:
        outputs: List[Tuple[List[int], str]] = []
        if images:
            assert len(prompts) == len(images)
        for i, prompt in enumerate(prompts):
            if self.model_name not in _VISION_LANGUAGE_MODELS:
                input_ids = self.tokenizer(prompt,
                                           return_tensors="pt").input_ids
                inputs = {"input_ids": input_ids.cuda()}
            else:
                image = images[i] if images else None
                inputs = self.processor(text=prompt,
                                        images=image,
                                        return_tensors="pt")
                inputs = {
                    key: value.cuda() if value is not None else None
                    for key, value in inputs.items()
                }
            output_ids = self.model.generate(
                **inputs,
                use_cache=True,
                **kwargs,
            )
            output_str = self.tokenizer.batch_decode(
                output_ids,
                skip_special_tokens=True,
                clean_up_tokenization_spaces=False,
            )
            output_ids = output_ids.cpu().tolist()
            outputs.append((output_ids, output_str))
        return outputs

    def generate_greedy(
        self,
        prompts: List[str],
        max_tokens: int,
        images: Optional["torch.Tensor"] = None,
    ) -> List[Tuple[List[int], str]]:
        outputs = self.generate(prompts,
                                do_sample=False,
                                max_new_tokens=max_tokens,
                                images=images)
        for i in range(len(outputs)):
            output_ids, output_str = outputs[i]
            outputs[i] = (output_ids[0], output_str[0])
        return outputs

    def generate_beam_search(
        self,
        prompts: List[str],
        beam_width: int,
        max_tokens: int,
    ) -> List[Tuple[List[int], str]]:
        outputs = self.generate(prompts,
                                do_sample=False,
                                max_new_tokens=max_tokens,
                                num_beams=beam_width,
                                num_return_sequences=beam_width)
        for i in range(len(outputs)):
            output_ids, output_str = outputs[i]
            for j in range(len(output_ids)):
                output_ids[j] = [
                    x for x in output_ids[j]
                    if x != self.tokenizer.pad_token_id
                ]
            outputs[i] = (output_ids, output_str)
        return outputs

    def generate_greedy_logprobs(
        self,
        prompts: List[str],
        max_tokens: int,
    ) -> List[List[torch.Tensor]]:
        all_logprobs = []
        for prompt in prompts:
            input_ids = self.tokenizer(prompt, return_tensors="pt").input_ids
            output = self.model.generate(
                input_ids.cuda(),
                use_cache=True,
                do_sample=False,
                max_new_tokens=max_tokens,
                output_hidden_states=True,
                return_dict_in_generate=True,
            )
            seq_logprobs = []
            for hidden_states in output.hidden_states:
                last_hidden_states = hidden_states[-1][0]
                logits = torch.matmul(
                    last_hidden_states,
                    self.model.get_output_embeddings().weight.t(),
                )
                if self.model.get_output_embeddings().bias is not None:
                    logits += self.model.get_output_embeddings(
                    ).bias.unsqueeze(0)
                logprobs = torch.nn.functional.log_softmax(logits,
                                                           dim=-1,
                                                           dtype=torch.float32)
                seq_logprobs.append(logprobs)
            all_logprobs.append(seq_logprobs)
        return all_logprobs

    def __del__(self):
        del self.model
        cleanup()


@pytest.fixture
def hf_runner():
    return HfRunner


class VllmRunner:

    def __init__(
        self,
        model_name: str,
        tokenizer_name: Optional[str] = None,
        # Use smaller max model length, otherwise bigger model cannot run due
        # to kv cache size limit.
        max_model_len=1024,
        dtype: str = "half",
        disable_log_stats: bool = True,
        tensor_parallel_size: int = 1,
        block_size: int = 16,
        enable_chunked_prefill: bool = False,
        **kwargs,
    ) -> None:
        self.model = LLM(
            model=model_name,
            tokenizer=tokenizer_name,
            trust_remote_code=True,
            dtype=dtype,
            swap_space=0,
            disable_log_stats=disable_log_stats,
            tensor_parallel_size=tensor_parallel_size,
<<<<<<< HEAD
            max_model_len=max_model_len,
=======
            block_size=block_size,
            enable_chunked_prefill=enable_chunked_prefill,
>>>>>>> 4716a32d
            **kwargs,
        )

    def generate(
        self,
        prompts: List[str],
        sampling_params: SamplingParams,
        images: Optional["torch.Tensor"] = None,
    ) -> List[Tuple[List[int], str]]:
        if images is not None:
            assert len(prompts) == images.shape[0]
        req_outputs = self.model.generate(
            prompts,
            sampling_params=sampling_params,
            multi_modal_data=MultiModalData(type=MultiModalData.Type.IMAGE,
                                            data=images)
            if images is not None else None)
        outputs = []
        for req_output in req_outputs:
            prompt_str = req_output.prompt
            prompt_ids = req_output.prompt_token_ids
            req_sample_output_ids = []
            req_sample_output_strs = []
            for sample in req_output.outputs:
                output_str = sample.text
                output_ids = sample.token_ids
                req_sample_output_ids.append(prompt_ids + output_ids)
                req_sample_output_strs.append(prompt_str + output_str)
            outputs.append((req_sample_output_ids, req_sample_output_strs))
        return outputs

    def generate_w_logprobs(
        self,
        prompts: List[str],
        sampling_params: SamplingParams,
    ) -> List[Tuple[List[int], str]]:
        assert sampling_params.logprobs is not None

        req_outputs = self.model.generate(prompts,
                                          sampling_params=sampling_params)
        outputs = []
        for req_output in req_outputs:
            for sample in req_output.outputs:
                output_str = sample.text
                output_ids = sample.token_ids
                output_logprobs = sample.logprobs
            outputs.append((output_ids, output_str, output_logprobs))
        return outputs

    def generate_greedy(
        self,
        prompts: List[str],
        max_tokens: int,
        images: Optional[torch.Tensor] = None,
    ) -> List[Tuple[List[int], str]]:
        greedy_params = SamplingParams(temperature=0.0, max_tokens=max_tokens)
        outputs = self.generate(prompts, greedy_params, images=images)
        return [(output_ids[0], output_str[0])
                for output_ids, output_str in outputs]

    def generate_greedy_logprobs(
        self,
        prompts: List[str],
        max_tokens: int,
        num_logprobs: int,
    ) -> List[Tuple[List[int], str]]:
        greedy_logprobs_params = SamplingParams(temperature=0.0,
                                                max_tokens=max_tokens,
                                                logprobs=num_logprobs)
        outputs = self.generate_w_logprobs(prompts, greedy_logprobs_params)

        return [(output_ids, output_str, output_logprobs)
                for output_ids, output_str, output_logprobs in outputs]

    def generate_beam_search(
        self,
        prompts: List[str],
        beam_width: int,
        max_tokens: int,
    ) -> List[Tuple[List[int], str]]:
        beam_search_params = SamplingParams(n=beam_width,
                                            use_beam_search=True,
                                            temperature=0.0,
                                            max_tokens=max_tokens)
        outputs = self.generate(prompts, beam_search_params)
        return outputs

    def __del__(self):
        del self.model
        cleanup()


@pytest.fixture
def vllm_runner():
    return VllmRunner


def get_tokenizer_pool_config(tokenizer_group_type):
    if tokenizer_group_type is None:
        return None
    if tokenizer_group_type == "ray":
        return TokenizerPoolConfig(pool_size=1,
                                   pool_type="ray",
                                   extra_config={})
    raise ValueError(f"Unknown tokenizer_group_type: {tokenizer_group_type}")<|MERGE_RESOLUTION|>--- conflicted
+++ resolved
@@ -293,12 +293,9 @@
             swap_space=0,
             disable_log_stats=disable_log_stats,
             tensor_parallel_size=tensor_parallel_size,
-<<<<<<< HEAD
             max_model_len=max_model_len,
-=======
             block_size=block_size,
             enable_chunked_prefill=enable_chunked_prefill,
->>>>>>> 4716a32d
             **kwargs,
         )
 
