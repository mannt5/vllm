--- conflicted
+++ resolved
@@ -34,12 +34,8 @@
 from vllm.outputs import RequestOutput
 from vllm.platforms import current_platform
 from vllm.sampling_params import BeamSearchParams
-<<<<<<< HEAD
 from vllm.utils import (STR_DTYPE_TO_TORCH_DTYPE, cuda_device_count_stateless,
                         identity, is_list_of)
-=======
-from vllm.utils import cuda_device_count_stateless
->>>>>>> fc966e9c
 
 logger = init_logger(__name__)
 
