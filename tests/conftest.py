import contextlib
import gc
import os
import sys
from collections import UserList
from typing import Any, Dict, List, Optional, Tuple, TypedDict, TypeVar

import pytest
import torch
import torch.nn as nn
import torch.nn.functional as F
from PIL import Image
from transformers import (AutoModelForCausalLM, AutoModelForSeq2SeqLM,
                          AutoModelForVision2Seq, AutoTokenizer, BatchEncoding,
                          BatchFeature)

from tests.models.utils import DecoderPromptType
from vllm import LLM, SamplingParams
from vllm.assets.image import ImageAsset
from vllm.config import TokenizerPoolConfig
from vllm.connections import global_http_connection
from vllm.distributed import (destroy_distributed_environment,
                              destroy_model_parallel)
from vllm.inputs import TextPrompt
from vllm.logger import init_logger
from vllm.outputs import RequestOutput
from vllm.sequence import SampleLogprobs
from vllm.utils import (STR_DTYPE_TO_TORCH_DTYPE, cuda_device_count_stateless,
                        is_cpu, to_enc_dec_tuple_list,
                        zip_enc_dec_prompt_lists)

logger = init_logger(__name__)

_TEST_DIR = os.path.dirname(__file__)
_TEST_PROMPTS = [os.path.join(_TEST_DIR, "prompts", "example.txt")]
_LONG_PROMPTS = [os.path.join(_TEST_DIR, "prompts", "summary.txt")]


def _read_prompts(filename: str) -> List[str]:
    with open(filename, "r") as f:
        prompts = f.readlines()
        return prompts


class _ImageAssetPrompts(TypedDict):
    stop_sign: str
    cherry_blossom: str


if sys.version_info < (3, 9):
    # UserList cannot be subscripted
    class _ImageAssetsBase(UserList):
        pass
else:

    class _ImageAssetsBase(UserList[ImageAsset]):
        pass


class _ImageAssets(_ImageAssetsBase):

    def __init__(self) -> None:
        super().__init__([
            ImageAsset("stop_sign"),
            ImageAsset("cherry_blossom"),
        ])

    def prompts(self, prompts: _ImageAssetPrompts) -> List[str]:
        """
        Convenience method to define the prompt for each test image.

        The order of the returned prompts matches the order of the
        assets when iterating through this object.
        """
        return [prompts["stop_sign"], prompts["cherry_blossom"]]


IMAGE_ASSETS = _ImageAssets()
"""Singleton instance of :class:`_ImageAssets`."""


@pytest.fixture(autouse=True)
def init_test_http_connection():
    # pytest_asyncio may use a different event loop per test
    # so we need to make sure the async client is created anew
    global_http_connection.reuse_client = False


def cleanup():
    destroy_model_parallel()
    destroy_distributed_environment()
    with contextlib.suppress(AssertionError):
        torch.distributed.destroy_process_group()
    gc.collect()
    if not is_cpu():
        torch.cuda.empty_cache()


@pytest.fixture()
def should_do_global_cleanup_after_test(request) -> bool:
    """Allow subdirectories to skip global cleanup by overriding this fixture.
    This can provide a ~10x speedup for non-GPU unit tests since they don't need
    to initialize torch.
    """

    if request.node.get_closest_marker("skip_global_cleanup"):
        return False

    return True


@pytest.fixture(autouse=True)
def cleanup_fixture(should_do_global_cleanup_after_test: bool):
    yield
    if should_do_global_cleanup_after_test:
        cleanup()


@pytest.fixture
def example_prompts() -> List[str]:
    prompts = []
    for filename in _TEST_PROMPTS:
        prompts += _read_prompts(filename)
    return prompts


@pytest.fixture
def example_encoder_decoder_prompts() \
    -> Dict[DecoderPromptType,
            Tuple[List[str], List[Optional[str]]]]:
    '''
    Returns an encoder prompt list and a decoder prompt list, wherein each pair
    of same-index entries in both lists corresponds to an (encoder prompt,
    decoder prompt) tuple.

    Returns:
    
    * Encoder prompt list
    * Decoder prompt list (reverse of encoder prompt list)
    '''

    encoder_prompts = []
    for filename in _TEST_PROMPTS:
        encoder_prompts += _read_prompts(filename)

    custom_decoder_prompts = encoder_prompts[::-1]
    empty_str_decoder_prompts = [""] * len(encoder_prompts)
    none_decoder_prompts = [None] * len(encoder_prompts)

    # NONE decoder prompt type
    return {
        DecoderPromptType.NONE:
        zip_enc_dec_prompt_lists(encoder_prompts, none_decoder_prompts),
        DecoderPromptType.EMPTY_STR:
        zip_enc_dec_prompt_lists(encoder_prompts, empty_str_decoder_prompts),
        DecoderPromptType.CUSTOM:
        zip_enc_dec_prompt_lists(encoder_prompts, custom_decoder_prompts),
    }


@pytest.fixture
def example_long_prompts() -> List[str]:
    prompts = []
    for filename in _LONG_PROMPTS:
        prompts += _read_prompts(filename)
    return prompts


@pytest.fixture(scope="session")
def image_assets() -> _ImageAssets:
    return IMAGE_ASSETS


_T = TypeVar("_T", nn.Module, torch.Tensor, BatchEncoding, BatchFeature)


class HfRunner:

    def wrap_device(self, input: _T) -> _T:
        if not is_cpu():
            return input.to("cuda")
        else:
            return input.to("cpu")

    def __init__(
        self,
        model_name: str,
        dtype: str = "half",
        *,
        model_kwargs: Optional[Dict[str, Any]] = None,
        is_embedding_model: bool = False,
        is_vision_model: bool = False,
<<<<<<< HEAD
        is_sparseml_model: bool = False,
        is_encoder_decoder_model: bool = False,
=======
>>>>>>> 6a11fdfb
    ) -> None:
        torch_dtype = STR_DTYPE_TO_TORCH_DTYPE[dtype]

        self.model_name = model_name

        if is_embedding_model:
            # Lazy init required for AMD CI
            from sentence_transformers import SentenceTransformer
            self.model = self.wrap_device(
                SentenceTransformer(
                    model_name,
                    device="cpu",
                ).to(dtype=torch_dtype))
        else:
            if is_vision_model:
                auto_cls = AutoModelForVision2Seq
<<<<<<< HEAD
            elif is_encoder_decoder_model:
                auto_cls = AutoModelForSeq2SeqLM
            elif is_sparseml_model:
                from sparseml.transformers import SparseAutoModelForCausalLM
                auto_cls = SparseAutoModelForCausalLM
=======
>>>>>>> 6a11fdfb
            else:
                auto_cls = AutoModelForCausalLM

            model_kwargs = model_kwargs if model_kwargs is not None else {}
            self.model = self.wrap_device(
                auto_cls.from_pretrained(
                    model_name,
                    torch_dtype=torch_dtype,
                    trust_remote_code=True,
                    **model_kwargs,
                ))

        self.tokenizer = AutoTokenizer.from_pretrained(
            model_name,
            torch_dtype=torch_dtype,
            trust_remote_code=True,
        )

        try:
            # don't put this import at the top level
            # it will call torch.cuda.device_count()
            from transformers import AutoProcessor  # noqa: F401
            self.processor = AutoProcessor.from_pretrained(
                model_name,
                torch_dtype=torch_dtype,
                trust_remote_code=True,
            )
        except Exception:
            logger.warning(
                "Unable to auto-load processor from HuggingFace for "
                "model %s. Using tokenizer instead.", model_name)
            self.processor = self.tokenizer

    def generate(
        self,
        prompts: List[str],
        images: Optional[List[Image.Image]] = None,
        **kwargs: Any,
    ) -> List[Tuple[List[List[int]], List[str]]]:
        if images:
            assert len(prompts) == len(images)

        outputs: List[Tuple[List[List[int]], List[str]]] = []
        for i, prompt in enumerate(prompts):
            processor_kwargs: Dict[str, Any] = {
                "text": prompt,
                "return_tensors": "pt",
            }
            if images is not None and images[i] is not None:
                processor_kwargs["images"] = images[i]

            inputs = self.processor(**processor_kwargs)

            output_ids = self.model.generate(
                **self.wrap_device(inputs),
                use_cache=True,
                **kwargs,
            )
            output_str = self.processor.batch_decode(
                output_ids,
                skip_special_tokens=True,
                clean_up_tokenization_spaces=False,
            )
            output_ids = output_ids.cpu().tolist()
            outputs.append((output_ids, output_str))
        return outputs

    def generate_greedy(
        self,
        prompts: List[str],
        max_tokens: int,
        images: Optional[List[Image.Image]] = None,
        **kwargs: Any,
    ) -> List[Tuple[List[int], str]]:
        outputs = self.generate(prompts,
                                do_sample=False,
                                max_new_tokens=max_tokens,
                                images=images,
                                **kwargs)

        return [(output_ids[0], output_str[0])
                for output_ids, output_str in outputs]

    def generate_beam_search(
        self,
        prompts: List[str],
        beam_width: int,
        max_tokens: int,
    ) -> List[Tuple[List[List[int]], List[str]]]:
        outputs = self.generate(prompts,
                                do_sample=False,
                                max_new_tokens=max_tokens,
                                num_beams=beam_width,
                                num_return_sequences=beam_width)
        for i in range(len(outputs)):
            output_ids, output_str = outputs[i]
            for j in range(len(output_ids)):
                output_ids[j] = [
                    x for x in output_ids[j]
                    if x != self.tokenizer.pad_token_id
                ]
            outputs[i] = (output_ids, output_str)
        return outputs

    def generate_greedy_logprobs(
        self,
        prompts: List[str],
        max_tokens: int,
        images: Optional[List[Image.Image]] = None,
        **kwargs: Any,
    ) -> List[List[torch.Tensor]]:
        all_logprobs: List[List[torch.Tensor]] = []
        for i, prompt in enumerate(prompts):
            processor_kwargs: Dict[str, Any] = {
                "text": prompt,
                "return_tensors": "pt",
            }
            if images is not None and images[i] is not None:
                processor_kwargs["images"] = images[i]

            inputs = self.processor(**processor_kwargs)

            output = self.model.generate(
                **self.wrap_device(inputs),
                use_cache=True,
                do_sample=False,
                max_new_tokens=max_tokens,
                output_hidden_states=True,
                return_dict_in_generate=True,
                **kwargs,
            )
            seq_logprobs: List[torch.Tensor] = []
            for hidden_states in output.hidden_states:
                last_hidden_states = hidden_states[-1][0]
                logits = torch.matmul(
                    last_hidden_states,
                    self.model.get_output_embeddings().weight.t(),
                )
                if self.model.get_output_embeddings().bias is not None:
                    logits += self.model.get_output_embeddings(
                    ).bias.unsqueeze(0)
                logprobs = F.log_softmax(logits, dim=-1, dtype=torch.float32)
                seq_logprobs.append(logprobs)
            all_logprobs.append(seq_logprobs)
        return all_logprobs

    def _hidden_states_to_logprobs(
        self,
        hidden_states,
        num_logprobs,
    ) -> Tuple[List[Dict[int, float]], int]:
        seq_logprobs: List[torch.Tensor] = []
        output_len = len(hidden_states)
        for _, hidden_state in enumerate(hidden_states):
            last_hidden_states = hidden_state[-1][0]
            logits = torch.matmul(
                last_hidden_states,
                self.model.get_output_embeddings().weight.t(),
            )
            if getattr(self.model.get_output_embeddings(), "bias",
                       None) is not None:
                logits += self.model.get_output_embeddings().bias.unsqueeze(0)
            logprobs = F.log_softmax(logits, dim=-1, dtype=torch.float32)
            seq_logprobs.append(logprobs)

        # convert to dict
        seq_logprobs_lst: List[Dict[int, float]] = []
        for tok_idx, tok_logprobs in enumerate(seq_logprobs):
            # drop prompt logprobs
            if tok_idx == 0:
                tok_logprobs = tok_logprobs[-1, :].reshape(1, -1)
            topk = tok_logprobs.topk(num_logprobs)

            tok_logprobs_dct = {}
            for token_id, logprob in zip(topk.indices[0], topk.values[0]):
                tok_logprobs_dct[token_id.item()] = logprob.item()

            seq_logprobs_lst.append(tok_logprobs_dct)

        return (
            seq_logprobs_lst,
            output_len,
        )

    def generate_greedy_logprobs_limit(
        self,
        prompts: List[str],
        max_tokens: int,
        num_logprobs: int,
        images: Optional[List[Image.Image]] = None,
        **kwargs: Any,
    ) -> List[Tuple[List[int], str, List[Dict[int, float]]]]:
        all_logprobs: List[List[Dict[int, float]]] = []
        all_output_ids: List[List[int]] = []
        all_output_strs: List[str] = []

        for i, prompt in enumerate(prompts):
            processor_kwargs: Dict[str, Any] = {
                "text": prompt,
                "return_tensors": "pt",
            }
            if images is not None and images[i] is not None:
                processor_kwargs["images"] = images[i]

            inputs = self.processor(**processor_kwargs)

            output = self.model.generate(
                **self.wrap_device(inputs),
                use_cache=True,
                do_sample=False,
                max_new_tokens=max_tokens,
                output_hidden_states=True,
                return_dict_in_generate=True,
                **kwargs,
            )

            (
                seq_logprobs_lst,
                output_len,
            ) = self._hidden_states_to_logprobs(output.hidden_states,
                                                num_logprobs)

            all_logprobs.append(seq_logprobs_lst)
            seq_ids = output.sequences[0]
            output_len = len(seq_logprobs_lst)
            output_ids = seq_ids[-output_len:]
            all_output_ids.append(output_ids.tolist())
            all_output_strs.append(self.tokenizer.decode(output_ids))

        outputs = zip(all_output_ids, all_output_strs, all_logprobs)
        return [(output_ids, output_str, output_logprobs)
                for output_ids, output_str, output_logprobs in outputs]

    def generate_encoder_decoder_greedy_logprobs_limit(
        self,
        encoder_decoder_prompts: Tuple[List[str], List[str]],
        max_tokens: int,
        num_logprobs: int,
        **kwargs: Any,
    ) -> List[Tuple[List[int], str, List[Dict[int, float]]]]:
        '''
        Greedy logprobs generation for vLLM encoder/decoder models
        '''

        all_logprobs: List[List[Dict[int, float]]] = []
        all_output_ids: List[List[int]] = []
        all_output_strs: List[str] = []

        for (encoder_prompt,
             decoder_prompt) in to_enc_dec_tuple_list(encoder_decoder_prompts):
            encoder_input_ids = self.wrap_device(
                self.tokenizer(encoder_prompt, return_tensors="pt").input_ids)
            decoder_input_ids = (
                None if decoder_prompt is None else self.wrap_device(
                    self.tokenizer(decoder_prompt,
                                   return_tensors="pt").input_ids))

            output = self.model.generate(
                encoder_input_ids,
                decoder_input_ids=decoder_input_ids,
                use_cache=True,
                do_sample=False,
                max_new_tokens=max_tokens,
                output_hidden_states=True,
                return_dict_in_generate=True,
                **kwargs,
            )

            (
                seq_logprobs_lst,
                output_len,
            ) = self._hidden_states_to_logprobs(output.decoder_hidden_states,
                                                num_logprobs)

            all_logprobs.append(seq_logprobs_lst)
            seq_ids = output.sequences[0]
            output_ids = seq_ids[-output_len:]
            all_output_ids.append(output_ids.tolist())
            all_output_strs.append(self.tokenizer.decode(output_ids))

        outputs = zip(all_output_ids, all_output_strs, all_logprobs)
        return [(output_ids, output_str, output_logprobs)
                for output_ids, output_str, output_logprobs in outputs]

    def encode(self, prompts: List[str]) -> List[List[torch.Tensor]]:
        return self.model.encode(prompts)

    def __enter__(self):
        return self

    def __exit__(self, exc_type, exc_value, traceback):
        del self.model
        cleanup()


@pytest.fixture(scope="session")
def hf_runner():
    return HfRunner


class VllmRunner:

    def __init__(
        self,
        model_name: str,
        tokenizer_name: Optional[str] = None,
        # Use smaller max model length, otherwise bigger model cannot run due
        # to kv cache size limit.
        max_model_len: int = 1024,
        dtype: str = "half",
        disable_log_stats: bool = True,
        tensor_parallel_size: int = 1,
        block_size: int = 16,
        enable_chunked_prefill: bool = False,
        swap_space: int = 4,
        enforce_eager: bool = False,
        **kwargs,
    ) -> None:
        self.model = LLM(
            model=model_name,
            tokenizer=tokenizer_name,
            trust_remote_code=True,
            dtype=dtype,
            swap_space=swap_space,
            enforce_eager=enforce_eager,
            disable_log_stats=disable_log_stats,
            tensor_parallel_size=tensor_parallel_size,
            max_model_len=max_model_len,
            block_size=block_size,
            enable_chunked_prefill=enable_chunked_prefill,
            **kwargs,
        )

    def generate(
        self,
        prompts: List[str],
        sampling_params: SamplingParams,
        images: Optional[List[Image.Image]] = None,
    ) -> List[Tuple[List[List[int]], List[str]]]:
        if images is not None:
            assert len(prompts) == len(images)

        inputs = [TextPrompt(prompt=prompt) for prompt in prompts]
        if images is not None:
            for i, image in enumerate(images):
                inputs[i]["multi_modal_data"] = {"image": image}

        req_outputs = self.model.generate(inputs,
                                          sampling_params=sampling_params)

        outputs: List[Tuple[List[List[int]], List[str]]] = []
        for req_output in req_outputs:
            prompt_str = req_output.prompt
            prompt_ids = req_output.prompt_token_ids
            req_sample_output_ids: List[List[int]] = []
            req_sample_output_strs: List[str] = []
            for sample in req_output.outputs:
                output_str = sample.text
                output_ids = list(sample.token_ids)
                req_sample_output_ids.append(prompt_ids + output_ids)
                req_sample_output_strs.append(prompt_str + output_str)
            outputs.append((req_sample_output_ids, req_sample_output_strs))
        return outputs

    def _final_steps_generate_w_logprobs(self,
                                         req_outputs: List[RequestOutput]) \
                                            -> List[
                                                Tuple[List[int],
                                                      str,
                                                      Optional[
                                                          SampleLogprobs]]]:
        outputs: List[Tuple[List[int], str, Optional[SampleLogprobs]]] = []
        for req_output in req_outputs:
            for sample in req_output.outputs:
                output_str = sample.text
                output_ids = sample.token_ids
                output_logprobs = sample.logprobs
            outputs.append((output_ids, output_str, output_logprobs))
        return outputs

    def generate_w_logprobs(
        self,
        prompts: List[str],
        sampling_params: SamplingParams,
        images: Optional[List[Image.Image]] = None,
    ) -> List[Tuple[List[int], str, Optional[SampleLogprobs]]]:
        assert sampling_params.logprobs is not None

        if images is not None:
            assert len(prompts) == len(images)

        inputs = [TextPrompt(prompt=prompt) for prompt in prompts]
        if images is not None:
            for i, image in enumerate(images):
                inputs[i]["multi_modal_data"] = {"image": image}

        req_outputs = self.model.generate(inputs,
                                          sampling_params=sampling_params)
        return self._final_steps_generate_w_logprobs(req_outputs)

    def generate_encoder_decoder_w_logprobs(
        self,
        encoder_decoder_prompts: Tuple[List[str], List[str]],
        sampling_params: SamplingParams,
    ) -> List[Tuple[List[int], str, Optional[SampleLogprobs]]]:
        '''
        Logprobs generation for vLLM encoder/decoder models
        '''

        assert sampling_params.logprobs is not None
        req_outputs = self.model.generate(encoder_decoder_prompts,
                                          sampling_params=sampling_params)
        return self._final_steps_generate_w_logprobs(req_outputs)

    def generate_greedy(
        self,
        prompts: List[str],
        max_tokens: int,
        images: Optional[List[Image.Image]] = None,
    ) -> List[Tuple[List[int], str]]:
        greedy_params = SamplingParams(temperature=0.0, max_tokens=max_tokens)
        outputs = self.generate(prompts, greedy_params, images=images)
        return [(output_ids[0], output_str[0])
                for output_ids, output_str in outputs]

    def generate_greedy_logprobs(
        self,
        prompts: List[str],
        max_tokens: int,
        num_logprobs: int,
        images: Optional[List[Image.Image]] = None,
        stop_token_ids: Optional[List[int]] = None,
    ) -> List[Tuple[List[int], str, Optional[SampleLogprobs]]]:
        greedy_logprobs_params = SamplingParams(temperature=0.0,
                                                max_tokens=max_tokens,
                                                logprobs=num_logprobs,
                                                stop_token_ids=stop_token_ids)
        outputs = self.generate_w_logprobs(prompts,
                                           greedy_logprobs_params,
                                           images=images)

        return [(output_ids, output_str, output_logprobs)
                for output_ids, output_str, output_logprobs in outputs]

    def generate_encoder_decoder_greedy_logprobs(
        self,
        encoder_decoder_prompts: Tuple[List[str], List[str]],
        max_tokens: int,
        num_logprobs: int,
    ) -> List[Tuple[List[int], str, Optional[SampleLogprobs]]]:
        greedy_logprobs_params = SamplingParams(temperature=0.0,
                                                use_beam_search=False,
                                                max_tokens=max_tokens,
                                                logprobs=num_logprobs)
        '''
        Greedy logprobs generation for vLLM encoder/decoder models
        '''

        outputs = self.generate_encoder_decoder_w_logprobs(
            encoder_decoder_prompts, greedy_logprobs_params)

        return [(output_ids, output_str, output_logprobs)
                for output_ids, output_str, output_logprobs in outputs]

    def generate_beam_search(
        self,
        prompts: List[str],
        beam_width: int,
        max_tokens: int,
    ) -> List[Tuple[List[List[int]], List[str]]]:
        beam_search_params = SamplingParams(n=beam_width,
                                            use_beam_search=True,
                                            temperature=0.0,
                                            max_tokens=max_tokens)
        outputs = self.generate(prompts, beam_search_params)
        return outputs

    def encode(self, prompts: List[str]) -> List[List[float]]:
        req_outputs = self.model.encode(prompts)
        outputs = []
        for req_output in req_outputs:
            embedding = req_output.outputs.embedding
            outputs.append(embedding)
        return outputs

    def __enter__(self):
        return self

    def __exit__(self, exc_type, exc_value, traceback):
        del self.model
        cleanup()


@pytest.fixture(scope="session")
def vllm_runner():
    return VllmRunner


def get_tokenizer_pool_config(tokenizer_group_type):
    if tokenizer_group_type is None:
        return None
    if tokenizer_group_type == "ray":
        return TokenizerPoolConfig(pool_size=1,
                                   pool_type="ray",
                                   extra_config={})
    if isinstance(tokenizer_group_type, type):
        return TokenizerPoolConfig(pool_size=1,
                                   pool_type=tokenizer_group_type,
                                   extra_config={})
    raise ValueError(f"Unknown tokenizer_group_type: {tokenizer_group_type}")


@pytest.fixture()
def temporary_enable_log_propagate():
    import logging
    logger = logging.getLogger("vllm")
    logger.propagate = True
    yield
    logger.propagate = False


@pytest.fixture()
def caplog_vllm(temporary_enable_log_propagate, caplog):
    # To capture vllm log, we should enable propagate=True temporarily
    # because caplog depends on logs propagated to the root logger.
    yield caplog


@pytest.fixture(scope="session")
def num_gpus_available():
    """Get number of GPUs without initializing the CUDA context
    in current process."""

    return cuda_device_count_stateless()<|MERGE_RESOLUTION|>--- conflicted
+++ resolved
@@ -190,11 +190,7 @@
         model_kwargs: Optional[Dict[str, Any]] = None,
         is_embedding_model: bool = False,
         is_vision_model: bool = False,
-<<<<<<< HEAD
-        is_sparseml_model: bool = False,
         is_encoder_decoder_model: bool = False,
-=======
->>>>>>> 6a11fdfb
     ) -> None:
         torch_dtype = STR_DTYPE_TO_TORCH_DTYPE[dtype]
 
@@ -211,14 +207,8 @@
         else:
             if is_vision_model:
                 auto_cls = AutoModelForVision2Seq
-<<<<<<< HEAD
             elif is_encoder_decoder_model:
                 auto_cls = AutoModelForSeq2SeqLM
-            elif is_sparseml_model:
-                from sparseml.transformers import SparseAutoModelForCausalLM
-                auto_cls = SparseAutoModelForCausalLM
-=======
->>>>>>> 6a11fdfb
             else:
                 auto_cls = AutoModelForCausalLM
 
