'''Tests whether bitsandbytes computation is enabled correctly.

Run `pytest tests/quantization/test_bitsandbytes.py`.
'''

import gc

import pytest
import torch

from tests.quantization.utils import is_quant_method_supported

from ..utils import fork_new_process_for_each_test

models_4bit_to_test = [
    ('huggyllama/llama-7b', 'quantize model inflight'),
]

models_pre_qaunt_4bit_to_test = [
    ('lllyasviel/omost-llama-3-8b-4bits',
     'read pre-quantized 4-bit NF4 model'),
    ('PrunaAI/Einstein-v6.1-Llama3-8B-bnb-4bit-smashed',
     'read pre-quantized 4-bit FP4 model'),
]

models_pre_quant_8bit_to_test = [
    ('meta-llama/Llama-Guard-3-8B-INT8', 'read pre-quantized 8-bit model'),
]


@pytest.mark.skipif(not is_quant_method_supported("bitsandbytes"),
                    reason='bitsandbytes is not supported on this GPU type.')
@pytest.mark.parametrize("model_name, description", models_4bit_to_test)
@fork_new_process_for_each_test
def test_load_4bit_bnb_model(hf_runner, vllm_runner, example_prompts,
                             model_name, description) -> None:

    hf_model_kwargs = {"load_in_4bit": True}
    validate_generated_texts(hf_runner, vllm_runner, example_prompts[:1],
                             model_name, hf_model_kwargs)


@pytest.mark.skipif(not is_quant_method_supported("bitsandbytes"),
                    reason='bitsandbytes is not supported on this GPU type.')
@pytest.mark.parametrize("model_name, description",
                         models_pre_qaunt_4bit_to_test)
@fork_new_process_for_each_test
def test_load_pre_quant_4bit_bnb_model(hf_runner, vllm_runner, example_prompts,
                                       model_name, description) -> None:

    validate_generated_texts(hf_runner, vllm_runner, example_prompts[:1],
                             model_name)


@pytest.mark.skipif(not is_quant_method_supported("bitsandbytes"),
                    reason='bitsandbytes is not supported on this GPU type.')
@pytest.mark.parametrize("model_name, description",
                         models_pre_quant_8bit_to_test)
@fork_new_process_for_each_test
def test_load_8bit_bnb_model(hf_runner, vllm_runner, example_prompts,
                             model_name, description) -> None:

    validate_generated_texts(hf_runner, vllm_runner, example_prompts[:1],
                             model_name)


@pytest.mark.skipif(torch.cuda.device_count() < 2,
                    reason='Test requires at least 2 GPUs.')
@pytest.mark.skipif(not is_quant_method_supported("bitsandbytes"),
                    reason='bitsandbytes is not supported on this GPU type.')
@pytest.mark.parametrize("model_name, description", models_4bit_to_test)
@fork_new_process_for_each_test
def test_load_tp_4bit_bnb_model(hf_runner, vllm_runner, example_prompts,
                                model_name, description) -> None:

    hf_model_kwargs = {"load_in_4bit": True}
    validate_generated_texts(hf_runner,
                             vllm_runner,
                             example_prompts[:1],
                             model_name,
                             hf_model_kwargs,
                             vllm_tp_size=2)


def log_generated_texts(prompts, outputs, runner_name):
    logged_texts = []
    for i, (_, generated_text) in enumerate(outputs):
        log_entry = {
            "prompt": prompts[i],
            "runner_name": runner_name,
            "generated_text": generated_text,
        }
        logged_texts.append(log_entry)
    return logged_texts


def validate_generated_texts(hf_runner,
                             vllm_runner,
                             prompts,
                             model_name,
                             hf_model_kwargs=None,
                             vllm_tp_size=1):

    # NOTE: run vLLM first, as it requires a clean process
    # when using distributed inference
    with vllm_runner(model_name,
                     quantization='bitsandbytes',
                     load_format='bitsandbytes',
                     tensor_parallel_size=vllm_tp_size,
                     enforce_eager=False,
                     gpu_memory_utilization=0.8) as llm:
        vllm_outputs = llm.generate_greedy(prompts, 8)
        vllm_logs = log_generated_texts(prompts, vllm_outputs, "VllmRunner")

    # Clean up the GPU memory for the next test
    gc.collect()
    torch.cuda.empty_cache()

<<<<<<< HEAD
    # NOTE: run vLLM first, as it requires a clean process
    # when using distributed inference

    #Run with vLLM runner
    with vllm_runner(model_name,
                     quantization='bitsandbytes',
                     load_format='bitsandbytes',
                     enforce_eager=True,
                     gpu_memory_utilization=0.8) as llm:
        vllm_outputs = llm.generate_greedy(prompts, 8)
        vllm_logs = log_generated_texts(prompts, vllm_outputs, "VllmRunner")

    # Clean up the GPU memory for the next test
    torch.cuda.synchronize()
=======
    if hf_model_kwargs is None:
        hf_model_kwargs = {}

    # Run with HF runner
    with hf_runner(model_name, model_kwargs=hf_model_kwargs) as llm:
        hf_outputs = llm.generate_greedy(prompts, 8)
        hf_logs = log_generated_texts(prompts, hf_outputs, "HfRunner")

    # Clean up the GPU memory for the next test
>>>>>>> 7193774b
    gc.collect()
    torch.cuda.empty_cache()

    if hf_model_kwargs is None:
        hf_model_kwargs = {}

    # Run with HF runner
    with hf_runner(model_name, model_kwargs=hf_model_kwargs) as llm:
        hf_outputs = llm.generate_greedy(prompts, 8)
        hf_logs = log_generated_texts(prompts, hf_outputs, "HfRunner")

    # Clean up the GPU memory for the next test
    torch.cuda.synchronize()
    gc.collect()
    torch.cuda.empty_cache()

    # Compare the generated strings
    for hf_log, vllm_log in zip(hf_logs, vllm_logs):
        hf_str = hf_log["generated_text"]
        vllm_str = vllm_log["generated_text"]
        prompt = hf_log["prompt"]
        assert hf_str == vllm_str, (f"Model: {model_name}"
                                    f"Mismatch between HF and vLLM outputs:\n"
                                    f"Prompt: {prompt}\n"
                                    f"HF Output: '{hf_str}'\n"
                                    f"vLLM Output: '{vllm_str}'")<|MERGE_RESOLUTION|>--- conflicted
+++ resolved
@@ -116,22 +116,6 @@
     gc.collect()
     torch.cuda.empty_cache()
 
-<<<<<<< HEAD
-    # NOTE: run vLLM first, as it requires a clean process
-    # when using distributed inference
-
-    #Run with vLLM runner
-    with vllm_runner(model_name,
-                     quantization='bitsandbytes',
-                     load_format='bitsandbytes',
-                     enforce_eager=True,
-                     gpu_memory_utilization=0.8) as llm:
-        vllm_outputs = llm.generate_greedy(prompts, 8)
-        vllm_logs = log_generated_texts(prompts, vllm_outputs, "VllmRunner")
-
-    # Clean up the GPU memory for the next test
-    torch.cuda.synchronize()
-=======
     if hf_model_kwargs is None:
         hf_model_kwargs = {}
 
@@ -141,20 +125,6 @@
         hf_logs = log_generated_texts(prompts, hf_outputs, "HfRunner")
 
     # Clean up the GPU memory for the next test
->>>>>>> 7193774b
-    gc.collect()
-    torch.cuda.empty_cache()
-
-    if hf_model_kwargs is None:
-        hf_model_kwargs = {}
-
-    # Run with HF runner
-    with hf_runner(model_name, model_kwargs=hf_model_kwargs) as llm:
-        hf_outputs = llm.generate_greedy(prompts, 8)
-        hf_logs = log_generated_texts(prompts, hf_outputs, "HfRunner")
-
-    # Clean up the GPU memory for the next test
-    torch.cuda.synchronize()
     gc.collect()
     torch.cuda.empty_cache()
 
