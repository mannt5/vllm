--- conflicted
+++ resolved
@@ -1,31 +1,25 @@
 import pytest
-<<<<<<< HEAD
-import ray
-
-from ..utils import VLLM_PATH, RemoteOpenAIServer
-
-MODEL_NAME = "meta-llama/Meta-Llama-3-8B"
-EAGER_MODE = bool(int(os.getenv("EAGER_MODE", 0)))
-CHUNKED_PREFILL = bool(int(os.getenv("CHUNKED_PREFILL", 0)))
-TP_SIZE = int(os.getenv("TP_SIZE", 1))
-PP_SIZE = int(os.getenv("PP_SIZE", 1))
-DIST_BACKEND = os.getenv("DIST_BACKEND", "ray")
-=======
 from transformers import AutoTokenizer
->>>>>>> 1c27d25f
 
 from ..utils import RemoteOpenAIServer
 
 
 @pytest.mark.parametrize(
-    "TP_SIZE, PP_SIZE, EAGER_MODE, CHUNKED_PREFILL, MODEL_NAME", [
-        (2, 2, 0, 1, "meta-llama/Meta-Llama-3-8B"),
-        (2, 2, 1, 0, "meta-llama/Meta-Llama-3-8B"),
-        (1, 3, 0, 0, "meta-llama/Meta-Llama-3-8B"),
-        (1, 4, 0, 1, "meta-llama/Meta-Llama-3-8B"),
-        (1, 4, 1, 0, "meta-llama/Meta-Llama-3-8B"),
+    "TP_SIZE, PP_SIZE, EAGER_MODE, CHUNKED_PREFILL, MODEL_NAME",
+    "DIST_BACKEND", [
+        (2, 2, 0, 1, "meta-llama/Meta-Llama-3-8B", "ray"),
+        (2, 2, 1, 0, "meta-llama/Meta-Llama-3-8B", "ray"),
+        (1, 3, 0, 0, "meta-llama/Meta-Llama-3-8B", "ray"),
+        (1, 4, 0, 1, "meta-llama/Meta-Llama-3-8B", "ray"),
+        (1, 4, 1, 0, "meta-llama/Meta-Llama-3-8B", "ray"),
+        (2, 2, 0, 1, "meta-llama/Meta-Llama-3-8B", "mp"),
+        (2, 2, 1, 0, "meta-llama/Meta-Llama-3-8B", "mp"),
+        (1, 3, 0, 0, "meta-llama/Meta-Llama-3-8B", "mp"),
+        (1, 4, 0, 1, "meta-llama/Meta-Llama-3-8B", "mp"),
+        (1, 4, 1, 0, "meta-llama/Meta-Llama-3-8B", "mp"),
     ])
-def test_compare_tp(TP_SIZE, PP_SIZE, EAGER_MODE, CHUNKED_PREFILL, MODEL_NAME):
+def test_compare_tp(TP_SIZE, PP_SIZE, EAGER_MODE, CHUNKED_PREFILL, MODEL_NAME,
+                    DIST_BACKEND):
     tokenizer = AutoTokenizer.from_pretrained(MODEL_NAME)
 
     pp_args = [
