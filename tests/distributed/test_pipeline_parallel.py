"""
WARNING: This test runs in both single-node (4 GPUs) and multi-node
 (2 node with 2 GPUs each) modes. If the test only uses 2 GPUs, it is
 important to set the distributed backend to "mp" to avoid Ray scheduling
 all workers in a node other than the head node, which can cause the test
 to fail.
"""
import os

import pytest
from packaging import version
from transformers import __version__ as transformers_version

from vllm.logger import init_logger

from ..utils import compare_two_settings, fork_new_process_for_each_test

logger = init_logger("test_pipeline_parallel")

VLLM_MULTI_NODE = os.getenv("VLLM_MULTI_NODE", "0") == "1"


@pytest.mark.parametrize(
    ("TP_SIZE, PP_SIZE, EAGER_MODE, CHUNKED_PREFILL, TRUST_REMOTE_CODE, "
     "MODEL_NAME, DIST_BACKEND"),
    [
        (2, 2, 0, 1, 0, "meta-llama/Meta-Llama-3-8B", "mp"),
        (2, 2, 1, 0, 0, "meta-llama/Meta-Llama-3-8B", "mp"),
        (1, 3, 0, 0, 0, "meta-llama/Meta-Llama-3-8B", "mp"),
        (1, 4, 0, 1, 0, "meta-llama/Meta-Llama-3-8B", "mp"),
        (1, 4, 1, 0, 0, "meta-llama/Meta-Llama-3-8B", "mp"),
        (1, 3, 0, 0, 0, "meta-llama/Meta-Llama-3-8B", "ray"),
        (1, 4, 0, 1, 0, "meta-llama/Meta-Llama-3-8B", "ray"),
        (1, 4, 1, 0, 0, "meta-llama/Meta-Llama-3-8B", "ray"),
        (2, 2, 1, 0, 0, "meta-llama/Meta-Llama-3-8B", "ray"),
        (2, 2, 0, 1, 0, "meta-llama/Meta-Llama-3-8B", "ray"),
        # NOTE: InternVL2 multi-node tests are flaky,
        # use mp backend to skip the multi-node tests
        (1, 2, 1, 1, 1, "OpenGVLab/InternVL2-1B", "mp"),
        (1, 2, 1, 1, 1, "OpenGVLab/InternVL2-2B", "mp"),
        (1, 2, 1, 0, 1, "OpenGVLab/InternVL2-4B", "mp"),
<<<<<<< HEAD
=======
        (1, 2, 0, 1, 0, "Qwen/Qwen2-VL-2B-Instruct", "mp")
>>>>>>> 7193774b
    ],
)
@fork_new_process_for_each_test
def test_compare_tp(TP_SIZE, PP_SIZE, EAGER_MODE, CHUNKED_PREFILL,
                    TRUST_REMOTE_CODE, MODEL_NAME, DIST_BACKEND):
    if VLLM_MULTI_NODE and DIST_BACKEND == "mp":
        pytest.skip("Skipping multi-node pipeline parallel test for "
                    "multiprocessing distributed backend")

    # Skip tests that require transformers>=4.45.0
    if "Qwen2-VL" in MODEL_NAME and version.parse(
            transformers_version) < version.parse("4.45.0.dev0"):
        pytest.skip("This test requires transformers>=4.45.0")

    pp_args = [
        # use half precision for speed and memory savings in CI environment
        "--dtype",
        "float16",
        "--max-model-len",
        "8192",
        "--pipeline-parallel-size",
        str(PP_SIZE),
        "--tensor-parallel-size",
        str(TP_SIZE),
        "--distributed-executor-backend",
        DIST_BACKEND,
    ]

    # compare without pipeline parallelism
    # NOTE: use mp backend for TP
    # PP tests might involve multiple nodes, and ray might
    #  schedule all workers in a node other than the head node,
    #  which can cause the test to fail.
    tp_args = [
        # use half precision for speed and memory savings in CI environment
        "--dtype",
        "float16",
        "--max-model-len",
        "8192",
        "--tensor-parallel-size",
        str(max(TP_SIZE, 2)),  # We only use 2 GPUs in the CI.
        "--distributed-executor-backend",
        "mp",
    ]
    if CHUNKED_PREFILL:
        pp_args.append("--enable-chunked-prefill")
        tp_args.append("--enable-chunked-prefill")
    if EAGER_MODE:
        pp_args.append("--enforce-eager")
        tp_args.append("--enforce-eager")
    if TRUST_REMOTE_CODE:
        pp_args.append("--trust-remote-code")
        tp_args.append("--trust-remote-code")
    pp_env = None
    if (DIST_BACKEND == "ray" and TP_SIZE == 2 and PP_SIZE == 2
            and CHUNKED_PREFILL):
        # Test Ray ADAG for a subset of the tests
        pp_env = {
            "VLLM_USE_RAY_COMPILED_DAG": "1",
            "VLLM_USE_RAY_SPMD_WORKER": "1",
            "VLLM_USE_RAY_COMPILED_DAG_NCCL_CHANNEL": "1",
        }
        # Temporary. Currently when zeromq + SPMD is used, it does not properly
        # terminate because of aDAG issue.
        pp_args.append("--disable-frontend-multiprocessing")
        tp_args.append("--disable-frontend-multiprocessing")

    try:
        compare_two_settings(MODEL_NAME, pp_args, tp_args, pp_env)
    except Exception:
        if pp_env is None:
            raise
        else:
            # Ray ADAG tests are flaky, so we don't want to fail the test
            logger.exception("Ray ADAG tests failed")<|MERGE_RESOLUTION|>--- conflicted
+++ resolved
@@ -39,10 +39,7 @@
         (1, 2, 1, 1, 1, "OpenGVLab/InternVL2-1B", "mp"),
         (1, 2, 1, 1, 1, "OpenGVLab/InternVL2-2B", "mp"),
         (1, 2, 1, 0, 1, "OpenGVLab/InternVL2-4B", "mp"),
-<<<<<<< HEAD
-=======
         (1, 2, 0, 1, 0, "Qwen/Qwen2-VL-2B-Instruct", "mp")
->>>>>>> 7193774b
     ],
 )
 @fork_new_process_for_each_test
