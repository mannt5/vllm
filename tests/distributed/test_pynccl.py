--- conflicted
+++ resolved
@@ -199,11 +199,7 @@
         for r in range(world_size)
     ]).to(device)
 
-<<<<<<< HEAD
-    pynccl_comm.all_gather(result, tensor, sizes=sizes)
-=======
     pynccl_comm.all_gatherv(result, tensor, sizes=sizes)
->>>>>>> a8593237
     torch.cuda.synchronize()
     torch.testing.assert_close(result, expected, rtol=1e-5, atol=1e-8)
 
@@ -277,11 +273,7 @@
     end = sizes_cumsum[rank]
     expected = sum(tensor[start:end] for tensor in all_tensors).to(device)
 
-<<<<<<< HEAD
-    pynccl_comm.reduce_scatter(result, tensor, sizes=sizes)
-=======
     pynccl_comm.reduce_scatterv(result, tensor, sizes=sizes)
->>>>>>> a8593237
     torch.cuda.synchronize()
     torch.testing.assert_close(result, expected, rtol=1e-5, atol=1e-8)
 
