# SPDX-License-Identifier: Apache-2.0
"""Containing tests that check for regressions in vLLM's behavior.

It should include tests that are reported by users and making sure they
will never happen again.

"""
import gc

import pytest
import torch

from vllm import LLM, SamplingParams


@pytest.mark.skip(reason="In V1, we reject tokens > max_seq_len")
def test_duplicated_ignored_sequence_group():
    """https://github.com/vllm-project/vllm/issues/1655"""

    sampling_params = SamplingParams(temperature=0.01,
                                     top_p=0.1,
                                     max_tokens=256)
    llm = LLM(model="distilbert/distilgpt2",
              max_num_batched_tokens=4096,
              tensor_parallel_size=1)
    prompts = ["This is a short prompt", "This is a very long prompt " * 1000]
    outputs = llm.generate(prompts, sampling_params=sampling_params)

    assert len(prompts) == len(outputs)


def test_max_tokens_none():
    sampling_params = SamplingParams(temperature=0.01,
                                     top_p=0.1,
                                     max_tokens=None)
    llm = LLM(model="distilbert/distilgpt2",
              max_num_batched_tokens=4096,
              tensor_parallel_size=1)
    prompts = ["Just say hello!"]
    outputs = llm.generate(prompts, sampling_params=sampling_params)

    assert len(prompts) == len(outputs)


<<<<<<< HEAD
@pytest.mark.parametrize("enforce_eager", [False, True])
def test_gc(enforce_eager):
    llm = LLM("facebook/opt-125m", enforce_eager=enforce_eager)
=======
def test_gc():
    llm = LLM(model="distilbert/distilgpt2", enforce_eager=True)
>>>>>>> 5797fb97
    del llm

    gc.collect()
    torch.cuda.empty_cache()

    # The memory allocated for model and KV cache should be released.
    # The memory allocated for PyTorch and others should be less than 50MB.
    # Usually, it's around 10MB.
    allocated = torch.cuda.memory_allocated()
    assert allocated < 50 * 1024 * 1024


def test_model_from_modelscope(monkeypatch: pytest.MonkeyPatch):
    # model: https://modelscope.cn/models/qwen/Qwen1.5-0.5B-Chat/summary
    with monkeypatch.context() as m:
        m.setenv("VLLM_USE_MODELSCOPE", "True")
        llm = LLM(model="qwen/Qwen1.5-0.5B-Chat")

        prompts = [
            "Hello, my name is",
            "The president of the United States is",
            "The capital of France is",
            "The future of AI is",
        ]
        sampling_params = SamplingParams(temperature=0.8, top_p=0.95)

        outputs = llm.generate(prompts, sampling_params)
        assert len(outputs) == 4<|MERGE_RESOLUTION|>--- conflicted
+++ resolved
@@ -42,14 +42,9 @@
     assert len(prompts) == len(outputs)
 
 
-<<<<<<< HEAD
 @pytest.mark.parametrize("enforce_eager", [False, True])
 def test_gc(enforce_eager):
-    llm = LLM("facebook/opt-125m", enforce_eager=enforce_eager)
-=======
-def test_gc():
-    llm = LLM(model="distilbert/distilgpt2", enforce_eager=True)
->>>>>>> 5797fb97
+    llm = LLM(model="distilbert/distilgpt2", enforce_eager=enforce_eager)
     del llm
 
     gc.collect()
