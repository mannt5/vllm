--- conflicted
+++ resolved
@@ -57,11 +57,7 @@
 
 
 def test_sequence_data_prefill():
-<<<<<<< HEAD
-    seq_data = SequenceData(array("I", [1, 2, 3, 4]))
-=======
     seq_data = SequenceData(array(VLLM_TOKEN_ID_ARRAY_TYPE, [1, 2, 3, 4]))
->>>>>>> ff7ec82c
     assert seq_data.get_num_uncomputed_tokens() == 4
     assert seq_data.get_num_computed_tokens() == 0
     # advance by 2
