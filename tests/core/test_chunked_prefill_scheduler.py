# SPDX-License-Identifier: Apache-2.0

from typing import List
from unittest.mock import MagicMock

import pytest  # noqa

from vllm.config import CacheConfig, SchedulerConfig
from vllm.core.scheduler import Scheduler
from vllm.engine.arg_utils import EngineArgs
from vllm.engine.llm_engine import LLMEngine
from vllm.sampling_params import SamplingParams
from vllm.sequence import Logprob, SequenceGroup

from .utils import create_dummy_prompt


def get_sequence_groups(scheduler_output):
    return [s.seq_group for s in scheduler_output.scheduled_seq_groups]


def append_new_token(seq_group: SequenceGroup, token_id: int):
    for seq in seq_group.get_seqs():
        seq.append_token_id(token_id, {token_id: Logprob(token_id)})


def schedule_and_update_computed_tokens(scheduler):
    metas, out, _ = scheduler.schedule()
    for s, meta in zip(out.scheduled_seq_groups, metas):
        s.seq_group.update_num_computed_tokens(meta.token_chunk_size)
    return metas, out


def test_simple():
    """Verify basic scheduling works."""
    block_size = 4
    num_seq_group = 4
    max_model_len = 16
    max_num_batched_tokens = 64
    scheduler_config = SchedulerConfig("generate",
                                       max_num_batched_tokens,
                                       num_seq_group,
                                       max_model_len,
                                       enable_chunked_prefill=True)
    cache_config = CacheConfig(block_size, 1.0, 1, "auto")
    cache_config.num_cpu_blocks = 8
    cache_config.num_gpu_blocks = 8
    scheduler = Scheduler(scheduler_config, cache_config, None)
    running: List[SequenceGroup] = []

    # Add seq groups to scheduler.
    for i in range(num_seq_group):
        _, seq_group = create_dummy_prompt(str(i),
                                           prompt_length=block_size,
                                           block_size=block_size)
        scheduler.add_seq_group(seq_group)
        running.append(seq_group)

    # Schedule seq groups prompts.
    num_tokens = block_size * num_seq_group
    seq_group_meta, out = schedule_and_update_computed_tokens(scheduler)
    assert set(get_sequence_groups(out)) == set(running)
    assert out.num_batched_tokens == num_tokens
    assert (not out.blocks_to_copy and not out.blocks_to_swap_in
            and not out.blocks_to_swap_out)
    assert len(seq_group_meta) == num_seq_group
    for s in running:
        append_new_token(s, 1)

    # Schedule seq groups generation.
    seq_group_meta, out = schedule_and_update_computed_tokens(scheduler)
    assert set(get_sequence_groups(out)) == set(running)
    assert out.num_batched_tokens == num_seq_group
    assert (not out.blocks_to_copy and not out.blocks_to_swap_in
            and not out.blocks_to_swap_out)
    assert len(seq_group_meta) == num_seq_group


def test_chunk():
    """Verify prefills are chunked properly."""
    block_size = 4
    max_seqs = 60
    max_model_len = 80
    max_num_batched_tokens = 64
    scheduler_config = SchedulerConfig(
        "generate",
        max_num_batched_tokens,
        max_seqs,
        max_model_len,
        enable_chunked_prefill=True,
    )
    cache_config = CacheConfig(block_size, 1.0, 1, "auto")
    cache_config.num_cpu_blocks = 32
    cache_config.num_gpu_blocks = 32
    scheduler = Scheduler(scheduler_config, cache_config, None)
    running: List[SequenceGroup] = []

    # Add seq groups to scheduler.
    for i in range(2):
        _, seq_group = create_dummy_prompt(str(i),
                                           prompt_length=60,
                                           block_size=block_size)
        scheduler.add_seq_group(seq_group)
        running.append(seq_group)

    # Verify the second request is chunked.
    seq_group_meta, out = schedule_and_update_computed_tokens(scheduler)
    print()
    assert set(get_sequence_groups(out)) == set(running)
    assert seq_group_meta[0].token_chunk_size == 60
    # Verify it is chunked.
    assert seq_group_meta[1].token_chunk_size == 4
    assert out.num_prefill_groups == 2
    assert out.num_batched_tokens == 64
    # Only the first seq group has a new token appended.
    append_new_token(running[0], 1)

    # One chunked prefill, and one decoding.
    seq_group_meta, out = schedule_and_update_computed_tokens(scheduler)
    assert set(get_sequence_groups(out)) == set(running)
    # The first one is prefill. Scheduler guarantees ordering.
    assert seq_group_meta[0].token_chunk_size == 56
    # The second one is a chunked prefill.
    assert seq_group_meta[1].token_chunk_size == 1
    assert out.num_prefill_groups == 1
    assert out.num_batched_tokens == 57


def test_concurrent_chunking():
    """Verify prefills are chunked properly when 
    --max-num-partial-prefills is > 1"""
    block_size = 4
    max_seqs = 60
    max_model_len = 2000
    max_num_batched_tokens = 64
    scheduler_config = SchedulerConfig(
        "generate",
        max_num_batched_tokens,
        max_seqs,
        max_model_len,
        enable_chunked_prefill=True,
        max_num_partial_prefills=2,  # Up to 2 partial prefills at a time
    )
    cache_config = CacheConfig(block_size, 1.0, 1, "auto")
    cache_config.num_cpu_blocks = 32
    cache_config.num_gpu_blocks = 32
    scheduler = Scheduler(scheduler_config, cache_config, None)
    running: List[SequenceGroup] = []

    # Add seq groups to scheduler.
    for i in range(2):
        _, seq_group = create_dummy_prompt(str(i),
                                           prompt_length=60,
                                           block_size=block_size)
        scheduler.add_seq_group(seq_group)
        running.append(seq_group)

    # Verify both requests are chunked with half of max_num_batched_tokens each
    seq_group_meta, out = schedule_and_update_computed_tokens(scheduler)
    assert set(get_sequence_groups(out)) == set(running)
    assert seq_group_meta[0].token_chunk_size == 32
    assert seq_group_meta[1].token_chunk_size == 32
    assert out.num_prefill_groups == 2
    assert out.num_batched_tokens == 64

    # After one iteration, both should have 60 - 32 = 28 tokens left to prefill
    seq_group_meta, out = schedule_and_update_computed_tokens(scheduler)
    assert set(get_sequence_groups(out)) == set(running)
    assert seq_group_meta[0].token_chunk_size == 28
    assert seq_group_meta[1].token_chunk_size == 28
    assert out.num_prefill_groups == 2
    assert out.num_batched_tokens == 56


def test_concurrent_chunking_large_requests():
    """Verify large prefill requests are run one at a time"""
    block_size = 4
    max_seqs = 60
    max_model_len = 2000
    max_num_batched_tokens = 64
    scheduler_config = SchedulerConfig(
        "generate",
        max_num_batched_tokens,
        max_seqs,
        max_model_len,
        enable_chunked_prefill=True,
        max_num_partial_prefills=2,  # Up to 2 partial prefills at a time
    )
    cache_config = CacheConfig(block_size, 1.0, 1, "auto")
    cache_config.num_cpu_blocks = 3200  # large KV cache size for large requests
    cache_config.num_gpu_blocks = 3200
    scheduler = Scheduler(scheduler_config, cache_config, None)

    # Add seq groups to scheduler.
    for i in range(2):
        _, seq_group = create_dummy_prompt(
            str(i),
            prompt_length=1200,  # Very large prompt
            block_size=block_size)
        scheduler.add_seq_group(seq_group)

    # Verify only a single request is chunked, and it gets all 64 tokens
    seq_group_meta, out = schedule_and_update_computed_tokens(scheduler)
    assert len(get_sequence_groups(out)) == 1
    assert seq_group_meta[0].token_chunk_size == 64
    assert out.num_prefill_groups == 1
    assert out.num_batched_tokens == 64


def test_short_prompts_jump_long_prompts_in_queue():
    """Verify large prefill requests are punted behind smaller ones if 
    another large prefill request is already running"""
    block_size = 4
    max_seqs = 60
    max_model_len = 2000
    max_num_batched_tokens = 64
    scheduler_config = SchedulerConfig(
        "generate",
        max_num_batched_tokens,
        max_seqs,
        max_model_len,
        enable_chunked_prefill=True,
        max_num_partial_prefills=2,  # Up to 2 partial prefills at a time
    )
    cache_config = CacheConfig(block_size, 1.0, 1, "auto")
    cache_config.num_cpu_blocks = 3200  # large KV cache size for large requests
    cache_config.num_gpu_blocks = 3200
    scheduler = Scheduler(scheduler_config, cache_config, None)
    long_seqs: List[SequenceGroup] = []
    short_seqs: List[SequenceGroup] = []

    # Add 2 large seq groups to scheduler.
    for i in range(2):
        _, seq_group = create_dummy_prompt(
            str(i),
            prompt_length=1200,  # Very large prompt
            block_size=block_size)
        scheduler.add_seq_group(seq_group)
        long_seqs.append(seq_group)
        assert seq_group.is_prefill()

    # Add 2 small seq groups behind them
    for i in range(2):
        _, seq_group = create_dummy_prompt(
            str(i + 2),
            prompt_length=40,  # Very small prompt
            block_size=block_size)
        scheduler.add_seq_group(seq_group)
        short_seqs.append(seq_group)
        assert seq_group.is_prefill()

    # Verify one large req and 1 small req chunked
    seq_group_meta, out = schedule_and_update_computed_tokens(scheduler)
    assert seq_group_meta[0].token_chunk_size == 32  # large req gets 32 tokens
    assert seq_group_meta[1].token_chunk_size == 32  # small req gets 32 tokens

    # all 4 are prefilling
    assert long_seqs[0].is_prefill()
    assert long_seqs[1].is_prefill()
    assert short_seqs[0].is_prefill()
    assert short_seqs[1].is_prefill()
    # First short and first long sequences have been scheduled
    assert long_seqs[0].first_seq.get_num_computed_tokens() == 32
    assert long_seqs[1].first_seq.get_num_computed_tokens() == 0
    assert short_seqs[0].first_seq.get_num_computed_tokens() == 32
    assert short_seqs[1].first_seq.get_num_computed_tokens() == 0

    assert out.num_prefill_groups == 2
    assert out.num_batched_tokens == 64

    # in the second iteration,
    # the first small request had only 8 tokens left
    # so it went to decode
    # The other small req is scheduled
    seq_group_meta, out = schedule_and_update_computed_tokens(scheduler)
    # the new small req got 64 - (32+8) tokens
    assert seq_group_meta[0].token_chunk_size == 24
    assert seq_group_meta[1].token_chunk_size == 32  # large req still got 32
    # the other small request had only 8 tokens left
    assert seq_group_meta[2].token_chunk_size == 8  # 40-32

    # The first small request got to decode now
    assert long_seqs[0].is_prefill()
    assert long_seqs[1].is_prefill()
    assert not short_seqs[0].is_prefill()
    assert short_seqs[1].is_prefill()
    # Both small requests have started in front of the second long request
    assert long_seqs[0].first_seq.get_num_computed_tokens() == 64
    assert long_seqs[1].first_seq.get_num_computed_tokens() == 0
    assert short_seqs[0].first_seq.get_num_computed_tokens() == 40
    assert short_seqs[1].first_seq.get_num_computed_tokens() == 24

    assert out.num_prefill_groups == 3
    assert out.num_batched_tokens == 64
    # the first small seq group has a new token appended.
    append_new_token(short_seqs[0], 1)

    # in the third iteration,
    # the first small request is already decoding
    # the second small request only has 16 tokens left and will enter decoding
    seq_group_meta, out = schedule_and_update_computed_tokens(scheduler)
    assert seq_group_meta[0].token_chunk_size == 32  # large still got 32
    # small req finished prefilling 40-24=16 tokens
    assert seq_group_meta[1].token_chunk_size == 16
    assert seq_group_meta[2].token_chunk_size == 1  # decode
    assert out.num_prefill_groups == 2
    assert out.num_batched_tokens == 49  # (32+16+1 decode)

    # both small requests have now reached decode
    assert long_seqs[0].is_prefill()
    assert long_seqs[1].is_prefill()
    assert not short_seqs[0].is_prefill()
    assert not short_seqs[1].is_prefill()
    assert long_seqs[0].first_seq.get_num_computed_tokens() == 96
    assert long_seqs[1].first_seq.get_num_computed_tokens() == 0
    assert short_seqs[0].first_seq.get_num_computed_tokens() == 41
    assert short_seqs[1].first_seq.get_num_computed_tokens() == 40

    # both the small seq groups have a new token appended
    append_new_token(short_seqs[0], 1)
    append_new_token(short_seqs[1], 1)

    # in the fourth iteration, both small requests are decoding
    # so large request gets all the budget
    seq_group_meta, out = schedule_and_update_computed_tokens(scheduler)

    # large req gets 62 tokens (minus 2 for decode)
    assert seq_group_meta[0].token_chunk_size == 62
    assert seq_group_meta[1].token_chunk_size == 1  # decode
    assert seq_group_meta[2].token_chunk_size == 1  # decode
    assert out.num_prefill_groups == 1
    assert out.num_batched_tokens == 64

    assert long_seqs[0].first_seq.get_num_computed_tokens() == 158

    # assert long_seqs[0].is_prefill()
    # assert long_seqs[1].is_prefill()
    # assert not short_seqs[0].is_prefill()
    # assert not short_seqs[1].is_prefill()

    # # both the small seq groups have a new token appended
    # append_new_token(short_seqs[0], 1)
    # append_new_token(short_seqs[1], 1)

    # # in the fifth iteration, large request gets all the budget
    # # while both small requests are decoding
    # seq_group_meta, out = schedule_and_update_computed_tokens(scheduler)
    # assert seq_group_meta[0].token_chunk_size == 62
    # assert seq_group_meta[1].token_chunk_size == 1  # decode
    # assert seq_group_meta[2].token_chunk_size == 1  # decode
    # assert out.num_prefill_groups == 1
    # assert out.num_batched_tokens == 64


def test_complex():
    block_size = 4
    max_seqs = 60
    max_model_len = 80
    max_num_batched_tokens = 64
    scheduler_config = SchedulerConfig(
        "generate",
        max_num_batched_tokens,
        max_seqs,
        max_model_len,
        enable_chunked_prefill=True,
    )
    cache_config = CacheConfig(block_size, 1.0, 1, "auto")
    cache_config.num_cpu_blocks = 64
    cache_config.num_gpu_blocks = 64
    scheduler = Scheduler(scheduler_config, cache_config, None)
    running: List[SequenceGroup] = []

    # Add seq groups to scheduler.
    for i in range(2):
        _, seq_group = create_dummy_prompt(str(i),
                                           prompt_length=60,
                                           block_size=block_size)
        scheduler.add_seq_group(seq_group)
        running.append(seq_group)
        assert seq_group.is_prefill()

    # Verify the second request is chunked.
    seq_group_meta, out = schedule_and_update_computed_tokens(scheduler)

    assert set(get_sequence_groups(out)) == set(running)
    assert seq_group_meta[0].token_chunk_size == 60
    # Verify it is chunked.
    assert seq_group_meta[1].token_chunk_size == 4
    assert not running[0].is_prefill()
    assert running[1].is_prefill()
    assert out.num_prefill_groups == 2
    assert out.num_batched_tokens == 64
    # Only the first seq group has a new token appended.
    append_new_token(running[0], 1)

    # Add 2 more requests.
    for i in range(2, 4):
        _, seq_group = create_dummy_prompt(str(i),
                                           prompt_length=60,
                                           block_size=block_size)
        scheduler.add_seq_group(seq_group)
        running.append(seq_group)

    # Decoding & chunked prefill & first chunk of 3rd request is scheduled.
    seq_group_meta, out = schedule_and_update_computed_tokens(scheduler)
    assert len(get_sequence_groups(out)) == 3
    # The first one is the first chunked prefill.
    assert seq_group_meta[0].token_chunk_size == 7
    # The second one is the second new chunked prefill.
    assert seq_group_meta[1].token_chunk_size == 56
    # The last one is decode.
    assert seq_group_meta[2].token_chunk_size == 1
    # Two of them are in chunked prefill.
    assert out.num_prefill_groups == 2
    assert out.num_batched_tokens == 64
    # The first 2 requests are now in decodine phase.
    append_new_token(running[0], 1)
    assert not running[0].is_prefill()
    append_new_token(running[1], 1)
    assert not running[1].is_prefill()
    # The third request is still in prefill stage.
    assert running[2].is_prefill()


def test_maximal_decoding():
    """Verify decoding requests are prioritized."""
    block_size = 4
    max_seqs = 2
    max_model_len = 8
    max_num_batched_tokens = 2
    scheduler_config = SchedulerConfig(
        "generate",
        max_num_batched_tokens,
        max_seqs,
        max_model_len,
        enable_chunked_prefill=True,
    )
    cache_config = CacheConfig(block_size, 1.0, 1, "auto")
    cache_config.num_cpu_blocks = 8
    cache_config.num_gpu_blocks = 8
    scheduler = Scheduler(scheduler_config, cache_config, None)
    running: List[SequenceGroup] = []

    # Add seq groups to scheduler.
    for i in range(2):
        _, seq_group = create_dummy_prompt(str(i),
                                           prompt_length=2,
                                           block_size=block_size)
        scheduler.add_seq_group(seq_group)
        running.append(seq_group)
        assert seq_group.is_prefill()

    # The first prefill is scheduled.
    seq_group_meta, out = schedule_and_update_computed_tokens(scheduler)
    assert len(get_sequence_groups(out)) == 1
    assert seq_group_meta[0].token_chunk_size == 2
    assert not running[0].is_prefill()
    assert running[1].is_prefill()
    assert out.num_prefill_groups == 1
    assert out.num_batched_tokens == 2
    # Only the first seq group has a new token appended.
    append_new_token(running[0], 1)

    # Create one more seq_group.
    _, seq_group = create_dummy_prompt("3",
                                       prompt_length=2,
                                       block_size=block_size)
    scheduler.add_seq_group(seq_group)
    running.append(seq_group)
    assert seq_group.is_prefill()
    # The first decoding + second chunk is scheduled.
    seq_group_meta, out = schedule_and_update_computed_tokens(scheduler)
    assert len(get_sequence_groups(out)) == 2
    assert seq_group_meta[0].token_chunk_size == 1
    assert seq_group_meta[1].token_chunk_size == 1
    assert not running[0].is_prefill()
    assert running[1].is_prefill()
    assert running[2].is_prefill()
    assert out.num_prefill_groups == 1
    assert out.num_batched_tokens == 2
    append_new_token(running[0], 1)

    # Decoding + running prefill is prioritized.
    seq_group_meta, out = schedule_and_update_computed_tokens(scheduler)
    assert len(get_sequence_groups(out)) == 2
    assert seq_group_meta[0].token_chunk_size == 1
    assert seq_group_meta[1].token_chunk_size == 1
    assert not running[0].is_prefill()
    assert not running[1].is_prefill()
    assert out.num_prefill_groups == 1
    assert out.num_batched_tokens == 2
    append_new_token(running[0], 1)
    append_new_token(running[1], 1)

    # Only decoding is prioritized.
    seq_group_meta, out = schedule_and_update_computed_tokens(scheduler)
    assert len(get_sequence_groups(out)) == 2
    assert seq_group_meta[0].token_chunk_size == 1
    assert seq_group_meta[1].token_chunk_size == 1
    assert not running[0].is_prefill()
    assert not running[1].is_prefill()
    assert out.num_prefill_groups == 0
    assert out.num_batched_tokens == 2
    append_new_token(running[0], 1)
    append_new_token(running[1], 1)

    # After aborting the decoding request, the fcfs new prefill is prioritized.
    scheduler.abort_seq_group(running[0].request_id)
    seq_group_meta, out = schedule_and_update_computed_tokens(scheduler)
    assert len(get_sequence_groups(out)) == 2
    assert seq_group_meta[0].token_chunk_size == 1
    assert seq_group_meta[1].token_chunk_size == 1
    assert not running[1].is_prefill()
    assert running[2].is_prefill()
    assert out.num_prefill_groups == 1
    assert out.num_batched_tokens == 2


def test_prompt_limit():
    """Verify max_num_batched_tokens < max_model_len is possible."""
    block_size = 4
    max_seqs = 32
    max_model_len = 64
    max_num_batched_tokens = 32
    scheduler_config = SchedulerConfig(
        "generate",
        max_num_batched_tokens,
        max_seqs,
        max_model_len,
        enable_chunked_prefill=True,
    )
    cache_config = CacheConfig(block_size, 1.0, 1, "auto")
    cache_config.num_cpu_blocks = 16
    cache_config.num_gpu_blocks = 16
    scheduler = Scheduler(scheduler_config, cache_config, None)
    running: List[SequenceGroup] = []

    _, seq_group = create_dummy_prompt("1",
                                       prompt_length=48,
                                       block_size=block_size)
    scheduler.add_seq_group(seq_group)
    running.append(seq_group)
    assert seq_group.is_prefill()

    # The prompt length > max_num_batched_tokens should be still scheduled.
    seq_group_meta, out = schedule_and_update_computed_tokens(scheduler)
    assert len(get_sequence_groups(out)) == 1
    assert seq_group_meta[0].token_chunk_size == 32
    assert running[0].is_prefill()
    assert out.num_prefill_groups == 1
    assert out.num_batched_tokens == 32


def test_prompt_limit_exceed():
    block_size = 4
    max_seqs = 64
    max_model_len = 32
    max_num_batched_tokens = 64
    scheduler_config = SchedulerConfig("generate",
                                       max_num_batched_tokens,
                                       max_seqs,
                                       max_model_len,
                                       enable_chunked_prefill=True)
    cache_config = CacheConfig(block_size, 1.0, 1, "auto")
    cache_config.num_cpu_blocks = 16
    cache_config.num_gpu_blocks = 16
    scheduler = Scheduler(scheduler_config, cache_config, None)
    running: List[SequenceGroup] = []
    _, seq_group = create_dummy_prompt("2",
                                       prompt_length=48,
                                       block_size=block_size)
    scheduler.add_seq_group(seq_group)
    running.append(seq_group)
    assert seq_group.is_prefill()
    seq_group_meta, out = schedule_and_update_computed_tokens(scheduler)
    assert len(out.ignored_seq_groups) == 1
    assert out.ignored_seq_groups[0] == seq_group


def test_chunked_prefill_preempt():
    """Verify preempt works with chunked prefill requests"""
    block_size = 4
    max_seqs = 30
    max_model_len = 200
    max_num_batched_tokens = 30
    scheduler_config = SchedulerConfig(
        "generate",
        max_num_batched_tokens,
        max_seqs,
        max_model_len,
        enable_chunked_prefill=True,
    )
    cache_config = CacheConfig(block_size, 1.0, 1, "auto")
    cache_config.num_cpu_blocks = 16
    cache_config.num_gpu_blocks = 16
    scheduler = Scheduler(scheduler_config, cache_config, None)

    _, seq_group = create_dummy_prompt("1",
                                       prompt_length=60,
                                       block_size=block_size)
    scheduler.add_seq_group(seq_group)
    _, out = schedule_and_update_computed_tokens(scheduler)
    # The request is chunked.
    # prefill scheduled now.
    assert len(out.scheduled_seq_groups) == 1
    assert out.num_prefill_groups == 1
    assert seq_group.is_prefill()
    assert out.num_batched_tokens == max_num_batched_tokens

    # The request should be preempted.
    scheduler.block_manager.can_append_slots = MagicMock()

    def cannot_append_second_group1(seq_group, num_lookahead_slots):
        return seq_group.request_id != "1"

    scheduler.block_manager.can_append_slots.side_effect = (
        cannot_append_second_group1)

    # The running prefill is now preempted.
    _, out = schedule_and_update_computed_tokens(scheduler)
    assert len(out.scheduled_seq_groups) == 0
    assert out.num_batched_tokens == 0
    assert out.blocks_to_swap_out == []
    assert out.blocks_to_swap_in == []

<<<<<<< HEAD

@pytest.mark.parametrize('use_v2_block_manager', [True, False])
def test_chunked_prefill_preempt(use_v2_block_manager: bool):
    """Verify preempt works with chunked prefill requests"""
=======
    # Make sure we can reschedule preempted request.
    _, out = schedule_and_update_computed_tokens(scheduler)
    assert len(out.scheduled_seq_groups) == 1
    assert out.num_prefill_groups == 1
    assert seq_group.is_prefill()
    assert out.num_batched_tokens == max_num_batched_tokens
    assert seq_group.get_num_uncomputed_tokens() == 30

    # We should be able to run prefill twice as it is chunked.
    def cannot_append_second_group2(seq_group, num_lookahead_slots):
        return True

    scheduler.block_manager.can_append_slots.side_effect = (
        cannot_append_second_group2)
    _, out = schedule_and_update_computed_tokens(scheduler)
    assert len(out.scheduled_seq_groups) == 1
    assert out.num_prefill_groups == 1
    assert not seq_group.is_prefill()
    assert out.num_batched_tokens == max_num_batched_tokens


@pytest.mark.parametrize("num_scheduler_steps", [1, 5])
def test_chunked_prefill_spec_prefill(num_scheduler_steps):
    """Verify that the num_lookahead_slots is set appropriately for an all"""
    """prefill batch depending on whether multi-step scheduling is enabled"""
    """or not"""
>>>>>>> 4c822298
    block_size = 4
    max_seqs = 30
    max_model_len = 200
    max_num_batched_tokens = 30
    num_lookahead_slots = 4
    scheduler_config = SchedulerConfig(
        "generate",
        max_num_batched_tokens,
        max_seqs,
        max_model_len,
        enable_chunked_prefill=True,
        num_lookahead_slots=num_lookahead_slots,
        num_scheduler_steps=num_scheduler_steps,
    )
    cache_config = CacheConfig(block_size, 1.0, 1, "auto")
    cache_config.num_cpu_blocks = 16
    cache_config.num_gpu_blocks = 16
    scheduler = Scheduler(scheduler_config, cache_config, None)

    _, seq_group = create_dummy_prompt("1",
                                       prompt_length=30,
                                       block_size=block_size)
    scheduler.add_seq_group(seq_group)
    _, out = schedule_and_update_computed_tokens(scheduler)
    # The request is chunked.
    # prefill scheduled now.
    assert len(out.scheduled_seq_groups) == 1
    assert out.num_prefill_groups == 1
    assert out.num_batched_tokens == max_num_batched_tokens
    print(out.num_lookahead_slots)
    assert out.num_lookahead_slots == (0 if (num_scheduler_steps == 1) else
                                       num_lookahead_slots)


def test_chunked_prefill_max_seqs():
    block_size = 4
    max_seqs = 2
    max_model_len = 80
    max_num_batched_tokens = 64
    scheduler_config = SchedulerConfig(
        "generate",
        max_num_batched_tokens,
        max_seqs,
        max_model_len,
        enable_chunked_prefill=True,
    )
    cache_config = CacheConfig(block_size, 1.0, 1, "auto")
    cache_config.num_cpu_blocks = 128
    cache_config.num_gpu_blocks = 128
    scheduler = Scheduler(scheduler_config, cache_config, None)
    running: List[SequenceGroup] = []

    _, seq_group = create_dummy_prompt("1",
                                       prompt_length=65,
                                       block_size=block_size)
    scheduler.add_seq_group(seq_group)
    running.append(seq_group)
    # The first prefill is chunked.
    seq_group_meta, out = schedule_and_update_computed_tokens(scheduler)
    assert seq_group_meta[0].token_chunk_size == max_num_batched_tokens
    assert len(get_sequence_groups(out)) == 1

    # Add new requests.
    for i in range(4):
        _, seq_group = create_dummy_prompt(str(i),
                                           prompt_length=65,
                                           block_size=block_size)
        scheduler.add_seq_group(seq_group)
        running.append(seq_group)

    # Make sure only 2 requests are scheduled.
    seq_group_meta, out = schedule_and_update_computed_tokens(scheduler)
    assert out.num_batched_tokens == max_num_batched_tokens
    assert len(get_sequence_groups(out)) == 2
    assert not running[0].is_prefill()
    assert running[1].is_prefill()
    append_new_token(running[0], 1)

    # Although we have enough token budget, we can only schedule max_seqs.
    seq_group_meta, out = schedule_and_update_computed_tokens(scheduler)
    assert seq_group_meta[0].token_chunk_size == 2
    assert seq_group_meta[1].token_chunk_size == 1
    assert out.num_batched_tokens == 3
    assert len(get_sequence_groups(out)) == max_seqs
    assert not running[0].is_prefill()
    assert not running[1].is_prefill()


def test_prefix_caching():
    """Verify allocating full blocks when prefix caching is enabled."""
    block_size = 4
    max_seqs = 10
    max_model_len = 80
    max_num_batched_tokens = 64
    scheduler_config = SchedulerConfig(
        "generate",
        max_num_batched_tokens,
        max_seqs,
        max_model_len,
        enable_chunked_prefill=True,
    )
    cache_config = CacheConfig(block_size,
                               1.0,
                               1,
                               "auto",
                               enable_prefix_caching=True)
    cache_config.num_cpu_blocks = 0
    cache_config.num_gpu_blocks = 32
    scheduler = Scheduler(scheduler_config, cache_config, None)
    running: List[SequenceGroup] = []

    # Add seq groups to scheduler.
    for i in range(2):
        _, seq_group = create_dummy_prompt(str(i),
                                           block_size=block_size,
                                           prompt_length=50)
        scheduler.add_seq_group(seq_group)
        running.append(seq_group)

    seq_group_meta, out = schedule_and_update_computed_tokens(scheduler)
    assert set(get_sequence_groups(out)) == set(running)
    assert seq_group_meta[0].token_chunk_size == 50
    # Verify it is chunked. Note that although the budget is 64-50=14,
    # we only allocate full blocks for prefix caching, so only 4*(14//4)=12
    # tokens are allocated.
    assert seq_group_meta[1].token_chunk_size == 12
    assert out.num_prefill_groups == 2
    assert out.num_batched_tokens == 62


def test_prefix_caching_with_concurrent_partial_prefills():
    """Verify allocating full blocks when prefix caching is enabled with 
    --max-num-partial-prefills > 1."""
    block_size = 4
    max_seqs = 10
    max_model_len = 8000
    max_num_batched_tokens = 60  # With two slots, each slot will get 30 tokens
    scheduler_config = SchedulerConfig("generate",
                                       max_num_batched_tokens,
                                       max_seqs,
                                       max_model_len,
                                       enable_chunked_prefill=True,
                                       max_num_partial_prefills=2)
    cache_config = CacheConfig(block_size,
                               1.0,
                               1,
                               "auto",
                               enable_prefix_caching=True)
    cache_config.num_cpu_blocks = 0
    cache_config.num_gpu_blocks = 32
    scheduler = Scheduler(scheduler_config, cache_config, None)
    running: List[SequenceGroup] = []

    # Add seq groups to scheduler.
    for i in range(2):
        _, seq_group = create_dummy_prompt(str(i),
                                           block_size=block_size,
                                           prompt_length=50)
        scheduler.add_seq_group(seq_group)
        running.append(seq_group)

    seq_group_meta, out = schedule_and_update_computed_tokens(scheduler)
    assert set(get_sequence_groups(out)) == set(running)
    # To partially prefill both sequences, both can chunk up to 30 tokens
    # But the next lowest multiple of the block size (4) is 28
    assert seq_group_meta[0].token_chunk_size == 28
    assert seq_group_meta[1].token_chunk_size == 28
    assert out.num_prefill_groups == 2
    assert out.num_batched_tokens == 56

    # On the next iteration, both sequences should finish prefill
    seq_group_meta, out = schedule_and_update_computed_tokens(scheduler)
    assert set(get_sequence_groups(out)) == set(running)
    # Both sequences have 50 - 28 = 22 tokens left to prefill.
    # This is not a multiple of the block size, but we don't care since we don't
    # cache the final partial block of prefix sequences
    assert seq_group_meta[0].token_chunk_size == 22
    assert seq_group_meta[1].token_chunk_size == 22
    assert out.num_prefill_groups == 2
    assert out.num_batched_tokens == 44


@pytest.mark.parametrize("model", ["facebook/opt-125m"])
@pytest.mark.parametrize("max_num_partial_prefills", [2, 4, 8])
def test_chunked_prefill_with_actual_engine(model: str,
                                            max_num_partial_prefills: int):
    """Make sure the model can actually sample with concurrent 
    partial prefills
    """

    prompt = "hello" * 40

    engine_args = EngineArgs(
        model=model,
        max_num_partial_prefills=max_num_partial_prefills,
        max_num_batched_tokens=40,
        max_num_seqs=8,
        enable_chunked_prefill=True,
        gpu_memory_utilization=0.8,
    )

    engine = LLMEngine.from_engine_args(engine_args)
    sampling_params = SamplingParams(temperature=0)

    for req_num in range(max_num_partial_prefills):
        engine.add_request(f"{req_num}", prompt, sampling_params)
    # first step
    request_outputs = engine.step()
    # means all are prefilling
    assert len(request_outputs) == 0
    assert len(engine.scheduler[0].running) == max_num_partial_prefills<|MERGE_RESOLUTION|>--- conflicted
+++ resolved
@@ -623,12 +623,6 @@
     assert out.blocks_to_swap_out == []
     assert out.blocks_to_swap_in == []
 
-<<<<<<< HEAD
-
-@pytest.mark.parametrize('use_v2_block_manager', [True, False])
-def test_chunked_prefill_preempt(use_v2_block_manager: bool):
-    """Verify preempt works with chunked prefill requests"""
-=======
     # Make sure we can reschedule preempted request.
     _, out = schedule_and_update_computed_tokens(scheduler)
     assert len(out.scheduled_seq_groups) == 1
@@ -655,7 +649,6 @@
     """Verify that the num_lookahead_slots is set appropriately for an all"""
     """prefill batch depending on whether multi-step scheduling is enabled"""
     """or not"""
->>>>>>> 4c822298
     block_size = 4
     max_seqs = 30
     max_model_len = 200
