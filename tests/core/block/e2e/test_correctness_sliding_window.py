# SPDX-License-Identifier: Apache-2.0

import random
<<<<<<< HEAD
from typing import List, Tuple
=======
>>>>>>> abb64f0a

import pytest

from tests.kernels.utils import override_backend_env_variable
from vllm import LLM, SamplingParams
from vllm.platforms import current_platform

from .conftest import get_text_from_llm_generator

# relatively small model with 4k sliding window
MODEL = "bigcode/starcoder2-3b"
BLOCK_SIZE = 16


@pytest.mark.parametrize(
    "common_llm_kwargs",
    [{
        "model": MODEL,

        # skip cuda graph creation for fast test.
        "enforce_eager": True,
        "block_size": BLOCK_SIZE,
        # needed due to https://github.com/vllm-project/vllm/issues/1908#issuecomment-2101122008
        "num_gpu_blocks_override": 100000 // BLOCK_SIZE,
    }])
@pytest.mark.parametrize("per_test_common_llm_kwargs", [{}])
@pytest.mark.parametrize("baseline_llm_kwargs", [{}])
@pytest.mark.parametrize("test_llm_kwargs", [{}])
@pytest.mark.parametrize("batch_size", [5])
@pytest.mark.parametrize("seed", [1])
@pytest.mark.parametrize("backend", ["FLASH_ATTN", "FLASHINFER", "XFORMERS"])
def test_sliding_window_retrival(baseline_llm_generator, test_llm_generator,
                                 batch_size, seed, backend, monkeypatch):
    """
    The test does a bunch of assignments "x1 = 10\nx2 = 33\n..." and then
    asks for value of one of them (which is outside the sliding window).
    If we tell it upfront which we are going to be looking for, then
    it answers correctly (mostly).

    Additionally, we compare the results of the v1 and v2 managers.
    """
    if backend == "FLASHINFER" and current_platform.is_rocm():
        pytest.skip("Flashinfer does not support ROCm/HIP.")
    if backend == "XFORMERS" and current_platform.is_rocm():
        pytest.skip("Xformers does not support ROCm/HIP.")

    override_backend_env_variable(monkeypatch, backend)

    sampling_params = SamplingParams(
        max_tokens=1024,
        ignore_eos=True,
        temperature=0.0,
    )

    prompts, answer, indices = prep_prompts(batch_size)

    baseline_texts = get_text_from_llm_generator(baseline_llm_generator,
                                                 prompts,
                                                 sampling_params,
                                                 llm_cb=check_window(prompts))

    check_answers(indices, answer, baseline_texts)

    print('Getting token ids from block manager v2')
    test_texts = get_text_from_llm_generator(test_llm_generator, prompts,
                                             sampling_params)
    check_answers(indices, answer, test_texts)

    cmp = [
        expected_text == actual_text
        for expected_text, actual_text in zip(baseline_texts, test_texts)
    ]
    print(cmp)
    # make sure it's mostly OK; this is possibly because https://github.com/vllm-project/vllm/pull/4768
    # however, https://github.com/vllm-project/vllm/issues/3385#issuecomment-1995924290
    # states that xformers and flash_attn have different ideas about the window
    # size anyways
    assert sum(cmp) > 0.7 * len(cmp)


@pytest.mark.parametrize(
    "common_llm_kwargs",
    [{
        "model": MODEL,

        # skip cuda graph creation for fast test.
        "enforce_eager": True,
        "block_size": BLOCK_SIZE,
        "num_gpu_blocks_override": 100000 // BLOCK_SIZE,
    }])
@pytest.mark.parametrize("per_test_common_llm_kwargs", [{}])
@pytest.mark.parametrize("test_llm_kwargs", [{"enable_chunked_prefill": True}])
@pytest.mark.parametrize("batch_size", [5])
@pytest.mark.parametrize("seed", [1])
@pytest.mark.parametrize("backend", ["FLASH_ATTN", "FLASHINFER", "XFORMERS"])
def test_sliding_window_chunked_prefill(test_llm_generator, batch_size, seed,
                                        backend, monkeypatch):
    """
    This is similar to test_sliding_window_retrival, however, it doesn't
    compare against the v1 block manager since v1 doesn't support
    chunked prefill with sliding window.

    The results with and without chunked prefill are not the same due to
    numerical instabilities.
    """
    if backend == "FLASHINFER" and current_platform.is_rocm():
        pytest.skip("Flashinfer does not support ROCm/HIP.")
    if backend == "XFORMERS" and current_platform.is_rocm():
        pytest.skip("Xformers does not support ROCm/HIP.")
    override_backend_env_variable(monkeypatch, backend)

    sampling_params = SamplingParams(
        max_tokens=10,
        ignore_eos=True,
        temperature=0.0,
    )

    prompts, answer, indices = prep_prompts(batch_size)

    # We don't compare with the baseline model here, since the results
    # slightly different due to different tailing in attention.
    test_texts = get_text_from_llm_generator(test_llm_generator,
                                             prompts,
                                             sampling_params,
                                             llm_cb=check_window(prompts))
    check_answers(indices, answer, test_texts)


def prep_prompts(batch_size: int, ln_range: Tuple[int, int] = (800, 1100)):
    """
    Generate prompts which a bunch of assignments,
    then asking for the value of one of them.
    The prompt is just under 10k tokens; sliding window is 4k
    so the answer is outside sliding window, but should still be correct.

    Args:
        batch_size: number of prompts to generate
        ln_range: an argument to control the length of the prompt
    """
    prompts: list[str] = []
    answer: list[int] = []
    indices: list[int] = []
    random.seed(1)
    for _ in range(batch_size):
        idx = random.randint(30, 90)
        indices.append(idx)
        prompt = "```python\n# We set a number of variables, " + \
                 f"x{idx} will be important later\n"
        ln = random.randint(*ln_range)
        for k in range(30, ln):
            v = random.randint(10, 99)
            if k == idx:
                answer.append(v)
            prompt += f"x{k} = {v}\n"
        prompt += f"# Now, we check the value of x{idx}:\n"
        prompt += f"assert x{idx} == "
        prompts.append(prompt)
    return prompts, answer, indices


<<<<<<< HEAD
def check_answers(indices: List[int],
                  answer: List[int],
                  outputs: List[str],
                  accept_rate: float = 0.7):
=======
def check_answers(indices: list[int], answer: list[int], outputs: list[str]):
>>>>>>> abb64f0a
    answer2 = [int(text[0:2].strip()) for text in outputs]
    print(list(zip(indices, zip(answer, answer2))))
    numok = 0
    for a1, a2 in zip(answer, answer2):
        if a1 == a2:
            numok += 1
    frac_ok = numok / len(answer)
    print(f"Num OK: {numok}/{len(answer)} {frac_ok}")
    assert frac_ok >= accept_rate


def check_window(prompts: list[str]):

    def inner(llm: LLM):
        sliding_window = llm.llm_engine.model_config.get_sliding_window()
        assert sliding_window and sliding_window > 0
        assert any(
            len(llm.get_tokenizer().tokenize(prompt)) > sliding_window
            for prompt in prompts)

    return inner<|MERGE_RESOLUTION|>--- conflicted
+++ resolved
@@ -1,10 +1,6 @@
 # SPDX-License-Identifier: Apache-2.0
 
 import random
-<<<<<<< HEAD
-from typing import List, Tuple
-=======
->>>>>>> abb64f0a
 
 import pytest
 
@@ -133,7 +129,7 @@
     check_answers(indices, answer, test_texts)
 
 
-def prep_prompts(batch_size: int, ln_range: Tuple[int, int] = (800, 1100)):
+def prep_prompts(batch_size: int, ln_range: tuple[int, int] = (800, 1100)):
     """
     Generate prompts which a bunch of assignments,
     then asking for the value of one of them.
@@ -165,14 +161,10 @@
     return prompts, answer, indices
 
 
-<<<<<<< HEAD
-def check_answers(indices: List[int],
-                  answer: List[int],
-                  outputs: List[str],
+def check_answers(indices: list[int],
+                  answer: list[int],
+                  outputs: list[str],
                   accept_rate: float = 0.7):
-=======
-def check_answers(indices: list[int], answer: list[int], outputs: list[str]):
->>>>>>> abb64f0a
     answer2 = [int(text[0:2].strip()) for text in outputs]
     print(list(zip(indices, zip(answer, answer2))))
     numok = 0
