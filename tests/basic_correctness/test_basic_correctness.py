--- conflicted
+++ resolved
@@ -10,7 +10,7 @@
 
 MODELS = [
     "facebook/opt-125m",
-    "meta-llama/Llama-2-7b-hf",
+    # "meta-llama/Llama-2-7b-hf",
 ]
 
 
@@ -37,22 +37,6 @@
     max_tokens: int,
     enforce_eager: bool,
 ) -> None:
-<<<<<<< HEAD
-    hf_model = hf_runner(model, dtype=dtype)
-    hf_outputs = hf_model.generate_greedy(example_prompts, max_tokens)
-    del hf_model
-
-    vllm_model = vllm_runner(model,
-                             dtype=dtype,
-                             enforce_eager=enforce_eager,
-                             gpu_memory_utilization=0.7)
-    vllm_outputs = vllm_model.generate_greedy(example_prompts, max_tokens)
-    del vllm_model
-=======
-    backend_by_env_var = os.getenv(VLLM_ATTENTION_BACKEND)
-    if backend_by_env_var == "FLASHINFER" and enforce_eager is False:
-        pytest.skip("Skipping non-eager test for FlashInferBackend.")
-
     with hf_runner(model, dtype=dtype) as hf_model:
         hf_outputs = hf_model.generate_greedy(example_prompts, max_tokens)
 
@@ -61,7 +45,6 @@
                      enforce_eager=enforce_eager,
                      gpu_memory_utilization=0.7) as vllm_model:
         vllm_outputs = vllm_model.generate_greedy(example_prompts, max_tokens)
->>>>>>> 94a07bbd
 
     for i in range(len(example_prompts)):
         hf_output_ids, hf_output_str = hf_outputs[i]
