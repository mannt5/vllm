--- conflicted
+++ resolved
@@ -124,31 +124,37 @@
     if test_suite != TARGET_TEST_SUITE:
         pytest.skip(f"Skip test for {test_suite}")
 
-<<<<<<< HEAD
-    if model == "meta-llama/Llama-3.2-1B-Instruct" and distributed_executor_backend == "ray" and attention_backend == "" and test_suite == "L4":  # noqa
-        # test Ray Compiled Graph
-        os.environ['VLLM_USE_RAY_SPMD_WORKER'] = "1"
-        os.environ['VLLM_USE_RAY_COMPILED_DAG'] = "1"
-
-    if attention_backend:
-        os.environ["VLLM_ATTENTION_BACKEND"] = attention_backend
-
-    dtype = "half"
-    max_tokens = 5
-
-    # NOTE: take care of the order. run vLLM first, and then run HF.
-    # vLLM needs a fresh new process without cuda initialization.
-    # if we run HF first, the cuda initialization will be done and it
-    # will hurt multiprocessing backend with fork method (the default method).
-    with vllm_runner(model,
-                     dtype=dtype,
-                     tensor_parallel_size=2,
-                     distributed_executor_backend=distributed_executor_backend
-                     ) as vllm_model:
-        vllm_outputs = vllm_model.generate_greedy(example_prompts, max_tokens)
-
-    with hf_runner(model, dtype=dtype) as hf_model:
-        hf_outputs = hf_model.generate_greedy(example_prompts, max_tokens)
+    with monkeypatch.context() as monkeypatch_context:
+        if model == "meta-llama/Llama-3.2-1B-Instruct" and distributed_executor_backend == "ray" and attention_backend == "" and test_suite == "L4":  # noqa
+            # test Ray Compiled Graph
+            monkeypatch_context.setenv("VLLM_USE_RAY_SPMD_WORKER", "1")
+            monkeypatch_context.setenv("VLLM_USE_RAY_COMPILED_DAG", "1")
+
+        if attention_backend:
+            monkeypatch_context.setenv(
+                "VLLM_ATTENTION_BACKEND",
+                attention_backend,
+            )
+
+        dtype = "half"
+        max_tokens = 5
+
+        # NOTE: take care of the order. run vLLM first, and then run HF.
+        # vLLM needs a fresh new process without cuda initialization.
+        # if we run HF first, the cuda initialization will be done and it
+        # will hurt multiprocessing backend with fork method
+        # (the default method).
+        with vllm_runner(
+                model,
+                dtype=dtype,
+                tensor_parallel_size=2,
+                distributed_executor_backend=distributed_executor_backend,
+        ) as vllm_model:
+            vllm_outputs = vllm_model.generate_greedy(example_prompts,
+                                                      max_tokens)
+
+        with hf_runner(model, dtype=dtype) as hf_model:
+            hf_outputs = hf_model.generate_greedy(example_prompts, max_tokens)
 
     check_outputs_equal(
         outputs_0_lst=hf_outputs,
@@ -206,44 +212,4 @@
         vllm_model.generate_greedy(prompts, 200, use_tqdm=False)
     assert isinstance(exc_info.value, ModelExecutionError)
     assert exc_info.value.scheduler_output is not None
-    assert "Mocked Critical Error" in str(exc_info.value)
-=======
-    with monkeypatch.context() as monkeypatch_context:
-        if model == "meta-llama/Llama-3.2-1B-Instruct" and distributed_executor_backend == "ray" and attention_backend == "" and test_suite == "L4":  # noqa
-            # test Ray Compiled Graph
-            monkeypatch_context.setenv("VLLM_USE_RAY_SPMD_WORKER", "1")
-            monkeypatch_context.setenv("VLLM_USE_RAY_COMPILED_DAG", "1")
-
-        if attention_backend:
-            monkeypatch_context.setenv(
-                "VLLM_ATTENTION_BACKEND",
-                attention_backend,
-            )
-
-        dtype = "half"
-        max_tokens = 5
-
-        # NOTE: take care of the order. run vLLM first, and then run HF.
-        # vLLM needs a fresh new process without cuda initialization.
-        # if we run HF first, the cuda initialization will be done and it
-        # will hurt multiprocessing backend with fork method
-        # (the default method).
-        with vllm_runner(
-                model,
-                dtype=dtype,
-                tensor_parallel_size=2,
-                distributed_executor_backend=distributed_executor_backend,
-        ) as vllm_model:
-            vllm_outputs = vllm_model.generate_greedy(example_prompts,
-                                                      max_tokens)
-
-        with hf_runner(model, dtype=dtype) as hf_model:
-            hf_outputs = hf_model.generate_greedy(example_prompts, max_tokens)
-
-        check_outputs_equal(
-            outputs_0_lst=hf_outputs,
-            outputs_1_lst=vllm_outputs,
-            name_0="hf",
-            name_1="vllm",
-        )
->>>>>>> db7c8ca9
+    assert "Mocked Critical Error" in str(exc_info.value)