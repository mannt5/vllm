# SPDX-License-Identifier: Apache-2.0
from __future__ import annotations

import random
from typing import Any

import pytest

from vllm import LLM, SamplingParams


@pytest.fixture
def test_prompts():
    prompt_types = ["repeat", "sentence"]
    num_prompts = 100
    prompts = []

    random.seed(0)
    random_prompt_type_choices = random.choices(prompt_types, k=num_prompts)

    # Generate a mixed batch of prompts, some of which can be easily
    # predicted by n-gram matching and some which likely cannot.
    for kind in random_prompt_type_choices:
        word_choices = ["test", "temp", "hello", "where"]
        word = random.choice(word_choices)
        if kind == "repeat":
            prompt = f"""
            please repeat the word '{word}' 10 times.
            give no other output than the word at least ten times in a row,
            in lowercase with spaces between each word and without quotes.
            """
        elif kind == "sentence":
            prompt = f"""
            please give a ten-word sentence that
            uses the word {word} at least once.
            give no other output than that simple sentence without quotes.
            """
        else:
            raise ValueError(f"Unknown prompt type: {kind}")
        prompts.append([{"role": "user", "content": prompt}])

    return prompts


@pytest.fixture
def sampling_config():
    return SamplingParams(temperature=0, max_tokens=10, ignore_eos=False)


@pytest.fixture
def model_name():
    return "meta-llama/Llama-3.1-8B-Instruct"


def eagle_model_name():
    return "yuhuili/EAGLE-LLaMA3.1-Instruct-8B"


def eagle3_model_name():
    return "yuhuili/EAGLE3-LLaMA3.1-Instruct-8B"


def test_ngram_correctness(
    monkeypatch: pytest.MonkeyPatch,
    test_prompts: list[list[dict[str, Any]]],
    sampling_config: SamplingParams,
    model_name: str,
):
    '''
    Compare the outputs of a original LLM and a speculative LLM
    should be the same when using ngram speculative decoding.
    '''
    with monkeypatch.context() as m:
        m.setenv("VLLM_USE_V1", "1")

        ref_llm = LLM(model=model_name, max_model_len=1024)
        ref_outputs = ref_llm.chat(test_prompts, sampling_config)
        del ref_llm

        spec_llm = LLM(
            model=model_name,
            speculative_config={
                "method": "ngram",
                "prompt_lookup_max": 5,
                "prompt_lookup_min": 3,
                "num_speculative_tokens": 3,
            },
            max_model_len=1024,
        )
        spec_outputs = spec_llm.chat(test_prompts, sampling_config)
        matches = 0
        misses = 0
        for ref_output, spec_output in zip(ref_outputs, spec_outputs):
            if ref_output.outputs[0].text == spec_output.outputs[0].text:
                matches += 1
            else:
                misses += 1
                print(f"ref_output: {ref_output.outputs[0].text}")
                print(f"spec_output: {spec_output.outputs[0].text}")

        # Heuristic: expect at least 70% of the prompts to match exactly
        # Upon failure, inspect the outputs to check for inaccuracy.
        assert matches > int(0.7 * len(ref_outputs))
        del spec_llm


@pytest.mark.parametrize("use_eagle3", [False, True], ids=["eagle", "eagle3"])
def test_eagle_correctness(
    monkeypatch: pytest.MonkeyPatch,
    test_prompts: list[list[dict[str, Any]]],
    sampling_config: SamplingParams,
    model_name: str,
    use_eagle3: bool,
):
    '''
    Compare the outputs of a original LLM and a speculative LLM
    should be the same when using eagle speculative decoding.
    '''
    with monkeypatch.context() as m:
        m.setenv("VLLM_USE_V1", "1")

        ref_llm = LLM(model=model_name, max_model_len=2048)
        ref_outputs = ref_llm.chat(test_prompts, sampling_config)
        del ref_llm

        spec_model_name = eagle3_model_name(
        ) if use_eagle3 else eagle_model_name()
        spec_llm = LLM(
            model=model_name,
            trust_remote_code=True,
            speculative_config={
                "method": "eagle3" if use_eagle3 else "eagle",
                "model": spec_model_name,
                "num_speculative_tokens": 3,
                "max_model_len": 2048,
            },
            max_model_len=2048,
        )
        spec_outputs = spec_llm.chat(test_prompts, sampling_config)
        matches = 0
        misses = 0
        for ref_output, spec_output in zip(ref_outputs, spec_outputs):
            if ref_output.outputs[0].text == spec_output.outputs[0].text:
                matches += 1
            else:
                misses += 1
                print(f"ref_output: {ref_output.outputs[0].text}")
                print(f"spec_output: {spec_output.outputs[0].text}")

        # Heuristic: expect at least 66% of the prompts to match exactly
        # Upon failure, inspect the outputs to check for inaccuracy.
<<<<<<< HEAD
        assert matches > int(0.7 * len(ref_outputs))
        del spec_llm


def test_prefix_cache(
    monkeypatch: pytest.MonkeyPatch,
    test_prompts: list[list[dict[str, Any]]],
    sampling_config: SamplingParams,
    model_name: str,
    eagle_model_name: str,
):
    with monkeypatch.context() as m:
        m.setenv("VLLM_USE_V1", "1")

        # Populate the cache with a few prompts
        spec_llm = LLM(model=model_name,
                       speculative_config={
                           "method": "eagle",
                           "model": eagle_model_name,
                           "num_speculative_tokens": 3,
                       },
                       max_model_len=1024,
                       disable_log_stats=False)

        first_outputs = spec_llm.chat(test_prompts, sampling_config)

        # Now, run the same prompts again to check if the cache is used
        second_outputs = spec_llm.chat(test_prompts, sampling_config)

        # Check:
        # 1. The output is the almost same as the first run.
        # 2. There is cache hit.
        matches = 0
        misses = 0
        for first_output, second_output in zip(first_outputs, second_outputs):
            if first_output.outputs[0].text == second_output.outputs[0].text:
                matches += 1
            else:
                misses += 1
                print(f"ref_output: {first_output.outputs[0].text}")
                print(f"spec_output: {second_output.outputs[0].text}")

        # Heuristic: expect at least 70% of the prompts to match exactly
        # Upon failure, inspect the outputs to check for inaccuracy.
        assert matches > int(0.9 * len(first_outputs))

        print(spec_llm.llm_engine.engine_core.core_engine)

=======
        assert matches > int(0.66 * len(ref_outputs))
>>>>>>> 8e4b351a
        del spec_llm<|MERGE_RESOLUTION|>--- conflicted
+++ resolved
@@ -149,8 +149,7 @@
 
         # Heuristic: expect at least 66% of the prompts to match exactly
         # Upon failure, inspect the outputs to check for inaccuracy.
-<<<<<<< HEAD
-        assert matches > int(0.7 * len(ref_outputs))
+        assert matches > int(0.66 * len(ref_outputs))
         del spec_llm
 
 
@@ -198,7 +197,4 @@
 
         print(spec_llm.llm_engine.engine_core.core_engine)
 
-=======
-        assert matches > int(0.66 * len(ref_outputs))
->>>>>>> 8e4b351a
         del spec_llm