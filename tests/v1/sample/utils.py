--- conflicted
+++ resolved
@@ -3,11 +3,8 @@
 from enum import Enum
 from typing import Optional
 
-<<<<<<< HEAD
 import numpy as np
-=======
 import regex as re
->>>>>>> 5a864163
 
 from vllm import CompletionOutput
 
