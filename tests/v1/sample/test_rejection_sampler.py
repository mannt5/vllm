--- conflicted
+++ resolved
@@ -6,11 +6,8 @@
 import torch
 import torch.nn.functional as F
 
-<<<<<<< HEAD
+from vllm.platforms import current_platform
 from vllm.v1.sample.logits_processor import LogitsProcessorManager
-=======
-from vllm.platforms import current_platform
->>>>>>> a0389e05
 from vllm.v1.sample.metadata import SamplingMetadata
 from vllm.v1.sample.rejection_sampler import (PLACEHOLDER_TOKEN_ID,
                                               RejectionSampler)
