# SPDX-License-Identifier: Apache-2.0

import itertools
<<<<<<< HEAD
from typing import Generator, List, Tuple
=======
>>>>>>> 98175b28

import pytest
import torch

from tests.kernels.utils import override_backend_env_variable
from tests.v1.sample.utils import (
    BatchLogprobsComposition, BatchLogprobsSpecType,
    assert_incr_detok_str_matches_non_incr_detok_str,
    compute_correct_cumulative_logprob, get_test_batch)
from vllm import SamplingParams

from ...conftest import HfRunner, VllmRunner

MODEL = "meta-llama/Llama-3.2-1B-Instruct"
DTYPE = "half"

NONE = BatchLogprobsComposition.NONE
SAMPLE = BatchLogprobsComposition.SAMPLE
PROMPT = BatchLogprobsComposition.PROMPT
SAMPLE_PROMPT = BatchLogprobsComposition.SAMPLE_PROMPT


@pytest.fixture(
    scope="module",
    # Parameterize APC
    params=[False, True])
def vllm_model(vllm_runner, request) -> Generator[VllmRunner, None, None]:
    with vllm_runner(
            MODEL,
            dtype=DTYPE,
            max_logprobs=7,
            # Very small number of batched tokens to ensure
            # that we test chunking.
            max_num_batched_tokens=16,
            max_num_seqs=16,
            max_model_len=128,
            enforce_eager=True,
            #TODO: enable this once we support it for
            # prompt logprobs.
            enable_prefix_caching=request.param,
            gpu_memory_utilization=0.5,
    ) as vllm_model:
        yield vllm_model


@pytest.fixture(scope="module")
def hf_model(hf_runner) -> Generator[HfRunner, None, None]:
    with hf_runner(MODEL, dtype=DTYPE) as hf_model:
        yield hf_model


def _repeat_logprob_config(
    test_prompts,
<<<<<<< HEAD
    logprob_prompt_logprob_list: BatchLogprobsSpecType,
) -> BatchLogprobsSpecType:
=======
    logprob_prompt_logprob_list: list[tuple],
) -> list[tuple]:
>>>>>>> 98175b28
    """Ensure each test prompt has a logprob config.
    
    A logprob config specifies the optional (i.e.
    may-be-`None`) number of sample logprobs and
    the optional number of prompt logprobs.

    If more test prompts than logprob configs are
    provided, the provided logprob configs are
    tiled to match the number of test prompts.

    If fewer test prompts than logprob configs
    are provided, the list of logprob configs
    is truncated to match the number of test
    prompts.

    Otherwise, the list of logprob configs
    is returned as-is.

    Args:
      test_prompts: list of prompts under test
      logprob_prompt_logprob_list: list of
                            (optional num sample logprob,
                             optional num prompt logprob)
                             tuples
    
    Returns:
      list of
      (optional num sample logprob,optional num prompt logprob)
      tuples which is either identical to
      `logprob_prompt_logprob_list`, or else repeats
      `logprob_prompt_logprob_list` enough times to match the
      number of `test_prompts`, or else is truncated to match
      the number of `test_prompts`
    """
    num_test_prompts = len(test_prompts)
    # Make sure there is a logprobs configuration for each test prompt
    logprob_prompt_logprob_list = list(
        itertools.islice(itertools.cycle(logprob_prompt_logprob_list),
                         num_test_prompts))
    # Now the number of prompts should match the number of sample params combos
    assert num_test_prompts == len(logprob_prompt_logprob_list)
    return logprob_prompt_logprob_list


def _run_and_validate(
    vllm_model: VllmRunner,
    test_prompts: List[str],
    vllm_sampling_params: SamplingParams,
    hf_logprobs: List[List[torch.Tensor]],
    hf_outputs: List[Tuple[List[int], str]],
    logprob_prompt_logprob_list: BatchLogprobsSpecType,
    temperature: float,
    max_tokens: int,
    do_apc: bool,
) -> None:
    vllm_results = vllm_model.model.generate(
        test_prompts, sampling_params=vllm_sampling_params)

    for vllm_result, hf_logprob, hf_output, logprob_prompt_logprob in zip(
            vllm_results, hf_logprobs, hf_outputs,
            logprob_prompt_logprob_list):

        # Extract request-level (prompt)logprobs config
        num_top_logprobs, num_top_prompt_logprobs = logprob_prompt_logprob

        # Test whether sampled token output is consistent between vLLM and HF
        # vLLM prompt+completion should match HF output
        if temperature == 0.0:
            assert (vllm_result.prompt_token_ids +
                    vllm_result.outputs[0].token_ids == hf_output[0])
        else:
            # Sampled tokens won't match if not greedy
            assert (vllm_result.prompt_token_ids == hf_output[0]
                    [:len(vllm_result.prompt_token_ids)])

        # Validate sample logprobs
        if num_top_logprobs is not None:
            assert num_top_logprobs is not None
            # Confirm that the structure of the sample logprobs in the result is
            # correct
            assert vllm_result.outputs[0].logprobs is not None
            assert len(vllm_result.outputs[0].logprobs) == max_tokens
            for logprobs, token_id in zip(vllm_result.outputs[0].logprobs,
                                          vllm_result.outputs[0].token_ids):
                assert logprobs is not None

                # Confirm that the output token appears among the logprobs
                assert token_id in logprobs
                token_in_topk = logprobs[token_id].rank <= num_top_logprobs

                # If the output token is not included in the top K
                # logprob, it can return 1 more data
                if token_in_topk and num_top_logprobs != 0:
                    assert len(logprobs) == num_top_logprobs
                else:
                    assert len(logprobs) == num_top_logprobs + 1

                if num_top_logprobs > 0:
                    # We should have an entry for each of the topk ranks
                    all_ranks = {lp.rank for lp in logprobs.values()}
                    assert all(r in all_ranks
                               for r in range(1, num_top_logprobs + 1))

            output_text = vllm_result.outputs[0].text
            output_string_from_most_likely_tokens_lst: list[str] = []
            for top_logprobs in vllm_result.outputs[0].logprobs:
                top_logprob = next(iter(top_logprobs.values()))
                output_string_from_most_likely_tokens_lst.append(
                    top_logprob.decoded_token)

            output_string_from_most_likely_tokens = "".join(
                output_string_from_most_likely_tokens_lst)
            assert_incr_detok_str_matches_non_incr_detok_str(
                output_text, output_string_from_most_likely_tokens,
                "The output text from the top logprob for each token "
                "position should be the same as the output text in the "
                "result.")

            # Compare vLLM sample logprobs to HF
            vllm_sample_logprobs = vllm_result.outputs[0].logprobs
            for i, top_logprobs in enumerate(vllm_sample_logprobs):
                for token_id, sample_logprob in top_logprobs.items():
                    if temperature == 0.0 or i == 0:
                        logprob = sample_logprob.logprob
                        torch.testing.assert_close(
                            logprob,
                            hf_logprob[i][-1][token_id].item(),
                            atol=1e-2,
                            rtol=1e-2)
                    assert isinstance(
                        sample_logprob.decoded_token,
                        str), ("The token should be decoded by the time it is"
                               " returned to the user.")

            # At this point we know the sample logprobs are correct for this
            # request. Validate that cumulative_logprob is actually the sum.
            # For each request, assert that the returned cumulative logprob
            # matches the correct value, which is computed below.
            torch.testing.assert_close(
                vllm_result.outputs[0].cumulative_logprob,
                compute_correct_cumulative_logprob(vllm_result.outputs[0]),
                atol=1e-6,
                rtol=1e-6)
        else:
            # Logprobs disabled for this request; should be None
            assert vllm_result.outputs[0].logprobs is None

        # Validate prompt logprobs
        if num_top_prompt_logprobs is not None:
            # Confirm that structure of prompt logprobs in result is correct
            assert vllm_result.prompt_logprobs is not None
            # - The first prompt logprob is always None
            assert vllm_result.prompt_logprobs[0] is None
            # - Prompt logprobs are returned for all indices in
            #   the prompt
            assert len(vllm_result.prompt_logprobs) == len(
                vllm_result.prompt_token_ids)
            for prompt_logprobs, prompt_token_id in zip(
                    vllm_result.prompt_logprobs[1:],
                    vllm_result.prompt_token_ids[1:]):
                assert prompt_logprobs is not None

                # Confirm that the prompt token appears among the logprobs
                assert prompt_token_id in prompt_logprobs
                token_in_topk = prompt_logprobs[
                    prompt_token_id].rank <= num_top_prompt_logprobs

                # If the prompt token is not included in the top K
                # logprob, it can return 1 more data
                if token_in_topk and num_top_prompt_logprobs != 0:
                    assert len(prompt_logprobs) == num_top_prompt_logprobs
                else:
                    assert len(prompt_logprobs) == num_top_prompt_logprobs + 1

                if num_top_prompt_logprobs > 0:
                    # We should have an entry for each of the topk ranks
                    all_ranks = {lp.rank for lp in prompt_logprobs.values()}
                    assert all(r in all_ranks
                               for r in range(1, num_top_prompt_logprobs + 1))

            # Compare prompt logprobs to HF
            # The first prompt logprob is always None, so we compare it from
            # 1:.
            vllm_prompt_logprobs = vllm_result.prompt_logprobs[1:]
            for i, vllm_prompt_logprob_dict in enumerate(vllm_prompt_logprobs):
                for token_id, logprob in vllm_prompt_logprob_dict.items():
                    torch.testing.assert_close(
                        logprob.logprob,
                        hf_logprob[0][i][token_id].item(),
                        atol=2e-2,
                        rtol=2e-2)
        else:
            assert vllm_result.prompt_logprobs is None


@pytest.mark.parametrize("batch_logprobs_composition",
                         [NONE, SAMPLE, PROMPT, SAMPLE_PROMPT])
@pytest.mark.parametrize("temperature", [0.0, 2.0])
def test_get_logprobs_and_prompt_logprobs(
    hf_model,
    vllm_model,
    batch_logprobs_composition: BatchLogprobsComposition,
    temperature: float,
    example_prompts,
) -> None:
    """Test V1 Engine logprobs & prompt logprobs
    
    Exercise a variety of combinations of `logprobs` and `prompt_logprobs`
    settings and validate that
    * The generated logprobs and prompt logprobs are consistent with the
      configuration settings, in terms of whether or not the logprobs
      (of either type) were requested and how many were requested
    * The generated logprobs are consistent with the generated tokens
    * The generated (prompt)logprobs are consistent with HuggingFace
      (prompt)logprobs, as a reference

    batch_logprobs_composition controls the logprobs configurations for
    requests in the batch under test.

    APC tests run two test iterations so that cache hits occur.

    To save time, only test one APC-enabled scenario
    (sample & prompt logprobs enabled, temperature>0.0).
    
    Args:
      hf_model: HuggingFace reference model fixture
      vllm_model: vLLM model fixture
      batch_logprobs_composition: logprobs configuration for test batch
      temperature: "temperature" sampling parameter
      example_prompts: example prompt fixture
    """
    do_apc = vllm_model.model.llm_engine.cache_config.enable_prefix_caching
    if do_apc and (temperature < 2.0
                   or batch_logprobs_composition != SAMPLE_PROMPT):
        # Skip some test-cases to save time.
        pytest.skip()
    test_prompts = example_prompts

    max_tokens = 5
    hf_outputs = hf_model.generate_greedy(
        test_prompts,
        max_tokens=max_tokens,
    )
    hf_logprobs = hf_model.generate_greedy_logprobs(
        test_prompts,
        max_tokens=max_tokens,
    )

    # Batch has mixed sample params
    # (different logprobs/prompt logprobs combos)
    logprob_prompt_logprob_list = get_test_batch(batch_logprobs_composition)

    # Ensure that each test prompt has a logprob config for testing
    logprob_prompt_logprob_list = _repeat_logprob_config(
        test_prompts, logprob_prompt_logprob_list)
    # Generate SamplingParams
    vllm_sampling_params = [
        SamplingParams(max_tokens=max_tokens,
                       logprobs=num_lp,
                       prompt_logprobs=num_plp,
                       temperature=temperature,
                       seed=1984)
        for num_lp, num_plp in logprob_prompt_logprob_list
    ]
    for _ in range(2 if do_apc else 1):
        _run_and_validate(
            vllm_model=vllm_model,
            test_prompts=test_prompts,
            vllm_sampling_params=vllm_sampling_params,
            hf_logprobs=hf_logprobs,
            hf_outputs=hf_outputs,
            logprob_prompt_logprob_list=logprob_prompt_logprob_list,
            temperature=temperature,
            max_tokens=max_tokens,
            do_apc=do_apc)


def test_max_logprobs(monkeypatch):
    """vLLM v1 engine should fail a request with `logprobs > max_logprobs`
    
    Should also fail for `prompt_logprobs > max_logprobs`

    APC should not matter as this test checks basic request validation.
    
    Args:
      monkeypatch
    """
    override_backend_env_variable(monkeypatch, "FLASH_ATTN")

    runner = VllmRunner("facebook/opt-125m",
                        max_logprobs=1,
                        enable_prefix_caching=False,
                        max_model_len=256)
    vllm_sampling_params = SamplingParams(logprobs=1)
    # should pass
    runner.generate(["Hello world"], sampling_params=vllm_sampling_params)

    bad_sampling_params = SamplingParams(logprobs=2)
    with pytest.raises(ValueError):
        runner.generate(["Hello world"], sampling_params=bad_sampling_params)


def test_none_logprobs(vllm_model, example_prompts):
    """Engine should return `logprobs` and `prompt_logprobs` as `None`
    
    Args:
      vllm_model: vLLM model fixture
      example_prompts: list of example prompts (test fixture)
    """
    max_tokens = 5

    sampling_params_logprobs_none = SamplingParams(max_tokens=max_tokens,
                                                   logprobs=None,
                                                   prompt_logprobs=None,
                                                   temperature=0.0)
    results_logprobs_none = vllm_model.model.generate(
        example_prompts, sampling_params=sampling_params_logprobs_none)

    for i in range(len(results_logprobs_none)):
        # Check sample logprobs are None
        assert results_logprobs_none[i].outputs[0].logprobs is None
        assert results_logprobs_none[i].outputs[0].cumulative_logprob is None
        # Check prompt logprobs are None
        assert results_logprobs_none[i].prompt_logprobs is None


def test_zero_logprobs(vllm_model, example_prompts):
    """Engine should return sampled token and prompt token logprobs
    
    Args:
      vllm_model: vLLM model fixture
      example_prompts: list of example prompts (test fixture)
    """
    max_tokens = 5

    sampling_params_logprobs_zero = SamplingParams(max_tokens=max_tokens,
                                                   logprobs=0,
                                                   prompt_logprobs=0,
                                                   temperature=0.0)
    results_logprobs_zero = vllm_model.model.generate(
        example_prompts, sampling_params=sampling_params_logprobs_zero)

    for i in range(len(results_logprobs_zero)):
        # Check that there is one sample logprob dict for each
        # sample token
        logprobs = results_logprobs_zero[i].outputs[0].logprobs
        prompt_logprobs = results_logprobs_zero[i].prompt_logprobs
        sampled_token_ids = results_logprobs_zero[i].outputs[0].token_ids
        prompt_token_ids = results_logprobs_zero[i].prompt_token_ids
        assert logprobs is not None
        assert len(sampled_token_ids) == len(logprobs)
        assert results_logprobs_zero[i].outputs[
            0].cumulative_logprob is not None
        # Check that there is one prompt logprob dict for each
        # prompt token
        assert prompt_logprobs is not None
        assert len(prompt_token_ids) == len(prompt_logprobs)<|MERGE_RESOLUTION|>--- conflicted
+++ resolved
@@ -1,10 +1,7 @@
 # SPDX-License-Identifier: Apache-2.0
 
 import itertools
-<<<<<<< HEAD
-from typing import Generator, List, Tuple
-=======
->>>>>>> 98175b28
+from collections.abc import Generator
 
 import pytest
 import torch
@@ -58,13 +55,8 @@
 
 def _repeat_logprob_config(
     test_prompts,
-<<<<<<< HEAD
     logprob_prompt_logprob_list: BatchLogprobsSpecType,
 ) -> BatchLogprobsSpecType:
-=======
-    logprob_prompt_logprob_list: list[tuple],
-) -> list[tuple]:
->>>>>>> 98175b28
     """Ensure each test prompt has a logprob config.
     
     A logprob config specifies the optional (i.e.
@@ -111,10 +103,10 @@
 
 def _run_and_validate(
     vllm_model: VllmRunner,
-    test_prompts: List[str],
+    test_prompts: list[str],
     vllm_sampling_params: SamplingParams,
-    hf_logprobs: List[List[torch.Tensor]],
-    hf_outputs: List[Tuple[List[int], str]],
+    hf_logprobs: list[list[torch.Tensor]],
+    hf_outputs: list[tuple[list[int], str]],
     logprob_prompt_logprob_list: BatchLogprobsSpecType,
     temperature: float,
     max_tokens: int,
