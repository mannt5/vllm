# SPDX-License-Identifier: Apache-2.0
# SPDX-FileCopyrightText: Copyright contributors to the vLLM project

from unittest import mock

import pytest
import torch

from tests.v1.attention.utils import (BatchSpec, _Backend,
                                      create_common_attn_metadata,
                                      create_standard_kv_cache_spec,
                                      get_attention_backend)
from vllm.config import (CacheConfig, DeviceConfig, LoadConfig, ModelConfig,
                         ParallelConfig, SchedulerConfig, SpeculativeConfig,
                         VllmConfig)
from vllm.model_executor.models.llama import LlamaForCausalLM
from vllm.platforms import current_platform
from vllm.v1.spec_decode.eagle import EagleProposer

model_dir = "meta-llama/Llama-3.1-8B-Instruct"
eagle_dir = "yuhuili/EAGLE-LLaMA3.1-Instruct-8B"
eagle3_dir = "yuhuili/EAGLE3-LLaMA3.1-Instruct-8B"


def _create_proposer(method: str, k: int) -> EagleProposer:
    model_config = ModelConfig(model=model_dir,
                               task="generate",
                               max_model_len=100,
                               tokenizer=model_dir,
                               tokenizer_mode="auto",
                               dtype="auto",
                               seed=None,
                               trust_remote_code=False)

    # Choose model directory based on method
    draft_model_dir = eagle_dir if method == "eagle" else eagle3_dir

    speculative_config = SpeculativeConfig(
        target_model_config=model_config,
        target_parallel_config=ParallelConfig(),
        model=draft_model_dir,
        method=method,
        num_speculative_tokens=k,
    )

    vllm_config = VllmConfig(
        model_config=model_config,
        cache_config=CacheConfig(),
        speculative_config=speculative_config,
        device_config=DeviceConfig(device=current_platform.device_type),
        parallel_config=ParallelConfig(),
        load_config=LoadConfig(),
        scheduler_config=SchedulerConfig())

    return EagleProposer(vllm_config=vllm_config,
                         device=current_platform.device_type)


def test_prepare_inputs():
    """
    cu_target_query_lens: [0, a, a + b, a + b + c]
    num_rejected_tokens: [n1, n2, n3]
    num_tokens_per_req: [a - n1, b - n2, c - n3]
    cu_num_tokens: [0, a - n1, a + b - n1 - n2, a + b + c - n1 - n2 - n3]
    token_indices: [0, 1, ..., a - n1 - 1,
                    a, a + 1, ..., a + b - n2 - 1,
                    a + b, a + b + 1, ..., a + b + c - n3 - 1]
    """
    device = torch.device(current_platform.device_type)

    # q1 = 4, q2 = 7, q3 = 5
    # n1 = 1, n2 = 3, n3 = 2

    batch_spec = BatchSpec(
        seq_lens=[4, 7, 5],
        query_lens=[4, 7, 5],
    )

    common_attn_metadata = create_common_attn_metadata(
        batch_spec,
        block_size=16,
        device=device,
    )

    # Rejected tokens per request: [1, 3, 2]
    num_rejected_tokens = torch.tensor([1, 3, 2],
                                       dtype=torch.int32,
                                       device=device)

    # Expected calculations:
    # query_len_per_req = [4, 7, 5]
    # num_tokens_per_req = [3, 4, 3]  (after subtracting rejected tokens)
    # Expected cumulative counts: [0, 3, 7, 10]
    expected_cu_num_tokens = torch.tensor([0, 3, 7, 10],
                                          dtype=torch.int32,
                                          device=device)

    # Expected token indices (mapped from original positions):
    # First request: indices 0, 1, 2      (keeping first 3 from positions 0-3)
    # Second request: indices 4, 5, 6, 7  (keeping first 4 from positions 4-10)
    # Third request: indices 11, 12, 13   (keeping first 3 from positions 11-15)
    expected_token_indices = torch.tensor(
        [
            0,
            1,
            2,  # First request: 3 tokens (4-1)
            4,
            5,
            6,
            7,  # Second request: 4 tokens (7-3)
            11,
            12,
            13  # Third request: 3 tokens (5-2)
        ],
        dtype=torch.int32,
        device=device)
    proposer = _create_proposer("eagle", 1)

    updated_metadata, token_indices = proposer.prepare_inputs(
        common_attn_metadata, num_rejected_tokens.cpu())

    assert torch.equal(updated_metadata.query_start_loc,
                       expected_cu_num_tokens)
    assert token_indices.shape[0] == expected_cu_num_tokens[-1].item()
    assert torch.equal(token_indices, expected_token_indices)


@pytest.mark.parametrize("method,proposer_helper", [
    ("eagle", lambda k: _create_proposer("eagle", k)),
    ("eagle3", lambda k: _create_proposer("eagle3", k)),
])
@pytest.mark.parametrize("pp_size", [1, 2])
@pytest.mark.parametrize("use_distinct_embed_tokens", [True, False])
@mock.patch('vllm.v1.spec_decode.eagle.get_pp_group')
@mock.patch('vllm.v1.spec_decode.eagle.get_layers_from_vllm_config')
@mock.patch('vllm.v1.spec_decode.eagle.get_model')
def test_load_model(mock_get_model, mock_get_layers, mock_get_pp_group, method,
                    proposer_helper, pp_size, use_distinct_embed_tokens):
    # Setup draft model mock
    mock_model = mock.MagicMock()
    if use_distinct_embed_tokens:
        # Some models can have a different hidden size than the target model,
        # so we test that their embed_tokens doesn't get overwritten
        mock_model.model.embed_tokens.weight.shape = (131072, 2048)
    else:
        mock_model.model.embed_tokens.weight.shape = (131072, 4096)

    mock_get_model.return_value = mock_model

    # Setup mocks for attention layers
    target_attn_layers = {
        "target_attn_1": mock.MagicMock(),
        "target_attn_2": mock.MagicMock()
    }
    # Draft model has one extra attention layer compared to target model
    all_attn_layers = {
        **target_attn_layers, "draft_extra_attn": mock.MagicMock()
    }

    # Make mock_get_layers return different values for each call
    mock_get_layers.side_effect = [target_attn_layers, all_attn_layers]

    # Setup mock for pp group to return the appropriate value for world size
    mock_pp_group = mock.MagicMock()
    mock_pp_group.world_size = pp_size
    mock_get_pp_group.return_value = mock_pp_group

    # Setup the target model mock with a custom class so that
    # isinstance() checks match the expected type.
    class _TargetModelStub(LlamaForCausalLM):
        model: mock.MagicMock
        lm_head: mock.MagicMock

    target_model = mock.create_autospec(_TargetModelStub, instance=True)
    target_model.model = mock.MagicMock()
    target_model.model.embed_tokens.weight.shape = (131072, 4096)

    from vllm.model_executor.models import SupportsMultiModal
    assert not isinstance(target_model, SupportsMultiModal)

    if method == "eagle":
        target_model.lm_head = mock.MagicMock()

    # Create proposer using the helper function
    proposer = proposer_helper(k=8)

    # Call the method under test
    proposer.load_model(target_model)

    # Verify common interactions
    mock_get_model.assert_called_once()

    # Verify that EAGLE models gain the lm head from the target model
    if method == "eagle":
        assert proposer.model.lm_head == target_model.lm_head

    # Verify that the embed tokens are set correctly
    # If pp_size is > 1, the embed tokens should be distinct
    if pp_size > 1 or use_distinct_embed_tokens:
        assert proposer.model.model.embed_tokens != \
            target_model.model.embed_tokens
    else:
        # When pp_size is 1 and the draft and target models have
        # embed_tokens of the same shape, they should be shared.
        assert proposer.model.model.embed_tokens == \
            target_model.model.embed_tokens


@pytest.mark.parametrize("num_speculative_tokens", [1, 3, 8])
def test_propose(num_speculative_tokens):
    # Use GPU device
    device = torch.device(current_platform.device_type)

    # Setup test parameters
    batch_size = 2
    seq_len_1 = 5
    seq_len_2 = 3
    total_tokens = seq_len_1 + seq_len_2
    vocab_size = 100
    seq_lens = [seq_len_1, seq_len_2]

    # Create proposer first so we can use its actual hidden_size
    proposer = _create_proposer("eagle", num_speculative_tokens)
    # Get the hidden_size from the proposer to ensure consistency
    hidden_size = proposer.hidden_size

    # Helper to create deterministic logits that will produce specific tokens
    def create_deterministic_logits(token_ids):
        logits = torch.full((batch_size, vocab_size), -100.0, device=device)
        for i, token_id in enumerate(token_ids):
            logits[i, token_id] = 100.0
        return logits

    # We mock a model that returns deterministic logits
    # Sequence 1: 42, 43, 44, ...
    # Sequence 2: 60, 61, 62, ...
    base_token_ids = [42, 60]

    # Skip loading the model and replace it with a mock directly
    # Create the mock model with deterministic outputs
    model_mock = mock.MagicMock()

    # Setup for model forward calls
    forward_returns = []
    for i in range(num_speculative_tokens):
        if i == 0:
            # First call uses all tokens
            h_logits = torch.zeros(total_tokens, hidden_size, device=device)
            h_states = torch.zeros(total_tokens, hidden_size, device=device)
        else:
            # Subsequent calls use batch_size tokens
            h_logits = torch.zeros(batch_size, hidden_size, device=device)
            h_states = torch.zeros(batch_size, hidden_size, device=device)
        forward_returns.append((h_logits, h_states))

    # For single token case, we only need the first item;
    # for multi-token, we need the sequence
    if num_speculative_tokens == 1:
        model_mock.return_value = forward_returns[0]
    else:
        model_mock.side_effect = forward_returns

    # Setup for compute_logits calls
    logits_returns = []
    for i in range(num_speculative_tokens):
        # For each call, increment the base token IDs
        current_tokens = [base_id + i for base_id in base_token_ids]
        logits_returns.append(create_deterministic_logits(current_tokens))

    if num_speculative_tokens == 1:
        model_mock.compute_logits.return_value = logits_returns[0]
    else:
        model_mock.compute_logits.side_effect = logits_returns

    # Assign the mock to the proposer
    proposer.model = model_mock

    # Assign draft attn_layer_names since load_model is not invoked
    proposer.attn_layer_names = ["layer.0"]

    # Create input tensors
    batch_spec = BatchSpec(
        seq_lens=seq_lens,
        query_lens=seq_lens,
    )

    common_attn_metadata = create_common_attn_metadata(
        batch_spec,
        block_size=16,
        device=device,
    )

    target_token_ids = torch.randint(0,
                                     vocab_size, (total_tokens, ),
                                     device=device)
    target_positions = torch.cat([
        torch.arange(seq_len_1, device=device),
        torch.arange(seq_len_2, device=device)
    ])
    target_hidden_states = torch.randn(total_tokens,
                                       hidden_size,
                                       device=device)
    next_token_ids = torch.randint(0,
                                   vocab_size, (batch_size, ),
                                   dtype=torch.int32,
                                   device=device)
    sampling_metadata = mock.MagicMock()
    # Simulate mixed greedy and non-greedy requests
    sampling_metadata.all_greedy = False
    sampling_metadata.temperature = torch.tensor([-1, 0.7], device=device)

<<<<<<< HEAD
    # Call the method under test
    result, result_probs = proposer.propose(
        target_token_ids=target_token_ids,
        target_positions=target_positions,
        target_hidden_states=target_hidden_states,
        target_slot_mapping=target_slot_mapping,
        next_token_ids=next_token_ids,
        cu_num_tokens=cu_num_tokens,
        block_table=block_table,
        sampling_metadata=sampling_metadata)

    assert len(result) == batch_size
    assert len(result_probs) == batch_size
    assert all(len(tokens) == num_speculative_tokens for tokens in result)
    assert all(r.shape == (num_speculative_tokens, vocab_size)
               for r in result_probs)
=======
    attn_metadata_builder_cls, _ = get_attention_backend(
        _Backend.FLASH_ATTN_VLLM_V1)
    attn_metadata_builder = attn_metadata_builder_cls(
        kv_cache_spec=create_standard_kv_cache_spec(proposer.vllm_config),
        vllm_config=proposer.vllm_config,
        device=device,
    )

    # Mock runner for attention metadata building
    proposer.runner = mock.MagicMock()
    proposer.runner.attn_metadata_builders = [attn_metadata_builder]

    result = proposer.propose(target_token_ids=target_token_ids,
                              target_positions=target_positions,
                              target_hidden_states=target_hidden_states,
                              next_token_ids=next_token_ids,
                              common_attn_metadata=common_attn_metadata,
                              sampling_metadata=sampling_metadata)

    assert result.shape == (batch_size, num_speculative_tokens)
>>>>>>> 0f199f19

    # Create expected tokens based on our token pattern
    if num_speculative_tokens == 1:
        # Example for num_speculative_tokens=1:
        # [[42], [60]]
        expected_tokens = torch.tensor([[base_token_ids[0]],
                                        [base_token_ids[1]]])
        expected_probs = torch.zeros((batch_size, 1, vocab_size),
                                     device=device)
        for i, token_id in enumerate(base_token_ids):
            expected_probs[i, 0, token_id] = 1.0
    else:
        # Example for num_speculative_tokens=3:
        # [[42, 43, 44], [60, 61, 62]]
        expected_tokens = torch.zeros((batch_size, num_speculative_tokens),
                                      dtype=torch.int64)
        expected_probs = torch.zeros(
            (batch_size, num_speculative_tokens, vocab_size), device=device)
        for i in range(batch_size):
            for j in range(num_speculative_tokens):
                expected_tokens[i, j] = base_token_ids[i] + j
                expected_probs[i, j, base_token_ids[i] + j] = 1.0

    # Verify all tokens match our expectations
    assert torch.equal(torch.tensor(result), expected_tokens)
    torch.testing.assert_close(torch.stack(result_probs), expected_probs)<|MERGE_RESOLUTION|>--- conflicted
+++ resolved
@@ -309,24 +309,6 @@
     sampling_metadata.all_greedy = False
     sampling_metadata.temperature = torch.tensor([-1, 0.7], device=device)
 
-<<<<<<< HEAD
-    # Call the method under test
-    result, result_probs = proposer.propose(
-        target_token_ids=target_token_ids,
-        target_positions=target_positions,
-        target_hidden_states=target_hidden_states,
-        target_slot_mapping=target_slot_mapping,
-        next_token_ids=next_token_ids,
-        cu_num_tokens=cu_num_tokens,
-        block_table=block_table,
-        sampling_metadata=sampling_metadata)
-
-    assert len(result) == batch_size
-    assert len(result_probs) == batch_size
-    assert all(len(tokens) == num_speculative_tokens for tokens in result)
-    assert all(r.shape == (num_speculative_tokens, vocab_size)
-               for r in result_probs)
-=======
     attn_metadata_builder_cls, _ = get_attention_backend(
         _Backend.FLASH_ATTN_VLLM_V1)
     attn_metadata_builder = attn_metadata_builder_cls(
@@ -338,16 +320,20 @@
     # Mock runner for attention metadata building
     proposer.runner = mock.MagicMock()
     proposer.runner.attn_metadata_builders = [attn_metadata_builder]
-
-    result = proposer.propose(target_token_ids=target_token_ids,
-                              target_positions=target_positions,
-                              target_hidden_states=target_hidden_states,
-                              next_token_ids=next_token_ids,
-                              common_attn_metadata=common_attn_metadata,
-                              sampling_metadata=sampling_metadata)
-
-    assert result.shape == (batch_size, num_speculative_tokens)
->>>>>>> 0f199f19
+    # Call the method under test
+    result, result_probs = proposer.propose(
+        target_token_ids=target_token_ids,
+        target_positions=target_positions,
+        target_hidden_states=target_hidden_states,
+        next_token_ids=next_token_ids,
+        common_attn_metadata=common_attn_metadata,
+        sampling_metadata=sampling_metadata)
+
+    assert len(result) == batch_size
+    assert len(result_probs) == batch_size
+    assert all(len(tokens) == num_speculative_tokens for tokens in result)
+    assert all(r.shape == (num_speculative_tokens, vocab_size)
+               for r in result_probs)
 
     # Create expected tokens based on our token pattern
     if num_speculative_tokens == 1:
