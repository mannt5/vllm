--- conflicted
+++ resolved
@@ -4,12 +4,8 @@
 import torch
 
 from vllm.v1.core.block_pool import BlockPool
-<<<<<<< HEAD
 from vllm.v1.core.kv_cache_utils import (BlockHash, BlockHashWithGroupId,
                                          KVCacheBlock)
-=======
-from vllm.v1.core.kv_cache_utils import BlockHash, KVCacheBlock
->>>>>>> 4555143e
 from vllm.v1.core.single_type_kv_cache_manager import SlidingWindowManager
 from vllm.v1.kv_cache_interface import SlidingWindowSpec
 
