--- conflicted
+++ resolved
@@ -222,7 +222,6 @@
     assert requests[2].request_id not in output.num_scheduled_tokens
 
 
-<<<<<<< HEAD
 def test_stop_via_update_from_output():
     """Test stopping behavior through update_from_output"""
     scheduler = create_scheduler()
@@ -400,7 +399,8 @@
     assert len(scheduler.running) == 1
     assert not requests[0].is_finished()
     assert list(requests[0].output_token_ids) == [EOS_TOKEN_ID, 10, 11]
-=======
+
+
 def test_schedule_concurrent_batches():
     scheduler = create_scheduler(
         max_num_batched_tokens=1024,
@@ -449,5 +449,4 @@
         logprobs=None,
         prompt_logprobs_dict={},
     )
-    scheduler.update_from_output(scheduler_output1, model_runner_output)
->>>>>>> 367cb8ce
+    scheduler.update_from_output(scheduler_output1, model_runner_output)