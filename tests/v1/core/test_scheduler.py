# SPDX-License-Identifier: Apache-2.0
from typing import Optional
from unittest.mock import Mock

import pytest
import torch

from vllm.config import (CacheConfig, KVTransferConfig, ModelConfig,
                         SchedulerConfig, SpeculativeConfig, VllmConfig)
from vllm.multimodal.inputs import MultiModalKwargs, PlaceholderRange
from vllm.sampling_params import SamplingParams
from vllm.v1.core.sched.output import SchedulerOutput
from vllm.v1.core.sched.scheduler import Scheduler
from vllm.v1.kv_cache_interface import (FullAttentionSpec, KVCacheConfig,
                                        KVCacheGroupSpec)
from vllm.v1.outputs import ModelRunnerOutput
from vllm.v1.request import Request, RequestStatus
from vllm.v1.structured_output import StructuredOutputManager

EOS_TOKEN_ID = 50256


def create_scheduler(
    model: str = "facebook/opt-125m",
    max_num_seqs: int = 16,
    max_num_batched_tokens: int = 8192,
    enable_prefix_caching: Optional[bool] = None,
    long_prefill_token_threshold: int = 0,
    disable_chunked_mm_input: bool = False,
    use_kv_connector: bool = False,
    num_blocks: int = 10000,
    block_size: int = 16,
    max_model_len: Optional[int] = None,
    num_speculative_tokens: Optional[int] = None,
) -> Scheduler:
    '''Create scheduler under test.

    Args:
      model: model under test
      max_num_seqs: max sequences to schedule
      max_num_batch_tokens: max num tokens to batch
      enable_prefix_caching: optionally force APC config
                             (True/False) or use default
                             (None)

    Returns:
      {class}`Scheduler` instance
    '''
    if max_model_len is None:
        max_model_len = max_num_batched_tokens
    scheduler_config = SchedulerConfig(
        max_num_seqs=max_num_seqs,
        max_num_batched_tokens=max_num_batched_tokens,
        max_model_len=max_model_len,
        long_prefill_token_threshold=long_prefill_token_threshold,
        disable_chunked_mm_input=disable_chunked_mm_input,
        enable_chunked_prefill=True,
    )
    model_config = ModelConfig(
        model=model,
        task="auto",
        tokenizer=model,
        tokenizer_mode="auto",
        trust_remote_code=True,
        dtype="float16",
        seed=42,
    )
    # Cache config, optionally force APC
    kwargs_cache = ({} if enable_prefix_caching is None else {
        'enable_prefix_caching': enable_prefix_caching
    })
    cache_config = CacheConfig(
        block_size=block_size,
        gpu_memory_utilization=0.9,
        swap_space=0,
        cache_dtype="auto",
        **kwargs_cache,
    )
    kv_transfer_config = KVTransferConfig(
        kv_connector="SharedStorageConnector",
        kv_role="kv_both",
        kv_connector_extra_config={"shared_storage_path": "local_storage"},
    ) if use_kv_connector else None

    speculative_config: Optional[SpeculativeConfig] = None
    if num_speculative_tokens is not None:
        speculative_config = SpeculativeConfig(
            model="ngram", num_speculative_tokens=num_speculative_tokens)

    vllm_config = VllmConfig(
        scheduler_config=scheduler_config,
        model_config=model_config,
        cache_config=cache_config,
        kv_transfer_config=kv_transfer_config,
        speculative_config=speculative_config,
    )
    kv_cache_config = KVCacheConfig(
        num_blocks=num_blocks,  # A large number of blocks to hold all requests
        tensors={},
        kv_cache_groups=[
            KVCacheGroupSpec(['layer'],
                             FullAttentionSpec(block_size, 1, 1, torch.float32,
                                               False))
        ],
    )
    cache_config.num_gpu_blocks = num_blocks
    return Scheduler(
        vllm_config=vllm_config,
        kv_cache_config=kv_cache_config,
        log_stats=True,
        structured_output_manager=StructuredOutputManager(vllm_config),
    )


def create_requests(num_requests: int,
                    num_tokens: int = 10,
                    mm_positions: Optional[list[PlaceholderRange]] = None,
                    max_tokens: int = 16,
                    stop_token_ids: Optional[list[int]] = None,
                    prompt_logprobs: Optional[int] = None):
    sampling_params = SamplingParams(ignore_eos=False,
                                     max_tokens=max_tokens,
                                     stop_token_ids=stop_token_ids,
                                     prompt_logprobs=prompt_logprobs)
    requests = []
    for i in range(num_requests):
        if mm_positions is not None:
            mm_position = mm_positions[i]
            mm_inputs = [MultiModalKwargs({})] * len(mm_position)
        else:
            mm_position = None
            mm_inputs = None
        request = Request(
            request_id=f"{i}",
            prompt_token_ids=[i] * num_tokens,
            sampling_params=sampling_params,
            multi_modal_inputs=mm_inputs,
            multi_modal_placeholders=mm_position,
            multi_modal_hashes=None,
            eos_token_id=EOS_TOKEN_ID,
            arrival_time=0,
        )
        requests.append(request)
    return requests


def test_add_requests():
    scheduler = create_scheduler()
    requests = create_requests(num_requests=10)

    for i, request in enumerate(requests):
        scheduler.add_request(request)
        assert request.request_id in scheduler.requests
        assert len(scheduler.waiting) == i + 1


def test_finish_request():
    scheduler = create_scheduler()
    requests = create_requests(num_requests=10)
    for request in requests:
        scheduler.add_request(request)

    for i, request in enumerate(requests):
        scheduler.finish_requests(request.request_id,
                                  RequestStatus.FINISHED_ABORTED)
        assert request.request_id not in scheduler.requests
        assert len(scheduler.waiting) == 9 - i


def test_get_num_unfinished_requests():
    scheduler = create_scheduler()
    requests = create_requests(num_requests=10)
    for request in requests:
        scheduler.add_request(request)

    for i, request in enumerate(requests):
        scheduler.finish_requests(request.request_id,
                                  RequestStatus.FINISHED_STOPPED)
        assert scheduler.get_num_unfinished_requests() == len(requests) - i - 1


@pytest.mark.parametrize("enable_prefix_caching, prompt_logprobs", [
    (None, None),
    (True, 5),
])
def test_schedule(enable_prefix_caching: Optional[bool],
                  prompt_logprobs: Optional[int]):
    '''Test scheduling. 
    Two cases: default APC/no prompt logprobs; APC=True + prompt logprobs
    '''
    scheduler = create_scheduler(enable_prefix_caching=enable_prefix_caching)
    requests = create_requests(num_requests=10,
                               prompt_logprobs=prompt_logprobs)
    for request in requests:
        scheduler.add_request(request)

    # Test initial scheduling
    output = scheduler.schedule()
    assert len(output.scheduled_new_reqs) == len(requests)
    assert len(output.scheduled_cached_reqs) == 0
    assert len(output.finished_req_ids) == 0
    # Verify all requests are scheduled.
    for req_id, num_tokens in output.num_scheduled_tokens.items():
        assert num_tokens == len(requests[int(req_id)].prompt_token_ids)

    # Verify requests moved from waiting to running
    assert len(scheduler.waiting) == 0
    assert len(scheduler.running) == len(requests)
    for i, request in enumerate(requests):
        assert scheduler.running[i] == request


def test_schedule_multimodal_requests():
    scheduler = create_scheduler(model="llava-hf/llava-1.5-7b-hf")
    mm_positions = [[PlaceholderRange(offset=i, length=100)]
                    for i in range(10)]
    requests = create_requests(
        num_requests=10,
        num_tokens=200,
        mm_positions=mm_positions,
    )
    for request in requests:
        scheduler.add_request(request)

    output = scheduler.schedule()
    assert len(output.scheduled_new_reqs) == len(requests)
    assert len(output.scheduled_cached_reqs) == 0
    assert len(output.finished_req_ids) == 0
    for req_id, num_tokens in output.num_scheduled_tokens.items():
        assert num_tokens == len(requests[int(req_id)].prompt_token_ids)
    assert len(output.scheduled_encoder_inputs) == 10
    for req_id, encoder_input in output.scheduled_encoder_inputs.items():
        assert len(encoder_input) == 1


def test_schedule_partial_requests():
    """Test scheduling behavior with partial requests.

    This test verifies that:
    1. The scheduler can handle multiple partial requests in a single step when
       constrained by encoder budget.
    2. A request in RUNNING state may be unscheduled in subsequent steps if
       there is insufficient encoder budget.
    """
    scheduler = create_scheduler(
        model="llava-hf/llava-1.5-7b-hf",
        max_num_batched_tokens=1024,
    )
    mm_positions = [[PlaceholderRange(offset=100, length=600)]
                    for _ in range(3)]
    requests = create_requests(
        num_requests=3,
        num_tokens=800,
        mm_positions=mm_positions,
    )
    for request in requests:
        scheduler.add_request(request)

    output = scheduler.schedule()
    assert len(output.scheduled_new_reqs) == 3
    assert len(output.scheduled_cached_reqs) == 0
    assert len(output.finished_req_ids) == 0

    assert scheduler.max_num_encoder_input_tokens == 1024
    # The first request is scheduled fully.
    assert output.num_scheduled_tokens[requests[0].request_id] == 800
    # The second request is scheduled partially.
    # The <img> tokens are not scheduled because of the encoder budget.
    assert output.num_scheduled_tokens[requests[1].request_id] == 100
    # The third request is also scheduled partially.
    # The <img> tokens are not scheduled because of the encoder budget.
    assert output.num_scheduled_tokens[requests[2].request_id] == 100
    req_to_index = {
        request.request_id: i
        for i, request in enumerate(requests)
    }
    model_runner_output = ModelRunnerOutput(
        req_ids=[request.request_id for request in requests],
        req_id_to_index=req_to_index,
        # Only the first request has a sampled token id because
        # the rest requests are still being prefilled.
        sampled_token_ids=[[0], [], []],
        spec_token_ids=None,
        logprobs=None,
        prompt_logprobs_dict={},
    )
    scheduler.update_from_output(output, model_runner_output)

    # Schedule the next step.
    # Only the first and second requests are scheduled.
    # The third request is in the RUNNING state but not scheduled in this step
    # because of the encoder budget.
    output = scheduler.schedule()
    assert len(scheduler.running) == 3
    assert len(output.scheduled_new_reqs) == 0
    assert len(output.scheduled_cached_reqs) == 2
    assert len(output.finished_req_ids) == 0
    assert output.num_scheduled_tokens[requests[0].request_id] == 1
    assert output.num_scheduled_tokens[requests[1].request_id] == 700
    assert requests[2].request_id not in output.num_scheduled_tokens


def test_no_mm_input_chunking():
    # Disable multimodal input chunking.
    scheduler = create_scheduler(
        model="llava-hf/llava-1.5-7b-hf",
        max_num_batched_tokens=1024,
        disable_chunked_mm_input=True,
        max_model_len=2048,
    )
    mm_positions = [[PlaceholderRange(offset=400, length=800)]]
    requests = create_requests(num_requests=1,
                               num_tokens=1200,
                               mm_positions=mm_positions)
    for request in requests:
        scheduler.add_request(request)

    output = scheduler.schedule()
    assert len(output.scheduled_new_reqs) == 1
    assert len(output.scheduled_cached_reqs) == 0
    assert len(output.finished_req_ids) == 0
    # We want to only see the 400 text tokens at the start scheduled
    assert output.num_scheduled_tokens[requests[0].request_id] == 400

    req_to_index = {
        request.request_id: i
        for i, request in enumerate(requests)
    }
    model_runner_output = ModelRunnerOutput(
        req_ids=[request.request_id for request in requests],
        req_id_to_index=req_to_index,
        sampled_token_ids=[[] for _ in range(len(requests))],
        spec_token_ids=None,
        logprobs=None,
        prompt_logprobs_dict={},
    )
    scheduler.update_from_output(output, model_runner_output)

    output = scheduler.schedule()
    assert len(scheduler.running) == 1
    assert len(output.scheduled_new_reqs) == 0
    assert len(output.scheduled_cached_reqs) == 1
    assert len(output.finished_req_ids) == 0
    assert output.num_scheduled_tokens[requests[0].request_id] == 800

    # Test that we fail if we disable chunked mm input and use too small
    # of a max_num_batched_tokens for the mm input.
    with pytest.raises(ValueError):
        _ = create_scheduler(
            model="llava-hf/llava-1.5-7b-hf",
            max_num_batched_tokens=100,
            disable_chunked_mm_input=True,
        )


@pytest.mark.parametrize("enable_prefix_caching", [True, False])
def test_schedule_concurrent_partial_requests(enable_prefix_caching: bool):
    """Test scheduling behavior with concurrent partial requests.

    This test verifies that: there are multiple long prefill requests in the
    RUNNING state, and we can schedule them together.

    """
    scheduler = create_scheduler(
        model="facebook/opt-125m",
        max_num_batched_tokens=1024,
        long_prefill_token_threshold=400,
        enable_prefix_caching=enable_prefix_caching,
    )
    requests = create_requests(
        num_requests=3,
        num_tokens=800,
    )
    for request in requests:
        scheduler.add_request(request)

    output = scheduler.schedule()
    assert len(output.scheduled_new_reqs) == 3
    assert len(output.scheduled_cached_reqs) == 0
    assert len(output.finished_req_ids) == 0

    # The first request is scheduled partially - 400.
    assert output.num_scheduled_tokens[requests[0].request_id] == 400
    # The second request is scheduled partially - 400.
    assert output.num_scheduled_tokens[requests[1].request_id] == 400
    # The third request is also scheduled partially - 1024 - 400 - 400 = 224.
    assert output.num_scheduled_tokens[requests[2].request_id] == 224
    req_to_index = {
        request.request_id: i
        for i, request in enumerate(requests)
    }
    model_runner_output = ModelRunnerOutput(
        req_ids=[request.request_id for request in requests],
        req_id_to_index=req_to_index,
        sampled_token_ids=[[] for _ in range(len(requests))],
        spec_token_ids=None,
        logprobs=None,
        prompt_logprobs_dict={},
    )
    scheduler.update_from_output(output, model_runner_output)

    # Schedule the next step. All three requests are running.
    # Processed the remaining prefills of the first and second requests.
    output1 = scheduler.schedule()
    assert len(scheduler.running) == 3
    assert len(output1.scheduled_new_reqs) == 0
    assert len(output1.scheduled_cached_reqs) == 3
    assert len(output1.finished_req_ids) == 0
    assert output1.num_scheduled_tokens[requests[0].request_id] == 400
    assert output1.num_scheduled_tokens[requests[1].request_id] == 400
    assert output1.num_scheduled_tokens[requests[2].request_id] == 224

    # Schedule the third step. All three requests are running.
    # First and second requests are in the decode stage.
    # All the remaining tokens in the third request are processed.
    model_runner_output = ModelRunnerOutput(
        req_ids=[request.request_id for request in requests],
        req_id_to_index=req_to_index,
        sampled_token_ids=[[0], [0]] + [[] for _ in range(len(requests) - 2)],
        spec_token_ids=None,
        logprobs=None,
        prompt_logprobs_dict={},
    )
    scheduler.update_from_output(output1, model_runner_output)
    output2 = scheduler.schedule()
    assert len(scheduler.running) == 3
    assert len(output2.scheduled_new_reqs) == 0
    assert len(output2.scheduled_cached_reqs) == 3
    assert len(output2.finished_req_ids) == 0
    assert output2.num_scheduled_tokens[requests[0].request_id] == 1
    assert output2.num_scheduled_tokens[requests[1].request_id] == 1
    assert output2.num_scheduled_tokens[
        requests[2].request_id] == 800 - 224 - 224


def test_stop_via_update_from_output():
    """Test stopping behavior through update_from_output"""
    scheduler = create_scheduler(num_speculative_tokens=1)

    # Test case 1: Stop on EOS token
    requests = create_requests(num_requests=2, max_tokens=10)
    for req in requests:
        req.num_computed_tokens = req.num_tokens
        scheduler.requests[req.request_id] = req
        scheduler.running.append(req)

    scheduler_output = SchedulerOutput(scheduled_new_reqs=[],
                                       scheduled_cached_reqs=[],
                                       num_scheduled_tokens={
                                           requests[0].request_id: 1,
                                           requests[1].request_id: 2
                                       },
                                       total_num_scheduled_tokens=3,
                                       scheduled_encoder_inputs={},
                                       scheduled_spec_decode_tokens={
                                           requests[0].request_id: [],
                                           requests[1].request_id: [10]
                                       },
                                       num_common_prefix_blocks=0,
                                       finished_req_ids=set(),
                                       free_encoder_input_ids=[],
                                       structured_output_request_ids={},
                                       grammar_bitmask=None)

    model_output = ModelRunnerOutput(
        req_ids=[req.request_id for req in requests],
        req_id_to_index={
            req.request_id: i
            for i, req in enumerate(requests)
        },
        sampled_token_ids=[[EOS_TOKEN_ID],
                           [10,
                            11]],  # First request hits EOS, second continues
        spec_token_ids=None,
        logprobs=None,
        prompt_logprobs_dict={})

    scheduler.update_from_output(scheduler_output, model_output)

    # Verify first request stopped, second continues
    assert len(scheduler.running) == 1
    assert scheduler.running[0].request_id == requests[1].request_id
    assert requests[0].status == RequestStatus.FINISHED_STOPPED
    assert requests[0].request_id in scheduler.finished_req_ids
    assert list(requests[0].output_token_ids) == [EOS_TOKEN_ID]
    assert list(requests[1].output_token_ids) == [10, 11]

    # Test case 2: Stop on custom stop token
    scheduler = create_scheduler(num_speculative_tokens=2)
    requests = create_requests(num_requests=2,
                               max_tokens=10,
                               stop_token_ids=[42, 43])
    for req in requests:
        req.num_computed_tokens = req.num_tokens
        scheduler.requests[req.request_id] = req
        scheduler.running.append(req)

    scheduler_output = SchedulerOutput(scheduled_new_reqs=[],
                                       scheduled_cached_reqs=[],
                                       num_scheduled_tokens={
                                           requests[0].request_id: 3,
                                           requests[1].request_id: 2
                                       },
                                       total_num_scheduled_tokens=5,
                                       scheduled_encoder_inputs={},
                                       scheduled_spec_decode_tokens={
                                           requests[0].request_id: [10, 42],
                                           requests[1].request_id: [13]
                                       },
                                       num_common_prefix_blocks=0,
                                       finished_req_ids=set(),
                                       free_encoder_input_ids=[],
                                       structured_output_request_ids={},
                                       grammar_bitmask=None)

    model_output = ModelRunnerOutput(
        req_ids=[req.request_id for req in requests],
        req_id_to_index={
            req.request_id: i
            for i, req in enumerate(requests)
        },
        sampled_token_ids=[[10, 42, 12],
                           [13, 14]],  # First request hits stop token
        spec_token_ids=None,
        logprobs=None,
        prompt_logprobs_dict={})

    scheduler.update_from_output(scheduler_output, model_output)

    # Verify first request stopped on custom token
    assert len(scheduler.running) == 1
    assert scheduler.running[0].request_id == requests[1].request_id
    assert requests[0].status == RequestStatus.FINISHED_STOPPED
    assert requests[0].stop_reason == 42
    assert requests[0].request_id in scheduler.finished_req_ids
    assert list(requests[0].output_token_ids) == [10, 42]
    assert list(requests[1].output_token_ids) == [13, 14]

    # Test case 3: Stop on max tokens
    scheduler = create_scheduler(num_speculative_tokens=2)
    requests = create_requests(num_requests=2, max_tokens=2)
    for req in requests:
        req.num_computed_tokens = req.num_tokens
        scheduler.requests[req.request_id] = req
        scheduler.running.append(req)

    scheduler_output = SchedulerOutput(scheduled_new_reqs=[],
                                       scheduled_cached_reqs=[],
                                       num_scheduled_tokens={
                                           requests[0].request_id: 3,
                                           requests[1].request_id: 1
                                       },
                                       total_num_scheduled_tokens=4,
                                       scheduled_encoder_inputs={},
                                       scheduled_spec_decode_tokens={
                                           requests[0].request_id: [10, 11],
                                           requests[1].request_id: []
                                       },
                                       num_common_prefix_blocks=0,
                                       finished_req_ids=set(),
                                       free_encoder_input_ids=[],
                                       structured_output_request_ids={},
                                       grammar_bitmask=None)

    model_output = ModelRunnerOutput(
        req_ids=[req.request_id for req in requests],
        req_id_to_index={
            req.request_id: i
            for i, req in enumerate(requests)
        },
        sampled_token_ids=[[10, 11, 12],
                           [13]],  # First request exceeds max_tokens
        spec_token_ids=None,
        logprobs=None,
        prompt_logprobs_dict={})

    scheduler.update_from_output(scheduler_output, model_output)

    # Verify first request stopped due to length
    assert len(scheduler.running) == 1
    assert scheduler.running[0].request_id == requests[1].request_id
    assert requests[0].status == RequestStatus.FINISHED_LENGTH_CAPPED
    assert requests[0].request_id in scheduler.finished_req_ids
    assert list(requests[0].output_token_ids) == [10, 11
                                                  ]  # Truncated to max_tokens
    assert list(requests[1].output_token_ids) == [13]

    # Test case 4: Ignore EOS flag
    scheduler = create_scheduler(num_speculative_tokens=2)
    requests = create_requests(num_requests=1, max_tokens=10)
    requests[0].sampling_params.ignore_eos = True
    requests[0].num_computed_tokens = requests[0].num_tokens
    scheduler.requests[requests[0].request_id] = requests[0]
    scheduler.running.append(requests[0])

    scheduler_output = SchedulerOutput(
        scheduled_new_reqs=[],
        scheduled_cached_reqs=[],
        num_scheduled_tokens={requests[0].request_id: 3},
        total_num_scheduled_tokens=3,
        scheduled_encoder_inputs={},
        scheduled_spec_decode_tokens={
            requests[0].request_id: [EOS_TOKEN_ID, 10]
        },
        num_common_prefix_blocks=0,
        finished_req_ids=set(),
        free_encoder_input_ids=[],
        structured_output_request_ids={},
        grammar_bitmask=None)

    model_output = ModelRunnerOutput(
        req_ids=[requests[0].request_id],
        req_id_to_index={requests[0].request_id: 0},
        sampled_token_ids=[[EOS_TOKEN_ID, 10, 11]],
        spec_token_ids=None,
        logprobs=None,
        prompt_logprobs_dict={})

    scheduler.update_from_output(scheduler_output, model_output)

    # Verify request continues past EOS
    assert len(scheduler.running) == 1
    assert not requests[0].is_finished()
    assert list(requests[0].output_token_ids) == [EOS_TOKEN_ID, 10, 11]


@pytest.mark.parametrize("enable_prefix_caching, prompt_logprobs", [
    (None, None),
    (True, 5),
])
def test_schedule_concurrent_batches(enable_prefix_caching: Optional[bool],
                                     prompt_logprobs: Optional[int]):
    scheduler = create_scheduler(
        max_num_batched_tokens=1024,
        max_num_seqs=2,
        enable_prefix_caching=enable_prefix_caching,
    )
    requests = create_requests(
        num_requests=2,
        num_tokens=512,
        prompt_logprobs=prompt_logprobs,
    )

    # Schedule the first request.
    scheduler.add_request(requests[0])
    scheduler_output0 = scheduler.schedule()
    assert len(scheduler_output0.scheduled_new_reqs) == 1
    assert scheduler_output0.num_scheduled_tokens[
        requests[0].request_id] == 512

    # The first request is still running, so only schedule the second request.
    scheduler.add_request(requests[1])
    scheduler_output1 = scheduler.schedule()
    assert len(scheduler_output1.scheduled_new_reqs) == 1
    assert scheduler_output1.num_scheduled_tokens[
        requests[1].request_id] == 512

    # Model output of the first request.
    model_runner_output = ModelRunnerOutput(
        req_ids=[requests[0].request_id],
        req_id_to_index={requests[0].request_id: 0},
        sampled_token_ids=[[0]],
        spec_token_ids=None,
        logprobs=None,
        prompt_logprobs_dict={},
    )
    scheduler.update_from_output(scheduler_output0, model_runner_output)

    # Schedule the next step.
    # The first request can be scheduled again while the second
    # request is still running.
    scheduler_output2 = scheduler.schedule()
    assert scheduler_output2.num_scheduled_tokens[requests[0].request_id] == 1

    # Model output of the second request.
    model_runner_output = ModelRunnerOutput(
        req_ids=[requests[1].request_id],
        req_id_to_index={requests[1].request_id: 0},
        sampled_token_ids=[[0]],
        spec_token_ids=None,
        logprobs=None,
        prompt_logprobs_dict={},
    )
    scheduler.update_from_output(scheduler_output1, model_runner_output)


# Note - these test cases mirror some of those in test_rejection_sampler.py
@pytest.mark.parametrize(
    "spec_tokens,output_tokens,expected",
    [
        ([[1, 2, 3]], [[1, 2, 3, 4]], (1, 3, 3, [1, 1, 1])),  # perfect match
        ([[1, 2, 3]], [[1, 5]], (1, 3, 1, [1, 0, 0])),  # early mismatch
        ([[1, 2], [3]], [[1, 2, 5], [3, 4]],
         (2, 3, 3, [2, 1])),  # multiple sequences
        ([[1]], [[1, 2]], (1, 1, 1, [1])),  # single token sequence
        ([[]], [[5]], (0, 0, 0, [0])),  # empty sequence
        ([[1, 2, 3], [4, 5, 6]], [[1, 2, 7], [4, 8]],
         (2, 6, 3, [2, 1, 0])),  # multiple mismatches
    ])
def test_schedule_spec_decoding_stats(spec_tokens, output_tokens, expected):
    """Test scheduling behavior with speculative decoding.

    This test verifies that:
    1. Speculated tokens get scheduled correctly
    2. Spec decoding stats properly count number of draft and accepted tokens
    """
    num_spec_tokens = max(1, max(len(t) for t in spec_tokens))
    scheduler = create_scheduler(num_speculative_tokens=num_spec_tokens)
    requests = create_requests(num_requests=len(spec_tokens), num_tokens=1)
    req_ids = []
    req_to_index = {}
    for i, request in enumerate(requests):
        scheduler.add_request(request)
        req_ids.append(request.request_id)
        req_to_index[request.request_id] = i

    # Schedule a decode, which will also draft speculative tokens
    output = scheduler.schedule()
    assert len(output.scheduled_new_reqs) == len(requests)
    assert output.total_num_scheduled_tokens == len(requests)
    for i in range(len(requests)):
        req_id = requests[i].request_id
        assert output.num_scheduled_tokens[req_id] == 1
        assert req_id not in output.scheduled_spec_decode_tokens

    model_runner_output = ModelRunnerOutput(
        req_ids=req_ids,
        req_id_to_index=req_to_index,
        sampled_token_ids=[[0] for _ in range(len(requests))],
        spec_token_ids=spec_tokens,
        logprobs=None,
        prompt_logprobs_dict={},
    )
    engine_core_outputs = scheduler.update_from_output(output,
                                                       model_runner_output)

    for i in range(len(requests)):
        running_req = scheduler.running[i]
        # The prompt token
        assert running_req.num_computed_tokens == 1
        # The prompt token and the sampled token
        assert running_req.num_tokens == 2
        # The prompt token, the sampled token, and the speculated tokens
        assert running_req.num_tokens_with_spec == 2 + len(spec_tokens[i])

    # No draft or accepted tokens counted yet
    assert engine_core_outputs.scheduler_stats.spec_decoding_stats is None

    # Schedule the speculated tokens for validation
    output = scheduler.schedule()
    assert len(output.scheduled_new_reqs) == 0
    # The sampled token and speculated tokens
    assert output.total_num_scheduled_tokens == \
        len(requests) + sum(len(ids) for ids in spec_tokens)
    for i in range(len(requests)):
        req_id = requests[i].request_id
        assert output.num_scheduled_tokens[req_id] == 1 + len(spec_tokens[i])
        if spec_tokens[i]:
            assert len(output.scheduled_spec_decode_tokens[req_id]) == \
                len(spec_tokens[i])
        else:
            assert req_id not in output.scheduled_spec_decode_tokens

    model_runner_output = ModelRunnerOutput(
        req_ids=req_ids,
        req_id_to_index=req_to_index,
        sampled_token_ids=output_tokens,
        spec_token_ids=None,
        logprobs=None,
        prompt_logprobs_dict={},
    )
    engine_core_outputs = scheduler.update_from_output(output,
                                                       model_runner_output)

    scheduler_stats = engine_core_outputs.scheduler_stats
    if expected[0] == 0:
        assert scheduler_stats.spec_decoding_stats is None
    else:
        assert scheduler_stats.spec_decoding_stats is not None
        stats = scheduler_stats.spec_decoding_stats
        assert stats.num_drafts == expected[0]
        assert stats.num_draft_tokens == expected[1]
        assert stats.num_accepted_tokens == expected[2]
        assert stats.num_accepted_tokens_per_pos == expected[3]


def _assert_right_scheduler_output(
    output: SchedulerOutput,
    num_requests: int,
    expected_num_scheduled_tokens: int,
):
    """Check if SchedulerOutput is correct after remote KV cache hit."""

    # We should inject the kv_connector_metadata.
    assert len(output.kv_connector_metadata.requests) == num_requests

    # Only num_tokens - matched_num_new_tokens should be scheduled.
    for _, num_scheduled_tokens in output.num_scheduled_tokens.items():
        assert num_scheduled_tokens == expected_num_scheduled_tokens


def _assert_right_kv_cache_manager(
    scheduler: Scheduler,
    req_ids: list[str],
    num_tokens: int,
    block_size: int,
    num_requests: int,
    num_total_blocks: int,
):
    """Check whether KVCacheManager is correct after allocate."""

    # Make sure the request stats are right.
    EXPECTED_TOTAL_BLOCKS = num_tokens // block_size
    for req_id in req_ids:
        blocks = (scheduler.kv_cache_manager.single_type_manager.
                  req_to_blocks[req_id])
        hashes = scheduler.kv_cache_manager.req_to_block_hashes[req_id]
        assert (scheduler.kv_cache_manager.single_type_manager.
                num_cached_block[req_id] == EXPECTED_TOTAL_BLOCKS)
        assert len(blocks) == EXPECTED_TOTAL_BLOCKS
        assert len(hashes) == EXPECTED_TOTAL_BLOCKS

    # Make sure we actually touched all the blocks.
    BLOCKS_PER_REQ = num_tokens / block_size
    assert (scheduler.kv_cache_manager.block_pool.get_num_free_blocks() ==
            num_total_blocks - num_requests * BLOCKS_PER_REQ)


def _step_until_done(
    scheduler: Scheduler,
    output: SchedulerOutput,
    model_runner_output: ModelRunnerOutput,
):
    """Loop over schedule(), update_from_output() until finished."""

    all_finished = False
    _ = scheduler.update_from_output(output, model_runner_output)
    while not all_finished:
        # Schedule + a few iterations until stopping.
        output = scheduler.schedule()
        assert len(scheduler.running)
        for _, num_scheduled_tokens in output.num_scheduled_tokens.items():
            # We should be in the decode phase now.
            assert num_scheduled_tokens == 1
        assert len(output.kv_connector_metadata.requests) == 0
        ecos = scheduler.update_from_output(output, model_runner_output)
        all_done = True
        for eco in ecos.outputs:
            if eco.finish_reason is None:
                all_done = False
        all_finished = all_done


def test_kv_connector_basic():
    """
    Test whether Scheduler with KVConnector schedules tokens, allocates
    memory, and cleans up requests as expected under normal operation.
    """

    # Setup Scheduler.
    scheduler = create_scheduler(
        enable_prefix_caching=True,
        use_kv_connector=True,
    )
    NUM_TOTAL_BLOCKS = (
        scheduler.kv_cache_manager.block_pool.get_num_free_blocks())
    BLOCK_SIZE = scheduler.cache_config.block_size

    # Mock External Cache Hit.
    NUM_MATCHED_NEW_TOKENS = BLOCK_SIZE * 2
    scheduler.connector.get_num_new_matched_tokens = Mock(name="method")
    scheduler.connector.get_num_new_matched_tokens.return_value = (
        NUM_MATCHED_NEW_TOKENS, False)

    ######################################################
    # FIRST SET OF REQUESTS - External Hit Only
    NUM_REQUESTS = 2
    NUM_TOKENS = NUM_MATCHED_NEW_TOKENS * 2
    MAX_TOKENS = 3
    requests = create_requests(num_requests=NUM_REQUESTS,
                               num_tokens=NUM_TOKENS,
                               max_tokens=MAX_TOKENS)
    req_ids = []
    req_to_index = {}
    for i, request in enumerate(requests):
        scheduler.add_request(request)
        req_ids.append(request.request_id)
        req_to_index[request.request_id] = i

    MODEL_RUNNER_OUTPUT = ModelRunnerOutput(
        req_ids=req_ids,
        req_id_to_index=req_to_index,
        sampled_token_ids=[[1000]] * len(req_ids),
        spec_token_ids=None,
        logprobs=None,
        prompt_logprobs_dict={},
    )

    # Ensure ScheduleOutput is correct.
    output = scheduler.schedule()
    _assert_right_scheduler_output(
        output=output,
        num_requests=NUM_REQUESTS,
        # Just the incremental tokens should be scheduled.
        expected_num_scheduled_tokens=NUM_TOKENS - NUM_MATCHED_NEW_TOKENS,
    )

    # Ensure KVCacheManager is correct.
    _assert_right_kv_cache_manager(scheduler, req_ids, NUM_TOKENS, BLOCK_SIZE,
                                   NUM_REQUESTS, NUM_TOTAL_BLOCKS)

    # Continue Generation until done.
    _step_until_done(scheduler, output, MODEL_RUNNER_OUTPUT)
    _ = scheduler.schedule()
    # Confirm we clean up the memory properly.
    assert scheduler.kv_cache_manager.block_pool.get_num_free_blocks() \
        == NUM_TOTAL_BLOCKS

    ######################################################
    # SECOND SET OF REQUESTS - Local And External Hit
    NUM_TOKENS_PREFIX = NUM_TOKENS
    # We will get a local prefix cache hit for the first
    # NUM_TOKENS_PREFIX tokens since they are used above.
    NUM_TOKENS = NUM_TOKENS_PREFIX * 2
    requests = create_requests(num_requests=NUM_REQUESTS,
                               num_tokens=NUM_TOKENS,
                               max_tokens=MAX_TOKENS)
    req_ids = []
    req_to_index = {}
    for i, request in enumerate(requests):
        scheduler.add_request(request)
        req_ids.append(request.request_id)
        req_to_index[request.request_id] = i

    MODEL_RUNNER_OUTPUT = ModelRunnerOutput(
        req_ids=req_ids,
        req_id_to_index=req_to_index,
        sampled_token_ids=[[1000]] * len(req_ids),
        spec_token_ids=None,
        logprobs=None,
        prompt_logprobs_dict={},
    )

    # We should get a local cache hit of NUM_TOKENS_PREFIX and
    # a remote KV cache hit of NUM_MATCHED_NEW_TOKENS.
    output = scheduler.schedule()
    _assert_right_scheduler_output(
        output=output,
        num_requests=NUM_REQUESTS,
        # Just the incremental tokens after local + remote cache hit.
        expected_num_scheduled_tokens=(NUM_TOKENS - NUM_TOKENS_PREFIX -
                                       NUM_MATCHED_NEW_TOKENS))

    # Ensure KVCacheManager is correct.
    _assert_right_kv_cache_manager(scheduler, req_ids, NUM_TOKENS, BLOCK_SIZE,
                                   NUM_REQUESTS, NUM_TOTAL_BLOCKS)

    # Continue Generation until done.
    _step_until_done(scheduler, output, MODEL_RUNNER_OUTPUT)
    _ = scheduler.schedule()
    # Confirm we clean up the memory properly.
    assert scheduler.kv_cache_manager.block_pool.get_num_free_blocks() \
        == NUM_TOTAL_BLOCKS


def test_kv_connector_unable_to_allocate():
    """
    Test whether scheduler with KVConnector is able to handle
    unable to allocate (run out of blocks in allocate_slots().
    """

    # Setup Scheduler With Mock External Cache Hit.
    BLOCK_SIZE = 4
    NUM_BLOCKS = 10
    scheduler = create_scheduler(
        enable_prefix_caching=True,
        use_kv_connector=True,
        block_size=BLOCK_SIZE,
        num_blocks=NUM_BLOCKS,
    )
    NUM_MATCHED_NEW_TOKENS = BLOCK_SIZE * 2
    scheduler.connector.get_num_new_matched_tokens = Mock(name="method")
    scheduler.connector.get_num_new_matched_tokens.return_value = (
        NUM_MATCHED_NEW_TOKENS, False)

    # Create two requests. The second request will not be able to
    # allocate slots because it will not have enough blocks.
    NUM_REQUESTS = 2
    NUM_TOKENS = (NUM_BLOCKS // 2 + 1) * BLOCK_SIZE
    MAX_TOKENS = 2
    requests = create_requests(num_requests=NUM_REQUESTS,
                               num_tokens=NUM_TOKENS,
                               max_tokens=MAX_TOKENS)
    req_ids = []
    req_to_index = {}
    for i, request in enumerate(requests):
        scheduler.add_request(request)
        req_ids.append(request.request_id)
        req_to_index[request.request_id] = i

    MODEL_RUNNER_OUTPUT = ModelRunnerOutput(
        req_ids=req_ids,
        req_id_to_index=req_to_index,
        sampled_token_ids=[[1000]] * len(req_ids),
        spec_token_ids=None,
        logprobs=None,
        prompt_logprobs_dict={},
    )

    # Just one request should be running.
    output = scheduler.schedule()
    _assert_right_scheduler_output(output,
                                   num_requests=1,
                                   expected_num_scheduled_tokens=NUM_TOKENS -
                                   NUM_MATCHED_NEW_TOKENS)
    assert len(scheduler.running) == 1
    assert len(scheduler.waiting) == 1

    # All memory should be freed, with one request waiting.
    _step_until_done(scheduler, output, MODEL_RUNNER_OUTPUT)
    assert scheduler.kv_cache_manager.block_pool.get_num_free_blocks() \
        == NUM_BLOCKS - 1
    assert len(scheduler.running) == 0
    assert len(scheduler.waiting) == 1

    # Just one request should be running.
    output = scheduler.schedule()
    _assert_right_scheduler_output(output,
                                   num_requests=1,
                                   expected_num_scheduled_tokens=NUM_TOKENS -
                                   NUM_MATCHED_NEW_TOKENS)
    assert len(scheduler.running) == 1
    assert len(scheduler.waiting) == 0

    # All memory should be freed, with no requests waiting / running.
    _step_until_done(scheduler, output, MODEL_RUNNER_OUTPUT)
    assert scheduler.kv_cache_manager.block_pool.get_num_free_blocks() \
        == NUM_BLOCKS - 1
    assert len(scheduler.running) == 0
    assert len(scheduler.waiting) == 0


def test_kv_connector_handles_preemption():
    """
    Test whether scheduler with KVConnector is able to handle
    unable to allocate (run out of blocks in allocate_slots().
    """

    # Setup Scheduler With Mock External Cache Hit.
    BLOCK_SIZE = 2
    # NOTE: there is 1 null block, so this is 6 blocks.
    NUM_BLOCKS = 7
    scheduler = create_scheduler(
        enable_prefix_caching=True,
        use_kv_connector=True,
        block_size=BLOCK_SIZE,
        num_blocks=NUM_BLOCKS,
    )

    NUM_MATCHED_NEW_TOKENS = BLOCK_SIZE
    scheduler.connector.get_num_new_matched_tokens = Mock(name="method")
    scheduler.connector.get_num_new_matched_tokens.return_value = (
        NUM_MATCHED_NEW_TOKENS, False)

    # Create two requests.
    # Both can be scheduled at first, but the second request
    # will be preempted and re-scheduled.
    NUM_REQUESTS = 2
    NUM_TOKENS = BLOCK_SIZE * 2 + 1
    MAX_TOKENS = BLOCK_SIZE * 2
    requests = create_requests(num_requests=NUM_REQUESTS,
                               num_tokens=NUM_TOKENS,
                               max_tokens=MAX_TOKENS)
    req_ids = []
    req_to_index = {}
    for i, request in enumerate(requests):
        scheduler.add_request(request)
        req_ids.append(request.request_id)
        req_to_index[request.request_id] = i

    MODEL_RUNNER_OUTPUT = ModelRunnerOutput(
        req_ids=req_ids,
        req_id_to_index=req_to_index,
        sampled_token_ids=[[1000]] * len(req_ids),
        spec_token_ids=None,
        logprobs=None,
        prompt_logprobs_dict={},
    )

    # All can be scheduled - 1st token.
    output = scheduler.schedule()
    _assert_right_scheduler_output(
        output,
        # 2 remote kv cache hits.
        num_requests=2,
        expected_num_scheduled_tokens=NUM_TOKENS - NUM_MATCHED_NEW_TOKENS)
    assert len(scheduler.running) == 2
    _ = scheduler.update_from_output(output, MODEL_RUNNER_OUTPUT)

    # All can be scheduled - 2nd token.
    output = scheduler.schedule()
    _assert_right_scheduler_output(
        output,
        # no connector_metadata
        num_requests=0,
        expected_num_scheduled_tokens=1)
    assert len(scheduler.running) == 2
    _ = scheduler.update_from_output(output, MODEL_RUNNER_OUTPUT)

    # This will generate a new block and cause a preemption - 3rd token.
    output = scheduler.schedule()
    _assert_right_scheduler_output(
        output,
        # no connector_metadata
        num_requests=0,
        expected_num_scheduled_tokens=1)
    assert len(scheduler.running) == 1
    assert len(scheduler.waiting) == 1
    _ = scheduler.update_from_output(output, MODEL_RUNNER_OUTPUT)
    assert len(scheduler.running) == 1
    assert len(scheduler.waiting) == 1

    # Only 1 can be scheduled - 4th (and last token).
    output = scheduler.schedule()
    _assert_right_scheduler_output(
        output,
        # no connector_metadata
        num_requests=0,
        expected_num_scheduled_tokens=1)
    assert len(scheduler.waiting) == 1
    assert len(scheduler.running) == 1
    _ = scheduler.update_from_output(output, MODEL_RUNNER_OUTPUT)
    assert len(scheduler.running) == 0
    assert len(scheduler.waiting) == 1
    # All memory should be freed since nothing is running.
    assert scheduler.kv_cache_manager.block_pool.get_num_free_blocks() \
        == NUM_BLOCKS - 1

    # Restarts the preempted request - generate 3rd token.
    # This will have a local and remote cache hit.
    output = scheduler.schedule()
    _assert_right_scheduler_output(
        output,
        # 1 remote kv_cache hit!
        num_requests=1,
        # Only 1 block was preempted and there is a single
        # remote hit. So only single new token is scheduled.
        expected_num_scheduled_tokens=1,
    )
    assert len(scheduler.running) == 1
    assert len(scheduler.waiting) == 0
    _ = scheduler.update_from_output(output, MODEL_RUNNER_OUTPUT)
    assert len(scheduler.running) == 1
    assert len(scheduler.waiting) == 0

    # Only 1 can be scheduled - 4th (and last token).
    output = scheduler.schedule()
    _assert_right_scheduler_output(
        output,
        # no connector_metadata
        num_requests=0,
        expected_num_scheduled_tokens=1)
    assert len(scheduler.running) == 1
    _ = scheduler.update_from_output(output, MODEL_RUNNER_OUTPUT)
    assert len(scheduler.running) == 0
    # All memory should be freed since nothing is running.
    assert scheduler.kv_cache_manager.block_pool.get_num_free_blocks() \
        == NUM_BLOCKS - 1


<<<<<<< HEAD
def test_scheduler_jump_forward():
    scheduler = create_scheduler()
    so_manager = scheduler.structured_output_manager

    # Mock the tokenizer used by StructuredOutputManager
    mock_tokenizer = Mock()
    # Example tokenization behavior:
    # decode([10, 20]) -> "ab"
    # encode("abc") -> [10, 25]  (Simulates 'c' being token 25)
    # encode("ab" + "c") -> [10, 25]
    mock_tokenizer.decode.side_effect = lambda ids: {
        tuple([10, 20]): "ab",
        # Add more cases as needed
    }.get(tuple(ids), "decode_fallback")
    mock_tokenizer.encode.side_effect = lambda text, add_special_tokens: {
        "abc": [10, 25],
    }.get(text, [999])

    so_manager.tokenizer = mock_tokenizer

    # 2. Create a request using structured output
    request = create_requests(num_requests=1)[0]
    request.use_structured_output = True
    request.structured_output_request = Mock()
    request.structured_output_request.structured_output_key = ("json", "{}"
                                                               )  # Dummy key

    # Mock the grammar object
    mock_grammar = Mock()
    mock_grammar.find_jump_string.return_value = "c"  # The jump string
    mock_grammar.accept_tokens.return_value = True  # Assume validation passes for now
    mock_grammar.is_terminated.return_value = False
    mock_grammar.rollback = Mock()  # To track calls

    request.structured_output_request.grammar = mock_grammar

    # 3. Simulate scheduling and initial output
    scheduler.add_request(request)
    output = scheduler.schedule()  # Schedule the prompt

    # Simulate model outputting initial tokens (e.g., [10, 20] for "ab")
    initial_output_tokens = [10, 20]
    model_runner_output = ModelRunnerOutput(
        req_ids=[request.request_id],
        req_id_to_index={request.request_id: 0},
        sampled_token_ids=[initial_output_tokens],
        spec_token_ids=None,
        logprobs=None,
        prompt_logprobs_dict={},
    )

    # 4. Call update_from_output - this triggers jump_forward_tokens
    # First, manually update computed tokens as schedule() does
    request.num_computed_tokens += output.num_scheduled_tokens[
        request.request_id]
    # Update output_token_ids with initial output before jump-forward call
    request.append_output_token_ids(initial_output_tokens)

    # Now manually call jump_forward_tokens (since it's complex to mock the whole update flow)
    # In reality, update_from_output calls this internally
    jump_tokens = so_manager.jump_forward_tokens(request)

    # 5. Assertions
    # Based on mock tokenizer: decode([10, 20]) -> "ab"
    # jf_string = "c"
    # text = "ab" + "c" = "abc"
    # encode("abc") -> [10, 25]
    # original_output_ids = [10, 20]
    # retokenized_output_ids = [10, 25]
    # k = 1 (common prefix is [10])
    # num_original_suffix = 1 ([20])
    # retokenized_suffix = [25]
    # rollback(1) should be called
    # accept_tokens([25]) should be called and return True
    # expected jump_tokens = [25]

    assert jump_tokens == [
        25
    ], f"Expected jump tokens [25], but got {jump_tokens}"
    mock_grammar.rollback.assert_called_once_with(1)
    mock_grammar.accept_tokens.assert_called_once_with(request.request_id,
                                                       [25])
=======
def make_output(scheduler: Scheduler):
    return ModelRunnerOutput(
        req_ids=[req.request_id for req in scheduler.running],
        req_id_to_index={
            req.request_id: i
            for i, req in enumerate(scheduler.running)
        },
        sampled_token_ids=[[1000]] * len(scheduler.running),
        spec_token_ids=None,
        logprobs=None,
        prompt_logprobs_dict={},
    )


def assert_scheduler_empty(scheduler: Scheduler):
    """Confirm the scheduler is "empty" - i.e. no leaks."""
    # Scheduler Metadata.
    assert len(scheduler.requests) == 0
    assert len(scheduler.waiting) == 0
    assert len(scheduler.running) == 0
    assert len(scheduler.finished_req_ids) == 0
    assert len(scheduler._cached_reqs_data) == 0

    # EncoderCacheManager.
    assert len(scheduler.encoder_cache_manager.freed) == 0
    assert len(scheduler.encoder_cache_manager.cached) == 0

    # KVCache Manager.
    assert len(
        scheduler.kv_cache_manager.single_type_manager.req_to_blocks) == 0
    assert len(scheduler.kv_cache_manager.req_to_block_hashes) == 0
    assert len(
        scheduler.kv_cache_manager.single_type_manager.num_cached_block) == 0
    num_free_blocks = (
        scheduler.kv_cache_manager.block_pool.free_block_queue.num_free_blocks)
    assert num_free_blocks == (
        scheduler.kv_cache_manager.block_pool.num_gpu_blocks - 1)

    # NOTE(rob): just the ref count on blocks will be 0. The hash
    # value, etc will remain since we lazily evict for prefix cache.
    for block in scheduler.kv_cache_manager.block_pool.blocks:
        assert block.ref_cnt == 0
        # assert block._block_hash is None
    # assert (
    #     len(scheduler.kv_cache_manager.block_pool.cached_block_hash_to_block
    #           ) == 0)


def test_memory_leak():
    """Test that we do not have a memory leak."""

    scheduler = create_scheduler(enable_prefix_caching=True)

    NUM_REQUESTS = 5
    NUM_TOKENS = 10
    MAX_TOKENS = 10
    requests = create_requests(num_requests=NUM_REQUESTS,
                               num_tokens=NUM_TOKENS,
                               max_tokens=MAX_TOKENS)

    # Add each request.
    for request in requests:
        scheduler.add_request(request)
        scheduler_output = scheduler.schedule()
        model_runner_output = make_output(scheduler)
        scheduler.update_from_output(scheduler_output, model_runner_output)

    # Iterate until done.
    while True:
        scheduler_output = scheduler.schedule()
        if len(scheduler.running) == 0:
            break
        model_runner_output = make_output(scheduler)
        scheduler.update_from_output(scheduler_output, model_runner_output)

    # Confirm no memory leak.
    assert_scheduler_empty(scheduler)
>>>>>>> 0189a65a
<|MERGE_RESOLUTION|>--- conflicted
+++ resolved
@@ -185,7 +185,7 @@
 ])
 def test_schedule(enable_prefix_caching: Optional[bool],
                   prompt_logprobs: Optional[int]):
-    '''Test scheduling. 
+    '''Test scheduling.
     Two cases: default APC/no prompt logprobs; APC=True + prompt logprobs
     '''
     scheduler = create_scheduler(enable_prefix_caching=enable_prefix_caching)
@@ -1168,20 +1168,13 @@
         == NUM_BLOCKS - 1
 
 
-<<<<<<< HEAD
 def test_scheduler_jump_forward():
     scheduler = create_scheduler()
     so_manager = scheduler.structured_output_manager
 
-    # Mock the tokenizer used by StructuredOutputManager
     mock_tokenizer = Mock()
-    # Example tokenization behavior:
-    # decode([10, 20]) -> "ab"
-    # encode("abc") -> [10, 25]  (Simulates 'c' being token 25)
-    # encode("ab" + "c") -> [10, 25]
     mock_tokenizer.decode.side_effect = lambda ids: {
         tuple([10, 20]): "ab",
-        # Add more cases as needed
     }.get(tuple(ids), "decode_fallback")
     mock_tokenizer.encode.side_effect = lambda text, add_special_tokens: {
         "abc": [10, 25],
@@ -1189,19 +1182,17 @@
 
     so_manager.tokenizer = mock_tokenizer
 
-    # 2. Create a request using structured output
     request = create_requests(num_requests=1)[0]
     request.use_structured_output = True
     request.structured_output_request = Mock()
     request.structured_output_request.structured_output_key = ("json", "{}"
                                                                )  # Dummy key
 
-    # Mock the grammar object
     mock_grammar = Mock()
-    mock_grammar.find_jump_string.return_value = "c"  # The jump string
-    mock_grammar.accept_tokens.return_value = True  # Assume validation passes for now
+    mock_grammar.find_jump_string.return_value = "c"
+    mock_grammar.accept_tokens.return_value = True
     mock_grammar.is_terminated.return_value = False
-    mock_grammar.rollback = Mock()  # To track calls
+    mock_grammar.rollback = Mock()
 
     request.structured_output_request.grammar = mock_grammar
 
@@ -1209,30 +1200,12 @@
     scheduler.add_request(request)
     output = scheduler.schedule()  # Schedule the prompt
 
-    # Simulate model outputting initial tokens (e.g., [10, 20] for "ab")
     initial_output_tokens = [10, 20]
-    model_runner_output = ModelRunnerOutput(
-        req_ids=[request.request_id],
-        req_id_to_index={request.request_id: 0},
-        sampled_token_ids=[initial_output_tokens],
-        spec_token_ids=None,
-        logprobs=None,
-        prompt_logprobs_dict={},
-    )
-
-    # 4. Call update_from_output - this triggers jump_forward_tokens
-    # First, manually update computed tokens as schedule() does
     request.num_computed_tokens += output.num_scheduled_tokens[
         request.request_id]
-    # Update output_token_ids with initial output before jump-forward call
     request.append_output_token_ids(initial_output_tokens)
 
-    # Now manually call jump_forward_tokens (since it's complex to mock the whole update flow)
-    # In reality, update_from_output calls this internally
     jump_tokens = so_manager.jump_forward_tokens(request)
-
-    # 5. Assertions
-    # Based on mock tokenizer: decode([10, 20]) -> "ab"
     # jf_string = "c"
     # text = "ab" + "c" = "abc"
     # encode("abc") -> [10, 25]
@@ -1244,14 +1217,15 @@
     # rollback(1) should be called
     # accept_tokens([25]) should be called and return True
     # expected jump_tokens = [25]
-
-    assert jump_tokens == [
-        25
-    ], f"Expected jump tokens [25], but got {jump_tokens}"
+    if jump_tokens != [25]:
+        pytest.fail(f"Expected jump tokens [25], but got {jump_tokens}")
     mock_grammar.rollback.assert_called_once_with(1)
-    mock_grammar.accept_tokens.assert_called_once_with(request.request_id,
-                                                       [25])
-=======
+    mock_grammar.accept_tokens.assert_called_once_with(
+        request.request_id,
+        [25],
+    )
+
+
 def make_output(scheduler: Scheduler):
     return ModelRunnerOutput(
         req_ids=[req.request_id for req in scheduler.running],
@@ -1328,5 +1302,4 @@
         scheduler.update_from_output(scheduler_output, model_runner_output)
 
     # Confirm no memory leak.
-    assert_scheduler_empty(scheduler)
->>>>>>> 0189a65a
+    assert_scheduler_empty(scheduler)