--- conflicted
+++ resolved
@@ -298,14 +298,9 @@
     for _ in range(4):
         req0.append_output_token_ids(8)
     new_blocks = manager.allocate_slots(req0, 4)
-<<<<<<< HEAD
-    assert new_blocks is not None and len(new_blocks) == 0
+    assert new_blocks is not None and len(new_blocks.blocks) == 0
     assert manager.single_type_manager.req_to_blocks[
         req0.request_id][-1].block_hash is None
-=======
-    assert new_blocks is not None and len(new_blocks.blocks) == 0
-    assert manager.req_to_blocks[req0.request_id][-1].block_hash is None
->>>>>>> 6115b115
 
     # Append slots with allocating a new block.
     req0.num_computed_tokens = 59
@@ -314,17 +309,11 @@
     for _ in range(9 + 10):
         req0.append_output_token_ids(7)
     new_blocks = manager.allocate_slots(req0, 19)
-<<<<<<< HEAD
-    assert new_blocks is not None and len(new_blocks) == 1
+    assert new_blocks is not None and len(new_blocks.blocks) == 1
     assert manager.single_type_manager.req_to_blocks[
         req0.request_id][-2].block_hash is not None
     assert manager.single_type_manager.req_to_blocks[
         req0.request_id][-1].block_hash is None
-=======
-    assert new_blocks is not None and len(new_blocks.blocks) == 1
-    assert manager.req_to_blocks[req0.request_id][-2].block_hash is not None
-    assert manager.req_to_blocks[req0.request_id][-1].block_hash is None
->>>>>>> 6115b115
 
 
 def test_evict():
