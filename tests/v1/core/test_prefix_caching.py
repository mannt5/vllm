--- conflicted
+++ resolved
@@ -81,15 +81,10 @@
     assert len(manager.req_to_block_hashes[req0.request_id]) == 3
     assert not computed_blocks.blocks
     assert num_computed_tokens == 0
-<<<<<<< HEAD
-    blocks = manager.allocate_slots(req0, 55, computed_blocks)
+    blocks = manager.allocate_slots(req0, 55,
+                                    len(computed_blocks.blocks) * 16,
+                                    computed_blocks)
     assert blocks.get_block_ids() == [[1, 2, 3, 4]]
-=======
-    blocks = manager.allocate_slots(req0, 55,
-                                    len(computed_blocks.blocks) * 16,
-                                    computed_blocks)
-    assert blocks.get_block_ids() == [1, 2, 3, 4]
->>>>>>> f2ae883b
 
     # Check full block metadata
     parent_block_hash = None
@@ -115,15 +110,10 @@
     assert computed_blocks.get_block_ids() == [[1, 2, 3]]
     assert num_computed_tokens == 3 * 16
     num_new_tokens = 53 - 3 * 16
-<<<<<<< HEAD
-    blocks = manager.allocate_slots(req1, num_new_tokens, computed_blocks)
+    blocks = manager.allocate_slots(req1, num_new_tokens,
+                                    len(computed_blocks.blocks) * 16,
+                                    computed_blocks)
     assert blocks.get_block_ids() == [[5]]
-=======
-    blocks = manager.allocate_slots(req1, num_new_tokens,
-                                    len(computed_blocks.blocks) * 16,
-                                    computed_blocks)
-    assert blocks.get_block_ids() == [5]
->>>>>>> f2ae883b
     for block in computed_blocks.blocks:
         assert block.ref_cnt == 2
 
@@ -154,15 +144,10 @@
     assert computed_blocks.get_block_ids() == [[1, 2, 3]]
     assert num_computed_tokens == 3 * 16
     num_new_tokens = 53 - 3 * 16
-<<<<<<< HEAD
-    blocks = manager.allocate_slots(req2, num_new_tokens, computed_blocks)
+    blocks = manager.allocate_slots(req2, num_new_tokens,
+                                    len(computed_blocks.blocks) * 16,
+                                    computed_blocks)
     assert blocks.get_block_ids() == [[6]]
-=======
-    blocks = manager.allocate_slots(req2, num_new_tokens,
-                                    len(computed_blocks.blocks) * 16,
-                                    computed_blocks)
-    assert blocks.get_block_ids() == [6]
->>>>>>> f2ae883b
 
     # Although we only have 6 free blocks, we have 8 blocks in
     # the free block queue due to lazy removal.
@@ -220,15 +205,10 @@
     assert len(manager.req_to_block_hashes[req0.request_id]) == 0
     assert not computed_blocks.blocks
     assert num_computed_tokens == 0
-<<<<<<< HEAD
-    blocks = manager.allocate_slots(req0, 55, computed_blocks)
+    blocks = manager.allocate_slots(req0, 55,
+                                    len(computed_blocks.blocks) * 16,
+                                    computed_blocks)
     assert blocks.get_block_ids() == [[1, 2, 3, 4]]
-=======
-    blocks = manager.allocate_slots(req0, 55,
-                                    len(computed_blocks.blocks) * 16,
-                                    computed_blocks)
-    assert blocks.get_block_ids() == [1, 2, 3, 4]
->>>>>>> f2ae883b
     req0_block_hashes = [b.block_hash for b in blocks.blocks]
 
     # Check full block metadata
@@ -256,15 +236,10 @@
     assert computed_blocks.get_block_ids() == [[1, 2, 3]]
     assert num_computed_tokens == 3 * 16
     num_new_tokens = 53 - 3 * 16
-<<<<<<< HEAD
-    blocks = manager.allocate_slots(req1, num_new_tokens, computed_blocks)
+    blocks = manager.allocate_slots(req1, num_new_tokens,
+                                    len(computed_blocks.blocks) * 16,
+                                    computed_blocks)
     assert blocks.get_block_ids() == [[5]]
-=======
-    blocks = manager.allocate_slots(req1, num_new_tokens,
-                                    len(computed_blocks.blocks) * 16,
-                                    computed_blocks)
-    assert blocks.get_block_ids() == [5]
->>>>>>> f2ae883b
     for block in computed_blocks.blocks:
         assert block.ref_cnt == 2
 
@@ -329,15 +304,10 @@
     computed_blocks, num_computed_tokens = manager.get_computed_blocks(req0)
     assert not computed_blocks.blocks
     assert num_computed_tokens == 0
-<<<<<<< HEAD
-    blocks = manager.allocate_slots(req0, 55, computed_blocks)
+    blocks = manager.allocate_slots(req0, 55,
+                                    len(computed_blocks.blocks) * 16,
+                                    computed_blocks)
     assert blocks.get_block_ids() == [[1, 2, 3, 4]]
-=======
-    blocks = manager.allocate_slots(req0, 55,
-                                    len(computed_blocks.blocks) * 16,
-                                    computed_blocks)
-    assert blocks.get_block_ids() == [1, 2, 3, 4]
->>>>>>> f2ae883b
 
     # Append slots without allocating a new block.
     req0.num_computed_tokens = 55
@@ -411,15 +381,10 @@
     computed_blocks, num_computed_tokens = manager.get_computed_blocks(req2)
     assert computed_blocks.get_block_ids() == [[1, 2]]
     assert num_computed_tokens == 2 * 16
-<<<<<<< HEAD
-    blocks = manager.allocate_slots(req2, 3, computed_blocks)
+    blocks = manager.allocate_slots(req2, 3,
+                                    len(computed_blocks.blocks) * 16,
+                                    computed_blocks)
     assert blocks.get_block_ids() == [[10]]
-=======
-    blocks = manager.allocate_slots(req2, 3,
-                                    len(computed_blocks.blocks) * 16,
-                                    computed_blocks)
-    assert blocks.get_block_ids() == [10]
->>>>>>> f2ae883b
     assert manager.block_pool.free_block_queue.num_free_blocks == 7
 
 
@@ -657,15 +622,10 @@
     assert block_hashes[1].extra_keys == ("aaa", "bbb")
     assert block_hashes[2].extra_keys == ("bbb", )
 
-<<<<<<< HEAD
-    blocks = manager.allocate_slots(req0, 59, computed_blocks)
+    blocks = manager.allocate_slots(req0, 59,
+                                    len(computed_blocks.blocks) * 16,
+                                    computed_blocks)
     assert blocks.get_block_ids() == [[1, 2, 3, 4]]
-=======
-    blocks = manager.allocate_slots(req0, 59,
-                                    len(computed_blocks.blocks) * 16,
-                                    computed_blocks)
-    assert blocks.get_block_ids() == [1, 2, 3, 4]
->>>>>>> f2ae883b
     req0.num_computed_tokens = 59
 
     # Append slots without allocating a new block.
@@ -723,15 +683,10 @@
     assert block_hashes[1].extra_keys is None
     assert block_hashes[2].extra_keys is None
 
-<<<<<<< HEAD
-    blocks = manager.allocate_slots(req0, 59, computed_blocks)
+    blocks = manager.allocate_slots(req0, 59,
+                                    len(computed_blocks.blocks) * 16,
+                                    computed_blocks)
     assert blocks.get_block_ids() == [[1, 2, 3, 4]]
-=======
-    blocks = manager.allocate_slots(req0, 59,
-                                    len(computed_blocks.blocks) * 16,
-                                    computed_blocks)
-    assert blocks.get_block_ids() == [1, 2, 3, 4]
->>>>>>> f2ae883b
     req0.num_computed_tokens = 59
 
     # Append slots without allocating a new block.
@@ -850,15 +805,10 @@
     computed_blocks, _ = manager.get_computed_blocks(req1)
     assert len(manager.req_to_block_hashes[req1.request_id]) == 3
     assert len(computed_blocks.blocks) == 3
-<<<<<<< HEAD
-    blocks = manager.allocate_slots(req1, 7, computed_blocks)
+    blocks = manager.allocate_slots(req1, 7,
+                                    len(computed_blocks.blocks) * 16,
+                                    computed_blocks)
     assert blocks.get_block_ids() == [[5]]
-=======
-    blocks = manager.allocate_slots(req1, 7,
-                                    len(computed_blocks.blocks) * 16,
-                                    computed_blocks)
-    assert blocks.get_block_ids() == [5]
->>>>>>> f2ae883b
 
     # Failed to reset prefix cache because some blocks are not freed yet.
     assert not manager.reset_prefix_cache()
