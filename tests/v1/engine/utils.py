--- conflicted
+++ resolved
@@ -20,11 +20,7 @@
 # Number of prompt logprobs to request when testing prompt logprobs
 NUM_PROMPT_LOGPROBS_UNDER_TEST = 7
 
-<<<<<<< HEAD
-TOKENIZER_NAME = "/mnt/weka/data/pytorch/mistral/Mistral-7B-Instruct-v0.3"
-=======
-TOKENIZER_NAME = "meta-llama/Llama-3.2-1B"
->>>>>>> 5797fb97
+TOKENIZER_NAME = "/mnt/weka/data/pytorch/llama3.2/Meta-Llama-3.2-1B"
 
 FULL_STRINGS = [
     "My name is Robert from Neural Magic and I love working on vLLM so much!",
