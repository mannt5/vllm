# SPDX-License-Identifier: Apache-2.0
# SPDX-FileCopyrightText: Copyright contributors to the vLLM project

import asyncio
from contextlib import ExitStack
from typing import Optional
from unittest.mock import MagicMock

import pytest

from vllm import SamplingParams
from vllm.assets.image import ImageAsset
from vllm.config import VllmConfig
from vllm.engine.arg_utils import AsyncEngineArgs
from vllm.inputs import PromptType
from vllm.platforms import current_platform
from vllm.sampling_params import RequestOutputKind
<<<<<<< HEAD
from vllm.streaming_params import StreamingParams
=======
from vllm.utils import set_default_torch_num_threads
>>>>>>> 110df743
from vllm.v1.engine.async_llm import AsyncLLM
from vllm.v1.metrics.loggers import LoggingStatLogger

if not current_platform.is_cuda():
    pytest.skip(reason="V1 currently only supported on CUDA.",
                allow_module_level=True)

TEXT_ENGINE_ARGS = AsyncEngineArgs(
    model="meta-llama/Llama-3.2-1B-Instruct",
    enforce_eager=True,
    disable_log_requests=True,
)

VISION_ENGINE_ARGS = AsyncEngineArgs(model="Qwen/Qwen2-VL-2B-Instruct",
                                     enforce_eager=True,
                                     disable_log_requests=True)

TEXT_PROMPT = "Hello my name is Robert and"

VISION_PROMPT_TEMPLATE = (
    "<|im_start|>system\nYou are a helpful assistant.<|im_end|>"
    "\n<|im_start|>user\n<|vision_start|><|image_pad|><|vision_end|>"
    "What is in the image?<|im_end|>\n"
    "<|im_start|>assistant\n")
VISION_PROMPT = {
    "prompt": VISION_PROMPT_TEMPLATE,
    "multi_modal_data": {
        "image": ImageAsset("stop_sign").pil_image
    },
}


async def generate(
    engine: AsyncLLM,
    request_id: str,
    prompt: PromptType,
    output_kind: RequestOutputKind,
    max_tokens: int,
    n: int = 1,
    prompt_logprobs: Optional[int] = None,
    cancel_after: Optional[int] = None,
) -> tuple[int, str]:
    # Ensure generate doesn't complete too fast for cancellation test.
    await asyncio.sleep(0.2)

    count = 0
<<<<<<< HEAD
    sampling_params = SamplingParams(max_tokens=max_tokens,
                                     ignore_eos=True,
                                     output_kind=output_kind,
                                     temperature=0.5,
                                     seed=33,
                                     n=n,
                                     prompt_logprobs=prompt_logprobs)

    streaming_params = StreamingParams(stream_n=3)

=======
    sampling_params = SamplingParams(
        max_tokens=max_tokens,
        ignore_eos=True,
        output_kind=output_kind,
        temperature=0.5,
        seed=33,
        n=n,
        prompt_logprobs=prompt_logprobs,
    )
>>>>>>> 110df743
    async for out in engine.generate(request_id=request_id,
                                     prompt=prompt,
                                     sampling_params=sampling_params,
                                     streaming_params=streaming_params):

        num_tokens = sum(len(output.token_ids) for output in out.outputs)
        if output_kind == RequestOutputKind.DELTA:
            count += num_tokens
        else:
            count = num_tokens

        if cancel_after is not None and count >= cancel_after:
            return count, request_id

        await asyncio.sleep(0.0)

    return count, request_id


@pytest.mark.parametrize(
    "output_kind", [RequestOutputKind.DELTA, RequestOutputKind.FINAL_ONLY])
@pytest.mark.parametrize(
    "engine_args,prompt",
    [(TEXT_ENGINE_ARGS, TEXT_PROMPT), (VISION_ENGINE_ARGS, VISION_PROMPT)],
)
@pytest.mark.asyncio
async def test_load(
    monkeypatch: pytest.MonkeyPatch,
    output_kind: RequestOutputKind,
    engine_args: AsyncEngineArgs,
    prompt: PromptType,
):
    # TODO(rickyx): Remove monkeypatch once we have a better way to test V1
    # so that in the future when we switch, we don't have to change all the
    # tests.
    with monkeypatch.context() as m, ExitStack() as after:
        m.setenv("VLLM_USE_V1", "1")

        with set_default_torch_num_threads(1):
            engine = AsyncLLM.from_engine_args(engine_args)
        after.callback(engine.shutdown)

        NUM_REQUESTS = 100
        NUM_EXPECTED_TOKENS = 10

        request_ids = [f"request-{i}" for i in range(NUM_REQUESTS)]

        # Create concurrent requests.
        tasks = []
        for request_id in request_ids:
            tasks.append(
                asyncio.create_task(
                    generate(engine, request_id, prompt, output_kind,
                             NUM_EXPECTED_TOKENS)))

        # Confirm that we got all the EXPECTED tokens from the requests.
        done, pending = await asyncio.wait(tasks,
                                           return_when=asyncio.FIRST_EXCEPTION)
        for task in pending:
            task.cancel()
        for task in done:
            num_generated_tokens, request_id = await task
            assert num_generated_tokens == NUM_EXPECTED_TOKENS, (
                f"{request_id} generated {num_generated_tokens} but "
                f"expected {NUM_EXPECTED_TOKENS}")

        assert not engine.output_processor.has_unfinished_requests()


@pytest.mark.parametrize(
    "output_kind", [RequestOutputKind.DELTA, RequestOutputKind.FINAL_ONLY])
@pytest.mark.parametrize(
    "engine_args,prompt",
    [(TEXT_ENGINE_ARGS, TEXT_PROMPT), (VISION_ENGINE_ARGS, VISION_PROMPT)],
)
@pytest.mark.asyncio
async def test_abort(
    monkeypatch: pytest.MonkeyPatch,
    output_kind: RequestOutputKind,
    engine_args: AsyncEngineArgs,
    prompt: PromptType,
):

    with monkeypatch.context() as m, ExitStack() as after:
        m.setenv("VLLM_USE_V1", "1")

        with set_default_torch_num_threads(1):
            engine = AsyncLLM.from_engine_args(engine_args)
        after.callback(engine.shutdown)

        NUM_REQUESTS = 100
        NUM_EXPECTED_TOKENS = 100
        NUM_EXPECTED_TOKENS_LONG = 50000
        REQUEST_IDS_TO_ABORT = range(1, 100, 10)
        PARALLEL_SAMPLE_REQ_IDS = range(1, 100, 15)

        request_ids = [f"request-{i}" for i in range(NUM_REQUESTS)]

        # Create concurrent requests.
        tasks: list[asyncio.Task] = []
        for idx, request_id in enumerate(request_ids):
            max_tokens = (NUM_EXPECTED_TOKENS_LONG if
                          (idx
                           in REQUEST_IDS_TO_ABORT) else NUM_EXPECTED_TOKENS)
            n = 3 if idx in PARALLEL_SAMPLE_REQ_IDS else 1
            tasks.append(
                asyncio.create_task(
                    generate(engine, request_id, prompt, output_kind,
                             max_tokens, n)))

        # API server cancels requests when they disconnect.
        for idx in REQUEST_IDS_TO_ABORT:
            tasks[idx].cancel()
            await asyncio.sleep(0.1)

        # Confirm the other requests are okay.
        for idx, task in enumerate(tasks):
            # Confirm that it was actually canceled.
            if idx in REQUEST_IDS_TO_ABORT:
                with pytest.raises(asyncio.CancelledError):
                    await task
            else:
                # Otherwise, make sure the request was not impacted.
                num_generated_tokens, request_id = await task
                n = 3 if idx in PARALLEL_SAMPLE_REQ_IDS else 1
                expected_tokens = NUM_EXPECTED_TOKENS * n
                assert num_generated_tokens == expected_tokens, (
                    f"{request_id} generated {num_generated_tokens} but "
                    f"expected {expected_tokens}")

        # Make sure all aborted requests were really aborted.
        assert not engine.output_processor.has_unfinished_requests()

        # Confirm we can do another generation.
        request_id = f"request-{REQUEST_IDS_TO_ABORT[0]}"
        task = asyncio.create_task(
            generate(engine, request_id, prompt, output_kind,
                     NUM_EXPECTED_TOKENS))
        num_generated_tokens, request_id = await task
        assert num_generated_tokens == NUM_EXPECTED_TOKENS
        assert not engine.output_processor.has_unfinished_requests()


@pytest.mark.parametrize("n", [1, 3])
@pytest.mark.parametrize(
    "engine_args,prompt",
    [(TEXT_ENGINE_ARGS, TEXT_PROMPT), (VISION_ENGINE_ARGS, VISION_PROMPT)],
)
@pytest.mark.asyncio
async def test_finished_flag(
    monkeypatch: pytest.MonkeyPatch,
    n: int,
    engine_args: AsyncEngineArgs,
    prompt: PromptType,
):

    with monkeypatch.context() as m, ExitStack() as after:
        m.setenv("VLLM_USE_V1", "1")

        with set_default_torch_num_threads(1):
            engine = AsyncLLM.from_engine_args(engine_args)
        after.callback(engine.shutdown)

<<<<<<< HEAD
<<<<<<< HEAD
        sampling_params = SamplingParams(max_tokens=100,
                                         output_kind=RequestOutputKind.DELTA,
                                         temperature=1.0,
                                         seed=33,
                                         n=n)

        streaming_params = StreamingParams(stream_n=3)

=======
=======
>>>>>>> 110df743
        sampling_params = SamplingParams(
            max_tokens=100,
            output_kind=RequestOutputKind.DELTA,
            temperature=1.0,
            seed=33,
            n=n,
        )
<<<<<<< HEAD
>>>>>>> b6553be1bc75f046b00046a4ad7576364d03c835
=======
>>>>>>> 110df743
        outputs = [
            out
            async for out in engine.generate(request_id="request-33",
                                             prompt=prompt,
                                             sampling_params=sampling_params,
                                             streaming_params=streaming_params)
        ]

        # Assert only the last output has the finished flag set
        assert all(not out.finished for out in outputs[:-1])
        assert outputs[-1].finished


@pytest.mark.parametrize(
    "engine_args,prompt",
    [(TEXT_ENGINE_ARGS, TEXT_PROMPT), (VISION_ENGINE_ARGS, VISION_PROMPT)],
)
@pytest.mark.asyncio
async def test_mid_stream_cancellation(monkeypatch: pytest.MonkeyPatch,
                                       engine_args: AsyncEngineArgs,
                                       prompt: PromptType):
    """Test that requests can be cancelled mid-stream."""
    with monkeypatch.context() as m, ExitStack() as after:
        m.setenv("VLLM_USE_V1", "1")

<<<<<<< HEAD
        engine = AsyncLLM.from_engine_args(engine_args)
=======
        with set_default_torch_num_threads(1):
            engine = AsyncLLM.from_engine_args(engine_args)
>>>>>>> 110df743
        after.callback(engine.shutdown)

        NUM_REQUESTS = 100
        NUM_TOKENS = 1000
        NUM_EXPECTED_TOKENS = 20

        request_ids = [f"request-{i}" for i in range(NUM_REQUESTS)]

        # Create concurrent requests that will be cancelled mid-stream
        tasks = []
        for request_id in request_ids:
            tasks.append(
                asyncio.create_task(
                    generate(
                        engine,
                        request_id,
                        prompt,
                        RequestOutputKind.DELTA,
                        NUM_TOKENS,
                        cancel_after=NUM_EXPECTED_TOKENS,
                    )))

        # Wait for all tasks to complete
        results = await asyncio.gather(*tasks)

        # Verify all tasks were cancelled at the expected point
        for num_generated_tokens, request_id in results:
            assert num_generated_tokens == NUM_EXPECTED_TOKENS, (
                f"{request_id} generated {num_generated_tokens} tokens but "
                f"expected to cancel after {NUM_EXPECTED_TOKENS}")

        # Make sure no requests are left hanging
        assert not engine.output_processor.has_unfinished_requests()

        # Confirm we can reuse the request id after the cancellations.
        request_id = request_ids[0]
        task = asyncio.create_task(
            generate(engine, request_id, prompt, RequestOutputKind.DELTA,
                     NUM_EXPECTED_TOKENS))
        num_generated_tokens, request_id = await task
        assert num_generated_tokens == NUM_EXPECTED_TOKENS
        assert not engine.output_processor.has_unfinished_requests()


class MockLoggingStatLogger(LoggingStatLogger):

    def __init__(self, vllm_config: VllmConfig, engine_index: int = 0):
        super().__init__(vllm_config, engine_index)
        self.log = MagicMock()


@pytest.mark.asyncio
async def test_customize_loggers(monkeypatch):
    """Test that we can customize the loggers.
    If a customized logger is provided at the init, it should
    be used directly.
    """

    with monkeypatch.context() as m, ExitStack() as after:
        m.setenv("VLLM_USE_V1", "1")

        with set_default_torch_num_threads(1):
            engine = AsyncLLM.from_engine_args(
                TEXT_ENGINE_ARGS,
                stat_loggers=[MockLoggingStatLogger],
            )
        after.callback(engine.shutdown)

        await engine.do_log_stats()

        assert len(engine.stat_loggers) == 1
        assert len(engine.stat_loggers[0]) == 1
        engine.stat_loggers[0][0].log.assert_called_once()


@pytest.mark.asyncio(scope="module")
async def test_dp_rank_argument(monkeypatch: pytest.MonkeyPatch):
    with monkeypatch.context() as m, ExitStack() as after:
        m.setenv("VLLM_USE_V1", "1")

<<<<<<< HEAD
        engine = AsyncLLM.from_engine_args(TEXT_ENGINE_ARGS)
=======
        with set_default_torch_num_threads(1):
            engine = AsyncLLM.from_engine_args(TEXT_ENGINE_ARGS)
>>>>>>> 110df743
        after.callback(engine.shutdown)

        sampling_params = SamplingParams(max_tokens=100,
                                         output_kind=RequestOutputKind.DELTA,
                                         temperature=1.0,
                                         seed=33)

        # Test with valid DP rank.
        async for _ in engine.generate(request_id="request-34",
                                       prompt=TEXT_PROMPT,
                                       sampling_params=sampling_params,
                                       data_parallel_rank=0):
            pass

        # Test with out-of-range DP rank.
        with pytest.raises(ValueError):
            async for _ in engine.generate(request_id="request-35",
                                           prompt=TEXT_PROMPT,
                                           sampling_params=sampling_params,
                                           data_parallel_rank=1):
<<<<<<< HEAD
                pass
=======
                pass


@pytest.mark.asyncio
async def test_check_health(monkeypatch: pytest.MonkeyPatch):
    """Test that check_health returns normally for healthy engine
    and raises EngineDeadError when the engine is dead.
    """
    from unittest.mock import patch

    from vllm.v1.engine.exceptions import EngineDeadError

    with monkeypatch.context() as m, ExitStack() as after:
        m.setenv("VLLM_USE_V1", "1")

        with set_default_torch_num_threads(1):
            engine = AsyncLLM.from_engine_args(TEXT_ENGINE_ARGS)
        after.callback(engine.shutdown)

        # Test 1: Healthy engine should not raise any exception
        await engine.check_health()

        # Test 2: Mock the errored property to simulate a dead engine
        with patch.object(type(engine),
                          'errored',
                          new_callable=lambda: property(lambda self: True)
                          ), pytest.raises(EngineDeadError):
            await engine.check_health()

        # Test 3: Verify healthy engine still works after mock
        await engine.check_health()
>>>>>>> 110df743
<|MERGE_RESOLUTION|>--- conflicted
+++ resolved
@@ -15,11 +15,7 @@
 from vllm.inputs import PromptType
 from vllm.platforms import current_platform
 from vllm.sampling_params import RequestOutputKind
-<<<<<<< HEAD
-from vllm.streaming_params import StreamingParams
-=======
 from vllm.utils import set_default_torch_num_threads
->>>>>>> 110df743
 from vllm.v1.engine.async_llm import AsyncLLM
 from vllm.v1.metrics.loggers import LoggingStatLogger
 
@@ -66,18 +62,6 @@
     await asyncio.sleep(0.2)
 
     count = 0
-<<<<<<< HEAD
-    sampling_params = SamplingParams(max_tokens=max_tokens,
-                                     ignore_eos=True,
-                                     output_kind=output_kind,
-                                     temperature=0.5,
-                                     seed=33,
-                                     n=n,
-                                     prompt_logprobs=prompt_logprobs)
-
-    streaming_params = StreamingParams(stream_n=3)
-
-=======
     sampling_params = SamplingParams(
         max_tokens=max_tokens,
         ignore_eos=True,
@@ -87,7 +71,6 @@
         n=n,
         prompt_logprobs=prompt_logprobs,
     )
->>>>>>> 110df743
     async for out in engine.generate(request_id=request_id,
                                      prompt=prompt,
                                      sampling_params=sampling_params,
@@ -251,19 +234,6 @@
             engine = AsyncLLM.from_engine_args(engine_args)
         after.callback(engine.shutdown)
 
-<<<<<<< HEAD
-<<<<<<< HEAD
-        sampling_params = SamplingParams(max_tokens=100,
-                                         output_kind=RequestOutputKind.DELTA,
-                                         temperature=1.0,
-                                         seed=33,
-                                         n=n)
-
-        streaming_params = StreamingParams(stream_n=3)
-
-=======
-=======
->>>>>>> 110df743
         sampling_params = SamplingParams(
             max_tokens=100,
             output_kind=RequestOutputKind.DELTA,
@@ -271,10 +241,6 @@
             seed=33,
             n=n,
         )
-<<<<<<< HEAD
->>>>>>> b6553be1bc75f046b00046a4ad7576364d03c835
-=======
->>>>>>> 110df743
         outputs = [
             out
             async for out in engine.generate(request_id="request-33",
@@ -300,12 +266,8 @@
     with monkeypatch.context() as m, ExitStack() as after:
         m.setenv("VLLM_USE_V1", "1")
 
-<<<<<<< HEAD
-        engine = AsyncLLM.from_engine_args(engine_args)
-=======
         with set_default_torch_num_threads(1):
             engine = AsyncLLM.from_engine_args(engine_args)
->>>>>>> 110df743
         after.callback(engine.shutdown)
 
         NUM_REQUESTS = 100
@@ -386,12 +348,8 @@
     with monkeypatch.context() as m, ExitStack() as after:
         m.setenv("VLLM_USE_V1", "1")
 
-<<<<<<< HEAD
-        engine = AsyncLLM.from_engine_args(TEXT_ENGINE_ARGS)
-=======
         with set_default_torch_num_threads(1):
             engine = AsyncLLM.from_engine_args(TEXT_ENGINE_ARGS)
->>>>>>> 110df743
         after.callback(engine.shutdown)
 
         sampling_params = SamplingParams(max_tokens=100,
@@ -412,9 +370,6 @@
                                            prompt=TEXT_PROMPT,
                                            sampling_params=sampling_params,
                                            data_parallel_rank=1):
-<<<<<<< HEAD
-                pass
-=======
                 pass
 
 
@@ -445,5 +400,4 @@
             await engine.check_health()
 
         # Test 3: Verify healthy engine still works after mock
-        await engine.check_health()
->>>>>>> 110df743
+        await engine.check_health()