# SPDX-License-Identifier: Apache-2.0
# SPDX-FileCopyrightText: Copyright contributors to the vLLM project

import asyncio
import os
from contextlib import ExitStack
from dataclasses import dataclass
from typing import Optional

import pytest

from vllm import SamplingParams
from vllm.config import VllmConfig
from vllm.engine.arg_utils import AsyncEngineArgs
from vllm.inputs import PromptType
from vllm.platforms import current_platform
from vllm.sampling_params import RequestOutputKind
from vllm.v1.engine.async_llm import AsyncLLM
from vllm.v1.engine.core_client import DPAsyncMPClient
from vllm.v1.metrics.loggers import StatLoggerBase
from vllm.v1.metrics.stats import IterationStats, SchedulerStats

DP_SIZE = int(os.getenv("DP_SIZE", 2))

engine_args = AsyncEngineArgs(
    model="ibm-research/PowerMoE-3b",
    enforce_eager=True,
    disable_log_requests=True,
    tensor_parallel_size=int(os.getenv("TP_SIZE", 1)),
    data_parallel_size=DP_SIZE,
)

if not current_platform.supports_v1(engine_args.create_model_config()):
    pytest.skip(reason="Requires V1-supporting platform.",
                allow_module_level=True)


async def generate(
        engine: AsyncLLM,
        request_id: str,
        prompt: PromptType,
        output_kind: RequestOutputKind,
        max_tokens: int,
        prompt_logprobs: Optional[int] = None,
        data_parallel_rank: Optional[int] = None) -> tuple[int, str]:
    # Ensure generate doesn't complete too fast for cancellation test.
    await asyncio.sleep(0.2)

    count = 0
    sampling_params = SamplingParams(max_tokens=max_tokens,
                                     ignore_eos=True,
                                     output_kind=output_kind,
                                     temperature=0,
                                     prompt_logprobs=prompt_logprobs)
    async for out in engine.generate(request_id=request_id,
                                     prompt=prompt,
                                     sampling_params=sampling_params,
                                     data_parallel_rank=data_parallel_rank):

        num_tokens = len(out.outputs[0].token_ids)
        if output_kind == RequestOutputKind.DELTA:
            count += num_tokens
        else:
            count = num_tokens

        await asyncio.sleep(0.)

    return count, request_id


@pytest.mark.parametrize(
    "output_kind",
    [
        RequestOutputKind.DELTA,
        RequestOutputKind.FINAL_ONLY,
    ],
)
@pytest.mark.parametrize("data_parallel_backend", ["mp", "ray"])
@pytest.mark.asyncio
async def test_load(output_kind: RequestOutputKind,
                    data_parallel_backend: str):
<<<<<<< HEAD
=======

    stats_loggers = {}

    @dataclass
    class SimpleStatsLogger(StatLoggerBase):
        init_count: int = 0
        finished_req_count: int = 0

        def __init__(self, vllm_config: VllmConfig, engine_index: int = 0):
            stats_loggers[engine_index] = self

        def record(self, scheduler_stats: Optional[SchedulerStats],
                   iteration_stats: Optional[IterationStats]):
            if iteration_stats:
                self.finished_req_count += len(
                    iteration_stats.finished_requests)

        def log_engine_initialized(self):
            self.init_count += 1
>>>>>>> 110df743

    with ExitStack() as after:

        prompt = "This is a test of data parallel"

        engine_args.data_parallel_backend = data_parallel_backend
<<<<<<< HEAD
        engine = AsyncLLM.from_engine_args(engine_args)
=======
        engine = AsyncLLM.from_engine_args(engine_args,
                                           stat_loggers=[SimpleStatsLogger])
>>>>>>> 110df743
        after.callback(engine.shutdown)

        NUM_REQUESTS = 100
        NUM_EXPECTED_TOKENS = 10

        request_ids = [f"request-{i}" for i in range(NUM_REQUESTS)]

        # Create concurrent requests.
        tasks = []
        for request_id in request_ids:
            tasks.append(
                asyncio.create_task(
<<<<<<< HEAD
                    generate(engine,
                             request_id,
                             prompt,
                             output_kind,
                             NUM_EXPECTED_TOKENS,
                             data_parallel_rank=0)))
=======
                    generate(engine, request_id, prompt, output_kind,
                             NUM_EXPECTED_TOKENS)))
            # Short sleep to ensure that requests are distributed.
            await asyncio.sleep(0.01)
>>>>>>> 110df743
        # Confirm that we got all the EXPECTED tokens from the requests.
        done, pending = await asyncio.wait(tasks,
                                           return_when=asyncio.FIRST_EXCEPTION)
        for task in pending:
            task.cancel()
        for task in done:
            num_generated_tokens, request_id = await task
            assert num_generated_tokens == NUM_EXPECTED_TOKENS, (
                f"{request_id} generated {num_generated_tokens} but "
                f"expected {NUM_EXPECTED_TOKENS}")

        assert not engine.output_processor.has_unfinished_requests()

        # testing internals here which may break
        core_client: DPAsyncMPClient = engine.engine_core
        # the engines only synchronize stopping every N steps so
        # allow a small amount of time here.
        for _ in range(10):
            if not core_client.engines_running:
                break
            await asyncio.sleep(0.5)

        assert not core_client.engines_running
        assert not core_client.reqs_in_flight

        # Check that requests were distributed between the engines
        print(f"Stats loggers after test: {stats_loggers}")
        assert len(stats_loggers) == DP_SIZE
        assert stats_loggers[0].init_count == 1

        for sl in stats_loggers.values():
            slogger: SimpleStatsLogger = sl

            assert slogger.finished_req_count > NUM_REQUESTS // (
                DP_SIZE + 1), f"requests are imbalanced: {stats_loggers}"<|MERGE_RESOLUTION|>--- conflicted
+++ resolved
@@ -79,8 +79,6 @@
 @pytest.mark.asyncio
 async def test_load(output_kind: RequestOutputKind,
                     data_parallel_backend: str):
-<<<<<<< HEAD
-=======
 
     stats_loggers = {}
 
@@ -100,19 +98,14 @@
 
         def log_engine_initialized(self):
             self.init_count += 1
->>>>>>> 110df743
 
     with ExitStack() as after:
 
         prompt = "This is a test of data parallel"
 
         engine_args.data_parallel_backend = data_parallel_backend
-<<<<<<< HEAD
-        engine = AsyncLLM.from_engine_args(engine_args)
-=======
         engine = AsyncLLM.from_engine_args(engine_args,
                                            stat_loggers=[SimpleStatsLogger])
->>>>>>> 110df743
         after.callback(engine.shutdown)
 
         NUM_REQUESTS = 100
@@ -125,19 +118,10 @@
         for request_id in request_ids:
             tasks.append(
                 asyncio.create_task(
-<<<<<<< HEAD
-                    generate(engine,
-                             request_id,
-                             prompt,
-                             output_kind,
-                             NUM_EXPECTED_TOKENS,
-                             data_parallel_rank=0)))
-=======
                     generate(engine, request_id, prompt, output_kind,
                              NUM_EXPECTED_TOKENS)))
             # Short sleep to ensure that requests are distributed.
             await asyncio.sleep(0.01)
->>>>>>> 110df743
         # Confirm that we got all the EXPECTED tokens from the requests.
         done, pending = await asyncio.wait(tasks,
                                            return_when=asyncio.FIRST_EXCEPTION)
