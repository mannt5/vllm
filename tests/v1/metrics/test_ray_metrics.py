# SPDX-License-Identifier: Apache-2.0
# SPDX-FileCopyrightText: Copyright contributors to the vLLM project
import os

import pytest
import ray

from vllm.config import ModelDType
from vllm.sampling_params import SamplingParams
from vllm.v1.engine.async_llm import AsyncEngineArgs, AsyncLLM
from vllm.v1.metrics.ray_wrappers import RayPrometheusStatLogger


@pytest.fixture(scope="function", autouse=True)
def use_v1_only(monkeypatch):
    """
    The change relies on V1 APIs, so set VLLM_USE_V1=1.
    """
    monkeypatch.setenv('VLLM_USE_V1', '1')


MODELS = [
    "distilbert/distilgpt2",
]


@pytest.mark.parametrize("model", MODELS)
@pytest.mark.parametrize("dtype", ["half"])
@pytest.mark.parametrize("max_tokens", [16])
def test_engine_log_metrics_ray(
    example_prompts,
    model: str,
    dtype: ModelDType,
    max_tokens: int,
) -> None:
    """ Simple smoke test, verifying this can be used without exceptions.
    Need to start a Ray cluster in order to verify outputs."""

    @ray.remote(num_gpus=1)
    class EngineTestActor:

        async def run(self):
<<<<<<< HEAD
            engine_args = AsyncEngineArgs(
                model=model,
                dtype=dtype,
                disable_log_stats=False,
                enforce_eager=True,
            )
=======
            # Set environment variable inside the Ray actor since environment
            # variables from pytest fixtures don't propagate to Ray actors
            os.environ['VLLM_USE_V1'] = '1'

            engine_args = AsyncEngineArgs(model=model,
                                          dtype=dtype,
                                          disable_log_stats=False,
                                          enforce_eager=True)
>>>>>>> 7ba34b12

            engine = AsyncLLM.from_engine_args(
                engine_args, stat_loggers=[RayPrometheusStatLogger])

            for i, prompt in enumerate(example_prompts):
                results = engine.generate(
                    request_id=f"request-id-{i}",
                    prompt=prompt,
                    sampling_params=SamplingParams(max_tokens=max_tokens),
                )

                async for _ in results:
                    pass

    # Create the actor and call the async method
    actor = EngineTestActor.remote()  # type: ignore[attr-defined]
    ray.get(actor.run.remote())<|MERGE_RESOLUTION|>--- conflicted
+++ resolved
@@ -40,14 +40,6 @@
     class EngineTestActor:
 
         async def run(self):
-<<<<<<< HEAD
-            engine_args = AsyncEngineArgs(
-                model=model,
-                dtype=dtype,
-                disable_log_stats=False,
-                enforce_eager=True,
-            )
-=======
             # Set environment variable inside the Ray actor since environment
             # variables from pytest fixtures don't propagate to Ray actors
             os.environ['VLLM_USE_V1'] = '1'
@@ -56,7 +48,6 @@
                                           dtype=dtype,
                                           disable_log_stats=False,
                                           enforce_eager=True)
->>>>>>> 7ba34b12
 
             engine = AsyncLLM.from_engine_args(
                 engine_args, stat_loggers=[RayPrometheusStatLogger])
