# ruff: noqa: E501
# SPDX-License-Identifier: Apache-2.0
# SPDX-FileCopyrightText: Copyright contributors to the vLLM project

from __future__ import annotations

import json
from enum import Enum
from typing import TYPE_CHECKING, Any

import jsonschema
import pytest
import regex as re
from pydantic import BaseModel

from tests.reasoning.utils import run_reasoning_extraction
from vllm.entrypoints.llm import LLM
from vllm.outputs import RequestOutput
from vllm.platforms import current_platform
from vllm.reasoning.abs_reasoning_parsers import ReasoningParserManager
from vllm.sampling_params import GuidedDecodingParams, SamplingParams

if TYPE_CHECKING:
    from vllm.config import TokenizerMode

NGRAM_SPEC_CONFIG = {
    "model": "[ngram]",
    "num_speculative_tokens": 5,
    "prompt_lookup_max": 5,
    "prompt_lookup_min": 1,
}

EAGLE_SPEC_CONFIG = {
    "method": "eagle",
    "model": "yuhuili/EAGLE-LLaMA3.1-Instruct-8B",
    "num_speculative_tokens": 5,
}

PARAMS_MODELS_BACKENDS_TOKENIZER_MODE = [
    ("mistralai/Ministral-8B-Instruct-2410", "xgrammar", "auto", None),
    ("mistralai/Ministral-8B-Instruct-2410", "guidance", "auto", None),
    ("mistralai/Ministral-8B-Instruct-2410", "xgrammar", "mistral", None),
    ("Qwen/Qwen2.5-1.5B-Instruct", "xgrammar", "auto", None),
    #FIXME: This test is flaky on CI thus disabled
    #("Qwen/Qwen2.5-1.5B-Instruct", "guidance", "auto"),
    ("mistralai/Ministral-8B-Instruct-2410", "guidance", "auto",
     NGRAM_SPEC_CONFIG),
    ("Qwen/Qwen2.5-1.5B-Instruct", "xgrammar", "auto", NGRAM_SPEC_CONFIG),
    ("meta-llama/Meta-Llama-3.1-8B-Instruct", "xgrammar", "auto",
     EAGLE_SPEC_CONFIG)
]

PARAMS_MODELS_TOKENIZER_MODE = [
    ("mistralai/Ministral-8B-Instruct-2410", "auto"),
    ("Qwen/Qwen2.5-1.5B-Instruct", "auto"),
]


class CarType(str, Enum):
    sedan = "sedan"
    suv = "SUV"
    truck = "Truck"
    coupe = "Coupe"


class CarDescription(BaseModel):
    brand: str
    model: str
    car_type: CarType


<<<<<<< HEAD
@pytest.mark.skipif(
    current_platform.is_hpu(),
    reason="Guided decoding is not supported on HPU V1 backend")
=======
def _load_json(s: str, backend: str) -> str:
    if backend != "xgrammar":
        return json.loads(s)

    # xgrammar specific workarounds
    # https://github.com/mlc-ai/xgrammar/issues/286
    s = re.sub(r'[\x00-\x1F\x7F-\xFF]', '', s)
    return json.loads(s)


>>>>>>> 7661e92e
@pytest.mark.skip_global_cleanup
@pytest.mark.parametrize(
    "model_name, guided_decoding_backend, tokenizer_mode, speculative_config",
    PARAMS_MODELS_BACKENDS_TOKENIZER_MODE)
def test_structured_output(
    monkeypatch: pytest.MonkeyPatch,
    sample_json_schema: dict[str, Any],
    unsupported_json_schema: dict[str, Any],
    sample_sql_ebnf: str,
    sample_sql_lark: str,
    sample_regex: str,
    sample_guided_choice: str,
    guided_decoding_backend: str,
    tokenizer_mode: str,
    model_name: str,
    speculative_config: dict[str, Any],
):
    monkeypatch.setenv("VLLM_USE_V1", "1")

    if current_platform.is_tpu() and speculative_config:
        pytest.skip("TPU does not support speculative decoding")

    # Don't use eager execution on TPUs because we want to test for no
    # recompilation at runtime
    enforce_eager = bool(not current_platform.is_tpu())
    # Use a single LLM instance for several scenarios to
    # speed up the test suite.
    llm = LLM(model=model_name,
              enforce_eager=enforce_eager,
              max_model_len=1024,
              guided_decoding_backend=guided_decoding_backend,
              guided_decoding_disable_any_whitespace=True,
              tokenizer_mode=tokenizer_mode,
              speculative_config=speculative_config)

    #
    # Test 1: Generate JSON output based on a provided schema
    #
    sampling_params = SamplingParams(
        temperature=1.0,
        max_tokens=4096,
        guided_decoding=GuidedDecodingParams(json=sample_json_schema))
    outputs = llm.generate(prompts=[
        (f"Give an example JSON for an employee profile that fits this "
         f"schema. Make the response as short as possible. Schema: "
         f"{sample_json_schema}")
    ] * 2,
                           sampling_params=sampling_params,
                           use_tqdm=True)

    assert outputs is not None

    for output in outputs:
        assert output is not None
        assert isinstance(output, RequestOutput)
        prompt = output.prompt

        generated_text = output.outputs[0].text
        assert generated_text is not None
        assert "\n" not in generated_text
        print(f"Prompt: {prompt!r}, Generated text: {generated_text!r}")
        output_json = json.loads(generated_text)
        jsonschema.validate(instance=output_json, schema=sample_json_schema)

    #
    # Test 2: Generate JSON object without a schema
    #
    sampling_params = SamplingParams(
        temperature=1.0,
        max_tokens=4096,
        n=2,
        guided_decoding=GuidedDecodingParams(json_object=True))

    outputs = llm.generate(
        prompts=("Generate a JSON object with curly braces for a person with "
                 "name and age fields for John Smith who is 31 years old. "
                 "Make the response as short as possible."),
        sampling_params=sampling_params,
        use_tqdm=True)

    assert outputs is not None
    for output in outputs:
        assert output is not None
        assert isinstance(output, RequestOutput)

        for i in range(2):
            generated_text = output.outputs[i].text
            print(generated_text)
            assert generated_text is not None

            # Parse to verify it is a valid JSON object
            parsed_json = json.loads(generated_text)
            assert isinstance(parsed_json, dict)

    #
    # Test 3: test a jsonschema incompatible with xgrammar
    #
    sampling_params = SamplingParams(
        temperature=1.0,
        max_tokens=4096,
        guided_decoding=GuidedDecodingParams(json=unsupported_json_schema))
    if guided_decoding_backend.startswith("xgrammar"):
        with pytest.raises(ValueError,
                           match="The provided JSON schema contains features "
                           "not supported by xgrammar."):
            llm.generate(
                prompts=[(f"Give an example JSON for an employee profile that "
                          f"fits this schema: {unsupported_json_schema}. "
                          f"Make the response as short as possible.")] * 2,
                sampling_params=sampling_params,
                use_tqdm=True)
    else:
        outputs = llm.generate(prompts=(
            "Give an example JSON object for a grade "
            "that fits this schema: "
            f"{unsupported_json_schema}. Make the response as short as "
            "possible."),
                               sampling_params=sampling_params,
                               use_tqdm=True)
        assert outputs is not None
        for output in outputs:
            assert output is not None
            assert isinstance(output, RequestOutput)
            generated_text = output.outputs[0].text
            assert generated_text is not None
            print(generated_text)

            # Parse to verify it is valid JSON
            parsed_json = json.loads(generated_text)
            assert isinstance(parsed_json, dict)

    #
    # Test 4: Generate SQL statement using EBNF grammar
    #
    sampling_params = SamplingParams(
        temperature=0.8,
        top_p=0.95,
        max_tokens=1000,
        guided_decoding=GuidedDecodingParams(grammar=sample_sql_ebnf))
    outputs = llm.generate(
        prompts=(
            "Generate a sql statement that selects col_1 from "
            "table_1 where it is equal to 1. Make the response as short as "
            "possible."),
        sampling_params=sampling_params,
        use_tqdm=True,
    )

    assert outputs is not None
    for output in outputs:
        assert output is not None
        assert isinstance(output, RequestOutput)
        prompt = output.prompt

        generated_text = output.outputs[0].text
        assert generated_text is not None

        # remove spaces for comparison b/c we removed them in the grammar
        ground_truth = "SELECT col_1 from table_1 where col_1 = 1".replace(
            " ", "")

        assert generated_text.strip() == ground_truth

        print(f"Prompt: {prompt!r}, Generated text: {generated_text!r}")

    #
    # Test 5: Generate SQL statement using Lark grammar
    #
    sampling_params = SamplingParams(
        temperature=0.8,
        top_p=0.95,
        max_tokens=1000,
        guided_decoding=GuidedDecodingParams(grammar=sample_sql_lark))
    outputs = llm.generate(
        prompts=(
            "Generate a sql statement that selects col_1 from "
            "table_1 where it is equal to 1. Make the response as short as "
            "possible."),
        sampling_params=sampling_params,
        use_tqdm=True,
    )

    assert outputs is not None
    for output in outputs:
        assert output is not None
        assert isinstance(output, RequestOutput)
        prompt = output.prompt

        generated_text = output.outputs[0].text
        assert generated_text is not None

        # use Lark to parse the output, and make sure it's a valid parse tree
        from lark import Lark
        parser = Lark(sample_sql_lark)
        parser.parse(generated_text)

        # remove spaces for comparison b/c we removed them in the grammar
        ground_truth = "SELECT col_1 from table_1 where col_1 = 1".replace(
            " ", "")

        assert generated_text.strip() == ground_truth

        print(f"Prompt: {prompt!r}, Generated text: {generated_text!r}")

    #
    # Test 6: Test invalid grammar input
    #
    sampling_params = SamplingParams(
        temperature=0.8,
        top_p=0.95,
        max_tokens=1000,
        guided_decoding=GuidedDecodingParams(grammar="not a grammar"))
    with pytest.raises(ValueError, match="Failed to convert the grammar "):
        llm.generate(
            prompts=(
                "Generate a sql statement that selects col_1 from "
                "table_1 where it is equal to 1. Make the response as short "
                "as possible."),
            sampling_params=sampling_params,
            use_tqdm=True,
        )

    #
    # Test 7: Generate text based on a regex pattern
    #
    sampling_params = SamplingParams(
        temperature=0.8,
        top_p=0.95,
        guided_decoding=GuidedDecodingParams(regex=sample_regex))
    outputs = llm.generate(
        prompts=[
            (f"Give an example IPv4 address with this regex: {sample_regex}. "
             f"Make the response as short as possible.")
        ] * 2,
        sampling_params=sampling_params,
        use_tqdm=True,
    )

    assert outputs is not None
    for output in outputs:
        assert output is not None
        assert isinstance(output, RequestOutput)
        prompt = output.prompt
        generated_text = output.outputs[0].text
        print(generated_text)
        assert generated_text is not None
        assert re.fullmatch(sample_regex, generated_text) is not None
        print(f"Prompt: {prompt!r}, Generated text: {generated_text!r}")

    #
    # Test 8: Generate text based on a choices
    #
    sampling_params = SamplingParams(
        temperature=0.8,
        top_p=0.95,
        guided_decoding=GuidedDecodingParams(choice=sample_guided_choice))
    outputs = llm.generate(
        prompts=("The best language for type-safe systems programming is "
                 "(Make the response as short as possible.) "),
        sampling_params=sampling_params,
        use_tqdm=True)
    assert outputs is not None
    for output in outputs:
        assert output is not None
        assert isinstance(output, RequestOutput)
        prompt = output.prompt
        generated_text = output.outputs[0].text
        print(generated_text)
        assert generated_text is not None
        assert generated_text in sample_guided_choice
        print(f"Prompt: {prompt!r}, Generated text: {generated_text!r}")

    #
    # Test 9: Generate structured output using a Pydantic model with an enum
    #
    json_schema = CarDescription.model_json_schema()
    sampling_params = SamplingParams(
        temperature=1.0,
        max_tokens=1000,
        guided_decoding=GuidedDecodingParams(json=json_schema))
    outputs = llm.generate(prompts=(
        "Generate a JSON with the brand, model and car_type of the most "
        "iconic car from the 90's. Make the response as short as "
        "possible."),
                           sampling_params=sampling_params,
                           use_tqdm=True)

    assert outputs is not None

    for output in outputs:
        assert output is not None
        assert isinstance(output, RequestOutput)
        prompt = output.prompt

        generated_text = output.outputs[0].text
        assert generated_text is not None
        print(f"Prompt: {prompt!r}, Generated text: {generated_text!r}")
        output_json = json.loads(generated_text)
        jsonschema.validate(instance=output_json, schema=json_schema)

    #
    # Test 10: Generate structured with minLength and maxLength
    #
    min_length = 50
    max_length = 50
    json_schema = {
        "type": "object",
        "properties": {
            "description": {
                "type": "string",
                "maxLength": max_length,
                "minLength": min_length
            }
        },
        "required": ["description"],
        "additionalProperties": False
    }

    sampling_params = SamplingParams(
        temperature=1.0,
        max_tokens=4096,
        guided_decoding=GuidedDecodingParams(json=json_schema))

    outputs = llm.generate(
        prompts=("Generate a description of a frog using 50 characters. "
                 "Make the response as short as possible."),
        sampling_params=sampling_params,
        use_tqdm=True)

    assert outputs is not None

    for output in outputs:
        assert output is not None
        assert isinstance(output, RequestOutput)
        prompt = output.prompt

        generated_text = output.outputs[0].text
        assert generated_text is not None
        print(f"Prompt: {prompt!r}, Generated text: {generated_text!r}")
        output_json = json.loads(generated_text)
        jsonschema.validate(instance=output_json, schema=json_schema)

    #
    # Test 11: Generate structured output using structural_tag format
    #
    structural_tag_config = {
        "type":
        "structural_tag",
        "structures": [{
            "begin": "<function=get_weather>",
            "schema": {
                "type": "object",
                "properties": {
                    "city": {
                        "type": "string"
                    }
                },
                "additionalProperties": False
            },
            "end": "</function>"
        }],
        "triggers": ["<function="]
    }

    sampling_params = SamplingParams(
        temperature=0.0,
        max_tokens=4096,
        guided_decoding=GuidedDecodingParams(
            structural_tag=json.dumps(structural_tag_config)))

    prompt = """
You have access to the following function to retrieve the weather in a city:

    {
        "name": "get_weather",
        "parameters": {
            "city": {
                "param_type": "string",
                "description": "The city to get the weather for",
                "required": True
            }
        }
    }

If a you choose to call a function ONLY reply in the following format:
<{start_tag}={function_name}>{parameters}{end_tag}
where

start_tag => `<function`
parameters => a JSON dict with the function argument name
              as key and function argument value as value.
end_tag => `</function>`

Here is an example,
<function=example_function_name>{"example_name": "example_value"}</function>

Reminder:
- Function calls MUST follow the specified format
- Required parameters MUST be specified
- Only call one function at a time
- Put the entire function call reply on one line
- Always add your sources when using search results to answer the user query

You are a helpful assistant.

Given the previous instructions, what is the weather in New York City? \
Make the response as short as possible.
"""

    # Change this once other backends support structural_tag
    outputs = llm.generate(prompts=prompt,
                           sampling_params=sampling_params,
                           use_tqdm=True)
    assert outputs is not None

    for output in outputs:
        assert output is not None
        assert isinstance(output, RequestOutput)
        generated_text = output.outputs[0].text
        assert generated_text is not None

        # Search for function call pattern in the response
        function_call_pattern = r'<function=get_weather>(.*?)</function>'
        matches = re.findall(function_call_pattern, generated_text)

        if not matches:
            print(f"Warning: No function calls found in response: "
                  f"{generated_text!r}")
            continue

        # Take the first function call if multiple are found
        json_str = matches[0]
        try:
            json_content = json.loads(json_str)
            assert "city" in json_content
            assert isinstance(json_content["city"], str)
            print(f"Found valid function call: {generated_text!r}")
        except (json.JSONDecodeError, AssertionError) as e:
            pytest.fail("Invalid function call format: "
                        f"{generated_text!r}\nError: {str(e)}")


@pytest.mark.skipif(
    current_platform.is_hpu(),
    reason="Guided decoding is not supported on HPU V1 backend")
@pytest.mark.skip_global_cleanup
@pytest.mark.parametrize(
    "model_name, guided_decoding_backend, tokenizer_mode, reasoning_parser, speculative_config",  # noqa: E501
    [
        ("deepseek-ai/DeepSeek-R1-Distill-Qwen-1.5B", "xgrammar", "auto",
         "deepseek_r1", NGRAM_SPEC_CONFIG),
        ("Qwen/Qwen3-1.7B", "xgrammar", "auto", "deepseek_r1", None),
    ],
)
def test_structured_output_with_reasoning_matrices(
    monkeypatch: pytest.MonkeyPatch,
    guided_decoding_backend: str,
    tokenizer_mode: TokenizerMode,
    reasoning_parser: str,
    model_name: str,
    speculative_config: dict[str, Any] | None,
):
    monkeypatch.setenv("VLLM_USE_V1", "1")

    if current_platform.is_tpu() and speculative_config:
        pytest.skip("TPU does not support speculative decoding")

    # Use a single LLM instance for several scenarios to
    # speed up the test suite.
    llm = LLM(
        model=model_name,
        # Don't use eager execution on TPUs because we want to test for no
        # recompilation at runtime
        enforce_eager=bool(not current_platform.is_tpu()),
        max_model_len=1024,
        max_num_seqs=16,
        guided_decoding_backend=guided_decoding_backend,
        guided_decoding_disable_any_whitespace=True,
        tokenizer_mode=tokenizer_mode,
        reasoning_parser=reasoning_parser,
        speculative_config=speculative_config,
    )
    tokenizer = llm.get_tokenizer(None)
    reasoner = ReasoningParserManager.get_reasoning_parser(reasoning_parser)(
        tokenizer=tokenizer)

    reasoning_prompt = "Solve the following math problem step-by-step, then provide the final answer as JSON object with a single key 'result'. Make sure to correct your reasoning if there are any issue should it arise.\nProblem: What is 5 * 8 + 2?"  # noqa: E501
    reasoning_schema = {
        "type": "object",
        "properties": {
            "result": {
                "type": "integer"
            }
        },
        "required": ["result"],
        "additionalProperties": False
    }
    if "Qwen3" in model_name:
        reasoning_prompt += "<think>\n"

    sampling_params = SamplingParams(
        temperature=0.1,
        max_tokens=8192,
        guided_decoding=GuidedDecodingParams(json=reasoning_schema),
    )
    outputs = llm.generate(
        [reasoning_prompt],
        sampling_params=sampling_params,
        use_tqdm=True,
    )

    assert outputs is not None
    output = outputs[0]
    assert output is not None and isinstance(output, RequestOutput)
    prompt = output.prompt
    generated_text = output.outputs[0].text
    reasoning_content, content = run_reasoning_extraction(
        reasoner, [generated_text])
    print(
        f"Prompt: {prompt!r}\nReasoning: {reasoning_content!r}\nContent: {content!r}"
    )

    assert content is not None and reasoning_content is not None
    output_json = json.loads(content)
    jsonschema.validate(instance=output_json, schema=reasoning_schema)


@pytest.mark.skip_global_cleanup
@pytest.mark.parametrize("model_name, tokenizer_mode",
                         PARAMS_MODELS_TOKENIZER_MODE)
def test_structured_output_auto_mode(
    monkeypatch: pytest.MonkeyPatch,
    unsupported_json_schema: dict[str, Any],
    model_name: str,
    tokenizer_mode: str,
):
    monkeypatch.setenv("VLLM_USE_V1", "1")

    llm = LLM(model=model_name,
              max_model_len=1024,
              guided_decoding_backend="auto",
              tokenizer_mode=tokenizer_mode)

    sampling_params = SamplingParams(
        temperature=1.0,
        max_tokens=1000,
        guided_decoding=GuidedDecodingParams(json=unsupported_json_schema))

    prompts = (
        "Give an example JSON object for a grade "
        "that fits this schema: "
        f"{unsupported_json_schema}. Make the response as short as possible.")
    # This would fail with the default of "xgrammar", but in "auto"
    # we will handle fallback automatically.
    outputs = llm.generate(prompts=prompts,
                           sampling_params=sampling_params,
                           use_tqdm=True)
    # Make sure `auto` backend handling doesn't mess up sampling_params
    # and that we can reuse it without error.
    outputs.extend(
        llm.generate(prompts=prompts,
                     sampling_params=sampling_params,
                     use_tqdm=True))

    assert outputs is not None
    for output in outputs:
        assert output is not None
        assert isinstance(output, RequestOutput)
        generated_text = output.outputs[0].text
        assert generated_text is not None
        print(generated_text)

        # Parse to verify it is valid JSON
        parsed_json = json.loads(generated_text)
        assert isinstance(parsed_json, dict)


@pytest.mark.skip_global_cleanup
def test_guidance_no_additional_properties(monkeypatch: pytest.MonkeyPatch):
    monkeypatch.setenv("VLLM_USE_V1", "1")

    llm = LLM(model="Qwen/Qwen2.5-1.5B-Instruct",
              max_model_len=1024,
              guided_decoding_backend="guidance",
              guided_decoding_disable_any_whitespace=True,
              guided_decoding_disable_additional_properties=True)

    schema = {
        'type': 'object',
        'properties': {
            'a1': {
                'type': 'string'
            },
            'a2': {
                'type': 'string'
            },
            'a3': {
                'type': 'string'
            }
        },
        'required': ['a1', 'a2', 'a3'],
    }

    prompt = (
        "<|im_start|>system\nYou are Qwen, created by Alibaba Cloud. You are a "
        "helpful assistant.<|im_end|>\n<|im_start|>user\nPlease generate a "
        "large JSON object with key-value pairs a1=b1, a2=b2, ..., a20=b20. "
        "Make the response as short as possible."
        "<|im_end|>\n<|im_start|>assistant\n")

    def generate_with_backend(backend):
        guided_params = GuidedDecodingParams(
            json=schema,
            backend=backend,
            disable_any_whitespace=True,
            disable_additional_properties=True)
        sampling_params = SamplingParams(temperature=0,
                                         max_tokens=256,
                                         guided_decoding=guided_params)

        outputs = llm.generate(prompts=prompt, sampling_params=sampling_params)
        assert outputs is not None
        generated_text = outputs[0].outputs[0].text
        assert generated_text is not None
        parsed_json = json.loads(generated_text)
        assert isinstance(parsed_json, dict)
        jsonschema.validate(instance=parsed_json, schema=schema)
        return parsed_json

    generated = generate_with_backend("guidance")
    assert "a1" in generated
    assert "a2" in generated
    assert "a3" in generated
    assert "a4" not in generated
    assert "a5" not in generated
    assert "a6" not in generated<|MERGE_RESOLUTION|>--- conflicted
+++ resolved
@@ -69,22 +69,9 @@
     car_type: CarType
 
 
-<<<<<<< HEAD
 @pytest.mark.skipif(
     current_platform.is_hpu(),
     reason="Guided decoding is not supported on HPU V1 backend")
-=======
-def _load_json(s: str, backend: str) -> str:
-    if backend != "xgrammar":
-        return json.loads(s)
-
-    # xgrammar specific workarounds
-    # https://github.com/mlc-ai/xgrammar/issues/286
-    s = re.sub(r'[\x00-\x1F\x7F-\xFF]', '', s)
-    return json.loads(s)
-
-
->>>>>>> 7661e92e
 @pytest.mark.skip_global_cleanup
 @pytest.mark.parametrize(
     "model_name, guided_decoding_backend, tokenizer_mode, speculative_config",
