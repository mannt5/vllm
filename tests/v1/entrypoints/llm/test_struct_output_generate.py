--- conflicted
+++ resolved
@@ -26,18 +26,12 @@
 @pytest.mark.skip_global_cleanup
 @pytest.mark.parametrize("guided_decoding_backend",
                          GUIDED_DECODING_BACKENDS_V1)
-<<<<<<< HEAD
-def test_guided_json_completion(monkeypatch: pytest.MonkeyPatch,
-                                sample_json_schema,
-                                guided_decoding_backend: str):
-=======
 def test_guided_json_completion(
     monkeypatch: pytest.MonkeyPatch,
     sample_json_schema: dict[str, Any],
     guided_decoding_backend: str,
     model_name: str,
 ):
->>>>>>> 45f3f3f5
     monkeypatch.setenv("VLLM_USE_V1", "1")
     llm = LLM(model=model_name, max_model_len=1024)
     sampling_params = SamplingParams(temperature=1.0,
@@ -69,16 +63,11 @@
 @pytest.mark.skip_global_cleanup
 @pytest.mark.parametrize("guided_decoding_backend",
                          GUIDED_DECODING_BACKENDS_V1)
-<<<<<<< HEAD
-def test_guided_json_object(monkeypatch: pytest.MonkeyPatch,
-                            guided_decoding_backend: str):
-=======
 def test_guided_json_object(
     monkeypatch: pytest.MonkeyPatch,
     guided_decoding_backend: str,
     model_name: str,
 ):
->>>>>>> 45f3f3f5
     monkeypatch.setenv("VLLM_USE_V1", "1")
     llm = LLM(model=model_name, max_model_len=1024)
     sampling_params = SamplingParams(temperature=1.0,
@@ -112,18 +101,12 @@
 @pytest.mark.skip_global_cleanup
 @pytest.mark.parametrize("guided_decoding_backend",
                          GUIDED_DECODING_BACKENDS_V1)
-<<<<<<< HEAD
-def test_guided_json_unsupported_schema(monkeypatch: pytest.MonkeyPatch,
-                                        unsupported_json_schema,
-                                        guided_decoding_backend: str):
-=======
 def test_guided_json_unsupported_schema(
     monkeypatch: pytest.MonkeyPatch,
     unsupported_json_schema: dict[str, Any],
     guided_decoding_backend: str,
     model_name: str,
 ):
->>>>>>> 45f3f3f5
     monkeypatch.setenv("VLLM_USE_V1", "1")
     llm = LLM(model=model_name, max_model_len=1024)
     sampling_params = SamplingParams(temperature=1.0,
@@ -145,17 +128,12 @@
 @pytest.mark.skip_global_cleanup
 @pytest.mark.parametrize("guided_decoding_backend",
                          GUIDED_DECODING_BACKENDS_V1)
-<<<<<<< HEAD
-def test_guided_grammar_ebnf(monkeypatch: pytest.MonkeyPatch, sample_sql_ebnf,
-                             guided_decoding_backend: str):
-=======
 def test_guided_grammar_ebnf(
     monkeypatch: pytest.MonkeyPatch,
     sample_sql_ebnf: str,
     guided_decoding_backend: str,
     model_name: str,
 ):
->>>>>>> 45f3f3f5
     monkeypatch.setenv("VLLM_USE_V1", "1")
     llm = LLM(model=model_name, max_model_len=1024)
     sampling_params = SamplingParams(temperature=0.8,
@@ -192,17 +170,12 @@
 @pytest.mark.skip_global_cleanup
 @pytest.mark.parametrize("guided_decoding_backend",
                          GUIDED_DECODING_BACKENDS_V1)
-<<<<<<< HEAD
-def test_guided_grammar_lark(monkeypatch: pytest.MonkeyPatch, sample_sql_lark,
-                             guided_decoding_backend: str):
-=======
 def test_guided_grammar_lark(
     monkeypatch: pytest.MonkeyPatch,
     sample_sql_lark: str,
     guided_decoding_backend: str,
     model_name: str,
 ):
->>>>>>> 45f3f3f5
     monkeypatch.setenv("VLLM_USE_V1", "1")
     llm = LLM(model=model_name, max_model_len=1024)
     sampling_params = SamplingParams(temperature=0.8,
@@ -244,16 +217,11 @@
 @pytest.mark.skip_global_cleanup
 @pytest.mark.parametrize("guided_decoding_backend",
                          GUIDED_DECODING_BACKENDS_V1)
-<<<<<<< HEAD
-def test_guided_grammar_ebnf_invalid(monkeypatch: pytest.MonkeyPatch,
-                                     guided_decoding_backend: str):
-=======
 def test_guided_grammar_ebnf_invalid(
     monkeypatch: pytest.MonkeyPatch,
     guided_decoding_backend: str,
     model_name: str,
 ):
->>>>>>> 45f3f3f5
     monkeypatch.setenv("VLLM_USE_V1", "1")
     llm = LLM(model=model_name, max_model_len=1024)
     sampling_params = SamplingParams(temperature=0.8,
@@ -276,17 +244,12 @@
 @pytest.mark.skip_global_cleanup
 @pytest.mark.parametrize("guided_decoding_backend",
                          GUIDED_DECODING_BACKENDS_V1)
-<<<<<<< HEAD
-def test_guided_regex(monkeypatch: pytest.MonkeyPatch, sample_regex,
-                      guided_decoding_backend: str):
-=======
 def test_guided_regex(
     monkeypatch: pytest.MonkeyPatch,
     sample_regex: str,
     guided_decoding_backend: str,
     model_name: str,
 ):
->>>>>>> 45f3f3f5
     monkeypatch.setenv("VLLM_USE_V1", "1")
     llm = LLM(model=model_name, max_model_len=1024)
     sampling_params = SamplingParams(temperature=0.8,
@@ -317,18 +280,12 @@
 @pytest.mark.skip_global_cleanup
 @pytest.mark.parametrize("guided_decoding_backend",
                          GUIDED_DECODING_BACKENDS_V1)
-<<<<<<< HEAD
-def test_guided_choice_completion(monkeypatch: pytest.MonkeyPatch,
-                                  sample_guided_choice,
-                                  guided_decoding_backend: str):
-=======
 def test_guided_choice_completion(
     monkeypatch: pytest.MonkeyPatch,
     sample_guided_choice: str,
     guided_decoding_backend: str,
     model_name: str,
 ):
->>>>>>> 45f3f3f5
     monkeypatch.setenv("VLLM_USE_V1", "1")
     llm = LLM(model=model_name, max_model_len=1024)
     sampling_params = SamplingParams(temperature=0.8,
