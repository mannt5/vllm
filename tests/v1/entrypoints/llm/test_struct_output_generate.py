# ruff: noqa: E501
# SPDX-License-Identifier: Apache-2.0

from __future__ import annotations

import json
import re
from enum import Enum
from typing import Any

import jsonschema
import pytest
from pydantic import BaseModel

from vllm.entrypoints.llm import LLM
from vllm.outputs import RequestOutput
from vllm.platforms import current_platform
from vllm.sampling_params import GuidedDecodingParams, SamplingParams

NGRAM_SPEC_CONFIG = {
    "model": "[ngram]",
    "num_speculative_tokens": 5,
    "prompt_lookup_max": 5,
    "prompt_lookup_min": 1,
}

EAGLE_SPEC_CONFIG = {
    "method": "eagle",
    "model": "yuhuili/EAGLE-LLaMA3.1-Instruct-8B",
    "num_speculative_tokens": 5,
}

# yapf: disable
PARAMS_MODELS_BACKENDS_TOKENIZER_MODE_REASONING_PARSER_SPEC_CONFIG = [
    ("mistralai/Ministral-8B-Instruct-2410", "xgrammar", "auto", None, None),
    ("mistralai/Ministral-8B-Instruct-2410", "guidance", "auto", None, None),
    ("mistralai/Ministral-8B-Instruct-2410", "xgrammar", "mistral", None, None),
    ("Qwen/Qwen2.5-1.5B-Instruct", "xgrammar", "auto", None, None),
    ("deepseek-ai/DeepSeek-R1-Distill-Qwen-1.5B", "xgrammar", "auto", "deepseek_r1", None),
    ("Qwen/Qwen3-0.6B", "xgrammar", "auto", "qwen3", None, NGRAM_SPEC_CONFIG),
    ("mistralai/Ministral-8B-Instruct-2410", "guidance", "auto", None, NGRAM_SPEC_CONFIG),
    #FIXME: This test is flaky on CI thus disabled
    ("Qwen/Qwen2.5-1.5B-Instruct", "xgrammar", "auto", None, NGRAM_SPEC_CONFIG),
    ("meta-llama/Meta-Llama-3.1-8B-Instruct", "xgrammar", "auto", None, EAGLE_SPEC_CONFIG)
]
# yapf: enable

PARAMS_MODELS_TOKENIZER_MODE = [
    ("mistralai/Ministral-8B-Instruct-2410", "auto"),
    ("Qwen/Qwen2.5-1.5B-Instruct", "auto"),
]


class CarType(str, Enum):
    sedan = "sedan"
    suv = "SUV"
    truck = "Truck"
    coupe = "Coupe"


class CarDescription(BaseModel):
    brand: str
    model: str
    car_type: CarType


@pytest.mark.skip_global_cleanup
@pytest.mark.parametrize(
    "model_name, guided_decoding_backend, tokenizer_mode, reasoning_parser, speculative_config",  # noqa: E501
    PARAMS_MODELS_BACKENDS_TOKENIZER_MODE_REASONING_PARSER_SPEC_CONFIG,
)
def test_structured_output(
    monkeypatch: pytest.MonkeyPatch,
    sample_json_schema: dict[str, Any],
    unsupported_json_schema: dict[str, Any],
    sample_sql_ebnf: str,
    sample_sql_lark: str,
    sample_regex: str,
    sample_guided_choice: str,
    guided_decoding_backend: str,
    tokenizer_mode: str,
    reasoning_parser: str | None,
    model_name: str,
    speculative_config: dict[str, Any],
):
    monkeypatch.setenv("VLLM_USE_V1", "1")

    if current_platform.is_tpu() and speculative_config:
        pytest.skip("TPU does not support speculative decoding")

    # Don't use eager execution on TPUs because we want to test for no
    # recompilation at runtime
    enforce_eager = bool(not current_platform.is_tpu())
    # Use a single LLM instance for several scenarios to
    # speed up the test suite.
    llm = LLM(model=model_name,
              enforce_eager=enforce_eager,
              max_model_len=1024,
              guided_decoding_backend=guided_decoding_backend,
              guided_decoding_disable_any_whitespace=True,
              tokenizer_mode=tokenizer_mode,
              reasoning_parser=reasoning_parser,
              speculative_config=speculative_config)

    #
    # Test 1: Generate JSON output based on a provided schema
    #
    sampling_params = SamplingParams(
        temperature=1.0,
        max_tokens=1000,
        guided_decoding=GuidedDecodingParams(json=sample_json_schema))
    outputs = llm.generate(prompts=[
        (f"Give an example JSON for an employee profile that fits this "
         f"schema. Make the response as short as possible. Schema: "
         f"{sample_json_schema}")
    ] * 2,
                           sampling_params=sampling_params,
                           use_tqdm=True)

    assert outputs is not None

    for output in outputs:
        assert output is not None
        assert isinstance(output, RequestOutput)
        prompt = output.prompt

        generated_text = output.outputs[0].text
        assert generated_text is not None
        assert "\n" not in generated_text
        print(f"Prompt: {prompt!r}, Generated text: {generated_text!r}")
        output_json = json.loads(generated_text)
        jsonschema.validate(instance=output_json, schema=sample_json_schema)

    #
    # Test 2: Generate JSON object without a schema
    #
    sampling_params = SamplingParams(
        temperature=1.0,
        max_tokens=100,
        n=2,
        guided_decoding=GuidedDecodingParams(json_object=True))

    outputs = llm.generate(
        prompts=("Generate a JSON object with curly braces for a person with "
                 "name and age fields for John Smith who is 31 years old. "
                 "Make the response as short as possible."),
        sampling_params=sampling_params,
        use_tqdm=True)

    assert outputs is not None
    for output in outputs:
        assert output is not None
        assert isinstance(output, RequestOutput)

        for i in range(2):
            generated_text = output.outputs[i].text
            print(generated_text)
            assert generated_text is not None

            # Parse to verify it is a valid JSON object
            parsed_json = json.loads(generated_text)
            assert isinstance(parsed_json, dict)

    #
    # Test 3: test a jsonschema incompatible with xgrammar
    #
    sampling_params = SamplingParams(
        temperature=1.0,
        max_tokens=1000,
        guided_decoding=GuidedDecodingParams(json=unsupported_json_schema))
    if guided_decoding_backend.startswith("xgrammar"):
        with pytest.raises(ValueError,
                           match="The provided JSON schema contains features "
                           "not supported by xgrammar."):
            llm.generate(
                prompts=[(f"Give an example JSON for an employee profile that "
                          f"fits this schema: {unsupported_json_schema}. "
                          f"Make the response as short as possible.")] * 2,
                sampling_params=sampling_params,
                use_tqdm=True)
    else:
        outputs = llm.generate(prompts=(
            "Give an example JSON object for a grade "
            "that fits this schema: "
            f"{unsupported_json_schema}. Make the response as short as "
            "possible."),
                               sampling_params=sampling_params,
                               use_tqdm=True)
        assert outputs is not None
        for output in outputs:
            assert output is not None
            assert isinstance(output, RequestOutput)
            generated_text = output.outputs[0].text
            assert generated_text is not None
            print(generated_text)

            # Parse to verify it is valid JSON
            parsed_json = json.loads(generated_text)
            assert isinstance(parsed_json, dict)

    #
    # Test 4: Generate SQL statement using EBNF grammar
    #
    sampling_params = SamplingParams(
        temperature=0.8,
        top_p=0.95,
        max_tokens=1000,
        guided_decoding=GuidedDecodingParams(grammar=sample_sql_ebnf))
    outputs = llm.generate(
        prompts=(
            "Generate a sql statement that selects col_1 from "
            "table_1 where it is equal to 1. Make the response as short as "
            "possible."),
        sampling_params=sampling_params,
        use_tqdm=True,
    )

    assert outputs is not None
    for output in outputs:
        assert output is not None
        assert isinstance(output, RequestOutput)
        prompt = output.prompt

        generated_text = output.outputs[0].text
        assert generated_text is not None

        # remove spaces for comparison b/c we removed them in the grammar
        ground_truth = "SELECT col_1 from table_1 where col_1 = 1".replace(
            " ", "")

        assert generated_text.strip() == ground_truth

        print(f"Prompt: {prompt!r}, Generated text: {generated_text!r}")

    #
    # Test 5: Generate SQL statement using Lark grammar
    #
    sampling_params = SamplingParams(
        temperature=0.8,
        top_p=0.95,
        max_tokens=1000,
        guided_decoding=GuidedDecodingParams(grammar=sample_sql_lark))
    outputs = llm.generate(
        prompts=(
            "Generate a sql statement that selects col_1 from "
            "table_1 where it is equal to 1. Make the response as short as "
            "possible."),
        sampling_params=sampling_params,
        use_tqdm=True,
    )

    assert outputs is not None
    for output in outputs:
        assert output is not None
        assert isinstance(output, RequestOutput)
        prompt = output.prompt

        generated_text = output.outputs[0].text
        assert generated_text is not None

        # use Lark to parse the output, and make sure it's a valid parse tree
        from lark import Lark
        parser = Lark(sample_sql_lark)
        parser.parse(generated_text)

        # remove spaces for comparison b/c we removed them in the grammar
        ground_truth = "SELECT col_1 from table_1 where col_1 = 1".replace(
            " ", "")

        assert generated_text.strip() == ground_truth

        print(f"Prompt: {prompt!r}, Generated text: {generated_text!r}")

    #
    # Test 6: Test invalid grammar input
    #
    sampling_params = SamplingParams(
        temperature=0.8,
        top_p=0.95,
        max_tokens=1000,
        guided_decoding=GuidedDecodingParams(grammar="not a grammar"))
    with pytest.raises(ValueError, match="Failed to convert the grammar "):
        llm.generate(
            prompts=(
                "Generate a sql statement that selects col_1 from "
                "table_1 where it is equal to 1. Make the response as short "
                "as possible."),
            sampling_params=sampling_params,
            use_tqdm=True,
        )

    #
    # Test 7: Generate text based on a regex pattern
    #
    sampling_params = SamplingParams(
        temperature=0.8,
        top_p=0.95,
        guided_decoding=GuidedDecodingParams(regex=sample_regex))
    outputs = llm.generate(
        prompts=[
            (f"Give an example IPv4 address with this regex: {sample_regex}. "
             f"Make the response as short as possible.")
        ] * 2,
        sampling_params=sampling_params,
        use_tqdm=True,
    )

    assert outputs is not None
    for output in outputs:
        assert output is not None
        assert isinstance(output, RequestOutput)
        prompt = output.prompt
        generated_text = output.outputs[0].text
        print(generated_text)
        assert generated_text is not None
        assert re.fullmatch(sample_regex, generated_text) is not None
        print(f"Prompt: {prompt!r}, Generated text: {generated_text!r}")

    #
    # Test 8: Generate text based on a choices
    #
    sampling_params = SamplingParams(
        temperature=0.8,
        top_p=0.95,
        guided_decoding=GuidedDecodingParams(choice=sample_guided_choice))
    outputs = llm.generate(
        prompts=("The best language for type-safe systems programming is "
                 "(Make the response as short as possible.) "),
        sampling_params=sampling_params,
        use_tqdm=True)
    assert outputs is not None
    for output in outputs:
        assert output is not None
        assert isinstance(output, RequestOutput)
        prompt = output.prompt
        generated_text = output.outputs[0].text
        print(generated_text)
        assert generated_text is not None
        assert generated_text in sample_guided_choice
        print(f"Prompt: {prompt!r}, Generated text: {generated_text!r}")

    #
    # Test 9: Generate structured output using a Pydantic model with an enum
    #
    json_schema = CarDescription.model_json_schema()
    sampling_params = SamplingParams(
        temperature=1.0,
        max_tokens=1000,
        guided_decoding=GuidedDecodingParams(json=json_schema))
    outputs = llm.generate(prompts=(
        "Generate a JSON with the brand, model and car_type of the most "
        "iconic car from the 90's. Make the response as short as "
        "possible."),
                           sampling_params=sampling_params,
                           use_tqdm=True)

    assert outputs is not None

    for output in outputs:
        assert output is not None
        assert isinstance(output, RequestOutput)
        prompt = output.prompt

        generated_text = output.outputs[0].text
        assert generated_text is not None
        print(f"Prompt: {prompt!r}, Generated text: {generated_text!r}")
        output_json = json.loads(generated_text)
        jsonschema.validate(instance=output_json, schema=json_schema)

    #
    # Test 10: Generate structured with minLength and maxLength
    #
    min_length = 50
    max_length = 50
    json_schema = {
        "type": "object",
        "properties": {
            "description": {
                "type": "string",
                "maxLength": max_length,
                "minLength": min_length
            }
        },
        "required": ["description"]
    }

    sampling_params = SamplingParams(
        temperature=1.0,
        max_tokens=1000,
        guided_decoding=GuidedDecodingParams(json=json_schema))

    outputs = llm.generate(
        prompts=("Generate a description of a frog using 50 characters. "
                 "Make the response as short as possible."),
        sampling_params=sampling_params,
        use_tqdm=True)

    assert outputs is not None

    for output in outputs:
        assert output is not None
        assert isinstance(output, RequestOutput)
        prompt = output.prompt

        generated_text = output.outputs[0].text
        assert generated_text is not None
        print(f"Prompt: {prompt!r}, Generated text: {generated_text!r}")
        output_json = json.loads(generated_text)
        jsonschema.validate(instance=output_json, schema=json_schema)

    #
    # Test 11: Generate structured output using structural_tag format
    #
    structural_tag_config = {
        "type":
        "structural_tag",
        "structures": [{
            "begin": "<function=get_weather>",
            "schema": {
                "type": "object",
                "properties": {
                    "city": {
                        "type": "string"
                    }
                }
            },
            "end": "</function>"
        }],
        "triggers": ["<function="]
    }

    sampling_params = SamplingParams(
        temperature=0.0,
        max_tokens=100,
        guided_decoding=GuidedDecodingParams(
            structural_tag=json.dumps(structural_tag_config)))

    prompt = """
You have access to the following function to retrieve the weather in a city:

    {
        "name": "get_weather",
        "parameters": {
            "city": {
                "param_type": "string",
                "description": "The city to get the weather for",
                "required": True
            }
        }
    }

If a you choose to call a function ONLY reply in the following format:
<{start_tag}={function_name}>{parameters}{end_tag}
where

start_tag => `<function`
parameters => a JSON dict with the function argument name
              as key and function argument value as value.
end_tag => `</function>`

Here is an example,
<function=example_function_name>{"example_name": "example_value"}</function>

Reminder:
- Function calls MUST follow the specified format
- Required parameters MUST be specified
- Only call one function at a time
- Put the entire function call reply on one line
- Always add your sources when using search results to answer the user query

You are a helpful assistant.
<<<<<<< HEAD

Given the previous instructions, what is the weather in New York City?
=======
         
Given the previous instructions, what is the weather in New York City? \
Make the response as short as possible.
>>>>>>> 843b2227
"""

    # Change this once other backends support structural_tag
    outputs = llm.generate(prompts=prompt,
                           sampling_params=sampling_params,
                           use_tqdm=True)
    assert outputs is not None

    for output in outputs:
        assert output is not None
        assert isinstance(output, RequestOutput)
        generated_text = output.outputs[0].text
        assert generated_text is not None

        # Search for function call pattern in the response
        function_call_pattern = r'<function=get_weather>(.*?)</function>'
        matches = re.findall(function_call_pattern, generated_text)

        if not matches:
            print(f"Warning: No function calls found in response: "
                  f"{generated_text!r}")
            continue

        # Take the first function call if multiple are found
        json_str = matches[0]
        try:
            json_content = json.loads(json_str)
            assert "city" in json_content
            assert isinstance(json_content["city"], str)
            print(f"Found valid function call: {generated_text!r}")
        except (json.JSONDecodeError, AssertionError) as e:
            pytest.fail("Invalid function call format: "
                        f"{generated_text!r}\nError: {str(e)}")

    #
    # Test 12: Generate structured output with reasoning step
    #
    if reasoning_parser is not None:
        reasoning_prompt = "Solve the following math problem step-by-step, then provide the final answer as JSON object with a single key 'result'. Problem: What is 5 * 8 + 2?"  # noqa: E501
        reasoning_schema = {
            "type": "object",
            "properties": {
                "result": {
                    "type": "integer"
                }
            },
            "required": ["result"]
        }

        sampling_params = SamplingParams(
            temperature=0.1,
            max_tokens=200,
            guided_decoding=GuidedDecodingParams(json=reasoning_schema))
        outputs = llm.generate(prompts=[reasoning_prompt],
                               sampling_params=sampling_params,
                               use_tqdm=True)

        assert outputs is not None
        output = outputs[0]
        assert output is not None
        assert isinstance(output, RequestOutput)
        prompt = output.prompt
        generated_text = output.outputs[0].text
        print(f"Prompt: {prompt!r}, Generated text: {generated_text!r}")

        output_json = json.loads(generated_text)
        jsonschema.validate(instance=output_json, schema=reasoning_schema)


@pytest.mark.skip_global_cleanup
@pytest.mark.parametrize("model_name, tokenizer_mode",
                         PARAMS_MODELS_TOKENIZER_MODE)
def test_structured_output_auto_mode(
    monkeypatch: pytest.MonkeyPatch,
    unsupported_json_schema: dict[str, Any],
    model_name: str,
    tokenizer_mode: str,
):
    monkeypatch.setenv("VLLM_USE_V1", "1")

    llm = LLM(model=model_name,
              max_model_len=1024,
              guided_decoding_backend="auto",
              tokenizer_mode=tokenizer_mode)

    sampling_params = SamplingParams(
        temperature=1.0,
        max_tokens=1000,
        guided_decoding=GuidedDecodingParams(json=unsupported_json_schema))

    prompts = (
        "Give an example JSON object for a grade "
        "that fits this schema: "
        f"{unsupported_json_schema}. Make the response as short as possible.")
    # This would fail with the default of "xgrammar", but in "auto"
    # we will handle fallback automatically.
    outputs = llm.generate(prompts=prompts,
                           sampling_params=sampling_params,
                           use_tqdm=True)
    # Make sure `auto` backend handling doesn't mess up sampling_params
    # and that we can reuse it without error.
    outputs.extend(
        llm.generate(prompts=prompts,
                     sampling_params=sampling_params,
                     use_tqdm=True))

    assert outputs is not None
    for output in outputs:
        assert output is not None
        assert isinstance(output, RequestOutput)
        generated_text = output.outputs[0].text
        assert generated_text is not None
        print(generated_text)

        # Parse to verify it is valid JSON
        parsed_json = json.loads(generated_text)
        assert isinstance(parsed_json, dict)


@pytest.mark.skip_global_cleanup
def test_guidance_no_additional_properties(monkeypatch: pytest.MonkeyPatch):
    monkeypatch.setenv("VLLM_USE_V1", "1")

    llm = LLM(model="Qwen/Qwen2.5-1.5B-Instruct",
              max_model_len=1024,
              guided_decoding_backend="guidance",
              guided_decoding_disable_any_whitespace=True,
              guided_decoding_disable_additional_properties=True)

    schema = {
        'type': 'object',
        'properties': {
            'a1': {
                'type': 'string'
            },
            'a2': {
                'type': 'string'
            },
            'a3': {
                'type': 'string'
            }
        },
        'required': ['a1', 'a2', 'a3'],
    }

    prompt = (
        "<|im_start|>system\nYou are Qwen, created by Alibaba Cloud. You are a "
        "helpful assistant.<|im_end|>\n<|im_start|>user\nPlease generate a "
        "large JSON object with key-value pairs a1=b1, a2=b2, ..., a20=b20. "
        "Make the response as short as possible."
        "<|im_end|>\n<|im_start|>assistant\n")

    def generate_with_backend(backend):
        guided_params = GuidedDecodingParams(
            json=schema,
            backend=backend,
            disable_any_whitespace=True,
            disable_additional_properties=True)
        sampling_params = SamplingParams(temperature=0,
                                         max_tokens=256,
                                         guided_decoding=guided_params)

        outputs = llm.generate(prompts=prompt, sampling_params=sampling_params)
        assert outputs is not None
        generated_text = outputs[0].outputs[0].text
        assert generated_text is not None
        parsed_json = json.loads(generated_text)
        assert isinstance(parsed_json, dict)
        jsonschema.validate(instance=parsed_json, schema=schema)
        return parsed_json

    generated = generate_with_backend("guidance")
    assert "a1" in generated
    assert "a2" in generated
    assert "a3" in generated
    assert "a4" not in generated
    assert "a5" not in generated
    assert "a6" not in generated<|MERGE_RESOLUTION|>--- conflicted
+++ resolved
@@ -469,14 +469,8 @@
 - Always add your sources when using search results to answer the user query
 
 You are a helpful assistant.
-<<<<<<< HEAD
 
 Given the previous instructions, what is the weather in New York City?
-=======
-         
-Given the previous instructions, what is the weather in New York City? \
-Make the response as short as possible.
->>>>>>> 843b2227
 """
 
     # Change this once other backends support structural_tag
