--- conflicted
+++ resolved
@@ -5,16 +5,8 @@
 import tempfile
 
 import depyf
-import pytest
-
-<<<<<<< HEAD
-from vllm.config import CompilationLevel
 
 
-@pytest.mark.skip(reason="Not working; needs investigation.")
-=======
-
->>>>>>> 7f301dd8
 def test_tpu_compilation():
     temp_dir = tempfile.mkdtemp()
     with depyf.prepare_debug(temp_dir):
@@ -26,14 +18,6 @@
             "The greatest glory in living lies not in never falling,",
         ]
         answers = [
-<<<<<<< HEAD
-            " or, through inaction, allow a human being to come to harm.",
-            " what is essential is invisible to the eye.",
-            " but in rising every time we fall.",
-        ]
-        N = 1
-        # Currently, top-p sampling is disabled. `top_p` should be 1.0.
-=======
             " or, through inaction",
             " what is essential ",
             " but in rising ",
@@ -41,31 +25,17 @@
 
         # Currently, top-p sampling is disabled. `top_p` should be 1.0.
         N = 1
->>>>>>> 7f301dd8
         sampling_params = SamplingParams(temperature=0.7,
                                          top_p=1.0,
                                          n=N,
                                          max_tokens=16)
 
-<<<<<<< HEAD
-        # Set `enforce_eager=True` to avoid ahead-of-time compilation.
-        # In real workloads, `enforace_eager` should be `False`.
-
-        # disable custom dispatcher, let Dynamo takes over
-        # all the control
-        llm = LLM(model="Qwen/Qwen2.5-1.5B-Instruct",
-                  max_model_len=512,
-                  max_num_seqs=64,
-                  enforce_eager=True,
-                  compilation_config={"level": CompilationLevel.DYNAMO_AS_IS})
-=======
         llm = LLM(model="Qwen/Qwen2.5-1.5B-Instruct",
                   max_num_batched_tokens=256,
                   max_model_len=256,
                   max_num_seqs=32,
                   enforce_eager=False)
 
->>>>>>> 7f301dd8
         outputs = llm.generate(prompts, sampling_params)
         for output, answer in zip(outputs, answers):
             prompt = output.prompt
@@ -79,24 +49,11 @@
     for i, compiled_code in enumerate(compiled_codes):
         print("{} file: {}".format(i + 1, compiled_code))
 
-<<<<<<< HEAD
-    # We should only trigger Dynamo compilation 4 times:
-    # 1. forward pass (symbolic)
-    # 2. compute_logits (symbolic)
-    # 3. forward pass (shape 16)
-    # 4. forward pass (shape 32)
-    # and later calls should not trigger Dynamo compilation again.
-    # NOTE: It might still trigger XLA compilation.
-
-    # Check we have 4 compiled codes
-    assert len(compiled_codes) == 4
-=======
     # We should only trigger Dynamo compilation 2 times:
     # 1. Forward pass without kv_caches
     # 2. Forward pass with kv_caches
     # Check we have 4 compiled codes
     assert len(compiled_codes) == 2
->>>>>>> 7f301dd8
 
     kv_cache_prefix = "kv_cache"
     attn_prefix = "ragged_paged_attention"
@@ -108,34 +65,13 @@
     for i, compiled_fn in enumerate(compiled_fns):
         print("{} file: {}".format(i + 1, compiled_fn))
 
-<<<<<<< HEAD
-    # The first compilation is symbolic, so it should not have any kv_caches
-=======
     # The first compilation should not have any kv_caches
->>>>>>> 7f301dd8
     with open(compiled_fns[0]) as f:
         content = f.read()
         assert kv_cache_prefix not in content
 
-<<<<<<< HEAD
-    # The second compilation is symbolic, so it should not have any kv_caches
-    with open(compiled_fns[1]) as f:
-        content = f.read()
-        assert kv_cache_prefix not in content
-
-    # The third compilation is shape 16, so it should have kv_caches and the
-    # ragged_paged_attention
-    with open(compiled_fns[2]) as f:
-        content = f.read()
-        assert (kv_cache_prefix in content and attn_prefix in content)
-
-    # The forth compilation is shape 32, so it should have kv_caches and the
-    # ragged_paged_attention
-    with open(compiled_fns[3]) as f:
-=======
     # The second compilation should have kv_caches and the
     # ragged_paged_attention
     with open(compiled_fns[1]) as f:
->>>>>>> 7f301dd8
         content = f.read()
         assert (kv_cache_prefix in content and attn_prefix in content)