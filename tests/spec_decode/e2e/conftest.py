import asyncio
from itertools import cycle
from typing import Dict, List, Optional, Tuple, Union

import pytest
import ray
import torch

from vllm import LLM
from vllm.engine.arg_utils import AsyncEngineArgs
from vllm.engine.async_llm_engine import AsyncLLMEngine
from vllm.lora.request import LoRARequest
from vllm.model_executor.utils import set_random_seed
from vllm.multimodal import MultiModalDataDict
from vllm.outputs import RequestOutput
from vllm.prompt_adapter.request import PromptAdapterRequest
from vllm.sampling_params import SamplingParams
from vllm.sequence import Logprob
from vllm.usage.usage_lib import UsageContext
from vllm.utils import Counter, random_uuid

from ...conftest import cleanup
from ...utils import wait_for_gpu_memory_to_clear


class AsyncLLM:
    """AsyncLLM

    Note: Current LLM class in vllm don't support async mode, for test purpose,
    we implement async one in here. Maybe we could move to
    vllm/entrypoints/llm.py in future.

    Below AsyncLLM is directly borrow from vllm/entrypoints/llm.py with changes
    to make to work in async mode.
    """

    def __init__(
        self,
        model: str,
        tokenizer: Optional[str] = None,
        tokenizer_mode: str = "auto",
        skip_tokenizer_init: bool = False,
        trust_remote_code: bool = False,
        tensor_parallel_size: int = 1,
        dtype: str = "auto",
        quantization: Optional[str] = None,
        revision: Optional[str] = None,
        tokenizer_revision: Optional[str] = None,
        seed: int = 0,
        gpu_memory_utilization: float = 0.9,
        swap_space: int = 4,
        enforce_eager: bool = False,
        max_seq_len_to_capture: int = 8192,
        disable_custom_all_reduce: bool = False,
        **kwargs,
    ) -> None:
        if "disable_log_stats" not in kwargs:
            kwargs["disable_log_stats"] = True
        engine_args = AsyncEngineArgs(
            model=model,
            tokenizer=tokenizer,
            tokenizer_mode=tokenizer_mode,
            skip_tokenizer_init=skip_tokenizer_init,
            trust_remote_code=trust_remote_code,
            tensor_parallel_size=tensor_parallel_size,
            dtype=dtype,
            quantization=quantization,
            revision=revision,
            tokenizer_revision=tokenizer_revision,
            seed=seed,
            gpu_memory_utilization=gpu_memory_utilization,
            swap_space=swap_space,
            enforce_eager=enforce_eager,
            max_seq_len_to_capture=max_seq_len_to_capture,
            # For now use ray for the distributed back-end, since
            # we rely on the use of engine_use_ray=True to avoid
            # reinitializing CUDA in the same process (driver worker)
            engine_use_ray=True,
            distributed_executor_backend="ray",
            disable_custom_all_reduce=disable_custom_all_reduce,
            **kwargs,
        )
        self.request_counter = Counter()
        self.llm_engine = AsyncLLMEngine.from_engine_args(
            engine_args, usage_context=UsageContext.LLM_CLASS)

    def generate(
        self,
        prompts: Optional[Union[str, List[str]]] = None,
        sampling_params: Optional[Union[SamplingParams,
                                        List[SamplingParams]]] = None,
        prompt_token_ids: Optional[List[List[int]]] = None,
        use_tqdm: bool = True,
        lora_request: Optional[LoRARequest] = None,
        multi_modal_data: Optional[MultiModalDataDict] = None,
<<<<<<< HEAD
=======
        prompt_adapter_request: Optional[PromptAdapterRequest] = None
>>>>>>> 8a924d22
    ) -> List[RequestOutput]:

        if prompts is None:
            raise ValueError("prompts must be provided.")
        if isinstance(prompts, str):
            # Convert a single prompt to a list.
            prompts = [prompts]

        if prompts is not None:
            num_requests = len(prompts)

        if sampling_params is None:
            # Use default sampling params.
            sampling_params = SamplingParams()

        elif isinstance(sampling_params,
                        list) and len(sampling_params) != num_requests:
            raise ValueError("The lengths of prompts and "
                             "sampling_params must be the same.")

        async def get_output(prompt, sampling_param) -> RequestOutput:
            request_id = random_uuid()
            results_generator = self.llm_engine.generate(
                prompt, sampling_param, request_id)
            final_output = None
            async for request_output in results_generator:
                final_output = request_output
            assert final_output is not None
            return final_output

        outputs: List[RequestOutput] = []
        try:
            for i in range(num_requests):
                prompt = prompts[i] if prompts is not None else None
                res = asyncio.run(get_output(prompt, sampling_params))
                outputs.append(res)
        finally:
            ray.shutdown()
        return outputs


@pytest.fixture
def baseline_llm_generator(request, common_llm_kwargs,
                           per_test_common_llm_kwargs, baseline_llm_kwargs,
                           seed):
    return create_llm_generator("baseline", request, common_llm_kwargs,
                                per_test_common_llm_kwargs,
                                baseline_llm_kwargs, seed)


@pytest.fixture
def test_llm_generator(request, common_llm_kwargs, per_test_common_llm_kwargs,
                       test_llm_kwargs, seed):
    return create_llm_generator("test", request, common_llm_kwargs,
                                per_test_common_llm_kwargs, test_llm_kwargs,
                                seed)


def create_llm_generator(baseline_or_test, request, common_llm_kwargs,
                         per_test_common_llm_kwargs, distinct_llm_kwargs,
                         seed):
    kwargs = {
        **common_llm_kwargs,
        **per_test_common_llm_kwargs,
        **distinct_llm_kwargs,
    }
    test_name = request.node.name

    def generator_inner():

        wait_for_gpu_memory_to_clear(
            devices=list(range(torch.cuda.device_count())),
            threshold_bytes=2 * 2**30,
            timeout_s=60,
        )

        use_async = False
        if "use_async" in kwargs:
            use_async = kwargs.pop("use_async")
        print(f'{use_async=}')

        print(f'Creating {baseline_or_test=} LLM for {test_name=}. {kwargs=}')
        llm = AsyncLLM(**kwargs) if use_async else LLM(**kwargs)
        set_random_seed(seed)

        yield llm
        del llm
        cleanup()

    def generator_outer():
        for llm in generator_inner():
            yield llm
            del llm

    return generator_outer


def maybe_assert_ngram_worker(llm):
    # Verify the proposer worker is ngram if ngram is specified.
    if (not isinstance(llm, AsyncLLM)
            and llm.llm_engine.speculative_config is not None
            and llm.llm_engine.speculative_config.ngram_prompt_lookup_max > 0):
        from vllm.spec_decode.ngram_worker import NGramWorker
        assert isinstance(
            llm.llm_engine.model_executor.driver_worker.proposer_worker,
            NGramWorker)


def get_output_from_llm_generator(
        llm_generator, prompts,
        sampling_params) -> Tuple[List[str], List[List[int]]]:
    tokens: List[str] = []
    token_ids: List[List[int]] = []
    for llm in llm_generator():
        maybe_assert_ngram_worker(llm)

        outputs = llm.generate(prompts, sampling_params, use_tqdm=True)
        token_ids = [output.outputs[0].token_ids for output in outputs]
        tokens = [output.outputs[0].text for output in outputs]
        del llm

    return tokens, token_ids


def get_logprobs_from_llm_generator(
        llm_generator, prompts,
        sampling_params) -> List[List[Dict[int, Logprob]]]:
    """Returns a dict of (token_id: Logprob) for each generated position, for
    each sequence in the batch.
    """
    for llm in llm_generator():
        outputs = llm.generate(prompts, sampling_params, use_tqdm=True)
        logprobs = [output.outputs[0].logprobs[:] for output in outputs]
        del llm

    return logprobs


def run_greedy_equality_correctness_test(baseline_llm_generator,
                                         test_llm_generator,
                                         batch_size,
                                         max_output_len,
                                         force_output_len: bool,
                                         print_tokens: bool = False):
    """Helper method that compares the outputs of both the baseline LLM and
    the test LLM. It asserts greedy equality, e.g. that the outputs are exactly
    the same when temperature is zero.
    """
    temperature = 0.0

    prompts = [
        "Hello, my name is",
        "The president of the United States is",
        "The capital of France is",
        "The future of AI is",
        "San Francisco is know for its",
        "Facebook was created in 2004 by",
        "Curious George is a",
        "Python 3.11 brings improvements to its",
    ]

    prompts = [prompt for prompt, _ in zip(cycle(prompts), range(batch_size))]

    # If the test requires that we generated max_output_len tokens, then set the
    # sampling params to ignore eos token.
    ignore_eos = force_output_len

    sampling_params = SamplingParams(
        max_tokens=max_output_len,
        ignore_eos=ignore_eos,
        temperature=temperature,
    )

    spec_batch_tokens, spec_batch_token_ids = get_output_from_llm_generator(
        test_llm_generator, prompts, sampling_params)

    (baseline_batch_tokens,
     baseline_batch_token_ids) = get_output_from_llm_generator(
         baseline_llm_generator, prompts, sampling_params)

    assert len(baseline_batch_token_ids) == len(prompts)
    assert len(spec_batch_token_ids) == len(prompts)

    for i, (baseline_token_ids, baseline_tokens, spec_token_ids,
            spec_tokens) in enumerate(
                zip(baseline_batch_token_ids, baseline_batch_tokens,
                    spec_batch_token_ids, spec_batch_tokens)):
        if print_tokens:
            print(f'{i=} {baseline_tokens=}')
            print(f'{i=}     {spec_tokens=}')
        print(f'{i=} {baseline_token_ids=}')
        print(f'{i=}     {spec_token_ids=}')
        assert baseline_token_ids == spec_token_ids<|MERGE_RESOLUTION|>--- conflicted
+++ resolved
@@ -93,10 +93,7 @@
         use_tqdm: bool = True,
         lora_request: Optional[LoRARequest] = None,
         multi_modal_data: Optional[MultiModalDataDict] = None,
-<<<<<<< HEAD
-=======
         prompt_adapter_request: Optional[PromptAdapterRequest] = None
->>>>>>> 8a924d22
     ) -> List[RequestOutput]:
 
         if prompts is None:
