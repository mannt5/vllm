<<<<<<< HEAD
import asyncio
=======
>>>>>>> 775f00f8
from itertools import cycle
from typing import List, Optional, Tuple

import pytest

from vllm import LLM, SamplingParams
from vllm.model_executor.utils import set_random_seed

from ...conftest import cleanup
from ...models.utils import check_logprobs_close, check_outputs_equal
from ...utils import RemoteOpenAIServer

<<<<<<< HEAD

class AsyncLLM:
    """AsyncLLM

    Note: Current LLM class in vllm don't support async mode, for test purpose,
    we implement async one in here. Maybe we could move to
    vllm/entrypoints/llm.py in future.

    Below AsyncLLM is directly borrow from vllm/entrypoints/llm.py with changes
    to make to work in async mode.
    """

    def __init__(
        self,
        model: str,
        tokenizer: Optional[str] = None,
        tokenizer_mode: str = "auto",
        skip_tokenizer_init: bool = False,
        trust_remote_code: bool = False,
        tensor_parallel_size: int = 1,
        dtype: str = "auto",
        quantization: Optional[str] = None,
        revision: Optional[str] = None,
        tokenizer_revision: Optional[str] = None,
        seed: int = 0,
        gpu_memory_utilization: float = 0.9,
        swap_space: int = 4,
        enforce_eager: bool = False,
        max_seq_len_to_capture: int = 8192,
        disable_custom_all_reduce: bool = False,
        **kwargs,
    ) -> None:
        if "disable_log_stats" not in kwargs:
            kwargs["disable_log_stats"] = True

        engine_args = AsyncEngineArgs(
            model=model,
            tokenizer=tokenizer,
            tokenizer_mode=tokenizer_mode,
            skip_tokenizer_init=skip_tokenizer_init,
            trust_remote_code=trust_remote_code,
            tensor_parallel_size=tensor_parallel_size,
            dtype=dtype,
            quantization=quantization,
            revision=revision,
            tokenizer_revision=tokenizer_revision,
            seed=seed,
            gpu_memory_utilization=gpu_memory_utilization,
            swap_space=swap_space,
            enforce_eager=enforce_eager,
            max_seq_len_to_capture=max_seq_len_to_capture,
            distributed_executor_backend="ray",
            disable_custom_all_reduce=disable_custom_all_reduce,
            **kwargs,
        )
        self.request_counter = Counter()
        self.llm_engine = AsyncLLMEngine.from_engine_args(
            engine_args, usage_context=UsageContext.LLM_CLASS)

    def generate(
        self,
        prompts: Optional[Union[str, List[str]]] = None,
        sampling_params: Optional[Union[SamplingParams,
                                        List[SamplingParams]]] = None,
        prompt_token_ids: Optional[List[List[int]]] = None,
        use_tqdm: bool = True,
        lora_request: Optional[LoRARequest] = None,
        multi_modal_data: Optional[MultiModalDataDict] = None,
        prompt_adapter_request: Optional[PromptAdapterRequest] = None
    ) -> List[RequestOutput]:

        if prompts is None:
            raise ValueError("prompts must be provided.")
        if isinstance(prompts, str):
            # Convert a single prompt to a list.
            prompts = [prompts]

        if prompts is not None:
            num_requests = len(prompts)

        if sampling_params is None:
            # Use default sampling params.
            sampling_params = SamplingParams()

        elif isinstance(sampling_params,
                        list) and len(sampling_params) != num_requests:
            raise ValueError("The lengths of prompts and "
                             "sampling_params must be the same.")

        async def get_output(prompt, sampling_param) -> RequestOutput:
            request_id = random_uuid()
            results_generator = self.llm_engine.generate(
                prompt, sampling_param, request_id)
            final_output = None
            async for request_output in results_generator:
                final_output = request_output
            assert final_output is not None
            return final_output

        outputs: List[RequestOutput] = []
        try:
            for i in range(num_requests):
                prompt = prompts[i] if prompts is not None else None
                params = sampling_params[i] if isinstance(
                    sampling_params, Sequence) else sampling_params
                res = asyncio.run(get_output(prompt, params))
                outputs.append(res)
        finally:
            ray.shutdown()
        return outputs
=======
PROMPTS = [
    "Hello, my name is",
    "The president of the United States is",
    "The capital of France is",
    "The future of AI is",
    "San Francisco is know for its",
    "Facebook was created in 2004 by",
    "Curious George is a",
    "Python 3.11 brings improvements to its",
]
>>>>>>> 775f00f8


@pytest.fixture
def test_llm_generator(common_llm_kwargs, per_test_common_llm_kwargs,
                       test_llm_kwargs, seed):

    def generate():
        kwargs = {
            **common_llm_kwargs,
            **per_test_common_llm_kwargs,
            **test_llm_kwargs,
        }

        llm = LLM(**kwargs)

        if seed is not None:
            set_random_seed(seed)

        yield llm

        del llm
        cleanup()

    return generate


def maybe_assert_ngram_worker(llm):
    # Verify the proposer worker is ngram if ngram is specified.
    if (llm.llm_engine.speculative_config is not None
            and llm.llm_engine.speculative_config.ngram_prompt_lookup_max > 0):
        from vllm.spec_decode.ngram_worker import NGramWorker
        assert isinstance(
            llm.llm_engine.model_executor.driver_worker.proposer_worker,
            NGramWorker)


def get_output_from_llm_generator(
        llm_generator, prompts,
        sampling_params) -> Tuple[List[str], List[List[int]], float]:
    tokens: List[str] = []
    token_ids: List[List[int]] = []
    acceptance_rate: float = -1.0
    for llm in llm_generator():
        maybe_assert_ngram_worker(llm)

        outputs = llm.generate(prompts, sampling_params, use_tqdm=True)

        token_ids = [output.outputs[0].token_ids for output in outputs]
        tokens = [output.outputs[0].text for output in outputs]

        # Fetch acceptance rate if logging is enabled.
        if stat_loggers := getattr(llm.llm_engine, "stat_loggers", None):
            stat_logger = stat_loggers["prometheus"]
            acceptance_rate = (stat_logger.metrics.
                               gauge_spec_decode_draft_acceptance_rate.labels(
                                   **stat_logger.labels)._value.get())
        del llm

    return tokens, token_ids, acceptance_rate


def run_logprob_correctness_test(vllm_runner,
                                 common_llm_kwargs,
                                 per_test_common_llm_kwargs,
                                 baseline_llm_kwargs,
                                 test_llm_kwargs,
                                 batch_size: int,
                                 max_output_len: int,
                                 seed: Optional[int] = 0,
                                 temperature: float = 0.0,
                                 logprobs: int = 1):
    org_args = {
        **common_llm_kwargs,
        **per_test_common_llm_kwargs,
        **baseline_llm_kwargs,
    }

    sd_args = {
        **common_llm_kwargs,
        **per_test_common_llm_kwargs,
        **test_llm_kwargs,
    }

    prompts = [prompt for prompt, _ in zip(cycle(PROMPTS), range(batch_size))]

    sampling_params = SamplingParams(temperature=temperature,
                                     max_tokens=max_output_len,
                                     seed=seed,
                                     logprobs=logprobs)

    with vllm_runner(**org_args) as vllm_model:
        org_outputs = vllm_model.generate_w_logprobs(prompts, sampling_params)

    with vllm_runner(**sd_args) as vllm_model:
        sd_outputs = vllm_model.generate_w_logprobs(prompts, sampling_params)

    check_logprobs_close(outputs_0_lst=org_outputs,
                         outputs_1_lst=sd_outputs,
                         name_0="org",
                         name_1="sd")


def run_equality_correctness_test(
        vllm_runner,
        common_llm_kwargs,
        per_test_common_llm_kwargs,
        baseline_llm_kwargs,
        test_llm_kwargs,
        batch_size: int,
        max_output_len: int,
        seed: Optional[int] = 0,
        temperature: float = 0.0,
        disable_seed: bool = False,
        ignore_eos: bool = True,
        ensure_all_accepted: bool = False,
        expected_acceptance_rate: Optional[float] = None):

    org_args = {
        **common_llm_kwargs,
        **per_test_common_llm_kwargs,
        **baseline_llm_kwargs,
    }

    sd_args = {
        **common_llm_kwargs,
        **per_test_common_llm_kwargs,
        **test_llm_kwargs,
    }

    prompts = [prompt for prompt, _ in zip(cycle(PROMPTS), range(batch_size))]

    if disable_seed:
        seed = None

    sampling_params = SamplingParams(temperature=temperature,
                                     max_tokens=max_output_len,
                                     seed=seed,
                                     ignore_eos=ignore_eos)

    with vllm_runner(**org_args) as vllm_model:
        org_outputs = vllm_model.generate(prompts, sampling_params)

    with vllm_runner(**sd_args) as vllm_model:
        if ensure_all_accepted or expected_acceptance_rate is not None:
            # Force log interval to be 0 to catch all metrics.
            stat_logger = vllm_model.model.llm_engine.stat_loggers[
                'prometheus']
            stat_logger.local_interval = -100

        sd_outputs = vllm_model.generate(prompts, sampling_params)

        if ensure_all_accepted or expected_acceptance_rate is not None:
            acceptance_rate = (stat_logger.metrics.
                               gauge_spec_decode_draft_acceptance_rate.labels(
                                   **stat_logger.labels)._value.get())

            if ensure_all_accepted:
                assert True
                # FIXME: ci fails to log acceptance rate.
                # It works locally.
                # assert acceptance_rate == 1.0

            if expected_acceptance_rate is not None:
                assert acceptance_rate >= expected_acceptance_rate - 1e-2

    check_outputs_equal(outputs_0_lst=org_outputs,
                        outputs_1_lst=sd_outputs,
                        name_0="org",
                        name_1="sd")


def run_equality_correctness_test_tp(model,
                                     common_llm_kwargs,
                                     per_test_common_llm_kwargs,
                                     baseline_llm_kwargs,
                                     test_llm_kwargs,
                                     batch_size: int,
                                     max_output_len: int,
                                     seed: int = 0,
                                     temperature: float = 0.0):
    """Helper method that compares the outputs of both the baseline LLM and
    the test LLM. It asserts greedy equality, e.g. that the outputs are exactly
    the same when temperature is zero.
    """
    arg1 = common_llm_kwargs + per_test_common_llm_kwargs + baseline_llm_kwargs
    arg2 = common_llm_kwargs + per_test_common_llm_kwargs + test_llm_kwargs
    env1 = env2 = None

    max_wait_seconds = 240
    results = []

    prompts = [prompt for prompt, _ in zip(cycle(PROMPTS), range(batch_size))]

    for args, env in ((arg1, env1), (arg2, env2)):
        with RemoteOpenAIServer(model,
                                args,
                                env_dict=env,
                                max_wait_seconds=max_wait_seconds) as server:
            client = server.get_client()

            completion = client.completions.create(model=model,
                                                   prompt=prompts,
                                                   max_tokens=max_output_len,
                                                   seed=seed,
                                                   temperature=temperature)

            results.append({
                "test":
                "seeded_sampling",
                "text": [choice.text for choice in completion.choices],
                "finish_reason":
                [choice.finish_reason for choice in completion.choices],
                "usage":
                completion.usage,
            })

    n = len(results) // 2
    arg1_results = results[:n]
    arg2_results = results[n:]
    for arg1_result, arg2_result in zip(arg1_results, arg2_results):
        assert arg1_result == arg2_result, (
            f"Results for {model=} are not the same with {arg1=} and {arg2=}. "
            f"{arg1_result=} != {arg2_result=}")<|MERGE_RESOLUTION|>--- conflicted
+++ resolved
@@ -1,7 +1,3 @@
-<<<<<<< HEAD
-import asyncio
-=======
->>>>>>> 775f00f8
 from itertools import cycle
 from typing import List, Optional, Tuple
 
@@ -14,118 +10,6 @@
 from ...models.utils import check_logprobs_close, check_outputs_equal
 from ...utils import RemoteOpenAIServer
 
-<<<<<<< HEAD
-
-class AsyncLLM:
-    """AsyncLLM
-
-    Note: Current LLM class in vllm don't support async mode, for test purpose,
-    we implement async one in here. Maybe we could move to
-    vllm/entrypoints/llm.py in future.
-
-    Below AsyncLLM is directly borrow from vllm/entrypoints/llm.py with changes
-    to make to work in async mode.
-    """
-
-    def __init__(
-        self,
-        model: str,
-        tokenizer: Optional[str] = None,
-        tokenizer_mode: str = "auto",
-        skip_tokenizer_init: bool = False,
-        trust_remote_code: bool = False,
-        tensor_parallel_size: int = 1,
-        dtype: str = "auto",
-        quantization: Optional[str] = None,
-        revision: Optional[str] = None,
-        tokenizer_revision: Optional[str] = None,
-        seed: int = 0,
-        gpu_memory_utilization: float = 0.9,
-        swap_space: int = 4,
-        enforce_eager: bool = False,
-        max_seq_len_to_capture: int = 8192,
-        disable_custom_all_reduce: bool = False,
-        **kwargs,
-    ) -> None:
-        if "disable_log_stats" not in kwargs:
-            kwargs["disable_log_stats"] = True
-
-        engine_args = AsyncEngineArgs(
-            model=model,
-            tokenizer=tokenizer,
-            tokenizer_mode=tokenizer_mode,
-            skip_tokenizer_init=skip_tokenizer_init,
-            trust_remote_code=trust_remote_code,
-            tensor_parallel_size=tensor_parallel_size,
-            dtype=dtype,
-            quantization=quantization,
-            revision=revision,
-            tokenizer_revision=tokenizer_revision,
-            seed=seed,
-            gpu_memory_utilization=gpu_memory_utilization,
-            swap_space=swap_space,
-            enforce_eager=enforce_eager,
-            max_seq_len_to_capture=max_seq_len_to_capture,
-            distributed_executor_backend="ray",
-            disable_custom_all_reduce=disable_custom_all_reduce,
-            **kwargs,
-        )
-        self.request_counter = Counter()
-        self.llm_engine = AsyncLLMEngine.from_engine_args(
-            engine_args, usage_context=UsageContext.LLM_CLASS)
-
-    def generate(
-        self,
-        prompts: Optional[Union[str, List[str]]] = None,
-        sampling_params: Optional[Union[SamplingParams,
-                                        List[SamplingParams]]] = None,
-        prompt_token_ids: Optional[List[List[int]]] = None,
-        use_tqdm: bool = True,
-        lora_request: Optional[LoRARequest] = None,
-        multi_modal_data: Optional[MultiModalDataDict] = None,
-        prompt_adapter_request: Optional[PromptAdapterRequest] = None
-    ) -> List[RequestOutput]:
-
-        if prompts is None:
-            raise ValueError("prompts must be provided.")
-        if isinstance(prompts, str):
-            # Convert a single prompt to a list.
-            prompts = [prompts]
-
-        if prompts is not None:
-            num_requests = len(prompts)
-
-        if sampling_params is None:
-            # Use default sampling params.
-            sampling_params = SamplingParams()
-
-        elif isinstance(sampling_params,
-                        list) and len(sampling_params) != num_requests:
-            raise ValueError("The lengths of prompts and "
-                             "sampling_params must be the same.")
-
-        async def get_output(prompt, sampling_param) -> RequestOutput:
-            request_id = random_uuid()
-            results_generator = self.llm_engine.generate(
-                prompt, sampling_param, request_id)
-            final_output = None
-            async for request_output in results_generator:
-                final_output = request_output
-            assert final_output is not None
-            return final_output
-
-        outputs: List[RequestOutput] = []
-        try:
-            for i in range(num_requests):
-                prompt = prompts[i] if prompts is not None else None
-                params = sampling_params[i] if isinstance(
-                    sampling_params, Sequence) else sampling_params
-                res = asyncio.run(get_output(prompt, params))
-                outputs.append(res)
-        finally:
-            ray.shutdown()
-        return outputs
-=======
 PROMPTS = [
     "Hello, my name is",
     "The president of the United States is",
@@ -136,7 +20,6 @@
     "Curious George is a",
     "Python 3.11 brings improvements to its",
 ]
->>>>>>> 775f00f8
 
 
 @pytest.fixture
