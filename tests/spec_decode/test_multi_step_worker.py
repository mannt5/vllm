import random
from typing import Dict, List
from unittest.mock import MagicMock

import pytest
import torch

from vllm.model_executor.utils import set_random_seed
from vllm.sequence import ExecuteModelRequest, Logprob, SamplerOutput
from vllm.spec_decode.multi_step_worker import MultiStepWorker
from vllm.spec_decode.top1_proposer import Top1Proposer
from vllm.worker.worker import Worker

from .utils import (assert_logprobs_dict_allclose, create_batch,
                    create_seq_group_metadata_from_prompts, create_worker,
                    patch_execute_model_with_seeds, zero_kv_cache)


@pytest.mark.parametrize('num_steps', list(range(1, 17)))
def test_assert_enough_kv_space(num_steps: int):
    """Test that the multi step worker checks for sufficient space in the KV
    cache. It should throw if it cannot run all the steps.
    """
    block_size = 16
    num_gpu_blocks = 2048 // block_size

    prompts = [
        list(range(block_size * 3)),
        list(range(block_size * 2)),
    ]

    prev_output_tokens = [
        list(range(block_size * 1)),
        list(range(block_size * 2)),
    ]

    final_prompt_lens = [
        len(prompt + output) + num_steps
        for prompt, output in zip(prompts, prev_output_tokens)
    ]

    inputs = create_seq_group_metadata_from_prompts(
        prompts,
        num_gpu_blocks,
        block_size,
        final_prompt_lens,
        continuations=prev_output_tokens)

    assert_enough_kv_space = MultiStepWorker._assert_enough_kv_space  # pylint: disable=protected-access
    worker = MagicMock()
    worker.model_runner.block_size = block_size

    for seq_group_metadata in inputs:
        original_block_tables = seq_group_metadata.block_tables

        # No exception.
        assert_enough_kv_space(worker, inputs, num_steps)

        seq_group_metadata.block_tables = {
            seq_id: []
            for seq_id, physical_blocks in original_block_tables.items()
        }

        # Expect exception.
        with pytest.raises(ValueError,
                           match='times but found insufficient KV space for'):
            assert_enough_kv_space(worker, inputs, num_steps)

        seq_group_metadata.block_tables = original_block_tables


@torch.inference_mode()
def test_same_output_for_single_step():
    """Verify the multi step worker produces the same output as the normal
    worker for num_steps=1.
    """
    seed = 100
    model_name = 'JackFram/llama-68m'

    block_size = 32
    num_gpu_blocks = 2048 // block_size
    multi_step_worker = create_worker(
        MultiStepWorker,
        model_name,
        block_size,
        num_gpu_blocks,
        seed,
    )
    worker = create_worker(
        Worker,
        model_name,
        block_size,
        num_gpu_blocks,
        seed,
    )
    # multi_step_worker.model_runner = worker.model_runner
    # multi_step_worker.cache_engine = worker.cache_engine

    num_steps = 1

    prompts = [
        [1, 2, 3, 4, 5],
        [6, 7, 8, 9, 10],
    ]

    final_prompt_lens = [len(prompt) + num_steps for prompt in prompts]

    multi_step_seq_group = create_seq_group_metadata_from_prompts(
        prompts,
        num_gpu_blocks,
        block_size,
        final_prompt_lens=final_prompt_lens)

    zero_kv_cache(multi_step_worker.cache_engine)
    set_random_seed(seed)
    actual_output, _ = multi_step_worker.sampler_output(
        execute_model_req=ExecuteModelRequest(
            seq_group_metadata_list=multi_step_seq_group),
        sample_len=num_steps,
        seq_ids_with_bonus_token_in_last_step=None)
    assert len(actual_output) == num_steps
    actual_output = actual_output[0]

    single_step_seq_group = create_seq_group_metadata_from_prompts(
        prompts,
        num_gpu_blocks,
        block_size,
        final_prompt_lens=final_prompt_lens)

    zero_kv_cache(worker.cache_engine)
    set_random_seed(seed)
    expected_output = worker.execute_model(
        execute_model_req=ExecuteModelRequest(
            seq_group_metadata_list=single_step_seq_group))[0]

    actual_token_ids = [
        output.samples[0].output_token for output in actual_output
    ]
    actual_logprobs = [output.samples[0].logprobs for output in actual_output]

    expected_token_ids = [
        output.samples[0].output_token for output in expected_output
    ]
    expected_logprobs = [
        output.samples[0].logprobs for output in expected_output
    ]

    assert actual_token_ids == expected_token_ids

    print(f'{actual_logprobs=}')
    print(f'{expected_logprobs=}')
    assert_logprobs_dict_allclose(actual_logprobs, expected_logprobs)

@pytest.mark.parametrize("disable_bonus_tokens", [True, False])
@torch.inference_mode()
def test_same_output_for_multi_step(disable_bonus_tokens:bool):
    """Verify the multi-step worker produces the same output as the normal
    worker when num_steps > 1. This test runs the multi-step worker once, and
    then runs the worker num_steps times, and compares the output.
    """
    seed = 100
    model_name = 'JackFram/llama-68m'

    block_size = 16
    num_gpu_blocks = 2048 // block_size
    multi_step_worker = create_worker(
        MultiStepWorker,
        model_name,
        block_size,
        num_gpu_blocks,
        seed,
    )

    worker = create_worker(
        Worker,
        model_name,
        block_size,
        num_gpu_blocks,
        seed,
    )
    # Make sure we go over the block boundary.
    num_steps = block_size + 1
    random.seed(seed)
    prompts = [[
        random.randint(0, 1000) for _ in range(random.randint(10, 20))
    ] for _ in range(10)]

    # For the case of disable_bonus_tokens = False we execute (num_steps + 1)
    # iterations in order to accomodate the draft token. 
    final_prompt_lens = [len(prompt) + num_steps + 1 for prompt in prompts]

    rand_seeds = list(random.randint(0, 100) for _ in range(num_steps + 1))
    multi_step_worker.execute_model = patch_execute_model_with_seeds(
        multi_step_worker, rand_seeds)
    worker.execute_model = patch_execute_model_with_seeds(worker, rand_seeds)

    # Continuations to use for the single step worker.
    continuations = [[1] for _ in prompts]
    # Continuations to use for the multi step step worker.
    multi_step_worker_continuations = [[1] for _ in prompts]
    indices_of_seq_with_bonus_tokens = []
    if not disable_bonus_tokens:
        # Bonus tokens are enabled. For half of the sequences, add bonus
        # tokens. Make one forward pass of the model and add the generated
        # tokens to the continuations of the sequences selected for bonus tokens.
        # Do nothing for other sequences.
        num_sequences_with_bonus_tokens = len(prompts) // 2 
        indices_of_seq_with_bonus_tokens= random.sample(
            range(len(prompts)), num_sequences_with_bonus_tokens)
        seq_group_metadata_list = create_seq_group_metadata_from_prompts(
            prompts,
            num_gpu_blocks,
            block_size,
            continuations=continuations,
            final_prompt_lens=final_prompt_lens)
        step_output = (
            worker.execute_model(execute_model_req=ExecuteModelRequest(
                seq_group_metadata_list=seq_group_metadata_list)))
        # Add generated tokens to the continuations for both single-step
        # and multi-step workers for the sequences selected for bonus tokens.
        for i, seq_group_output in enumerate(step_output[0].outputs):
            if i in indices_of_seq_with_bonus_tokens:
                multi_step_worker_continuations[i].append(
                    seq_group_output.samples[0].output_token)
                continuations[i].append(
                    seq_group_output.samples[0].output_token)
    
    # Run single-step repeatedly.
    zero_kv_cache(worker.cache_engine)
<<<<<<< HEAD
    single_step_output = []
=======
    single_step_output: List[SamplerOutput] = []
    continuations = [[1] for _ in prompts]
>>>>>>> 5d4d9053
    set_random_seed(seed)
    for step in range(num_steps):
        seq_group_metadata_list = create_seq_group_metadata_from_prompts(
            prompts,
            num_gpu_blocks,
            block_size,
            continuations=continuations,
            final_prompt_lens=final_prompt_lens)
        step_output = (
            worker.execute_model(execute_model_req=ExecuteModelRequest(
                seq_group_metadata_list=seq_group_metadata_list)))
        single_step_output.extend(step_output)
        # Append output tokens to new sequence data.
        for i, seq_group_output in enumerate(step_output[0].outputs):
            continuations[i].append(seq_group_output.samples[0].output_token)
    random.seed(seed)
    # Run multi-step.
    zero_kv_cache(multi_step_worker.cache_engine)
    set_random_seed(seed)
    seq_group_metadata_list = create_seq_group_metadata_from_prompts(
        prompts,
        num_gpu_blocks,
        block_size,
        continuations=multi_step_worker_continuations,
        final_prompt_lens=final_prompt_lens)
    multi_step_output, _ = multi_step_worker.sampler_output(
        execute_model_req=ExecuteModelRequest(
            seq_group_metadata_list=seq_group_metadata_list),
        sample_len=num_steps,
        seq_ids_with_bonus_token_in_last_step=indices_of_seq_with_bonus_tokens)


    # Get token ids and logprobs for comparison.
    multi_step_output_logprobs: List[List[Dict[int,
                                               Logprob]]] = [[]
                                                             for _ in prompts]
    single_step_output_logprobs: List[List[Dict[int,
                                                Logprob]]] = [[]
                                                              for _ in prompts]

    multi_step_output_token_ids: List[List[int]] = [[] for _ in prompts]
    single_step_output_token_ids: List[List[int]] = [[] for _ in prompts]
    for i, _ in enumerate(prompts):
        for multi_step, single_step in zip(multi_step_output,
                                           single_step_output):
            multi_step_output_token_ids[i].append(
                multi_step[i].samples[0].output_token)
            single_step_output_token_ids[i].append(
                single_step[i].samples[0].output_token)

            multi_step_output_logprobs[i].append(
                multi_step[i].samples[0].logprobs)
            single_step_output_logprobs[i].append(
                single_step[i].samples[0].logprobs)

    # Print per-sequence token ids
    for i, (multi_step_tokens, single_step_tokens) in enumerate(
            zip(multi_step_output_token_ids, single_step_output_token_ids)):
        print(f'{i=} {multi_step_tokens=}')
        print(f'{i=} {single_step_tokens=}')
        print(f'{i=} equal {multi_step_tokens == single_step_tokens}')

    # Assert token ids are equal.
    for multi_step_tokens, single_step_tokens in zip(
            multi_step_output_token_ids, single_step_output_token_ids):
        assert multi_step_tokens == single_step_tokens

    # Assert logprobs are equal.
    for multi_step_logprobs, single_step_logprobs in zip(
            multi_step_output_logprobs, single_step_output_logprobs):
        assert_logprobs_dict_allclose(multi_step_logprobs,
                                      single_step_logprobs)


@torch.inference_mode()
def test_draft_proposals_full_speculation_len():
    """Verify Top1Proposer correctly handles case where all sequences
    can speculate.
    """
    k = 10
    batch_size = 32
    vocab_size = 32_000
    device = 'cuda:0'

    draft_worker = MagicMock()
    proposer = Top1Proposer(
        worker=draft_worker,
        device=device,
        vocab_size=vocab_size,
        max_proposal_len=2048,
    )
    draft_worker.sampler_output.return_value = [
        SamplerOutput(
            outputs=[],
            sampled_token_probs=torch.rand(batch_size,
                                           vocab_size,
                                           device=device,
                                           dtype=torch.float32),
            logprobs=torch.rand(batch_size,
                                vocab_size,
                                device=device,
                                dtype=torch.float32),
            sampled_token_ids=torch.randint(low=0,
                                            high=vocab_size,
                                            size=(batch_size, ),
                                            device=device,
                                            dtype=torch.long),
        ) for _ in range(k)
    ], True

    seq_group_metadata_list, _, _ = create_batch(batch_size, k)

    proposals = proposer.get_spec_proposals(
        execute_model_req=ExecuteModelRequest(
            seq_group_metadata_list=seq_group_metadata_list,
            num_lookahead_slots=k),)

    assert torch.is_tensor(proposals.proposal_token_ids)
    assert torch.is_tensor(proposals.proposal_probs)

    assert proposals.proposal_token_ids.shape == torch.Size([batch_size, k])
    assert proposals.proposal_probs.shape[:-1] == torch.Size([batch_size, k])

    assert proposals.proposal_lens.shape == torch.Size([batch_size])
    assert proposals.proposal_lens.tolist() == [k for _ in range(batch_size)]
    

@torch.inference_mode()
def test_draft_proposals_no_speculations():
    """Verify Top1Proposer correctly handles case where no sequences
    can speculate.
    """
    k = 10
    batch_size = 32
    vocab_size = 32_000
    device = 'cuda:0'
    prompt_len = 10

    draft_worker = MagicMock()
    proposer = Top1Proposer(
        worker=draft_worker,
        device=device,
        vocab_size=vocab_size,
        max_proposal_len=prompt_len + k - 1,
    )

    seq_group_metadata_list, _, _ = create_batch(batch_size,
                                                 k,
                                                 prompt_len=prompt_len)

    proposals = proposer.get_spec_proposals(
        execute_model_req=ExecuteModelRequest(
            seq_group_metadata_list=seq_group_metadata_list,
            num_lookahead_slots=k), )

    assert torch.is_tensor(proposals.proposal_token_ids)
    assert torch.is_tensor(proposals.proposal_probs)

    assert proposals.proposal_token_ids.shape == torch.Size([batch_size, k])
    assert proposals.proposal_probs.shape[:-1] == torch.Size([batch_size, k])

    assert proposals.proposal_lens.shape == torch.Size([batch_size])
    assert proposals.proposal_lens.tolist() == [0 for _ in range(batch_size)]


@torch.inference_mode()
def test_draft_proposals_mixed_k():
    """Verify Top1Proposer correctly handles case some sequences can
    speculate and some can't.
    """
    k = 10
    batch_size = 32
    vocab_size = 32_000
    device = 'cuda:0'

    small_prompt_len = 5
    long_prompt_len = 10
    prev_output_token_len = 20

    expected_num_proposal_seqs = 6
    expected_num_no_proposal_seqs = batch_size - expected_num_proposal_seqs

    prompt_len = [
        small_prompt_len for _ in range(expected_num_proposal_seqs - 1)
    ] + [long_prompt_len
         for _ in range(expected_num_no_proposal_seqs)] + [small_prompt_len]

    draft_worker = MagicMock()
    proposer = Top1Proposer(
        worker=draft_worker,
        device=device,
        vocab_size=vocab_size,
        max_proposal_len=long_prompt_len + prev_output_token_len + k - 1,
    )

    draft_worker.sampler_output.return_value = [
        SamplerOutput(
            outputs=[],
            sampled_token_probs=torch.rand(expected_num_proposal_seqs,
                                           vocab_size,
                                           device=device,
                                           dtype=torch.float32),
            logprobs=torch.rand(expected_num_proposal_seqs,
                                vocab_size,
                                device=device,
                                dtype=torch.float32),
            sampled_token_ids=torch.randint(
                low=0,
                high=vocab_size,
                size=(expected_num_proposal_seqs, ),
                device=device,
                dtype=torch.long),
        ) for _ in range(k)
    ], True

    seq_group_metadata_list, _, _ = create_batch(
        batch_size,
        k,
        prompt_len=prompt_len,
        prev_output_token_len=prev_output_token_len,
    )

    proposals = proposer.get_spec_proposals(
        execute_model_req=ExecuteModelRequest(
            seq_group_metadata_list=seq_group_metadata_list,
            num_lookahead_slots=k), )

    assert torch.is_tensor(proposals.proposal_token_ids)
    assert torch.is_tensor(proposals.proposal_probs)

    assert proposals.proposal_token_ids.shape == torch.Size([batch_size, k])
    assert proposals.proposal_probs.shape[:-1] == torch.Size([batch_size, k])

    assert proposals.proposal_lens.shape == torch.Size([batch_size])
    assert proposals.proposal_lens.tolist() == [
        k for _ in range(expected_num_proposal_seqs - 1)
    ] + [0 for _ in range(expected_num_no_proposal_seqs)] + [k]


@torch.inference_mode()
def test_expand_execute_model_request_for_bonus_tokens():
    """
    Test the expansion of the execute model request to handle bonus tokens.
    
    This test ensures that the execute model request is correctly expanded. For
    sequences with a bonus token, the expanded batch should contain two sequences:
    one with the bonus token and one without. Sequences without a bonus token
    are added unchanged to the expanded batch.
    """
    seed = 100
    model_name = 'JackFram/llama-68m'
    block_size = 16
    num_gpu_blocks = 2048 // block_size
    # Create prompts and continuations to be used in the 
    # execute_model_request.
    prompts = [[
        random.randint(0, 1000) for _ in range(random.randint(10, 20))
    ] for _ in range(10)]
    continuations = [[random.randint(0, 1000) for _ in range(random.randint(1, 10))] for _ in prompts]
    # Create an ExecuteModelRequest using the prompts and continuations.
    execute_model_request = ExecuteModelRequest(
        seq_group_metadata_list=create_seq_group_metadata_from_prompts(
            prompts,
            num_gpu_blocks,
            block_size,
            continuations=continuations,
            final_prompt_lens=[len(prompt) + 100 for prompt in prompts]))
    # Validate that the number of sequence groups matches the number of prompts.
    assert len(
        execute_model_request.seq_group_metadata_list) == len(prompts)
    seq_id_prompt_map = {}
    seq_id_output_token_map = {}
    for seq_group in execute_model_request.seq_group_metadata_list:
        seq_id = next(iter(seq_group.seq_data.keys()))
        seq_id_prompt_map[seq_id] = \
            seq_group.seq_data[seq_id].prompt_token_ids
        seq_id_output_token_map[seq_id] = \
            seq_group.seq_data[seq_id].output_token_ids
    
    # Construct a list of seq_ids with bonus tokens.
    # The seq_ids are in the range 0 to num_prompts.
    num_sequences_with_bonus_tokens = len(prompts) // 2 
    seq_ids_with_bonus_tokens= random.sample(
        range(len(prompts)), num_sequences_with_bonus_tokens)
    # Expand the execute_model_request.
    expanded_request, indices_of_original_sequence_groups =\
        MultiStepWorker._expand_execute_model_request(
            execute_model_request,
            set(seq_ids_with_bonus_tokens))
    # Validate that the number of sequence groups is now the original number
    # plus the number of sequences with bonus tokens.
    assert len(expanded_request.seq_group_metadata_list) == \
        len(prompts) + len(seq_ids_with_bonus_tokens)
    # Iterate through the updated request and validate the following:
    # 1. If the sequence group is part of the original request, it contains all
    #    token ids including the bonus tokens.
    # 2. If the sequence group is newly added, it does not contain the bonus token.
    for index, seq_group_metadata in enumerate(
        expanded_request.seq_group_metadata_list):
        seq_id = next(iter(seq_group_metadata.seq_data.keys()))
        assert seq_group_metadata.seq_data[seq_id].prompt_token_ids ==\
            seq_id_prompt_map[seq_id] 
        if index in indices_of_original_sequence_groups:
            assert seq_group_metadata.seq_data[seq_id].output_token_ids ==\
                seq_id_output_token_map[seq_id]
        else:
            assert seq_group_metadata.seq_data[seq_id].output_token_ids ==\
                seq_id_output_token_map[seq_id][:-1]


@torch.inference_mode()
def test_filter_model_output():
    """
    Test the _filter_model_output function of the MultiStepWorker class.

    This test ensures that the _filter_model_output method correctly filters the
    model's output, retaining only the specified sequences.
    """

    seed = 100
    model_name = 'JackFram/llama-68m'
    block_size = 16
    num_gpu_blocks = 2048 // block_size
    # generate the prompts and continuations and construct a
    # ExecuteModelRequest using them.
    prompts = [[
        random.randint(0, 1000) for _ in range(random.randint(10, 20))
    ] for _ in range(10)]
    continuations = [[random.randint(0, 1000) for _ in range(random.randint(1, 10))] for _ in prompts]
    execute_model_request = ExecuteModelRequest(
        seq_group_metadata_list=create_seq_group_metadata_from_prompts(
            prompts,
            num_gpu_blocks,
            block_size,
            continuations=continuations,
            final_prompt_lens=[len(prompt) + 100 for prompt in prompts]))
    # Generate a list of output indices to retain.
    num_outputs_to_retain = len(prompts) // 2 
    output_indices_to_retain= random.sample(
        range(len(prompts)), num_outputs_to_retain)
    # Initialize a worker and use it to make a forward pass of the model
    # and generate output corresponding to execute_model_request.
    worker = create_worker(
        Worker,
        model_name,
        block_size,
        num_gpu_blocks,
        seed,
    )
    step_output = worker.execute_model(
        execute_model_req=execute_model_request)
    # Filter the model output using _filter_model_output and validate
    # the results.
    filtered_output = MultiStepWorker._filter_model_output(
        step_output[0], output_indices_to_retain)
    for index, output in enumerate(filtered_output[0].outputs):
        assert output == \
            step_output[0].outputs[output_indices_to_retain[index]]


<|MERGE_RESOLUTION|>--- conflicted
+++ resolved
@@ -227,12 +227,7 @@
     
     # Run single-step repeatedly.
     zero_kv_cache(worker.cache_engine)
-<<<<<<< HEAD
-    single_step_output = []
-=======
     single_step_output: List[SamplerOutput] = []
-    continuations = [[1] for _ in prompts]
->>>>>>> 5d4d9053
     set_random_seed(seed)
     for step in range(num_steps):
         seq_group_metadata_list = create_seq_group_metadata_from_prompts(
