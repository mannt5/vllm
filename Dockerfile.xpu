--- conflicted
+++ resolved
@@ -8,12 +8,15 @@
     echo "deb [arch=amd64,i386 signed-by=/usr/share/keyrings/intel-graphics.gpg] https://repositories.intel.com/graphics/ubuntu jammy arc" | tee /etc/apt/sources.list.d/intel.gpu.jammy.list && \
     chmod 644 /usr/share/keyrings/intel-graphics.gpg
 
-<<<<<<< HEAD
 RUN apt-get update -y && \
     apt-get install -y --no-install-recommends --fix-missing \
     curl \
+    ffmpeg \
     git \
     libsndfile1 \
+    libsm6 \
+    libxext6 \
+    libgl1 \
     lsb-release \
     numactl \
     python3 \
@@ -28,23 +31,19 @@
 
 RUN pip install --no-cache-dir -r requirements-xpu.txt
 
-=======
-RUN apt-get update  -y \
-&& apt-get install -y curl libicu70 lsb-release git wget vim numactl python3 python3-pip ffmpeg libsm6 libxext6 libgl1 
->>>>>>> 7015417f
 COPY ./ /workspace/vllm
 
 ENV VLLM_TARGET_DEVICE=xpu
 
 RUN python3 setup.py install
 
-# FROM vllm-base AS vllm-openai
+FROM vllm-base AS vllm-openai
 
 # install additional dependencies for openai api server
-# RUN --mount=type=cache,target=/root/.cache/pip \
-#     pip install accelerate hf_transfer 'modelscope!=1.15.0'
+RUN --mount=type=cache,target=/root/.cache/pip \
+    pip install accelerate hf_transfer 'modelscope!=1.15.0'
 
-# ENV VLLM_USAGE_SOURCE production-docker-image \
-#     TRITON_XPU_PROFILE 1
+ENV VLLM_USAGE_SOURCE production-docker-image \
+    TRITON_XPU_PROFILE 1
 
-# ENTRYPOINT ["python3", "-m", "vllm.entrypoints.openai.api_server"]+ENTRYPOINT ["python3", "-m", "vllm.entrypoints.openai.api_server"]