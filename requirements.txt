--- conflicted
+++ resolved
@@ -9,11 +9,6 @@
 transformers >= 4.33.1  # Required for Code Llama.
 xformers >= 0.0.22
 fastapi
-<<<<<<< HEAD
 uvicorn[standard]
 pydantic < 2  # Required for OpenAI server.
-=======
-uvicorn
-pydantic < 2  # Required for OpenAI server.
-rpyc >= 5.3.0  # Required if you want to use RPyC. As of 5.3.0, there needs to be a separate change in the source to enable not-terrible performance compared to Ray.
->>>>>>> f53e1b92
+rpyc >= 5.3.0  # Required if you want to use RPyC. As of 5.3.0, there needs to be a separate change in the source to enable not-terrible performance compared to Ray.