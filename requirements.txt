--- conflicted
+++ resolved
@@ -5,14 +5,10 @@
 sentencepiece  # Required for LLaMA tokenizer.
 numpy
 torch == 2.1.2
-<<<<<<< HEAD
 requests
 psutil
 py-cpuinfo
-transformers >= 4.38.0  # Required for Gemma.
-=======
 transformers >= 4.39.1  # Required for StarCoder2 & Llava.
->>>>>>> 1715056f
 xformers == 0.0.23.post1  # Required for CUDA 12.1.
 fastapi
 uvicorn[standard]
