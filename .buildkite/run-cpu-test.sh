# This script build the CPU docker image and run the offline inference inside the container.
# It serves a sanity check for compilation and basic model usage.
set -ex

# Try building the docker image
numactl -C 48-95 -N 1 docker build -t cpu-test -f Dockerfile.cpu .
numactl -C 48-95 -N 1 docker build --build-arg VLLM_CPU_DISABLE_AVX512="true" -t cpu-test-avx2 -f Dockerfile.cpu .

# Setup cleanup
remove_docker_container() { docker rm -f cpu-test cpu-test-avx2 || true; }
trap remove_docker_container EXIT
remove_docker_container

# Run the image, setting --shm-size=4g for tensor parallel.
docker run -itd --entrypoint /bin/bash -v ~/.cache/huggingface:/root/.cache/huggingface --cpuset-cpus=48-95 \
 --cpuset-mems=1 --privileged=true --network host -e HF_TOKEN --env VLLM_CPU_KVCACHE_SPACE=4 --shm-size=4g --name cpu-test cpu-test
docker run -itd --entrypoint /bin/bash -v ~/.cache/huggingface:/root/.cache/huggingface --cpuset-cpus=48-95 \
 --cpuset-mems=1 --privileged=true --network host -e HF_TOKEN --env VLLM_CPU_KVCACHE_SPACE=4 --shm-size=4g --name cpu-test-avx2 cpu-test-avx2

# offline inference
docker exec cpu-test-avx2 bash -c "python3 examples/offline_inference.py"

# Run basic model test
docker exec cpu-test bash -c "
  pip install pytest matplotlib einops transformers_stream_generator
<<<<<<< HEAD
  pytest -v -s tests/models/decoder_only/language \
    --ignore=tests/models/decoder_only/language/test_jamba.py \
    --ignore=tests/models/decoder_only/language/test_danube3_4b.py" # Mamba and Danube3-4B on CPU is not supported
=======
  pytest -v -s tests/models -m \"not vlm\" --ignore=tests/models/test_embedding.py \
      --ignore=tests/models/test_oot_registration.py \
      --ignore=tests/models/test_registry.py \
      --ignore=tests/models/test_fp8.py \
      --ignore=tests/models/test_jamba.py \
      --ignore=tests/models/test_danube3_4b.py" # Mamba and Danube3-4B on CPU is not supported
>>>>>>> 1afc9319

# online inference
docker exec cpu-test bash -c "
  export VLLM_CPU_KVCACHE_SPACE=10 
  export VLLM_CPU_OMP_THREADS_BIND=48-92 
  python3 -m vllm.entrypoints.openai.api_server --model facebook/opt-125m & 
  timeout 600 bash -c 'until curl localhost:8000/v1/models; do sleep 1; done' || exit 1
  python3 benchmarks/benchmark_serving.py \
    --backend vllm \
    --dataset-name random \
    --model facebook/opt-125m \
    --num-prompts 20 \
    --endpoint /v1/completions \
    --tokenizer facebook/opt-125m"<|MERGE_RESOLUTION|>--- conflicted
+++ resolved
@@ -23,18 +23,10 @@
 # Run basic model test
 docker exec cpu-test bash -c "
   pip install pytest matplotlib einops transformers_stream_generator
-<<<<<<< HEAD
   pytest -v -s tests/models/decoder_only/language \
+    --ignore=tests/models/test_fp8.py \
     --ignore=tests/models/decoder_only/language/test_jamba.py \
     --ignore=tests/models/decoder_only/language/test_danube3_4b.py" # Mamba and Danube3-4B on CPU is not supported
-=======
-  pytest -v -s tests/models -m \"not vlm\" --ignore=tests/models/test_embedding.py \
-      --ignore=tests/models/test_oot_registration.py \
-      --ignore=tests/models/test_registry.py \
-      --ignore=tests/models/test_fp8.py \
-      --ignore=tests/models/test_jamba.py \
-      --ignore=tests/models/test_danube3_4b.py" # Mamba and Danube3-4B on CPU is not supported
->>>>>>> 1afc9319
 
 # online inference
 docker exec cpu-test bash -c "
