# This script build the CPU docker image and run the offline inference inside the container.
# It serves a sanity check for compilation and basic model usage.
set -ex

# Try building the docker image
docker build -t cpu-test -f Dockerfile.cpu .

# Setup cleanup
remove_docker_container() { docker rm -f cpu-test || true; }
trap remove_docker_container EXIT
remove_docker_container

# Run the image
docker run -itd -v ~/.cache/huggingface:/root/.cache/huggingface --cpuset-cpus=48-95 --cpuset-mems=1 --network host -e HF_TOKEN --env VLLM_CPU_KVCACHE_SPACE=4 --name cpu-test cpu-test

# offline inference
docker exec cpu-test bash -c "python3 examples/offline_inference.py"

# Run basic model test
docker exec cpu-test bash -c "cd tests;
  pip install pytest Pillow protobuf
  cd ../
<<<<<<< HEAD
  pytest -v -s tests/models --ignore=tests/models/test_llava.py --ignore=tests/models/test_embedding.py --ignore=tests/models/test_registry.py
  pytest -v -s tests/lora/test_lora.py"
=======
  pytest -v -s tests/models -m \"not llava\" --ignore=tests/models/test_embedding.py --ignore=tests/models/test_registry.py"
>>>>>>> e691918e
<|MERGE_RESOLUTION|>--- conflicted
+++ resolved
@@ -20,9 +20,5 @@
 docker exec cpu-test bash -c "cd tests;
   pip install pytest Pillow protobuf
   cd ../
-<<<<<<< HEAD
-  pytest -v -s tests/models --ignore=tests/models/test_llava.py --ignore=tests/models/test_embedding.py --ignore=tests/models/test_registry.py
-  pytest -v -s tests/lora/test_lora.py"
-=======
   pytest -v -s tests/models -m \"not llava\" --ignore=tests/models/test_embedding.py --ignore=tests/models/test_registry.py"
->>>>>>> e691918e
+  pytest -v -s tests/lora/test_lora.py"