#!/bin/bash

set -xue

# Build the docker image.
docker build -f docker/Dockerfile.tpu -t vllm-tpu .

# Set up cleanup.
remove_docker_container() { docker rm -f tpu-test || true; }
trap remove_docker_container EXIT
# Remove the container that might not be cleaned up in the previous run.
remove_docker_container

# For HF_TOKEN.
source /etc/environment
# Run a simple end-to-end example.
docker run --privileged --net host --shm-size=16G -it \
    -e "HF_TOKEN=$HF_TOKEN" --name tpu-test \
    vllm-tpu /bin/bash -c "python3 -m pip install git+https://github.com/thuml/depyf.git \
    && python3 -m pip install pytest pytest-asyncio tpu-info \
    && python3 -m pip install lm_eval[api]==0.4.4 \
    && export VLLM_USE_V1=1 \
    && export VLLM_XLA_CHECK_RECOMPILATION=1 \
    && echo HARDWARE \
    && tpu-info \
    && echo TEST_0 \
    && pytest -v -s /workspace/vllm/tests/v1/tpu/test_perf.py \
    && echo TEST_1 \
    && pytest -v -s /workspace/vllm/tests/tpu/test_compilation.py \
    && echo TEST_2 \
    && pytest -v -s /workspace/vllm/tests/v1/tpu/test_basic.py \
    && echo TEST_3 \
    && pytest -v -s /workspace/vllm/tests/entrypoints/llm/test_accuracy.py::test_lm_eval_accuracy_v1_engine \
    && echo TEST_4 \
    && pytest -s -v /workspace/vllm/tests/tpu/test_quantization_accuracy.py \
    && echo TEST_5 \
    && python3 /workspace/vllm/examples/offline_inference/tpu.py \
    && echo TEST_6 \
    && pytest -s -v /workspace/vllm/tests/v1/tpu/worker/test_tpu_model_runner.py \
    && echo TEST_7 \
    && pytest -s -v /workspace/vllm/tests/v1/tpu/test_sampler.py \
    && echo TEST_8 \
    && pytest -s -v /workspace/vllm/tests/v1/tpu/test_topk_topp_sampler.py \
    && echo TEST_9 \
<<<<<<< HEAD
    && pytest -s -v /workspace/vllm/tests/v1/tpu/test_pallas.py \
    && echo TEST_10 \
    && pytest -s -v /workspace/vllm/tests/v1/entrypoints/llm/test_struct_output_generate.py" \
=======
    && pytest -s -v /workspace/vllm/tests/v1/tpu/test_multimodal.py \
    && echo TEST_10 \
    && pytest -s -v /workspace/vllm/tests/v1/tpu/test_pallas.py" \
>>>>>>> f3441071


# TODO: This test fails because it uses RANDOM_SEED sampling
# && VLLM_USE_V1=1 pytest -v -s /workspace/vllm/tests/tpu/test_custom_dispatcher.py \<|MERGE_RESOLUTION|>--- conflicted
+++ resolved
@@ -42,15 +42,11 @@
     && echo TEST_8 \
     && pytest -s -v /workspace/vllm/tests/v1/tpu/test_topk_topp_sampler.py \
     && echo TEST_9 \
-<<<<<<< HEAD
-    && pytest -s -v /workspace/vllm/tests/v1/tpu/test_pallas.py \
-    && echo TEST_10 \
-    && pytest -s -v /workspace/vllm/tests/v1/entrypoints/llm/test_struct_output_generate.py" \
-=======
     && pytest -s -v /workspace/vllm/tests/v1/tpu/test_multimodal.py \
     && echo TEST_10 \
-    && pytest -s -v /workspace/vllm/tests/v1/tpu/test_pallas.py" \
->>>>>>> f3441071
+    && pytest -s -v /workspace/vllm/tests/v1/tpu/test_pallas.py \
+    && echo TEST_11 \
+    && pytest -s -v /workspace/vllm/tests/v1/entrypoints/llm/test_struct_output_generate.py" \
 
 
 # TODO: This test fails because it uses RANDOM_SEED sampling
