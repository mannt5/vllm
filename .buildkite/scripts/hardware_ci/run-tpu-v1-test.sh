--- conflicted
+++ resolved
@@ -159,11 +159,8 @@
     "python3 -m pytest -s -v /workspace/vllm/tests/v1/tpu/test_tpu_qkv_linear.py"
 run_and_track_test 15 "test_spmd_model_weight_loading.py" \
     "python3 -m pytest -s -v /workspace/vllm/tests/v1/tpu/test_spmd_model_weight_loading.py"
-<<<<<<< HEAD
-=======
 run_and_track_test 16 "test_kv_cache_update_kernel.py" \
     "python3 -m pytest -s -v /workspace/vllm/tests/v1/tpu/test_kv_cache_update_kernel.py"
->>>>>>> 110df743
 
 # After all tests have been attempted, exit with the overall status.
 if [ "$overall_script_exit_code" -ne 0 ]; then
