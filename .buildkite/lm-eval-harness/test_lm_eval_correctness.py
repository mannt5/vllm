# SPDX-License-Identifier: Apache-2.0
"""
LM eval harness on model to compare vs HF baseline computed offline.
Configs are found in configs/$MODEL.yaml

<<<<<<< HEAD
* export LM_EVAL_TEST_DATA_FILE=configs/Meta-Llama-3-70B-Instruct.yaml
* export LM_EVAL_TP_SIZE=4
* pytest -s test_lm_eval_correctness.py
=======
pytest -s -v test_lm_eval_correctness.py \
    --config-list-file=configs/models-small.txt \
    --tp-size=1
>>>>>>> 98c89e16
"""

import lm_eval
import numpy as np
import yaml

RTOL = 0.08
<<<<<<< HEAD
TEST_DATA_FILE = os.environ.get(
    "LM_EVAL_TEST_DATA_FILE",
    ".buildkite/lm-eval-harness/configs/Meta-Llama-3-8B-Instruct.yaml",
)

TP_SIZE = os.environ.get("LM_EVAL_TP_SIZE", 1)


def launch_lm_eval(eval_config):
    trust_remote_code = eval_config.get("trust_remote_code", False)

    model_args = (
        f"pretrained={eval_config['model_name']},"
        f"tensor_parallel_size={TP_SIZE},"
        f"add_bos_token=true,"
        f"trust_remote_code={trust_remote_code}"
    )

=======


def launch_lm_eval(eval_config, tp_size):
    trust_remote_code = eval_config.get('trust_remote_code', False)
    model_args = f"pretrained={eval_config['model_name']}," \
                 f"tensor_parallel_size={tp_size}," \
                 f"enforce_eager=true," \
                 f"add_bos_token=true," \
                 f"trust_remote_code={trust_remote_code}"
>>>>>>> 98c89e16
    results = lm_eval.simple_evaluate(
        model="vllm",
        model_args=model_args,
        tasks=[task["name"] for task in eval_config["tasks"]],
        num_fewshot=eval_config["num_fewshot"],
        limit=eval_config["limit"],
<<<<<<< HEAD
        batch_size="auto",
    )

    return results


def test_lm_eval_correctness():
    eval_config = yaml.safe_load(Path(TEST_DATA_FILE).read_text(encoding="utf-8"))

    if (
        eval_config["model_name"]
        == "nm-testing/Meta-Llama-3-70B-Instruct-FBGEMM-nonuniform"
    ):  # noqa: E501
        pytest.skip("FBGEMM is currently failing on main.")
=======
        batch_size="auto")
    return results


def test_lm_eval_correctness_param(config_filename, tp_size):
    eval_config = yaml.safe_load(config_filename.read_text(encoding="utf-8"))
>>>>>>> 98c89e16

    results = launch_lm_eval(eval_config, tp_size)

    success = True
    for task in eval_config["tasks"]:
        for metric in task["metrics"]:
            ground_truth = metric["value"]
            measured_value = results["results"][task["name"]][metric["name"]]
<<<<<<< HEAD
            print(
                f"{task['name']} | {metric['name']}: "
                f"ground_truth={ground_truth} | measured={measured_value}"
            )
            success = success and numpy.isclose(ground_truth, measured_value, rtol=RTOL)
=======
            print(f'{task["name"]} | {metric["name"]}: '
                  f'ground_truth={ground_truth} | measured={measured_value}')
            success = success and np.isclose(
                ground_truth, measured_value, rtol=RTOL)
>>>>>>> 98c89e16

    assert success<|MERGE_RESOLUTION|>--- conflicted
+++ resolved
@@ -3,15 +3,9 @@
 LM eval harness on model to compare vs HF baseline computed offline.
 Configs are found in configs/$MODEL.yaml
 
-<<<<<<< HEAD
-* export LM_EVAL_TEST_DATA_FILE=configs/Meta-Llama-3-70B-Instruct.yaml
-* export LM_EVAL_TP_SIZE=4
-* pytest -s test_lm_eval_correctness.py
-=======
 pytest -s -v test_lm_eval_correctness.py \
     --config-list-file=configs/models-small.txt \
     --tp-size=1
->>>>>>> 98c89e16
 """
 
 import lm_eval
@@ -19,26 +13,6 @@
 import yaml
 
 RTOL = 0.08
-<<<<<<< HEAD
-TEST_DATA_FILE = os.environ.get(
-    "LM_EVAL_TEST_DATA_FILE",
-    ".buildkite/lm-eval-harness/configs/Meta-Llama-3-8B-Instruct.yaml",
-)
-
-TP_SIZE = os.environ.get("LM_EVAL_TP_SIZE", 1)
-
-
-def launch_lm_eval(eval_config):
-    trust_remote_code = eval_config.get("trust_remote_code", False)
-
-    model_args = (
-        f"pretrained={eval_config['model_name']},"
-        f"tensor_parallel_size={TP_SIZE},"
-        f"add_bos_token=true,"
-        f"trust_remote_code={trust_remote_code}"
-    )
-
-=======
 
 
 def launch_lm_eval(eval_config, tp_size):
@@ -48,36 +22,18 @@
                  f"enforce_eager=true," \
                  f"add_bos_token=true," \
                  f"trust_remote_code={trust_remote_code}"
->>>>>>> 98c89e16
     results = lm_eval.simple_evaluate(
         model="vllm",
         model_args=model_args,
         tasks=[task["name"] for task in eval_config["tasks"]],
         num_fewshot=eval_config["num_fewshot"],
         limit=eval_config["limit"],
-<<<<<<< HEAD
-        batch_size="auto",
-    )
-
-    return results
-
-
-def test_lm_eval_correctness():
-    eval_config = yaml.safe_load(Path(TEST_DATA_FILE).read_text(encoding="utf-8"))
-
-    if (
-        eval_config["model_name"]
-        == "nm-testing/Meta-Llama-3-70B-Instruct-FBGEMM-nonuniform"
-    ):  # noqa: E501
-        pytest.skip("FBGEMM is currently failing on main.")
-=======
         batch_size="auto")
     return results
 
 
 def test_lm_eval_correctness_param(config_filename, tp_size):
     eval_config = yaml.safe_load(config_filename.read_text(encoding="utf-8"))
->>>>>>> 98c89e16
 
     results = launch_lm_eval(eval_config, tp_size)
 
@@ -86,17 +42,9 @@
         for metric in task["metrics"]:
             ground_truth = metric["value"]
             measured_value = results["results"][task["name"]][metric["name"]]
-<<<<<<< HEAD
-            print(
-                f"{task['name']} | {metric['name']}: "
-                f"ground_truth={ground_truth} | measured={measured_value}"
-            )
-            success = success and numpy.isclose(ground_truth, measured_value, rtol=RTOL)
-=======
             print(f'{task["name"]} | {metric["name"]}: '
                   f'ground_truth={ground_truth} | measured={measured_value}')
             success = success and np.isclose(
                 ground_truth, measured_value, rtol=RTOL)
->>>>>>> 98c89e16
 
     assert success