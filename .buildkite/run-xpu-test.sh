#!/bin/bash

# This script build the CPU docker image and run the offline inference inside the container.
# It serves a sanity check for compilation and basic model usage.
set -ex

image_name="xpu/vllm-ci:${BUILDKITE_COMMIT}"
container_name="xpu_${BUILDKITE_COMMIT}_$(tr -dc A-Za-z0-9 < /dev/urandom | head -c 10; echo)"

# Try building the docker image
<<<<<<< HEAD
docker build -t xpu-test -f dockerfiles/Dockerfile.xpu .
=======
docker build -t ${image_name} -f Dockerfile.xpu .
>>>>>>> e1eb45d3

# Setup cleanup
remove_docker_container() { 
  docker rm -f "${container_name}" || docker image rm -f "${image_name}" || true;
}
trap remove_docker_container EXIT
remove_docker_container

# Run the image and test offline inference/tensor parallel
docker run \
    --device /dev/dri \
    -v /dev/dri/by-path:/dev/dri/by-path \
    --entrypoint="" \
    --name "${container_name}" \
    "${image_name}" \
    sh -c '
    python3 examples/offline_inference/basic/generate.py --model facebook/opt-125m
    python3 examples/offline_inference/basic/generate.py --model facebook/opt-125m -tp 2
'<|MERGE_RESOLUTION|>--- conflicted
+++ resolved
@@ -8,11 +8,7 @@
 container_name="xpu_${BUILDKITE_COMMIT}_$(tr -dc A-Za-z0-9 < /dev/urandom | head -c 10; echo)"
 
 # Try building the docker image
-<<<<<<< HEAD
-docker build -t xpu-test -f dockerfiles/Dockerfile.xpu .
-=======
-docker build -t ${image_name} -f Dockerfile.xpu .
->>>>>>> e1eb45d3
+docker build -t ${image_name} -f dockerfiles/Dockerfile.xpu .
 
 # Setup cleanup
 remove_docker_container() { 
