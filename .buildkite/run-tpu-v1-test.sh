#!/bin/bash

set -e

# Build the docker image.
docker build -f Dockerfile.tpu -t vllm-tpu .

# Set up cleanup.
remove_docker_container() { docker rm -f tpu-test || true; }
trap remove_docker_container EXIT
# Remove the container that might not be cleaned up in the previous run.
remove_docker_container

# For HF_TOKEN.
source /etc/environment
# Run a simple end-to-end example.
docker run --privileged --net host --shm-size=16G -it \
    -e "HF_TOKEN=$HF_TOKEN" --name tpu-test \
    vllm-tpu /bin/bash -c "python3 -m pip install git+https://github.com/thuml/depyf.git \
    && python3 -m pip install pytest \
    && python3 -m pip install lm_eval[api]==0.4.4 \
    && export VLLM_USE_V1=1 \
    && export VLLM_XLA_CHECK_RECOMPILATION=1 \
    && echo TEST_1 \
    && python3 /workspace/vllm/tests/tpu/test_compilation.py \
    && echo TEST_2 \
    && pytest -v -s /workspace/vllm/tests/v1/tpu/test_basic.py \
    && echo TEST_3 \
    && pytest -v -s /workspace/vllm/tests/entrypoints/llm/test_accuracy.py::test_lm_eval_accuracy_v1_engine \
    && echo TEST_4 \
    && pytest -s -v /workspace/vllm/tests/tpu/test_quantization_accuracy.py \
    && echo TEST_5 \
<<<<<<< HEAD
    && VLLM_USE_V1=1 python3 /workspace/vllm/examples/offline_inference/tpu.py" \
    && echo TEST_6 \
    && VLLM_USE_V1=1 pytest -v -s /workspace/vllm/tests/v1/tpu/test_tpu_model_runner.py \
    
=======
    && python3 /workspace/vllm/examples/offline_inference/tpu.py" \

>>>>>>> b15fd2be

# TODO: This test fails because it uses RANDOM_SEED sampling
# && VLLM_USE_V1=1 pytest -v -s /workspace/vllm/tests/tpu/test_custom_dispatcher.py \
<|MERGE_RESOLUTION|>--- conflicted
+++ resolved
@@ -30,15 +30,10 @@
     && echo TEST_4 \
     && pytest -s -v /workspace/vllm/tests/tpu/test_quantization_accuracy.py \
     && echo TEST_5 \
-<<<<<<< HEAD
-    && VLLM_USE_V1=1 python3 /workspace/vllm/examples/offline_inference/tpu.py" \
+    && python3 /workspace/vllm/examples/offline_inference/tpu.py" \
     && echo TEST_6 \
-    && VLLM_USE_V1=1 pytest -v -s /workspace/vllm/tests/v1/tpu/test_tpu_model_runner.py \
-    
-=======
-    && python3 /workspace/vllm/examples/offline_inference/tpu.py" \
+    && pytest -v -s /workspace/vllm/tests/v1/tpu/test_tpu_model_runner.py \
 
->>>>>>> b15fd2be
 
 # TODO: This test fails because it uses RANDOM_SEED sampling
 # && VLLM_USE_V1=1 pytest -v -s /workspace/vllm/tests/tpu/test_custom_dispatcher.py \
