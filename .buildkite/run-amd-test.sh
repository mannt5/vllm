#!/bin/bash

# This script runs test inside the corresponding ROCm docker container.
set -o pipefail

# Print ROCm version
echo "--- Confirming Clean Initial State"
while true; do
        sleep 3
        if grep -q clean ${BUILDKITE_AGENT_META_DATA_RESET_TARGET}; then
                echo "GPUs state is \"clean\""
                break
        fi
done

echo "--- ROCm info"
rocminfo

# cleanup older docker images
cleanup_docker() {
  # Get Docker's root directory
  docker_root=$(docker info -f '{{.DockerRootDir}}')
  if [ -z "$docker_root" ]; then
    echo "Failed to determine Docker root directory."
    exit 1
  fi
  echo "Docker root directory: $docker_root"
  # Check disk usage of the filesystem where Docker's root directory is located
  disk_usage=$(df "$docker_root" | tail -1 | awk '{print $5}' | sed 's/%//')
  # Define the threshold
  threshold=70
  if [ "$disk_usage" -gt "$threshold" ]; then
    echo "Disk usage is above $threshold%. Cleaning up Docker images and volumes..."
    # Remove dangling images (those that are not tagged and not used by any container)
    docker image prune -f
    # Remove unused volumes / force the system prune for old images as well.
    docker volume prune -f && docker system prune --force --filter "until=72h" --all
    echo "Docker images and volumes cleanup completed."
  else
    echo "Disk usage is below $threshold%. No cleanup needed."
  fi
}

# Call the cleanup docker function
cleanup_docker

echo "--- Resetting GPUs"

echo "reset" > ${BUILDKITE_AGENT_META_DATA_RESET_TARGET}

while true; do
        sleep 3
	if grep -q clean ${BUILDKITE_AGENT_META_DATA_RESET_TARGET}; then
                echo "GPUs state is \"clean\""
                break
        fi
done

echo "--- Pulling container" 
image_name="rocm/vllm-ci-private:${BUILDKITE_COMMIT}"
container_name="rocm_${BUILDKITE_COMMIT}_$(tr -dc A-Za-z0-9 < /dev/urandom | head -c 10; echo)"
docker pull "${image_name}"

remove_docker_container() {
   docker rm -f "${container_name}" || docker image rm -f "${image_name}" || true
}
trap remove_docker_container EXIT

echo "--- Running container"

HF_CACHE="$(realpath ~)/huggingface"
mkdir -p "${HF_CACHE}"
HF_MOUNT="/root/.cache/huggingface"

commands=$@
echo "Commands:$commands"
#ignore certain kernels tests
if [[ $commands == *" kernels "* ]]; then
  commands="${commands} \
  --ignore=kernels/test_attention_selector.py \
  --ignore=kernels/test_blocksparse_attention.py \
  --ignore=kernels/test_causal_conv1d.py \
  --ignore=kernels/test_cutlass.py \
  --ignore=kernels/test_encoder_decoder_attn.py \
  --ignore=kernels/test_flash_attn.py \
  --ignore=kernels/test_flashinfer.py \
  --ignore=kernels/test_int8_quant.py \
  --ignore=kernels/test_machete_gemm.py \
  --ignore=kernels/test_mamba_ssm.py \
  --ignore=kernels/test_marlin_gemm.py \
  --ignore=kernels/test_moe.py \
  --ignore=kernels/test_prefix_prefill.py \
  --ignore=kernels/test_rand.py \
  --ignore=kernels/test_sampler.py \
  --ignore=kernels/test_cascade_flash_attn.py \
  --ignore=kernels/test_mamba_mixer2.py \
  --ignore=kernels/test_aqlm.py \
  --ignore=kernels/test_machete_mm.py \
  --ignore=kernels/test_mha_attn.py \
  --ignore=kernels/test_block_fp8.py \
  --ignore=kernels/test_permute_cols.py"
fi

#ignore certain Entrypoints/openai tests
if [[ $commands == *" entrypoints/openai "* ]]; then
  commands=${commands//" entrypoints/openai "/" entrypoints/openai \
  --ignore=entrypoints/openai/test_audio.py \
  --ignore=entrypoints/openai/test_chat.py \
  --ignore=entrypoints/openai/test_shutdown.py \
  --ignore=entrypoints/openai/test_completion.py \
  --ignore=entrypoints/openai/test_sleep.py \
  --ignore=entrypoints/openai/test_models.py \
  --ignore=entrypoints/openai/test_prompt_validation.py "}
fi

#ignore certain Entrypoints/llm tests
if [[ $commands == *" && pytest -v -s entrypoints/llm/test_guided_generate.py"* ]]; then
  commands=${commands//" && pytest -v -s entrypoints/llm/test_guided_generate.py"/" "}
fi

# --ignore=entrypoints/openai/test_encoder_decoder.py \
# --ignore=entrypoints/openai/test_embedding.py \
# --ignore=entrypoints/openai/test_oot_registration.py
# --ignore=entrypoints/openai/test_accuracy.py \
# --ignore=entrypoints/openai/test_models.py <= Fails on MI250 but passes on MI300 as of 2025-03-13


PARALLEL_JOB_COUNT=8
# check if the command contains shard flag, we will run all shards in parallel because the host have 8 GPUs. 
if [[ $commands == *"--shard-id="* ]]; then
  # assign job count as the number of shards used   
  commands=${commands//"--num-shards= "/"--num-shards=${PARALLEL_JOB_COUNT} "}
  for GPU in $(seq 0 $(($PARALLEL_JOB_COUNT-1))); do
    # assign shard-id for each shard
    commands_gpu=${commands//"--shard-id= "/"--shard-id=${GPU} "}
    echo "Shard ${GPU} commands:$commands_gpu"
    echo "Render devices: $BUILDKITE_AGENT_META_DATA_RENDER_DEVICES"
    docker run \
        --device /dev/kfd $BUILDKITE_AGENT_META_DATA_RENDER_DEVICES \
        --network=host \
        --shm-size=16gb \
        --rm \
        -e HIP_VISIBLE_DEVICES="${GPU}" \
        -e HF_TOKEN \
        -e AWS_ACCESS_KEY_ID \
        -e AWS_SECRET_ACCESS_KEY \
        -v "${HF_CACHE}:${HF_MOUNT}" \
        -e "HF_HOME=${HF_MOUNT}" \
        --name "${container_name}_${GPU}" \
        "${image_name}" \
        /bin/bash -c "${commands_gpu}" \
        |& while read -r line; do echo ">>Shard $GPU: $line"; done &
    PIDS+=($!)
  done
  #wait for all processes to finish and collect exit codes
  for pid in "${PIDS[@]}"; do
    wait "${pid}"
    STATUS+=($?)
  done
  for st in "${STATUS[@]}"; do
    if [[ ${st} -ne 0 ]]; then
      echo "One of the processes failed with $st"
      exit "${st}"
    fi
  done
else
  echo "Render devices: $BUILDKITE_AGENT_META_DATA_RENDER_DEVICES"
  docker run \
          --device /dev/kfd $BUILDKITE_AGENT_META_DATA_RENDER_DEVICES \
<<<<<<< HEAD
          --network host \
=======
          --network=host \
>>>>>>> 9d119a86
          --shm-size=16gb \
          --rm \
          -e HIP_VISIBLE_DEVICES=0 \
          -e HF_TOKEN \
          -e AWS_ACCESS_KEY_ID \
          -e AWS_SECRET_ACCESS_KEY \
          -v "${HF_CACHE}:${HF_MOUNT}" \
          -e "HF_HOME=${HF_MOUNT}" \
          --name "${container_name}" \
          "${image_name}" \
          /bin/bash -c "${commands}"
fi<|MERGE_RESOLUTION|>--- conflicted
+++ resolved
@@ -167,11 +167,7 @@
   echo "Render devices: $BUILDKITE_AGENT_META_DATA_RENDER_DEVICES"
   docker run \
           --device /dev/kfd $BUILDKITE_AGENT_META_DATA_RENDER_DEVICES \
-<<<<<<< HEAD
-          --network host \
-=======
           --network=host \
->>>>>>> 9d119a86
           --shm-size=16gb \
           --rm \
           -e HIP_VISIBLE_DEVICES=0 \
