--- conflicted
+++ resolved
@@ -40,8 +40,6 @@
   - pip install -r ../requirements/docs.txt
   # TODO: add `--strict` once warnings in docstrings are fixed
   - mkdocs build
-<<<<<<< HEAD
-=======
 
 - label: Pytorch Nightly Dependency Override Check # 2min
   # if this test fails, it means the nightly torch version is not compatible with some
@@ -52,7 +50,6 @@
   - requirements/nightly_torch_test.txt
   commands:
   - bash standalone_tests/pytorch_nightly_dependency.sh
->>>>>>> 110df743
 
 - label: Async Engine, Inputs, Utils, Worker Test # 24min
   mirror_hardwares: [amdexperimental]
@@ -102,11 +99,7 @@
   - VLLM_TEST_ENABLE_ARTIFICIAL_PREEMPT=1 pytest -v -s basic_correctness/test_preemption.py
 
 - label: Chunked Prefill Test
-<<<<<<< HEAD
-  mirror_hardwares: [amdexperimental]
-=======
-  mirror_hardwares: [amdexperimental, amdproduction]
->>>>>>> 110df743
+  mirror_hardwares: [amdexperimental, amdproduction]
   source_file_dependencies:
   - vllm/
   - tests/basic_correctness/test_chunked_prefill
@@ -162,10 +155,7 @@
   - examples/offline_inference/rlhf_colocate.py
   - tests/examples/offline_inference/data_parallel.py
   - tests/v1/test_async_llm_dp.py
-<<<<<<< HEAD
-=======
   - tests/v1/test_external_lb_dp.py
->>>>>>> 110df743
   - tests/v1/engine/test_engine_core_client.py
   commands:
   # test with tp=2 and external_dp=2
@@ -176,10 +166,7 @@
   # test with internal dp
   - python3 ../examples/offline_inference/data_parallel.py --enforce-eager
   - TP_SIZE=2 DP_SIZE=2 pytest -v -s v1/test_async_llm_dp.py
-<<<<<<< HEAD
-=======
   - TP_SIZE=2 DP_SIZE=2 pytest -v -s v1/test_external_lb_dp.py
->>>>>>> 110df743
   - pytest -v -s v1/engine/test_engine_core_client.py::test_kv_cache_events_dp
   - pytest -v -s distributed/test_utils.py
   - pytest -v -s compile/test_basic_correctness.py
@@ -230,11 +217,7 @@
 #####  1 GPU test  #####
 
 - label: Regression Test # 5min
-<<<<<<< HEAD
-  mirror_hardwares: [amdexperimental, amdproduction]
-=======
-  mirror_hardwares: [amdexperimental]
->>>>>>> 110df743
+  mirror_hardwares: [amdexperimental]
   source_file_dependencies:
   - vllm/
   - tests/test_regression
@@ -244,11 +227,7 @@
   working_dir: "/vllm-workspace/tests" # optional
 
 - label: Engine Test # 10min
-<<<<<<< HEAD
-  mirror_hardwares: [amdexperimental, amdproduction]
-=======
-  mirror_hardwares: [amdexperimental]
->>>>>>> 110df743
+  mirror_hardwares: [amdexperimental]
   source_file_dependencies:
   - vllm/
   - tests/engine
@@ -361,11 +340,7 @@
   parallelism: 4
 
 - label: PyTorch Compilation Unit Tests
-<<<<<<< HEAD
-  mirror_hardwares: [amdexperimental, amdproduction]
-=======
-  mirror_hardwares: [amdexperimental]
->>>>>>> 110df743
+  mirror_hardwares: [amdexperimental]
   torch_nightly: true
   source_file_dependencies:
     - vllm/
@@ -373,10 +348,7 @@
   commands:
     - pytest -v -s compile/test_pass_manager.py
     - pytest -v -s compile/test_fusion.py
-<<<<<<< HEAD
-=======
     - pytest -v -s compile/test_fusion_attn.py
->>>>>>> 110df743
     - pytest -v -s compile/test_silu_mul_quant_fusion.py
     - pytest -v -s compile/test_sequence_parallelism.py
     - pytest -v -s compile/test_async_tp.py
@@ -450,11 +422,7 @@
     - pytest -v -s kernels/mamba
 
 - label: Tensorizer Test # 11min
-<<<<<<< HEAD
-  mirror_hardwares: [amdexperimental, amdproduction]
-=======
-  mirror_hardwares: [amdexperimental]
->>>>>>> 110df743
+  mirror_hardwares: [amdexperimental]
   soft_fail: true
   source_file_dependencies:
   - vllm/model_executor/model_loader
@@ -546,11 +514,7 @@
 #####  models test  #####
 
 - label: Basic Models Test # 24min
-<<<<<<< HEAD
-  mirror_hardwares: [amdexperimental, amdproduction]
-=======
-  mirror_hardwares: [amdexperimental]
->>>>>>> 110df743
+  mirror_hardwares: [amdexperimental]
   torch_nightly: true
   source_file_dependencies:
   - vllm/
@@ -574,8 +538,6 @@
     - pip freeze | grep -E 'torch'
     - pytest -v -s models/language -m core_model
 
-<<<<<<< HEAD
-=======
 - label: Language Models Test (Hybrid) # 35 min
   mirror_hardwares: [amdexperimental]
   torch_nightly: true
@@ -587,7 +549,6 @@
     - pip install 'git+https://github.com/Dao-AILab/causal-conv1d@v1.5.0.post8'
     - pytest -v -s models/language/generation -m hybrid_model
 
->>>>>>> 110df743
 - label: Language Models Test (Extended Generation) # 1hr20min
   mirror_hardwares: [amdexperimental]
   optional: true
@@ -597,11 +558,7 @@
   commands:
     # Install causal-conv1d for plamo2 models here, as it is not compatible with pip-compile.
     - pip install 'git+https://github.com/Dao-AILab/causal-conv1d@v1.5.0.post8'
-<<<<<<< HEAD
-    - pytest -v -s models/language/generation -m 'not core_model'
-=======
     - pytest -v -s models/language/generation -m '(not core_model) and (not hybrid_model)'
->>>>>>> 110df743
 
 - label: Language Models Test (Extended Pooling)  # 36min
   mirror_hardwares: [amdexperimental]
@@ -646,11 +603,7 @@
     - pytest -v -s models/multimodal/generation/test_common.py -m 'split(group=0) and not core_model'
 
 - label: Multi-Modal Models Test (Extended) 3
-<<<<<<< HEAD
-  mirror_hardwares: [amdexperimental, amdproduction]
-=======
-  mirror_hardwares: [amdexperimental]
->>>>>>> 110df743
+  mirror_hardwares: [amdexperimental]
   optional: true
   source_file_dependencies:
   - vllm/
@@ -731,18 +684,12 @@
   - vllm/worker/model_runner.py
   - entrypoints/llm/test_collective_rpc.py
   - tests/v1/test_async_llm_dp.py
-<<<<<<< HEAD
-=======
   - tests/v1/test_external_lb_dp.py
->>>>>>> 110df743
   - tests/v1/entrypoints/openai/test_multi_api_servers.py
   - vllm/v1/engine/
   commands:
   - TP_SIZE=1 DP_SIZE=2 pytest -v -s v1/test_async_llm_dp.py
-<<<<<<< HEAD
-=======
   - TP_SIZE=1 DP_SIZE=2 pytest -v -s v1/test_external_lb_dp.py
->>>>>>> 110df743
   - DP_SIZE=2 pytest -v -s v1/entrypoints/openai/test_multi_api_servers.py
   - pytest -v -s entrypoints/llm/test_collective_rpc.py
   - pytest -v -s ./compile/test_basic_correctness.py
@@ -784,11 +731,7 @@
   - pytest -v -s plugins/lora_resolvers # unit tests for in-tree lora resolver plugins
 
 - label: Multi-step Tests (4 GPUs) # 36min
-<<<<<<< HEAD
-  mirror_hardwares: [amdexperimental]
-=======
-  mirror_hardwares: [amdexperimental, amdproduction]
->>>>>>> 110df743
+  mirror_hardwares: [amdexperimental, amdproduction]
   working_dir: "/vllm-workspace/tests"
   num_gpus: 4
   source_file_dependencies:
@@ -849,11 +792,7 @@
     - bash weight_loading/run_model_weight_loading_test.sh -c weight_loading/models.txt
 
 - label: Weight Loading Multiple GPU Test - Large Models # optional
-<<<<<<< HEAD
-  mirror_hardwares: [amdexperimental] 
-=======
-  mirror_hardwares: [amdexperimental]
->>>>>>> 110df743
+  mirror_hardwares: [amdexperimental]
   working_dir: "/vllm-workspace/tests"
   num_gpus: 2
   gpu: a100
