# In this file, you can add more tests to run either by adding a new step or
# adding a new command to an existing step. See different options here for examples.

# This script will be feed into Jinja template in `test-template-aws.j2` at
# https://github.com/vllm-project/buildkite-ci/blob/main/scripts/test-template-aws.j2 
# to generate the final pipeline yaml file.

# Documentation
# label(str): the name of the test. emoji allowed.
# fast_check(bool): whether to run this on each commit on fastcheck pipeline.
# fast_check_only(bool): run this test on fastcheck pipeline only
# optional(bool): never run this test by default (i.e. need to unblock manually)
# command(str): the single command to run for tests. incompatible with commands.
# commands(list): the list of commands to run for test. incompatbile with command.
# mirror_hardwares(list): the list of hardwares to run the test on as well. currently only supports [amd]
# gpu(str): override the GPU selection for the test. default is on L4 GPUs. currently only supports a100
# num_gpus(int): override the number of GPUs for the test. default to 1 GPU. currently support 2,4.
# num_nodes(int): whether to simulate multi-node setup by launch multiple containers on one host, 
#     in this case, commands must be specified. the first command runs on first host, the second
#     command runs on the second host.
# working_dir(str): specify the place where command should execute, default to /vllm-workspace/tests
# source_file_dependencies(list): the list of prefix to opt-in the test for, if empty, the test will always run.

# When adding a test
# - If the test belong to an existing group, add it there
# - If the test is short, add to any existing step
# - If the test takes more than 10min, then it is okay to create a new step. 
#   Note that all steps execute in parallel. 

steps:
##### fast check tests  #####

- label: Documentation Build # 2min
  working_dir: "/vllm-workspace/test_docs/docs"
  fast_check: true
  no_gpu: True
  commands:
  - pip install -r requirements-docs.txt
  - SPHINXOPTS=\"-W\" make html
  # Check API reference (if it fails, you may have missing mock imports)
  - grep \"sig sig-object py\" build/html/dev/sampling_params.html

- label: Async Engine, Inputs, Utils, Worker Test # 24min
  fast_check: true
  source_file_dependencies:
  - vllm/
  - tests/mq_llm_engine
  - tests/async_engine
  - tests/test_inputs
  - tests/multimodal
  - tests/test_utils
  - tests/worker
  commands:
  - pytest -v -s mq_llm_engine # MQLLMEngine
  - pytest -v -s async_engine # AsyncLLMEngine
  - NUM_SCHEDULER_STEPS=4 pytest -v -s async_engine/test_async_llm_engine.py
  - pytest -v -s test_inputs.py
  - pytest -v -s multimodal
  - pytest -v -s test_utils.py # Utils
  - pytest -v -s worker # Worker

- label: Basic Correctness Test # 30min
  #mirror_hardwares: [amd]
  fast_check: true
  source_file_dependencies:
  - vllm/
  - tests/basic_correctness/test_basic_correctness
  - tests/basic_correctness/test_cpu_offload
  - tests/basic_correctness/test_preemption
  commands:
  - pytest -v -s basic_correctness/test_basic_correctness.py
  - pytest -v -s basic_correctness/test_cpu_offload.py
  - VLLM_TEST_ENABLE_ARTIFICIAL_PREEMPT=1 pytest -v -s basic_correctness/test_preemption.py

- label: Chunked Prefill Test
  source_file_dependencies:
  - vllm/
  - tests/basic_correctness/test_chunked_prefill.py
  commands:
  - VLLM_ATTENTION_BACKEND=XFORMERS pytest -v -s basic_correctness/test_chunked_prefill.py
  - VLLM_ATTENTION_BACKEND=FLASH_ATTN pytest -v -s basic_correctness/test_chunked_prefill.py
<<<<<<< HEAD
  
=======
  - VLLM_TEST_ENABLE_ARTIFICIAL_PREEMPT=1 pytest -v -s basic_correctness/test_preemption.py

>>>>>>> 1cabfcef
- label: Core Test # 10min
  mirror_hardwares: [amd]
  fast_check: true
  source_file_dependencies:
  - vllm/core
  - vllm/distributed
  - tests/core
  commands:
  - pytest -v -s core

- label: Entrypoints Test # 40min
  working_dir: "/vllm-workspace/tests"
  fast_check: true
  mirror_hardwares: [amd]
  source_file_dependencies:
  - vllm/
  commands:
  - pip install -e ./plugins/vllm_add_dummy_model
  - pip install git+https://github.com/EleutherAI/lm-evaluation-harness.git@a4987bba6e9e9b3f22bd3a6c1ecf0abd04fd5622#egg=lm_eval[api]
  - pytest -v -s entrypoints/llm --ignore=entrypoints/llm/test_lazy_outlines.py --ignore=entrypoints/llm/test_generate.py --ignore=entrypoints/llm/test_generate_multiple_loras.py --ignore=entrypoints/llm/test_guided_generate.py
  - pytest -v -s entrypoints/llm/test_lazy_outlines.py # it needs a clean process
  - pytest -v -s entrypoints/llm/test_generate.py # it needs a clean process
  - pytest -v -s entrypoints/llm/test_generate_multiple_loras.py # it needs a clean process
  - pytest -v -s entrypoints/llm/test_guided_generate.py # it needs a clean process
  - pytest -v -s entrypoints/openai --ignore=entrypoints/openai/test_oot_registration.py
  - pytest -v -s entrypoints/openai/test_oot_registration.py # it needs a clean process
  - pytest -v -s entrypoints/test_chat_utils.py
  - pytest -v -s entrypoints/offline_mode # Needs to avoid interference with other tests

- label: Distributed Tests (4 GPUs) # 10min
  working_dir: "/vllm-workspace/tests"
  num_gpus: 4
  fast_check: true
  source_file_dependencies:
  - vllm/distributed/
  - vllm/core/
  - tests/distributed
  - tests/spec_decode/e2e/test_integration_dist_tp4
  commands:
  - pytest -v -s distributed/test_pynccl.py
  - pytest -v -s spec_decode/e2e/test_integration_dist_tp4.py

- label: Metrics, Tracing Test # 10min
  num_gpus: 2 
  fast_check: true
  source_file_dependencies:
  - vllm/
  - tests/metrics
  - tests/tracing
  commands:
  - pytest -v -s metrics 
  - "pip install \
      'opentelemetry-sdk>=1.26.0,<1.27.0' \
      'opentelemetry-api>=1.26.0,<1.27.0' \
      'opentelemetry-exporter-otlp>=1.26.0,<1.27.0' \
      'opentelemetry-semantic-conventions-ai>=0.4.1,<0.5.0'"
  - pytest -v -s tracing

##### fast check tests  #####
#####  1 GPU test  #####

- label: Regression Test # 5min
  mirror_hardwares: [amd]
  source_file_dependencies:
  - vllm/
  - tests/test_regression
  command: pytest -v -s test_regression.py
  working_dir: "/vllm-workspace/tests" # optional

- label: Engine Test # 10min
  mirror_hardwares: [amd]
  source_file_dependencies:
  - vllm/
  - tests/engine
  - tests/tokenization
  commands:
  - pytest -v -s engine test_sequence.py test_config.py test_logger.py
  # OOM in the CI unless we run this separately
  - pytest -v -s tokenization

- label: Examples Test # 15min
  working_dir: "/vllm-workspace/examples"
  #mirror_hardwares: [amd]
  source_file_dependencies:
  - vllm/entrypoints
  - examples/
  commands:
    - pip install awscli tensorizer # for llava example and tensorizer test
    - python3 offline_inference.py
    - python3 cpu_offload.py
    - python3 offline_inference_chat.py
    - python3 offline_inference_with_prefix.py
    - python3 llm_engine_example.py
    - python3 offline_inference_vision_language.py
    - python3 offline_inference_vision_language_multi_image.py
    - python3 tensorize_vllm_model.py --model facebook/opt-125m serialize --serialized-directory /tmp/ --suffix v1 && python3 tensorize_vllm_model.py --model facebook/opt-125m deserialize --path-to-tensors /tmp/vllm/facebook/opt-125m/v1/model.tensors
    - python3 offline_inference_encoder_decoder.py

- label: Prefix Caching Test # 9min
  #mirror_hardwares: [amd]
  source_file_dependencies:
  - vllm/
  - tests/prefix_caching
  commands:
    - pytest -v -s prefix_caching

- label: Samplers Test # 36min
  source_file_dependencies:
  - vllm/model_executor/layers
  - vllm/sampling_metadata.py
  - tests/samplers
  commands:
    - pytest -v -s samplers
    - VLLM_USE_FLASHINFER_SAMPLER=1 pytest -v -s samplers

- label: LogitsProcessor Test # 5min
  mirror_hardwares: [amd]
  source_file_dependencies:
  - vllm/model_executor/layers
  - tests/test_logits_processor
  command: pytest -v -s test_logits_processor.py

- label: Speculative decoding tests # 30min
  source_file_dependencies:
  - vllm/spec_decode
  - tests/spec_decode
  commands:
    # See https://github.com/vllm-project/vllm/issues/5152
    - export VLLM_ATTENTION_BACKEND=XFORMERS
    - pytest -v -s spec_decode/e2e/test_multistep_correctness.py
    - pytest -v -s spec_decode --ignore=spec_decode/e2e/test_multistep_correctness.py

- label: LoRA Test %N # 15min each
  mirror_hardwares: [amd]
  source_file_dependencies:
  - vllm/lora
  - tests/lora
  command: pytest -v -s lora --shard-id=$$BUILDKITE_PARALLEL_JOB --num-shards=$$BUILDKITE_PARALLEL_JOB_COUNT --ignore=lora/test_long_context.py
  parallelism: 4

- label: "PyTorch Fullgraph Smoke Test" # 9min
  fast_check: true
  source_file_dependencies:
  - vllm/
  - tests/compile
  commands:
  - pytest -v -s compile/test_full_graph_smoke.py

- label: "PyTorch Fullgraph Test" # 18min
  source_file_dependencies:
  - vllm/
  - tests/compile
  commands:
  - pytest -v -s compile/test_full_graph.py

- label: Kernels Test %N # 1h each
  mirror_hardwares: [amd]
  source_file_dependencies:
  - csrc/
  - vllm/attention
  - tests/kernels
  commands:
    - pytest -v -s kernels --shard-id=$$BUILDKITE_PARALLEL_JOB --num-shards=$$BUILDKITE_PARALLEL_JOB_COUNT
  parallelism: 4

- label: Tensorizer Test # 11min
  mirror_hardwares: [amd]
  soft_fail: true
  source_file_dependencies:
  - vllm/model_executor/model_loader
  - tests/tensorizer_loader
  commands:
    - apt-get update && apt-get install -y curl libsodium23
    - export VLLM_WORKER_MULTIPROC_METHOD=spawn
    - pytest -v -s tensorizer_loader

- label: Benchmarks # 9min
  working_dir: "/vllm-workspace/.buildkite"
  mirror_hardwares: [amd]
  source_file_dependencies:
  - benchmarks/
  commands:
  - pip install aiohttp
  - bash run-benchmarks.sh

- label: Quantization Test # 33min
  source_file_dependencies:
  - csrc/
  - vllm/model_executor/layers/quantization
  - tests/quantization
  command: pytest -v -s quantization

- label: LM Eval Small Models # 53min
  working_dir: "/vllm-workspace/.buildkite/lm-eval-harness"
  source_file_dependencies:
  - csrc/
  - vllm/model_executor/layers/quantization
  commands:
  - pip install lm-eval
  - export VLLM_WORKER_MULTIPROC_METHOD=spawn
  - bash ./run-tests.sh -c configs/models-small.txt -t 1

- label: Encoder Decoder tests # 5min
  source_file_dependencies:
  - vllm/
  - tests/encoder_decoder
  commands:
    - pytest -v -s encoder_decoder

- label: OpenAI-Compatible Tool Use # 20 min
  fast_check: false
  mirror_hardwares: [ amd ]
  source_file_dependencies:
    - vllm/
    - tests/tool_use
  commands:
    - pytest -v -s tool_use

#####  models test  #####

- label: Basic Models Test # 3min
  source_file_dependencies:
  - vllm/
  - tests/models
  commands:
    - pip install -e ./plugins/vllm_add_dummy_model
    - pytest -v -s models/test_oot_registration.py # it needs a clean process
    - pytest -v -s models/*.py --ignore=models/test_oot_registration.py

- label: Decoder-only Language Models Test # 1h36min
  #mirror_hardwares: [amd]
  source_file_dependencies:
  - vllm/
  - tests/models/decoder_only/language
  commands:
    - pytest -v -s models/decoder_only/language

- label: Decoder-only Multi-Modal Models Test # 1h31min
  #mirror_hardwares: [amd]
  source_file_dependencies:
  - vllm/
  - tests/models/decoder_only/audio_language
  - tests/models/decoder_only/vision_language
  commands:
    - pytest -v -s models/decoder_only/audio_language
    - pytest -v -s models/decoder_only/vision_language

- label: Other Models Test # 6min
  #mirror_hardwares: [amd]
  source_file_dependencies:
  - vllm/
  - tests/models/embedding/language
  - tests/models/encoder_decoder/language
  - tests/models/encoder_decoder/vision_language
  commands:
    - pytest -v -s models/embedding/language
    - pytest -v -s models/encoder_decoder/language
    - pytest -v -s models/encoder_decoder/vision_language

- label: Custom Models Test
  #mirror_hardwares: [amd]
  optional: true
  commands:
    # PR authors can temporarily add commands below to test individual models
    # e.g. pytest -v -s models/encoder_decoder/vision_language/test_mllama.py
    # *To avoid merge conflicts, remember to REMOVE (not just comment out) them before merging the PR*

#####  1 GPU test  #####
#####  multi gpus test  #####

- label: Distributed Comm Ops Test # 7min
  working_dir: "/vllm-workspace/tests"
  num_gpus: 2
  source_file_dependencies:
  - vllm/distributed
  - tests/distributed
  commands:
  - pytest -v -s distributed/test_comm_ops.py
  - pytest -v -s distributed/test_shm_broadcast.py

- label: 2 Node Tests (4 GPUs in total) # 16min
  working_dir: "/vllm-workspace/tests"
  num_gpus: 2
  num_nodes: 2
  source_file_dependencies:
  - vllm/distributed/
  - vllm/engine/
  - vllm/executor/
  - vllm/model_executor/models/
  - tests/distributed/
  commands:
  - # the following commands are for the first node, with ip 192.168.10.10 (ray environment already set up)
    - VLLM_TEST_SAME_HOST=0 torchrun --nnodes 2 --nproc-per-node=2 --rdzv_backend=c10d --rdzv_endpoint=192.168.10.10 distributed/test_same_node.py | grep -q 'Same node test passed'
    - VLLM_MULTI_NODE=1 pytest -v -s distributed/test_multi_node_assignment.py
    - VLLM_MULTI_NODE=1 pytest -v -s distributed/test_pipeline_parallel.py
  - # the following commands are for the second node, with ip 192.168.10.11 (ray environment already set up)
    - VLLM_TEST_SAME_HOST=0 torchrun --nnodes 2 --nproc-per-node=2 --rdzv_backend=c10d --rdzv_endpoint=192.168.10.10 distributed/test_same_node.py | grep -q 'Same node test passed'

- label: Distributed Tests (2 GPUs) # 40min
  #mirror_hardwares: [amd]
  working_dir: "/vllm-workspace/tests"
  num_gpus: 2
  source_file_dependencies:
  - vllm/distributed/
  - vllm/engine/
  - vllm/executor/
  - vllm/model_executor/models/
  - tests/distributed/
  - vllm/compilation
  commands:
  - pytest -v -s ./compile/test_full_graph_multi_gpu.py
  - pytest -v -s ./compile/test_wrapper.py
  - VLLM_TEST_SAME_HOST=1 torchrun --nproc-per-node=4 distributed/test_same_node.py | grep -q 'Same node test passed'
  - TARGET_TEST_SUITE=L4 pytest basic_correctness/ -v -s -m distributed_2_gpus
  # Avoid importing model tests that cause CUDA reinitialization error
  - pytest models/encoder_decoder/language/test_bart.py -v -s -m distributed_2_gpus
  - pytest models/encoder_decoder/vision_language/test_broadcast.py -v -s -m distributed_2_gpus
  - pytest models/decoder_only/vision_language/test_broadcast.py -v -s -m distributed_2_gpus
  - pytest -v -s spec_decode/e2e/test_integration_dist_tp2.py
  - pip install -e ./plugins/vllm_add_dummy_model
  - pytest -v -s distributed/test_distributed_oot.py
  - CUDA_VISIBLE_DEVICES=0,1 pytest -v -s test_sharded_state_loader.py
  - CUDA_VISIBLE_DEVICES=0,1 pytest -v -s distributed/test_utils.py

- label: Multi-step Tests (4 GPUs) # 36min
  working_dir: "/vllm-workspace/tests"
  num_gpus: 4
  source_file_dependencies:
  - vllm/model_executor/layers/sampler.py
  - vllm/sequence.py
  - vllm/worker/worker_base.py
  - vllm/worker/worker.py
  - vllm/worker/multi_step_worker.py
  - vllm/worker/model_runner_base.py
  - vllm/worker/model_runner.py
  - vllm/worker/multi_step_model_runner.py
  - vllm/engine
  - tests/multi_step
  commands:
  - pytest -v -s multi_step/test_correctness_async_llm.py
  - pytest -v -s multi_step/test_correctness_llm.py

- label: Pipeline Parallelism Test # 45min
  working_dir: "/vllm-workspace/tests"
  num_gpus: 4
  source_file_dependencies:
  - vllm/distributed/
  - vllm/engine/
  - vllm/executor/
  - vllm/model_executor/models/
  - tests/distributed/
  commands:
  - pytest -v -s distributed/test_pp_cudagraph.py
  - pytest -v -s distributed/test_pipeline_parallel.py

- label: LoRA Long Context (Distributed) # 11min
  # This test runs llama 13B, so it is required to run on 4 GPUs.
  num_gpus: 4
  soft_fail: true
  source_file_dependencies:
  - vllm/lora
  - tests/lora/test_long_context
  commands:
    # FIXIT: find out which code initialize cuda before running the test
    # before the fix, we need to use spawn to test it
    - export VLLM_WORKER_MULTIPROC_METHOD=spawn
    - pytest -v -s -x lora/test_long_context.py

- label: Weight Loading Multiple GPU Test  # 33min
  working_dir: "/vllm-workspace/tests"
  num_gpus: 2
  source_file_dependencies:
  - vllm/
  - tests/weight_loading
  commands:
    - bash weight_loading/run_model_weight_loading_test.sh -c weight_loading/models.txt

- label: Weight Loading Multiple GPU Test - Large Models # optional
  working_dir: "/vllm-workspace/tests"
  num_gpus: 2
  gpu: a100
  optional: true
  source_file_dependencies:
  - vllm/
  - tests/weight_loading
  commands:
    - bash weight_loading/run_model_weight_loading_test.sh -c weight_loading/models-large.txt 


##### multi gpus test #####
##### A100 test #####

- label: Distributed Tests (A100) # optional
  gpu: a100
  num_gpus: 4
  source_file_dependencies:
  - vllm/
  commands: 
  # NOTE: don't test llama model here, it seems hf implementation is buggy
  # see https://github.com/vllm-project/vllm/pull/5689 for details
  - pytest -v -s distributed/test_custom_all_reduce.py
  - TARGET_TEST_SUITE=A100 pytest basic_correctness/ -v -s -m distributed_2_gpus
  - pytest -v -s -x lora/test_mixtral.py

- label: LM Eval Large Models # optional
  gpu: a100
  num_gpus: 4
  working_dir: "/vllm-workspace/.buildkite/lm-eval-harness"
  source_file_dependencies:
  - csrc/
  - vllm/model_executor/layers/quantization
  commands:
  - pip install lm-eval
  - export VLLM_WORKER_MULTIPROC_METHOD=spawn
  - bash ./run-tests.sh -c configs/models-large.txt -t 4<|MERGE_RESOLUTION|>--- conflicted
+++ resolved
@@ -79,12 +79,7 @@
   commands:
   - VLLM_ATTENTION_BACKEND=XFORMERS pytest -v -s basic_correctness/test_chunked_prefill.py
   - VLLM_ATTENTION_BACKEND=FLASH_ATTN pytest -v -s basic_correctness/test_chunked_prefill.py
-<<<<<<< HEAD
-  
-=======
-  - VLLM_TEST_ENABLE_ARTIFICIAL_PREEMPT=1 pytest -v -s basic_correctness/test_preemption.py
-
->>>>>>> 1cabfcef
+
 - label: Core Test # 10min
   mirror_hardwares: [amd]
   fast_check: true
