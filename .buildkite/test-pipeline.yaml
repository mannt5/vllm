--- conflicted
+++ resolved
@@ -325,14 +325,10 @@
   commands:
   - pytest -v -s compile/test_full_graph.py
 
-<<<<<<< HEAD
 - label: Kernels Test %N # 1h each
   working_dir: "/vllm-workspace/tests"
   # mirror_hardwares: [amd]
   amd_gpus: 8
-=======
-- label: Kernels Core Operation Test
->>>>>>> d5615af9
   source_file_dependencies:
   - csrc/
   - tests/kernels/core
