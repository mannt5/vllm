import argparse
import random
from typing import List, Tuple, Dict

import ray

from cacheflow.master.frontend import Frontend
from cacheflow.master.scheduler import Scheduler
from cacheflow.models import get_memory_analyzer
from cacheflow.worker.controller import Controller

<<<<<<< HEAD
=======
parser = argparse.ArgumentParser(description='CacheFlow server')
parser.add_argument('--model', type=str, default='facebook/opt-125m', help='model name')
parser.add_argument('--num-nodes', type=int, default=1, help='number of nodes')
parser.add_argument('--num-workers', type=int, default=1, help='number of workers per node')
parser.add_argument('--block-size', type=int, default=8, choices=[8, 16], help='token block size')
# NOTE(woosuk): If FlashAttention is used, the float data type is not supported.
parser.add_argument('--dtype', type=str, default='half', choices=['half', 'float'], help='data type')
# TODO(woosuk): Support fine-grained seeds (e.g., seed per request).
parser.add_argument('--seed', type=int, default=0, help='random seed')
parser.add_argument('--swap-space', type=int, default=20, help='CPU swap space size (GiB) per GPU')
parser.add_argument('--max-batch-size', type=int, default=2560, help='maximum number of batched tokens')
args = parser.parse_args()
>>>>>>> cfae35b8

def initialize_ray_cluster(
        address: str = 'auto',
        pipeline_parallel_size: int = 1,
        tensor_parallel_size: int = 1,
    ) -> Tuple[int, int, str, List[List[Tuple[int, str, int]]]]:
    # Connect to a ray cluster.
    ray.init(address=address)

    # Assume we have a uniform cluster that each node has the same number of
    # GPUs for now.
    valid_node_resources = []
    num_devices_per_node = None
    for node in ray.nodes():
        if (not node['Alive']) or node['Resources']['GPU'] <= 0:
            continue
        if num_devices_per_node is None:
            num_devices_per_node = node['Resources']['GPU']
        else:
            assert num_devices_per_node == node['Resources']['GPU'], (
                "The number of GPUs per node is not uniform.")
        for key in node['Resources']:
            if key.startswith('node:'):
                valid_node_resources.append(key)

    num_nodes = len(valid_node_resources)

    assert (pipeline_parallel_size * tensor_parallel_size
            <= num_nodes * num_devices_per_node), (
                "The number of required GPUs exceeds the total number of "
                "available GPUs.")
    if tensor_parallel_size >= num_devices_per_node:
        assert tensor_parallel_size % num_devices_per_node == 0, (
            "The number of tensor parallelism is not divisible by the "
            "number of GPUs per node.")
    else:
        assert num_devices_per_node % tensor_parallel_size == 0, (
            "The number of GPUs per node is not divisible by the number "
            "of tensor parallelism.")

    # Assign GPUs to pipeline stages.
    rank = 0
    current_node_id = 0
    current_device_id = 0
    distributed_init_method = None
    all_stage_devices = []

    for i in range(pipeline_parallel_size):
        stage_devices = []
        for j in range(tensor_parallel_size):
            node_resource = valid_node_resources[current_node_id]
            stage_devices.append((rank, node_resource, current_device_id))
            if distributed_init_method is None:
                ip = node_resource.split("node:")[-1]
                port = random.randint(10000, 20000)
                distributed_init_method = f"tcp://{ip}:{port}"
            rank += 1
            current_device_id += 1
            if current_device_id >= num_devices_per_node:
                current_node_id += 1
                current_device_id = 0
        all_stage_devices.append(stage_devices)

<<<<<<< HEAD
    return (num_nodes, num_devices_per_node, distributed_init_method,
            all_stage_devices)


def main(args: argparse.Namespace):
    # TODO(zhuohan): Support pipeline parallelism.
    assert args.pipeline_parallel_size == 1, (
        'Pipeline parallelism is not supported yet.')

    (num_nodes, num_devices_per_node, distributed_init_method,
     all_stage_devices) = (
        initialize_ray_cluster(
            pipeline_parallel_size=args.pipeline_parallel_size,
            tensor_parallel_size=args.tensor_parallel_size))

    world_size = args.pipeline_parallel_size * args.tensor_parallel_size

    # Create a controller for each pipeline stage.
=======
def main():
    memory_analyzer = get_memory_analyzer(
        model_name=args.model,
        block_size=args.block_size,
        dtype=args.dtype,
    )
    num_gpu_blocks = memory_analyzer.get_max_num_gpu_blocks(
        max_num_batched_tokens=args.max_batch_size)
    num_cpu_blocks = memory_analyzer.get_max_num_cpu_blocks(
        swap_space=args.swap_space)
    print(f'# GPU blocks: {num_gpu_blocks}, # CPU blocks: {num_cpu_blocks}')

    # Create a controller for each node.
>>>>>>> cfae35b8
    controllers: List[Controller] = []
    for i in range(args.pipeline_parallel_size):
        controller = Controller(
            stage_id=i,
            stage_devices=all_stage_devices[i],
            world_size=world_size,
            pipeline_parallel_size=args.pipeline_parallel_size,
            tensor_parallel_size=args.tensor_parallel_size,
            distributed_init_method=distributed_init_method,
            model_name=args.model,
            block_size=args.block_size,
            num_gpu_blocks=num_gpu_blocks,
            num_cpu_blocks=num_cpu_blocks,
            dtype=args.dtype,
            seed=args.seed,
        )
        controllers.append(controller)

    # Create a frontend.
    frontend = Frontend(
        model_name=args.model,
        block_size=args.block_size,
    )

    # Create a scheduler.
    scheduler = Scheduler(
        frontend=frontend,
        controllers=controllers,
        block_size=args.block_size,
        num_gpu_blocks=num_gpu_blocks,
        num_cpu_blocks=num_cpu_blocks,
        max_num_batched_tokens=args.max_batch_size,
    )
    # Connect the controllers.
    for i in range(len(controllers) - 1):
        controllers[i].set_next(controllers[i + 1])
    controllers[-1].set_next(scheduler)

    # Test the following inputs.
    test_inputs = [
        ('Ion Stoica is a', {'n': 4, 'use_beam_search': True, 'temperature': 0.0}),
        ('UC Berkeley is', {'n': 3, 'temperature': 0.8, 'top_p': 0.99}),
        ('The future of cloud computing is', {}),   # Use default parameters.
    ]
    while True:
        if test_inputs:
            text, sampling_params = test_inputs.pop(0)
            frontend.query(text, **sampling_params)
        scheduler.step()
        if not (scheduler.pending or scheduler.running or test_inputs):
            break


if __name__ == '__main__':
    parser = argparse.ArgumentParser(description='CacheFlow server')
    # Model arguments
    parser.add_argument('--model', type=str, default='facebook/opt-125m', help='model name')
    # Parallel arguments
    parser.add_argument('--pipeline-parallel-size', type=int, default=1, help='number of pipeline stages')
    parser.add_argument('--tensor-parallel-size', type=int, default=1, help='number of tensor parallel replicas')
    # KV cache arguments
    parser.add_argument('--block-size', type=int, default=8, help='token block size')
    # TODO(woosuk): Add an analytical model to determine the maximum number of GPU/CPU blocks.
    parser.add_argument('--num-gpu-blocks', type=int, default=1024, help='number of GPU blocks (per GPU)')
    parser.add_argument('--num-cpu-blocks', type=int, default=256, help='number of CPU blocks (per GPU)')
    args = parser.parse_args()

    main(args)<|MERGE_RESOLUTION|>--- conflicted
+++ resolved
@@ -9,21 +9,6 @@
 from cacheflow.models import get_memory_analyzer
 from cacheflow.worker.controller import Controller
 
-<<<<<<< HEAD
-=======
-parser = argparse.ArgumentParser(description='CacheFlow server')
-parser.add_argument('--model', type=str, default='facebook/opt-125m', help='model name')
-parser.add_argument('--num-nodes', type=int, default=1, help='number of nodes')
-parser.add_argument('--num-workers', type=int, default=1, help='number of workers per node')
-parser.add_argument('--block-size', type=int, default=8, choices=[8, 16], help='token block size')
-# NOTE(woosuk): If FlashAttention is used, the float data type is not supported.
-parser.add_argument('--dtype', type=str, default='half', choices=['half', 'float'], help='data type')
-# TODO(woosuk): Support fine-grained seeds (e.g., seed per request).
-parser.add_argument('--seed', type=int, default=0, help='random seed')
-parser.add_argument('--swap-space', type=int, default=20, help='CPU swap space size (GiB) per GPU')
-parser.add_argument('--max-batch-size', type=int, default=2560, help='maximum number of batched tokens')
-args = parser.parse_args()
->>>>>>> cfae35b8
 
 def initialize_ray_cluster(
         address: str = 'auto',
@@ -87,7 +72,6 @@
                 current_device_id = 0
         all_stage_devices.append(stage_devices)
 
-<<<<<<< HEAD
     return (num_nodes, num_devices_per_node, distributed_init_method,
             all_stage_devices)
 
@@ -105,9 +89,7 @@
 
     world_size = args.pipeline_parallel_size * args.tensor_parallel_size
 
-    # Create a controller for each pipeline stage.
-=======
-def main():
+    # TODO(zhuohan): The memory analyzer does not consider multi-gpu yet.
     memory_analyzer = get_memory_analyzer(
         model_name=args.model,
         block_size=args.block_size,
@@ -119,8 +101,7 @@
         swap_space=args.swap_space)
     print(f'# GPU blocks: {num_gpu_blocks}, # CPU blocks: {num_cpu_blocks}')
 
-    # Create a controller for each node.
->>>>>>> cfae35b8
+    # Create a controller for each pipeline stage.
     controllers: List[Controller] = []
     for i in range(args.pipeline_parallel_size):
         controller = Controller(
@@ -182,10 +163,12 @@
     parser.add_argument('--pipeline-parallel-size', type=int, default=1, help='number of pipeline stages')
     parser.add_argument('--tensor-parallel-size', type=int, default=1, help='number of tensor parallel replicas')
     # KV cache arguments
-    parser.add_argument('--block-size', type=int, default=8, help='token block size')
-    # TODO(woosuk): Add an analytical model to determine the maximum number of GPU/CPU blocks.
-    parser.add_argument('--num-gpu-blocks', type=int, default=1024, help='number of GPU blocks (per GPU)')
-    parser.add_argument('--num-cpu-blocks', type=int, default=256, help='number of CPU blocks (per GPU)')
+    # NOTE(woosuk): If FlashAttention is used, the float data type is not supported.
+    parser.add_argument('--dtype', type=str, default='half', choices=['half', 'float'], help='data type')
+    # TODO(woosuk): Support fine-grained seeds (e.g., seed per request).
+    parser.add_argument('--seed', type=int, default=0, help='random seed')
+    parser.add_argument('--swap-space', type=int, default=20, help='CPU swap space size (GiB) per GPU')
+    parser.add_argument('--max-batch-size', type=int, default=2560, help='maximum number of batched tokens')
     args = parser.parse_args()
 
     main(args)