FROM mambaorg/micromamba
ARG MAMBA_DOCKERFILE_ACTIVATE=1
USER root

ENV PATH="/usr/local/cargo/bin:$PATH:/opt/conda/bin/"

RUN apt-get update -y && apt-get install -y git wget kmod curl vim libnuma-dev libsndfile-dev libprotobuf-dev build-essential ffmpeg libsm6 libxext6 libgl1 libssl-dev 

# Some packages in requirements/cpu are installed here
# IBM provides optimized packages for ppc64le processors in the open-ce project for mamba
# Currently these may not be available for venv or pip directly
RUN micromamba install -y -n base -c https://ftp.osuosl.org/pub/open-ce/1.11.0-p10/ -c defaults python=3.10 rust && micromamba clean --all --yes

COPY ./ /workspace/vllm

WORKDIR /workspace/vllm
ARG GIT_REPO_CHECK=0
RUN --mount=type=bind,source=.git,target=.git \
    if [ "$GIT_REPO_CHECK" != 0 ]; then bash tools/check_repo.sh; fi

RUN --mount=type=cache,target=/root/.cache/pip  \
    RUSTFLAGS='-L /opt/conda/lib' pip install -v --prefer-binary --extra-index-url https://repo.fury.io/mgiessing \
        'cmake>=3.26' ninja packaging 'setuptools-scm>=8' wheel jinja2 \
<<<<<<< HEAD
        torch==2.3.1 \
        -r requirements/cpu.txt \
=======
        -r requirements-cpu.txt \
>>>>>>> 01c184b8
        xformers uvloop==0.20.0

RUN --mount=type=bind,source=.git,target=.git \
    VLLM_TARGET_DEVICE=cpu python3 setup.py install

# install development dependencies (for testing)
RUN python3 -m pip install -e tests/vllm_test_utils

WORKDIR /workspace/

RUN ln -s /workspace/vllm/tests && ln -s /workspace/vllm/examples && ln -s /workspace/vllm/benchmarks

ENTRYPOINT ["/opt/conda/bin/python3", "-m", "vllm.entrypoints.openai.api_server"]<|MERGE_RESOLUTION|>--- conflicted
+++ resolved
@@ -21,12 +21,7 @@
 RUN --mount=type=cache,target=/root/.cache/pip  \
     RUSTFLAGS='-L /opt/conda/lib' pip install -v --prefer-binary --extra-index-url https://repo.fury.io/mgiessing \
         'cmake>=3.26' ninja packaging 'setuptools-scm>=8' wheel jinja2 \
-<<<<<<< HEAD
-        torch==2.3.1 \
         -r requirements/cpu.txt \
-=======
-        -r requirements-cpu.txt \
->>>>>>> 01c184b8
         xformers uvloop==0.20.0
 
 RUN --mount=type=bind,source=.git,target=.git \
