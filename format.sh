--- conflicted
+++ resolved
@@ -111,13 +111,9 @@
 mypy vllm/model_executor  --config-file pyproject.toml
 mypy vllm/lora --config-file pyproject.toml
 mypy vllm/logging --config-file pyproject.toml
-<<<<<<< HEAD
 mypy vllm/model_executor --config-file pyproject.toml
 mypy vllm/prompt_adapter --config-file pyproject.toml
-
-=======
 mypy tests --config-file pyproject.toml
->>>>>>> 7879f24d
 
 
 # If git diff returns a file that is in the skip list, the file may be checked anyway:
