# SPDX-License-Identifier: Apache-2.0
import base64
import io
import json
from collections.abc import Iterable, Iterator, Mapping, Sequence
from concurrent.futures.thread import ThreadPoolExecutor
from http import HTTPStatus
from typing import Annotated, Any, Callable, Optional, TypedDict, Union

import torch
from fastapi import Request
from pydantic import Field
from starlette.datastructures import Headers

import vllm.envs as envs
from vllm.config import ModelConfig
from vllm.engine.protocol import EngineClient
# yapf conflicts with isort for this block
# yapf: disable
from vllm.entrypoints.chat_utils import (ChatCompletionMessageParam,
                                         ChatTemplateContentFormatOption,
                                         ConversationMessage,
                                         apply_hf_chat_template,
                                         apply_mistral_chat_template,
                                         parse_chat_messages_futures,
                                         resolve_chat_template_content_format)
from vllm.entrypoints.logger import RequestLogger
from vllm.entrypoints.openai.protocol import (ChatCompletionRequest,
                                              CompletionRequest,
                                              DetokenizeRequest,
                                              EmbeddingChatRequest,
                                              EmbeddingCompletionRequest,
                                              ErrorResponse, RerankRequest,
                                              ScoreRequest,
                                              TokenizeChatRequest,
                                              TokenizeCompletionRequest,
                                              TranscriptionRequest)
from vllm.entrypoints.openai.serving_models import OpenAIServingModels
from vllm.entrypoints.openai.tool_parsers import ToolParser
# yapf: enable
from vllm.inputs import TokensPrompt
from vllm.inputs.parse import parse_and_batch_prompt
from vllm.logger import init_logger
from vllm.lora.request import LoRARequest
from vllm.pooling_params import PoolingParams
from vllm.prompt_adapter.request import PromptAdapterRequest
from vllm.sampling_params import BeamSearchParams, SamplingParams
from vllm.sequence import Logprob, PromptLogprobs
from vllm.tracing import (contains_trace_headers, extract_trace_headers,
                          log_tracing_disabled_warning)
from vllm.transformers_utils.tokenizer import AnyTokenizer, MistralTokenizer
from vllm.utils import is_list_of, make_async, random_uuid

logger = init_logger(__name__)

CompletionLikeRequest = Union[CompletionRequest, DetokenizeRequest,
                              EmbeddingCompletionRequest, RerankRequest,
                              ScoreRequest, TokenizeCompletionRequest]

ChatLikeRequest = Union[ChatCompletionRequest, EmbeddingChatRequest,
                        TokenizeChatRequest]

AnyRequest = Union[CompletionLikeRequest, ChatLikeRequest,
                   TranscriptionRequest]


class TextTokensPrompt(TypedDict):
    prompt: str
    prompt_token_ids: list[int]


class EmbedsPrompt(TypedDict):
    prompt_embeds: torch.Tensor


RequestPrompt = Union[list[int], str, TextTokensPrompt, EmbedsPrompt]


class OpenAIServing:

    def __init__(
        self,
        engine_client: EngineClient,
        model_config: ModelConfig,
        models: OpenAIServingModels,
        *,
        request_logger: Optional[RequestLogger],
        return_tokens_as_token_ids: bool = False,
    ):
        super().__init__()

        self.engine_client = engine_client
        self.model_config = model_config
        self.max_model_len = model_config.max_model_len

        self.models = models

        self.request_logger = request_logger
        self.return_tokens_as_token_ids = return_tokens_as_token_ids

        self._tokenizer_executor = ThreadPoolExecutor(max_workers=1)

        self._tokenize_prompt_input_async = make_async(
            self._tokenize_prompt_input, executor=self._tokenizer_executor)
        self._tokenize_prompt_input_or_inputs_async = make_async(
            self._tokenize_prompt_input_or_inputs,
            executor=self._tokenizer_executor)

    def create_error_response(
            self,
            message: str,
            err_type: str = "BadRequestError",
            status_code: HTTPStatus = HTTPStatus.BAD_REQUEST) -> ErrorResponse:
        return ErrorResponse(message=message,
                             type=err_type,
                             code=status_code.value)

    def create_streaming_error_response(
            self,
            message: str,
            err_type: str = "BadRequestError",
            status_code: HTTPStatus = HTTPStatus.BAD_REQUEST) -> str:
        json_str = json.dumps({
            "error":
            self.create_error_response(message=message,
                                       err_type=err_type,
                                       status_code=status_code).model_dump()
        })
        return json_str

    async def _check_model(
        self,
        request: AnyRequest,
    ) -> Optional[ErrorResponse]:

        error_response = None

        if self._is_model_supported(request.model):
            return None
        if request.model in [
                lora.lora_name for lora in self.models.lora_requests
        ]:
            return None
        if envs.VLLM_ALLOW_RUNTIME_LORA_UPDATING and request.model and (
                load_result := await self.models.resolve_lora(request.model)):
            if isinstance(load_result, LoRARequest):
                return None
            if isinstance(load_result, ErrorResponse) and \
                load_result.code == HTTPStatus.BAD_REQUEST.value:
                error_response = load_result
        if request.model in [
                prompt_adapter.prompt_adapter_name
                for prompt_adapter in self.models.prompt_adapter_requests
        ]:
            return None

        return error_response or self.create_error_response(
            message=f"The model `{request.model}` does not exist.",
            err_type="NotFoundError",
            status_code=HTTPStatus.NOT_FOUND)

    def _maybe_get_adapters(
        self, request: AnyRequest
    ) -> Union[tuple[None, None], tuple[LoRARequest, None], tuple[
            None, PromptAdapterRequest]]:
        if self._is_model_supported(request.model):
            return None, None
        for lora in self.models.lora_requests:
            if request.model == lora.lora_name:
                return lora, None
        for prompt_adapter in self.models.prompt_adapter_requests:
            if request.model == prompt_adapter.prompt_adapter_name:
                return None, prompt_adapter
        # if _check_model has been called earlier, this will be unreachable
        raise ValueError(f"The model `{request.model}` does not exist.")

    def _normalize_prompt_text_to_input(
        self,
        request: AnyRequest,
        tokenizer: AnyTokenizer,
        prompt: str,
        truncate_prompt_tokens: Optional[Annotated[int, Field(ge=-1)]],
        add_special_tokens: bool,
    ) -> TextTokensPrompt:
        if (self.model_config.encoder_config is not None
                and self.model_config.encoder_config.get(
                    "do_lower_case", False)):
            prompt = prompt.lower()

        if truncate_prompt_tokens is None:
            encoded = tokenizer(prompt, add_special_tokens=add_special_tokens)
        else:
            encoded = tokenizer(prompt,
                                add_special_tokens=add_special_tokens,
                                truncation=True,
                                max_length=truncate_prompt_tokens)

        input_ids = encoded.input_ids

        input_text = prompt

        return self._validate_input(request, input_ids, input_text)

    def _normalize_prompt_tokens_to_input(
        self,
        request: AnyRequest,
        tokenizer: AnyTokenizer,
        prompt_ids: list[int],
        truncate_prompt_tokens: Optional[Annotated[int, Field(ge=1)]],
    ) -> TextTokensPrompt:
        if truncate_prompt_tokens is None:
            input_ids = prompt_ids
        else:
            input_ids = prompt_ids[-truncate_prompt_tokens:]

        input_text = tokenizer.decode(input_ids)

        return self._validate_input(request, input_ids, input_text)

    def _validate_input(
        self,
        request: AnyRequest,
        input_ids: list[int],
        input_text: str,
    ) -> TextTokensPrompt:
        token_num = len(input_ids)

        # Note: EmbeddingRequest and ScoreRequest doesn't have max_tokens
        if isinstance(request,
                      (EmbeddingChatRequest, EmbeddingCompletionRequest,
                       ScoreRequest, RerankRequest)):

            operation = "score" if isinstance(request, ScoreRequest) \
                else "embedding generation"
            if token_num > self.max_model_len:
                raise ValueError(
                    f"This model's maximum context length is "
                    f"{self.max_model_len} tokens. However, you requested "
                    f"{token_num} tokens in the input for {operation}. "
                    f"Please reduce the length of the input.")
            return TextTokensPrompt(prompt=input_text,
                                    prompt_token_ids=input_ids)

        # Note: TokenizeRequest and DetokenizeRequest doesn't have max_tokens
        # and does not require model context length validation
        if isinstance(request, (TokenizeCompletionRequest, TokenizeChatRequest,
                                DetokenizeRequest)):
            return TextTokensPrompt(prompt=input_text,
                                    prompt_token_ids=input_ids)

        # chat completion endpoint supports max_completion_tokens
        if isinstance(request, ChatCompletionRequest):
            # TODO(#9845): remove max_tokens when field dropped from OpenAI API
            max_tokens = request.max_completion_tokens or request.max_tokens
        else:
            max_tokens = request.max_tokens
        if max_tokens is None:
            if token_num >= self.max_model_len:
                raise ValueError(
                    f"This model's maximum context length is "
                    f"{self.max_model_len} tokens. However, you requested "
                    f"{token_num} tokens in the messages, "
                    f"Please reduce the length of the messages.")
        elif token_num + max_tokens > self.max_model_len:
            raise ValueError(
                f"This model's maximum context length is "
                f"{self.max_model_len} tokens. However, you requested "
                f"{max_tokens + token_num} tokens "
                f"({token_num} in the messages, "
                f"{max_tokens} in the completion). "
                f"Please reduce the length of the messages or completion.")

        return TextTokensPrompt(prompt=input_text, prompt_token_ids=input_ids)

    def _tokenize_prompt_input(
        self,
        request: AnyRequest,
        tokenizer: AnyTokenizer,
        prompt_input: Union[str, list[int]],
        truncate_prompt_tokens: Optional[Annotated[int, Field(ge=-1)]] = None,
        add_special_tokens: bool = True,
    ) -> TextTokensPrompt:
        """
        A simpler implementation of :meth:`_tokenize_prompt_input_or_inputs`
        that assumes single input.
        """
        return next(
            self._tokenize_prompt_inputs(
                request,
                tokenizer,
                [prompt_input],
                truncate_prompt_tokens=truncate_prompt_tokens,
                add_special_tokens=add_special_tokens,
            ))

    def _tokenize_prompt_inputs(
        self,
        request: AnyRequest,
        tokenizer: AnyTokenizer,
        prompt_inputs: Iterable[Union[str, list[int]]],
        truncate_prompt_tokens: Optional[Annotated[int, Field(ge=-1)]] = None,
        add_special_tokens: bool = True,
    ) -> Iterator[TextTokensPrompt]:
        """
        A simpler implementation of :meth:`_tokenize_prompt_input_or_inputs`
        that assumes multiple inputs.
        """
        for text in prompt_inputs:
            if isinstance(text, str):
                yield self._normalize_prompt_text_to_input(
                    request,
                    tokenizer,
                    prompt=text,
                    truncate_prompt_tokens=truncate_prompt_tokens,
                    add_special_tokens=add_special_tokens,
                )
            else:
                yield self._normalize_prompt_tokens_to_input(
                    request,
                    tokenizer,
                    prompt_ids=text,
                    truncate_prompt_tokens=truncate_prompt_tokens,
                )

    def _tokenize_prompt_input_or_inputs(
        self,
        request: AnyRequest,
        tokenizer: AnyTokenizer,
<<<<<<< HEAD
        input_or_inputs: Optional[Union[str, list[str], list[int],
                                        list[list[int]]]],
        truncate_prompt_tokens: Optional[Annotated[int, Field(ge=1)]] = None,
=======
        input_or_inputs: Union[str, list[str], list[int], list[list[int]]],
        truncate_prompt_tokens: Optional[Annotated[int, Field(ge=-1)]] = None,
>>>>>>> 2340119d
        add_special_tokens: bool = True,
    ) -> Union[list[TextTokensPrompt], list[EmbedsPrompt]]:
        """
        Tokenize/detokenize depending on the input format.

        According to `OpenAI API <https://platform.openai.com/docs/api-reference/embeddings/create>`_
        , each input can be a string or array of tokens. Note that each request
        can pass one or more inputs.
        """
        # Although our type checking is based on mypy,
        # VSCode Pyright extension should still work properly
        # "is True" is required for Pyright to perform type narrowing
        # See: https://github.com/microsoft/pyright/issues/7672
        request_prompts = []
        if input_or_inputs:
            request_prompts.extend([
                self._normalize_prompt_text_to_input(
                    request,
                    tokenizer,
                    prompt=prompt_input["content"],
                    truncate_prompt_tokens=truncate_prompt_tokens,
                    add_special_tokens=add_special_tokens)
                if prompt_input["is_tokens"] is False else
                self._normalize_prompt_tokens_to_input(
                    request,
                    tokenizer,
                    prompt_ids=prompt_input["content"],
                    truncate_prompt_tokens=truncate_prompt_tokens)
                for prompt_input in parse_and_batch_prompt(input_or_inputs)
            ])
        request_prompts.extend(
            self._load_prompt_embeds(request.prompt_embeds,
                                     truncate_prompt_tokens))
        return request_prompts

    async def _preprocess_completion(
        self,
        request: CompletionLikeRequest,
        tokenizer: AnyTokenizer,
        input_or_inputs: Union[str, list[str], list[int], list[list[int]]],
        truncate_prompt_tokens: Optional[Annotated[int, Field(ge=-1)]] = None,
        add_special_tokens: bool = True,
    ) -> tuple[Union[list[TextTokensPrompt], list[EmbedsPrompt]], Union[
            list[TokensPrompt], list[EmbedsPrompt]]]:
        request_prompts = await self._tokenize_prompt_input_or_inputs_async(
            request,
            tokenizer,
            input_or_inputs,
            truncate_prompt_tokens=truncate_prompt_tokens,
            add_special_tokens=add_special_tokens,
        )

        engine_prompts = [
            request_prompt if "prompt_embeds" in request_prompt else
            TokensPrompt(prompt_token_ids=request_prompt["prompt_token_ids"])
            for request_prompt in request_prompts
        ]

        return request_prompts, engine_prompts

    async def _preprocess_chat(
        self,
        request: ChatLikeRequest,
        tokenizer: AnyTokenizer,
        messages: list[ChatCompletionMessageParam],
        chat_template: Optional[str],
        chat_template_content_format: ChatTemplateContentFormatOption,
        add_generation_prompt: bool = True,
        continue_final_message: bool = False,
        tool_dicts: Optional[list[dict[str, Any]]] = None,
        documents: Optional[list[dict[str, str]]] = None,
        chat_template_kwargs: Optional[dict[str, Any]] = None,
        tool_parser: Optional[Callable[[AnyTokenizer], ToolParser]] = None,
        truncate_prompt_tokens: Optional[Annotated[int, Field(ge=1)]] = None,
        add_special_tokens: bool = False,
    ) -> tuple[list[ConversationMessage], Sequence[RequestPrompt],
               list[TokensPrompt]]:
        model_config = self.model_config

        resolved_content_format = resolve_chat_template_content_format(
            chat_template,
            tool_dicts,
            chat_template_content_format,
            tokenizer,
            trust_remote_code=model_config.trust_remote_code,
        )
        conversation, mm_data_future = parse_chat_messages_futures(
            messages,
            model_config,
            tokenizer,
            content_format=resolved_content_format,
        )

        _chat_template_kwargs: dict[str, Any] = dict(
            chat_template=chat_template,
            add_generation_prompt=add_generation_prompt,
            continue_final_message=continue_final_message,
            tools=tool_dicts,
            documents=documents,
        )
        _chat_template_kwargs.update(chat_template_kwargs or {})

        request_prompt: Union[str, list[int]]
        if isinstance(tokenizer, MistralTokenizer):
            request_prompt = apply_mistral_chat_template(
                tokenizer,
                messages=messages,
                **_chat_template_kwargs,
            )
        else:
            request_prompt = apply_hf_chat_template(
                tokenizer,
                trust_remote_code=model_config.trust_remote_code,
                conversation=conversation,
                **_chat_template_kwargs,
            )

        mm_data = await mm_data_future

        # tool parsing is done only if a tool_parser has been set and if
        # tool_choice is not "none" (if tool_choice is "none" but a tool_parser
        # is set, we want to prevent parsing a tool_call hallucinated by the LLM
        should_parse_tools = tool_parser is not None and (hasattr(
            request, "tool_choice") and request.tool_choice != "none")

        if should_parse_tools:
            if not isinstance(request, ChatCompletionRequest):
                msg = "Tool usage is only supported for Chat Completions API"
                raise NotImplementedError(msg)

            request = tool_parser(tokenizer).adjust_request(  # type: ignore
                request=request)

        if isinstance(request_prompt, str):
            prompt_inputs = await self._tokenize_prompt_input_async(
                request,
                tokenizer,
                request_prompt,
                truncate_prompt_tokens=truncate_prompt_tokens,
                add_special_tokens=add_special_tokens,
            )
        else:
            # For MistralTokenizer
            assert is_list_of(request_prompt, int), (
                "Prompt has to be either a string or a list of token ids")
            prompt_inputs = TextTokensPrompt(
                prompt=tokenizer.decode(request_prompt),
                prompt_token_ids=request_prompt)

        engine_prompt = TokensPrompt(
            prompt_token_ids=prompt_inputs["prompt_token_ids"])
        if mm_data is not None:
            engine_prompt["multi_modal_data"] = mm_data
        if request.mm_processor_kwargs is not None:
            engine_prompt["mm_processor_kwargs"] = request.mm_processor_kwargs

        if hasattr(request, "cache_salt") and request.cache_salt is not None:
            engine_prompt["cache_salt"] = request.cache_salt

        return conversation, [request_prompt], [engine_prompt]

    def _load_prompt_embeds(
        self,
        prompt_embeds: Optional[Union[bytes, list[bytes]]],
        truncate_prompt_tokens: Optional[Annotated[int, Field(ge=1)]] = None
    ) -> list[EmbedsPrompt]:

        def _load_and_validate_embed(embed: bytes) -> EmbedsPrompt:
            tensor = torch.load(io.BytesIO(base64.b64decode(embed)))
            assert isinstance(
                tensor,
                (torch.FloatTensor, torch.BFloat16Tensor, torch.HalfTensor))
            if tensor.dim() > 2:
                tensor = tensor.squeeze(0)
                assert tensor.dim() == 2
            if truncate_prompt_tokens is not None:
                tensor = tensor[-truncate_prompt_tokens:]
            return {"prompt_embeds": tensor}

        if prompt_embeds:
            if isinstance(prompt_embeds, list):
                return [
                    _load_and_validate_embed(embed) for embed in prompt_embeds
                ]
            else:
                return [_load_and_validate_embed(prompt_embeds)]
        else:
            return []

    def _log_inputs(
        self,
        request_id: str,
        inputs: RequestPrompt,
        params: Optional[Union[SamplingParams, PoolingParams,
                               BeamSearchParams]],
        lora_request: Optional[LoRARequest],
        prompt_adapter_request: Optional[PromptAdapterRequest],
    ) -> None:
        if self.request_logger is None:
            return
        prompt, prompt_token_ids, prompt_embeds = None, None, None
        if isinstance(inputs, str):
            prompt = inputs
        elif isinstance(inputs, list):
            prompt_token_ids = inputs
        elif 'prompt_embeds' in inputs:
            prompt_embeds = inputs.get("prompt_embeds")
        else:
            prompt = inputs["prompt"]
            prompt_token_ids = inputs["prompt_token_ids"]

        self.request_logger.log_inputs(
            request_id,
            prompt,
            prompt_token_ids,
            prompt_embeds,
            params=params,
            lora_request=lora_request,
            prompt_adapter_request=prompt_adapter_request,
        )

    async def _get_trace_headers(
        self,
        headers: Headers,
    ) -> Optional[Mapping[str, str]]:
        is_tracing_enabled = await self.engine_client.is_tracing_enabled()

        if is_tracing_enabled:
            return extract_trace_headers(headers)

        if contains_trace_headers(headers):
            log_tracing_disabled_warning()

        return None

    @staticmethod
    def _base_request_id(raw_request: Optional[Request],
                         default: Optional[str] = None) -> Optional[str]:
        """Pulls the request id to use from a header, if provided"""
        default = default or random_uuid()
        if raw_request is None:
            return default

        return raw_request.headers.get("X-Request-Id", default)

    @staticmethod
    def _get_decoded_token(logprob: Logprob,
                           token_id: int,
                           tokenizer: AnyTokenizer,
                           return_as_token_id: bool = False) -> str:
        if return_as_token_id:
            return f"token_id:{token_id}"

        if logprob.decoded_token is not None:
            return logprob.decoded_token
        return tokenizer.decode(token_id)

    def _is_model_supported(self, model_name: Optional[str]) -> bool:
        if not model_name:
            return True
        return self.models.is_base_model(model_name)

    def _get_model_name(self,
                        model_name: Optional[str] = None,
                        lora_request: Optional[LoRARequest] = None) -> str:
        if lora_request:
            return lora_request.lora_name
        if not model_name:
            return self.models.base_model_paths[0].name
        return model_name


def clamp_prompt_logprobs(
    prompt_logprobs: Union[PromptLogprobs,
                           None]) -> Union[PromptLogprobs, None]:
    if prompt_logprobs is None:
        return prompt_logprobs

    for logprob_dict in prompt_logprobs:
        if logprob_dict is None:
            continue
        for logprob_values in logprob_dict.values():
            if logprob_values.logprob == float('-inf'):
                logprob_values.logprob = -9999.0
    return prompt_logprobs<|MERGE_RESOLUTION|>--- conflicted
+++ resolved
@@ -326,14 +326,9 @@
         self,
         request: AnyRequest,
         tokenizer: AnyTokenizer,
-<<<<<<< HEAD
         input_or_inputs: Optional[Union[str, list[str], list[int],
                                         list[list[int]]]],
-        truncate_prompt_tokens: Optional[Annotated[int, Field(ge=1)]] = None,
-=======
-        input_or_inputs: Union[str, list[str], list[int], list[list[int]]],
         truncate_prompt_tokens: Optional[Annotated[int, Field(ge=-1)]] = None,
->>>>>>> 2340119d
         add_special_tokens: bool = True,
     ) -> Union[list[TextTokensPrompt], list[EmbedsPrompt]]:
         """
