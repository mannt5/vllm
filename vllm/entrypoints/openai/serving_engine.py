--- conflicted
+++ resolved
@@ -53,22 +53,14 @@
                                               EmbeddingRequest,
                                               EmbeddingResponse, ErrorResponse,
                                               PoolingResponse, RerankRequest,
-<<<<<<< HEAD
-                                              ScoreRequest, ScoreResponse,
-=======
                                               ResponsesRequest, ScoreRequest,
                                               ScoreResponse,
->>>>>>> 110df743
                                               TokenizeChatRequest,
                                               TokenizeCompletionRequest,
                                               TokenizeResponse,
                                               TranscriptionRequest,
-<<<<<<< HEAD
-                                              TranscriptionResponse)
-=======
                                               TranscriptionResponse,
                                               TranslationRequest)
->>>>>>> 110df743
 from vllm.entrypoints.openai.serving_models import OpenAIServingModels
 from vllm.entrypoints.openai.tool_parsers import ToolParser
 # yapf: enable
@@ -153,11 +145,7 @@
 
 class RequestProcessingMixin(BaseModel):
     """
-<<<<<<< HEAD
-    Mixin for request processing, 
-=======
     Mixin for request processing,
->>>>>>> 110df743
     handling prompt preparation and engine input.
     """
     request_prompts: Optional[Sequence[RequestPrompt]] = []
@@ -169,11 +157,7 @@
 
 class ResponseGenerationMixin(BaseModel):
     """
-<<<<<<< HEAD
-    Mixin for response generation, 
-=======
     Mixin for response generation,
->>>>>>> 110df743
     managing result generators and final batch results.
     """
     result_generator: Optional[AsyncGenerator[tuple[int, Union[
