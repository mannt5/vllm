--- conflicted
+++ resolved
@@ -130,7 +130,6 @@
         "using app.add_middleware(). ")
 
     parser = AsyncEngineArgs.add_cli_args(parser)
-<<<<<<< HEAD
 
     parser.add_argument('--max-log-len',
                         type=int,
@@ -140,12 +139,9 @@
                         '\n\nDefault: Unlimited')
 
     return parser
-=======
-    return parser
 
 
 def create_parser_for_docs() -> FlexibleArgumentParser:
     parser_for_docs = FlexibleArgumentParser(
         prog="-m vllm.entrypoints.openai.api_server")
-    return make_arg_parser(parser_for_docs)
->>>>>>> e2fbaee7
+    return make_arg_parser(parser_for_docs)