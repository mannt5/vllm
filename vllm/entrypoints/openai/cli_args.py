--- conflicted
+++ resolved
@@ -56,8 +56,6 @@
                         default=None,
                         help="If provided, the server will require this key "
                         "to be presented in the header.")
-<<<<<<< HEAD
-=======
     parser.add_argument("--served-model-name",
                         nargs="+",
                         type=nullable_str,
@@ -68,7 +66,6 @@
                         "field of a response will be the first name in this "
                         "list. If not specified, the model name will be the "
                         "same as the `--model` argument.")
->>>>>>> bc8ad684
     parser.add_argument(
         "--lora-modules",
         type=nullable_str,
