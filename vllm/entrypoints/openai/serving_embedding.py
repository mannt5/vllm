--- conflicted
+++ resolved
@@ -18,8 +18,6 @@
 TypeTokenIDs = List[int]
 
 
-<<<<<<< HEAD
-=======
 def request_output_to_embedding_response(
     final_res_batch: List[EmbeddingRequestOutput],
     request_id: str,
@@ -52,7 +50,6 @@
     )
 
 
->>>>>>> 0e9164b4
 class OpenAIServingEmbedding(OpenAIServing):
 
     def __init__(
