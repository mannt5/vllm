import base64
import time
from typing import AsyncIterator, List, Optional, Tuple

import numpy as np
from fastapi import Request

from vllm.config import ModelConfig
from vllm.engine.async_llm_engine import AsyncLLMEngine
from vllm.entrypoints.openai.protocol import (EmbeddingRequest,
                                              EmbeddingResponse,
                                              EmbeddingResponseData, UsageInfo)
from vllm.entrypoints.openai.serving_engine import OpenAIServing
from vllm.logger import init_logger
from vllm.outputs import EmbeddingRequestOutput
from vllm.utils import merge_async_iterators, random_uuid

logger = init_logger(__name__)

TypeTokenIDs = List[int]


def request_output_to_embedding_response(
        final_res_batch: List[EmbeddingRequestOutput], request_id: str,
        created_time: int, model_name: str,
        encoding_format: str) -> EmbeddingResponse:
    data: List[EmbeddingResponseData] = []
    num_prompt_tokens = 0
    for idx, final_res in enumerate(final_res_batch):
        assert final_res is not None
        prompt_token_ids = final_res.prompt_token_ids
        embedding = final_res.outputs.embedding
        if encoding_format == "base64":
            embedding = base64.b64encode(np.array(embedding)).decode("utf-8")
        embedding_data = EmbeddingResponseData(index=idx, embedding=embedding)
        data.append(embedding_data)

        num_prompt_tokens += len(prompt_token_ids)

    usage = UsageInfo(
        prompt_tokens=num_prompt_tokens,
        total_tokens=num_prompt_tokens,
    )

    return EmbeddingResponse(
        id=request_id,
        created=created_time,
        model=model_name,
        data=data,
        usage=usage,
    )


class OpenAIServingEmbedding(OpenAIServing):

    def __init__(
        self,
        engine: AsyncLLMEngine,
        model_config: ModelConfig,
        served_model_names: List[str],
        *,
        log_requests: bool,
        max_log_len: Optional[int],
    ):
        super().__init__(engine=engine,
                         model_config=model_config,
                         served_model_names=served_model_names,
                         lora_modules=None,
                         log_requests=log_requests,
                         max_log_len=max_log_len)
        self._check_embedding_mode(model_config.embedding_mode)

    async def create_embedding(self, request: EmbeddingRequest,
                               raw_request: Request):
        """Completion API similar to OpenAI's API.

        See https://platform.openai.com/docs/api-reference/embeddings/create
        for the API specification. This API mimics the OpenAI Embedding API.
        """
        error_check_ret = await self._check_model(request)
        if error_check_ret is not None:
            return error_check_ret

        encoding_format = (request.encoding_format
                           if request.encoding_format else "float")
        if request.dimensions is not None:
            return self.create_error_response(
                "dimensions is currently not supported")

        model_name = request.model
        request_id = f"cmpl-{random_uuid()}"
        created_time = int(time.monotonic())

        # Schedule the request and get the result generator.
        generators: List[AsyncIterator[EmbeddingRequestOutput]] = []
        try:
            pooling_params = request.to_pooling_params()

<<<<<<< HEAD
            prompts = list(
                self._tokenize_prompt_input_or_inputs(
                    request,
                    request.input,
                ))

            for i, prompt_inputs in enumerate(prompts):
                request_id_item = f"{request_id}-{i}"

                self._log_inputs(request_id_item,
                                 prompt_inputs,
                                 pooling_params,
                                 lora_request=None)
=======
            tokenizer = await self.engine.get_tokenizer()
            for i, prompt in enumerate(prompts):
                prompt_arg = "prompt_ids" if prompt_is_tokens else "prompt"
                prompt_formats = await self._validate_prompt_and_tokenize(
                    request, tokenizer, **{prompt_arg: prompt})
                prompt_ids, prompt_text = prompt_formats
>>>>>>> e2fbaee7

                generator = self.engine.encode(
                    {"prompt_token_ids": prompt_inputs["prompt_token_ids"]},
                    pooling_params,
                    request_id_item,
                )

                generators.append(generator)
        except ValueError as e:
            # TODO: Use a vllm-specific Validation Error
            return self.create_error_response(str(e))

        result_generator: AsyncIterator[Tuple[
            int, EmbeddingRequestOutput]] = merge_async_iterators(*generators)

        # Non-streaming response
        final_res_batch: List[Optional[EmbeddingRequestOutput]]
        final_res_batch = [None] * len(prompts)
        try:
            async for i, res in result_generator:
                if await raw_request.is_disconnected():
                    # Abort the request if the client disconnects.
                    await self.engine.abort(f"{request_id}-{i}")
                    # TODO: Use a vllm-specific Validation Error
                    return self.create_error_response("Client disconnected")
                final_res_batch[i] = res

            final_res_batch_checked: List[EmbeddingRequestOutput] = []
            for final_res in final_res_batch:
                assert final_res is not None
                final_res_batch_checked.append(final_res)

            response = request_output_to_embedding_response(
                final_res_batch_checked, request_id, created_time, model_name,
                encoding_format)
        except ValueError as e:
            # TODO: Use a vllm-specific Validation Error
            return self.create_error_response(str(e))

        return response

    def _check_embedding_mode(self, embedding_mode: bool):
        if not embedding_mode:
            logger.warning(
                "embedding_mode is False. Embedding API will not work.")
        else:
            logger.info("Activating the server engine with embedding enabled.")

    def request_output_to_embedding_response(
        self,
        final_res_batch: List[EmbeddingRequestOutput],
        request_id: str,
        created_time: int,
        model_name: str,
    ) -> EmbeddingResponse:
        data = []
        num_prompt_tokens = 0
        for idx, final_res in enumerate(final_res_batch):
            assert final_res is not None
            prompt_token_ids = final_res.prompt_token_ids

            embedding_data = EmbeddingResponseData(
                index=idx, embedding=final_res.outputs.embedding)
            data.append(embedding_data)

            num_prompt_tokens += len(prompt_token_ids)

        usage = UsageInfo(
            prompt_tokens=num_prompt_tokens,
            total_tokens=num_prompt_tokens,
        )

        return EmbeddingResponse(
            id=request_id,
            created=created_time,
            model=model_name,
            data=data,
            usage=usage,
        )<|MERGE_RESOLUTION|>--- conflicted
+++ resolved
@@ -95,11 +95,12 @@
         generators: List[AsyncIterator[EmbeddingRequestOutput]] = []
         try:
             pooling_params = request.to_pooling_params()
+            tokenizer = await self.engine.get_tokenizer()
 
-<<<<<<< HEAD
             prompts = list(
                 self._tokenize_prompt_input_or_inputs(
                     request,
+                    tokenizer,
                     request.input,
                 ))
 
@@ -110,14 +111,6 @@
                                  prompt_inputs,
                                  pooling_params,
                                  lora_request=None)
-=======
-            tokenizer = await self.engine.get_tokenizer()
-            for i, prompt in enumerate(prompts):
-                prompt_arg = "prompt_ids" if prompt_is_tokens else "prompt"
-                prompt_formats = await self._validate_prompt_and_tokenize(
-                    request, tokenizer, **{prompt_arg: prompt})
-                prompt_ids, prompt_text = prompt_formats
->>>>>>> e2fbaee7
 
                 generator = self.engine.encode(
                     {"prompt_token_ids": prompt_inputs["prompt_token_ids"]},
