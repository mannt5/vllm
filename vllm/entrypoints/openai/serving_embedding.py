# SPDX-License-Identifier: Apache-2.0
# SPDX-FileCopyrightText: Copyright contributors to the vLLM project

import base64
from collections.abc import AsyncGenerator
from typing import Any, Final, Literal, Optional, Union, cast

import numpy as np
import torch
from fastapi import Request
from typing_extensions import assert_never, override

from vllm.config import ModelConfig
from vllm.engine.protocol import EngineClient
from vllm.entrypoints.chat_utils import ChatTemplateContentFormatOption
from vllm.entrypoints.logger import RequestLogger
# yapf conflicts with isort for this docstring
# yapf: disable
from vllm.entrypoints.openai.protocol import (EmbeddingChatRequest,
                                              EmbeddingCompletionRequest,
                                              EmbeddingRequest,
                                              EmbeddingResponse,
                                              EmbeddingResponseData,
                                              ErrorResponse, UsageInfo)
from vllm.entrypoints.openai.serving_engine import (EmbeddingServeContext,
                                                    OpenAIServing,
                                                    ServeContext,
                                                    TextTokensPrompt)
# yapf: enable
from vllm.entrypoints.openai.serving_models import OpenAIServingModels
from vllm.inputs.data import EmbedsPrompt as EngineEmbedsPrompt
from vllm.inputs.data import TokensPrompt as EngineTokensPrompt
from vllm.logger import init_logger
from vllm.outputs import (EmbeddingOutput, EmbeddingRequestOutput,
<<<<<<< HEAD
                          PoolingRequestOutput, RequestOutput)
=======
                          PoolingRequestOutput)
from vllm.pooling_params import PoolingParams
>>>>>>> 21274ab4

logger = init_logger(__name__)


def _get_embedding(
    output: EmbeddingOutput,
    encoding_format: Literal["float", "base64"],
) -> Union[list[float], str]:
    if encoding_format == "float":
        return output.embedding
    elif encoding_format == "base64":
        # Force to use float32 for base64 encoding
        # to match the OpenAI python client behavior
        embedding_bytes = np.array(output.embedding, dtype="float32").tobytes()
        return base64.b64encode(embedding_bytes).decode("utf-8")

    assert_never(encoding_format)


class EmbeddingMixin(OpenAIServing):

    @override
    async def _preprocess(
        self,
        ctx: ServeContext,
    ) -> Optional[ErrorResponse]:
        ctx = cast(EmbeddingServeContext, ctx)
        try:
            (
                ctx.lora_request,
                ctx.prompt_adapter_request,
            ) = self._maybe_get_adapters(ctx.request)

            tokenizer = await self.engine_client.get_tokenizer(ctx.lora_request
                                                               )

            if ctx.prompt_adapter_request is not None:
                raise NotImplementedError("Prompt adapter is not supported "
                                          "for embedding models")

            if isinstance(ctx.request, EmbeddingChatRequest):
                (
                    _,
                    ctx.request_prompts,
                    ctx.engine_prompts,
                ) = await self._preprocess_chat(
                    ctx.request,
                    tokenizer,
                    ctx.request.messages,
                    chat_template=ctx.request.chat_template
                    or ctx.chat_template,
                    chat_template_content_format=ctx.
                    chat_template_content_format,
                    # In embedding requests, we are not generating tokens,
                    # so there is no need to append extra tokens to the input
                    add_generation_prompt=False,
                    continue_final_message=False,
                    truncate_prompt_tokens=ctx.truncate_prompt_tokens,
                    add_special_tokens=ctx.request.add_special_tokens,
                )
            else:
                (ctx.request_prompts,
                 ctx.engine_prompts) = await self._preprocess_completion(
                     ctx.request,
                     tokenizer,
                     ctx.request.input,
                     truncate_prompt_tokens=ctx.truncate_prompt_tokens,
                     add_special_tokens=ctx.request.add_special_tokens,
                 )
            return None
        except (ValueError, TypeError) as e:
            logger.exception("Error in preprocessing prompt inputs")
            return self.create_error_response(str(e))

    @override
    def _build_response(
        self,
        ctx: ServeContext,
    ) -> Union[EmbeddingResponse, ErrorResponse]:
        items: list[EmbeddingResponseData] = []
        num_prompt_tokens = 0

        final_res_batch_checked = cast(list[PoolingRequestOutput],
                                       ctx.final_res_batch)

        for idx, final_res in enumerate(final_res_batch_checked):
            embedding_res = EmbeddingRequestOutput.from_base(final_res)

            item = EmbeddingResponseData(
                index=idx,
                embedding=_get_embedding(embedding_res.outputs,
                                         ctx.request.encoding_format),
            )
            prompt_token_ids = final_res.prompt_token_ids

            items.append(item)
            num_prompt_tokens += len(prompt_token_ids)

        usage = UsageInfo(
            prompt_tokens=num_prompt_tokens,
            total_tokens=num_prompt_tokens,
        )

        return EmbeddingResponse(
            id=ctx.request_id,
            created=ctx.created_time,
            model=ctx.model_name,
            data=items,
            usage=usage,
        )

    def _get_max_position_embeddings(self) -> int:
        """Get the model's effective maximum sequence length for chunking.
        
        This uses the same logic as vLLM's _get_and_verify_max_len to determine
        the actual sequence length limit,
        considering both model config and tokenizer config.
        When max_model_len is set and smaller than max_position_embeddings,
        use max_model_len for chunking.
        """
        hf_config = self.model_config.hf_config

        # Start with max_position_embeddings from model config
        derived_max_len = getattr(hf_config, 'max_position_embeddings', 512)

        # Get tokenizer config for pooling models (embedding models)
        if self.model_config.runner_type == "pooling":
            from vllm.transformers_utils.config import try_get_tokenizer_config
            tokenizer_config = try_get_tokenizer_config(
                self.model_config.tokenizer,
                trust_remote_code=self.model_config.trust_remote_code,
                revision=self.model_config.tokenizer_revision)

            # Consider model_max_length in tokenizer_config
            # (same logic as _get_and_verify_max_len)
            if tokenizer_config:
                tokenizer_model_max_length = tokenizer_config.get(
                    'model_max_length', derived_max_len)
                derived_max_len = min(derived_max_len,
                                      tokenizer_model_max_length)

        # Consider max_model_len when it's set and smaller than other limits
        # max_model_len is set in OpenAIServing.__init__
        # from model_config.max_model_len
        if self.max_model_len is not None:
            derived_max_len = min(derived_max_len, self.max_model_len)

        return int(derived_max_len)

    def _should_use_chunked_processing(self, request) -> bool:
        """Check if chunked processing should be used for this request."""
        if not isinstance(request,
                          (EmbeddingChatRequest, EmbeddingCompletionRequest)):
            return False

        pooler_config = getattr(self.model_config, 'pooler_config', None)
        if not (pooler_config is not None and getattr(
                pooler_config, 'enable_chunked_processing', False)):
            return False

        # Check pooling type compatibility for chunked processing
        pooling_type = getattr(pooler_config, 'pooling_type', None)
        if pooling_type:
            pooling_type_upper = pooling_type.upper()

            # For LAST and CLS pooling, chunked processing doesn't make
            # semantic sense because only the last/first chunk
            # contains the relevant token position
            if pooling_type_upper in ['LAST', 'CLS']:
                # Check if user explicitly allowed non-mean chunking
                allow_non_mean = getattr(pooler_config,
                                         'allow_non_mean_chunking', False)
                if not allow_non_mean:
                    logger.warning(
                        "Chunked processing with pooling type '%s' "
                        "is not recommended as it may produce semantically "
                        "incorrect results. %s pooling relies on specific "
                        "token positions that lose their meaning when the "
                        "sequence is chunked. Consider using MEAN pooling "
                        "or disable chunked processing. Set "
                        "'allow_non_mean_chunking: true' ",
                        "to override this warning.", pooling_type,
                        pooling_type_upper)
                    return False  # Disable chunked processing by default
                else:
                    logger.info(
                        "Using chunked processing with %s pooling "
                        "(explicitly enabled). Note: only the %s chunk "
                        "will be processed to avoid computational waste.",
                        pooling_type_upper,
                        "last" if pooling_type_upper == "LAST" else "first")

            # Warn about non-MEAN pooling types (for other pooling types)
            elif pooling_type_upper != 'MEAN':
                # Check if user explicitly allowed non-mean chunking
                allow_non_mean = getattr(pooler_config,
                                         'allow_non_mean_chunking', False)
                if not allow_non_mean:
                    logger.warning(
                        "Chunked processing with pooling type '%s' "
                        "may produce different results than non-chunked "
                        "processing due to limited attention scope within "
                        "chunks. Each token can only attend to tokens within "
                        "its chunk (similar to sliding window attention), "
                        "which changes token representations before pooling. "
                        "While MEAN pooling provides a reasonable "
                        "approximation "
                        "through weighted averaging aggregation, other pooling "
                        "types use different aggregation strategies that "
                        "further approximate the original behavior. Set "
                        "'allow_non_mean_chunking: true' in pooler config "
                        "to suppress this warning.", pooling_type)
                    # Still allow it but with warning
                else:
                    logger.info(
                        "Using chunked processing with pooling type "
                        "'%s' (explicitly enabled)", pooling_type)

        return True

    def _chunk_token_ids(self, token_ids: list[int],
                         chunk_size: int) -> list[list[int]]:
        """Split token IDs into chunks of specified size."""
        if len(token_ids) <= chunk_size:
            return [token_ids]

        chunks = []
        for i in range(0, len(token_ids), chunk_size):
            chunk = token_ids[i:i + chunk_size]
            chunks.append(chunk)
        return chunks

    async def _process_chunked_request(
        self,
        ctx: EmbeddingServeContext,
        original_prompt: TextTokensPrompt,
        pooling_params,
        trace_headers,
        prompt_idx: int,
    ) -> list[AsyncGenerator[PoolingRequestOutput, None]]:
        """Process a single prompt using chunked processing."""
        generators: list[AsyncGenerator[PoolingRequestOutput, None]] = []
        token_ids = original_prompt["prompt_token_ids"]

        # Split into chunks using max_position_embeddings
        max_pos_embeddings = self._get_max_position_embeddings()
        chunks = self._chunk_token_ids(token_ids, max_pos_embeddings)

        # Check pooling type to optimize chunk processing
        pooler_config = getattr(self.model_config, 'pooler_config', None)
        pooling_type = getattr(pooler_config, 'pooling_type', 'MEAN')
        if pooling_type:
            pooling_type = pooling_type.upper()

            # For LAST pooling, only process the last chunk
        # For CLS pooling, only process the first chunk
        if pooling_type == 'LAST':
            chunks_to_process = [chunks[-1]]
            chunk_indices = [len(chunks) - 1]
            logger.info("LAST pooling: processing only the last chunk")
        elif pooling_type == 'CLS':
            chunks_to_process = [chunks[0]]
            chunk_indices = [0]
            logger.info("CLS pooling: processing only the first chunk")
        else:
            # For MEAN and other pooling types, process all chunks
            chunks_to_process = chunks
            chunk_indices = list(range(len(chunks)))
            logger.info("Using chunked processing for MEAN pooling")

        for i, (chunk_idx, chunk_tokens) in enumerate(
                zip(chunk_indices, chunks_to_process)):
            # Create a request ID for this chunk
            chunk_request_id = (f"{ctx.request_id}-prompt-{prompt_idx}-"
                                f"chunk-{chunk_idx}")

            # Create engine prompt for this chunk
            chunk_engine_prompt = EngineTokensPrompt(
                prompt_token_ids=chunk_tokens)

            # Create chunk request prompt for logging
            chunk_text = ""
            chunk_request_prompt = TextTokensPrompt(
                prompt=chunk_text, prompt_token_ids=chunk_tokens)

            # Log the chunk
            self._log_inputs(chunk_request_id,
                             chunk_request_prompt,
                             params=pooling_params,
                             lora_request=ctx.lora_request,
                             prompt_adapter_request=ctx.prompt_adapter_request)

            # Create generator for this chunk
            generator = self.engine_client.encode(
                chunk_engine_prompt,
                pooling_params,
                chunk_request_id,
                lora_request=ctx.lora_request,
                trace_headers=trace_headers,
                priority=getattr(ctx.request, "priority", 0),
            )

            generators.append(generator)

        return generators

    def _validate_input(
        self,
        request,
        input_ids: list[int],
        input_text: str,
    ) -> TextTokensPrompt:
        """Override to support chunked processing for embedding requests."""
        token_num = len(input_ids)

        # Note: EmbeddingRequest doesn't have max_tokens
        if isinstance(request,
                      (EmbeddingChatRequest, EmbeddingCompletionRequest)):
            # Check if chunked processing is enabled for pooling models
            pooler_config = getattr(self.model_config, 'pooler_config', None)
            enable_chunked = (pooler_config is not None and getattr(
                pooler_config, 'enable_chunked_processing', False))

            # Get max_embed_len from pooler config if set
            max_embed_len = (pooler_config.max_embed_len if pooler_config
                             and pooler_config.max_embed_len else None)

            # Use max_position_embeddings for chunked processing decisions
            max_pos_embeddings = self._get_max_position_embeddings()

            # Determine the effective max length for validation
            if max_embed_len is not None:
                # Use max_embed_len for validation instead of max_model_len
                effective_max_len = max_embed_len
                validation_error_msg = (
                    f"This model's maximum embedding input length is "
                    f"{max_embed_len} tokens. However, you requested "
                    f"{token_num} tokens in the input for embedding "
                    f"generation. Please reduce the length of the input.")
            else:
                # Fall back to max_model_len validation (original behavior)
                effective_max_len = self.max_model_len
                validation_error_msg = (
                    f"This model's maximum context length is "
                    f"{self.max_model_len} tokens. However, you requested "
                    f"{token_num} tokens in the input for embedding "
                    f"generation. Please reduce the length of the input.")

            # Check if input exceeds effective max length
            if token_num > effective_max_len:
                raise ValueError(validation_error_msg)

            # Check for chunked processing
            # when exceeding max_position_embeddings
            if token_num > max_pos_embeddings:
                if enable_chunked:
                    # Allow long inputs when chunked processing is enabled
                    logger.info(
                        "Input length %s exceeds max_position_embeddings "
                        "%s, will use chunked processing", token_num,
                        max_pos_embeddings)
                else:
                    raise ValueError(
                        f"This model's maximum position embeddings length is "
                        f"{max_pos_embeddings} tokens. However, you requested "
                        f"{token_num} tokens in the input for embedding "
                        f"generation. Please reduce the length of the input or "
                        f"enable chunked processing.")

            return TextTokensPrompt(prompt=input_text,
                                    prompt_token_ids=input_ids)

        # For other request types, use the parent's implementation
        return super()._validate_input(request, input_ids, input_text)

    def _is_text_tokens_prompt(self, prompt) -> bool:
        """Check if a prompt is a TextTokensPrompt (has prompt_token_ids)."""
        return (isinstance(prompt, dict) and "prompt_token_ids" in prompt
                and "prompt_embeds" not in prompt)

    async def _prepare_generators(
        self,
        ctx: ServeContext,
    ) -> Optional[ErrorResponse]:
        """Override to support chunked processing."""
        ctx = cast(EmbeddingServeContext, ctx)
        generators: list[AsyncGenerator[Union[RequestOutput,
                                              PoolingRequestOutput],
                                        None]] = []

        try:
            trace_headers = (None if ctx.raw_request is None else await
                             self._get_trace_headers(ctx.raw_request.headers))

            if not hasattr(ctx.request, "to_pooling_params"):
                return self.create_error_response(
                    "Request type does not support pooling parameters")

            pooling_params = ctx.request.to_pooling_params()

            if ctx.engine_prompts is None:
                return self.create_error_response(
                    "Engine prompts not available")

            if ctx.request_prompts is None:
                return self.create_error_response(
                    "Request prompts not available")

            # Check if we should use chunked processing
            use_chunked = self._should_use_chunked_processing(ctx.request)

            for i, engine_prompt in enumerate(ctx.engine_prompts):
                request_prompt = ctx.request_prompts[i]

                # Check if this specific prompt needs chunked processing
                max_pos_embeddings = self._get_max_position_embeddings()
                if (use_chunked
                        and self._is_text_tokens_prompt(request_prompt)):
                    # Cast to TextTokensPrompt since we've
                    # verified prompt_token_ids
                    text_tokens_prompt = cast(TextTokensPrompt, request_prompt)
                    if len(text_tokens_prompt["prompt_token_ids"]
                           ) > max_pos_embeddings:
                        # Use chunked processing for this prompt
                        chunk_generators = await self._process_chunked_request(
                            ctx, text_tokens_prompt, pooling_params,
                            trace_headers, i)
                        generators.extend(chunk_generators)
                        continue

                # Normal processing for short prompts or non-token prompts
                request_id_item = f"{ctx.request_id}-{i}"

                self._log_inputs(
                    request_id_item,
                    request_prompt,
                    params=pooling_params,
                    lora_request=ctx.lora_request,
                    prompt_adapter_request=ctx.prompt_adapter_request)

                # Mypy has an existing bug related to inferring the variance
                # of TypedDicts with `builtins.enumerate`:
                # https://github.com/python/mypy/issues/8586#issuecomment-2867698435
                engine_prompt = cast(
                    Union[EngineTokensPrompt, EngineEmbedsPrompt],
                    engine_prompt)
                generator = self.engine_client.encode(
                    engine_prompt,
                    pooling_params,
                    request_id_item,
                    lora_request=ctx.lora_request,
                    trace_headers=trace_headers,
                    priority=getattr(ctx.request, "priority", 0),
                )

                generators.append(generator)

            from vllm.utils import merge_async_iterators
            ctx.result_generator = merge_async_iterators(*generators)

            return None

        except Exception as e:
            # TODO: Use a vllm-specific Validation Error
            return self.create_error_response(str(e))

    async def _collect_batch(
        self,
        ctx: ServeContext,
    ) -> Optional[ErrorResponse]:
        """Collect and aggregate batch results
        with support for chunked processing.
        
        For chunked requests, performs online aggregation to 
        minimize memory usage.
        For regular requests, collects results normally.
        """
        ctx = cast(EmbeddingServeContext, ctx)
        try:
            if ctx.engine_prompts is None:
                return self.create_error_response(
                    "Engine prompts not available")

            if ctx.request_prompts is None:
                return self.create_error_response(
                    "Request prompts not available")

            if ctx.result_generator is None:
                return self.create_error_response(
                    "Result generator not available")

            # Check if we used chunked processing
            use_chunked = self._should_use_chunked_processing(ctx.request)

            if use_chunked:
                # Online aggregation for chunked requests to
                # minimize memory usage
                # Track aggregation state for each prompt
                prompt_aggregators: dict[int, dict[str, Any]] = {}
                short_prompts_results: dict[int, PoolingRequestOutput] = {}

                async for result_idx, result in ctx.result_generator:
                    if "-chunk-" in result.request_id:
                        # Extract prompt_idx from chunked request_id
                        parts = result.request_id.split("-")
                        try:
                            prompt_idx = int(parts[parts.index("prompt") + 1])

                            # Initialize aggregator for this prompt if needed
                            if prompt_idx not in prompt_aggregators:
                                # Get pooling type to determine
                                # aggregation strategy
                                pooler_config = getattr(
                                    self.model_config, 'pooler_config', None)
                                pooling_type = getattr(pooler_config,
                                                       'pooling_type', 'MEAN')
                                if pooling_type:
                                    pooling_type = pooling_type.upper()

                                prompt_aggregators[prompt_idx] = {
                                    'pooling_type':
                                    pooling_type,
                                    'weighted_sum':
                                    None,
                                    'total_weight':
                                    0,
                                    'first_result':
                                    None,
                                    'last_result':
                                    None,
                                    'chunk_count':
                                    0,
                                    'request_id':
                                    result.request_id.split("-chunk-")[0]
                                }

                            aggregator = prompt_aggregators[prompt_idx]
                            pooling_type = aggregator['pooling_type']

                            # Handle different pooling types with
                            # online aggregation
                            if pooling_type == 'MEAN':
                                # Online weighted averaging
                                # Ensure result is PoolingRequestOutput
                                # for embedding processing
                                if not isinstance(result,
                                                  PoolingRequestOutput):
                                    return self.create_error_response(
                                        f"Expected PoolingRequestOutput for "
                                        f"chunked embedding, got "
                                        f"{type(result).__name__}")

                                embedding_data = result.outputs.data
                                if not isinstance(embedding_data,
                                                  torch.Tensor):
                                    embedding_data = torch.tensor(
                                        embedding_data, dtype=torch.float32)

                                if result.prompt_token_ids is None:
                                    return self.create_error_response(
                                        "prompt_token_ids cannot be None for "
                                        "chunked processing")
                                weight = len(result.prompt_token_ids)

                                weighted_embedding = embedding_data.to(
                                    dtype=torch.float32) * weight

                                if aggregator['weighted_sum'] is None:
                                    # First chunk
                                    aggregator[
                                        'weighted_sum'] = weighted_embedding
                                else:
                                    # Accumulate
                                    current_sum = aggregator['weighted_sum']
                                    if isinstance(current_sum, torch.Tensor):
                                        aggregator['weighted_sum'] = (
                                            current_sum + weighted_embedding)

                                total_weight = aggregator['total_weight']
                                if isinstance(total_weight, (int, float)):
                                    aggregator['total_weight'] = (
                                        total_weight + weight)

                            elif pooling_type == 'LAST':
                                # Keep only the
                                # last result (highest chunk index)
                                if not isinstance(result,
                                                  PoolingRequestOutput):
                                    return self.create_error_response(
                                        f"Expected PoolingRequestOutput for "
                                        f"chunked embedding, got "
                                        f"{type(result).__name__}")

                                chunk_idx = int(parts[parts.index("chunk") +
                                                      1])
                                last_chunk_idx = aggregator.get(
                                    'last_chunk_idx', -1)
                                # Ensure last_chunk_idx is an integer
                                # for comparison
                                if not isinstance(last_chunk_idx, int):
                                    last_chunk_idx = -1
                                if (aggregator['last_result'] is None
                                        or chunk_idx > last_chunk_idx):
                                    aggregator['last_result'] = result
                                    aggregator['last_chunk_idx'] = chunk_idx

                            elif pooling_type == 'CLS':
                                # Keep only the first result (chunk index 0)
                                if not isinstance(result,
                                                  PoolingRequestOutput):
                                    return self.create_error_response(
                                        f"Expected PoolingRequestOutput for "
                                        f"chunked embedding, got "
                                        f"{type(result).__name__}")

                                chunk_idx = int(parts[parts.index("chunk") +
                                                      1])
                                if chunk_idx == 0:
                                    aggregator['first_result'] = result

                            chunk_count = aggregator['chunk_count']
                            if isinstance(chunk_count, int):
                                aggregator['chunk_count'] = chunk_count + 1

                        except (ValueError, IndexError):
                            return self.create_error_response(
                                f"Invalid chunk request ID format: "
                                f"{result.request_id}")
                    else:
                        # Non-chunked result
                        try:
                            prompt_idx = int(result.request_id.split("-")[-1])
                            short_prompts_results[prompt_idx] = cast(
                                PoolingRequestOutput, result)
                        except ValueError:
                            return self.create_error_response(
                                f"Invalid request ID format: "
                                f"{result.request_id}")

                # Build final result batch
                final_res_batch = []

                for prompt_idx, request_prompt in enumerate(
                        ctx.request_prompts):
                    if prompt_idx in prompt_aggregators:
                        # Finalize aggregation for this chunked prompt
                        aggregator = prompt_aggregators[prompt_idx]
                        pooling_type = aggregator['pooling_type']

                        if pooling_type == 'MEAN':
                            # Finalize weighted average
                            weighted_sum = aggregator['weighted_sum']
                            total_weight = aggregator['total_weight']
                            if (weighted_sum is not None
                                    and isinstance(weighted_sum, torch.Tensor)
                                    and isinstance(total_weight, (int, float))
                                    and total_weight > 0):
                                final_embedding = weighted_sum / total_weight

                                # Create aggregated result
                                from vllm.outputs import PoolingOutput
                                aggregated_output = PoolingOutput(
                                    data=final_embedding)

                                # Get original prompt token ids
                                if self._is_text_tokens_prompt(request_prompt):
                                    text_tokens_prompt = cast(
                                        TextTokensPrompt, request_prompt)
                                    original_token_ids = text_tokens_prompt[
                                        "prompt_token_ids"]
                                else:
                                    return self.create_error_response(
                                        f"Chunked prompt {prompt_idx} is not a "
                                        f"text tokens prompt")

                                # Ensure request_id is string
                                request_id = aggregator['request_id']
                                if not isinstance(request_id, str):
                                    return self.create_error_response(
                                        f"Invalid request_id type: "
                                        f"{type(request_id)}")

                                aggregated_result = PoolingRequestOutput(
                                    request_id=request_id,
                                    outputs=aggregated_output,
                                    prompt_token_ids=original_token_ids,
                                    finished=True,
                                )
                                final_res_batch.append(aggregated_result)
                            else:
                                return self.create_error_response(
                                    f"No valid aggregation data for prompt "
                                    f"{prompt_idx}")

                        elif pooling_type == 'LAST':
                            if aggregator['last_result'] is not None:
                                # Use the last chunk result
                                last_result = aggregator['last_result']
                                if not isinstance(last_result,
                                                  PoolingRequestOutput):
                                    return self.create_error_response(
                                        f"Expected PoolingRequestOutput for "
                                        f"last_result, got "
                                        f"{type(last_result).__name__}")

                                if self._is_text_tokens_prompt(request_prompt):
                                    text_tokens_prompt = cast(
                                        TextTokensPrompt, request_prompt)
                                    original_token_ids = text_tokens_prompt[
                                        "prompt_token_ids"]

                                    # Ensure request_id is string
                                    request_id = aggregator['request_id']
                                    if not isinstance(request_id, str):
                                        return self.create_error_response(
                                            f"Invalid request_id type: "
                                            f"{type(request_id)}")

                                    aggregated_result = PoolingRequestOutput(
                                        request_id=request_id,
                                        outputs=last_result.outputs,
                                        prompt_token_ids=original_token_ids,
                                        finished=True,
                                    )
                                    final_res_batch.append(aggregated_result)
                                else:
                                    return self.create_error_response(
                                        f"Chunked prompt {prompt_idx} is not a "
                                        f"text tokens prompt")
                            else:
                                return self.create_error_response(
                                    f"No LAST result found for prompt "
                                    f"{prompt_idx}")

                        elif pooling_type == 'CLS':
                            if aggregator['first_result'] is not None:
                                # Use the first chunk result
                                first_result = aggregator['first_result']
                                if not isinstance(first_result,
                                                  PoolingRequestOutput):
                                    return self.create_error_response(
                                        f"Expected PoolingRequestOutput for "
                                        f"first_result, got "
                                        f"{type(first_result).__name__}")

                                if self._is_text_tokens_prompt(request_prompt):
                                    text_tokens_prompt = cast(
                                        TextTokensPrompt, request_prompt)
                                    original_token_ids = text_tokens_prompt[
                                        "prompt_token_ids"]

                                    # Ensure request_id is string
                                    request_id = aggregator['request_id']
                                    if not isinstance(request_id, str):
                                        return self.create_error_response(
                                            f"Invalid request_id type: "
                                            f"{type(request_id)}")

                                    aggregated_result = PoolingRequestOutput(
                                        request_id=request_id,
                                        outputs=first_result.outputs,
                                        prompt_token_ids=original_token_ids,
                                        finished=True,
                                    )
                                    final_res_batch.append(aggregated_result)
                                else:
                                    return self.create_error_response(
                                        f"Chunked prompt {prompt_idx} is not a "
                                        f"text tokens prompt")
                            else:
                                return self.create_error_response(
                                    f"No CLS result found for prompt "
                                    f"{prompt_idx}")
                        else:
                            return self.create_error_response(
                                f"Unsupported pooling type for chunked "
                                f"processing: {pooling_type}")

                    elif prompt_idx in short_prompts_results:
                        # This was a short prompt
                        final_res_batch.append(
                            short_prompts_results[prompt_idx])
                    else:
                        return self.create_error_response(
                            f"Result not found for prompt {prompt_idx}")

                ctx.final_res_batch = cast(
                    list[Union[RequestOutput, PoolingRequestOutput]],
                    final_res_batch)
            else:
                # Normal processing for non-chunked requests
                num_prompts = len(ctx.engine_prompts)
                normal_final_res_batch: list[
                    Optional[PoolingRequestOutput]] = [None] * num_prompts

                async for result_idx, result in ctx.result_generator:
                    if result_idx < num_prompts:
                        # Cast to PoolingRequestOutput for embedding results
                        normal_final_res_batch[result_idx] = cast(
                            PoolingRequestOutput, result)

                if None in normal_final_res_batch:
                    return self.create_error_response(
                        "Failed to generate results for all prompts")

                final_results = [
                    res for res in normal_final_res_batch if res is not None
                ]
                ctx.final_res_batch = cast(
                    list[Union[RequestOutput, PoolingRequestOutput]],
                    final_results)

            return None

        except Exception as e:
            return self.create_error_response(str(e))


class OpenAIServingEmbedding(EmbeddingMixin):
    request_id_prefix = "embd"

    def __init__(
        self,
        engine_client: EngineClient,
        model_config: ModelConfig,
        models: OpenAIServingModels,
        *,
        request_logger: Optional[RequestLogger],
        chat_template: Optional[str],
        chat_template_content_format: ChatTemplateContentFormatOption,
    ) -> None:
        super().__init__(engine_client=engine_client,
                         model_config=model_config,
                         models=models,
                         request_logger=request_logger)

        self.chat_template = chat_template
        self.chat_template_content_format: Final = chat_template_content_format

    async def create_embedding(
        self,
        request: EmbeddingRequest,
        raw_request: Optional[Request] = None,
    ) -> Union[EmbeddingResponse, ErrorResponse]:
        """
        Embedding API similar to OpenAI's API.

        See https://platform.openai.com/docs/api-reference/embeddings/create
        for the API specification. This API mimics the OpenAI Embedding API.
        """
        model_name = self._get_model_name(request.model)
        request_id = (f"{self.request_id_prefix}-"
                      f"{self._base_request_id(raw_request)}")

        ctx = EmbeddingServeContext(
            request=request,
            raw_request=raw_request,
            model_name=model_name,
            request_id=request_id,
            chat_template=self.chat_template,
            chat_template_content_format=self.chat_template_content_format,
        )

        return await super().handle(ctx)  # type: ignore

    @override
    def _validate_request(
        self,
        ctx: ServeContext[EmbeddingRequest],
    ) -> Optional[ErrorResponse]:
        if error := super()._validate_request(ctx):
            return error

        ctx.truncate_prompt_tokens = ctx.request.truncate_prompt_tokens

        return None

    @override
    def _create_pooling_params(
        self,
        ctx: ServeContext[EmbeddingRequest],
    ) -> Union[PoolingParams, ErrorResponse]:
        pooling_params = super()._create_pooling_params(ctx)
        if isinstance(pooling_params, ErrorResponse):
            return pooling_params

        try:
            pooling_params.verify("embed", self.model_config)
        except ValueError as e:
            return self.create_error_response(str(e))

        return pooling_params<|MERGE_RESOLUTION|>--- conflicted
+++ resolved
@@ -32,12 +32,8 @@
 from vllm.inputs.data import TokensPrompt as EngineTokensPrompt
 from vllm.logger import init_logger
 from vllm.outputs import (EmbeddingOutput, EmbeddingRequestOutput,
-<<<<<<< HEAD
                           PoolingRequestOutput, RequestOutput)
-=======
-                          PoolingRequestOutput)
 from vllm.pooling_params import PoolingParams
->>>>>>> 21274ab4
 
 logger = init_logger(__name__)
 
