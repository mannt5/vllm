--- conflicted
+++ resolved
@@ -30,11 +30,8 @@
 from vllm.model_executor.model_loader import get_model_cls
 from vllm.model_executor.models import SupportsTranscription
 from vllm.outputs import RequestOutput
-<<<<<<< HEAD
 from vllm.transformers_utils.processor import cached_get_processor
 from vllm.transformers_utils.tokenizers.mistral import MistralTokenizer
-=======
->>>>>>> 1e9438e0
 from vllm.utils import PlaceholderModule
 
 try:
@@ -74,7 +71,6 @@
 
         self.default_sampling_params = (
             self.model_config.get_diff_sampling_param())
-<<<<<<< HEAD
 
         self.tokenizer = engine_client.processor.input_preprocessor.tokenizer.tokenizer
         if isinstance(self.tokenizer, MistralTokenizer):
@@ -91,8 +87,6 @@
             self.model_sr = processor.feature_extractor.sampling_rate
             self.hop_length = processor.feature_extractor.hop_length
 
-=======
->>>>>>> 1e9438e0
         self.task_type = task_type
 
         self.asr_config = self.model_cls.get_speech_to_text_config(
@@ -123,7 +117,6 @@
         if len(audio_data) / 1024**2 > MAX_AUDIO_CLIP_FILESIZE_MB:
             raise ValueError("Maximum file size exceeded.")
 
-<<<<<<< HEAD
         prompts = []
         if not isinstance(self.tokenizer, MistralTokenizer):
             with io.BytesIO(audio_data) as bytes_:
@@ -144,8 +137,7 @@
                             "audio": (chunk, sr),
                         },
                     },
-                    "decoder_prompt":
-                    model_cls.get_decoder_prompt(lang, self.task_type,
+                    "decoder_prompt": model_cls.get_decoder_prompt(lang, self.task_type,
                                                 request.prompt)
                 }
                 prompts.append(cast(PromptType, prompt))
@@ -162,7 +154,6 @@
             prompts_dict["prompt_token_ids"] = tokenized.tokens
             prompts = [cast(PromptType, prompts_dict)]
 
-=======
         with io.BytesIO(audio_data) as bytes_:
             # NOTE resample to model SR here for efficiency. This is also a
             # pre-requisite for chunking, as it assumes Whisper SR.
@@ -183,7 +174,6 @@
                 task_type=self.task_type,
                 request_prompt=request.prompt)
             prompts.append(prompt)
->>>>>>> 1e9438e0
         return prompts, duration
 
     async def _create_speech_to_text(
@@ -250,7 +240,6 @@
             sampling_params = request.to_sampling_params(
                 default_max_tokens, self.default_sampling_params)
 
-<<<<<<< HEAD
             if "decoder_prompt" in prompts[0]:
                 self._log_inputs(
                     request_id,
@@ -258,7 +247,6 @@
                     params=sampling_params,
                     lora_request=None,
                     prompt_adapter_request=None)
-=======
             self._log_inputs(
                 request_id,
                 # It will not display special tokens like <|startoftranscript|>
@@ -266,7 +254,6 @@
                 params=sampling_params,
                 lora_request=None,
                 prompt_adapter_request=None)
->>>>>>> 1e9438e0
 
             list_result_generator = [
                 self.engine_client.generate(
