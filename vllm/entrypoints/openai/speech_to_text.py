--- conflicted
+++ resolved
@@ -25,13 +25,9 @@
 from vllm.entrypoints.openai.serving_models import OpenAIServingModels
 from vllm.inputs.data import PromptType
 from vllm.logger import init_logger
-<<<<<<< HEAD
-from vllm.sampling_params import SamplingParams
-=======
 from vllm.model_executor.model_loader import get_model_cls
 from vllm.model_executor.models import SupportsTranscription
-from vllm.outputs import RequestOutput
->>>>>>> b024a42e
+from vllm.sampling_params import SamplingParams
 from vllm.transformers_utils.processor import cached_get_processor
 from vllm.utils import PlaceholderModule
 
@@ -96,14 +92,9 @@
         self,
         request: SpeechToTextRequest,
         audio_data: bytes,
-<<<<<<< HEAD
         previous_text :list[str],
     ) -> AsyncGenerator[tuple[PromptType, float]]:
-=======
-    ) -> tuple[list[PromptType], float]:
         model_cls = cast(SupportsTranscription, self.model_cls)
-
->>>>>>> b024a42e
         # Validate request
         # TODO language should be optional and can be guessed.
         # For now we default to en. See
@@ -120,14 +111,9 @@
             y, sr = librosa.load(bytes_, sr=self.model_sr)
 
         duration = librosa.get_duration(y=y, sr=sr)
-<<<<<<< HEAD
-        chunks = [y] if duration < 30 else self._split_audio(y, int(sr))
-=======
         chunks = [y
                   ] if duration < self.max_audio_clip_s else self._split_audio(
                       y, int(sr))
-        prompts = []
->>>>>>> b024a42e
         for chunk in chunks:
             prompt = {
                 "encoder_prompt": {
@@ -137,16 +123,13 @@
                     },
                 },
                 "decoder_prompt":
-<<<<<<< HEAD
                 self._create_prompt_with_previous_context(
-                    request=request,
+                    system_prompt=model_cls.get_decoder_prompt
+                        (lang, self.task_type,
+                                request.prompt),
                     previous_text=previous_text,
-                    lang_token=lang_token
+                    lang_token=lang
                 )
-=======
-                model_cls.get_decoder_prompt(lang, self.task_type,
-                                             request.prompt)
->>>>>>> b024a42e
             }
             yield (cast(PromptType, prompt), duration)
             
@@ -429,40 +412,43 @@
         return quietest_idx
     
     def _create_prompt_with_previous_context(self, 
-            request: SpeechToTextRequest,
+            system_prompt: str,
             previous_text :list[str],
             lang_token : str
         ) -> str:
-        """According to Whisper prompt guide
+        """
+        According to the Whisper prompting guide:
         https://cookbook.openai.com/examples/whisper_prompting_guide
-        
-        whisper prompt is limited to 224 tokens. 
-        so some of previous_text, even decoder prompt
-        should be cut. 
-        
-        For now result 4 special token in decoder prompt.
-        So max length should be 220.
-        
-        And there's one more options for counting tokens
-         
-        English usually count single token more than 
-        a single letter. However for other languages.
-        even single letter could be counted as multiple tokens
-        
-        so we set TOKEN_PER_CHAR as 3 for any other languages
+
+        The decoder prompt in Whisper is limited to 224 tokens.
+        This means that both previous_text and the decoder prompt itself
+        may need to be truncated to fit within this limit.
+
+        Currently, the decoder prompt contains 4 special tokens,
+        so the maximum length available
+        for the rest of the prompt is 220 tokens.
+
+        Token counting can vary by language:
+        - In English, one token usually represents more than one letter.
+        - In other languages, a single character may be 
+        split into multiple tokens.
+
+        To account for this, we set TOKEN_PER_CHAR = 1 for English,
+        and TOKEN_PER_CHAR = 3 for other languages.
+
+        MAX_PROMPT_LENGTH = 220 // TOKEN_PER_CHAR
+
+        Additionally, to prevent hallucination,
+        the prompt should be truncated at word boundaries.
         """
 
-        TOKEN_PER_CHAR = 1 if lang_token == "<|en|>" else 3
+        TOKEN_PER_CHAR = 1 if lang_token == "en" else 3
         MAX_PROMPT_LENGTH = 220 // TOKEN_PER_CHAR
         
-        """
-        In order to prevent hallucination. prompt should be 
-        chopped into words.
-        """
-        ret_prompt = "" 
+        ret_prompt = ""
         ret_prompt_len = 0
         
-        request_prompt_list = request.prompt.split(' ')
+        request_prompt_list = system_prompt.split(' ')
         previous_text_list = previous_text[0].split(' ')
         for prompt in request_prompt_list:
             if len(prompt) + ret_prompt_len <= MAX_PROMPT_LENGTH:
