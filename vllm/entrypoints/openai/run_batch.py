--- conflicted
+++ resolved
@@ -36,10 +36,7 @@
 
 logger = init_logger(__name__)
 
-<<<<<<< HEAD
-=======
-
->>>>>>> 110df743
+
 def make_arg_parser(parser: FlexibleArgumentParser):
     parser.add_argument(
         "-i",
