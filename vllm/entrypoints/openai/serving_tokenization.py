from typing import List, Optional, Union

from vllm.config import ModelConfig
from vllm.engine.protocol import AsyncEngineClient
<<<<<<< HEAD
from vllm.entrypoints.chat_utils import (apply_chat_template,
=======
from vllm.entrypoints.chat_utils import (apply_hf_chat_template,
                                         apply_mistral_chat_template,
>>>>>>> 9ba0817f
                                         load_chat_template,
                                         parse_chat_messages_futures)
from vllm.entrypoints.logger import RequestLogger
# yapf conflicts with isort for this block
# yapf: disable
from vllm.entrypoints.openai.protocol import (DetokenizeRequest,
                                              DetokenizeResponse,
                                              ErrorResponse,
                                              TokenizeChatRequest,
                                              TokenizeRequest,
                                              TokenizeResponse)
# yapf: enable
from vllm.entrypoints.openai.serving_engine import (LoRAModulePath,
                                                    OpenAIServing)
from vllm.logger import init_logger
from vllm.transformers_utils.tokenizer import MistralTokenizer
from vllm.utils import random_uuid

logger = init_logger(__name__)


class OpenAIServingTokenization(OpenAIServing):

    def __init__(
        self,
        async_engine_client: AsyncEngineClient,
        model_config: ModelConfig,
        served_model_names: List[str],
        *,
        lora_modules: Optional[List[LoRAModulePath]],
        request_logger: Optional[RequestLogger],
        chat_template: Optional[str],
    ):
        super().__init__(async_engine_client=async_engine_client,
                         model_config=model_config,
                         served_model_names=served_model_names,
                         lora_modules=lora_modules,
                         prompt_adapters=None,
                         request_logger=request_logger)

        # If this is None we use the tokenizer's default chat template
        # the list of commonly-used chat template names for HF named templates
        hf_chat_templates: List[str] = ['default', 'tool_use']
        self.chat_template = chat_template \
            if chat_template in hf_chat_templates \
            else load_chat_template(chat_template)

    async def create_tokenize(
        self,
        request: TokenizeRequest,
    ) -> Union[TokenizeResponse, ErrorResponse]:
        error_check_ret = await self._check_model(request)
        if error_check_ret is not None:
            return error_check_ret

        request_id = f"tokn-{random_uuid()}"

        (
            lora_request,
            prompt_adapter_request,
        ) = self._maybe_get_adapters(request)

        tokenizer = await self.async_engine_client.get_tokenizer(lora_request)

        prompt: Union[str, List[int]]
        if isinstance(request, TokenizeChatRequest):
            model_config = self.model_config

            conversation, mm_data_future = parse_chat_messages_futures(
                request.messages, model_config, tokenizer)

            mm_data = await mm_data_future
            if mm_data:
                logger.warning(
                    "Multi-modal inputs are ignored during tokenization")

<<<<<<< HEAD
            prompt = apply_chat_template(
                tokenizer,
                conversation=conversation,
                chat_template=self.chat_template,
                add_generation_prompt=request.add_generation_prompt,
            )
=======
            if isinstance(tokenizer, MistralTokenizer):
                prompt = apply_mistral_chat_template(
                    tokenizer,
                    messages=request.messages,
                    chat_template=self.chat_template,
                    add_generation_prompt=request.add_generation_prompt,
                )
            else:
                prompt = apply_hf_chat_template(
                    tokenizer,
                    conversation=conversation,
                    chat_template=self.chat_template,
                    add_generation_prompt=request.add_generation_prompt,
                )
>>>>>>> 9ba0817f
        else:
            prompt = request.prompt

        self._log_inputs(request_id,
                         prompt,
                         params=None,
                         lora_request=lora_request,
                         prompt_adapter_request=prompt_adapter_request)

        # Silently ignore prompt adapter since it does not affect tokenization

        prompt_input = self._tokenize_prompt_input(
            request,
            tokenizer,
            prompt,
            add_special_tokens=request.add_special_tokens,
        )
        input_ids = prompt_input["prompt_token_ids"]

        return TokenizeResponse(tokens=input_ids,
                                count=len(input_ids),
                                max_model_len=self.max_model_len)

    async def create_detokenize(
        self,
        request: DetokenizeRequest,
    ) -> Union[DetokenizeResponse, ErrorResponse]:
        error_check_ret = await self._check_model(request)
        if error_check_ret is not None:
            return error_check_ret

        request_id = f"tokn-{random_uuid()}"

        (
            lora_request,
            prompt_adapter_request,
        ) = self._maybe_get_adapters(request)

        tokenizer = await self.async_engine_client.get_tokenizer(lora_request)

        self._log_inputs(request_id,
                         request.tokens,
                         params=None,
                         lora_request=lora_request,
                         prompt_adapter_request=prompt_adapter_request)

        if prompt_adapter_request is not None:
            raise NotImplementedError("Prompt adapter is not supported "
                                      "for tokenization")

        prompt_input = self._tokenize_prompt_input(
            request,
            tokenizer,
            request.tokens,
        )
        input_text = prompt_input["prompt"]

        return DetokenizeResponse(prompt=input_text)<|MERGE_RESOLUTION|>--- conflicted
+++ resolved
@@ -2,12 +2,8 @@
 
 from vllm.config import ModelConfig
 from vllm.engine.protocol import AsyncEngineClient
-<<<<<<< HEAD
-from vllm.entrypoints.chat_utils import (apply_chat_template,
-=======
 from vllm.entrypoints.chat_utils import (apply_hf_chat_template,
                                          apply_mistral_chat_template,
->>>>>>> 9ba0817f
                                          load_chat_template,
                                          parse_chat_messages_futures)
 from vllm.entrypoints.logger import RequestLogger
@@ -84,14 +80,6 @@
                 logger.warning(
                     "Multi-modal inputs are ignored during tokenization")
 
-<<<<<<< HEAD
-            prompt = apply_chat_template(
-                tokenizer,
-                conversation=conversation,
-                chat_template=self.chat_template,
-                add_generation_prompt=request.add_generation_prompt,
-            )
-=======
             if isinstance(tokenizer, MistralTokenizer):
                 prompt = apply_mistral_chat_template(
                     tokenizer,
@@ -106,7 +94,6 @@
                     chat_template=self.chat_template,
                     add_generation_prompt=request.add_generation_prompt,
                 )
->>>>>>> 9ba0817f
         else:
             prompt = request.prompt
 
