# SPDX-License-Identifier: Apache-2.0

# Adapted from
# https://github.com/lm-sys/FastChat/blob/168ccc29d3f7edc50823016105c024fe2282732a/fastchat/protocol/openai_api_protocol.py
import re
import time
from argparse import Namespace
from typing import Annotated, Any, ClassVar, Literal, Optional, Union

import torch
from fastapi import UploadFile
from pydantic import (BaseModel, ConfigDict, Field, TypeAdapter,
                      ValidationInfo, field_validator, model_validator)
from typing_extensions import TypeAlias

from vllm.entrypoints.chat_utils import ChatCompletionMessageParam
from vllm.logger import init_logger
from vllm.pooling_params import PoolingParams
from vllm.sampling_params import (BeamSearchParams, GuidedDecodingParams,
                                  RequestOutputKind, SamplingParams)
from vllm.sequence import Logprob
from vllm.utils import random_uuid, resolve_obj_by_qualname

logger = init_logger(__name__)

# torch is mocked during docs generation,
# so we have to provide the values as literals
_MOCK_LONG_INFO = Namespace(min=-9223372036854775808, max=9223372036854775807)
_LONG_INFO: Union["torch.iinfo", Namespace]

try:
    from sphinx.ext.autodoc.mock import _MockModule

    if isinstance(torch, _MockModule):
        _LONG_INFO = _MOCK_LONG_INFO
    else:
        _LONG_INFO = torch.iinfo(torch.long)
except ModuleNotFoundError:
    _LONG_INFO = torch.iinfo(torch.long)

assert _LONG_INFO.min == _MOCK_LONG_INFO.min
assert _LONG_INFO.max == _MOCK_LONG_INFO.max


class OpenAIBaseModel(BaseModel):
    # OpenAI API does allow extra fields
    model_config = ConfigDict(extra="allow")

    # Cache class field names
    field_names: ClassVar[Optional[set[str]]] = None

    @model_validator(mode="wrap")
    @classmethod
    def __log_extra_fields__(cls, data, handler):
        result = handler(data)
        if not isinstance(data, dict):
            return result
        field_names = cls.field_names
        if field_names is None:
            # Get all class field names and their potential aliases
            field_names = set()
            for field_name, field in cls.model_fields.items():
                field_names.add(field_name)
                if alias := getattr(field, "alias", None):
                    field_names.add(alias)
            cls.field_names = field_names

        # Compare against both field names and aliases
        if any(k not in field_names for k in data):
            logger.warning(
                "The following fields were present in the request "
                "but ignored: %s",
                data.keys() - field_names,
            )
        return result


class ErrorResponse(OpenAIBaseModel):
    object: str = "error"
    message: str
    type: str
    param: Optional[str] = None
    code: int


class ModelPermission(OpenAIBaseModel):
    id: str = Field(default_factory=lambda: f"modelperm-{random_uuid()}")
    object: str = "model_permission"
    created: int = Field(default_factory=lambda: int(time.time()))
    allow_create_engine: bool = False
    allow_sampling: bool = True
    allow_logprobs: bool = True
    allow_search_indices: bool = False
    allow_view: bool = True
    allow_fine_tuning: bool = False
    organization: str = "*"
    group: Optional[str] = None
    is_blocking: bool = False


class ModelCard(OpenAIBaseModel):
    id: str
    object: str = "model"
    created: int = Field(default_factory=lambda: int(time.time()))
    owned_by: str = "vllm"
    root: Optional[str] = None
    parent: Optional[str] = None
    max_model_len: Optional[int] = None
    permission: list[ModelPermission] = Field(default_factory=list)


class ModelList(OpenAIBaseModel):
    object: str = "list"
    data: list[ModelCard] = Field(default_factory=list)


class PromptTokenUsageInfo(OpenAIBaseModel):
    cached_tokens: Optional[int] = None


class UsageInfo(OpenAIBaseModel):
    prompt_tokens: int = 0
    total_tokens: int = 0
    completion_tokens: Optional[int] = 0
    prompt_tokens_details: Optional[PromptTokenUsageInfo] = None


class RequestResponseMetadata(BaseModel):
    request_id: str
    final_usage_info: Optional[UsageInfo] = None


class JsonSchemaResponseFormat(OpenAIBaseModel):
    name: str
    description: Optional[str] = None
    # schema is the field in openai but that causes conflicts with pydantic so
    # instead use json_schema with an alias
    json_schema: Optional[dict[str, Any]] = Field(default=None, alias='schema')
    strict: Optional[bool] = None


class ResponseFormat(OpenAIBaseModel):
    # type must be "json_schema", "json_object" or "text"
    type: Literal["text", "json_object", "json_schema"]
    json_schema: Optional[JsonSchemaResponseFormat] = None


class StreamOptions(OpenAIBaseModel):
    include_usage: Optional[bool] = True
    continuous_usage_stats: Optional[bool] = False


class FunctionDefinition(OpenAIBaseModel):
    name: str
    description: Optional[str] = None
    parameters: Optional[dict[str, Any]] = None


class ChatCompletionToolsParam(OpenAIBaseModel):
    type: Literal["function"] = "function"
    function: FunctionDefinition


class ChatCompletionNamedFunction(OpenAIBaseModel):
    name: str


class ChatCompletionNamedToolChoiceParam(OpenAIBaseModel):
    function: ChatCompletionNamedFunction
    type: Literal["function"] = "function"


class LogitsProcessorConstructor(BaseModel):
    qualname: str
    args: Optional[list[Any]] = None
    kwargs: Optional[dict[str, Any]] = None


LogitsProcessors = list[Union[str, LogitsProcessorConstructor]]


def get_logits_processors(processors: Optional[LogitsProcessors],
                          pattern: Optional[str]) -> Optional[list[Any]]:
    if processors and pattern:
        logits_processors = []
        for processor in processors:
            qualname = processor if isinstance(processor,
                                               str) else processor.qualname
            if not re.match(pattern, qualname):
                raise ValueError(
                    f"Logits processor '{qualname}' is not allowed by this "
                    "server. See --logits-processor-pattern engine argument "
                    "for more information.")
            try:
                logits_processor = resolve_obj_by_qualname(qualname)
            except Exception as e:
                raise ValueError(
                    f"Logits processor '{qualname}' could not be resolved: {e}"
                ) from e
            if isinstance(processor, LogitsProcessorConstructor):
                logits_processor = logits_processor(*processor.args or [],
                                                    **processor.kwargs or {})
            logits_processors.append(logits_processor)
        return logits_processors
    elif processors:
        raise ValueError(
            "The `logits_processors` argument is not supported by this "
            "server. See --logits-processor-pattern engine argugment "
            "for more information.")
    return None


class ChatCompletionRequest(OpenAIBaseModel):
    # Ordered by official OpenAI API documentation
    # https://platform.openai.com/docs/api-reference/chat/create
    messages: list[ChatCompletionMessageParam]
    model: Optional[str] = None
    frequency_penalty: Optional[float] = 0.0
    logit_bias: Optional[dict[str, float]] = None
    logprobs: Optional[bool] = False
    top_logprobs: Optional[int] = 0
    # TODO(#9845): remove max_tokens when field is removed from OpenAI API
    max_tokens: Optional[int] = Field(
        default=None,
        deprecated=
        'max_tokens is deprecated in favor of the max_completion_tokens field')
    max_completion_tokens: Optional[int] = None
    n: Optional[int] = 1
    presence_penalty: Optional[float] = 0.0
    response_format: Optional[ResponseFormat] = None
    seed: Optional[int] = Field(None, ge=_LONG_INFO.min, le=_LONG_INFO.max)
    stop: Optional[Union[str, list[str]]] = Field(default_factory=list)
    stream: Optional[bool] = False
    stream_options: Optional[StreamOptions] = None
    temperature: Optional[float] = None
    top_p: Optional[float] = None
    tools: Optional[list[ChatCompletionToolsParam]] = None
    tool_choice: Optional[Union[
        Literal["none"],
        Literal["auto"],
        Literal["required"],
        ChatCompletionNamedToolChoiceParam,
    ]] = "none"

    # NOTE this will be ignored by VLLM -- the model determines the behavior
    parallel_tool_calls: Optional[bool] = False
    user: Optional[str] = None

    # doc: begin-chat-completion-sampling-params
    best_of: Optional[int] = None
    use_beam_search: bool = False
    top_k: Optional[int] = None
    min_p: Optional[float] = None
    repetition_penalty: Optional[float] = None
    length_penalty: float = 1.0
    stop_token_ids: Optional[list[int]] = Field(default_factory=list)
    include_stop_str_in_output: bool = False
    ignore_eos: bool = False
    min_tokens: int = 0
    skip_special_tokens: bool = True
    spaces_between_special_tokens: bool = True
    truncate_prompt_tokens: Optional[Annotated[int, Field(ge=1)]] = None
    prompt_logprobs: Optional[int] = None
    # doc: end-chat-completion-sampling-params

    # doc: begin-chat-completion-extra-params
    echo: bool = Field(
        default=False,
        description=(
            "If true, the new message will be prepended with the last message "
            "if they belong to the same role."),
    )
    add_generation_prompt: bool = Field(
        default=True,
        description=
        ("If true, the generation prompt will be added to the chat template. "
         "This is a parameter used by chat template in tokenizer config of the "
         "model."),
    )
    continue_final_message: bool = Field(
        default=False,
        description=
        ("If this is set, the chat will be formatted so that the final "
         "message in the chat is open-ended, without any EOS tokens. The "
         "model will continue this message rather than starting a new one. "
         "This allows you to \"prefill\" part of the model's response for it. "
         "Cannot be used at the same time as `add_generation_prompt`."),
    )
    add_special_tokens: bool = Field(
        default=False,
        description=(
            "If true, special tokens (e.g. BOS) will be added to the prompt "
            "on top of what is added by the chat template. "
            "For most models, the chat template takes care of adding the "
            "special tokens so this should be set to false (as is the "
            "default)."),
    )
    documents: Optional[list[dict[str, str]]] = Field(
        default=None,
        description=
        ("A list of dicts representing documents that will be accessible to "
         "the model if it is performing RAG (retrieval-augmented generation)."
         " If the template does not support RAG, this argument will have no "
         "effect. We recommend that each document should be a dict containing "
         "\"title\" and \"text\" keys."),
    )
    chat_template: Optional[str] = Field(
        default=None,
        description=(
            "A Jinja template to use for this conversion. "
            "As of transformers v4.44, default chat template is no longer "
            "allowed, so you must provide a chat template if the tokenizer "
            "does not define one."),
    )
    chat_template_kwargs: Optional[dict[str, Any]] = Field(
        default=None,
        description=("Additional kwargs to pass to the template renderer. "
                     "Will be accessible by the chat template."),
    )
    mm_processor_kwargs: Optional[dict[str, Any]] = Field(
        default=None,
        description=("Additional kwargs to pass to the HF processor."),
    )
    guided_json: Optional[Union[str, dict, BaseModel]] = Field(
        default=None,
        description=("If specified, the output will follow the JSON schema."),
    )
    guided_regex: Optional[str] = Field(
        default=None,
        description=(
            "If specified, the output will follow the regex pattern."),
    )
    guided_choice: Optional[list[str]] = Field(
        default=None,
        description=(
            "If specified, the output will be exactly one of the choices."),
    )
    guided_grammar: Optional[str] = Field(
        default=None,
        description=(
            "If specified, the output will follow the context free grammar."),
    )
    guided_decoding_backend: Optional[str] = Field(
        default=None,
        description=(
            "If specified, will override the default guided decoding backend "
            "of the server for this specific request. If set, must be either "
            "'outlines' / 'lm-format-enforcer'"),
    )
    guided_whitespace_pattern: Optional[str] = Field(
        default=None,
        description=(
            "If specified, will override the default whitespace pattern "
            "for guided json decoding."),
    )
    priority: int = Field(
        default=0,
        description=(
            "The priority of the request (lower means earlier handling; "
            "default: 0). Any priority other than 0 will raise an error "
            "if the served model does not use priority scheduling."),
    )
    request_id: str = Field(
        default_factory=lambda: f"{random_uuid()}",
        description=(
            "The request_id related to this request. If the caller does "
            "not set it, a random_uuid will be generated. This id is used "
            "through out the inference process and return in response."),
    )
    logits_processors: Optional[LogitsProcessors] = Field(
        default=None,
        description=(
            "A list of either qualified names of logits processors, or "
            "constructor objects, to apply when sampling. A constructor is "
            "a JSON object with a required 'qualname' field specifying the "
            "qualified name of the processor class/factory, and optional "
            "'args' and 'kwargs' fields containing positional and keyword "
            "arguments. For example: {'qualname': "
            "'my_module.MyLogitsProcessor', 'args': [1, 2], 'kwargs': "
<<<<<<< HEAD
            "{'param': 'value'}}."),
    )
=======
            "{'param': 'value'}}."))
    return_tokens_as_token_ids: Optional[bool] = Field(
        default=None,
        description=(
            "If specified with 'logprobs', tokens are represented "
            " as strings of the form 'token_id:{token_id}' so that tokens "
            "that are not JSON-encodable can be identified."))
>>>>>>> 47d4a7e0

    # doc: end-chat-completion-extra-params

    # Default sampling parameters for chat completion requests
    _DEFAULT_SAMPLING_PARAMS: dict = {
        "repetition_penalty": 1.0,
        "temperature": 1.0,
        "top_p": 1.0,
        "top_k": -1,
        "min_p": 0.0,
    }

    def to_beam_search_params(
            self,
            default_max_tokens: int,
            default_sampling_params: Optional[dict] = None
    ) -> BeamSearchParams:
        # TODO(#9845): remove max_tokens when field is removed from OpenAI API
        max_tokens = self.max_completion_tokens or self.max_tokens

        if default_sampling_params is None:
            default_sampling_params = {}
        n = self.n if self.n is not None else 1

        # Use minimum of context window, user request & server limit.
        max_tokens = min(
            val for val in (default_max_tokens, max_tokens,
                            default_sampling_params.get("max_tokens", None))
            if val is not None)

        if (temperature := self.temperature) is None:
            temperature = default_sampling_params.get(
                "temperature", self._DEFAULT_SAMPLING_PARAMS["temperature"])

        return BeamSearchParams(
            beam_width=n,
            max_tokens=max_tokens,
            ignore_eos=self.ignore_eos,
            temperature=temperature,
            length_penalty=self.length_penalty,
            include_stop_str_in_output=self.include_stop_str_in_output,
        )

    def to_sampling_params(
        self,
        default_max_tokens: int,
        logits_processor_pattern: Optional[str],
        default_sampling_params: Optional[dict] = None,
    ) -> SamplingParams:
        # TODO(#9845): remove max_tokens when field is removed from OpenAI API
        max_tokens = self.max_completion_tokens or self.max_tokens

        if default_sampling_params is None:
            default_sampling_params = {}

        # Use minimum of context window, user request & server limit.
        max_tokens = min(
            val for val in (default_max_tokens, max_tokens,
                            default_sampling_params.get("max_tokens", None))
            if val is not None)

        # Default parameters
        if (repetition_penalty := self.repetition_penalty) is None:
            repetition_penalty = default_sampling_params.get(
                "repetition_penalty",
                self._DEFAULT_SAMPLING_PARAMS["repetition_penalty"],
            )
        if (temperature := self.temperature) is None:
            temperature = default_sampling_params.get(
                "temperature", self._DEFAULT_SAMPLING_PARAMS["temperature"])
        if (top_p := self.top_p) is None:
            top_p = default_sampling_params.get(
                "top_p", self._DEFAULT_SAMPLING_PARAMS["top_p"])
        if (top_k := self.top_k) is None:
            top_k = default_sampling_params.get(
                "top_k", self._DEFAULT_SAMPLING_PARAMS["top_k"])
        if (min_p := self.min_p) is None:
            min_p = default_sampling_params.get(
                "min_p", self._DEFAULT_SAMPLING_PARAMS["min_p"])

        prompt_logprobs = self.prompt_logprobs
        if prompt_logprobs is None and self.echo:
            prompt_logprobs = self.top_logprobs

        guided_json_object = None
        if self.response_format is not None:
            if self.response_format.type == "json_object":
                guided_json_object = True
            elif self.response_format.type == "json_schema":
                json_schema = self.response_format.json_schema
                assert json_schema is not None
                self.guided_json = json_schema.json_schema
                if self.guided_decoding_backend is None:
                    self.guided_decoding_backend = "xgrammar"

        guided_decoding = GuidedDecodingParams.from_optional(
            json=self._get_guided_json_from_tool() or self.guided_json,
            regex=self.guided_regex,
            choice=self.guided_choice,
            grammar=self.guided_grammar,
            json_object=guided_json_object,
            backend=self.guided_decoding_backend,
            whitespace_pattern=self.guided_whitespace_pattern,
        )

        return SamplingParams.from_optional(
            n=self.n,
            best_of=self.best_of,
            presence_penalty=self.presence_penalty,
            frequency_penalty=self.frequency_penalty,
            repetition_penalty=repetition_penalty,
            temperature=temperature,
            top_p=top_p,
            top_k=top_k,
            min_p=min_p,
            seed=self.seed,
            stop=self.stop,
            stop_token_ids=self.stop_token_ids,
            logprobs=self.top_logprobs if self.logprobs else None,
            prompt_logprobs=prompt_logprobs,
            ignore_eos=self.ignore_eos,
            max_tokens=max_tokens,
            min_tokens=self.min_tokens,
            skip_special_tokens=self.skip_special_tokens,
            spaces_between_special_tokens=self.spaces_between_special_tokens,
            logits_processors=get_logits_processors(self.logits_processors,
                                                    logits_processor_pattern),
            include_stop_str_in_output=self.include_stop_str_in_output,
            truncate_prompt_tokens=self.truncate_prompt_tokens,
            output_kind=RequestOutputKind.DELTA if self.stream \
                else RequestOutputKind.FINAL_ONLY,
            guided_decoding=guided_decoding,
            logit_bias=self.logit_bias)

    def _get_guided_json_from_tool(
            self) -> Optional[Union[str, dict, BaseModel]]:
        # user has chosen to not use any tool
        if self.tool_choice == "none" or self.tools is None:
            return None

        # user has chosen to use a named tool
        if type(self.tool_choice) is ChatCompletionNamedToolChoiceParam:
            tool_name = self.tool_choice.function.name
            tools = {tool.function.name: tool.function for tool in self.tools}
            if tool_name not in tools:
                raise ValueError(
                    f"Tool '{tool_name}' has not been passed in `tools`.")
            tool = tools[tool_name]
            return tool.parameters

        if self.tool_choice == "required":
            # Pydantic schema generation cannot be used since the JSON schema
            # has to be constructed for a specific instantiation of a tool list
            # so that parameters of a function are correctly generated
            # based on the chosen function name
            def get_tool_schema(tool: ChatCompletionToolsParam) -> dict:
                return {
                    "properties": {
                        "name": {
                            "type": "string",
                            "enum": [tool.function.name]
                        },
                        # parameters are always generated as '{}' in the final
                        # output if they are missing from the request
                        # (i.e. are None or '{}') so the schema is
                        # updated to produce an empty object in that case
                        "parameters": tool.function.parameters
                        if tool.function.parameters else {
                            "type": "object",
                            "properties": {}
                        }
                    },
                    "required": ["name", "parameters"]
                }

            json_schema = {
                "type": "array",
                "minItems": 1,
                "items": {
                    "type": "object",
                    "anyOf": [get_tool_schema(tool) for tool in self.tools]
                }
            }
            return json_schema

        return None

    @model_validator(mode="before")
    @classmethod
    def validate_stream_options(cls, data):
        if data.get("stream_options") and not data.get("stream"):
            raise ValueError(
                "Stream options can only be defined when `stream=True`.")

        return data

    @model_validator(mode="before")
    @classmethod
    def check_logprobs(cls, data):
        if (prompt_logprobs := data.get("prompt_logprobs")) is not None:
            if data.get("stream") and prompt_logprobs > 0:
                raise ValueError(
                    "`prompt_logprobs` are not available when `stream=True`.")

            if prompt_logprobs < 0:
                raise ValueError("`prompt_logprobs` must be a positive value.")

        if (top_logprobs := data.get("top_logprobs")) is not None:
            if top_logprobs < 0:
                raise ValueError("`top_logprobs` must be a positive value.")

            if not data.get("logprobs"):
                raise ValueError(
                    "when using `top_logprobs`, `logprobs` must be set to true."
                )

        return data

    @model_validator(mode="before")
    @classmethod
    def check_guided_decoding_count(cls, data):
        if isinstance(data, ValueError):
            raise data

        guide_count = sum([
            "guided_json" in data and data["guided_json"] is not None,
            "guided_regex" in data and data["guided_regex"] is not None,
            "guided_choice" in data and data["guided_choice"] is not None
        ])
        # you can only use one kind of guided decoding
        if guide_count > 1:
            raise ValueError(
                "You can only use one kind of guided decoding "
                "('guided_json', 'guided_regex' or 'guided_choice').")
        # you can only either use guided decoding or tools, not both
        if guide_count > 1 and data.get("tool_choice", "none") not in (
                "none",
                "auto",
                "required",
        ):
            raise ValueError(
                "You can only either use guided decoding or tools, not both.")
        return data

    @model_validator(mode="before")
    @classmethod
    def check_tool_usage(cls, data):

        # if "tool_choice" is not specified but tools are provided,
        # default to "auto" tool_choice
        if "tool_choice" not in data and data.get("tools"):
            data["tool_choice"] = "auto"

        # if "tool_choice" is "none" -- ignore tools if present
        if "tool_choice" in data and data["tool_choice"] == "none":
            # ensure that no tools are present
            data.pop("tools", None)
            return data

        # if "tool_choice" is specified -- validation
        if "tool_choice" in data:

            # ensure that if "tool choice" is specified, tools are present
            if "tools" not in data or data["tools"] is None:
                raise ValueError(
                    "When using `tool_choice`, `tools` must be set.")

            # make sure that tool choice is either a named tool
            # OR that it's set to "auto" or "required"
            if data["tool_choice"] not in [
                    "auto", "required"
            ] and not isinstance(data["tool_choice"], dict):
                raise NotImplementedError(
                    f'Invalid value for `tool_choice`: {data["tool_choice"]}! '\
                    'Only named tools, "none", "auto" or "required" '\
                    'are supported.'
                )

            # ensure that if "tool_choice" is specified as an object,
            # it matches a valid tool
            if isinstance(data["tool_choice"], dict):
                valid_tool = False
                specified_function = data["tool_choice"].get("function")
                if not specified_function:
                    raise ValueError(
                        "Expected field `function` in `tool_choice`."
                        " Correct usage: `{\"type\": \"function\","
                        " \"function\": {\"name\": \"my_function\"}}`")
                specified_function_name = specified_function.get("name")
                if not specified_function_name:
                    raise ValueError(
                        "Expected field `name` in `function` in `tool_choice`."
                        "Correct usage: `{\"type\": \"function\", "
                        "\"function\": {\"name\": \"my_function\"}}`")
                for tool in data["tools"]:
                    if tool["function"]["name"] == specified_function_name:
                        valid_tool = True
                        break
                if not valid_tool:
                    raise ValueError(
                        "The tool specified in `tool_choice` does not match any"
                        " of the specified `tools`")
        return data

    @model_validator(mode="before")
    @classmethod
    def check_generation_prompt(cls, data):
        if data.get("continue_final_message") and data.get(
                "add_generation_prompt"):
            raise ValueError("Cannot set both `continue_final_message` and "
                             "`add_generation_prompt` to True.")
        return data


class CompletionRequest(OpenAIBaseModel):
    # Ordered by official OpenAI API documentation
    # https://platform.openai.com/docs/api-reference/completions/create
    model: Optional[str] = None
    prompt: Union[list[int], list[list[int]], str, list[str]]
    best_of: Optional[int] = None
    echo: Optional[bool] = False
    frequency_penalty: Optional[float] = 0.0
    logit_bias: Optional[dict[str, float]] = None
    logprobs: Optional[int] = None
    max_tokens: Optional[int] = 16
    n: int = 1
    presence_penalty: Optional[float] = 0.0
    seed: Optional[int] = Field(None, ge=_LONG_INFO.min, le=_LONG_INFO.max)
    stop: Optional[Union[str, list[str]]] = Field(default_factory=list)
    stream: Optional[bool] = False
    stream_options: Optional[StreamOptions] = None
    suffix: Optional[str] = None
    temperature: Optional[float] = None
    top_p: Optional[float] = None
    user: Optional[str] = None

    # doc: begin-completion-sampling-params
    use_beam_search: bool = False
    top_k: Optional[int] = None
    min_p: Optional[float] = None
    repetition_penalty: Optional[float] = None
    length_penalty: float = 1.0
    stop_token_ids: Optional[list[int]] = Field(default_factory=list)
    include_stop_str_in_output: bool = False
    ignore_eos: bool = False
    min_tokens: int = 0
    skip_special_tokens: bool = True
    spaces_between_special_tokens: bool = True
    truncate_prompt_tokens: Optional[Annotated[int, Field(ge=1)]] = None
    allowed_token_ids: Optional[list[int]] = None
    prompt_logprobs: Optional[int] = None
    # doc: end-completion-sampling-params

    # doc: begin-completion-extra-params
    add_special_tokens: bool = Field(
        default=True,
        description=(
            "If true (the default), special tokens (e.g. BOS) will be added to "
            "the prompt."),
    )
    response_format: Optional[ResponseFormat] = Field(
        default=None,
        description=
        ("Similar to chat completion, this parameter specifies the format of "
         "output. Only {'type': 'json_object'}, {'type': 'json_schema'} or "
         "{'type': 'text' } is supported."),
    )
    guided_json: Optional[Union[str, dict, BaseModel]] = Field(
        default=None,
        description="If specified, the output will follow the JSON schema.",
    )
    guided_regex: Optional[str] = Field(
        default=None,
        description=(
            "If specified, the output will follow the regex pattern."),
    )
    guided_choice: Optional[list[str]] = Field(
        default=None,
        description=(
            "If specified, the output will be exactly one of the choices."),
    )
    guided_grammar: Optional[str] = Field(
        default=None,
        description=(
            "If specified, the output will follow the context free grammar."),
    )
    guided_decoding_backend: Optional[str] = Field(
        default=None,
        description=(
            "If specified, will override the default guided decoding backend "
            "of the server for this specific request. If set, must be one of "
            "'outlines' / 'lm-format-enforcer'"),
    )
    guided_whitespace_pattern: Optional[str] = Field(
        default=None,
        description=(
            "If specified, will override the default whitespace pattern "
            "for guided json decoding."),
    )
    priority: int = Field(
        default=0,
        description=(
            "The priority of the request (lower means earlier handling; "
            "default: 0). Any priority other than 0 will raise an error "
            "if the served model does not use priority scheduling."),
    )
    logits_processors: Optional[LogitsProcessors] = Field(
        default=None,
        description=(
            "A list of either qualified names of logits processors, or "
            "constructor objects, to apply when sampling. A constructor is "
            "a JSON object with a required 'qualname' field specifying the "
            "qualified name of the processor class/factory, and optional "
            "'args' and 'kwargs' fields containing positional and keyword "
            "arguments. For example: {'qualname': "
            "'my_module.MyLogitsProcessor', 'args': [1, 2], 'kwargs': "
<<<<<<< HEAD
            "{'param': 'value'}}."),
    )
=======
            "{'param': 'value'}}."))
    return_tokens_as_token_ids: Optional[bool] = Field(
        default=None,
        description=(
            "If specified with 'logprobs', tokens are represented "
            " as strings of the form 'token_id:{token_id}' so that tokens "
            "that are not JSON-encodable can be identified."))
>>>>>>> 47d4a7e0

    # doc: end-completion-extra-params

    # Default sampling parameters for completion requests
    _DEFAULT_SAMPLING_PARAMS: dict = {
        "repetition_penalty": 1.0,
        "temperature": 1.0,
        "top_p": 1.0,
        "top_k": -1,
        "min_p": 0.0,
    }

    def to_beam_search_params(
            self,
            default_max_tokens: int,
            default_sampling_params: Optional[dict] = None
    ) -> BeamSearchParams:
        max_tokens = self.max_tokens

        if default_sampling_params is None:
            default_sampling_params = {}
        n = self.n if self.n is not None else 1

        # Use minimum of context window, user request & server limit.
        max_tokens = min(
            val for val in (default_max_tokens, max_tokens,
                            default_sampling_params.get("max_tokens", None))
            if val is not None)

        if (temperature := self.temperature) is None:
            temperature = default_sampling_params.get("temperature", 1.0)

        return BeamSearchParams(
            beam_width=n,
            max_tokens=max_tokens,
            ignore_eos=self.ignore_eos,
            temperature=temperature,
            length_penalty=self.length_penalty,
            include_stop_str_in_output=self.include_stop_str_in_output,
        )

    def to_sampling_params(
        self,
        default_max_tokens: int,
        logits_processor_pattern: Optional[str],
        default_sampling_params: Optional[dict] = None,
    ) -> SamplingParams:
        max_tokens = self.max_tokens

        if default_sampling_params is None:
            default_sampling_params = {}

        # Use minimum of context window, user request & server limit.
        max_tokens = min(
            val for val in (default_max_tokens, max_tokens,
                            default_sampling_params.get("max_tokens", None))
            if val is not None)

        # Default parameters
        if (repetition_penalty := self.repetition_penalty) is None:
            repetition_penalty = default_sampling_params.get(
                "repetition_penalty",
                self._DEFAULT_SAMPLING_PARAMS["repetition_penalty"],
            )
        if (temperature := self.temperature) is None:
            temperature = default_sampling_params.get(
                "temperature", self._DEFAULT_SAMPLING_PARAMS["temperature"])
        if (top_p := self.top_p) is None:
            top_p = default_sampling_params.get(
                "top_p", self._DEFAULT_SAMPLING_PARAMS["top_p"])
        if (top_k := self.top_k) is None:
            top_k = default_sampling_params.get(
                "top_k", self._DEFAULT_SAMPLING_PARAMS["top_k"])
        if (min_p := self.min_p) is None:
            min_p = default_sampling_params.get(
                "min_p", self._DEFAULT_SAMPLING_PARAMS["min_p"])

        prompt_logprobs = self.prompt_logprobs
        if prompt_logprobs is None and self.echo:
            prompt_logprobs = self.logprobs

        echo_without_generation = self.echo and self.max_tokens == 0

        guided_json_object = None
        if (self.response_format is not None
                and self.response_format.type == "json_object"):
            guided_json_object = True

        guided_decoding = GuidedDecodingParams.from_optional(
            json=self.guided_json,
            regex=self.guided_regex,
            choice=self.guided_choice,
            grammar=self.guided_grammar,
            json_object=guided_json_object,
            backend=self.guided_decoding_backend,
            whitespace_pattern=self.guided_whitespace_pattern,
        )

        return SamplingParams.from_optional(
            n=self.n,
            best_of=self.best_of,
            presence_penalty=self.presence_penalty,
            frequency_penalty=self.frequency_penalty,
            repetition_penalty=repetition_penalty,
            temperature=temperature,
            top_p=top_p,
            top_k=top_k,
            min_p=min_p,
            seed=self.seed,
            stop=self.stop,
            stop_token_ids=self.stop_token_ids,
            logprobs=self.logprobs,
            ignore_eos=self.ignore_eos,
            max_tokens=max_tokens if not echo_without_generation else 1,
            min_tokens=self.min_tokens,
            prompt_logprobs=prompt_logprobs,
            skip_special_tokens=self.skip_special_tokens,
            spaces_between_special_tokens=self.spaces_between_special_tokens,
            include_stop_str_in_output=self.include_stop_str_in_output,
            logits_processors=get_logits_processors(self.logits_processors,
                                                    logits_processor_pattern),
            truncate_prompt_tokens=self.truncate_prompt_tokens,
            output_kind=RequestOutputKind.DELTA if self.stream \
                else RequestOutputKind.FINAL_ONLY,
            guided_decoding=guided_decoding,
            logit_bias=self.logit_bias,
            allowed_token_ids=self.allowed_token_ids)

    @model_validator(mode="before")
    @classmethod
    def check_guided_decoding_count(cls, data):
        guide_count = sum([
            "guided_json" in data and data["guided_json"] is not None,
            "guided_regex" in data and data["guided_regex"] is not None,
            "guided_choice" in data and data["guided_choice"] is not None
        ])
        if guide_count > 1:
            raise ValueError(
                "You can only use one kind of guided decoding "
                "('guided_json', 'guided_regex' or 'guided_choice').")
        return data

    @model_validator(mode="before")
    @classmethod
    def check_logprobs(cls, data):
        if (prompt_logprobs := data.get("prompt_logprobs")) is not None:
            if data.get("stream") and prompt_logprobs > 0:
                raise ValueError(
                    "`prompt_logprobs` are not available when `stream=True`.")

            if prompt_logprobs < 0:
                raise ValueError("`prompt_logprobs` must be a positive value.")

        if (logprobs := data.get("logprobs")) is not None and logprobs < 0:
            raise ValueError("`logprobs` must be a positive value.")

        return data

    @model_validator(mode="before")
    @classmethod
    def validate_stream_options(cls, data):
        if data.get("stream_options") and not data.get("stream"):
            raise ValueError(
                "Stream options can only be defined when `stream=True`.")

        return data


class EmbeddingCompletionRequest(OpenAIBaseModel):
    # Ordered by official OpenAI API documentation
    # https://platform.openai.com/docs/api-reference/embeddings
    model: Optional[str] = None
    input: Union[list[int], list[list[int]], str, list[str]]
    encoding_format: Literal["float", "base64"] = "float"
    dimensions: Optional[int] = None
    user: Optional[str] = None
    truncate_prompt_tokens: Optional[Annotated[int, Field(ge=1)]] = None

    # doc: begin-embedding-pooling-params
    additional_data: Optional[Any] = None
    # doc: end-embedding-pooling-params

    # doc: begin-embedding-extra-params
    add_special_tokens: bool = Field(
        default=True,
        description=(
            "If true (the default), special tokens (e.g. BOS) will be added to "
            "the prompt."),
    )
    priority: int = Field(
        default=0,
        description=(
            "The priority of the request (lower means earlier handling; "
            "default: 0). Any priority other than 0 will raise an error "
            "if the served model does not use priority scheduling."),
    )

    # doc: end-embedding-extra-params

    def to_pooling_params(self):
        return PoolingParams(additional_data=self.additional_data)


class EmbeddingChatRequest(OpenAIBaseModel):
    model: Optional[str] = None
    messages: list[ChatCompletionMessageParam]

    encoding_format: Literal["float", "base64"] = "float"
    dimensions: Optional[int] = None
    user: Optional[str] = None
    truncate_prompt_tokens: Optional[Annotated[int, Field(ge=1)]] = None

    # doc: begin-chat-embedding-pooling-params
    additional_data: Optional[Any] = None
    # doc: end-chat-embedding-pooling-params

    # doc: begin-chat-embedding-extra-params
    add_special_tokens: bool = Field(
        default=False,
        description=(
            "If true, special tokens (e.g. BOS) will be added to the prompt "
            "on top of what is added by the chat template. "
            "For most models, the chat template takes care of adding the "
            "special tokens so this should be set to false (as is the "
            "default)."),
    )
    chat_template: Optional[str] = Field(
        default=None,
        description=(
            "A Jinja template to use for this conversion. "
            "As of transformers v4.44, default chat template is no longer "
            "allowed, so you must provide a chat template if the tokenizer "
            "does not define one."),
    )
    chat_template_kwargs: Optional[dict[str, Any]] = Field(
        default=None,
        description=("Additional kwargs to pass to the template renderer. "
                     "Will be accessible by the chat template."),
    )
    mm_processor_kwargs: Optional[dict[str, Any]] = Field(
        default=None,
        description=("Additional kwargs to pass to the HF processor."),
    )
    priority: int = Field(
        default=0,
        description=(
            "The priority of the request (lower means earlier handling; "
            "default: 0). Any priority other than 0 will raise an error "
            "if the served model does not use priority scheduling."),
    )
    # doc: end-chat-embedding-extra-params

    @model_validator(mode="before")
    @classmethod
    def check_generation_prompt(cls, data):
        if data.get("continue_final_message") and data.get(
                "add_generation_prompt"):
            raise ValueError("Cannot set both `continue_final_message` and "
                             "`add_generation_prompt` to True.")
        return data

    def to_pooling_params(self):
        return PoolingParams(additional_data=self.additional_data)


EmbeddingRequest = Union[EmbeddingCompletionRequest, EmbeddingChatRequest]

PoolingCompletionRequest = EmbeddingCompletionRequest
PoolingChatRequest = EmbeddingChatRequest
PoolingRequest = Union[PoolingCompletionRequest, PoolingChatRequest]


class ScoreRequest(OpenAIBaseModel):
    model: Optional[str] = None
    text_1: Union[list[str], str]
    text_2: Union[list[str], str]
    truncate_prompt_tokens: Optional[Annotated[int, Field(ge=1)]] = None

    # doc: begin-score-pooling-params
    additional_data: Optional[Any] = None
    # doc: end-score-pooling-params

    # doc: begin-score-extra-params
    priority: int = Field(
        default=0,
        description=(
            "The priority of the request (lower means earlier handling; "
            "default: 0). Any priority other than 0 will raise an error "
            "if the served model does not use priority scheduling."),
    )

    # doc: end-score-extra-params

    def to_pooling_params(self):
        return PoolingParams(additional_data=self.additional_data)


class RerankRequest(OpenAIBaseModel):
    model: Optional[str] = None
    query: str
    documents: list[str]
    top_n: int = Field(default_factory=lambda: 0)
    truncate_prompt_tokens: Optional[Annotated[int, Field(ge=1)]] = None

    # doc: begin-rerank-pooling-params
    additional_data: Optional[Any] = None
    # doc: end-rerank-pooling-params

    # doc: begin-rerank-extra-params
    priority: int = Field(
        default=0,
        description=(
            "The priority of the request (lower means earlier handling; "
            "default: 0). Any priority other than 0 will raise an error "
            "if the served model does not use priority scheduling."),
    )

    # doc: end-rerank-extra-params

    def to_pooling_params(self):
        return PoolingParams(additional_data=self.additional_data)


class RerankDocument(BaseModel):
    text: str


class RerankResult(BaseModel):
    index: int
    document: RerankDocument
    relevance_score: float


class RerankUsage(BaseModel):
    total_tokens: int


class RerankResponse(OpenAIBaseModel):
    id: str
    model: str
    usage: RerankUsage
    results: list[RerankResult]


class CompletionLogProbs(OpenAIBaseModel):
    text_offset: list[int] = Field(default_factory=list)
    token_logprobs: list[Optional[float]] = Field(default_factory=list)
    tokens: list[str] = Field(default_factory=list)
    top_logprobs: list[Optional[dict[str,
                                     float]]] = Field(default_factory=list)


class CompletionResponseChoice(OpenAIBaseModel):
    index: int
    text: str
    logprobs: Optional[CompletionLogProbs] = None
    finish_reason: Optional[str] = None
    stop_reason: Optional[Union[int, str]] = Field(
        default=None,
        description=(
            "The stop string or token id that caused the completion "
            "to stop, None if the completion finished for some other reason "
            "including encountering the EOS token"),
    )
    prompt_logprobs: Optional[list[Optional[dict[int, Logprob]]]] = None


class CompletionResponse(OpenAIBaseModel):
    id: str = Field(default_factory=lambda: f"cmpl-{random_uuid()}")
    object: str = "text_completion"
    created: int = Field(default_factory=lambda: int(time.time()))
    model: str
    choices: list[CompletionResponseChoice]
    usage: UsageInfo


class CompletionResponseStreamChoice(OpenAIBaseModel):
    index: int
    text: str
    logprobs: Optional[CompletionLogProbs] = None
    finish_reason: Optional[str] = None
    stop_reason: Optional[Union[int, str]] = Field(
        default=None,
        description=(
            "The stop string or token id that caused the completion "
            "to stop, None if the completion finished for some other reason "
            "including encountering the EOS token"),
    )


class CompletionStreamResponse(OpenAIBaseModel):
    id: str = Field(default_factory=lambda: f"cmpl-{random_uuid()}")
    object: str = "text_completion"
    created: int = Field(default_factory=lambda: int(time.time()))
    model: str
    choices: list[CompletionResponseStreamChoice]
    usage: Optional[UsageInfo] = Field(default=None)


class EmbeddingResponseData(OpenAIBaseModel):
    index: int
    object: str = "embedding"
    embedding: Union[list[float], str]


class EmbeddingResponse(OpenAIBaseModel):
    id: str = Field(default_factory=lambda: f"embd-{random_uuid()}")
    object: str = "list"
    created: int = Field(default_factory=lambda: int(time.time()))
    model: str
    data: list[EmbeddingResponseData]
    usage: UsageInfo


class PoolingResponseData(OpenAIBaseModel):
    index: int
    object: str = "pooling"
    data: Union[list[list[float]], list[float], str]


class PoolingResponse(OpenAIBaseModel):
    id: str = Field(default_factory=lambda: f"pool-{random_uuid()}")
    object: str = "list"
    created: int = Field(default_factory=lambda: int(time.time()))
    model: str
    data: list[PoolingResponseData]
    usage: UsageInfo


class ScoreResponseData(OpenAIBaseModel):
    index: int
    object: str = "score"
    score: float


class ScoreResponse(OpenAIBaseModel):
    id: str = Field(default_factory=lambda: f"embd-{random_uuid()}")
    object: str = "list"
    created: int = Field(default_factory=lambda: int(time.time()))
    model: str
    data: list[ScoreResponseData]
    usage: UsageInfo


class FunctionCall(OpenAIBaseModel):
    name: str
    arguments: str


class ToolCall(OpenAIBaseModel):
    id: str = Field(default_factory=lambda: f"chatcmpl-tool-{random_uuid()}")
    type: Literal["function"] = "function"
    function: FunctionCall


class DeltaFunctionCall(BaseModel):
    name: Optional[str] = None
    arguments: Optional[str] = None


# a tool call delta where everything is optional
class DeltaToolCall(OpenAIBaseModel):
    id: str = Field(default_factory=lambda: f"chatcmpl-tool-{random_uuid()}")
    type: Literal["function"] = "function"
    index: int
    function: Optional[DeltaFunctionCall] = None


class ExtractedToolCallInformation(BaseModel):
    # indicate if tools were called
    tools_called: bool

    # extracted tool calls
    tool_calls: list[ToolCall]

    # content - per OpenAI spec, content AND tool calls can be returned rarely
    # But some models will do this intentionally
    content: Optional[str] = None


class ChatMessage(OpenAIBaseModel):
    role: str
    reasoning_content: Optional[str] = None
    content: Optional[str] = None
    tool_calls: list[ToolCall] = Field(default_factory=list)


class ChatCompletionLogProb(OpenAIBaseModel):
    token: str
    logprob: float = -9999.0
    bytes: Optional[list[int]] = None


class ChatCompletionLogProbsContent(ChatCompletionLogProb):
    top_logprobs: list[ChatCompletionLogProb] = Field(default_factory=list)


class ChatCompletionLogProbs(OpenAIBaseModel):
    content: Optional[list[ChatCompletionLogProbsContent]] = None


class ChatCompletionResponseChoice(OpenAIBaseModel):
    index: int
    message: ChatMessage
    logprobs: Optional[ChatCompletionLogProbs] = None
    # per OpenAI spec this is the default
    finish_reason: Optional[str] = "stop"
    # not part of the OpenAI spec but included in vLLM for legacy reasons
    stop_reason: Optional[Union[int, str]] = None


class ChatCompletionResponse(OpenAIBaseModel):
    id: str = Field(default_factory=lambda: f"chatcmpl-{random_uuid()}")
    object: Literal["chat.completion"] = "chat.completion"
    created: int = Field(default_factory=lambda: int(time.time()))
    model: str
    choices: list[ChatCompletionResponseChoice]
    usage: UsageInfo
    prompt_logprobs: Optional[list[Optional[dict[int, Logprob]]]] = None


class DeltaMessage(OpenAIBaseModel):
    role: Optional[str] = None
    content: Optional[str] = None
    reasoning_content: Optional[str] = None
    tool_calls: list[DeltaToolCall] = Field(default_factory=list)


class ChatCompletionResponseStreamChoice(OpenAIBaseModel):
    index: int
    delta: DeltaMessage
    logprobs: Optional[ChatCompletionLogProbs] = None
    finish_reason: Optional[str] = None
    stop_reason: Optional[Union[int, str]] = None


class ChatCompletionStreamResponse(OpenAIBaseModel):
    id: str = Field(default_factory=lambda: f"chatcmpl-{random_uuid()}")
    object: Literal["chat.completion.chunk"] = "chat.completion.chunk"
    created: int = Field(default_factory=lambda: int(time.time()))
    model: str
    choices: list[ChatCompletionResponseStreamChoice]
    usage: Optional[UsageInfo] = Field(default=None)


class BatchRequestInput(OpenAIBaseModel):
    """
    The per-line object of the batch input file.

    NOTE: Currently only the `/v1/chat/completions` endpoint is supported.
    """

    # A developer-provided per-request id that will be used to match outputs to
    # inputs. Must be unique for each request in a batch.
    custom_id: str

    # The HTTP method to be used for the request. Currently only POST is
    # supported.
    method: str

    # The OpenAI API relative URL to be used for the request. Currently
    # /v1/chat/completions is supported.
    url: str

    # The parameters of the request.
    body: Union[ChatCompletionRequest, EmbeddingRequest, ScoreRequest]

    @field_validator('body', mode='plain')
    @classmethod
    def check_type_for_url(cls, value: Any, info: ValidationInfo):
        # Use url to disambiguate models
        url = info.data['url']
        if url == "/v1/chat/completions":
            return ChatCompletionRequest.model_validate(value)
        if url == "/v1/embeddings":
            return TypeAdapter(EmbeddingRequest).validate_python(value)
        if url == "/v1/score":
            return ScoreRequest.model_validate(value)
        return TypeAdapter(Union[ChatCompletionRequest, EmbeddingRequest,
                                 ScoreRequest]).validate_python(value)


class BatchResponseData(OpenAIBaseModel):
    # HTTP status code of the response.
    status_code: int = 200

    # An unique identifier for the API request.
    request_id: str

    # The body of the response.
    body: Optional[Union[ChatCompletionResponse, EmbeddingResponse,
                         ScoreResponse]] = None


class BatchRequestOutput(OpenAIBaseModel):
    """
    The per-line object of the batch output and error files
    """

    id: str

    # A developer-provided per-request id that will be used to match outputs to
    # inputs.
    custom_id: str

    response: Optional[BatchResponseData]

    # For requests that failed with a non-HTTP error, this will contain more
    # information on the cause of the failure.
    error: Optional[Any]


class TokenizeCompletionRequest(OpenAIBaseModel):
    model: Optional[str] = None
    prompt: str

    add_special_tokens: bool = Field(
        default=True,
        description=(
            "If true (the default), special tokens (e.g. BOS) will be added to "
            "the prompt."),
    )


class TokenizeChatRequest(OpenAIBaseModel):
    model: Optional[str] = None
    messages: list[ChatCompletionMessageParam]

    add_generation_prompt: bool = Field(
        default=True,
        description=
        ("If true, the generation prompt will be added to the chat template. "
         "This is a parameter used by chat template in tokenizer config of the "
         "model."),
    )
    continue_final_message: bool = Field(
        default=False,
        description=
        ("If this is set, the chat will be formatted so that the final "
         "message in the chat is open-ended, without any EOS tokens. The "
         "model will continue this message rather than starting a new one. "
         "This allows you to \"prefill\" part of the model's response for it. "
         "Cannot be used at the same time as `add_generation_prompt`."),
    )
    add_special_tokens: bool = Field(
        default=False,
        description=(
            "If true, special tokens (e.g. BOS) will be added to the prompt "
            "on top of what is added by the chat template. "
            "For most models, the chat template takes care of adding the "
            "special tokens so this should be set to false (as is the "
            "default)."),
    )
    chat_template: Optional[str] = Field(
        default=None,
        description=(
            "A Jinja template to use for this conversion. "
            "As of transformers v4.44, default chat template is no longer "
            "allowed, so you must provide a chat template if the tokenizer "
            "does not define one."),
    )
    chat_template_kwargs: Optional[dict[str, Any]] = Field(
        default=None,
        description=("Additional kwargs to pass to the template renderer. "
                     "Will be accessible by the chat template."),
    )
    mm_processor_kwargs: Optional[dict[str, Any]] = Field(
        default=None,
        description=("Additional kwargs to pass to the HF processor."),
    )

    @model_validator(mode="before")
    @classmethod
    def check_generation_prompt(cls, data):
        if data.get("continue_final_message") and data.get(
                "add_generation_prompt"):
            raise ValueError("Cannot set both `continue_final_message` and "
                             "`add_generation_prompt` to True.")
        return data


TokenizeRequest = Union[TokenizeCompletionRequest, TokenizeChatRequest]


class TokenizeResponse(OpenAIBaseModel):
    count: int
    max_model_len: int
    tokens: list[int]


class DetokenizeRequest(OpenAIBaseModel):
    model: Optional[str] = None
    tokens: list[int]


class DetokenizeResponse(OpenAIBaseModel):
    prompt: str


class LoadLoRAAdapterRequest(BaseModel):
    lora_name: str
    lora_path: str


class UnloadLoRAAdapterRequest(BaseModel):
    lora_name: str
    lora_int_id: Optional[int] = Field(default=None)


## Protocols for Audio
AudioResponseFormat: TypeAlias = Literal["json", "text", "srt", "verbose_json",
                                         "vtt"]


class TranscriptionRequest(OpenAIBaseModel):
    # Ordered by official OpenAI API documentation
    # https://platform.openai.com/docs/api-reference/audio/createTranscription

    file: UploadFile
    """
    The audio file object (not file name) to transcribe, in one of these
    formats: flac, mp3, mp4, mpeg, mpga, m4a, ogg, wav, or webm.
    """

    model: Optional[str] = None
    """ID of the model to use.
    """

    language: Optional[str] = None
    """The language of the input audio.

    Supplying the input language in
    [ISO-639-1](https://en.wikipedia.org/wiki/List_of_ISO_639-1_codes) format
    will improve accuracy and latency.
    """

    prompt: str = Field(default="")
    """An optional text to guide the model's style or continue a previous audio
    segment.

    The [prompt](https://platform.openai.com/docs/guides/speech-to-text#prompting)
    should match the audio language.
    """

    response_format: AudioResponseFormat = Field(default="json")
    """
    The format of the output, in one of these options: `json`, `text`, `srt`,
    `verbose_json`, or `vtt`.
    """

    ## TODO (varun) : Support if set to 0, certain thresholds are met !!
    temperature: float = Field(default=0.0)
    """The sampling temperature, between 0 and 1.

    Higher values like 0.8 will make the output more random, while lower values
    like 0.2 will make it more focused / deterministic. If set to 0, the model
    will use [log probability](https://en.wikipedia.org/wiki/Log_probability)
    to automatically increase the temperature until certain thresholds are hit.
    """

    timestamp_granularities: list[Literal["word", "segment"]] = Field(
        alias="timestamp_granularities[]", default=[])
    """The timestamp granularities to populate for this transcription.

    `response_format` must be set `verbose_json` to use timestamp granularities.
    Either or both of these options are supported: `word`, or `segment`. Note:
    There is no additional latency for segment timestamps, but generating word
    timestamps incurs additional latency.
    """

    # Default sampling parameters for transcription requests.
    _DEFAULT_SAMPLING_PARAMS: dict = {
        "temperature": 0,
    }

    def to_sampling_params(
            self,
            default_max_tokens: int,
            default_sampling_params: Optional[dict] = None) -> SamplingParams:
        # TODO(#9845): remove max_tokens when field is removed from OpenAI API
        max_tokens = default_max_tokens

        if default_sampling_params is None:
            default_sampling_params = {}
        # Default parameters
        if (temperature := self.temperature) is None:
            temperature = default_sampling_params.get(
                "temperature", self._DEFAULT_SAMPLING_PARAMS["temperature"])

        return SamplingParams.from_optional(temperature=temperature,
                                            max_tokens=max_tokens)


# Transcription response objects
class TranscriptionResponse(OpenAIBaseModel):
    text: str
    """The transcribed text."""


class TranscriptionWord(OpenAIBaseModel):
    end: float
    """End time of the word in seconds."""

    start: float
    """Start time of the word in seconds."""

    word: str
    """The text content of the word."""


class TranscriptionSegment(OpenAIBaseModel):
    id: int
    """Unique identifier of the segment."""

    avg_logprob: float
    """Average logprob of the segment.

    If the value is lower than -1, consider the logprobs failed.
    """

    compression_ratio: float
    """Compression ratio of the segment.

    If the value is greater than 2.4, consider the compression failed.
    """

    end: float
    """End time of the segment in seconds."""

    no_speech_prob: float
    """Probability of no speech in the segment.

    If the value is higher than 1.0 and the `avg_logprob` is below -1, consider
    this segment silent.
    """

    seek: int
    """Seek offset of the segment."""

    start: float
    """Start time of the segment in seconds."""

    temperature: float
    """Temperature parameter used for generating the segment."""

    text: str
    """Text content of the segment."""

    tokens: list[int]
    """Array of token IDs for the text content."""


class TranscriptionResponseVerbose(OpenAIBaseModel):
    duration: str
    """The duration of the input audio."""

    language: str
    """The language of the input audio."""

    text: str
    """The transcribed text."""

    segments: Optional[list[TranscriptionSegment]] = None
    """Segments of the transcribed text and their corresponding details."""

    words: Optional[list[TranscriptionWord]] = None
    """Extracted words and their corresponding timestamps."""<|MERGE_RESOLUTION|>--- conflicted
+++ resolved
@@ -377,10 +377,6 @@
             "'args' and 'kwargs' fields containing positional and keyword "
             "arguments. For example: {'qualname': "
             "'my_module.MyLogitsProcessor', 'args': [1, 2], 'kwargs': "
-<<<<<<< HEAD
-            "{'param': 'value'}}."),
-    )
-=======
             "{'param': 'value'}}."))
     return_tokens_as_token_ids: Optional[bool] = Field(
         default=None,
@@ -388,7 +384,6 @@
             "If specified with 'logprobs', tokens are represented "
             " as strings of the form 'token_id:{token_id}' so that tokens "
             "that are not JSON-encodable can be identified."))
->>>>>>> 47d4a7e0
 
     # doc: end-chat-completion-extra-params
 
@@ -805,18 +800,7 @@
             "'args' and 'kwargs' fields containing positional and keyword "
             "arguments. For example: {'qualname': "
             "'my_module.MyLogitsProcessor', 'args': [1, 2], 'kwargs': "
-<<<<<<< HEAD
-            "{'param': 'value'}}."),
-    )
-=======
             "{'param': 'value'}}."))
-    return_tokens_as_token_ids: Optional[bool] = Field(
-        default=None,
-        description=(
-            "If specified with 'logprobs', tokens are represented "
-            " as strings of the form 'token_id:{token_id}' so that tokens "
-            "that are not JSON-encodable can be identified."))
->>>>>>> 47d4a7e0
 
     # doc: end-completion-extra-params
 
