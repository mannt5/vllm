--- conflicted
+++ resolved
@@ -50,95 +50,6 @@
         See https://platform.openai.com/docs/api-reference/audio/createTranscription
         for the API specification. This API mimics the OpenAI transcription API.
         """
-<<<<<<< HEAD
-        error_check_ret = await self._check_model(request)
-        if error_check_ret is not None:
-            return error_check_ret
-
-        # If the engine is dead, raise the engine's DEAD_ERROR.
-        # This is required for the streaming case, where we return a
-        # success status before we actually start generating text :).
-        if self.engine_client.errored:
-            raise self.engine_client.dead_error
-
-        if request.response_format not in ['text', 'json']:
-            return self.create_error_response(
-                "Currently only support response_format `text` or `json`")
-
-        request_id = f"trsc-{self._base_request_id(raw_request)}"
-
-        request_metadata = RequestResponseMetadata(request_id=request_id)
-        if raw_request:
-            raw_request.state.request_metadata = request_metadata
-
-        try:
-            (
-                lora_request,
-                prompt_adapter_request,
-            ) = self._maybe_get_adapters(request)
-
-            if lora_request:
-                return self.create_error_response(
-                    "Currently do not support LoRA for Transcription.")
-            if prompt_adapter_request:
-                return self.create_error_response(
-                    "Currently do not support PromptAdapter for Transcription."
-                )
-
-            prompt, duration_s = await self._preprocess_transcription(
-                request=request,
-                audio_data=audio_data,
-            )
-
-        except ValueError as e:
-            logger.exception("Error in preprocessing prompt inputs")
-            return self.create_error_response(str(e))
-
-        result_generator: Optional[AsyncGenerator[RequestOutput, None]] = None
-        try:
-            # Unlike most decoder-only models, whisper generation length is not
-            # constrained by the size of the input audio, which is mapped to a
-            # fixed-size log-mel-spectogram.
-            default_max_tokens = self.model_config.max_model_len
-            sampling_params = request.to_sampling_params(
-                default_max_tokens, self.default_sampling_params)
-            streaming_params = request.to_streaming_params()
-
-            self._log_inputs(
-                request_id,
-                prompt['decoder_prompt'],  # type: ignore
-                params=sampling_params,
-                lora_request=None,
-                prompt_adapter_request=None)
-
-            result_generator = self.engine_client.generate(
-                prompt,
-                sampling_params,
-                streaming_params,
-                request_id,
-            )
-        except ValueError as e:
-            # TODO: Use a vllm-specific Validation Error
-            return self.create_error_response(str(e))
-
-        if request.stream:
-            return self.transcription_stream_generator(request,
-                                                       result_generator,
-                                                       request_id,
-                                                       request_metadata,
-                                                       duration_s)
-        # Non-streaming response.
-        try:
-            assert result_generator is not None
-            async for op in result_generator:
-                result = op
-            return TranscriptionResponse(text=result.outputs[0].text)
-        except asyncio.CancelledError:
-            return self.create_error_response("Client disconnected")
-        except ValueError as e:
-            # TODO: Use a vllm-specific Validation Error
-            return self.create_error_response(str(e))
-=======
         return await self._create_speech_to_text(
             audio_data=audio_data,
             request=request,
@@ -146,7 +57,6 @@
             response_class=TranscriptionResponse,
             stream_generator_method=self.transcription_stream_generator,
         )
->>>>>>> a5dd03c1
 
     async def transcription_stream_generator(
             self, request: TranscriptionRequest,
