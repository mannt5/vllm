# SPDX-License-Identifier: Apache-2.0
# SPDX-FileCopyrightText: Copyright contributors to the vLLM project
import asyncio
import io
import math
import time
from collections.abc import AsyncGenerator
from math import ceil
from typing import Final, Optional, Union, cast

import numpy as np
from fastapi import Request

from vllm.config import ModelConfig
from vllm.engine.protocol import EngineClient
from vllm.entrypoints.logger import RequestLogger
from vllm.entrypoints.openai.protocol import (
    DeltaMessage, ErrorResponse, RequestResponseMetadata, TranscriptionRequest,
    TranscriptionResponse, TranscriptionResponseStreamChoice,
    TranscriptionStreamResponse, UsageInfo)
from vllm.entrypoints.openai.serving_engine import OpenAIServing
from vllm.entrypoints.openai.serving_models import OpenAIServingModels
from vllm.inputs.data import PromptType
from vllm.logger import init_logger
from vllm.outputs import RequestOutput
from vllm.transformers_utils.processor import cached_get_processor
from vllm.utils import PlaceholderModule

try:
    import librosa
except ImportError:
    librosa = PlaceholderModule("librosa")  # type: ignore[assignment]

logger = init_logger(__name__)

# From https://platform.openai.com/docs/guides/speech-to-text/supported-languages#supported-languages
# TODO these configs should live somewhere with the model so we can support
# additional ones

ISO639_1_SUPPORTED_LANGS = {
    "af": "Afrikaans",
    "ar": "Arabic",
    "hy": "Armenian",
    "az": "Azerbaijani",
    "be": "Belarusian",
    "bs": "Bosnian",
    "bg": "Bulgarian",
    "ca": "Catalan",
    "zh": "Chinese",
    "hr": "Croatian",
    "cs": "Czech",
    "da": "Danish",
    "nl": "Dutch",
    "en": "English",
    "et": "Estonian",
    "fi": "Finnish",
    "fr": "French",
    "gl": "Galician",
    "de": "German",
    "el": "Greek",
    "he": "Hebrew",
    "hi": "Hindi",
    "hu": "Hungarian",
    "is": "Icelandic",
    "id": "Indonesian",
    "it": "Italian",
    "ja": "Japanese",
    "kn": "Kannada",
    "kk": "Kazakh",
    "ko": "Korean",
    "lv": "Latvian",
    "lt": "Lithuanian",
    "mk": "Macedonian",
    "ms": "Malay",
    "mr": "Marathi",
    "mi": "Maori",
    "ne": "Nepali",
    "no": "Norwegian",
    "fa": "Persian",
    "pl": "Polish",
    "pt": "Portuguese",
    "ro": "Romanian",
    "ru": "Russian",
    "sr": "Serbian",
    "sk": "Slovak",
    "sl": "Slovenian",
    "es": "Spanish",
    "sw": "Swahili",
    "sv": "Swedish",
    "tl": "Tagalog",
    "ta": "Tamil",
    "th": "Thai",
    "tr": "Turkish",
    "uk": "Ukrainian",
    "ur": "Urdu",
    "vi": "Vietnamese",
    "cy": "Welsh"
}
ISO639_1_OTHER_LANGS = {
    "lo": "Lao",
    "jw": "Javanese",
    "tk": "Turkmen",
    "yi": "Yiddish",
    "so": "Somali",
    "bn": "Bengali",
    "nn": "Norwegian Nynorsk",
    "si": "Sinhala",
    "yo": "Yoruba",
    "sa": "Sanskrit",
    "mi": "Māori",
    "fo": "Faroese",  # codespell:ignore
    "mt": "Maltese",
    "tg": "Tajik",
    "mg": "Malagasy",
    "haw": "Hawaiian",
    "km": "Khmer",
    "br": "Breton",
    "ps": "Pashto",
    "ln": "Lingala",
    "la": "Latin",
    "ml": "Malayalam",
    "sq": "Albanian",
    "su": "Sundanese",
    "eu": "Basque",
    "ka": "Georgian",
    "uz": "Uzbek",
    "sn": "Shona",
    "ht": "Haitian",
    "as": "Assamese",
    "mn": "Mongolian",
    "te": "Telugu",
    "pa": "Panjabi",
    "tt": "Tatar",
    "gu": "Gujarati",
    "oc": "Occitan",
    "ha": "Hausa",
    "ba": "Bashkir",
    "my": "Burmese",
    "sd": "Sindhi",
    "am": "Amharic",
    "lb": "Luxembourgish",
    "bo": "Tibetan"
}

# As per https://platform.openai.com/docs/guides/speech-to-text#overview.
# TODO configurable
MAX_AUDIO_CLIP_FILESIZE_MB = 25
OVERLAP_CHUNK_SECOND = 1
MIN_ENERGY_WINDOW_SIZE = 1600  # 1600 ~ 100ms for 16000 Hz audio


class OpenAIServingTranscription(OpenAIServing):

    def __init__(
        self,
        engine_client: EngineClient,
        model_config: ModelConfig,
        models: OpenAIServingModels,
        *,
        request_logger: Optional[RequestLogger],
        return_tokens_as_token_ids: bool = False,
    ):
        super().__init__(engine_client=engine_client,
                         model_config=model_config,
                         models=models,
                         request_logger=request_logger,
                         return_tokens_as_token_ids=return_tokens_as_token_ids)

        self.default_sampling_params = (
            self.model_config.get_diff_sampling_param())
        processor = cached_get_processor(model_config.model)
        self.max_audio_clip_s = processor.feature_extractor.chunk_length
        self.model_sr = processor.feature_extractor.sampling_rate
        self.hop_length = processor.feature_extractor.hop_length

        if self.default_sampling_params:
            logger.info(
                "Overwriting default completion sampling param with: %s",
                self.default_sampling_params)

    async def _preprocess_transcription(
        self,
        request: TranscriptionRequest,
        audio_data: bytes,
    ) -> tuple[list[PromptType], float]:
        # Validate request
        # TODO language should be optional and can be guessed.
        # For now we default to en. See
        # https://github.com/huggingface/transformers/blob/main/src/transformers/models/whisper/generation_whisper.py#L1520
        lang_token = f"<|{request.language}|>" if request.language else "<|en|>"
        if request.language:
            if request.language in ISO639_1_SUPPORTED_LANGS:
                pass
            elif request.language in ISO639_1_OTHER_LANGS:
                logger.warning(
                    "The selected language %s has limited accuracy with"
                    " reported WER>=0.5. Results may be less accurate "
                    "for this choice.", request.language)
            else:
                raise ValueError(
                    f"Unsupported language: {request.language}."
                    "Language should be one of:" +
                    f" {list(ISO639_1_SUPPORTED_LANGS.values())}" +
                    f"or {list(ISO639_1_OTHER_LANGS.values())}")

        if len(audio_data) / 1024**2 > MAX_AUDIO_CLIP_FILESIZE_MB:
            raise ValueError("Maximum file size exceeded.")

        with io.BytesIO(audio_data) as bytes_:
            y, sr = librosa.load(bytes_)

        duration = librosa.get_duration(y=y, sr=sr)
        chunks = [y] if duration < 30 else self._split_audio(y, sr)
        prompts = []
        for i, chunk in enumerate(chunks):
            prompt = {
                "encoder_prompt": {
                    "prompt": "",
                    "multi_modal_data": {
                        "audio": (chunk, sr),
                    },
                },
<<<<<<< HEAD
            },
            "decoder_prompt":
            f"<|prev|>{request.prompt}<|startoftranscript|>{lang_token}<|transcribe|><|notimestamps|>"
        }
        return cast(PromptType, prompt), duration
=======
                "decoder_prompt":
                f"<|startoftranscript|>{lang_token}<|transcribe|><|notimestamps|>{request.prompt}"
                if i == 0 else ""
            }
            prompts.append(cast(PromptType, prompt))
        return prompts, duration
>>>>>>> aed84686

    # TODO (varun) : Make verbose response work !
    async def create_transcription(
        self, audio_data: bytes, request: TranscriptionRequest,
        raw_request: Request
    ) -> Union[TranscriptionResponse, AsyncGenerator[str, None],
               ErrorResponse]:
        """Transcription API similar to OpenAI's API.

        See https://platform.openai.com/docs/api-reference/audio/createTranscription
        for the API specification. This API mimics the OpenAI transcription API.
        """
        error_check_ret = await self._check_model(request)
        if error_check_ret is not None:
            return error_check_ret

        # If the engine is dead, raise the engine's DEAD_ERROR.
        # This is required for the streaming case, where we return a
        # success status before we actually start generating text :).
        if self.engine_client.errored:
            raise self.engine_client.dead_error

        if request.response_format not in ['text', 'json']:
            return self.create_error_response(
                "Currently only support response_format `text` or `json`")

        request_id = f"trsc-{self._base_request_id(raw_request)}"

        request_metadata = RequestResponseMetadata(request_id=request_id)
        if raw_request:
            raw_request.state.request_metadata = request_metadata

        try:
            (
                lora_request,
                prompt_adapter_request,
            ) = self._maybe_get_adapters(request)

            if lora_request:
                return self.create_error_response(
                    "Currently do not support LoRA for Transcription.")
            if prompt_adapter_request:
                return self.create_error_response(
                    "Currently do not support PromptAdapter for Transcription."
                )

            prompts, duration_s = await self._preprocess_transcription(
                request=request,
                audio_data=audio_data,
            )

        except ValueError as e:
            logger.exception("Error in preprocessing prompt inputs")
            return self.create_error_response(str(e))

        list_result_generator: Optional[list[AsyncGenerator[RequestOutput,
                                                            None]]] = None
        try:
            # Unlike most decoder-only models, whisper generation length is not
            # constrained by the size of the input audio, which is mapped to a
            # fixed-size log-mel-spectogram.
            default_max_tokens = self.model_config.max_model_len
            sampling_params = request.to_sampling_params(
                default_max_tokens, self.default_sampling_params)

            self._log_inputs(
                request_id,
                prompts[0]['decoder_prompt'],  # type: ignore
                params=sampling_params,
                lora_request=None,
                prompt_adapter_request=None)

            list_result_generator = [
                self.engine_client.generate(
                    prompt,
                    sampling_params,
                    request_id,
                ) for prompt in prompts
            ]
        except ValueError as e:
            # TODO: Use a vllm-specific Validation Error
            return self.create_error_response(str(e))

        if request.stream:
            return self.transcription_stream_generator(request,
                                                       list_result_generator,
                                                       request_id,
                                                       request_metadata,
                                                       duration_s)
        # Non-streaming response.
        try:
            assert list_result_generator is not None
            text = ""
            for result_generator in list_result_generator:
                async for op in result_generator:
                    text += op.outputs[0].text
            return TranscriptionResponse(text=text)
        except asyncio.CancelledError:
            return self.create_error_response("Client disconnected")
        except ValueError as e:
            # TODO: Use a vllm-specific Validation Error
            return self.create_error_response(str(e))

    async def transcription_stream_generator(
            self, request: TranscriptionRequest,
            list_result_generator: list[AsyncGenerator[RequestOutput, None]],
            request_id: str, request_metadata: RequestResponseMetadata,
            audio_duration_s: float) -> AsyncGenerator[str, None]:
        created_time = int(time.time())
        model_name = request.model
        chunk_object_type: Final = "transcription.chunk"

        completion_tokens = 0
        num_prompt_tokens = 0

        include_usage = request.stream_include_usage \
            if request.stream_include_usage else False
        include_continuous_usage = request.stream_continuous_usage_stats\
            if include_usage and request.stream_continuous_usage_stats\
            else False

        try:
            for result_generator in list_result_generator:
                async for res in result_generator:
                    # On first result.
                    if res.prompt_token_ids is not None:
                        # Do not account the 4-tokens `<|startoftranscript|>..`
                        # Could be negative when language token
                        # is not specified.
                        num_prompt_tokens = max(
                            len(res.prompt_token_ids) - 4, 0)
                        # NOTE(NickLucche) user can't pass encoder
                        # prompts directly at least not to Whisper.
                        # One indicator of the encoder amount of processing
                        # is the log-mel spectogram length.
                        num_prompt_tokens += ceil(
                            audio_duration_s * self.model_sr / self.hop_length)

                    # We need to do it here, because if there are exceptions in
                    # the result_generator, it needs to be sent as the FIRST
                    # response (by the try...catch).

                    # Just one output (n=1) supported.
                    assert len(res.outputs) == 1
                    output = res.outputs[0]

                    delta_message = DeltaMessage(content=output.text)
                    completion_tokens += len(output.token_ids)

                    if output.finish_reason is None:
                        # Still generating, send delta update.
                        choice_data = TranscriptionResponseStreamChoice(
                            delta=delta_message)
                    else:
                        # Model is finished generating.
                        choice_data = TranscriptionResponseStreamChoice(
                            delta=delta_message,
                            finish_reason=output.finish_reason,
                            stop_reason=output.stop_reason)

                    chunk = TranscriptionStreamResponse(
                        id=request_id,
                        object=chunk_object_type,
                        created=created_time,
                        choices=[choice_data],
                        model=model_name)

                    # handle usage stats if requested & if continuous
                    if include_continuous_usage:
                        chunk.usage = UsageInfo(
                            prompt_tokens=num_prompt_tokens,
                            completion_tokens=completion_tokens,
                            total_tokens=num_prompt_tokens + completion_tokens,
                        )

                    data = chunk.model_dump_json(exclude_unset=True)
                    yield f"data: {data}\n\n"

            # Once the final token is handled, if stream_options.include_usage
            # is sent, send the usage.
            if include_usage:
                final_usage = UsageInfo(prompt_tokens=num_prompt_tokens,
                                        completion_tokens=completion_tokens,
                                        total_tokens=num_prompt_tokens +
                                        completion_tokens)

                final_usage_chunk = TranscriptionStreamResponse(
                    id=request_id,
                    object=chunk_object_type,
                    created=created_time,
                    choices=[],
                    model=model_name,
                    usage=final_usage)
                final_usage_data = (final_usage_chunk.model_dump_json(
                    exclude_unset=True, exclude_none=True))
                yield f"data: {final_usage_data}\n\n"

            # report to FastAPI middleware aggregate usage across all choices
            request_metadata.final_usage_info = UsageInfo(
                prompt_tokens=num_prompt_tokens,
                completion_tokens=completion_tokens,
                total_tokens=num_prompt_tokens + completion_tokens)

        except Exception as e:
            # TODO: Use a vllm-specific Validation Error
            logger.exception("Error in chat completion stream generator.")
            data = self.create_streaming_error_response(str(e))
            yield f"data: {data}\n\n"
        # Send the final done message after all response.n are finished
        yield "data: [DONE]\n\n"

    def _split_audio(self, audio_data: np.ndarray,
                     sample_rate: int) -> list[np.ndarray]:
        chunk_size = sample_rate * self.max_audio_clip_s
        overlap_size = sample_rate * OVERLAP_CHUNK_SECOND
        chunks = []
        i = 0
        while i < audio_data.shape[-1]:
            if i + chunk_size >= audio_data.shape[-1]:
                # handle last chunk
                chunks.append(audio_data[..., i:])
                break

            # Find the best split point in the overlap region
            search_start = i + chunk_size - overlap_size
            search_end = min(i + chunk_size, audio_data.shape[-1])
            split_point = self._find_split_point(audio_data, search_start,
                                                 search_end)

            # Extract chunk up to the split point
            chunks.append(audio_data[..., i:split_point])
            i = split_point
        return chunks

    def _find_split_point(self, wav: np.ndarray, start_idx: int,
                          end_idx: int) -> int:
        """Find the best point to split audio by 
        looking for silence or low amplitude.
        Args:
            wav: Audio tensor [1, T]
            start_idx: Start index of search region
            end_idx: End index of search region
        Returns:
            Index of best splitting point
        """
        segment = wav[start_idx:end_idx]

        # Calculate RMS energy in small windows
        min_energy = math.inf
        quietest_idx = 0
        for i in range(0,
                       len(segment) - MIN_ENERGY_WINDOW_SIZE,
                       MIN_ENERGY_WINDOW_SIZE):
            window = segment[i:i + MIN_ENERGY_WINDOW_SIZE]
            energy = (window**2).mean()**0.5
            if energy < min_energy:
                quietest_idx = i + start_idx
                min_energy = energy
        return quietest_idx<|MERGE_RESOLUTION|>--- conflicted
+++ resolved
@@ -220,20 +220,12 @@
                         "audio": (chunk, sr),
                     },
                 },
-<<<<<<< HEAD
-            },
-            "decoder_prompt":
-            f"<|prev|>{request.prompt}<|startoftranscript|>{lang_token}<|transcribe|><|notimestamps|>"
-        }
-        return cast(PromptType, prompt), duration
-=======
                 "decoder_prompt":
-                f"<|startoftranscript|>{lang_token}<|transcribe|><|notimestamps|>{request.prompt}"
+                f"<|prev|>{request.prompt}<|startoftranscript|>{lang_token}<|transcribe|><|notimestamps|>"
                 if i == 0 else ""
             }
             prompts.append(cast(PromptType, prompt))
         return prompts, duration
->>>>>>> aed84686
 
     # TODO (varun) : Make verbose response work !
     async def create_transcription(
