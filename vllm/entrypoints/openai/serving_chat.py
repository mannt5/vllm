--- conflicted
+++ resolved
@@ -4,16 +4,9 @@
 import json
 import re
 import time
-<<<<<<< HEAD
-from typing import (AsyncGenerator, AsyncIterator, Callable, Dict, Final, List,
-                    Optional)
-from typing import Sequence as GenericSequence
-from typing import Tuple, Union
-=======
 from collections.abc import AsyncGenerator, AsyncIterator
 from collections.abc import Sequence as GenericSequence
 from typing import Callable, Final, Optional, Union
->>>>>>> 848a6438
 
 import partial_json_parser
 from fastapi import Request
@@ -292,8 +285,9 @@
                 level -= 1
         return level
 
+    @staticmethod
     def _filter_delta_text(delta_text: str,
-                           previous_text: str) -> Tuple[str, bool]:
+                           previous_text: str) -> tuple[str, bool]:
         # remove last '},' of the tool definition stemming from the
         # "name"/"parameters" outer object or closing ']' of the tool list
         # count occurrences of opening and closing curly braces and
@@ -324,7 +318,7 @@
         current_text: str,
         delta_text: str,
         function_name_returned: bool,
-    ) -> Tuple[Optional[DeltaMessage], bool]:
+    ) -> tuple[Optional[DeltaMessage], bool]:
         try:
             obj = partial_json_parser.loads(current_text)
         except partial_json_parser.core.exceptions.MalformedJSON:
@@ -428,12 +422,8 @@
         should_stream_with_reasoning_parsing = (
             self._should_stream_with_reasoning_parsing(request))
 
-<<<<<<< HEAD
-        all_previous_token_ids: Optional[List[List[int]]]
-        function_name_returned: Optional[List[bool]] = None
-=======
         all_previous_token_ids: Optional[list[list[int]]]
->>>>>>> 848a6438
+        function_name_returned: Optional[list[bool]] = None
 
         # Only one of these will be used, thus previous_texts and
         # all_previous_token_ids will not be used twice in the same iteration.
@@ -912,7 +902,7 @@
                 # the fields of FunctionDefinition are a superset of the
                 # tool call outputs and can be used for parsing
                 tool_calls = TypeAdapter(
-                    List[FunctionDefinition]).validate_json(output.text)
+                    list[FunctionDefinition]).validate_json(output.text)
                 message = ChatMessage(
                     role=role,
                     content="",
