import asyncio
import json
import time
from typing import (AsyncGenerator, AsyncIterator, Callable, Dict, Final, List,
                    Optional)
from typing import Sequence as GenericSequence
from typing import Union

from fastapi import Request

from vllm.config import ModelConfig
from vllm.engine.protocol import EngineClient
from vllm.entrypoints.chat_utils import (ChatTemplateContentFormatOption,
                                         ConversationMessage)
from vllm.entrypoints.logger import RequestLogger
from vllm.entrypoints.openai.protocol import (
    ChatCompletionLogProb, ChatCompletionLogProbs,
    ChatCompletionLogProbsContent, ChatCompletionNamedToolChoiceParam,
    ChatCompletionRequest, ChatCompletionResponse,
    ChatCompletionResponseChoice, ChatCompletionResponseStreamChoice,
    ChatCompletionStreamResponse, ChatMessage, DeltaFunctionCall, DeltaMessage,
    DeltaToolCall, ErrorResponse, FunctionCall, PromptTokenUsageInfo,
    RequestResponseMetadata, ToolCall, UsageInfo)
from vllm.entrypoints.openai.serving_engine import (BaseModelPath,
                                                    LoRAModulePath,
                                                    OpenAIServing,
                                                    PromptAdapterPath)
from vllm.entrypoints.openai.tool_parsers import ToolParser, ToolParserManager
from vllm.logger import init_logger
from vllm.outputs import CompletionOutput, RequestOutput
from vllm.sampling_params import BeamSearchParams, SamplingParams
from vllm.sequence import Logprob
from vllm.transformers_utils.tokenizer import AnyTokenizer, MistralTokenizer
from vllm.transformers_utils.tokenizers import maybe_serialize_tool_calls
from vllm.utils import iterate_with_cancellation

logger = init_logger(__name__)


class OpenAIServingChat(OpenAIServing):

    def __init__(
        self,
        engine_client: EngineClient,
        model_config: ModelConfig,
        base_model_paths: List[BaseModelPath],
        response_role: str,
        *,
        lora_modules: Optional[List[LoRAModulePath]],
        prompt_adapters: Optional[List[PromptAdapterPath]],
        request_logger: Optional[RequestLogger],
        chat_template: Optional[str],
        chat_template_content_format: ChatTemplateContentFormatOption,
        return_tokens_as_token_ids: bool = False,
        enable_auto_tools: bool = False,
        tool_parser: Optional[str] = None,
        enable_prompt_tokens_details: bool = False,
    ) -> None:
        super().__init__(engine_client=engine_client,
                         model_config=model_config,
                         base_model_paths=base_model_paths,
                         lora_modules=lora_modules,
                         prompt_adapters=prompt_adapters,
                         request_logger=request_logger,
                         return_tokens_as_token_ids=return_tokens_as_token_ids)

        self.response_role = response_role
        self.chat_template = chat_template
        self.chat_template_content_format: Final = chat_template_content_format

        # set up tool use
        self.enable_auto_tools: bool = enable_auto_tools
        if self.enable_auto_tools:
            logger.info(
                "\"auto\" tool choice has been enabled please note that while"
                " the parallel_tool_calls client option is preset for "
                "compatibility reasons, it will be ignored.")

        self.tool_parser: Optional[Callable[[AnyTokenizer], ToolParser]] = None
        if self.enable_auto_tools:
            try:
                if (tool_parser == "pythonic" and
                        model_config.model.startswith("meta-llama/Llama-3.2")):
                    logger.warning(
                        "Llama3.2 models may struggle to emit valid pythonic"
                        " tool calls")
                self.tool_parser = ToolParserManager.get_tool_parser(
                    tool_parser)
            except Exception as e:
                raise TypeError("Error: --enable-auto-tool-choice requires "
                                f"tool_parser:'{tool_parser}' which has not "
                                "been registered") from e

        self.enable_prompt_tokens_details = enable_prompt_tokens_details
        diff_sampling_param = self.model_config.get_diff_sampling_param()
        if diff_sampling_param:
            logger.info("Overwriting default chat sampling param with: %s",
                        diff_sampling_param)

    async def create_chat_completion(
        self,
        request: ChatCompletionRequest,
        raw_request: Optional[Request] = None,
    ) -> Union[AsyncGenerator[str, None], ChatCompletionResponse,
               ErrorResponse]:
        """
        Chat Completion API similar to OpenAI's API.

        See https://platform.openai.com/docs/api-reference/chat/create
        for the API specification. This API mimics the OpenAI
        Chat Completion API.
        """
        error_check_ret = await self._check_model(request)
        if error_check_ret is not None:
            logger.error("Error with model %s", error_check_ret)
            return error_check_ret

        # If the engine is dead, raise the engine's DEAD_ERROR.
        # This is required for the streaming case, where we return a
        # success status before we actually start generating text :).
        if self.engine_client.errored:
            raise self.engine_client.dead_error

        try:
            (
                lora_request,
                prompt_adapter_request,
            ) = self._maybe_get_adapters(request)

            model_name = self._get_model_name(lora_request)

            tokenizer = await self.engine_client.get_tokenizer(lora_request)

            tool_parser = self.tool_parser

            # validation for OpenAI tools
            # tool_choice = "required" is not supported
            if request.tool_choice == "required":
                return self.create_error_response(
                    "tool_choice = \"required\" is not supported!")

            # because of issues with pydantic we need to potentially
            # re-serialize the tool_calls field of the request
            # for more info: see comment in `maybe_serialize_tool_calls`
            if isinstance(tokenizer, MistralTokenizer):
                maybe_serialize_tool_calls(request)

            if (request.tool_choice == "auto" and
                    not (self.enable_auto_tools and tool_parser is not None)
                    and not isinstance(tokenizer, MistralTokenizer)):
                # for hf tokenizers, "auto" tools requires
                # --enable-auto-tool-choice and --tool-call-parser
                return self.create_error_response(
                    "\"auto\" tool choice requires "
                    "--enable-auto-tool-choice and --tool-call-parser to be set"
                )

            tool_dicts = None if request.tools is None else [
                tool.model_dump() for tool in request.tools
            ]

            (
                conversation,
                request_prompts,
                engine_prompts,
            ) = await self._preprocess_chat(
                request,
                tokenizer,
                request.messages,
                chat_template=request.chat_template or self.chat_template,
                chat_template_content_format=self.chat_template_content_format,
                add_generation_prompt=request.add_generation_prompt,
                continue_final_message=request.continue_final_message,
                tool_dicts=tool_dicts,
                documents=request.documents,
                chat_template_kwargs=request.chat_template_kwargs,
                tool_parser=tool_parser,
                truncate_prompt_tokens=request.truncate_prompt_tokens,
                add_special_tokens=request.add_special_tokens,
            )
        except ValueError as e:
            logger.exception("Error in preprocessing prompt inputs")
            return self.create_error_response(str(e))

        request_id = "chatcmpl-" \
                     f"{self._base_request_id(raw_request, request.request_id)}"

        request_metadata = RequestResponseMetadata(request_id=request_id)
        if raw_request:
            raw_request.state.request_metadata = request_metadata

        # Schedule the request and get the result generator.
        generators: List[AsyncGenerator[RequestOutput, None]] = []
        try:
            for i, engine_prompt in enumerate(engine_prompts):
                sampling_params: Union[SamplingParams, BeamSearchParams]
                default_max_tokens = self.max_model_len - len(
                    engine_prompt["prompt_token_ids"])
                # Build default sampling params
                default_sampling_params = (
                    self.model_config.get_diff_sampling_param())
                if request.use_beam_search:
                    sampling_params = request.to_beam_search_params(
                        default_max_tokens, default_sampling_params)
                else:
                    sampling_params = request.to_sampling_params(
<<<<<<< HEAD
                        default_max_tokens, default_sampling_params)
=======
                        default_max_tokens,
                        self.model_config.logits_processor_pattern)
>>>>>>> b10609e6

                self._log_inputs(request_id,
                                 request_prompts[i],
                                 params=sampling_params,
                                 lora_request=lora_request,
                                 prompt_adapter_request=prompt_adapter_request)

                trace_headers = (None if raw_request is None else await
                                 self._get_trace_headers(raw_request.headers))

                if isinstance(sampling_params, BeamSearchParams):
                    generator = self.engine_client.beam_search(
                        prompt=engine_prompt,
                        request_id=request_id,
                        params=sampling_params,
                    )
                else:
                    generator = self.engine_client.generate(
                        engine_prompt,
                        sampling_params,
                        request_id,
                        lora_request=lora_request,
                        trace_headers=trace_headers,
                        prompt_adapter_request=prompt_adapter_request,
                        priority=request.priority,
                    )

                generators.append(generator)
        except ValueError as e:
            # TODO: Use a vllm-specific Validation Error
            return self.create_error_response(str(e))

        assert len(generators) == 1
        result_generator, = generators

        if raw_request:
            result_generator = iterate_with_cancellation(
                result_generator, raw_request.is_disconnected)

        # Streaming response
        if request.stream:
            return self.chat_completion_stream_generator(
                request, result_generator, request_id, model_name,
                conversation, tokenizer, request_metadata)

        try:
            return await self.chat_completion_full_generator(
                request, result_generator, request_id, model_name,
                conversation, tokenizer, request_metadata)
        except ValueError as e:
            # TODO: Use a vllm-specific Validation Error
            return self.create_error_response(str(e))

    def get_chat_request_role(self, request: ChatCompletionRequest) -> str:
        if request.add_generation_prompt:
            return self.response_role
        return request.messages[-1]["role"]

    async def chat_completion_stream_generator(
        self,
        request: ChatCompletionRequest,
        result_generator: AsyncIterator[RequestOutput],
        request_id: str,
        model_name: str,
        conversation: List[ConversationMessage],
        tokenizer: AnyTokenizer,
        request_metadata: RequestResponseMetadata,
    ) -> AsyncGenerator[str, None]:
        created_time = int(time.time())
        chunk_object_type: Final = "chat.completion.chunk"
        first_iteration = True

        # Send response for each token for each request.n (index)
        num_choices = 1 if request.n is None else request.n
        previous_num_tokens = [0] * num_choices
        finish_reason_sent = [False] * num_choices
        num_prompt_tokens = 0
        num_cached_tokens = None

        if isinstance(request.tool_choice, ChatCompletionNamedToolChoiceParam):
            tool_choice_function_name = request.tool_choice.function.name
        else:
            tool_choice_function_name = None

        # Determine whether tools are in use with "auto" tool choice
        tool_choice_auto = (
            not tool_choice_function_name
            and self._should_stream_with_auto_tool_parsing(request))

        all_previous_token_ids: Optional[List[List[int]]]
        if tool_choice_auto:
            # These are only required in "auto" tool choice case
            previous_texts = [""] * num_choices
            all_previous_token_ids = [[]] * num_choices
        else:
            previous_texts, all_previous_token_ids = None, None

        # Prepare the tool parser if it's needed
        try:
            if tool_choice_auto and self.tool_parser:
                tool_parsers: List[Optional[ToolParser]] = [
                    self.tool_parser(tokenizer)
                ] * num_choices
            else:
                tool_parsers = [None] * num_choices
        except RuntimeError as e:
            logger.exception("Error in tool parser creation.")
            data = self.create_streaming_error_response(str(e))
            yield f"data: {data}\n\n"
            yield "data: [DONE]\n\n"
            return

        stream_options = request.stream_options
        if stream_options:
            include_usage = stream_options.include_usage
            include_continuous_usage = include_usage and \
                                       stream_options.continuous_usage_stats
        else:
            include_usage, include_continuous_usage = False, False

        try:
            async for res in result_generator:
                if res.prompt_token_ids is not None:
                    num_prompt_tokens = len(res.prompt_token_ids)
                    if res.encoder_prompt_token_ids is not None:
                        num_prompt_tokens += len(res.encoder_prompt_token_ids)

                # We need to do it here, because if there are exceptions in
                # the result_generator, it needs to be sent as the FIRST
                # response (by the try...catch).
                if first_iteration:
                    num_cached_tokens = res.num_cached_tokens
                    # Send first response for each request.n (index) with
                    # the role
                    role = self.get_chat_request_role(request)

                    # NOTE num_choices defaults to 1 so this usually executes
                    # once per request
                    for i in range(num_choices):
                        choice_data = ChatCompletionResponseStreamChoice(
                            index=i,
                            delta=DeltaMessage(
                                role=role,
                                content="",
                            ),
                            logprobs=None,
                            finish_reason=None)
                        chunk = ChatCompletionStreamResponse(
                            id=request_id,
                            object=chunk_object_type,
                            created=created_time,
                            choices=[choice_data],
                            model=model_name)

                        # if continuous usage stats are requested, add it
                        if include_continuous_usage:
                            chunk.usage = UsageInfo(
                                prompt_tokens=num_prompt_tokens,
                                completion_tokens=0,
                                total_tokens=num_prompt_tokens)

                        data = chunk.model_dump_json(exclude_unset=True)
                        yield f"data: {data}\n\n"

                    # Send response to echo the input portion of the
                    # last message
                    if request.echo:
                        last_msg_content: Union[str, List[Dict[str, str]]] = ""
                        if conversation and "content" in conversation[
                                -1] and conversation[-1].get("role") == role:
                            last_msg_content = conversation[-1]["content"] or ""

                        if last_msg_content:
                            for i in range(num_choices):
                                choice_data = (
                                    ChatCompletionResponseStreamChoice(
                                        index=i,
                                        delta=DeltaMessage(
                                            content=last_msg_content),
                                        logprobs=None,
                                        finish_reason=None))
                                chunk = ChatCompletionStreamResponse(
                                    id=request_id,
                                    object=chunk_object_type,
                                    created=created_time,
                                    choices=[choice_data],
                                    model=model_name)
                                if include_continuous_usage:
                                    chunk.usage = UsageInfo(
                                        prompt_tokens=num_prompt_tokens,
                                        completion_tokens=0,
                                        total_tokens=num_prompt_tokens)

                                data = chunk.model_dump_json(
                                    exclude_unset=True)
                                yield f"data: {data}\n\n"
                    first_iteration = False

                for output in res.outputs:
                    i = output.index
                    tool_parser = tool_parsers[i]

                    if finish_reason_sent[i]:
                        continue

                    if request.logprobs and request.top_logprobs is not None:
                        assert output.logprobs is not None, (
                            "Did not output logprobs")
                        logprobs = self._create_chat_logprobs(
                            token_ids=output.token_ids,
                            top_logprobs=output.logprobs,
                            tokenizer=tokenizer,
                            num_output_top_logprobs=request.top_logprobs,
                        )
                    else:
                        logprobs = None

                    delta_text = output.text

                    if not delta_text and not output.token_ids and \
                        not previous_num_tokens[i]:
                        # Chunked prefill case, don't return empty chunks
                        continue

                    delta_message: Optional[DeltaMessage]

                    # handle streaming deltas for tools with named tool_choice
                    if tool_choice_function_name:
                        delta_message = DeltaMessage(tool_calls=[
                            DeltaToolCall(function=DeltaFunctionCall(
                                name=tool_choice_function_name,
                                arguments=delta_text),
                                          index=i)
                        ])

                    # handle streaming deltas for tools with "auto" tool choice
                    elif tool_choice_auto:
                        assert previous_texts is not None
                        assert all_previous_token_ids is not None
                        assert tool_parser is not None
                        #TODO optimize manipulation of these lists
                        previous_text = previous_texts[i]
                        previous_token_ids = all_previous_token_ids[i]
                        current_text = previous_text + delta_text
                        current_token_ids = previous_token_ids + list(
                            output.token_ids)

                        delta_message = (
                            tool_parser.extract_tool_calls_streaming(
                                previous_text=previous_text,
                                current_text=current_text,
                                delta_text=delta_text,
                                previous_token_ids=previous_token_ids,
                                current_token_ids=current_token_ids,
                                delta_token_ids=output.token_ids,
                                request=request))

                        # update the previous values for the next iteration
                        previous_texts[i] = current_text
                        all_previous_token_ids[i] = current_token_ids

                    # handle streaming just a content delta
                    else:
                        delta_message = DeltaMessage(content=delta_text)

                    # set the previous values for the next iteration
                    previous_num_tokens[i] += len(output.token_ids)

                    # if the message delta is None (e.g. because it was a
                    # "control token" for tool calls or the parser otherwise
                    # wasn't ready to send a token, then
                    #   get the next token without streaming a chunk
                    if delta_message is None:
                        continue

                    if output.finish_reason is None:
                        # Send token-by-token response for each request.n
                        choice_data = ChatCompletionResponseStreamChoice(
                            index=i,
                            delta=delta_message,
                            logprobs=logprobs,
                            finish_reason=None)

                    # if the model is finished generating
                    else:
                        # check to make sure we haven't "forgotten" to stream
                        #   any tokens that were generated but previously
                        #   matched by partial json parsing
                        # only happens if we are NOT using guided decoding
                        auto_tools_called = False
                        if tool_parser:
                            auto_tools_called = len(
                                tool_parser.prev_tool_call_arr) > 0
                            index = len(tool_parser.prev_tool_call_arr
                                        ) - 1 if auto_tools_called else 0
                        else:
                            index = 0

                        if self._should_check_for_unstreamed_tool_arg_tokens(
                                delta_message, output) and tool_parser:
                            latest_delta_len = 0
                            if ((isinstance(
                                    delta_message.tool_calls[0].function,
                                    DeltaFunctionCall)) and isinstance(
                                        delta_message.tool_calls[0].function.
                                        arguments, str)):
                                latest_delta_len = len(
                                    delta_message.tool_calls[0].function.
                                    arguments)

                            # get the expected call based on partial JSON
                            # parsing which "autocompletes" the JSON
                            expected_call = json.dumps(
                                tool_parser.prev_tool_call_arr[index].get(
                                    "arguments", {}),
                                ensure_ascii=False)

                            # get what we've streamed so far for arguments
                            # for the current tool
                            actual_call = tool_parser.streamed_args_for_tool[
                                index]
                            if (latest_delta_len > 0):
                                actual_call = actual_call[:-latest_delta_len]

                            # check to see if there's anything left to stream
                            remaining_call = expected_call.replace(
                                actual_call, "", 1)
                            # set that as a delta message
                            delta_message = DeltaMessage(tool_calls=[
                                DeltaToolCall(index=index,
                                              function=DeltaFunctionCall(
                                                  arguments=remaining_call).
                                              model_dump(exclude_none=True))
                            ])

                        # Send the finish response for each request.n only once
                        choice_data = ChatCompletionResponseStreamChoice(
                            index=i,
                            delta=delta_message,
                            logprobs=logprobs,
                            finish_reason=output.finish_reason
                            if not auto_tools_called else "tool_calls",
                            stop_reason=output.stop_reason)

                        finish_reason_sent[i] = True

                    chunk = ChatCompletionStreamResponse(
                        id=request_id,
                        object=chunk_object_type,
                        created=created_time,
                        choices=[choice_data],
                        model=model_name)

                    # handle usage stats if requested & if continuous
                    if include_continuous_usage:
                        completion_tokens = previous_num_tokens[i]
                        chunk.usage = UsageInfo(
                            prompt_tokens=num_prompt_tokens,
                            completion_tokens=completion_tokens,
                            total_tokens=num_prompt_tokens + completion_tokens,
                        )

                    data = chunk.model_dump_json(exclude_unset=True)
                    yield f"data: {data}\n\n"

            # once the final token is handled, if stream_options.include_usage
            # is sent, send the usage
            if include_usage:
                completion_tokens = sum(previous_num_tokens)
                final_usage = UsageInfo(prompt_tokens=num_prompt_tokens,
                                        completion_tokens=completion_tokens,
                                        total_tokens=num_prompt_tokens +
                                        completion_tokens)
                if self.enable_prompt_tokens_details and num_cached_tokens:
                    final_usage.prompt_tokens_details = PromptTokenUsageInfo(
                        cached_tokens=num_cached_tokens)

                final_usage_chunk = ChatCompletionStreamResponse(
                    id=request_id,
                    object=chunk_object_type,
                    created=created_time,
                    choices=[],
                    model=model_name,
                    usage=final_usage)
                final_usage_data = (final_usage_chunk.model_dump_json(
                    exclude_unset=True, exclude_none=True))
                yield f"data: {final_usage_data}\n\n"

            # report to FastAPI middleware aggregate usage across all choices
            num_completion_tokens = sum(previous_num_tokens)
            request_metadata.final_usage_info = UsageInfo(
                prompt_tokens=num_prompt_tokens,
                completion_tokens=num_completion_tokens,
                total_tokens=num_prompt_tokens + num_completion_tokens)

        except ValueError as e:
            # TODO: Use a vllm-specific Validation Error
            logger.exception("Error in chat completion stream generator.")
            data = self.create_streaming_error_response(str(e))
            yield f"data: {data}\n\n"
        # Send the final done message after all response.n are finished
        yield "data: [DONE]\n\n"

    async def chat_completion_full_generator(
        self,
        request: ChatCompletionRequest,
        result_generator: AsyncIterator[RequestOutput],
        request_id: str,
        model_name: str,
        conversation: List[ConversationMessage],
        tokenizer: AnyTokenizer,
        request_metadata: RequestResponseMetadata,
    ) -> Union[ErrorResponse, ChatCompletionResponse]:

        created_time = int(time.time())
        final_res: Optional[RequestOutput] = None

        try:
            async for res in result_generator:
                final_res = res
        except asyncio.CancelledError:
            return self.create_error_response("Client disconnected")
        except ValueError as e:
            # TODO: Use a vllm-specific Validation Error
            return self.create_error_response(str(e))

        assert final_res is not None

        choices: List[ChatCompletionResponseChoice] = []

        role = self.get_chat_request_role(request)
        for output in final_res.outputs:
            token_ids = output.token_ids
            out_logprobs = output.logprobs

            if request.logprobs and request.top_logprobs is not None:
                assert out_logprobs is not None, "Did not output logprobs"
                logprobs = self._create_chat_logprobs(
                    token_ids=token_ids,
                    top_logprobs=out_logprobs,
                    num_output_top_logprobs=request.top_logprobs,
                    tokenizer=tokenizer,
                )
            else:
                logprobs = None

            # In the OpenAI API the finish_reason is "tools_called"
            # if the tool choice is auto and the model produced a tool
            # call. The same is not true for named function calls
            auto_tools_called = False

            # if auto tools are not enabled, and a named tool choice using
            #   outlines is not being used
            if (not self.enable_auto_tools
                    or not self.tool_parser) and not isinstance(
                        request.tool_choice,
                        ChatCompletionNamedToolChoiceParam):
                message = ChatMessage(role=role, content=output.text)

            # if the request uses tools and specified a tool choice
            elif request.tool_choice and type(
                    request.tool_choice) is ChatCompletionNamedToolChoiceParam:

                message = ChatMessage(
                    role=role,
                    content="",
                    tool_calls=[
                        ToolCall(function=FunctionCall(
                            name=request.tool_choice.function.name,
                            arguments=output.text))
                    ])

            # if the request doesn't use tool choice
            # OR specifies to not use a tool
            elif not request.tool_choice or request.tool_choice == "none":

                message = ChatMessage(role=role, content=output.text)

            # handle when there are tools and tool choice is auto
            elif request.tools and (
                    request.tool_choice == "auto"
                    or request.tool_choice is None) and self.enable_auto_tools \
                    and self.tool_parser:

                try:
                    tool_parser = self.tool_parser(tokenizer)
                except RuntimeError as e:
                    logger.exception("Error in tool parser creation.")
                    return self.create_error_response(str(e))

                tool_call_info = tool_parser.extract_tool_calls(
                    output.text, request=request)
                # In the OpenAI API the finish_reason is "tools_called"
                # if the tool choice is auto and the model produced a tool
                # call. The same is not true for named function calls
                auto_tools_called = tool_call_info.tools_called
                if tool_call_info.tools_called:
                    message = ChatMessage(role=role,
                                          content=tool_call_info.content,
                                          tool_calls=tool_call_info.tool_calls)

                else:
                    # FOR NOW make it a chat message; we will have to detect
                    # the type to make it later.
                    message = ChatMessage(role=role, content=output.text)

            # undetermined case that is still important to handle
            else:
                logger.error(
                    "Error in chat_completion_full_generator - cannot determine"
                    " if tools should be extracted. Returning a standard chat "
                    "completion.")
                message = ChatMessage(role=role, content=output.text)

            choice_data = ChatCompletionResponseChoice(
                index=output.index,
                message=message,
                logprobs=logprobs,
                finish_reason="tool_calls" if auto_tools_called else
                output.finish_reason if output.finish_reason else "stop",
                stop_reason=output.stop_reason)
            choices.append(choice_data)

        if request.echo:
            last_msg_content: Union[str, List[Dict[str, str]]] = ""
            if conversation and "content" in conversation[-1] and conversation[
                    -1].get("role") == role:
                last_msg_content = conversation[-1]["content"] or ""
            if isinstance(last_msg_content, list):
                last_msg_content = "\n".join(msg['text']
                                             for msg in last_msg_content)

            for choice in choices:
                full_message = last_msg_content + (choice.message.content
                                                   or "")
                choice.message.content = full_message

        assert final_res.prompt_token_ids is not None
        num_prompt_tokens = len(final_res.prompt_token_ids)
        if final_res.encoder_prompt_token_ids is not None:
            num_prompt_tokens += len(final_res.encoder_prompt_token_ids)
        num_generated_tokens = sum(
            len(output.token_ids) for output in final_res.outputs)
        usage = UsageInfo(prompt_tokens=num_prompt_tokens,
                          completion_tokens=num_generated_tokens,
                          total_tokens=num_prompt_tokens +
                          num_generated_tokens)
        if self.enable_prompt_tokens_details and final_res.num_cached_tokens:
            usage.prompt_tokens_details = PromptTokenUsageInfo(
                cached_tokens=final_res.num_cached_tokens)

        request_metadata.final_usage_info = usage

        response = ChatCompletionResponse(
            id=request_id,
            created=created_time,
            model=model_name,
            choices=choices,
            usage=usage,
            prompt_logprobs=final_res.prompt_logprobs,
        )

        return response

    def _get_top_logprobs(
            self, logprobs: Dict[int, Logprob], top_logprobs: Optional[int],
            tokenizer: AnyTokenizer) -> List[ChatCompletionLogProb]:
        return [
            ChatCompletionLogProb(token=(token := self._get_decoded_token(
                p[1],
                p[0],
                tokenizer,
                return_as_token_id=self.return_tokens_as_token_ids)),
                                  logprob=max(p[1].logprob, -9999.0),
                                  bytes=list(
                                      token.encode("utf-8", errors="replace")))
            for i, p in enumerate(logprobs.items())
            if top_logprobs and i < top_logprobs
        ]

    def _create_chat_logprobs(
        self,
        token_ids: GenericSequence[int],
        top_logprobs: GenericSequence[Optional[Dict[int, Logprob]]],
        tokenizer: AnyTokenizer,
        num_output_top_logprobs: Optional[int] = None,
    ) -> ChatCompletionLogProbs:
        """Create OpenAI-style logprobs."""
        logprobs_content: List[ChatCompletionLogProbsContent] = []

        for i, token_id in enumerate(token_ids):
            step_top_logprobs = top_logprobs[i]
            if step_top_logprobs is None:
                token = tokenizer.decode(token_id)
                if self.return_tokens_as_token_ids:
                    token = f"token_id:{token_id}"

                logprobs_content.append(
                    ChatCompletionLogProbsContent(
                        token=token,
                        bytes=list(token.encode("utf-8", errors="replace")),
                    ))
            else:
                step_token = step_top_logprobs[token_id]
                step_decoded = step_token.decoded_token

                logprobs_content.append(
                    ChatCompletionLogProbsContent(
                        token=self._get_decoded_token(
                            step_token,
                            token_id,
                            tokenizer,
                            self.return_tokens_as_token_ids,
                        ),
                        logprob=max(step_token.logprob, -9999.0),
                        bytes=None if step_decoded is None else list(
                            step_decoded.encode("utf-8", errors="replace")),
                        top_logprobs=self._get_top_logprobs(
                            step_top_logprobs,
                            num_output_top_logprobs,
                            tokenizer,
                        ),
                    ))

        return ChatCompletionLogProbs(content=logprobs_content)

    def _should_stream_with_auto_tool_parsing(self,
                                              request: ChatCompletionRequest):
        """
        Utility function to check if streamed tokens should go through the tool
        call parser that was configured.

        We only want to do this IF user-provided tools are set, a tool parser
        is configured, "auto" tool choice is enabled, and the request's tool
        choice field indicates that "auto" tool choice should be used.
        """
        return (request.tools and self.tool_parser and self.enable_auto_tools
                and request.tool_choice in ['auto', None])

    def _should_check_for_unstreamed_tool_arg_tokens(
        self,
        delta_message: Optional[DeltaMessage],
        output: CompletionOutput,
    ) -> bool:
        """
        Check to see if we should check for unstreamed tool arguments tokens.
        This is only applicable when auto tool parsing is enabled, the delta
        is a tool call with arguments.
        """

        # yapf: disable
        return bool(
            # if there is a delta message that includes tool calls which
            # include a function that has arguments
            output.finish_reason is not None
            and self.enable_auto_tools and self.tool_parser and delta_message
            and delta_message.tool_calls and delta_message.tool_calls[0]
            and delta_message.tool_calls[0].function
            and delta_message.tool_calls[0].function.arguments is not None
        )<|MERGE_RESOLUTION|>--- conflicted
+++ resolved
@@ -204,12 +204,9 @@
                         default_max_tokens, default_sampling_params)
                 else:
                     sampling_params = request.to_sampling_params(
-<<<<<<< HEAD
-                        default_max_tokens, default_sampling_params)
-=======
                         default_max_tokens,
-                        self.model_config.logits_processor_pattern)
->>>>>>> b10609e6
+                        self.model_config.logits_processor_pattern,
+                        default_sampling_params)
 
                 self._log_inputs(request_id,
                                  request_prompts[i],
