--- conflicted
+++ resolved
@@ -38,7 +38,6 @@
 
 class OpenAIServingChat(OpenAIServing):
 
-<<<<<<< HEAD
     def __init__(
         self,
         engine_client: EngineClient,
@@ -54,23 +53,8 @@
         return_tokens_as_token_ids: bool = False,
         enable_auto_tools: bool = False,
         tool_parser: Optional[str] = None,
+        enable_prompt_tokens_details: bool = False,
     ) -> None:
-=======
-    def __init__(self,
-                 engine_client: EngineClient,
-                 model_config: ModelConfig,
-                 base_model_paths: List[BaseModelPath],
-                 response_role: str,
-                 *,
-                 lora_modules: Optional[List[LoRAModulePath]],
-                 prompt_adapters: Optional[List[PromptAdapterPath]],
-                 request_logger: Optional[RequestLogger],
-                 chat_template: Optional[str],
-                 return_tokens_as_token_ids: bool = False,
-                 enable_auto_tools: bool = False,
-                 tool_parser: Optional[str] = None,
-                 enable_prompt_tokens_details: bool = False):
->>>>>>> 0d4ea3fb
         super().__init__(engine_client=engine_client,
                          model_config=model_config,
                          base_model_paths=base_model_paths,
