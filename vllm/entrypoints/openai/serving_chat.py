<<<<<<< HEAD
import asyncio
import time
=======
>>>>>>> e11e2007
import codecs
import time
from typing import AsyncGenerator, AsyncIterator, List, Optional, Union

from fastapi import Request

from vllm.engine.async_llm_engine import AsyncLLMEngine
from vllm.entrypoints.openai.protocol import (
    ChatCompletionRequest, ChatCompletionResponse,
    ChatCompletionResponseChoice, ChatCompletionResponseStreamChoice,
    ChatCompletionStreamResponse, ChatMessage, DeltaMessage, ErrorResponse,
    UsageInfo)
from vllm.entrypoints.openai.serving_engine import LoRA, OpenAIServing
from vllm.logger import init_logger
from vllm.model_executor.guided_decoding import (
    get_guided_decoding_logits_processor)
from vllm.outputs import RequestOutput
from vllm.utils import random_uuid

logger = init_logger(__name__)


class OpenAIServingChat(OpenAIServing):

    def __init__(self,
                 engine: AsyncLLMEngine,
                 served_model: str,
                 response_role: str,
                 lora_modules: Optional[List[LoRA]] = None,
                 chat_template=None):
        super().__init__(engine=engine,
                         served_model=served_model,
                         lora_modules=lora_modules)
        self.response_role = response_role
        try:
            event_loop = asyncio.get_running_loop()
        except RuntimeError:
            event_loop = None

        if event_loop is not None and event_loop.is_running(
        ):  # If the current is instanced by Ray Serve, there is already a running event loop
            event_loop.create_task(
                self._load_chat_template_async(chat_template))
        else:  # When using single vLLM without engine_use_ray
            self._load_chat_template(chat_template)

    async def create_chat_completion(
        self, request: ChatCompletionRequest, raw_request: Request
    ) -> Union[ErrorResponse, AsyncGenerator[str, None],
               ChatCompletionResponse]:
        """Completion API similar to OpenAI's API.

        See https://platform.openai.com/docs/api-reference/chat/create
        for the API specification. This API mimics the OpenAI
        ChatCompletion API.

        NOTE: Currently we do not support the following feature:
            - function_call (Users should implement this by themselves)
        """
        error_check_ret = await self._check_model(request)
        if error_check_ret is not None:
            return error_check_ret

        try:
            prompt = self.tokenizer.apply_chat_template(
                conversation=request.messages,
                tokenize=False,
                add_generation_prompt=request.add_generation_prompt)
        except Exception as e:
            logger.error(
                f"Error in applying chat template from request: {str(e)}")
            return self.create_error_response(str(e))

        request_id = f"cmpl-{random_uuid()}"
        try:
            # Tokenize/detokenize depending on prompt format (string/token list)
            prompt_ids, prompt_text = self._validate_prompt_and_tokenize(
                request, prompt=prompt)
            sampling_params = request.to_sampling_params()
            lora_request = self._maybe_get_lora(request)
            guided_decode_logits_processor = (
                await get_guided_decoding_logits_processor(
                    request, await self.engine.get_tokenizer()))
            if guided_decode_logits_processor:
                if sampling_params.logits_processors is None:
                    sampling_params.logits_processors = []
                sampling_params.logits_processors.append(
                    guided_decode_logits_processor)
        except ValueError as e:
            return self.create_error_response(str(e))

        result_generator = self.engine.generate(prompt_text, sampling_params,
                                                request_id, prompt_ids,
                                                lora_request)
        # Streaming response
        if request.stream:
            return self.chat_completion_stream_generator(
                request, result_generator, request_id)
        else:
            try:
                return await self.chat_completion_full_generator(
                    request, raw_request, result_generator, request_id)
            except ValueError as e:
                # TODO: Use a vllm-specific Validation Error
                return self.create_error_response(str(e))

    def get_chat_request_role(self, request: ChatCompletionRequest) -> str:
        if request.add_generation_prompt:
            return self.response_role
        else:
            return request.messages[-1]["role"]

    async def chat_completion_stream_generator(
            self, request: ChatCompletionRequest,
            result_generator: AsyncIterator[RequestOutput], request_id: str
    ) -> Union[ErrorResponse, AsyncGenerator[str, None]]:

        model_name = request.model
        created_time = int(time.time())
        chunk_object_type = "chat.completion.chunk"
        first_iteration = True

        # Send response for each token for each request.n (index)
        previous_texts = [""] * request.n
        previous_num_tokens = [0] * request.n
        finish_reason_sent = [False] * request.n
        try:
            async for res in result_generator:
                res: RequestOutput
                # We need to do it here, because if there are exceptions in
                # the result_generator, it needs to be sent as the FIRST
                # response (by the try...catch).
                if first_iteration:
                    # Send first response for each request.n (index) with
                    # the role
                    role = self.get_chat_request_role(request)
                    for i in range(request.n):
                        choice_data = ChatCompletionResponseStreamChoice(
                            index=i,
                            delta=DeltaMessage(role=role),
                            logprobs=None,
                            finish_reason=None)
                        chunk = ChatCompletionStreamResponse(
                            id=request_id,
                            object=chunk_object_type,
                            created=created_time,
                            choices=[choice_data],
                            model=model_name)
                        data = chunk.model_dump_json(exclude_unset=True)
                        yield f"data: {data}\n\n"

                    # Send response to echo the input portion of the
                    # last message
                    if request.echo:
                        last_msg_content = ""
                        if request.messages and isinstance(
                                request.messages,
                                list) and request.messages[-1].get(
                                    "content") and request.messages[-1].get(
                                        "role") == role:
                            last_msg_content = request.messages[-1]["content"]

                        if last_msg_content:
                            for i in range(request.n):
                                choice_data = (
                                    ChatCompletionResponseStreamChoice(
                                        index=i,
                                        delta=DeltaMessage(
                                            content=last_msg_content),
                                        finish_reason=None))
                                chunk = ChatCompletionStreamResponse(
                                    id=request_id,
                                    object=chunk_object_type,
                                    created=created_time,
                                    choices=[choice_data],
                                    logprobs=None,
                                    model=model_name)
                                data = chunk.model_dump_json(
                                    exclude_unset=True)
                                yield f"data: {data}\n\n"
                    first_iteration = False

                for output in res.outputs:
                    i = output.index

                    if finish_reason_sent[i]:
                        continue

                    delta_token_ids = output.token_ids[previous_num_tokens[i]:]
                    top_logprobs = output.logprobs[
                        previous_num_tokens[i]:] if output.logprobs else None

                    if request.logprobs:
                        logprobs = self._create_logprobs(
                            token_ids=delta_token_ids,
                            top_logprobs=top_logprobs,
                            num_output_top_logprobs=request.logprobs,
                            initial_text_offset=len(previous_texts[i]),
                        )
                    else:
                        logprobs = None

                    delta_text = output.text[len(previous_texts[i]):]
                    previous_texts[i] = output.text
                    previous_num_tokens[i] = len(output.token_ids)
                    if output.finish_reason is None:
                        # Send token-by-token response for each request.n
                        choice_data = ChatCompletionResponseStreamChoice(
                            index=i,
                            delta=DeltaMessage(content=delta_text),
                            logprobs=logprobs,
                            finish_reason=None)
                        chunk = ChatCompletionStreamResponse(
                            id=request_id,
                            object=chunk_object_type,
                            created=created_time,
                            choices=[choice_data],
                            model=model_name)
                        data = chunk.model_dump_json(exclude_unset=True)
                        yield f"data: {data}\n\n"
                    else:
                        # Send the finish response for each request.n only once
                        prompt_tokens = len(res.prompt_token_ids)
                        final_usage = UsageInfo(
                            prompt_tokens=prompt_tokens,
                            completion_tokens=previous_num_tokens[i],
                            total_tokens=prompt_tokens +
                            previous_num_tokens[i],
                        )
                        choice_data = ChatCompletionResponseStreamChoice(
                            index=i,
                            delta=DeltaMessage(content=delta_text),
                            logprobs=logprobs,
                            finish_reason=output.finish_reason,
                            stop_reason=output.stop_reason)
                        chunk = ChatCompletionStreamResponse(
                            id=request_id,
                            object=chunk_object_type,
                            created=created_time,
                            choices=[choice_data],
                            model=model_name)
                        if final_usage is not None:
                            chunk.usage = final_usage
                        data = chunk.model_dump_json(exclude_unset=True,
                                                     exclude_none=True)
                        yield f"data: {data}\n\n"
                        finish_reason_sent[i] = True
        except ValueError as e:
            # TODO: Use a vllm-specific Validation Error
            data = self.create_streaming_error_response(str(e))
            yield f"data: {data}\n\n"
        # Send the final done message after all response.n are finished
        yield "data: [DONE]\n\n"

    async def chat_completion_full_generator(
            self, request: ChatCompletionRequest, raw_request: Request,
            result_generator: AsyncIterator[RequestOutput],
            request_id: str) -> Union[ErrorResponse, ChatCompletionResponse]:

        model_name = request.model
        created_time = int(time.time())
        final_res: RequestOutput = None

        async for res in result_generator:
            if await raw_request.is_disconnected():
                # Abort the request if the client disconnects.
                await self.engine.abort(request_id)
                return self.create_error_response("Client disconnected")
            final_res = res
        assert final_res is not None

        choices = []

        role = self.get_chat_request_role(request)
        for output in final_res.outputs:
            token_ids = output.token_ids
            top_logprobs = output.logprobs

            if request.logprobs:
                logprobs = self._create_logprobs(
                    token_ids=token_ids,
                    top_logprobs=top_logprobs,
                    num_output_top_logprobs=request.logprobs,
                )
            else:
                logprobs = None

            choice_data = ChatCompletionResponseChoice(
                index=output.index,
                message=ChatMessage(role=role, content=output.text),
                logprobs=logprobs,
                finish_reason=output.finish_reason,
                stop_reason=output.stop_reason,
            )
            choices.append(choice_data)

        if request.echo:
            last_msg_content = ""
            if request.messages and isinstance(
                    request.messages, list) and request.messages[-1].get(
                        "content") and request.messages[-1].get(
                            "role") == role:
                last_msg_content = request.messages[-1]["content"]

            for choice in choices:
                full_message = last_msg_content + choice.message.content
                choice.message.content = full_message

        num_prompt_tokens = len(final_res.prompt_token_ids)
        num_generated_tokens = sum(
            len(output.token_ids) for output in final_res.outputs)
        usage = UsageInfo(
            prompt_tokens=num_prompt_tokens,
            completion_tokens=num_generated_tokens,
            total_tokens=num_prompt_tokens + num_generated_tokens,
        )
        response = ChatCompletionResponse(
            id=request_id,
            created=created_time,
            model=model_name,
            choices=choices,
            usage=usage,
        )

        return response

    def _load_chat_template(self, chat_template):
        if chat_template is not None:
            try:
                with open(chat_template, "r") as f:
                    self.tokenizer.chat_template = f.read()
            except OSError:
                # If opening a file fails, set chat template to be args to
                # ensure we decode so our escape are interpreted correctly
                self.tokenizer.chat_template = codecs.decode(
                    chat_template, "unicode_escape")

            logger.info(
                f"Using supplied chat template:\n{self.tokenizer.chat_template}"
            )
        elif self.tokenizer.chat_template is not None:
            logger.info(
                f"Using default chat template:\n{self.tokenizer.chat_template}"
            )
        else:
            logger.warning(
                "No chat template provided. Chat API will not work.")

    async def _load_chat_template_async(self, chat_template):
        while self.tokenizer is None:
            # Give the parent class time to laod the tokenizer
            await asyncio.sleep(0.1)
        self._load_chat_template(chat_template)<|MERGE_RESOLUTION|>--- conflicted
+++ resolved
@@ -1,8 +1,3 @@
-<<<<<<< HEAD
-import asyncio
-import time
-=======
->>>>>>> e11e2007
 import codecs
 import time
 from typing import AsyncGenerator, AsyncIterator, List, Optional, Union
