--- conflicted
+++ resolved
@@ -189,21 +189,15 @@
         except ValueError as e:
             return self.create_error_response(str(e))
 
-<<<<<<< HEAD
         result_generator = self.engine.generate(
-            prompt,
+            prompt_text,
             sampling_params,
             request_id,
-            token_ids,
+            prompt_ids,
             lora_request=lora_request,
             multi_modal_data=multi_modal_data,
         )
 
-=======
-        result_generator = self.engine.generate(prompt_text, sampling_params,
-                                                request_id, prompt_ids,
-                                                lora_request)
->>>>>>> c2b4a1bc
         # Streaming response
         if request.stream:
             return self.chat_completion_stream_generator(
