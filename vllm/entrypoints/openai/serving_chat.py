--- conflicted
+++ resolved
@@ -30,15 +30,7 @@
                                                     OpenAIServing,
                                                     PromptAdapterPath,
                                                     TextTokensPrompt)
-<<<<<<< HEAD
-from vllm.entrypoints.openai.tool_parsers import (Granite20bFCToolParser,
-                                                  Hermes2ProToolParser,
-                                                  Llama3JsonToolParser,
-                                                  MistralToolParser,
-                                                  ToolParser)
-=======
 from vllm.entrypoints.openai.tool_parsers import ToolParser, ToolParserManager
->>>>>>> 151ef4ef
 from vllm.inputs import TokensPrompt
 from vllm.logger import init_logger
 from vllm.outputs import CompletionOutput, RequestOutput
@@ -89,22 +81,10 @@
 
         self.tool_parser: Optional[Callable[[AnyTokenizer], ToolParser]] = None
         if self.enable_auto_tools:
-<<<<<<< HEAD
-            if tool_parser == "mistral":
-                self.tool_parser = MistralToolParser
-            elif tool_parser == "hermes":
-                self.tool_parser = Hermes2ProToolParser
-            elif tool_parser == "llama3_json":
-                self.tool_parser = Llama3JsonToolParser
-            elif tool_parser == "granite-20b-fc":
-                self.tool_parser = Granite20bFCToolParser
-            else:
-=======
             try:
                 self.tool_parser = ToolParserManager.get_tool_parser(
                     tool_parser)
             except Exception as e:
->>>>>>> 151ef4ef
                 raise TypeError("Error: --enable-auto-tool-choice requires "
                                 f"tool_parser:'{tool_parser}' which has not "
                                 "been registered") from e
