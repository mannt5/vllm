import asyncio
import json
import time
from typing import (AsyncGenerator, AsyncIterator, Callable, Dict, Final, List,
                    Optional)
from typing import Sequence as GenericSequence
from typing import Union

from fastapi import Request

from vllm.config import ModelConfig
from vllm.engine.protocol import AsyncEngineClient
from vllm.entrypoints.chat_utils import (ConversationMessage,
                                         apply_chat_template,
                                         load_chat_template,
                                         parse_chat_messages)
from vllm.entrypoints.logger import RequestLogger
from vllm.entrypoints.openai.protocol import (
    ChatCompletionLogProb, ChatCompletionLogProbs,
    ChatCompletionLogProbsContent, ChatCompletionNamedToolChoiceParam,
    ChatCompletionRequest, ChatCompletionResponse,
    ChatCompletionResponseChoice, ChatCompletionResponseStreamChoice,
    ChatCompletionStreamResponse, ChatMessage, DeltaFunctionCall, DeltaMessage,
    DeltaToolCall, ErrorResponse, FunctionCall, ToolCall, UsageInfo)
from vllm.entrypoints.openai.serving_engine import (LoRAModulePath,
                                                    OpenAIServing,
                                                    PromptAdapterPath,
                                                    TextTokensPrompt)
from vllm.entrypoints.openai.tool_parsers import (Hermes2ProToolParser,
                                                  MistralToolParser,
                                                  ToolParser)
from vllm.inputs import TokensPrompt
from vllm.logger import init_logger
from vllm.multimodal import MultiModalDataDict
from vllm.outputs import CompletionOutput, RequestOutput
from vllm.sequence import Logprob
from vllm.tracing import (contains_trace_headers, extract_trace_headers,
                          log_tracing_disabled_warning)
from vllm.transformers_utils.tokenizer import AnyTokenizer
from vllm.utils import iterate_with_cancellation, random_uuid

logger = init_logger(__name__)


class OpenAIServingChat(OpenAIServing):

    def __init__(self,
                 async_engine_client: AsyncEngineClient,
                 model_config: ModelConfig,
                 served_model_names: List[str],
                 response_role: str,
                 *,
                 lora_modules: Optional[List[LoRAModulePath]],
                 prompt_adapters: Optional[List[PromptAdapterPath]],
                 request_logger: Optional[RequestLogger],
                 chat_template: Optional[str],
                 return_tokens_as_token_ids: bool = False,
                 enable_auto_tools: bool = False,
                 tool_parser: Optional[str] = None):
        super().__init__(async_engine_client=async_engine_client,
                         model_config=model_config,
                         served_model_names=served_model_names,
                         lora_modules=lora_modules,
                         prompt_adapters=prompt_adapters,
                         request_logger=request_logger,
                         return_tokens_as_token_ids=return_tokens_as_token_ids)

        self.response_role = response_role
        self.use_tool_use_model_template = False
        self.chat_template = load_chat_template(chat_template)

        # set up tool use
        self.enable_auto_tools: bool = enable_auto_tools
        if self.enable_auto_tools:
            logger.info(
                "\"auto\" tool choice has been enabled please note that while"
                " the parallel_tool_calls client option is preset for "
                "compatibility reasons, it will be ignored.")

        self.tool_parser: Optional[Callable[[AnyTokenizer], ToolParser]] = None
        if self.enable_auto_tools:
            if tool_parser == "mistral":
                self.tool_parser = MistralToolParser
            elif tool_parser == "hermes":
                self.tool_parser = Hermes2ProToolParser
            else:
                raise TypeError("Error: --enable-auto-tool-choice requires "
                                "--tool-call-parser")

    async def create_chat_completion(
        self,
        request: ChatCompletionRequest,
        raw_request: Optional[Request] = None,
    ) -> Union[AsyncGenerator[str, None], ChatCompletionResponse,
               ErrorResponse]:
        """Completion API similar to OpenAI's API.

        See https://platform.openai.com/docs/api-reference/chat/create
        for the API specification. This API mimics the OpenAI
        ChatCompletion API.

        """
        error_check_ret = await self._check_model(request)
        if error_check_ret is not None:
            logger.error("Error with model %s", error_check_ret)
            return error_check_ret

        try:
            (
                lora_request,
                prompt_adapter_request,
            ) = self._maybe_get_adapters(request)

            model_config = self.model_config
            tokenizer = await self.async_engine_client.get_tokenizer(
                lora_request)

            conversation, mm_data_future = parse_chat_messages(
                request.messages, model_config, tokenizer)

            tool_dicts = None if request.tools is None else [
                tool.model_dump() for tool in request.tools
            ]

            prompt = apply_chat_template(
                tokenizer,
                conversation=conversation,
                chat_template=request.chat_template or self.chat_template,
                add_generation_prompt=request.add_generation_prompt,
                tools=tool_dicts,
                documents=request.documents,
                **(request.chat_template_kwargs or {}),
            )
        except Exception as e:
            logger.error("Error in applying chat template from request: %s", e)
            return self.create_error_response(str(e))

        mm_data: Optional[MultiModalDataDict] = None

        try:
<<<<<<< HEAD
            if len(mm_futures):
                # since we support only single mm data currently
                if len(mm_futures) != 1:
                    return self.create_error_response(
                        "Multiple 'image_url' input is currently not supported."
                    )
                mm_data = await mm_futures[0]
=======
            if mm_data_future:
                mm_data = await mm_data_future
>>>>>>> 6e36f4fa
        except Exception as e:
            logger.error("Error in loading multi-modal data: %s", e)
            return self.create_error_response(str(e))

        # validation for OpenAI tools
        # tool_choice = "required" is not supported
        if request.tool_choice == "required":
            return self.create_error_response(
                "tool_choice = \"required\" is not supported!")

            # "auto" tools requires --enable-auto-tool-choice
            # and --tool-call-parser
        if request.tool_choice == "auto" and not (
                self.enable_auto_tools and self.tool_parser is not None):
            return self.create_error_response(
                "\"auto\" tool choice requires "
                "--enable-auto-tool-choice and --tool-call-parser to be set")

        request_id = f"chat-{random_uuid()}"
        try:
            guided_decode_logits_processor = (
                await self._guided_decode_logits_processor(request, tokenizer))

            if isinstance(prompt, str):
                prompt_inputs = self._tokenize_prompt_input(
                    request,
                    tokenizer,
                    prompt,
                    truncate_prompt_tokens=request.truncate_prompt_tokens,
                    add_special_tokens=request.add_special_tokens,
                )
            else:
                assert isinstance(prompt, list) and isinstance(
                    prompt[0], int
                ), "Prompt has to be either a string or a list of token ids"
                prompt_inputs = TextTokensPrompt(
                    prompt=tokenizer.decode(prompt), prompt_token_ids=prompt)

            assert prompt_inputs is not None

            sampling_params = request.to_sampling_params(
                tokenizer,
                guided_decode_logits_processor,
                default_max_tokens=self.max_model_len -
                len(prompt_inputs["prompt_token_ids"]))

            self._log_inputs(request_id,
                             prompt_inputs,
                             params=sampling_params,
                             lora_request=lora_request,
                             prompt_adapter_request=prompt_adapter_request)

            engine_inputs = TokensPrompt(
                prompt_token_ids=prompt_inputs["prompt_token_ids"])
            if mm_data is not None:
                engine_inputs["multi_modal_data"] = mm_data

            is_tracing_enabled = (
                await self.async_engine_client.is_tracing_enabled())
            trace_headers = None
            if is_tracing_enabled and raw_request:
                trace_headers = extract_trace_headers(raw_request.headers)
            if (not is_tracing_enabled and raw_request
                    and contains_trace_headers(raw_request.headers)):
                log_tracing_disabled_warning()

            result_generator = self.async_engine_client.generate(
                engine_inputs,
                sampling_params,
                request_id,
                lora_request=lora_request,
                trace_headers=trace_headers,
                prompt_adapter_request=prompt_adapter_request,
            )
        except ValueError as e:
            # TODO: Use a vllm-specific Validation Error
            return self.create_error_response(str(e))

        if raw_request:
            result_generator = iterate_with_cancellation(
                result_generator, raw_request.is_disconnected)

        # Streaming response
        if request.stream:
            return self.chat_completion_stream_generator(
                request, result_generator, request_id, conversation, tokenizer)

        try:
            return await self.chat_completion_full_generator(
                request, result_generator, request_id, conversation, tokenizer)
        except ValueError as e:
            # TODO: Use a vllm-specific Validation Error
            return self.create_error_response(str(e))

    def get_chat_request_role(self, request: ChatCompletionRequest) -> str:
        if request.add_generation_prompt:
            return self.response_role
        else:
            return request.messages[-1]["role"]

    async def chat_completion_stream_generator(
        self,
        request: ChatCompletionRequest,
        result_generator: AsyncIterator[RequestOutput],
        request_id: str,
        conversation: List[ConversationMessage],
        tokenizer: AnyTokenizer,
    ) -> AsyncGenerator[str, None]:
        model_name = self.served_model_names[0]
        created_time = int(time.time())
        chunk_object_type: Final = "chat.completion.chunk"
        first_iteration = True

        # Send response for each token for each request.n (index)
        num_choices = 1 if request.n is None else request.n
        previous_texts = [""] * num_choices
        previous_num_tokens = [0] * num_choices
        finish_reason_sent = [False] * num_choices

        tool_parser: Optional[ToolParser] = self.tool_parser(
            tokenizer) if self.tool_parser else None

        try:
            async for res in result_generator:
                # We need to do it here, because if there are exceptions in
                # the result_generator, it needs to be sent as the FIRST
                # response (by the try...catch).
                if first_iteration:
                    # Send first response for each request.n (index) with
                    # the role
                    role = self.get_chat_request_role(request)

                    # NOTE num_choices defaults to 1 so this usually executes
                    # once per request
                    for i in range(num_choices):
                        choice_data = ChatCompletionResponseStreamChoice(
                            index=i,
                            delta=DeltaMessage(role=role),
                            logprobs=None,
                            finish_reason=None)
                        chunk = ChatCompletionStreamResponse(
                            id=request_id,
                            object=chunk_object_type,
                            created=created_time,
                            choices=[choice_data],
                            model=model_name)

                        # if usage should be included
                        if (request.stream_options
                                and request.stream_options.include_usage):
                            # if continuous usage stats are requested, add it
                            if request.stream_options.continuous_usage_stats:
                                prompt_tokens = len(res.prompt_token_ids)
                                usage = UsageInfo(prompt_tokens=prompt_tokens,
                                                  completion_tokens=0,
                                                  total_tokens=prompt_tokens)
                                chunk.usage = usage
                            # otherwise don't
                            else:
                                chunk.usage = None

                        data = chunk.model_dump_json(exclude_unset=True)
                        yield f"data: {data}\n\n"

                    # Send response to echo the input portion of the
                    # last message
                    if request.echo:
                        last_msg_content: Optional[str] = ""
                        if conversation and conversation[-1].get(
                                "content") and conversation[-1].get(
                                    "role") == role:
                            last_msg_content = conversation[-1]["content"]

                        if last_msg_content:
                            for i in range(num_choices):
                                choice_data = (
                                    ChatCompletionResponseStreamChoice(
                                        index=i,
                                        delta=DeltaMessage(
                                            content=last_msg_content),
                                        logprobs=None,
                                        finish_reason=None))
                                chunk = ChatCompletionStreamResponse(
                                    id=request_id,
                                    object=chunk_object_type,
                                    created=created_time,
                                    choices=[choice_data],
                                    model=model_name)
                                if (request.stream_options and
                                        request.stream_options.include_usage):
                                    if (request.stream_options.
                                            continuous_usage_stats):
                                        prompt_tokens = len(
                                            res.prompt_token_ids)
                                        usage = UsageInfo(
                                            prompt_tokens=prompt_tokens,
                                            completion_tokens=0,
                                            total_tokens=prompt_tokens)
                                        chunk.usage = usage
                                    else:
                                        chunk.usage = None

                                data = chunk.model_dump_json(
                                    exclude_unset=True)
                                yield f"data: {data}\n\n"
                    first_iteration = False

                for output in res.outputs:

                    i = output.index

                    if finish_reason_sent[i]:
                        continue

                    delta_token_ids = output.token_ids[previous_num_tokens[i]:]
                    out_logprobs = output.logprobs[
                        previous_num_tokens[i]:] if output.logprobs else None

                    if request.logprobs and request.top_logprobs is not None:
                        assert out_logprobs is not None, (
                            "Did not output logprobs")
                        logprobs = self._create_chat_logprobs(
                            token_ids=delta_token_ids,
                            top_logprobs=out_logprobs,
                            tokenizer=tokenizer,
                            num_output_top_logprobs=request.top_logprobs,
                        )
                    else:
                        logprobs = None

                    delta_text = output.text[len(previous_texts[i]):]
                    delta_message: Optional[DeltaMessage] = None

                    # handle streaming deltas for tools with named tool_choice
                    if (request.tool_choice and type(request.tool_choice) is
                            ChatCompletionNamedToolChoiceParam):
                        delta_message = DeltaMessage(tool_calls=[
                            DeltaToolCall(function=DeltaFunctionCall(
                                name=request.tool_choice.function.name,
                                arguments=delta_text),
                                          index=i)
                        ])

                    # handle streaming deltas for tools with "auto" tool choice
                    elif (self._should_stream_with_auto_tool_parsing(request)
                          and tool_parser):
                        delta_message = (
                            tool_parser.extract_tool_calls_streaming(
                                previous_text=previous_texts[i],
                                current_text=output.text,
                                delta_text=delta_text,
                                previous_token_ids= \
                                    output.token_ids[
                                    :-1 * len(delta_token_ids)
                                    ],
                                current_token_ids=output.token_ids,
                                delta_token_ids=delta_token_ids
                            )
                        )

                    # handle streaming just a content delta
                    else:
                        delta_message = DeltaMessage(content=delta_text)

                    # set the previous values for the next iteration
                    previous_texts[i] = output.text
                    previous_num_tokens[i] = len(output.token_ids)

                    # if the message delta is None (e.g. because it was a
                    # "control token" for tool calls or the parser otherwise
                    # wasn't ready to send a token, then
                    #   get the next token without streaming a chunk
                    if delta_message is None:
                        continue

                    if output.finish_reason is None:
                        # Send token-by-token response for each request.n

                        choice_data = ChatCompletionResponseStreamChoice(
                            index=i,
                            delta=delta_message,
                            logprobs=logprobs,
                            finish_reason=None)
                        chunk = ChatCompletionStreamResponse(
                            id=request_id,
                            object=chunk_object_type,
                            created=created_time,
                            choices=[choice_data],
                            model=model_name)

                        # handle usage stats if requested & if continuous
                        if (request.stream_options
                                and request.stream_options.include_usage):
                            if (request.stream_options.continuous_usage_stats):
                                prompt_tokens = len(res.prompt_token_ids)
                                completion_tokens = len(output.token_ids)
                                usage = UsageInfo(
                                    prompt_tokens=prompt_tokens,
                                    completion_tokens=completion_tokens,
                                    total_tokens=prompt_tokens +
                                    completion_tokens,
                                )
                                chunk.usage = usage
                            else:
                                chunk.usage = None

                        data = chunk.model_dump_json(exclude_unset=True)
                        yield f"data: {data}\n\n"

                    # if the model is finished generating
                    else:
                        # check to make sure we haven't "forgotten" to stream
                        #   any tokens that were generated but previously
                        #   matched by partial json parsing
                        # only happens if we are NOT using guided decoding
                        if tool_parser:
                            index = len(
                                tool_parser.prev_tool_call_arr) - 1 if len(
                                    tool_parser.prev_tool_call_arr) > 0 else 0
                        else:
                            index = 0

                        if self._should_check_for_unstreamed_tool_arg_tokens(
                                delta_message, output) and tool_parser:
                            # get the expected call based on partial JSON
                            # parsing which "autocompletes" the JSON
                            expected_call = json.dumps(
                                tool_parser.prev_tool_call_arr[index].get(
                                    "arguments", {}))

                            # get what we've streamed so for for arguments
                            # for the current tool
                            actual_call = tool_parser.streamed_args_for_tool[
                                index]

                            # check to see if there's anything left to stream
                            remaining_call = expected_call.replace(
                                actual_call, "", 1)

                            # set that as a delta message
                            delta_message = DeltaMessage(tool_calls=[
                                DeltaToolCall(index=index,
                                              function=DeltaFunctionCall(
                                                  arguments=remaining_call).
                                              model_dump(exclude_none=True))
                            ])

                        # Send the finish response for each request.n only once
                        prompt_tokens = len(res.prompt_token_ids)
                        choice_data = ChatCompletionResponseStreamChoice(
                            index=i,
                            delta=delta_message,
                            logprobs=logprobs,
                            finish_reason=output.finish_reason
                            if not (tool_parser
                                    and len(tool_parser.prev_tool_call_arr))
                            else "tool_calls",
                            stop_reason=output.stop_reason)
                        chunk = ChatCompletionStreamResponse(
                            id=request_id,
                            object=chunk_object_type,
                            created=created_time,
                            choices=[choice_data],
                            model=model_name)
                        if (request.stream_options
                                and request.stream_options.include_usage):
                            if (request.stream_options.continuous_usage_stats):
                                prompt_tokens = len(res.prompt_token_ids)
                                completion_tokens = len(output.token_ids)
                                usage = UsageInfo(
                                    prompt_tokens=prompt_tokens,
                                    completion_tokens=completion_tokens,
                                    total_tokens=prompt_tokens +
                                    completion_tokens,
                                )
                                chunk.usage = usage
                            else:
                                chunk.usage = None
                        data = chunk.model_dump_json(exclude_unset=True)
                        yield f"data: {data}\n\n"
                        finish_reason_sent[i] = True

            # once the final token is handled, if stream_options.include_usage
            # is sent, send the usage
            if (request.stream_options
                    and request.stream_options.include_usage):
                final_usage = UsageInfo(
                    prompt_tokens=prompt_tokens,
                    completion_tokens=previous_num_tokens[i],
                    total_tokens=prompt_tokens + previous_num_tokens[i],
                )

                final_usage_chunk = ChatCompletionStreamResponse(
                    id=request_id,
                    object=chunk_object_type,
                    created=created_time,
                    choices=[],
                    model=model_name,
                    usage=final_usage)
                final_usage_data = (final_usage_chunk.model_dump_json(
                    exclude_unset=True, exclude_none=True))
                yield f"data: {final_usage_data}\n\n"

        except ValueError as e:
            # TODO: Use a vllm-specific Validation Error
            logger.error("error in chat completion stream generator: %s", e)
            data = self.create_streaming_error_response(str(e))
            yield f"data: {data}\n\n"
        # Send the final done message after all response.n are finished
        yield "data: [DONE]\n\n"

    async def chat_completion_full_generator(
        self,
        request: ChatCompletionRequest,
        result_generator: AsyncIterator[RequestOutput],
        request_id: str,
        conversation: List[ConversationMessage],
        tokenizer: AnyTokenizer,
    ) -> Union[ErrorResponse, ChatCompletionResponse]:

        model_name = self.served_model_names[0]
        created_time = int(time.time())
        final_res: Optional[RequestOutput] = None

        try:
            async for res in result_generator:
                final_res = res
        except asyncio.CancelledError:
            return self.create_error_response("Client disconnected")

        assert final_res is not None

        choices: List[ChatCompletionResponseChoice] = []

        role = self.get_chat_request_role(request)
        for output in final_res.outputs:
            token_ids = output.token_ids
            out_logprobs = output.logprobs

            if request.logprobs and request.top_logprobs is not None:
                assert out_logprobs is not None, "Did not output logprobs"
                logprobs = self._create_chat_logprobs(
                    token_ids=token_ids,
                    top_logprobs=out_logprobs,
                    num_output_top_logprobs=request.top_logprobs,
                    tokenizer=tokenizer,
                )
            else:
                logprobs = None

            # by default, tools are not used.
            tools_called = False

            # if auto tools are not enabled, and a named tool choice using
            #   outlines is not being used
            if not (self.enable_auto_tools
                    or not self.tool_parser) and not isinstance(
                        request.tool_choice,
                        ChatCompletionNamedToolChoiceParam):
                message = ChatMessage(role=role, content=output.text)

            # if the request uses tools and specified a tool choice
            elif request.tool_choice and type(
                    request.tool_choice) is ChatCompletionNamedToolChoiceParam:

                message = ChatMessage(
                    role=role,
                    content="",
                    tool_calls=[
                        ToolCall(function=FunctionCall(
                            name=request.tool_choice.function.name,
                            arguments=output.text))
                    ])
                tools_called = True

            # if the request doesn't use tool choice
            # OR specifies to not use a tool
            elif not request.tool_choice or request.tool_choice == "none":

                message = ChatMessage(role=role, content=output.text)

            # handle when there are tools and tool choice is auto
            elif request.tools and (
                    request.tool_choice == "auto"
                    or request.tool_choice is None) and self.enable_auto_tools \
                    and self.tool_parser:

                tool_parser = self.tool_parser(tokenizer)
                tool_call_info = tool_parser.extract_tool_calls(output.text)
                tools_called = tool_call_info.tools_called
                if tool_call_info.tools_called:
                    message = ChatMessage(role=role,
                                          content=tool_call_info.content,
                                          tool_calls=tool_call_info.tool_calls)

                else:
                    # FOR NOW make it a chat message; we will have to detect
                    # the type to make it later.
                    message = ChatMessage(role=role, content=output.text)

            # undetermined case that is still important to handle
            else:
                logger.error(
                    "Error in chat_completion_full_generator - cannot determine"
                    " if tools should be extracted. Returning a standard chat "
                    "completion.")
                message = ChatMessage(role=role, content=output.text)

            choice_data = ChatCompletionResponseChoice(
                index=output.index,
                message=message,
                logprobs=logprobs,
                finish_reason="tool_calls" if tools_called else
                output.finish_reason if output.finish_reason else "stop",
                stop_reason=output.stop_reason)
            choices.append(choice_data)

        if request.echo:
            last_msg_content = ""
            if conversation and conversation[-1].get(
                    "content") and conversation[-1].get("role") == role:
                last_msg_content = conversation[-1]["content"] or ""

            for choice in choices:
                full_message = last_msg_content + (choice.message.content
                                                   or "")
                choice.message.content = full_message

        num_prompt_tokens = len(final_res.prompt_token_ids)
        num_generated_tokens = sum(
            len(output.token_ids) for output in final_res.outputs)
        usage = UsageInfo(
            prompt_tokens=num_prompt_tokens,
            completion_tokens=num_generated_tokens,
            total_tokens=num_prompt_tokens + num_generated_tokens,
        )
        response = ChatCompletionResponse(
            id=request_id,
            created=created_time,
            model=model_name,
            choices=choices,
            usage=usage,
            prompt_logprobs=final_res.prompt_logprobs,
        )

        return response

    def _get_top_logprobs(
            self, logprobs: Dict[int, Logprob], top_logprobs: Optional[int],
            tokenizer: AnyTokenizer) -> List[ChatCompletionLogProb]:
        return [
            ChatCompletionLogProb(token=(token := self._get_decoded_token(
                p[1],
                p[0],
                tokenizer,
                return_as_token_id=self.return_tokens_as_token_ids)),
                                  logprob=max(p[1].logprob, -9999.0),
                                  bytes=list(
                                      token.encode("utf-8", errors="replace")))
            for i, p in enumerate(logprobs.items())
            if top_logprobs and i < top_logprobs
        ]

    def _create_chat_logprobs(
        self,
        token_ids: GenericSequence[int],
        top_logprobs: GenericSequence[Optional[Dict[int, Logprob]]],
        tokenizer: AnyTokenizer,
        num_output_top_logprobs: Optional[int] = None,
    ) -> ChatCompletionLogProbs:
        """Create OpenAI-style logprobs."""
        logprobs_content: List[ChatCompletionLogProbsContent] = []

        for i, token_id in enumerate(token_ids):
            step_top_logprobs = top_logprobs[i]
            if step_top_logprobs is None:
                token = tokenizer.decode(token_id)
                if self.return_tokens_as_token_ids:
                    token = f"token_id:{token_id}"

                logprobs_content.append(
                    ChatCompletionLogProbsContent(
                        token=token,
                        bytes=list(token.encode("utf-8", errors="replace")),
                    ))
            else:
                step_token = step_top_logprobs[token_id]
                step_decoded = step_token.decoded_token

                logprobs_content.append(
                    ChatCompletionLogProbsContent(
                        token=self._get_decoded_token(
                            step_token,
                            token_id,
                            tokenizer,
                            self.return_tokens_as_token_ids,
                        ),
                        logprob=max(step_token.logprob, -9999.0),
                        bytes=None if step_decoded is None else list(
                            step_decoded.encode("utf-8", errors="replace")),
                        top_logprobs=self._get_top_logprobs(
                            step_top_logprobs,
                            num_output_top_logprobs,
                            tokenizer,
                        ),
                    ))

        return ChatCompletionLogProbs(content=logprobs_content)

    def _should_stream_with_auto_tool_parsing(self,
                                              request: ChatCompletionRequest):
        """
        Utility function to check if streamed tokens should go through the tool
        call parser that was configured.

        We only want to do this IF user-provided tools are set, a tool parser
        is configured, "auto" tool choice is enabled, and the request's tool
        choice field indicates that "auto" tool choice should be used.
        """
        return (request.tools and self.tool_parser and self.enable_auto_tools
                and request.tool_choice in ['auto', None])

    def _should_check_for_unstreamed_tool_arg_tokens(
        self,
        delta_message: Optional[DeltaMessage],
        output: CompletionOutput,
    ) -> bool:
        """
        Check to see if we should check for unstreamed tool arguments tokens.
        This is only applicable when auto tool parsing is enabled, the delta
        is a tool call with arguments.
        """

        # yapf: disable
        return bool(
            # if there is a delta message that includes tool calls which
            # include a function that has arguments
            self.enable_auto_tools and self.tool_parser and delta_message
            and delta_message.tool_calls and delta_message.tool_calls[0]
            and delta_message.tool_calls[0].function
            and delta_message.tool_calls[0].function.arguments is not None
            and output.finish_reason is not None
        )<|MERGE_RESOLUTION|>--- conflicted
+++ resolved
@@ -138,18 +138,9 @@
         mm_data: Optional[MultiModalDataDict] = None
 
         try:
-<<<<<<< HEAD
-            if len(mm_futures):
-                # since we support only single mm data currently
-                if len(mm_futures) != 1:
-                    return self.create_error_response(
-                        "Multiple 'image_url' input is currently not supported."
-                    )
-                mm_data = await mm_futures[0]
-=======
+
             if mm_data_future:
                 mm_data = await mm_data_future
->>>>>>> 6e36f4fa
         except Exception as e:
             logger.error("Error in loading multi-modal data: %s", e)
             return self.create_error_response(str(e))
