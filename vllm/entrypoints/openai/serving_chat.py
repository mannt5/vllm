import codecs
import time
from typing import (AsyncGenerator, AsyncIterator, Awaitable, Iterable, List,
                    Optional, Tuple, TypedDict, Union, final)

from fastapi import Request
from openai.types.chat import (ChatCompletionContentPartParam,
                               ChatCompletionRole)

from vllm.config import VisionLanguageConfig
from vllm.engine.async_llm_engine import AsyncLLMEngine
from vllm.entrypoints.openai.protocol import (
    ChatCompletionRequest, ChatCompletionResponse,
    ChatCompletionResponseChoice, ChatCompletionResponseStreamChoice,
    ChatCompletionStreamResponse, ChatMessage, DeltaMessage, ErrorResponse,
    UsageInfo)
from vllm.entrypoints.openai.serving_engine import (LoRAModulePath,
                                                    OpenAIServing)
from vllm.logger import init_logger
from vllm.model_executor.guided_decoding import (
    get_guided_decoding_logits_processor)
from vllm.outputs import RequestOutput
from vllm.sequence import ImagePixelData
from vllm.utils import get_image_async, random_uuid

logger = init_logger(__name__)


@final  # So that it should be compatible with Dict[str, str]
class ConversationMessage(TypedDict):
    role: str
    content: str


class OpenAIServingChat(OpenAIServing):

    def __init__(self,
                 engine: AsyncLLMEngine,
                 served_model_names: List[str],
                 response_role: str,
                 lora_modules: Optional[List[LoRAModulePath]] = None,
                 chat_template=None):
        super().__init__(engine=engine,
                         served_model_names=served_model_names,
                         lora_modules=lora_modules)
        self.response_role = response_role
        self._load_chat_template(chat_template)

    async def _get_and_parse_image(self, image_url: str) -> ImagePixelData:
        with await get_image_async(image_url) as image:
            return ImagePixelData(image)

    def _parse_chat_message_image_input(
        self,
        role: ChatCompletionRole,
        content: Iterable[ChatCompletionContentPartParam],
    ) -> Tuple[List[ConversationMessage], List[Awaitable[ImagePixelData]]]:
        """Parse image input defined by OpenAI Chat Completions API."""
        config = getattr(self.engine.engine, "vision_language_config", None)
        if not isinstance(config, VisionLanguageConfig):
            raise ValueError("GPT-4 with Vision API is only supported for "
                             "vision language models.")

        tokenizer = self.tokenizer
        assert tokenizer is not None

        texts: List[str] = []
        image_futures: List[Awaitable[ImagePixelData]] = []

        for i, part in enumerate(content):
            if part["type"] == "text":
                text = part["text"]

                texts.append(text)
            elif part["type"] == "image_url":
                image_url = part["image_url"]
                if image_url.get("detail", "auto") != "auto":
                    logger.info("content[%s].image_url.detail is ignored", i)

                text = config.get_image_token_text(
                    config, tokenizer, image_idx=len(image_futures))
                image_future = self._get_and_parse_image(image_url["url"])

                texts.append(text)
                image_futures.append(image_future)
            else:
                raise NotImplementedError(f"Unknown part type: {part['type']}")

        messages = [ConversationMessage(role=role, content="\n".join(texts))]
        data_futures = image_futures

        return messages, data_futures

    def _parse_chat_message_content(
        self,
        role: ChatCompletionRole,
        content: Optional[Union[str,
                                Iterable[ChatCompletionContentPartParam]]],
    ) -> Tuple[List[ConversationMessage], List[Awaitable[ImagePixelData]]]:
        if content is None:
            return [], []
        if isinstance(content, str):
            return [ConversationMessage(role=role, content=content)], []

        return self._parse_chat_message_image_input(role, content)

    async def create_chat_completion(
        self, request: ChatCompletionRequest, raw_request: Request
    ) -> Union[ErrorResponse, AsyncGenerator[str, None],
               ChatCompletionResponse]:
        """Completion API similar to OpenAI's API.

        See https://platform.openai.com/docs/api-reference/chat/create
        for the API specification. This API mimics the OpenAI
        ChatCompletion API.

        NOTE: Currently we do not support the following feature:
            - function_call (Users should implement this by themselves)
        """
        error_check_ret = await self._check_model(request)
        if error_check_ret is not None:
            return error_check_ret

        try:
            conversation: List[ConversationMessage] = []
            multi_modal_futures: List[Awaitable[ImagePixelData]] = []

            for m in request.messages:
                messages, futures = self._parse_chat_message_content(
                    m["role"], m["content"])

                conversation.extend(messages)
                multi_modal_futures.extend(futures)

            prompt = self.tokenizer.apply_chat_template(
                conversation=conversation,
                tokenize=False,
                add_generation_prompt=request.add_generation_prompt,
            )
        except Exception as e:
            logger.error(
                f"Error in applying chat template from request: {str(e)}")
            return self.create_error_response(str(e))

        try:
            if len(multi_modal_futures) == 0:
                multi_modal_data = None
            elif len(multi_modal_futures) == 1:
                multi_modal_data = await multi_modal_futures[0]
            else:
                # multi_modal_datas = await asyncio.gather(*multi_modal_futures)
                raise NotImplementedError("Multiple image input not supported")
        except Exception as e:
            logger.error(f"Error in loading multi-modal data: {str(e)}")
            return self.create_error_response(str(e))

        request_id = f"cmpl-{random_uuid()}"
        try:
            sampling_params = request.to_sampling_params()
            lora_request = self._maybe_get_lora(request)
            decoding_config = self.engine.engine.decoding_config
            guided_decoding_backend = request.guided_decoding_backend \
                or decoding_config.guided_decoding_backend
            guided_decode_logits_processor = (
                await get_guided_decoding_logits_processor(
                    guided_decoding_backend, request, await
                    self.engine.get_tokenizer()))
            if guided_decode_logits_processor:
                if sampling_params.logits_processors is None:
                    sampling_params.logits_processors = []
                sampling_params.logits_processors.append(
                    guided_decode_logits_processor)

            prompt_ids, prompt_text = self._tokenize_prompt_input(
                request,
                prompt,
                truncate_prompt_tokens=sampling_params.truncate_prompt_tokens,
            )

            result_generator = self.engine.generate(
                prompt_text,
                sampling_params,
                request_id,
                prompt_ids,
                lora_request=lora_request,
                multi_modal_data=multi_modal_data,
            )
        except ValueError as e:
            # TODO: Use a vllm-specific Validation Error
            return self.create_error_response(str(e))

        # Streaming response
        if request.stream:
            return self.chat_completion_stream_generator(
                request,
                conversation,
                result_generator,
                request_id,
            )
        else:
            try:
                return await self.chat_completion_full_generator(
                    request,
                    conversation,
                    raw_request,
                    result_generator,
                    request_id,
                )
            except ValueError as e:
                # TODO: Use a vllm-specific Validation Error
                return self.create_error_response(str(e))

    def get_chat_request_role(self, request: ChatCompletionRequest) -> str:
        if request.add_generation_prompt:
            return self.response_role
        else:
            return request.messages[-1]["role"]

    async def chat_completion_stream_generator(
<<<<<<< HEAD
        self,
        request: ChatCompletionRequest,
        conversation: List[ConversationMessage],
        result_generator: AsyncIterator[RequestOutput],
        request_id: str,
    ) -> AsyncGenerator[str, None]:
        model_name = request.model
=======
            self, request: ChatCompletionRequest,
            result_generator: AsyncIterator[RequestOutput], request_id: str
    ) -> Union[ErrorResponse, AsyncGenerator[str, None]]:

        model_name = self.served_model_names[0]
>>>>>>> 66ded030
        created_time = int(time.time())
        chunk_object_type = "chat.completion.chunk"
        first_iteration = True

        # Send response for each token for each request.n (index)
        num_choices = 1 if request.n is None else request.n
        previous_texts = [""] * num_choices
        previous_num_tokens = [0] * num_choices
        finish_reason_sent = [False] * num_choices

        try:
            async for res in result_generator:
                # We need to do it here, because if there are exceptions in
                # the result_generator, it needs to be sent as the FIRST
                # response (by the try...catch).
                if first_iteration:
                    # Send first response for each request.n (index) with
                    # the role
                    role = self.get_chat_request_role(request)
                    for i in range(num_choices):
                        choice_data = ChatCompletionResponseStreamChoice(
                            index=i,
                            delta=DeltaMessage(role=role),
                            logprobs=None,
                            finish_reason=None)
                        chunk = ChatCompletionStreamResponse(
                            id=request_id,
                            object=chunk_object_type,
                            created=created_time,
                            choices=[choice_data],
                            model=model_name)
                        data = chunk.model_dump_json(exclude_unset=True)
                        yield f"data: {data}\n\n"

                    # Send response to echo the input portion of the
                    # last message
                    if request.echo:
                        last_msg_content = ""
                        if (conversation and conversation[-1]["content"]
                                and conversation[-1]["role"] == role):
                            last_msg_content = conversation[-1]["content"]

                        if last_msg_content:
                            for i in range(num_choices):
                                choice_data = (
                                    ChatCompletionResponseStreamChoice(
                                        index=i,
                                        delta=DeltaMessage(
                                            content=last_msg_content),
                                        logprobs=None,
                                        finish_reason=None))
                                chunk = ChatCompletionStreamResponse(
                                    id=request_id,
                                    object=chunk_object_type,
                                    created=created_time,
                                    choices=[choice_data],
                                    model=model_name)
                                data = chunk.model_dump_json(
                                    exclude_unset=True)
                                yield f"data: {data}\n\n"
                    first_iteration = False

                for output in res.outputs:
                    i = output.index

                    if finish_reason_sent[i]:
                        continue

                    delta_token_ids = output.token_ids[previous_num_tokens[i]:]
                    top_logprobs = output.logprobs[
                        previous_num_tokens[i]:] if output.logprobs else None

                    if request.logprobs:
                        logprobs = self._create_logprobs(
                            token_ids=delta_token_ids,
                            top_logprobs=top_logprobs,
                            num_output_top_logprobs=request.logprobs,
                            initial_text_offset=len(previous_texts[i]),
                        )
                    else:
                        logprobs = None

                    delta_text = output.text[len(previous_texts[i]):]
                    previous_texts[i] = output.text
                    previous_num_tokens[i] = len(output.token_ids)
                    if output.finish_reason is None:
                        # Send token-by-token response for each request.n
                        choice_data = ChatCompletionResponseStreamChoice(
                            index=i,
                            delta=DeltaMessage(content=delta_text),
                            logprobs=logprobs,
                            finish_reason=None)
                        chunk = ChatCompletionStreamResponse(
                            id=request_id,
                            object=chunk_object_type,
                            created=created_time,
                            choices=[choice_data],
                            model=model_name)
                        data = chunk.model_dump_json(exclude_unset=True)
                        yield f"data: {data}\n\n"
                    else:
                        # Send the finish response for each request.n only once
                        prompt_tokens = len(res.prompt_token_ids)
                        final_usage = UsageInfo(
                            prompt_tokens=prompt_tokens,
                            completion_tokens=previous_num_tokens[i],
                            total_tokens=prompt_tokens +
                            previous_num_tokens[i],
                        )
                        choice_data = ChatCompletionResponseStreamChoice(
                            index=i,
                            delta=DeltaMessage(content=delta_text),
                            logprobs=logprobs,
                            finish_reason=output.finish_reason,
                            stop_reason=output.stop_reason)
                        chunk = ChatCompletionStreamResponse(
                            id=request_id,
                            object=chunk_object_type,
                            created=created_time,
                            choices=[choice_data],
                            model=model_name)
                        if final_usage is not None:
                            chunk.usage = final_usage
                        data = chunk.model_dump_json(exclude_unset=True,
                                                     exclude_none=True)
                        yield f"data: {data}\n\n"
                        finish_reason_sent[i] = True
        except ValueError as e:
            # TODO: Use a vllm-specific Validation Error
            data = self.create_streaming_error_response(str(e))
            yield f"data: {data}\n\n"
        # Send the final done message after all response.n are finished
        yield "data: [DONE]\n\n"

    async def chat_completion_full_generator(
<<<<<<< HEAD
        self,
        request: ChatCompletionRequest,
        conversation: List[ConversationMessage],
        raw_request: Request,
        result_generator: AsyncIterator[RequestOutput],
        request_id: str,
    ) -> Union[ErrorResponse, ChatCompletionResponse]:
        model_name = request.model
=======
            self, request: ChatCompletionRequest, raw_request: Request,
            result_generator: AsyncIterator[RequestOutput],
            request_id: str) -> Union[ErrorResponse, ChatCompletionResponse]:

        model_name = self.served_model_names[0]
>>>>>>> 66ded030
        created_time = int(time.time())
        final_res: Optional[RequestOutput] = None

        async for res in result_generator:
            if await raw_request.is_disconnected():
                # Abort the request if the client disconnects.
                await self.engine.abort(request_id)
                return self.create_error_response("Client disconnected")
            final_res = res
        assert final_res is not None

        choices: List[ChatCompletionResponseChoice] = []

        role = self.get_chat_request_role(request)
        for output in final_res.outputs:
            token_ids = output.token_ids
            top_logprobs = output.logprobs

            if request.logprobs:
                logprobs = self._create_logprobs(
                    token_ids=token_ids,
                    top_logprobs=top_logprobs,
                    num_output_top_logprobs=request.logprobs,
                )
            else:
                logprobs = None

            choice_data = ChatCompletionResponseChoice(
                index=output.index,
                message=ChatMessage(role=role, content=output.text),
                logprobs=logprobs,
                finish_reason=output.finish_reason,
                stop_reason=output.stop_reason,
            )
            choices.append(choice_data)

        if request.echo:
            last_msg_content = ""
            if (conversation and conversation[-1]["content"]
                    and conversation[-1]["role"] == role):
                last_msg_content = conversation[-1]["content"]

            for choice in choices:
                full_message = last_msg_content + choice.message.content
                choice.message.content = full_message

        num_prompt_tokens = len(final_res.prompt_token_ids)
        num_generated_tokens = sum(
            len(output.token_ids) for output in final_res.outputs)
        usage = UsageInfo(
            prompt_tokens=num_prompt_tokens,
            completion_tokens=num_generated_tokens,
            total_tokens=num_prompt_tokens + num_generated_tokens,
        )
        response = ChatCompletionResponse(
            id=request_id,
            created=created_time,
            model=model_name,
            choices=choices,
            usage=usage,
        )

        return response

    def _load_chat_template(self, chat_template: str):
        tokenizer = self.tokenizer
        assert tokenizer is not None

        if chat_template is not None:
            try:
                with open(chat_template, "r") as f:
                    tokenizer.chat_template = f.read()
            except OSError:
                # If opening a file fails, set chat template to be args to
                # ensure we decode so our escape are interpreted correctly
                tokenizer.chat_template = codecs.decode(
                    chat_template, "unicode_escape")

            logger.info(
                f"Using supplied chat template:\n{tokenizer.chat_template}")
        elif tokenizer.chat_template is not None:
            logger.info(
                f"Using default chat template:\n{tokenizer.chat_template}")
        else:
            logger.warning(
                "No chat template provided. Chat API will not work.")<|MERGE_RESOLUTION|>--- conflicted
+++ resolved
@@ -217,21 +217,13 @@
             return request.messages[-1]["role"]
 
     async def chat_completion_stream_generator(
-<<<<<<< HEAD
         self,
         request: ChatCompletionRequest,
         conversation: List[ConversationMessage],
         result_generator: AsyncIterator[RequestOutput],
         request_id: str,
     ) -> AsyncGenerator[str, None]:
-        model_name = request.model
-=======
-            self, request: ChatCompletionRequest,
-            result_generator: AsyncIterator[RequestOutput], request_id: str
-    ) -> Union[ErrorResponse, AsyncGenerator[str, None]]:
-
         model_name = self.served_model_names[0]
->>>>>>> 66ded030
         created_time = int(time.time())
         chunk_object_type = "chat.completion.chunk"
         first_iteration = True
@@ -367,7 +359,6 @@
         yield "data: [DONE]\n\n"
 
     async def chat_completion_full_generator(
-<<<<<<< HEAD
         self,
         request: ChatCompletionRequest,
         conversation: List[ConversationMessage],
@@ -375,14 +366,7 @@
         result_generator: AsyncIterator[RequestOutput],
         request_id: str,
     ) -> Union[ErrorResponse, ChatCompletionResponse]:
-        model_name = request.model
-=======
-            self, request: ChatCompletionRequest, raw_request: Request,
-            result_generator: AsyncIterator[RequestOutput],
-            request_id: str) -> Union[ErrorResponse, ChatCompletionResponse]:
-
         model_name = self.served_model_names[0]
->>>>>>> 66ded030
         created_time = int(time.time())
         final_res: Optional[RequestOutput] = None
 
