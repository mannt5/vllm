import asyncio
import codecs
import time
from typing import (AsyncGenerator, AsyncIterator, Awaitable, Iterable, List,
                    Optional, Tuple, TypedDict, Union, final)

from fastapi import Request
from openai.types.chat import (ChatCompletionContentPartParam,
                               ChatCompletionRole)

from vllm.engine.async_llm_engine import AsyncLLMEngine
from vllm.entrypoints.openai.protocol import (
    ChatCompletionRequest, ChatCompletionResponse,
    ChatCompletionResponseChoice, ChatCompletionResponseStreamChoice,
    ChatCompletionStreamResponse, ChatMessage, DeltaMessage, ErrorResponse,
    UsageInfo)
from vllm.entrypoints.openai.serving_engine import (LoRAModulePath,
                                                    OpenAIServing)
from vllm.logger import init_logger
from vllm.model_executor.guided_decoding import (
    get_guided_decoding_logits_processor)
from vllm.outputs import RequestOutput
from vllm.utils import random_uuid

logger = init_logger(__name__)


@final  # So that it should be compatible with Dict[str, str]
class ConversationMessage(TypedDict):
    role: str
    content: str


class OpenAIServingChat(OpenAIServing):

    def __init__(self,
                 engine: AsyncLLMEngine,
                 served_model_names: List[str],
                 response_role: str,
                 lora_modules: Optional[List[LoRAModulePath]] = None,
                 chat_template: Optional[str] = None):
        super().__init__(engine=engine,
<<<<<<< HEAD
                         served_model=served_model,
                         lora_modules=lora_modules,
                         await_post_init=self._load_chat_template(
                             chat_template=chat_template))
=======
                         served_model_names=served_model_names,
                         lora_modules=lora_modules)
>>>>>>> 2d7bce9c
        self.response_role = response_role

    def _parse_chat_message_content(
        self,
        role: ChatCompletionRole,
        content: Optional[Union[str,
                                Iterable[ChatCompletionContentPartParam]]],
    ) -> Tuple[List[ConversationMessage], List[Awaitable[object]]]:
        if content is None:
            return [], []
        if isinstance(content, str):
            return [ConversationMessage(role=role, content=content)], []

        texts: List[str] = []
        for _, part in enumerate(content):
            if part["type"] == "text":
                text = part["text"]

                texts.append(text)
            else:
                raise NotImplementedError(f"Unknown part type: {part['type']}")

        return [ConversationMessage(role=role, content="\n".join(texts))], []

    async def create_chat_completion(
        self, request: ChatCompletionRequest, raw_request: Request
    ) -> Union[ErrorResponse, AsyncGenerator[str, None],
               ChatCompletionResponse]:
        """Completion API similar to OpenAI's API.

        See https://platform.openai.com/docs/api-reference/chat/create
        for the API specification. This API mimics the OpenAI
        ChatCompletion API.

        NOTE: Currently we do not support the following feature:
            - function_call (Users should implement this by themselves)
        """
        error_check_ret = await self._check_model(request)
        if error_check_ret is not None:
            return error_check_ret

        try:
            conversation: List[ConversationMessage] = []

            for m in request.messages:
                messages, _ = self._parse_chat_message_content(
                    m["role"], m["content"])

                conversation.extend(messages)

            prompt = self.tokenizer.apply_chat_template(
                conversation=conversation,
                tokenize=False,
                add_generation_prompt=request.add_generation_prompt,
            )
        except Exception as e:
            logger.error("Error in applying chat template from request: %s", e)
            return self.create_error_response(str(e))

        request_id = f"cmpl-{random_uuid()}"
        try:
            # Tokenize/detokenize depending on prompt format (string/token list)
            prompt_ids, prompt_text = self._validate_prompt_and_tokenize(
                request, prompt=prompt)
            sampling_params = request.to_sampling_params()
            lora_request = self._maybe_get_lora(request)
            decoding_config = await self.engine.get_decoding_config()
            guided_decoding_backend = request.guided_decoding_backend \
                or decoding_config.guided_decoding_backend
            guided_decode_logits_processor = (
                await get_guided_decoding_logits_processor(
                    guided_decoding_backend, request, await
                    self.engine.get_tokenizer()))
            if guided_decode_logits_processor:
                if sampling_params.logits_processors is None:
                    sampling_params.logits_processors = []
                sampling_params.logits_processors.append(
                    guided_decode_logits_processor)
        except ValueError as e:
            return self.create_error_response(str(e))

        result_generator = self.engine.generate(prompt_text, sampling_params,
                                                request_id, prompt_ids,
                                                lora_request)
        # Streaming response
        if request.stream:
            return self.chat_completion_stream_generator(
                request, result_generator, request_id, conversation)
        else:
            try:
                return await self.chat_completion_full_generator(
                    request, raw_request, result_generator, request_id,
                    conversation)
            except ValueError as e:
                # TODO: Use a vllm-specific Validation Error
                return self.create_error_response(str(e))

    def get_chat_request_role(self, request: ChatCompletionRequest) -> str:
        if request.add_generation_prompt:
            return self.response_role
        else:
            return request.messages[-1]["role"]

    async def chat_completion_stream_generator(
            self, request: ChatCompletionRequest,
            result_generator: AsyncIterator[RequestOutput], request_id: str,
            conversation: List[ConversationMessage]
    ) -> AsyncGenerator[str, None]:
        model_name = self.served_model_names[0]
        created_time = int(time.time())
        chunk_object_type = "chat.completion.chunk"
        first_iteration = True

        # Send response for each token for each request.n (index)
        assert request.n is not None
        previous_texts = [""] * request.n
        previous_num_tokens = [0] * request.n
        finish_reason_sent = [False] * request.n
        try:
            async for res in result_generator:
                # We need to do it here, because if there are exceptions in
                # the result_generator, it needs to be sent as the FIRST
                # response (by the try...catch).
                if first_iteration:
                    # Send first response for each request.n (index) with
                    # the role
                    role = self.get_chat_request_role(request)
                    for i in range(request.n):
                        choice_data = ChatCompletionResponseStreamChoice(
                            index=i,
                            delta=DeltaMessage(role=role),
                            logprobs=None,
                            finish_reason=None)
                        chunk = ChatCompletionStreamResponse(
                            id=request_id,
                            object=chunk_object_type,
                            created=created_time,
                            choices=[choice_data],
                            model=model_name)
                        data = chunk.model_dump_json(exclude_unset=True)
                        yield f"data: {data}\n\n"

                    # Send response to echo the input portion of the
                    # last message
                    if request.echo:
                        last_msg_content = ""
                        if conversation and conversation[-1].get(
                                "content") and conversation[-1].get(
                                    "role") == role:
                            last_msg_content = conversation[-1]["content"]

                        if last_msg_content:
                            for i in range(request.n):
                                choice_data = (
                                    ChatCompletionResponseStreamChoice(
                                        index=i,
                                        delta=DeltaMessage(
                                            content=last_msg_content),
                                        finish_reason=None))
                                chunk = ChatCompletionStreamResponse(
                                    id=request_id,
                                    object=chunk_object_type,
                                    created=created_time,
                                    choices=[choice_data],
                                    logprobs=None,
                                    model=model_name)
                                data = chunk.model_dump_json(
                                    exclude_unset=True)
                                yield f"data: {data}\n\n"
                    first_iteration = False

                for output in res.outputs:
                    i = output.index

                    if finish_reason_sent[i]:
                        continue

                    delta_token_ids = output.token_ids[previous_num_tokens[i]:]
                    top_logprobs = output.logprobs[
                        previous_num_tokens[i]:] if output.logprobs else None

                    if request.logprobs:
                        logprobs = self._create_logprobs(
                            token_ids=delta_token_ids,
                            top_logprobs=top_logprobs,
                            num_output_top_logprobs=request.logprobs,
                            initial_text_offset=len(previous_texts[i]),
                        )
                    else:
                        logprobs = None

                    delta_text = output.text[len(previous_texts[i]):]
                    previous_texts[i] = output.text
                    previous_num_tokens[i] = len(output.token_ids)
                    if output.finish_reason is None:
                        # Send token-by-token response for each request.n
                        choice_data = ChatCompletionResponseStreamChoice(
                            index=i,
                            delta=DeltaMessage(content=delta_text),
                            logprobs=logprobs,
                            finish_reason=None)
                        chunk = ChatCompletionStreamResponse(
                            id=request_id,
                            object=chunk_object_type,
                            created=created_time,
                            choices=[choice_data],
                            model=model_name)
                        data = chunk.model_dump_json(exclude_unset=True)
                        yield f"data: {data}\n\n"
                    else:
                        # Send the finish response for each request.n only once
                        prompt_tokens = len(res.prompt_token_ids)
                        final_usage = UsageInfo(
                            prompt_tokens=prompt_tokens,
                            completion_tokens=previous_num_tokens[i],
                            total_tokens=prompt_tokens +
                            previous_num_tokens[i],
                        )
                        choice_data = ChatCompletionResponseStreamChoice(
                            index=i,
                            delta=DeltaMessage(content=delta_text),
                            logprobs=logprobs,
                            finish_reason=output.finish_reason,
                            stop_reason=output.stop_reason)
                        chunk = ChatCompletionStreamResponse(
                            id=request_id,
                            object=chunk_object_type,
                            created=created_time,
                            choices=[choice_data],
                            model=model_name)
                        if final_usage is not None:
                            chunk.usage = final_usage
                        data = chunk.model_dump_json(exclude_unset=True,
                                                     exclude_none=True)
                        yield f"data: {data}\n\n"
                        finish_reason_sent[i] = True
        except ValueError as e:
            # TODO: Use a vllm-specific Validation Error
            data = self.create_streaming_error_response(str(e))
            yield f"data: {data}\n\n"
        # Send the final done message after all response.n are finished
        yield "data: [DONE]\n\n"

    async def chat_completion_full_generator(
        self, request: ChatCompletionRequest, raw_request: Request,
        result_generator: AsyncIterator[RequestOutput], request_id: str,
        conversation: List[ConversationMessage]
    ) -> Union[ErrorResponse, ChatCompletionResponse]:

        model_name = self.served_model_names[0]
        created_time = int(time.time())
        final_res: Optional[RequestOutput] = None

        async for res in result_generator:
            if await raw_request.is_disconnected():
                # Abort the request if the client disconnects.
                await self.engine.abort(request_id)
                return self.create_error_response("Client disconnected")
            final_res = res
        assert final_res is not None

        choices = []

        role = self.get_chat_request_role(request)
        for output in final_res.outputs:
            token_ids = output.token_ids
            top_logprobs = output.logprobs

            if request.logprobs:
                logprobs = self._create_logprobs(
                    token_ids=token_ids,
                    top_logprobs=top_logprobs,
                    num_output_top_logprobs=request.logprobs,
                )
            else:
                logprobs = None

            choice_data = ChatCompletionResponseChoice(
                index=output.index,
                message=ChatMessage(role=role, content=output.text),
                logprobs=logprobs,
                finish_reason=output.finish_reason,
                stop_reason=output.stop_reason,
            )
            choices.append(choice_data)

        if request.echo:
            last_msg_content = ""
            if conversation and conversation[-1].get(
                    "content") and conversation[-1].get("role") == role:
                last_msg_content = conversation[-1]["content"]

            for choice in choices:
                full_message = last_msg_content + choice.message.content
                choice.message.content = full_message

        num_prompt_tokens = len(final_res.prompt_token_ids)
        num_generated_tokens = sum(
            len(output.token_ids) for output in final_res.outputs)
        usage = UsageInfo(
            prompt_tokens=num_prompt_tokens,
            completion_tokens=num_generated_tokens,
            total_tokens=num_prompt_tokens + num_generated_tokens,
        )
        response = ChatCompletionResponse(
            id=request_id,
            created=created_time,
            model=model_name,
            choices=choices,
            usage=usage,
        )

        return response

<<<<<<< HEAD
    async def _load_chat_template(self, chat_template):
        while self.tokenizer is None:
            # Give the parent class time to load the tokenizer
            await asyncio.sleep(0.1)
=======
    def _load_chat_template(self, chat_template: Optional[str]):
        tokenizer = self.tokenizer

>>>>>>> 2d7bce9c
        if chat_template is not None:
            try:
                with open(chat_template, "r") as f:
                    tokenizer.chat_template = f.read()
            except OSError as e:
                JINJA_CHARS = "{}\n"
                if not any(c in chat_template for c in JINJA_CHARS):
                    msg = (f"The supplied chat template ({chat_template}) "
                           f"looks like a file path, but it failed to be "
                           f"opened. Reason: {e}")
                    raise ValueError(msg) from e

                # If opening a file fails, set chat template to be args to
                # ensure we decode so our escape are interpreted correctly
                tokenizer.chat_template = codecs.decode(
                    chat_template, "unicode_escape")

            logger.info("Using supplied chat template:\n%s",
                        tokenizer.chat_template)
        elif tokenizer.chat_template is not None:
            logger.info("Using default chat template:\n%s",
                        tokenizer.chat_template)
        else:
            logger.warning(
                "No chat template provided. Chat API will not work.")<|MERGE_RESOLUTION|>--- conflicted
+++ resolved
@@ -40,15 +40,11 @@
                  lora_modules: Optional[List[LoRAModulePath]] = None,
                  chat_template: Optional[str] = None):
         super().__init__(engine=engine,
-<<<<<<< HEAD
-                         served_model=served_model,
+                         served_model_names=served_model_names,
                          lora_modules=lora_modules,
                          await_post_init=self._load_chat_template(
                              chat_template=chat_template))
-=======
-                         served_model_names=served_model_names,
-                         lora_modules=lora_modules)
->>>>>>> 2d7bce9c
+                         
         self.response_role = response_role
 
     def _parse_chat_message_content(
@@ -363,16 +359,12 @@
 
         return response
 
-<<<<<<< HEAD
-    async def _load_chat_template(self, chat_template):
+    async def _load_chat_template(self, chat_template: Optional[str]):
         while self.tokenizer is None:
             # Give the parent class time to load the tokenizer
             await asyncio.sleep(0.1)
-=======
-    def _load_chat_template(self, chat_template: Optional[str]):
         tokenizer = self.tokenizer
 
->>>>>>> 2d7bce9c
         if chat_template is not None:
             try:
                 with open(chat_template, "r") as f:
