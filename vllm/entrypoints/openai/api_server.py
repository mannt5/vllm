--- conflicted
+++ resolved
@@ -190,17 +190,13 @@
                 vllm_config=vllm_config,
                 usage_context=usage_context,
                 disable_log_requests=engine_args.disable_log_requests,
-<<<<<<< HEAD
                 disable_log_stats=engine_args.disable_log_stats,
                 client_addresses=client_config,
                 client_index=client_index)
-=======
-                disable_log_stats=engine_args.disable_log_stats)
 
             # Don't keep the dummy data in memory
             await async_llm.reset_mm_cache()
 
->>>>>>> e1400f73
             yield async_llm
         finally:
             if async_llm:
