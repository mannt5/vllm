import argparse
import asyncio
import importlib
import inspect
import re
from contextlib import asynccontextmanager
from http import HTTPStatus
from typing import Optional, Set

import fastapi
import uvicorn
from fastapi import APIRouter, Request
from fastapi.exceptions import RequestValidationError
from fastapi.middleware.cors import CORSMiddleware
from fastapi.responses import JSONResponse, Response, StreamingResponse
from prometheus_client import make_asgi_app
from starlette.routing import Mount

import vllm.envs as envs
from vllm.engine.arg_utils import AsyncEngineArgs
from vllm.engine.async_llm_engine import AsyncLLMEngine
from vllm.entrypoints.openai.cli_args import make_arg_parser
from vllm.entrypoints.openai.protocol import (ChatCompletionRequest,
                                              ChatCompletionResponse,
                                              CompletionRequest,
                                              EmbeddingRequest, ErrorResponse)
from vllm.entrypoints.openai.serving_chat import OpenAIServingChat
from vllm.entrypoints.openai.serving_completion import OpenAIServingCompletion
from vllm.entrypoints.openai.serving_embedding import OpenAIServingEmbedding
from vllm.logger import init_logger
from vllm.usage.usage_lib import UsageContext
from vllm.version import __version__ as VLLM_VERSION

TIMEOUT_KEEP_ALIVE = 5  # seconds

logger = init_logger(__name__)
engine: AsyncLLMEngine
engine_args: AsyncEngineArgs
openai_serving_chat: OpenAIServingChat
openai_serving_completion: OpenAIServingCompletion
openai_serving_embedding: OpenAIServingEmbedding

logger = init_logger('vllm.entrypoints.openai.api_server')

_running_tasks: Set[asyncio.Task] = set()


@asynccontextmanager
async def lifespan(app: fastapi.FastAPI):

    async def _force_log():
        while True:
            await asyncio.sleep(10)
            await engine.do_log_stats()

    if not engine_args.disable_log_stats:
        task = asyncio.create_task(_force_log())
        _running_tasks.add(task)
        task.add_done_callback(_running_tasks.remove)

    yield


router = APIRouter()

# Add prometheus asgi middleware to route /metrics requests
route = Mount("/metrics", make_asgi_app())
# Workaround for 307 Redirect for /metrics
route.path_regex = re.compile('^/metrics(?P<path>.*)$')
router.routes.append(route)


@router.get("/health")
async def health() -> Response:
    """Health check."""
    await openai_serving_chat.engine.check_health()
    return Response(status_code=200)


@router.get("/v1/models")
async def show_available_models():
    models = await openai_serving_chat.show_available_models()
    return JSONResponse(content=models.model_dump())


@router.get("/version")
async def show_version():
    ver = {"version": VLLM_VERSION}
    return JSONResponse(content=ver)


@router.post("/v1/chat/completions")
async def create_chat_completion(request: ChatCompletionRequest,
                                 raw_request: Request):
    generator = await openai_serving_chat.create_chat_completion(
        request, raw_request)
    if isinstance(generator, ErrorResponse):
        return JSONResponse(content=generator.model_dump(),
                            status_code=generator.code)
    if request.stream:
        return StreamingResponse(content=generator,
                                 media_type="text/event-stream")
    else:
        assert isinstance(generator, ChatCompletionResponse)
        return JSONResponse(content=generator.model_dump())


@router.post("/v1/completions")
async def create_completion(request: CompletionRequest, raw_request: Request):
    generator = await openai_serving_completion.create_completion(
        request, raw_request)
    if isinstance(generator, ErrorResponse):
        return JSONResponse(content=generator.model_dump(),
                            status_code=generator.code)
    if request.stream:
        return StreamingResponse(content=generator,
                                 media_type="text/event-stream")
    else:
        return JSONResponse(content=generator.model_dump())


@router.post("/v1/embeddings")
async def create_embedding(request: EmbeddingRequest, raw_request: Request):
    generator = await openai_serving_embedding.create_embedding(
        request, raw_request)
    if isinstance(generator, ErrorResponse):
        return JSONResponse(content=generator.model_dump(),
                            status_code=generator.code)
    else:
        return JSONResponse(content=generator.model_dump())


def build_app(args):
    app = fastapi.FastAPI(lifespan=lifespan)
    app.include_router(router)
    app.root_path = args.root_path

    app.add_middleware(
        CORSMiddleware,
        allow_origins=args.allowed_origins,
        allow_credentials=args.allow_credentials,
        allow_methods=args.allowed_methods,
        allow_headers=args.allowed_headers,
    )

    @app.exception_handler(RequestValidationError)
    async def validation_exception_handler(_, exc):
        err = openai_serving_chat.create_error_response(message=str(exc))
        return JSONResponse(err.model_dump(),
                            status_code=HTTPStatus.BAD_REQUEST)

    if token := envs.VLLM_API_KEY or args.api_key:

        @app.middleware("http")
        async def authentication(request: Request, call_next):
            root_path = "" if args.root_path is None else args.root_path
            if request.method == "OPTIONS":
                return await call_next(request)
            if not request.url.path.startswith(f"{root_path}/v1"):
                return await call_next(request)
            if request.headers.get("Authorization") != "Bearer " + token:
                return JSONResponse(content={"error": "Unauthorized"},
                                    status_code=401)
            return await call_next(request)

    for middleware in args.middleware:
        module_path, object_name = middleware.rsplit(".", 1)
        imported = getattr(importlib.import_module(module_path), object_name)
        if inspect.isclass(imported):
            app.add_middleware(imported)
        elif inspect.iscoroutinefunction(imported):
            app.middleware("http")(imported)
        else:
            raise ValueError(f"Invalid middleware {middleware}. "
                             f"Must be a function or a class.")

<<<<<<< HEAD
    return app


def run_server(args):
    app = build_app(args)

    logger.info("vLLM API server version %s", vllm.__version__)
=======
    logger.info("vLLM API server version %s", VLLM_VERSION)
>>>>>>> 1744cc99
    logger.info("args: %s", args)

    if args.served_model_name is not None:
        served_model_names = args.served_model_name
    else:
        served_model_names = [args.model]

    global engine, engine_args

    engine_args = AsyncEngineArgs.from_cli_args(args)

    # Enforce pixel values as image input type for vision language models
    # when serving with API server
    if engine_args.image_input_type is not None and \
        engine_args.image_input_type.upper() != "PIXEL_VALUES":
        raise ValueError(
            f"Invalid image_input_type: {engine_args.image_input_type}. "
            "Only --image-input-type 'pixel_values' is supported for serving "
            "vision language models with the vLLM API server.")

    engine = AsyncLLMEngine.from_engine_args(
        engine_args, usage_context=UsageContext.OPENAI_API_SERVER)

    event_loop: Optional[asyncio.AbstractEventLoop]
    try:
        event_loop = asyncio.get_running_loop()
    except RuntimeError:
        event_loop = None

    if event_loop is not None and event_loop.is_running():
        # If the current is instanced by Ray Serve,
        # there is already a running event loop
        model_config = event_loop.run_until_complete(engine.get_model_config())
    else:
        # When using single vLLM without engine_use_ray
        model_config = asyncio.run(engine.get_model_config())

    global openai_serving_chat
    global openai_serving_completion
    global openai_serving_embedding

    openai_serving_chat = OpenAIServingChat(engine, model_config,
                                            served_model_names,
                                            args.response_role,
                                            args.lora_modules,
                                            args.chat_template)
    openai_serving_completion = OpenAIServingCompletion(
        engine, model_config, served_model_names, args.lora_modules)
    openai_serving_embedding = OpenAIServingEmbedding(engine, model_config,
                                                      served_model_names)
    app.root_path = args.root_path
    uvicorn.run(app,
                host=args.host,
                port=args.port,
                log_level=args.uvicorn_log_level,
                timeout_keep_alive=TIMEOUT_KEEP_ALIVE,
                ssl_keyfile=args.ssl_keyfile,
                ssl_certfile=args.ssl_certfile,
                ssl_ca_certs=args.ssl_ca_certs,
                ssl_cert_reqs=args.ssl_cert_reqs)


if __name__ == "__main__":
    # NOTE(simon):
    # This section should be in sync with vllm/scripts.py for CLI entrypoints.
    parser = argparse.ArgumentParser(
        description="vLLM OpenAI-Compatible RESTful API server.")
    parser = make_arg_parser(parser)
    args = parser.parse_args()
    run_server(args)<|MERGE_RESOLUTION|>--- conflicted
+++ resolved
@@ -174,7 +174,6 @@
             raise ValueError(f"Invalid middleware {middleware}. "
                              f"Must be a function or a class.")
 
-<<<<<<< HEAD
     return app
 
 
@@ -182,9 +181,6 @@
     app = build_app(args)
 
     logger.info("vLLM API server version %s", vllm.__version__)
-=======
-    logger.info("vLLM API server version %s", VLLM_VERSION)
->>>>>>> 1744cc99
     logger.info("args: %s", args)
 
     if args.served_model_name is not None:
