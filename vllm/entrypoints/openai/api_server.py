--- conflicted
+++ resolved
@@ -1020,7 +1020,6 @@
         return JSONResponse(content={"is_sleeping": is_sleeping})
 
 
-<<<<<<< HEAD
 @router.post("/scale", dependencies=[Depends(validate_json_request)])
 async def scale(raw_request: Request):
     try:
@@ -1065,7 +1064,8 @@
         raise HTTPException(status_code=500, detail="Scale failed") from e
     finally:
         raw_request.app.state.scaling = False
-=======
+
+
 # TODO: RequestType = TypeForm[BaseModel] when recognized by type checkers
 # (requires typing_extensions >= 4.13)
 RequestType = Any
@@ -1088,7 +1088,6 @@
     (pydantic.TypeAdapter(request_type), (get_handler, endpoint))
     for request_type, (get_handler, endpoint) in INVOCATION_TYPES
 ]
->>>>>>> 4bbfc36b
 
 
 @router.post("/invocations",
