--- conflicted
+++ resolved
@@ -219,7 +219,6 @@
     engine_args = AsyncEngineArgs.from_cli_args(args)
     engine = AsyncLLMEngine.from_engine_args(
         engine_args, usage_context=UsageContext.OPENAI_API_SERVER)
-<<<<<<< HEAD
     if args.aici_rt:
         config = asyncio.run(engine.get_model_config())
         dtype = str(config.dtype).replace("torch.", "").replace("float", "f")
@@ -228,8 +227,6 @@
         assert len(served_model_names) == 1
         pyaici_runner_completion = AiciRunnerCompletion(
             pyaici_runner, engine, served_model_names[0])
-    openai_serving_chat = OpenAIServingChat(engine, served_model_names,
-=======
 
     event_loop: Optional[asyncio.AbstractEventLoop]
     try:
@@ -247,7 +244,6 @@
 
     openai_serving_chat = OpenAIServingChat(engine, model_config,
                                             served_model_names,
->>>>>>> c8331017
                                             args.response_role,
                                             args.lora_modules,
                                             args.chat_template)
