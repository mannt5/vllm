import asyncio
import atexit
import gc
import importlib
import inspect
import multiprocessing
import os
import re
import signal
import socket
import sys
import tempfile
import uuid
from argparse import Namespace
from contextlib import asynccontextmanager
from functools import partial
from http import HTTPStatus
from typing import AsyncIterator, Dict, Optional, Set, Tuple, Union

import uvloop
from fastapi import APIRouter, FastAPI, HTTPException, Request
from fastapi.exceptions import RequestValidationError
from fastapi.middleware.cors import CORSMiddleware
from fastapi.responses import JSONResponse, Response, StreamingResponse
from starlette.datastructures import State
from starlette.routing import Mount
from typing_extensions import assert_never

import vllm.envs as envs
from vllm.config import ModelConfig
from vllm.engine.arg_utils import AsyncEngineArgs
from vllm.engine.async_llm_engine import AsyncLLMEngine  # type: ignore
from vllm.engine.multiprocessing.client import MQLLMEngineClient
from vllm.engine.multiprocessing.engine import run_mp_engine
from vllm.engine.protocol import EngineClient
from vllm.entrypoints.chat_utils import load_chat_template
from vllm.entrypoints.launcher import serve_http
from vllm.entrypoints.logger import RequestLogger
from vllm.entrypoints.openai.cli_args import (make_arg_parser,
                                              validate_parsed_serve_args)
# yapf conflicts with isort for this block
# yapf: disable
from vllm.entrypoints.openai.protocol import (ChatCompletionRequest,
                                              ChatCompletionResponse,
                                              CompletionRequest,
                                              CompletionResponse,
                                              DetokenizeRequest,
                                              DetokenizeResponse,
                                              EmbeddingChatRequest,
                                              EmbeddingCompletionRequest,
                                              EmbeddingRequest,
                                              EmbeddingResponse,
                                              EmbeddingResponseData,
                                              ErrorResponse,
                                              LoadLoraAdapterRequest,
                                              PoolingChatRequest,
                                              PoolingCompletionRequest,
                                              PoolingRequest, PoolingResponse,
                                              RerankRequest, RerankResponse,
                                              ScoreRequest, ScoreResponse,
                                              TokenizeRequest,
                                              TokenizeResponse,
                                              UnloadLoraAdapterRequest)
# yapf: enable
from vllm.entrypoints.openai.serving_chat import OpenAIServingChat
from vllm.entrypoints.openai.serving_completion import OpenAIServingCompletion
from vllm.entrypoints.openai.serving_embedding import OpenAIServingEmbedding
from vllm.entrypoints.openai.serving_engine import OpenAIServing
from vllm.entrypoints.openai.serving_models import (BaseModelPath,
                                                    OpenAIServingModels)
from vllm.entrypoints.openai.serving_pooling import OpenAIServingPooling
from vllm.entrypoints.openai.serving_rerank import JinaAIServingRerank
from vllm.entrypoints.openai.serving_score import OpenAIServingScores
from vllm.entrypoints.openai.serving_tokenization import (
    OpenAIServingTokenization)
from vllm.entrypoints.openai.tool_parsers import ToolParserManager
from vllm.entrypoints.utils import with_cancellation
from vllm.logger import init_logger
from vllm.usage.usage_lib import UsageContext
from vllm.utils import (FlexibleArgumentParser, get_open_zmq_ipc_path,
                        is_valid_ipv6_address, set_ulimit)
from vllm.version import __version__ as VLLM_VERSION

TIMEOUT_KEEP_ALIVE = 5  # seconds

prometheus_multiproc_dir: tempfile.TemporaryDirectory

# Cannot use __name__ (https://github.com/vllm-project/vllm/pull/4765)
logger = init_logger('vllm.entrypoints.openai.api_server')

_running_tasks: Set[asyncio.Task] = set()


@asynccontextmanager
async def lifespan(app: FastAPI):
    try:
        if app.state.log_stats:
            engine_client: EngineClient = app.state.engine_client

            async def _force_log():
                while True:
                    await asyncio.sleep(10.)
                    await engine_client.do_log_stats()

            task = asyncio.create_task(_force_log())
            _running_tasks.add(task)
            task.add_done_callback(_running_tasks.remove)
        else:
            task = None

        # Mark the startup heap as static so that it's ignored by GC.
        # Reduces pause times of oldest generation collections.
        gc.collect()
        gc.freeze()
        try:
            yield
        finally:
            if task is not None:
                task.cancel()
    finally:
        # Ensure app state including engine ref is gc'd
        del app.state


@asynccontextmanager
async def build_async_engine_client(
        args: Namespace) -> AsyncIterator[EngineClient]:

    # Context manager to handle engine_client lifecycle
    # Ensures everything is shutdown and cleaned up on error/exit
    engine_args = AsyncEngineArgs.from_cli_args(args)

    async with build_async_engine_client_from_engine_args(
            engine_args, args.disable_frontend_multiprocessing) as engine:
        yield engine


@asynccontextmanager
async def build_async_engine_client_from_engine_args(
    engine_args: AsyncEngineArgs,
    disable_frontend_multiprocessing: bool = False,
) -> AsyncIterator[EngineClient]:
    """
    Create EngineClient, either:
        - in-process using the AsyncLLMEngine Directly
        - multiprocess using AsyncLLMEngine RPC

    Returns the Client or None if the creation failed.
    """

    # AsyncLLMEngine.
    if (MQLLMEngineClient.is_unsupported_config(engine_args)
            or envs.VLLM_USE_V1 or disable_frontend_multiprocessing):

        engine_client: Optional[EngineClient] = None
        try:
            engine_client = AsyncLLMEngine.from_engine_args(
                engine_args=engine_args,
                usage_context=UsageContext.OPENAI_API_SERVER)
            yield engine_client
        finally:
            if engine_client and hasattr(engine_client, "shutdown"):
                engine_client.shutdown()

    # MQLLMEngine.
    else:
        if "PROMETHEUS_MULTIPROC_DIR" not in os.environ:
            # Make TemporaryDirectory for prometheus multiprocessing
            # Note: global TemporaryDirectory will be automatically
            #   cleaned up upon exit.
            global prometheus_multiproc_dir
            prometheus_multiproc_dir = tempfile.TemporaryDirectory()
            os.environ[
                "PROMETHEUS_MULTIPROC_DIR"] = prometheus_multiproc_dir.name
        else:
            logger.warning(
                "Found PROMETHEUS_MULTIPROC_DIR was set by user. "
                "This directory must be wiped between vLLM runs or "
                "you will find inaccurate metrics. Unset the variable "
                "and vLLM will properly handle cleanup.")

        # Select random path for IPC.
        ipc_path = get_open_zmq_ipc_path()
        logger.debug("Multiprocessing frontend to use %s for IPC Path.",
                     ipc_path)

        # Start RPCServer in separate process (holds the LLMEngine).
        # the current process might have CUDA context,
        # so we need to spawn a new process
        context = multiprocessing.get_context("spawn")

        # The Process can raise an exception during startup, which may
        # not actually result in an exitcode being reported. As a result
        # we use a shared variable to communicate the information.
        engine_alive = multiprocessing.Value('b', True, lock=False)
        engine_process = context.Process(target=run_mp_engine,
                                         args=(engine_args,
                                               UsageContext.OPENAI_API_SERVER,
                                               ipc_path, engine_alive))
        engine_process.start()
        engine_pid = engine_process.pid
        assert engine_pid is not None, "Engine process failed to start."
        logger.info("Started engine process with PID %d", engine_pid)

        def _cleanup_ipc_path():
            socket_path = ipc_path.replace("ipc://", "")
            if os.path.exists(socket_path):
                os.remove(socket_path)

        # Ensure we clean up the local IPC socket file on exit.
        atexit.register(_cleanup_ipc_path)

        # Build RPCClient, which conforms to EngineClient Protocol.
        engine_config = engine_args.create_engine_config()
        build_client = partial(MQLLMEngineClient, ipc_path, engine_config,
                               engine_pid)
        mq_engine_client = await asyncio.get_running_loop().run_in_executor(
            None, build_client)
        try:
            while True:
                try:
                    await mq_engine_client.setup()
                    break
                except TimeoutError:
                    if (not engine_process.is_alive()
                            or not engine_alive.value):
                        raise RuntimeError(
                            "Engine process failed to start. See stack "
                            "trace for the root cause.") from None

            yield mq_engine_client  # type: ignore[misc]
        finally:
            # Ensure rpc server process was terminated
            engine_process.terminate()

            # Close all open connections to the backend
            mq_engine_client.close()

            # Wait for engine process to join
            engine_process.join(4)
            if engine_process.exitcode is None:
                # Kill if taking longer than 5 seconds to stop
                engine_process.kill()

            # Lazy import for prometheus multiprocessing.
            # We need to set PROMETHEUS_MULTIPROC_DIR environment variable
            # before prometheus_client is imported.
            # See https://prometheus.github.io/client_python/multiprocess/
            from prometheus_client import multiprocess
            multiprocess.mark_process_dead(engine_process.pid)


router = APIRouter()


def mount_metrics(app: FastAPI):
    # Lazy import for prometheus multiprocessing.
    # We need to set PROMETHEUS_MULTIPROC_DIR environment variable
    # before prometheus_client is imported.
    # See https://prometheus.github.io/client_python/multiprocess/
    from prometheus_client import (CollectorRegistry, make_asgi_app,
                                   multiprocess)

    prometheus_multiproc_dir_path = os.getenv("PROMETHEUS_MULTIPROC_DIR", None)
    if prometheus_multiproc_dir_path is not None:
        logger.debug("vLLM to use %s as PROMETHEUS_MULTIPROC_DIR",
                     prometheus_multiproc_dir_path)
        registry = CollectorRegistry()
        multiprocess.MultiProcessCollector(registry)

        # Add prometheus asgi middleware to route /metrics requests
        metrics_route = Mount("/metrics", make_asgi_app(registry=registry))
    else:
        # Add prometheus asgi middleware to route /metrics requests
        metrics_route = Mount("/metrics", make_asgi_app())

    # Workaround for 307 Redirect for /metrics
    metrics_route.path_regex = re.compile("^/metrics(?P<path>.*)$")
    app.routes.append(metrics_route)


def base(request: Request) -> OpenAIServing:
    # Reuse the existing instance
    return tokenization(request)


def models(request: Request) -> OpenAIServingModels:
    return request.app.state.openai_serving_models


def chat(request: Request) -> Optional[OpenAIServingChat]:
    return request.app.state.openai_serving_chat


def completion(request: Request) -> Optional[OpenAIServingCompletion]:
    return request.app.state.openai_serving_completion


def pooling(request: Request) -> Optional[OpenAIServingPooling]:
    return request.app.state.openai_serving_pooling


def embedding(request: Request) -> Optional[OpenAIServingEmbedding]:
    return request.app.state.openai_serving_embedding


def score(request: Request) -> Optional[OpenAIServingScores]:
    return request.app.state.openai_serving_scores


def rerank(request: Request) -> Optional[JinaAIServingRerank]:
    return request.app.state.jinaai_serving_reranking


def tokenization(request: Request) -> OpenAIServingTokenization:
    return request.app.state.openai_serving_tokenization


def engine_client(request: Request) -> EngineClient:
    return request.app.state.engine_client


@router.get("/health")
async def health(raw_request: Request) -> Response:
    """Health check."""
    await engine_client(raw_request).check_health()
    return Response(status_code=200)


@router.api_route("/ping", methods=["GET", "POST"])
async def ping(raw_request: Request) -> Response:
    """Ping check. Endpoint required for SageMaker"""
    return await health(raw_request)


@router.post("/tokenize")
@with_cancellation
async def tokenize(request: TokenizeRequest, raw_request: Request):
    handler = tokenization(raw_request)

    generator = await handler.create_tokenize(request, raw_request)
    if isinstance(generator, ErrorResponse):
        return JSONResponse(content=generator.model_dump(),
                            status_code=generator.code)
    elif isinstance(generator, TokenizeResponse):
        return JSONResponse(content=generator.model_dump())

    assert_never(generator)


@router.post("/detokenize")
@with_cancellation
async def detokenize(request: DetokenizeRequest, raw_request: Request):
    handler = tokenization(raw_request)

    generator = await handler.create_detokenize(request, raw_request)
    if isinstance(generator, ErrorResponse):
        return JSONResponse(content=generator.model_dump(),
                            status_code=generator.code)
    elif isinstance(generator, DetokenizeResponse):
        return JSONResponse(content=generator.model_dump())

    assert_never(generator)


@router.get("/v1/models")
async def show_available_models(raw_request: Request):
    handler = models(raw_request)

    models_ = await handler.show_available_models()
    return JSONResponse(content=models_.model_dump())


@router.get("/version")
async def show_version():
    ver = {"version": VLLM_VERSION}
    return JSONResponse(content=ver)


@router.post("/v1/chat/completions")
@with_cancellation
async def create_chat_completion(request: ChatCompletionRequest,
                                 raw_request: Request):
    handler = chat(raw_request)
    if handler is None:
        return base(raw_request).create_error_response(
            message="The model does not support Chat Completions API")

    generator = await handler.create_chat_completion(request, raw_request)

    if isinstance(generator, ErrorResponse):
        return JSONResponse(content=generator.model_dump(),
                            status_code=generator.code)

    elif isinstance(generator, ChatCompletionResponse):
        return JSONResponse(content=generator.model_dump())

    return StreamingResponse(content=generator, media_type="text/event-stream")


@router.post("/v1/completions")
@with_cancellation
async def create_completion(request: CompletionRequest, raw_request: Request):
    handler = completion(raw_request)
    if handler is None:
        return base(raw_request).create_error_response(
            message="The model does not support Completions API")

    generator = await handler.create_completion(request, raw_request)
    if isinstance(generator, ErrorResponse):
        return JSONResponse(content=generator.model_dump(),
                            status_code=generator.code)
    elif isinstance(generator, CompletionResponse):
        return JSONResponse(content=generator.model_dump())

    return StreamingResponse(content=generator, media_type="text/event-stream")


@router.post("/v1/embeddings")
@with_cancellation
async def create_embedding(request: EmbeddingRequest, raw_request: Request):
    handler = embedding(raw_request)
    if handler is None:
        fallback_handler = pooling(raw_request)
        if fallback_handler is None:
            return base(raw_request).create_error_response(
                message="The model does not support Embeddings API")

        logger.warning(
            "Embeddings API will become exclusive to embedding models "
            "in a future release. To return the hidden states directly, "
            "use the Pooling API (`/pooling`) instead.")

        res = await fallback_handler.create_pooling(request, raw_request)

        generator: Union[ErrorResponse, EmbeddingResponse]
        if isinstance(res, PoolingResponse):
            generator = EmbeddingResponse(
                id=res.id,
                object=res.object,
                created=res.created,
                model=res.model,
                data=[
                    EmbeddingResponseData(
                        index=d.index,
                        embedding=d.data,  # type: ignore
                    ) for d in res.data
                ],
                usage=res.usage,
            )
        else:
            generator = res
    else:
        generator = await handler.create_embedding(request, raw_request)

    if isinstance(generator, ErrorResponse):
        return JSONResponse(content=generator.model_dump(),
                            status_code=generator.code)
    elif isinstance(generator, EmbeddingResponse):
        return JSONResponse(content=generator.model_dump())

    assert_never(generator)


@router.post("/pooling")
@with_cancellation
async def create_pooling(request: PoolingRequest, raw_request: Request):
    handler = pooling(raw_request)
    if handler is None:
        return base(raw_request).create_error_response(
            message="The model does not support Pooling API")

    generator = await handler.create_pooling(request, raw_request)
    if isinstance(generator, ErrorResponse):
        return JSONResponse(content=generator.model_dump(),
                            status_code=generator.code)
    elif isinstance(generator, PoolingResponse):
        return JSONResponse(content=generator.model_dump())

    assert_never(generator)


@router.post("/score")
@with_cancellation
async def create_score(request: ScoreRequest, raw_request: Request):
    handler = score(raw_request)
    if handler is None:
        return base(raw_request).create_error_response(
            message="The model does not support Score API")

    generator = await handler.create_score(request, raw_request)
    if isinstance(generator, ErrorResponse):
        return JSONResponse(content=generator.model_dump(),
                            status_code=generator.code)
    elif isinstance(generator, ScoreResponse):
        return JSONResponse(content=generator.model_dump())

    assert_never(generator)


@router.post("/v1/score")
@with_cancellation
async def create_score_v1(request: ScoreRequest, raw_request: Request):
    logger.warning(
        "To indicate that Score API is not part of standard OpenAI API, we "
        "have moved it to `/score`. Please update your client accordingly.")

    return await create_score(request, raw_request)


@router.post("/rerank")
@with_cancellation
async def do_rerank(request: RerankRequest, raw_request: Request):
    handler = rerank(raw_request)
    if handler is None:
        return base(raw_request).create_error_response(
            message="The model does not support Rerank (Score) API")
    generator = await handler.do_rerank(request, raw_request)
    if isinstance(generator, ErrorResponse):
        return JSONResponse(content=generator.model_dump(),
                            status_code=generator.code)
    elif isinstance(generator, RerankResponse):
        return JSONResponse(content=generator.model_dump())

    assert_never(generator)


@router.post("/v1/rerank")
@with_cancellation
async def do_rerank_v1(request: RerankRequest, raw_request: Request):
<<<<<<< HEAD
    logger.warning(
        "To indicate that the rerank API is not part of the standard OpenAI"
        " API, we have located it at `/rerank`. Please update your client"
        "accordingly. (Note: Conforms to JinaAI rerank API)")
=======
    return await do_rerank(request, raw_request)


@router.post("/v2/rerank")
@with_cancellation
async def do_rerank_v2(request: RerankRequest, raw_request: Request):
>>>>>>> 36e85a56
    return await do_rerank(request, raw_request)


TASK_HANDLERS: Dict[str, Dict[str, tuple]] = {
    "generate": {
        "messages": (ChatCompletionRequest, create_chat_completion),
        "default": (CompletionRequest, create_completion),
    },
    "embed": {
        "messages": (EmbeddingChatRequest, create_embedding),
        "default": (EmbeddingCompletionRequest, create_embedding),
    },
    "score": {
        "default": (RerankRequest, do_rerank)
    },
    "rerank": {
        "default": (RerankRequest, do_rerank)
    },
    "reward": {
        "messages": (PoolingChatRequest, create_pooling),
        "default": (PoolingCompletionRequest, create_pooling),
    },
    "classify": {
        "messages": (PoolingChatRequest, create_pooling),
        "default": (PoolingCompletionRequest, create_pooling),
    },
}

if envs.VLLM_SERVER_DEV_MODE:

    @router.post("/reset_prefix_cache")
    async def reset_prefix_cache(raw_request: Request):
        """
        Reset the prefix cache. Note that we currently do not check if the
        prefix cache is successfully reset in the API server.
        """
        logger.info("Resetting prefix cache...")
        await engine_client(raw_request).reset_prefix_cache()
        return Response(status_code=200)


@router.post("/invocations")
async def invocations(raw_request: Request):
    """
    For SageMaker, routes requests to other handlers based on model `task`.
    """
    body = await raw_request.json()
    task = raw_request.app.state.task

    if task not in TASK_HANDLERS:
        raise HTTPException(
            status_code=400,
            detail=f"Unsupported task: '{task}' for '/invocations'. "
            f"Expected one of {set(TASK_HANDLERS.keys())}")

    handler_config = TASK_HANDLERS[task]
    if "messages" in body:
        request_model, handler = handler_config["messages"]
    else:
        request_model, handler = handler_config["default"]

    # this is required since we lose the FastAPI automatic casting
    request = request_model.model_validate(body)
    return await handler(request, raw_request)


if envs.VLLM_TORCH_PROFILER_DIR:
    logger.warning(
        "Torch Profiler is enabled in the API server. This should ONLY be "
        "used for local development!")

    @router.post("/start_profile")
    async def start_profile(raw_request: Request):
        logger.info("Starting profiler...")
        await engine_client(raw_request).start_profile()
        logger.info("Profiler started.")
        return Response(status_code=200)

    @router.post("/stop_profile")
    async def stop_profile(raw_request: Request):
        logger.info("Stopping profiler...")
        await engine_client(raw_request).stop_profile()
        logger.info("Profiler stopped.")
        return Response(status_code=200)


if envs.VLLM_ALLOW_RUNTIME_LORA_UPDATING:
    logger.warning(
        "Lora dynamic loading & unloading is enabled in the API server. "
        "This should ONLY be used for local development!")

    @router.post("/v1/load_lora_adapter")
    async def load_lora_adapter(request: LoadLoraAdapterRequest,
                                raw_request: Request):
        handler = models(raw_request)
        response = await handler.load_lora_adapter(request)
        if isinstance(response, ErrorResponse):
            return JSONResponse(content=response.model_dump(),
                                status_code=response.code)

        return Response(status_code=200, content=response)

    @router.post("/v1/unload_lora_adapter")
    async def unload_lora_adapter(request: UnloadLoraAdapterRequest,
                                  raw_request: Request):
        handler = models(raw_request)
        response = await handler.unload_lora_adapter(request)
        if isinstance(response, ErrorResponse):
            return JSONResponse(content=response.model_dump(),
                                status_code=response.code)

        return Response(status_code=200, content=response)


def build_app(args: Namespace) -> FastAPI:
    if args.disable_fastapi_docs:
        app = FastAPI(openapi_url=None,
                      docs_url=None,
                      redoc_url=None,
                      lifespan=lifespan)
    else:
        app = FastAPI(lifespan=lifespan)
    app.include_router(router)
    app.root_path = args.root_path

    mount_metrics(app)

    app.add_middleware(
        CORSMiddleware,
        allow_origins=args.allowed_origins,
        allow_credentials=args.allow_credentials,
        allow_methods=args.allowed_methods,
        allow_headers=args.allowed_headers,
    )

    @app.exception_handler(RequestValidationError)
    async def validation_exception_handler(_, exc):
        err = ErrorResponse(message=str(exc),
                            type="BadRequestError",
                            code=HTTPStatus.BAD_REQUEST)
        return JSONResponse(err.model_dump(),
                            status_code=HTTPStatus.BAD_REQUEST)

    if token := envs.VLLM_API_KEY or args.api_key:

        @app.middleware("http")
        async def authentication(request: Request, call_next):
            if request.method == "OPTIONS":
                return await call_next(request)
            url_path = request.url.path
            if app.root_path and url_path.startswith(app.root_path):
                url_path = url_path[len(app.root_path):]
            if not url_path.startswith("/v1"):
                return await call_next(request)
            if request.headers.get("Authorization") != "Bearer " + token:
                return JSONResponse(content={"error": "Unauthorized"},
                                    status_code=401)
            return await call_next(request)

    if args.enable_request_id_headers:
        logger.warning(
            "CAUTION: Enabling X-Request-Id headers in the API Server. "
            "This can harm performance at high QPS.")

        @app.middleware("http")
        async def add_request_id(request: Request, call_next):
            request_id = request.headers.get(
                "X-Request-Id") or uuid.uuid4().hex
            response = await call_next(request)
            response.headers["X-Request-Id"] = request_id
            return response

    for middleware in args.middleware:
        module_path, object_name = middleware.rsplit(".", 1)
        imported = getattr(importlib.import_module(module_path), object_name)
        if inspect.isclass(imported):
            app.add_middleware(imported)  # type: ignore[arg-type]
        elif inspect.iscoroutinefunction(imported):
            app.middleware("http")(imported)
        else:
            raise ValueError(f"Invalid middleware {middleware}. "
                             f"Must be a function or a class.")

    return app


async def init_app_state(
    engine_client: EngineClient,
    model_config: ModelConfig,
    state: State,
    args: Namespace,
) -> None:
    if args.served_model_name is not None:
        served_model_names = args.served_model_name
    else:
        served_model_names = [args.model]

    if args.disable_log_requests:
        request_logger = None
    else:
        request_logger = RequestLogger(max_log_len=args.max_log_len)

    base_model_paths = [
        BaseModelPath(name=name, model_path=args.model)
        for name in served_model_names
    ]

    state.engine_client = engine_client
    state.log_stats = not args.disable_log_stats

    resolved_chat_template = load_chat_template(args.chat_template)
    logger.info("Using supplied chat template:\n%s", resolved_chat_template)

    state.openai_serving_models = OpenAIServingModels(
        engine_client=engine_client,
        model_config=model_config,
        base_model_paths=base_model_paths,
        lora_modules=args.lora_modules,
        prompt_adapters=args.prompt_adapters,
    )
    await state.openai_serving_models.init_static_loras()
    state.openai_serving_chat = OpenAIServingChat(
        engine_client,
        model_config,
        state.openai_serving_models,
        args.response_role,
        request_logger=request_logger,
        chat_template=resolved_chat_template,
        chat_template_content_format=args.chat_template_content_format,
        return_tokens_as_token_ids=args.return_tokens_as_token_ids,
        enable_auto_tools=args.enable_auto_tool_choice,
        tool_parser=args.tool_call_parser,
        enable_prompt_tokens_details=args.enable_prompt_tokens_details,
    ) if model_config.runner_type == "generate" else None
    state.openai_serving_completion = OpenAIServingCompletion(
        engine_client,
        model_config,
        state.openai_serving_models,
        request_logger=request_logger,
        return_tokens_as_token_ids=args.return_tokens_as_token_ids,
    ) if model_config.runner_type == "generate" else None
    state.openai_serving_pooling = OpenAIServingPooling(
        engine_client,
        model_config,
        state.openai_serving_models,
        request_logger=request_logger,
        chat_template=resolved_chat_template,
        chat_template_content_format=args.chat_template_content_format,
    ) if model_config.runner_type == "pooling" else None
    state.openai_serving_embedding = OpenAIServingEmbedding(
        engine_client,
        model_config,
        state.openai_serving_models,
        request_logger=request_logger,
        chat_template=resolved_chat_template,
        chat_template_content_format=args.chat_template_content_format,
    ) if model_config.task == "embed" else None
    state.openai_serving_scores = OpenAIServingScores(
        engine_client,
        model_config,
        state.openai_serving_models,
        request_logger=request_logger
    ) if model_config.task == "score" else None
    state.jinaai_serving_reranking = JinaAIServingRerank(
        engine_client,
        model_config,
        state.openai_serving_models,
        request_logger=request_logger)
    state.openai_serving_tokenization = OpenAIServingTokenization(
        engine_client,
        model_config,
        state.openai_serving_models,
        request_logger=request_logger,
        chat_template=resolved_chat_template,
        chat_template_content_format=args.chat_template_content_format,
    )
    state.task = model_config.task


def create_server_socket(addr: Tuple[str, int]) -> socket.socket:
    family = socket.AF_INET
    if is_valid_ipv6_address(addr[0]):
        family = socket.AF_INET6

    sock = socket.socket(family=family, type=socket.SOCK_STREAM)
    sock.setsockopt(socket.SOL_SOCKET, socket.SO_REUSEADDR, 1)
    sock.bind(addr)

    return sock


async def run_server(args, **uvicorn_kwargs) -> None:
    logger.info("vLLM API server version %s", VLLM_VERSION)
    logger.info("args: %s", args)

    if args.tool_parser_plugin and len(args.tool_parser_plugin) > 3:
        ToolParserManager.import_tool_parser(args.tool_parser_plugin)

    valid_tool_parses = ToolParserManager.tool_parsers.keys()
    if args.enable_auto_tool_choice \
        and args.tool_call_parser not in valid_tool_parses:
        raise KeyError(f"invalid tool call parser: {args.tool_call_parser} "
                       f"(chose from {{ {','.join(valid_tool_parses)} }})")

    # workaround to make sure that we bind the port before the engine is set up.
    # This avoids race conditions with ray.
    # see https://github.com/vllm-project/vllm/issues/8204
    sock_addr = (args.host or "", args.port)
    sock = create_server_socket(sock_addr)

    # workaround to avoid footguns where uvicorn drops requests with too
    # many concurrent requests active
    set_ulimit()

    def signal_handler(*_) -> None:
        # Interrupt server on sigterm while initializing
        raise KeyboardInterrupt("terminated")

    signal.signal(signal.SIGTERM, signal_handler)

    async with build_async_engine_client(args) as engine_client:
        app = build_app(args)

        model_config = await engine_client.get_model_config()
        await init_app_state(engine_client, model_config, app.state, args)

        shutdown_task = await serve_http(
            app,
            host=args.host,
            port=args.port,
            log_level=args.uvicorn_log_level,
            timeout_keep_alive=TIMEOUT_KEEP_ALIVE,
            ssl_keyfile=args.ssl_keyfile,
            ssl_certfile=args.ssl_certfile,
            ssl_ca_certs=args.ssl_ca_certs,
            ssl_cert_reqs=args.ssl_cert_reqs,
            # Workaround to work on macOS
            fd=sock.fileno() if sys.platform.startswith("darwin") else None,
            **uvicorn_kwargs,
        )

    # NB: Await server shutdown only after the backend context is exited
    await shutdown_task

    sock.close()


if __name__ == "__main__":
    # NOTE(simon):
    # This section should be in sync with vllm/scripts.py for CLI entrypoints.
    parser = FlexibleArgumentParser(
        description="vLLM OpenAI-Compatible RESTful API server.")
    parser = make_arg_parser(parser)
    args = parser.parse_args()
    validate_parsed_serve_args(args)

    uvloop.run(run_server(args))<|MERGE_RESOLUTION|>--- conflicted
+++ resolved
@@ -528,19 +528,17 @@
 @router.post("/v1/rerank")
 @with_cancellation
 async def do_rerank_v1(request: RerankRequest, raw_request: Request):
-<<<<<<< HEAD
     logger.warning(
         "To indicate that the rerank API is not part of the standard OpenAI"
         " API, we have located it at `/rerank`. Please update your client"
         "accordingly. (Note: Conforms to JinaAI rerank API)")
-=======
+
     return await do_rerank(request, raw_request)
 
 
 @router.post("/v2/rerank")
 @with_cancellation
 async def do_rerank_v2(request: RerankRequest, raw_request: Request):
->>>>>>> 36e85a56
     return await do_rerank(request, raw_request)
 
 
