--- conflicted
+++ resolved
@@ -256,15 +256,6 @@
     global openai_serving_tokenization
 
     openai_serving_chat = OpenAIServingChat(
-<<<<<<< HEAD
-        engine, model_config, served_model_names, args.response_role,
-        args.lora_modules, args.chat_template, args.return_tokens_as_token_ids)
-    openai_serving_completion = OpenAIServingCompletion(
-        engine, model_config, served_model_names, args.lora_modules,
-        args.prompt_adapters, args.return_tokens_as_token_ids)
-    openai_serving_embedding = OpenAIServingEmbedding(engine, model_config,
-                                                      served_model_names)
-=======
         engine,
         model_config,
         served_model_names,
@@ -273,6 +264,7 @@
         prompt_adapters=args.prompt_adapters,
         request_logger=request_logger,
         chat_template=args.chat_template,
+        return_tokens_as_token_ids=args.return_tokens_as_token_ids,
     )
     openai_serving_completion = OpenAIServingCompletion(
         engine,
@@ -280,7 +272,7 @@
         served_model_names,
         lora_modules=args.lora_modules,
         prompt_adapters=args.prompt_adapters,
-        request_logger=request_logger,
+        return_tokens_as_token_ids=args.return_tokens_as_token_ids,
     )
     openai_serving_embedding = OpenAIServingEmbedding(
         engine,
@@ -288,7 +280,6 @@
         served_model_names,
         request_logger=request_logger,
     )
->>>>>>> 72fc7048
     openai_serving_tokenization = OpenAIServingTokenization(
         engine,
         model_config,
