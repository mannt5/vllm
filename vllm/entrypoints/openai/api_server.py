--- conflicted
+++ resolved
@@ -35,18 +35,13 @@
                                               DetokenizeResponse,
                                               EmbeddingRequest,
                                               EmbeddingResponse, ErrorResponse,
-<<<<<<< HEAD
-                                              TokenizeRequest,
-                                              TokenizeResponse)
-# yapf: enable
-=======
                                               LoadLoraAdapterRequest,
                                               TokenizeRequest,
                                               TokenizeResponse,
                                               UnloadLoraAdapterRequest)
->>>>>>> 9ba0817f
 from vllm.entrypoints.openai.rpc.client import AsyncEngineRPCClient
 from vllm.entrypoints.openai.rpc.server import run_rpc_server
+# yapf: enable
 from vllm.entrypoints.openai.serving_chat import OpenAIServingChat
 from vllm.entrypoints.openai.serving_completion import OpenAIServingCompletion
 from vllm.entrypoints.openai.serving_embedding import OpenAIServingEmbedding
@@ -349,8 +344,6 @@
         logger.info("Profiler stopped.")
         return Response(status_code=200)
 
-<<<<<<< HEAD
-=======
 
 if envs.VLLM_ALLOW_RUNTIME_LORA_UPDATING:
     logger.warning(
@@ -385,7 +378,6 @@
 
         return Response(status_code=200, content=response)
 
->>>>>>> 9ba0817f
 
 def build_app(args: Namespace) -> FastAPI:
     app = FastAPI(lifespan=lifespan)
