# SPDX-License-Identifier: Apache-2.0
# SPDX-FileCopyrightText: Copyright contributors to the vLLM project

import asyncio
import atexit
import gc
import importlib
import inspect
import json
import multiprocessing
import os
import signal
import socket
import tempfile
import uuid
from argparse import Namespace
from collections.abc import AsyncIterator, Awaitable
from contextlib import asynccontextmanager
from functools import partial
from http import HTTPStatus
from typing import Annotated, Any, Callable, Optional

import prometheus_client
import pydantic
import regex as re
import uvloop
from fastapi import APIRouter, Depends, FastAPI, Form, HTTPException, Request
from fastapi.exceptions import RequestValidationError
from fastapi.middleware.cors import CORSMiddleware
from fastapi.responses import JSONResponse, Response, StreamingResponse
from prometheus_client import make_asgi_app
from prometheus_fastapi_instrumentator import Instrumentator
from starlette.concurrency import iterate_in_threadpool
from starlette.datastructures import URL, Headers, MutableHeaders, State
from starlette.routing import Mount
from starlette.types import ASGIApp, Message, Receive, Scope, Send
from typing_extensions import assert_never

import vllm.envs as envs
from vllm.config import VllmConfig
from vllm.engine.arg_utils import AsyncEngineArgs
from vllm.engine.async_llm_engine import AsyncLLMEngine  # type: ignore
from vllm.engine.multiprocessing.client import MQLLMEngineClient
from vllm.engine.multiprocessing.engine import run_mp_engine
from vllm.engine.protocol import EngineClient
from vllm.entrypoints.chat_utils import (load_chat_template,
                                         resolve_hf_chat_template,
                                         resolve_mistral_chat_template)
from vllm.entrypoints.launcher import serve_http
from vllm.entrypoints.logger import RequestLogger
from vllm.entrypoints.openai.cli_args import (log_non_default_args,
                                              make_arg_parser,
                                              validate_parsed_serve_args)
# yapf conflicts with isort for this block
# yapf: disable
from vllm.entrypoints.openai.protocol import (ChatCompletionRequest,
                                              ChatCompletionResponse,
                                              ClassificationRequest,
                                              ClassificationResponse,
                                              CompletionRequest,
                                              CompletionResponse,
                                              DetokenizeRequest,
                                              DetokenizeResponse,
                                              EmbeddingRequest,
                                              EmbeddingResponse, ErrorResponse,
                                              LoadLoRAAdapterRequest,
                                              PoolingRequest, PoolingResponse,
                                              RerankRequest, RerankResponse,
                                              ResponsesRequest,
                                              ResponsesResponse, ScoreRequest,
                                              ScoreResponse, TokenizeRequest,
                                              TokenizeResponse,
                                              TranscriptionRequest,
                                              TranscriptionResponse,
                                              TranslationRequest,
                                              TranslationResponse,
                                              UnloadLoRAAdapterRequest)
# yapf: enable
from vllm.entrypoints.openai.serving_chat import OpenAIServingChat
from vllm.entrypoints.openai.serving_classification import (
    ServingClassification)
from vllm.entrypoints.openai.serving_completion import OpenAIServingCompletion
from vllm.entrypoints.openai.serving_embedding import OpenAIServingEmbedding
from vllm.entrypoints.openai.serving_engine import OpenAIServing
from vllm.entrypoints.openai.serving_models import (BaseModelPath,
                                                    LoRAModulePath,
                                                    OpenAIServingModels)
from vllm.entrypoints.openai.serving_pooling import OpenAIServingPooling
from vllm.entrypoints.openai.serving_responses import OpenAIServingResponses
from vllm.entrypoints.openai.serving_score import ServingScores
from vllm.entrypoints.openai.serving_tokenization import (
    OpenAIServingTokenization)
from vllm.entrypoints.openai.serving_transcription import (
    OpenAIServingTranscription, OpenAIServingTranslation)
from vllm.entrypoints.openai.tool_parsers import ToolParserManager
from vllm.entrypoints.utils import (cli_env_setup, load_aware_call,
                                    with_cancellation)
from vllm.logger import init_logger
from vllm.reasoning import ReasoningParserManager
from vllm.transformers_utils.config import (
    maybe_register_config_serialize_by_value)
from vllm.transformers_utils.tokenizer import MistralTokenizer
from vllm.usage.usage_lib import UsageContext
from vllm.utils import (Device, FlexibleArgumentParser, get_open_zmq_ipc_path,
                        is_valid_ipv6_address, set_ulimit)
from vllm.v1.metrics.prometheus import get_prometheus_registry
from vllm.version import __version__ as VLLM_VERSION

prometheus_multiproc_dir: tempfile.TemporaryDirectory

# Cannot use __name__ (https://github.com/vllm-project/vllm/pull/4765)
logger = init_logger('vllm.entrypoints.openai.api_server')

_running_tasks: set[asyncio.Task] = set()


@asynccontextmanager
async def lifespan(app: FastAPI):
    try:
        if app.state.log_stats:
            engine_client: EngineClient = app.state.engine_client

            async def _force_log():
                while True:
                    await asyncio.sleep(10.)
                    await engine_client.do_log_stats()

            task = asyncio.create_task(_force_log())
            _running_tasks.add(task)
            task.add_done_callback(_running_tasks.remove)
        else:
            task = None

        # Mark the startup heap as static so that it's ignored by GC.
        # Reduces pause times of oldest generation collections.
        gc.collect()
        gc.freeze()
        try:
            yield
        finally:
            if task is not None:
                task.cancel()
    finally:
        # Ensure app state including engine ref is gc'd
        del app.state


@asynccontextmanager
async def build_async_engine_client(
    args: Namespace,
    client_config: Optional[dict[str, Any]] = None,
) -> AsyncIterator[EngineClient]:

    # Context manager to handle engine_client lifecycle
    # Ensures everything is shutdown and cleaned up on error/exit
    engine_args = AsyncEngineArgs.from_cli_args(args)

    async with build_async_engine_client_from_engine_args(
            engine_args, args.disable_frontend_multiprocessing,
            client_config) as engine:
        yield engine


@asynccontextmanager
async def build_async_engine_client_from_engine_args(
    engine_args: AsyncEngineArgs,
    disable_frontend_multiprocessing: bool = False,
    client_config: Optional[dict[str, Any]] = None,
) -> AsyncIterator[EngineClient]:
    """
    Create EngineClient, either:
        - in-process using the AsyncLLMEngine Directly
        - multiprocess using AsyncLLMEngine RPC

    Returns the Client or None if the creation failed.
    """

    # Create the EngineConfig (determines if we can use V1).
    usage_context = UsageContext.OPENAI_API_SERVER
    vllm_config = engine_args.create_engine_config(usage_context=usage_context)

    # V1 AsyncLLM.
    if envs.VLLM_USE_V1:
        if disable_frontend_multiprocessing:
            logger.warning(
                "V1 is enabled, but got --disable-frontend-multiprocessing. "
                "To disable frontend multiprocessing, set VLLM_USE_V1=0.")

        from vllm.v1.engine.async_llm import AsyncLLM
        async_llm: Optional[AsyncLLM] = None
        client_index = client_config.pop(
            "client_index") if client_config else 0
        try:
            async_llm = AsyncLLM.from_vllm_config(
                vllm_config=vllm_config,
                usage_context=usage_context,
                disable_log_requests=engine_args.disable_log_requests,
                disable_log_stats=engine_args.disable_log_stats,
                client_addresses=client_config,
                client_index=client_index)

            # Don't keep the dummy data in memory
            await async_llm.reset_mm_cache()

            yield async_llm
        finally:
            if async_llm:
                async_llm.shutdown()

    # V0 AsyncLLM.
    elif (MQLLMEngineClient.is_unsupported_config(vllm_config)
          or disable_frontend_multiprocessing):

        engine_client: Optional[EngineClient] = None
        try:
            engine_client = AsyncLLMEngine.from_vllm_config(
                vllm_config=vllm_config,
                usage_context=usage_context,
                disable_log_requests=engine_args.disable_log_requests,
                disable_log_stats=engine_args.disable_log_stats)
            yield engine_client
        finally:
            if engine_client and hasattr(engine_client, "shutdown"):
                engine_client.shutdown()

    # V0MQLLMEngine.
    else:
        if "PROMETHEUS_MULTIPROC_DIR" not in os.environ:
            # Make TemporaryDirectory for prometheus multiprocessing
            # Note: global TemporaryDirectory will be automatically
            #   cleaned up upon exit.
            global prometheus_multiproc_dir
            prometheus_multiproc_dir = tempfile.TemporaryDirectory()
            os.environ[
                "PROMETHEUS_MULTIPROC_DIR"] = prometheus_multiproc_dir.name
        else:
            logger.warning(
                "Found PROMETHEUS_MULTIPROC_DIR was set by user. "
                "This directory must be wiped between vLLM runs or "
                "you will find inaccurate metrics. Unset the variable "
                "and vLLM will properly handle cleanup.")

        # Select random path for IPC.
        ipc_path = get_open_zmq_ipc_path()
        logger.debug("Multiprocessing frontend to use %s for IPC Path.",
                     ipc_path)

        # Start RPCServer in separate process (holds the LLMEngine).
        # the current process might have CUDA context,
        # so we need to spawn a new process
        context = multiprocessing.get_context("spawn")

        # Ensure we can serialize transformer config before spawning
        maybe_register_config_serialize_by_value()

        # The Process can raise an exception during startup, which may
        # not actually result in an exitcode being reported. As a result
        # we use a shared variable to communicate the information.
        engine_alive = multiprocessing.Value('b', True, lock=False)
        engine_process = context.Process(
            target=run_mp_engine,
            args=(vllm_config, UsageContext.OPENAI_API_SERVER, ipc_path,
                  engine_args.disable_log_stats,
                  engine_args.disable_log_requests, engine_alive))
        engine_process.start()
        engine_pid = engine_process.pid
        assert engine_pid is not None, "Engine process failed to start."
        logger.info("Started engine process with PID %d", engine_pid)

        def _cleanup_ipc_path():
            socket_path = ipc_path.replace("ipc://", "")
            if os.path.exists(socket_path):
                os.remove(socket_path)

        # Ensure we clean up the local IPC socket file on exit.
        atexit.register(_cleanup_ipc_path)

        # Build RPCClient, which conforms to EngineClient Protocol.
        build_client = partial(MQLLMEngineClient, ipc_path, vllm_config,
                               engine_pid)
        mq_engine_client = await asyncio.get_running_loop().run_in_executor(
            None, build_client)
        try:
            while True:
                try:
                    await mq_engine_client.setup()
                    break
                except TimeoutError:
                    if (not engine_process.is_alive()
                            or not engine_alive.value):
                        raise RuntimeError(
                            "Engine process failed to start. See stack "
                            "trace for the root cause.") from None

            yield mq_engine_client  # type: ignore[misc]
        finally:
            # Ensure rpc server process was terminated
            engine_process.terminate()

            # Close all open connections to the backend
            mq_engine_client.close()

            # Wait for engine process to join
            engine_process.join(4)
            if engine_process.exitcode is None:
                # Kill if taking longer than 5 seconds to stop
                engine_process.kill()

            # Lazy import for prometheus multiprocessing.
            # We need to set PROMETHEUS_MULTIPROC_DIR environment variable
            # before prometheus_client is imported.
            # See https://prometheus.github.io/client_python/multiprocess/
            from prometheus_client import multiprocess
            multiprocess.mark_process_dead(engine_process.pid)


async def validate_json_request(raw_request: Request):
    content_type = raw_request.headers.get("content-type", "").lower()
    media_type = content_type.split(";", maxsplit=1)[0]
    if media_type != "application/json":
        raise RequestValidationError(errors=[
            "Unsupported Media Type: Only 'application/json' is allowed"
        ])


router = APIRouter()


class PrometheusResponse(Response):
    media_type = prometheus_client.CONTENT_TYPE_LATEST


def mount_metrics(app: FastAPI):
    """Mount prometheus metrics to a FastAPI app."""

    registry = get_prometheus_registry()

    # `response_class=PrometheusResponse` is needed to return an HTTP response
    # with header "Content-Type: text/plain; version=0.0.4; charset=utf-8"
    # instead of the default "application/json" which is incorrect.
    # See https://github.com/trallnag/prometheus-fastapi-instrumentator/issues/163#issue-1296092364
    Instrumentator(
        excluded_handlers=[
            "/metrics",
            "/health",
            "/load",
            "/ping",
            "/version",
            "/server_info",
        ],
        registry=registry,
    ).add().instrument(app).expose(app, response_class=PrometheusResponse)

    # Add prometheus asgi middleware to route /metrics requests
    metrics_route = Mount("/metrics", make_asgi_app(registry=registry))

    # Workaround for 307 Redirect for /metrics
    metrics_route.path_regex = re.compile("^/metrics(?P<path>.*)$")
    app.routes.append(metrics_route)


def base(request: Request) -> OpenAIServing:
    # Reuse the existing instance
    return tokenization(request)


def models(request: Request) -> OpenAIServingModels:
    return request.app.state.openai_serving_models


def responses(request: Request) -> Optional[OpenAIServingResponses]:
    return request.app.state.openai_serving_responses


def chat(request: Request) -> Optional[OpenAIServingChat]:
    return request.app.state.openai_serving_chat


def completion(request: Request) -> Optional[OpenAIServingCompletion]:
    return request.app.state.openai_serving_completion


def pooling(request: Request) -> Optional[OpenAIServingPooling]:
    return request.app.state.openai_serving_pooling


def embedding(request: Request) -> Optional[OpenAIServingEmbedding]:
    return request.app.state.openai_serving_embedding


def score(request: Request) -> Optional[ServingScores]:
    return request.app.state.openai_serving_scores


def classify(request: Request) -> Optional[ServingClassification]:
    return request.app.state.openai_serving_classification


def rerank(request: Request) -> Optional[ServingScores]:
    return request.app.state.openai_serving_scores


def tokenization(request: Request) -> OpenAIServingTokenization:
    return request.app.state.openai_serving_tokenization


def transcription(request: Request) -> OpenAIServingTranscription:
    return request.app.state.openai_serving_transcription


def translation(request: Request) -> OpenAIServingTranslation:
    return request.app.state.openai_serving_translation


def engine_client(request: Request) -> EngineClient:
    return request.app.state.engine_client


@router.get("/health", response_class=Response)
async def health(raw_request: Request) -> Response:
    """Health check."""
    await engine_client(raw_request).check_health()
    return Response(status_code=200)


@router.get("/load")
async def get_server_load_metrics(request: Request):
    # This endpoint returns the current server load metrics.
    # It tracks requests utilizing the GPU from the following routes:
    # - /v1/chat/completions
    # - /v1/completions
    # - /v1/audio/transcriptions
    # - /v1/audio/translations
    # - /v1/embeddings
    # - /pooling
    # - /classify
    # - /score
    # - /v1/score
    # - /rerank
    # - /v1/rerank
    # - /v2/rerank
    return JSONResponse(
        content={'server_load': request.app.state.server_load_metrics})


@router.get("/ping", response_class=Response)
@router.post("/ping", response_class=Response)
async def ping(raw_request: Request) -> Response:
    """Ping check. Endpoint required for SageMaker"""
    return await health(raw_request)


@router.post("/tokenize",
             dependencies=[Depends(validate_json_request)],
             responses={
                 HTTPStatus.BAD_REQUEST.value: {
                     "model": ErrorResponse
                 },
                 HTTPStatus.NOT_FOUND.value: {
                     "model": ErrorResponse
                 },
                 HTTPStatus.INTERNAL_SERVER_ERROR.value: {
                     "model": ErrorResponse
                 },
                 HTTPStatus.NOT_IMPLEMENTED.value: {
                     "model": ErrorResponse
                 },
             })
@with_cancellation
async def tokenize(request: TokenizeRequest, raw_request: Request):
    handler = tokenization(raw_request)

    try:
        generator = await handler.create_tokenize(request, raw_request)
    except NotImplementedError as e:
        raise HTTPException(status_code=HTTPStatus.NOT_IMPLEMENTED.value,
                            detail=str(e)) from e
    except Exception as e:
        raise HTTPException(status_code=HTTPStatus.INTERNAL_SERVER_ERROR.value,
                            detail=str(e)) from e

    if isinstance(generator, ErrorResponse):
        return JSONResponse(content=generator.model_dump(),
                            status_code=generator.code)
    elif isinstance(generator, TokenizeResponse):
        return JSONResponse(content=generator.model_dump())

    assert_never(generator)


@router.post("/detokenize",
             dependencies=[Depends(validate_json_request)],
             responses={
                 HTTPStatus.BAD_REQUEST.value: {
                     "model": ErrorResponse
                 },
                 HTTPStatus.NOT_FOUND.value: {
                     "model": ErrorResponse
                 },
                 HTTPStatus.INTERNAL_SERVER_ERROR.value: {
                     "model": ErrorResponse
                 },
             })
@with_cancellation
async def detokenize(request: DetokenizeRequest, raw_request: Request):
    handler = tokenization(raw_request)

    try:
        generator = await handler.create_detokenize(request, raw_request)
    except OverflowError as e:
        raise RequestValidationError(errors=[str(e)]) from e
    except Exception as e:
        raise HTTPException(status_code=HTTPStatus.INTERNAL_SERVER_ERROR.value,
                            detail=str(e)) from e

    if isinstance(generator, ErrorResponse):
        return JSONResponse(content=generator.model_dump(),
                            status_code=generator.code)
    elif isinstance(generator, DetokenizeResponse):
        return JSONResponse(content=generator.model_dump())

    assert_never(generator)


@router.get("/v1/models")
async def show_available_models(raw_request: Request):
    handler = models(raw_request)

    models_ = await handler.show_available_models()
    return JSONResponse(content=models_.model_dump())


@router.get("/version")
async def show_version():
    ver = {"version": VLLM_VERSION}
    return JSONResponse(content=ver)


@router.post("/v1/responses",
             dependencies=[Depends(validate_json_request)],
             responses={
                 HTTPStatus.OK.value: {
                     "content": {
                         "text/event-stream": {}
                     }
                 },
                 HTTPStatus.BAD_REQUEST.value: {
                     "model": ErrorResponse
                 },
                 HTTPStatus.NOT_FOUND.value: {
                     "model": ErrorResponse
                 },
                 HTTPStatus.INTERNAL_SERVER_ERROR.value: {
                     "model": ErrorResponse
                 },
             })
@with_cancellation
async def create_responses(request: ResponsesRequest, raw_request: Request):
    handler = responses(raw_request)
    if handler is None:
        return base(raw_request).create_error_response(
            message="The model does not support Responses API")

    generator = await handler.create_responses(request, raw_request)

    if isinstance(generator, ErrorResponse):
        return JSONResponse(content=generator.model_dump(),
                            status_code=generator.code)
    elif isinstance(generator, ResponsesResponse):
        return JSONResponse(content=generator.model_dump())
    return StreamingResponse(content=generator, media_type="text/event-stream")


@router.get("/v1/responses/{response_id}")
async def retrieve_responses(response_id: str, raw_request: Request):
    handler = responses(raw_request)
    if handler is None:
        return base(raw_request).create_error_response(
            message="The model does not support Responses API")

    response = await handler.retrieve_responses(response_id)

    if isinstance(response, ErrorResponse):
        return JSONResponse(content=response.model_dump(),
                            status_code=response.code)
    return JSONResponse(content=response.model_dump())


@router.post("/v1/responses/{response_id}/cancel")
async def cancel_responses(response_id: str, raw_request: Request):
    handler = responses(raw_request)
    if handler is None:
        return base(raw_request).create_error_response(
            message="The model does not support Responses API")

    response = await handler.cancel_responses(response_id)

    if isinstance(response, ErrorResponse):
        return JSONResponse(content=response.model_dump(),
                            status_code=response.code)
    return JSONResponse(content=response.model_dump())


@router.post("/v1/chat/completions",
             dependencies=[Depends(validate_json_request)],
             responses={
                 HTTPStatus.OK.value: {
                     "content": {
                         "text/event-stream": {}
                     }
                 },
                 HTTPStatus.BAD_REQUEST.value: {
                     "model": ErrorResponse
                 },
                 HTTPStatus.NOT_FOUND.value: {
                     "model": ErrorResponse
                 },
                 HTTPStatus.INTERNAL_SERVER_ERROR.value: {
                     "model": ErrorResponse
                 }
             })
@with_cancellation
@load_aware_call
async def create_chat_completion(request: ChatCompletionRequest,
                                 raw_request: Request):
    handler = chat(raw_request)
    if handler is None:
        return base(raw_request).create_error_response(
            message="The model does not support Chat Completions API")

    generator = await handler.create_chat_completion(request, raw_request)

    if isinstance(generator, ErrorResponse):
        return JSONResponse(content=generator.model_dump(),
                            status_code=generator.code)

    elif isinstance(generator, ChatCompletionResponse):
        return JSONResponse(content=generator.model_dump())

    return StreamingResponse(content=generator, media_type="text/event-stream")


@router.post("/v1/completions",
             dependencies=[Depends(validate_json_request)],
             responses={
                 HTTPStatus.OK.value: {
                     "content": {
                         "text/event-stream": {}
                     }
                 },
                 HTTPStatus.BAD_REQUEST.value: {
                     "model": ErrorResponse
                 },
                 HTTPStatus.NOT_FOUND.value: {
                     "model": ErrorResponse
                 },
                 HTTPStatus.INTERNAL_SERVER_ERROR.value: {
                     "model": ErrorResponse
                 },
             })
@with_cancellation
@load_aware_call
async def create_completion(request: CompletionRequest, raw_request: Request):
    handler = completion(raw_request)
    if handler is None:
        return base(raw_request).create_error_response(
            message="The model does not support Completions API")

    try:
        generator = await handler.create_completion(request, raw_request)
    except OverflowError as e:
        raise HTTPException(status_code=HTTPStatus.BAD_REQUEST.value,
                            detail=str(e)) from e
    except Exception as e:
        raise HTTPException(status_code=HTTPStatus.INTERNAL_SERVER_ERROR.value,
                            detail=str(e)) from e

    if isinstance(generator, ErrorResponse):
        return JSONResponse(content=generator.model_dump(),
                            status_code=generator.code)
    elif isinstance(generator, CompletionResponse):
        return JSONResponse(content=generator.model_dump())

    return StreamingResponse(content=generator, media_type="text/event-stream")


@router.post("/v1/embeddings",
             dependencies=[Depends(validate_json_request)],
             responses={
                 HTTPStatus.BAD_REQUEST.value: {
                     "model": ErrorResponse
                 },
                 HTTPStatus.INTERNAL_SERVER_ERROR.value: {
                     "model": ErrorResponse
                 },
             })
@with_cancellation
@load_aware_call
async def create_embedding(request: EmbeddingRequest, raw_request: Request):
    handler = embedding(raw_request)
    if handler is None:
        return base(raw_request).create_error_response(
            message="The model does not support Embeddings API")

    generator = await handler.create_embedding(request, raw_request)

    if isinstance(generator, ErrorResponse):
        return JSONResponse(content=generator.model_dump(),
                            status_code=generator.code)
    elif isinstance(generator, EmbeddingResponse):
        return JSONResponse(content=generator.model_dump())

    assert_never(generator)


@router.post("/pooling",
             dependencies=[Depends(validate_json_request)],
             responses={
                 HTTPStatus.BAD_REQUEST.value: {
                     "model": ErrorResponse
                 },
                 HTTPStatus.INTERNAL_SERVER_ERROR.value: {
                     "model": ErrorResponse
                 },
             })
@with_cancellation
@load_aware_call
async def create_pooling(request: PoolingRequest, raw_request: Request):
    handler = pooling(raw_request)
    if handler is None:
        return base(raw_request).create_error_response(
            message="The model does not support Pooling API")

    generator = await handler.create_pooling(request, raw_request)
    if isinstance(generator, ErrorResponse):
        return JSONResponse(content=generator.model_dump(),
                            status_code=generator.code)
    elif isinstance(generator, PoolingResponse):
        return JSONResponse(content=generator.model_dump())

    assert_never(generator)


@router.post("/classify", dependencies=[Depends(validate_json_request)])
@with_cancellation
@load_aware_call
async def create_classify(request: ClassificationRequest,
                          raw_request: Request):
    handler = classify(raw_request)
    if handler is None:
        return base(raw_request).create_error_response(
            message="The model does not support Classification API")

    generator = await handler.create_classify(request, raw_request)
    if isinstance(generator, ErrorResponse):
        return JSONResponse(content=generator.model_dump(),
                            status_code=generator.code)

    elif isinstance(generator, ClassificationResponse):
        return JSONResponse(content=generator.model_dump())

    assert_never(generator)


@router.post("/score",
             dependencies=[Depends(validate_json_request)],
             responses={
                 HTTPStatus.BAD_REQUEST.value: {
                     "model": ErrorResponse
                 },
                 HTTPStatus.INTERNAL_SERVER_ERROR.value: {
                     "model": ErrorResponse
                 },
             })
@with_cancellation
@load_aware_call
async def create_score(request: ScoreRequest, raw_request: Request):
    handler = score(raw_request)
    if handler is None:
        return base(raw_request).create_error_response(
            message="The model does not support Score API")

    generator = await handler.create_score(request, raw_request)
    if isinstance(generator, ErrorResponse):
        return JSONResponse(content=generator.model_dump(),
                            status_code=generator.code)
    elif isinstance(generator, ScoreResponse):
        return JSONResponse(content=generator.model_dump())

    assert_never(generator)


@router.post("/v1/score",
             dependencies=[Depends(validate_json_request)],
             responses={
                 HTTPStatus.BAD_REQUEST.value: {
                     "model": ErrorResponse
                 },
                 HTTPStatus.INTERNAL_SERVER_ERROR.value: {
                     "model": ErrorResponse
                 },
             })
@with_cancellation
@load_aware_call
async def create_score_v1(request: ScoreRequest, raw_request: Request):
    logger.warning(
        "To indicate that Score API is not part of standard OpenAI API, we "
        "have moved it to `/score`. Please update your client accordingly.")

    return await create_score(request, raw_request)


@router.post("/v1/audio/transcriptions",
             responses={
                 HTTPStatus.OK.value: {
                     "content": {
                         "text/event-stream": {}
                     }
                 },
                 HTTPStatus.BAD_REQUEST.value: {
                     "model": ErrorResponse
                 },
                 HTTPStatus.UNPROCESSABLE_ENTITY.value: {
                     "model": ErrorResponse
                 },
                 HTTPStatus.INTERNAL_SERVER_ERROR.value: {
                     "model": ErrorResponse
                 },
             })
@with_cancellation
@load_aware_call
async def create_transcriptions(raw_request: Request,
                                request: Annotated[TranscriptionRequest,
                                                   Form()]):
    handler = transcription(raw_request)
    if handler is None:
        return base(raw_request).create_error_response(
            message="The model does not support Transcriptions API")

    audio_data = await request.file.read()
    generator = await handler.create_transcription(audio_data, request,
                                                   raw_request)

    if isinstance(generator, ErrorResponse):
        return JSONResponse(content=generator.model_dump(),
                            status_code=generator.code)

    elif isinstance(generator, TranscriptionResponse):
        return JSONResponse(content=generator.model_dump())

    return StreamingResponse(content=generator, media_type="text/event-stream")


@router.post("/v1/audio/translations",
             responses={
                 HTTPStatus.OK.value: {
                     "content": {
                         "text/event-stream": {}
                     }
                 },
                 HTTPStatus.BAD_REQUEST.value: {
                     "model": ErrorResponse
                 },
                 HTTPStatus.UNPROCESSABLE_ENTITY.value: {
                     "model": ErrorResponse
                 },
                 HTTPStatus.INTERNAL_SERVER_ERROR.value: {
                     "model": ErrorResponse
                 },
             })
@with_cancellation
@load_aware_call
async def create_translations(request: Annotated[TranslationRequest,
                                                 Form()],
                              raw_request: Request):
    handler = translation(raw_request)
    if handler is None:
        return base(raw_request).create_error_response(
            message="The model does not support Translations API")

    audio_data = await request.file.read()
    generator = await handler.create_translation(audio_data, request,
                                                 raw_request)

    if isinstance(generator, ErrorResponse):
        return JSONResponse(content=generator.model_dump(),
                            status_code=generator.code)

    elif isinstance(generator, TranslationResponse):
        return JSONResponse(content=generator.model_dump())

    return StreamingResponse(content=generator, media_type="text/event-stream")


@router.post("/rerank",
             dependencies=[Depends(validate_json_request)],
             responses={
                 HTTPStatus.BAD_REQUEST.value: {
                     "model": ErrorResponse
                 },
                 HTTPStatus.INTERNAL_SERVER_ERROR.value: {
                     "model": ErrorResponse
                 },
             })
@with_cancellation
@load_aware_call
async def do_rerank(request: RerankRequest, raw_request: Request):
    handler = rerank(raw_request)
    if handler is None:
        return base(raw_request).create_error_response(
            message="The model does not support Rerank (Score) API")
    generator = await handler.do_rerank(request, raw_request)
    if isinstance(generator, ErrorResponse):
        return JSONResponse(content=generator.model_dump(),
                            status_code=generator.code)
    elif isinstance(generator, RerankResponse):
        return JSONResponse(content=generator.model_dump())

    assert_never(generator)


@router.post("/v1/rerank",
             dependencies=[Depends(validate_json_request)],
             responses={
                 HTTPStatus.BAD_REQUEST.value: {
                     "model": ErrorResponse
                 },
                 HTTPStatus.INTERNAL_SERVER_ERROR.value: {
                     "model": ErrorResponse
                 },
             })
@with_cancellation
async def do_rerank_v1(request: RerankRequest, raw_request: Request):
    logger.warning_once(
        "To indicate that the rerank API is not part of the standard OpenAI"
        " API, we have located it at `/rerank`. Please update your client "
        "accordingly. (Note: Conforms to JinaAI rerank API)")

    return await do_rerank(request, raw_request)


@router.post("/v2/rerank",
             dependencies=[Depends(validate_json_request)],
             responses={
                 HTTPStatus.BAD_REQUEST.value: {
                     "model": ErrorResponse
                 },
                 HTTPStatus.INTERNAL_SERVER_ERROR.value: {
                     "model": ErrorResponse
                 },
             })
@with_cancellation
async def do_rerank_v2(request: RerankRequest, raw_request: Request):
    return await do_rerank(request, raw_request)


if envs.VLLM_SERVER_DEV_MODE:
    logger.warning("SECURITY WARNING: Development endpoints are enabled! "
                   "This should NOT be used in production!")

    @router.get("/server_info")
    async def show_server_info(raw_request: Request):
        server_info = {"vllm_config": str(raw_request.app.state.vllm_config)}
        return JSONResponse(content=server_info)

    @router.post("/reset_prefix_cache")
    async def reset_prefix_cache(raw_request: Request):
        """
        Reset the prefix cache. Note that we currently do not check if the
        prefix cache is successfully reset in the API server.
        """
        device = None
        device_str = raw_request.query_params.get("device")
        if device_str is not None:
            device = Device[device_str.upper()]
        logger.info("Resetting prefix cache with specific %s...", str(device))
        await engine_client(raw_request).reset_prefix_cache(device)
        return Response(status_code=200)

    @router.post("/sleep")
    async def sleep(raw_request: Request):
        # get POST params
        level = raw_request.query_params.get("level", "1")
        await engine_client(raw_request).sleep(int(level))
        # FIXME: in v0 with frontend multiprocessing, the sleep command
        # is sent but does not finish yet when we return a response.
        return Response(status_code=200)

    @router.post("/wake_up")
    async def wake_up(raw_request: Request):
        tags = raw_request.query_params.getlist("tags")
        if tags == []:
            # set to None to wake up all tags if no tags are provided
            tags = None
        logger.info("wake up the engine with tags: %s", tags)
        await engine_client(raw_request).wake_up(tags)
        # FIXME: in v0 with frontend multiprocessing, the wake-up command
        # is sent but does not finish yet when we return a response.
        return Response(status_code=200)

    @router.get("/is_sleeping")
    async def is_sleeping(raw_request: Request):
        logger.info("check whether the engine is sleeping")
        is_sleeping = await engine_client(raw_request).is_sleeping()
        return JSONResponse(content={"is_sleeping": is_sleeping})


# TODO: RequestType = TypeForm[BaseModel] when recognized by type checkers
# (requires typing_extensions >= 4.13)
RequestType = Any
GetHandlerFn = Callable[[Request], Optional[OpenAIServing]]
EndpointFn = Callable[[RequestType, Request], Awaitable[Any]]

# NOTE: Items defined earlier take higher priority
INVOCATION_TYPES: list[tuple[RequestType, tuple[GetHandlerFn, EndpointFn]]] = [
    (ChatCompletionRequest, (chat, create_chat_completion)),
    (CompletionRequest, (completion, create_completion)),
    (EmbeddingRequest, (embedding, create_embedding)),
    (ClassificationRequest, (classify, create_classify)),
    (ScoreRequest, (score, create_score)),
    (RerankRequest, (rerank, do_rerank)),
    (PoolingRequest, (pooling, create_pooling)),
]

# NOTE: Construct the TypeAdapters only once
INVOCATION_VALIDATORS = [
    (pydantic.TypeAdapter(request_type), (get_handler, endpoint))
    for request_type, (get_handler, endpoint) in INVOCATION_TYPES
]


@router.post("/invocations",
             dependencies=[Depends(validate_json_request)],
             responses={
                 HTTPStatus.BAD_REQUEST.value: {
                     "model": ErrorResponse
                 },
                 HTTPStatus.UNSUPPORTED_MEDIA_TYPE.value: {
                     "model": ErrorResponse
                 },
                 HTTPStatus.INTERNAL_SERVER_ERROR.value: {
                     "model": ErrorResponse
                 },
             })
async def invocations(raw_request: Request):
    """For SageMaker, routes requests based on the request type."""
    try:
        body = await raw_request.json()
    except json.JSONDecodeError as e:
        raise HTTPException(status_code=HTTPStatus.BAD_REQUEST.value,
                            detail=f"JSON decode error: {e}") from e

    valid_endpoints = [(validator, endpoint)
                       for validator, (get_handler,
                                       endpoint) in INVOCATION_VALIDATORS
                       if get_handler(raw_request) is not None]

    for request_validator, endpoint in valid_endpoints:
        try:
            request = request_validator.validate_python(body)
        except pydantic.ValidationError:
            continue

        return await endpoint(request, raw_request)

    type_names = [
        t.__name__ if isinstance(t := validator._type, type) else str(t)
        for validator, _ in valid_endpoints
    ]
    msg = ("Cannot find suitable handler for request. "
           f"Expected one of: {type_names}")
    res = base(raw_request).create_error_response(message=msg)
    return JSONResponse(content=res.model_dump(), status_code=res.code)


if envs.VLLM_TORCH_PROFILER_DIR:
    logger.warning(
        "Torch Profiler is enabled in the API server. This should ONLY be "
        "used for local development!")

    @router.post("/start_profile")
    async def start_profile(raw_request: Request):
        logger.info("Starting profiler...")
        await engine_client(raw_request).start_profile()
        logger.info("Profiler started.")
        return Response(status_code=200)

    @router.post("/stop_profile")
    async def stop_profile(raw_request: Request):
        logger.info("Stopping profiler...")
        await engine_client(raw_request).stop_profile()
        logger.info("Profiler stopped.")
        return Response(status_code=200)


if envs.VLLM_ALLOW_RUNTIME_LORA_UPDATING:
    logger.warning(
        "LoRA dynamic loading & unloading is enabled in the API server. "
        "This should ONLY be used for local development!")

    @router.post("/v1/load_lora_adapter",
                 dependencies=[Depends(validate_json_request)])
    async def load_lora_adapter(request: LoadLoRAAdapterRequest,
                                raw_request: Request):
        handler = models(raw_request)
        response = await handler.load_lora_adapter(request)
        if isinstance(response, ErrorResponse):
            return JSONResponse(content=response.model_dump(),
                                status_code=response.code)

        return Response(status_code=200, content=response)

    @router.post("/v1/unload_lora_adapter",
                 dependencies=[Depends(validate_json_request)])
    async def unload_lora_adapter(request: UnloadLoRAAdapterRequest,
                                  raw_request: Request):
        handler = models(raw_request)
        response = await handler.unload_lora_adapter(request)
        if isinstance(response, ErrorResponse):
            return JSONResponse(content=response.model_dump(),
                                status_code=response.code)

        return Response(status_code=200, content=response)


def load_log_config(log_config_file: Optional[str]) -> Optional[dict]:
    if not log_config_file:
        return None
    try:
        with open(log_config_file) as f:
            return json.load(f)
    except Exception as e:
        logger.warning("Failed to load log config from file %s: error %s",
                       log_config_file, e)
        return None


class AuthenticationMiddleware:
    """
    Pure ASGI middleware that authenticates each request by checking
    if the Authorization header exists and equals "Bearer {api_key}".

    Notes
    -----
    There are two cases in which authentication is skipped:
        1. The HTTP method is OPTIONS.
        2. The request path doesn't start with /v1 (e.g. /health).
    """

    def __init__(self, app: ASGIApp, api_token: str) -> None:
        self.app = app
        self.api_token = api_token

    def __call__(self, scope: Scope, receive: Receive,
                 send: Send) -> Awaitable[None]:
        if scope["type"] not in ("http",
                                 "websocket") or scope["method"] == "OPTIONS":
            # scope["type"] can be "lifespan" or "startup" for example,
            # in which case we don't need to do anything
            return self.app(scope, receive, send)
        root_path = scope.get("root_path", "")
        url_path = URL(scope=scope).path.removeprefix(root_path)
        headers = Headers(scope=scope)
        # Type narrow to satisfy mypy.
        if url_path.startswith("/v1") and headers.get(
                "Authorization") != f"Bearer {self.api_token}":
            response = JSONResponse(content={"error": "Unauthorized"},
                                    status_code=401)
            return response(scope, receive, send)
        return self.app(scope, receive, send)


class XRequestIdMiddleware:
    """
    Middleware the set's the X-Request-Id header for each response
    to a random uuid4 (hex) value if the header isn't already
    present in the request, otherwise use the provided request id.
    """

    def __init__(self, app: ASGIApp) -> None:
        self.app = app

    def __call__(self, scope: Scope, receive: Receive,
                 send: Send) -> Awaitable[None]:
        if scope["type"] not in ("http", "websocket"):
            return self.app(scope, receive, send)

        # Extract the request headers.
        request_headers = Headers(scope=scope)

        async def send_with_request_id(message: Message) -> None:
            """
            Custom send function to mutate the response headers
            and append X-Request-Id to it.
            """
            if message["type"] == "http.response.start":
                response_headers = MutableHeaders(raw=message["headers"])
                request_id = request_headers.get("X-Request-Id",
                                                 uuid.uuid4().hex)
                response_headers.append("X-Request-Id", request_id)
            await send(message)

        return self.app(scope, receive, send_with_request_id)


def _extract_content_from_chunk(chunk_data: dict) -> str:
    """Extract content from a streaming response chunk."""
    try:
        from vllm.entrypoints.openai.protocol import (
            ChatCompletionStreamResponse, CompletionStreamResponse)

        # Try using Completion types for type-safe parsing
        if chunk_data.get('object') == 'chat.completion.chunk':
            chat_response = ChatCompletionStreamResponse.model_validate(
                chunk_data)
            if chat_response.choices and chat_response.choices[0].delta.content:
                return chat_response.choices[0].delta.content
        elif chunk_data.get('object') == 'text_completion':
            completion_response = CompletionStreamResponse.model_validate(
                chunk_data)
            if completion_response.choices and completion_response.choices[
                    0].text:
                return completion_response.choices[0].text
    except pydantic.ValidationError:
        # Fallback to manual parsing
        if 'choices' in chunk_data and chunk_data['choices']:
            choice = chunk_data['choices'][0]
            if 'delta' in choice and choice['delta'].get('content'):
                return choice['delta']['content']
            elif choice.get('text'):
                return choice['text']
    return ""


class SSEDecoder:
    """Robust Server-Sent Events decoder for streaming responses."""

    def __init__(self):
        self.buffer = ""
        self.content_buffer = []

    def decode_chunk(self, chunk: bytes) -> list[dict]:
        """Decode a chunk of SSE data and return parsed events."""
        import json

        try:
            chunk_str = chunk.decode('utf-8')
        except UnicodeDecodeError:
            # Skip malformed chunks
            return []

        self.buffer += chunk_str
        events = []

        # Process complete lines
        while '\n' in self.buffer:
            line, self.buffer = self.buffer.split('\n', 1)
            line = line.rstrip('\r')  # Handle CRLF

            if line.startswith('data: '):
                data_str = line[6:].strip()
                if data_str == '[DONE]':
                    events.append({'type': 'done'})
                elif data_str:
                    try:
                        event_data = json.loads(data_str)
                        events.append({'type': 'data', 'data': event_data})
                    except json.JSONDecodeError:
                        # Skip malformed JSON
                        continue

        return events

    def extract_content(self, event_data: dict) -> str:
        """Extract content from event data."""
        return _extract_content_from_chunk(event_data)

    def add_content(self, content: str) -> None:
        """Add content to the buffer."""
        if content:
            self.content_buffer.append(content)

    def get_complete_content(self) -> str:
        """Get the complete buffered content."""
        return ''.join(self.content_buffer)


def _log_streaming_response(response, response_body: list) -> None:
    """Log streaming response with robust SSE parsing."""
    from starlette.concurrency import iterate_in_threadpool

    sse_decoder = SSEDecoder()
    chunk_count = 0

    def buffered_iterator():
        nonlocal chunk_count

        for chunk in response_body:
            chunk_count += 1
            yield chunk

            # Parse SSE events from chunk
            events = sse_decoder.decode_chunk(chunk)

            for event in events:
                if event['type'] == 'data':
                    content = sse_decoder.extract_content(event['data'])
                    sse_decoder.add_content(content)
                elif event['type'] == 'done':
                    # Log complete content when done
                    full_content = sse_decoder.get_complete_content()
                    if full_content:
                        # Truncate if too long
                        if len(full_content) > 2048:
                            full_content = full_content[:2048] + ""
                            "...[truncated]"
                        logger.info(
                            "response_body={streaming_complete: " \
                            "content='%s', chunks=%d}",
                            full_content, chunk_count)
                    else:
                        logger.info(
                            "response_body={streaming_complete: " \
                            "no_content, chunks=%d}",
                            chunk_count)
                    return

    response.body_iterator = iterate_in_threadpool(buffered_iterator())
    logger.info("response_body={streaming_started: chunks=%d}",
                len(response_body))


def _log_non_streaming_response(response_body: list) -> None:
    """Log non-streaming response."""
    try:
        decoded_body = response_body[0].decode()
        logger.info("response_body={%s}", decoded_body)
    except UnicodeDecodeError:
        logger.info("response_body={<binary_data>}")


def build_app(args: Namespace) -> FastAPI:
    if args.disable_fastapi_docs:
        app = FastAPI(openapi_url=None,
                      docs_url=None,
                      redoc_url=None,
                      lifespan=lifespan)
    else:
        app = FastAPI(lifespan=lifespan)
    app.include_router(router)
    app.root_path = args.root_path

    mount_metrics(app)

    app.add_middleware(
        CORSMiddleware,
        allow_origins=args.allowed_origins,
        allow_credentials=args.allow_credentials,
        allow_methods=args.allowed_methods,
        allow_headers=args.allowed_headers,
    )

    @app.exception_handler(HTTPException)
    async def http_exception_handler(_: Request, exc: HTTPException):
        err = ErrorResponse(message=exc.detail,
                            type=HTTPStatus(exc.status_code).phrase,
                            code=exc.status_code)
        return JSONResponse(err.model_dump(), status_code=exc.status_code)

    @app.exception_handler(RequestValidationError)
    async def validation_exception_handler(_: Request,
                                           exc: RequestValidationError):
        exc_str = str(exc)
        errors_str = str(exc.errors())

        if exc.errors() and errors_str and errors_str != exc_str:
            message = f"{exc_str} {errors_str}"
        else:
            message = exc_str

        err = ErrorResponse(message=message,
                            type=HTTPStatus.BAD_REQUEST.phrase,
                            code=HTTPStatus.BAD_REQUEST)
        return JSONResponse(err.model_dump(),
                            status_code=HTTPStatus.BAD_REQUEST)

    # Ensure --api-key option from CLI takes precedence over VLLM_API_KEY
    if token := args.api_key or envs.VLLM_API_KEY:
        app.add_middleware(AuthenticationMiddleware, api_token=token)

    if args.enable_request_id_headers:
        app.add_middleware(XRequestIdMiddleware)

    if envs.VLLM_DEBUG_LOG_API_SERVER_RESPONSE:
        logger.warning("CAUTION: Enabling log response in the API Server. "
                       "This can include sensitive information and should be "
                       "avoided in production.")

        @app.middleware("http")
        async def log_response(request: Request, call_next):
            response = await call_next(request)
            response_body = [
                section async for section in response.body_iterator
            ]
            response.body_iterator = iterate_in_threadpool(iter(response_body))
            # Check if this is a streaming response by looking at content-type
            content_type = response.headers.get("content-type", "")
            is_streaming = content_type == "text/event-stream; charset=utf-8"

            # Log response body based on type
            if not response_body:
                logger.info("response_body={<empty>}")
            elif is_streaming:
                _log_streaming_response(response, response_body)
            else:
                _log_non_streaming_response(response_body)
            return response

    for middleware in args.middleware:
        module_path, object_name = middleware.rsplit(".", 1)
        imported = getattr(importlib.import_module(module_path), object_name)
        if inspect.isclass(imported):
            app.add_middleware(imported)  # type: ignore[arg-type]
        elif inspect.iscoroutinefunction(imported):
            app.middleware("http")(imported)
        else:
            raise ValueError(f"Invalid middleware {middleware}. "
                             f"Must be a function or a class.")

    return app


async def init_app_state(
    engine_client: EngineClient,
    vllm_config: VllmConfig,
    state: State,
    args: Namespace,
) -> None:
    if args.served_model_name is not None:
        served_model_names = args.served_model_name
    else:
        served_model_names = [args.model]

    if args.disable_log_requests:
        request_logger = None
    else:
        request_logger = RequestLogger(max_log_len=args.max_log_len)

    base_model_paths = [
        BaseModelPath(name=name, model_path=args.model)
        for name in served_model_names
    ]

    state.engine_client = engine_client
    state.log_stats = not args.disable_log_stats
    state.vllm_config = vllm_config
    model_config = vllm_config.model_config

    resolved_chat_template = load_chat_template(args.chat_template)
    if resolved_chat_template is not None:
        # Get the tokenizer to check official template
        tokenizer = await engine_client.get_tokenizer()

        if isinstance(tokenizer, MistralTokenizer):
            # The warning is logged in resolve_mistral_chat_template.
            resolved_chat_template = resolve_mistral_chat_template(
                chat_template=resolved_chat_template)
        else:
            hf_chat_template = resolve_hf_chat_template(
                tokenizer=tokenizer,
                chat_template=None,
                tools=None,
                model_config=vllm_config.model_config,
            )

            if hf_chat_template != resolved_chat_template:
                logger.warning(
                    "Using supplied chat template: %s\n"
                    "It is different from official chat template '%s'. "
                    "This discrepancy may lead to performance degradation.",
                    resolved_chat_template, args.model)

    # Merge default_mm_loras into the static lora_modules
    default_mm_loras = (vllm_config.lora_config.default_mm_loras
                        if vllm_config.lora_config is not None else {})

    lora_modules = args.lora_modules
    if default_mm_loras:
        default_mm_lora_paths = [
            LoRAModulePath(
                name=modality,
                path=lora_path,
            ) for modality, lora_path in default_mm_loras.items()
        ]
        if args.lora_modules is None:
            lora_modules = default_mm_lora_paths
        else:
            lora_modules += default_mm_lora_paths

    state.openai_serving_models = OpenAIServingModels(
        engine_client=engine_client,
        model_config=model_config,
        base_model_paths=base_model_paths,
<<<<<<< HEAD
        lora_modules=args.lora_modules,
=======
        lora_modules=lora_modules,
        prompt_adapters=args.prompt_adapters,
>>>>>>> 3ed94f9d
    )
    await state.openai_serving_models.init_static_loras()
    state.openai_serving_responses = OpenAIServingResponses(
        engine_client,
        model_config,
        state.openai_serving_models,
        request_logger=request_logger,
        chat_template=resolved_chat_template,
        chat_template_content_format=args.chat_template_content_format,
        return_tokens_as_token_ids=args.return_tokens_as_token_ids,
        enable_auto_tools=args.enable_auto_tool_choice,
        tool_parser=args.tool_call_parser,
        reasoning_parser=args.reasoning_parser,
        enable_prompt_tokens_details=args.enable_prompt_tokens_details,
        enable_force_include_usage=args.enable_force_include_usage,
    ) if "generate" in model_config.supported_tasks else None
    state.openai_serving_chat = OpenAIServingChat(
        engine_client,
        model_config,
        state.openai_serving_models,
        args.response_role,
        request_logger=request_logger,
        chat_template=resolved_chat_template,
        chat_template_content_format=args.chat_template_content_format,
        return_tokens_as_token_ids=args.return_tokens_as_token_ids,
        enable_auto_tools=args.enable_auto_tool_choice,
        tool_parser=args.tool_call_parser,
        reasoning_parser=args.reasoning_parser,
        enable_prompt_tokens_details=args.enable_prompt_tokens_details,
        enable_force_include_usage=args.enable_force_include_usage,
    ) if "generate" in model_config.supported_tasks else None
    state.openai_serving_completion = OpenAIServingCompletion(
        engine_client,
        model_config,
        state.openai_serving_models,
        request_logger=request_logger,
        return_tokens_as_token_ids=args.return_tokens_as_token_ids,
        enable_prompt_tokens_details=args.enable_prompt_tokens_details,
        enable_force_include_usage=args.enable_force_include_usage,
    ) if "generate" in model_config.supported_tasks else None
    state.openai_serving_pooling = OpenAIServingPooling(
        engine_client,
        model_config,
        state.openai_serving_models,
        request_logger=request_logger,
        chat_template=resolved_chat_template,
        chat_template_content_format=args.chat_template_content_format,
    ) if "pooling" in model_config.supported_tasks else None
    state.openai_serving_embedding = OpenAIServingEmbedding(
        engine_client,
        model_config,
        state.openai_serving_models,
        request_logger=request_logger,
        chat_template=resolved_chat_template,
        chat_template_content_format=args.chat_template_content_format,
    ) if "embed" in model_config.supported_tasks else None
    state.openai_serving_classification = ServingClassification(
        engine_client,
        model_config,
        state.openai_serving_models,
        request_logger=request_logger,
    ) if "classify" in model_config.supported_tasks else None

    enable_serving_reranking = ("classify" in model_config.supported_tasks
                                and getattr(model_config.hf_config,
                                            "num_labels", 0) == 1)
    state.openai_serving_scores = ServingScores(
        engine_client,
        model_config,
        state.openai_serving_models,
        request_logger=request_logger,
    ) if ("embed" in model_config.supported_tasks
          or enable_serving_reranking) else None

    state.openai_serving_tokenization = OpenAIServingTokenization(
        engine_client,
        model_config,
        state.openai_serving_models,
        request_logger=request_logger,
        chat_template=resolved_chat_template,
        chat_template_content_format=args.chat_template_content_format,
    )
    state.openai_serving_transcription = OpenAIServingTranscription(
        engine_client,
        model_config,
        state.openai_serving_models,
        request_logger=request_logger,
    ) if "transcription" in model_config.supported_tasks else None
    state.openai_serving_translation = OpenAIServingTranslation(
        engine_client,
        model_config,
        state.openai_serving_models,
        request_logger=request_logger,
    ) if "transcription" in model_config.supported_tasks else None
    state.task = model_config.task

    state.enable_server_load_tracking = args.enable_server_load_tracking
    state.server_load_metrics = 0


def create_server_socket(addr: tuple[str, int]) -> socket.socket:
    family = socket.AF_INET
    if is_valid_ipv6_address(addr[0]):
        family = socket.AF_INET6

    sock = socket.socket(family=family, type=socket.SOCK_STREAM)
    sock.setsockopt(socket.SOL_SOCKET, socket.SO_REUSEADDR, 1)
    sock.setsockopt(socket.SOL_SOCKET, socket.SO_REUSEPORT, 1)
    sock.bind(addr)

    return sock


def validate_api_server_args(args):
    valid_tool_parses = ToolParserManager.tool_parsers.keys()
    if args.enable_auto_tool_choice \
            and args.tool_call_parser not in valid_tool_parses:
        raise KeyError(f"invalid tool call parser: {args.tool_call_parser} "
                       f"(chose from {{ {','.join(valid_tool_parses)} }})")

    valid_reasoning_parses = ReasoningParserManager.reasoning_parsers.keys()
    if args.reasoning_parser \
        and args.reasoning_parser not in valid_reasoning_parses:
        raise KeyError(
            f"invalid reasoning parser: {args.reasoning_parser} "
            f"(chose from {{ {','.join(valid_reasoning_parses)} }})")


def setup_server(args):
    """Validate API server args, set up signal handler, create socket
    ready to serve."""

    logger.info("vLLM API server version %s", VLLM_VERSION)
    log_non_default_args(args)

    if args.tool_parser_plugin and len(args.tool_parser_plugin) > 3:
        ToolParserManager.import_tool_parser(args.tool_parser_plugin)

    validate_api_server_args(args)

    # workaround to make sure that we bind the port before the engine is set up.
    # This avoids race conditions with ray.
    # see https://github.com/vllm-project/vllm/issues/8204
    sock_addr = (args.host or "", args.port)
    sock = create_server_socket(sock_addr)

    # workaround to avoid footguns where uvicorn drops requests with too
    # many concurrent requests active
    set_ulimit()

    def signal_handler(*_) -> None:
        # Interrupt server on sigterm while initializing
        raise KeyboardInterrupt("terminated")

    signal.signal(signal.SIGTERM, signal_handler)

    addr, port = sock_addr
    is_ssl = args.ssl_keyfile and args.ssl_certfile
    host_part = f"[{addr}]" if is_valid_ipv6_address(
        addr) else addr or "0.0.0.0"
    listen_address = f"http{'s' if is_ssl else ''}://{host_part}:{port}"

    return listen_address, sock


async def run_server(args, **uvicorn_kwargs) -> None:
    """Run a single-worker API server."""
    listen_address, sock = setup_server(args)
    await run_server_worker(listen_address, sock, args, **uvicorn_kwargs)


async def run_server_worker(listen_address,
                            sock,
                            args,
                            client_config=None,
                            **uvicorn_kwargs) -> None:
    """Run a single API server worker."""

    if args.tool_parser_plugin and len(args.tool_parser_plugin) > 3:
        ToolParserManager.import_tool_parser(args.tool_parser_plugin)

    server_index = client_config.get("client_index", 0) if client_config else 0

    # Load logging config for uvicorn if specified
    log_config = load_log_config(args.log_config_file)
    if log_config is not None:
        uvicorn_kwargs['log_config'] = log_config

    async with build_async_engine_client(args, client_config) as engine_client:
        app = build_app(args)

        vllm_config = await engine_client.get_vllm_config()
        await init_app_state(engine_client, vllm_config, app.state, args)

        logger.info("Starting vLLM API server %d on %s", server_index,
                    listen_address)
        shutdown_task = await serve_http(
            app,
            sock=sock,
            enable_ssl_refresh=args.enable_ssl_refresh,
            host=args.host,
            port=args.port,
            log_level=args.uvicorn_log_level,
            # NOTE: When the 'disable_uvicorn_access_log' value is True,
            # no access log will be output.
            access_log=not args.disable_uvicorn_access_log,
            timeout_keep_alive=envs.VLLM_HTTP_TIMEOUT_KEEP_ALIVE,
            ssl_keyfile=args.ssl_keyfile,
            ssl_certfile=args.ssl_certfile,
            ssl_ca_certs=args.ssl_ca_certs,
            ssl_cert_reqs=args.ssl_cert_reqs,
            **uvicorn_kwargs,
        )

    # NB: Await server shutdown only after the backend context is exited
    try:
        await shutdown_task
    finally:
        sock.close()


if __name__ == "__main__":
    # NOTE(simon):
    # This section should be in sync with vllm/entrypoints/cli/main.py for CLI
    # entrypoints.
    cli_env_setup()
    parser = FlexibleArgumentParser(
        description="vLLM OpenAI-Compatible RESTful API server.")
    parser = make_arg_parser(parser)
    args = parser.parse_args()
    validate_parsed_serve_args(args)

    uvloop.run(run_server(args))<|MERGE_RESOLUTION|>--- conflicted
+++ resolved
@@ -1501,12 +1501,7 @@
         engine_client=engine_client,
         model_config=model_config,
         base_model_paths=base_model_paths,
-<<<<<<< HEAD
-        lora_modules=args.lora_modules,
-=======
         lora_modules=lora_modules,
-        prompt_adapters=args.prompt_adapters,
->>>>>>> 3ed94f9d
     )
     await state.openai_serving_models.init_static_loras()
     state.openai_serving_responses = OpenAIServingResponses(
