from typing import List, Optional, Union

from tqdm import tqdm
from transformers import PreTrainedTokenizer, PreTrainedTokenizerFast

from vllm.engine.arg_utils import EngineArgs
from vllm.engine.llm_engine import LLMEngine
from vllm.lora.request import LoRARequest
from vllm.multimodal import MultiModalData
from vllm.outputs import RequestOutput
from vllm.sampling_params import SamplingParams
from vllm.usage.usage_lib import UsageContext
from vllm.utils import Counter


class LLM:
    """An LLM for generating texts from given prompts and sampling parameters.

    This class includes a tokenizer, a language model (possibly distributed
    across multiple GPUs), and GPU memory space allocated for intermediate
    states (aka KV cache). Given a batch of prompts and sampling parameters,
    this class generates texts from the model, using an intelligent batching
    mechanism and efficient memory management.

    NOTE: This class is intended to be used for offline inference. For online
    serving, use the `AsyncLLMEngine` class instead.
    NOTE: For the comprehensive list of arguments, see `EngineArgs`.

    Args:
        model: The name or path of a HuggingFace Transformers model.
        tokenizer: The name or path of a HuggingFace Transformers tokenizer.
        tokenizer_mode: The tokenizer mode. "auto" will use the fast tokenizer
            if available, and "slow" will always use the slow tokenizer.
        skip_tokenizer_init: If true, skip initialization of tokenizer and
            detokenizer. Expect valid prompt_token_ids and None for prompt
            from the input.
        trust_remote_code: Trust remote code (e.g., from HuggingFace) when
            downloading the model and tokenizer.
        tensor_parallel_size: The number of GPUs to use for distributed
            execution with tensor parallelism.
        dtype: The data type for the model weights and activations. Currently,
            we support `float32`, `float16`, and `bfloat16`. If `auto`, we use
            the `torch_dtype` attribute specified in the model config file.
            However, if the `torch_dtype` in the config is `float32`, we will
            use `float16` instead.
        quantization: The method used to quantize the model weights. Currently,
            we support "awq", "gptq", "squeezellm", and "fp8" (experimental).
            If None, we first check the `quantization_config` attribute in the
            model config file. If that is None, we assume the model weights are
            not quantized and use `dtype` to determine the data type of
            the weights.
        revision: The specific model version to use. It can be a branch name,
            a tag name, or a commit id.
        tokenizer_revision: The specific tokenizer version to use. It can be a
            branch name, a tag name, or a commit id.
        seed: The seed to initialize the random number generator for sampling.
        gpu_memory_utilization: The ratio (between 0 and 1) of GPU memory to
            reserve for the model weights, activations, and KV cache. Higher
            values will increase the KV cache size and thus improve the model's
            throughput. However, if the value is too high, it may cause out-of-
            memory (OOM) errors.
        swap_space: The size (GiB) of CPU memory per GPU to use as swap space.
            This can be used for temporarily storing the states of the requests
            when their `best_of` sampling parameters are larger than 1. If all
            requests will have `best_of=1`, you can safely set this to 0.
            Otherwise, too small values may cause out-of-memory (OOM) errors.
        enforce_eager: Whether to enforce eager execution. If True, we will
            disable CUDA graph and always execute the model in eager mode.
            If False, we will use CUDA graph and eager execution in hybrid.
        max_context_len_to_capture: Maximum context len covered by CUDA graphs.
            When a sequence has context length larger than this, we fall back
            to eager mode.
        disable_custom_all_reduce: See ParallelConfig
    """

    def __init__(
        self,
        model: str,
        tokenizer: Optional[str] = None,
        tokenizer_mode: str = "auto",
        skip_tokenizer_init: bool = False,
        trust_remote_code: bool = False,
        tensor_parallel_size: int = 1,
        dtype: str = "auto",
        quantization: Optional[str] = None,
        revision: Optional[str] = None,
        tokenizer_revision: Optional[str] = None,
        seed: int = 0,
        gpu_memory_utilization: float = 0.9,
        swap_space: int = 4,
        enforce_eager: bool = False,
        max_context_len_to_capture: int = 8192,
        disable_custom_all_reduce: bool = False,
        **kwargs,
    ) -> None:
        if "disable_log_stats" not in kwargs:
            kwargs["disable_log_stats"] = True
        engine_args = EngineArgs(
            model=model,
            tokenizer=tokenizer,
            tokenizer_mode=tokenizer_mode,
            skip_tokenizer_init=skip_tokenizer_init,
            trust_remote_code=trust_remote_code,
            tensor_parallel_size=tensor_parallel_size,
            dtype=dtype,
            quantization=quantization,
            revision=revision,
            tokenizer_revision=tokenizer_revision,
            seed=seed,
            gpu_memory_utilization=gpu_memory_utilization,
            swap_space=swap_space,
            enforce_eager=enforce_eager,
            max_context_len_to_capture=max_context_len_to_capture,
            disable_custom_all_reduce=disable_custom_all_reduce,
            **kwargs,
        )
        self.llm_engine = LLMEngine.from_engine_args(
            engine_args, usage_context=UsageContext.LLM_CLASS)
        self.request_counter = Counter()

    def get_tokenizer(
            self) -> Union[PreTrainedTokenizer, PreTrainedTokenizerFast]:
        return self.llm_engine.tokenizer.tokenizer

    def set_tokenizer(
        self,
        tokenizer: Union[PreTrainedTokenizer, PreTrainedTokenizerFast],
    ) -> None:
        self.llm_engine.tokenizer.tokenizer = tokenizer

    def generate(
        self,
        prompts: Optional[Union[str, List[str]]] = None,
        sampling_params: Optional[Union[SamplingParams,
                                        List[SamplingParams]]] = None,
        prompt_token_ids: Optional[List[List[int]]] = None,
        use_tqdm: bool = True,
        lora_request: Optional[LoRARequest] = None,
        multi_modal_datas: Optional[Union[
            Optional[MultiModalData], List[Optional[MultiModalData]]]] = None,
    ) -> List[RequestOutput]:
        """Generates the completions for the input prompts.

        NOTE: This class automatically batches the given prompts, considering
        the memory constraint. For the best performance, put all of your prompts
        into a single list and pass it to this method.

        Args:
            prompts: A list of prompts to generate completions for.
            sampling_params: The sampling parameters for text generation. If
                None, we use the default sampling parameters. 
                When it is a single value, it is applied to every prompt. 
                When it is a list, the list must have the same length as the 
                prompts and it is paired one by one with the prompt.
            prompt_token_ids: A list of token IDs for the prompts. If None, we
                use the tokenizer to convert the prompts to token IDs.
            use_tqdm: Whether to use tqdm to display the progress bar.
            lora_request: LoRA request to use for generation, if any.
            multi_modal_datas: A list of multi modal data, one per prompt.

        Returns:
            A list of `RequestOutput` objects containing the generated
            completions in the same order as the input prompts.
        """
        if prompts is None and prompt_token_ids is None:
            raise ValueError("Either prompts or prompt_token_ids must be "
                             "provided.")
        if self.llm_engine.model_config.skip_tokenizer_init \
            and prompts is not None:
            raise ValueError("prompts must be None if skip_tokenizer_init "
                             "is True")
        if isinstance(prompts, str):
            # Convert a single prompt to a list.
            prompts = [prompts]
        if (prompts is not None and prompt_token_ids is not None
                and len(prompts) != len(prompt_token_ids)):
<<<<<<< HEAD
            raise ValueError(
                f"The lengths of prompts ({len(prompts)}) and "
                f"prompt_token_ids ({len(prompt_token_ids)}) must be the same."
            )
=======
            raise ValueError("The lengths of prompts and prompt_token_ids "
                             "must be the same.")

        if prompts is not None:
            num_requests = len(prompts)
        else:
            assert prompt_token_ids is not None
            num_requests = len(prompt_token_ids)

>>>>>>> 077f0a2e
        if sampling_params is None:
            # Use default sampling params.
            sampling_params = SamplingParams()

<<<<<<< HEAD
        # Add requests to the engine.
        if prompts is not None:
            num_requests = len(prompts)
        else:
            assert prompt_token_ids is not None
            num_requests = len(prompt_token_ids)

        if isinstance(multi_modal_datas, MultiModalData):
            # Convert a single multi_modal_data to a list.
            multi_modal_datas = [multi_modal_datas]
        if (multi_modal_datas is not None
                and len(multi_modal_datas) != num_requests):
            raise ValueError(f"The lengths of prompts/prompt_token_ids "
                             f"({num_requests}) and multi_modal_datas "
                             f"({len(multi_modal_datas)}) must be the same.")

=======
        elif isinstance(sampling_params,
                        list) and len(sampling_params) != num_requests:
            raise ValueError("The lengths of prompts and sampling_params "
                             "must be the same.")
        if multi_modal_data:
            multi_modal_data.data = multi_modal_data.data.to(torch.float16)

        # Add requests to the engine.
>>>>>>> 077f0a2e
        for i in range(num_requests):
            prompt = prompts[i] if prompts is not None else None
            token_ids = None if prompt_token_ids is None else prompt_token_ids[
                i]
            multi_modal_data = multi_modal_datas[
                i] if multi_modal_datas is not None else None
            self._add_request(
                prompt,
                sampling_params[i]
                if isinstance(sampling_params, list) else sampling_params,
                token_ids,
                lora_request=lora_request,
                multi_modal_data=multi_modal_data,
            )
        return self._run_engine(use_tqdm)

    def _add_request(
        self,
        prompt: Optional[str],
        sampling_params: SamplingParams,
        prompt_token_ids: Optional[List[int]],
        lora_request: Optional[LoRARequest] = None,
        multi_modal_data: Optional[MultiModalData] = None,
    ) -> None:
        request_id = str(next(self.request_counter))
        self.llm_engine.add_request(request_id,
                                    prompt,
                                    sampling_params,
                                    prompt_token_ids,
                                    lora_request=lora_request,
                                    multi_modal_data=multi_modal_data)

    def _run_engine(self, use_tqdm: bool) -> List[RequestOutput]:
        # Initialize tqdm.
        if use_tqdm:
            num_requests = self.llm_engine.get_num_unfinished_requests()
            pbar = tqdm(total=num_requests,
                        desc="Processed prompts",
                        dynamic_ncols=True)
        # Run the engine.
        outputs: List[RequestOutput] = []
        while self.llm_engine.has_unfinished_requests():
            step_outputs = self.llm_engine.step()
            for output in step_outputs:
                if output.finished:
                    outputs.append(output)
                    if use_tqdm:
                        pbar.update(1)
        if use_tqdm:
            pbar.close()
        # Sort the outputs by request ID.
        # This is necessary because some requests may be finished earlier than
        # its previous requests.
        outputs = sorted(outputs, key=lambda x: int(x.request_id))
        return outputs<|MERGE_RESOLUTION|>--- conflicted
+++ resolved
@@ -174,33 +174,26 @@
             prompts = [prompts]
         if (prompts is not None and prompt_token_ids is not None
                 and len(prompts) != len(prompt_token_ids)):
-<<<<<<< HEAD
             raise ValueError(
                 f"The lengths of prompts ({len(prompts)}) and "
                 f"prompt_token_ids ({len(prompt_token_ids)}) must be the same."
             )
-=======
-            raise ValueError("The lengths of prompts and prompt_token_ids "
-                             "must be the same.")
-
-        if prompts is not None:
-            num_requests = len(prompts)
-        else:
-            assert prompt_token_ids is not None
-            num_requests = len(prompt_token_ids)
-
->>>>>>> 077f0a2e
-        if sampling_params is None:
-            # Use default sampling params.
-            sampling_params = SamplingParams()
-
-<<<<<<< HEAD
+
         # Add requests to the engine.
         if prompts is not None:
             num_requests = len(prompts)
         else:
             assert prompt_token_ids is not None
             num_requests = len(prompt_token_ids)
+
+        if sampling_params is None:
+            # Use default sampling params.
+            sampling_params = SamplingParams()
+        elif (isinstance(sampling_params, list)
+              and len(sampling_params) != num_requests):
+            raise ValueError(
+                f"The lengths of prompts/prompt_token_ids ({num_requests}) and "
+                f"sampling_params ({len(sampling_params)}) must be the same.")
 
         if isinstance(multi_modal_datas, MultiModalData):
             # Convert a single multi_modal_data to a list.
@@ -211,26 +204,17 @@
                              f"({num_requests}) and multi_modal_datas "
                              f"({len(multi_modal_datas)}) must be the same.")
 
-=======
-        elif isinstance(sampling_params,
-                        list) and len(sampling_params) != num_requests:
-            raise ValueError("The lengths of prompts and sampling_params "
-                             "must be the same.")
-        if multi_modal_data:
-            multi_modal_data.data = multi_modal_data.data.to(torch.float16)
-
-        # Add requests to the engine.
->>>>>>> 077f0a2e
         for i in range(num_requests):
             prompt = prompts[i] if prompts is not None else None
+            sampling_params_item = sampling_params[i] if isinstance(
+                sampling_params, list) else sampling_params
             token_ids = None if prompt_token_ids is None else prompt_token_ids[
                 i]
             multi_modal_data = multi_modal_datas[
                 i] if multi_modal_datas is not None else None
             self._add_request(
                 prompt,
-                sampling_params[i]
-                if isinstance(sampling_params, list) else sampling_params,
+                sampling_params_item,
                 token_ids,
                 lora_request=lora_request,
                 multi_modal_data=multi_modal_data,
