import itertools
import warnings
from contextlib import contextmanager
from typing import (Any, ClassVar, Dict, List, Optional, Sequence, Tuple, Type,
                    Union, cast, overload)

from tqdm import tqdm

from vllm import envs
from vllm.beam_search import (BeamSearchInstance, BeamSearchOutput,
                              BeamSearchSequence, get_beam_search_score)
from vllm.engine.arg_utils import EngineArgs, TaskOption
from vllm.engine.llm_engine import LLMEngine
from vllm.entrypoints.chat_utils import (ChatCompletionMessageParam,
                                         apply_hf_chat_template,
                                         apply_mistral_chat_template,
                                         parse_chat_messages)
from vllm.inputs import PromptType, TextPrompt, TokensPrompt
from vllm.inputs.parse import parse_and_batch_prompt
from vllm.logger import init_logger
from vllm.lora.request import LoRARequest
from vllm.model_executor.guided_decoding.guided_fields import (
    GuidedDecodingRequest, LLMGuidedOptions)
from vllm.outputs import EmbeddingRequestOutput, RequestOutput
from vllm.pooling_params import PoolingParams
from vllm.prompt_adapter.request import PromptAdapterRequest
from vllm.sampling_params import (BeamSearchParams, GuidedDecodingParams,
                                  RequestOutputKind, SamplingParams)
from vllm.transformers_utils.tokenizer import (AnyTokenizer, MistralTokenizer,
                                               get_cached_tokenizer)
from vllm.transformers_utils.tokenizer_group import TokenizerGroup
from vllm.usage.usage_lib import UsageContext
from vllm.utils import Counter, deprecate_args, deprecate_kwargs, is_list_of

logger = init_logger(__name__)


class LLM:
    """An LLM for generating texts from given prompts and sampling parameters.

    This class includes a tokenizer, a language model (possibly distributed
    across multiple GPUs), and GPU memory space allocated for intermediate
    states (aka KV cache). Given a batch of prompts and sampling parameters,
    this class generates texts from the model, using an intelligent batching
    mechanism and efficient memory management.

    Args:
        model: The name or path of a HuggingFace Transformers model.
        tokenizer: The name or path of a HuggingFace Transformers tokenizer.
        tokenizer_mode: The tokenizer mode. "auto" will use the fast tokenizer
            if available, and "slow" will always use the slow tokenizer.
        skip_tokenizer_init: If true, skip initialization of tokenizer and
            detokenizer. Expect valid prompt_token_ids and None for prompt
            from the input.
        trust_remote_code: Trust remote code (e.g., from HuggingFace) when
            downloading the model and tokenizer.
        allowed_local_media_path: Allowing API requests to read local images
            or videos from directories specified by the server file system.
            This is a security risk. Should only be enabled in trusted
            environments.
        tensor_parallel_size: The number of GPUs to use for distributed
            execution with tensor parallelism.
        dtype: The data type for the model weights and activations. Currently,
            we support `float32`, `float16`, and `bfloat16`. If `auto`, we use
            the `torch_dtype` attribute specified in the model config file.
            However, if the `torch_dtype` in the config is `float32`, we will
            use `float16` instead.
        quantization: The method used to quantize the model weights. Currently,
            we support "awq", "gptq", and "fp8" (experimental).
            If None, we first check the `quantization_config` attribute in the
            model config file. If that is None, we assume the model weights are
            not quantized and use `dtype` to determine the data type of
            the weights.
        revision: The specific model version to use. It can be a branch name,
            a tag name, or a commit id.
        tokenizer_revision: The specific tokenizer version to use. It can be a
            branch name, a tag name, or a commit id.
        seed: The seed to initialize the random number generator for sampling.
        gpu_memory_utilization: The ratio (between 0 and 1) of GPU memory to
            reserve for the model weights, activations, and KV cache. Higher
            values will increase the KV cache size and thus improve the model's
            throughput. However, if the value is too high, it may cause out-of-
            memory (OOM) errors.
        swap_space: The size (GiB) of CPU memory per GPU to use as swap space.
            This can be used for temporarily storing the states of the requests
            when their `best_of` sampling parameters are larger than 1. If all
            requests will have `best_of=1`, you can safely set this to 0.
            Otherwise, too small values may cause out-of-memory (OOM) errors.
        cpu_offload_gb: The size (GiB) of CPU memory to use for offloading
            the model weights. This virtually increases the GPU memory space
            you can use to hold the model weights, at the cost of CPU-GPU data
            transfer for every forward pass.
        enforce_eager: Whether to enforce eager execution. If True, we will
            disable CUDA graph and always execute the model in eager mode.
            If False, we will use CUDA graph and eager execution in hybrid.
        max_seq_len_to_capture: Maximum sequence len covered by CUDA graphs.
            When a sequence has context length larger than this, we fall back
            to eager mode. Additionally for encoder-decoder models, if the
            sequence length of the encoder input is larger than this, we fall
            back to the eager mode.
        disable_custom_all_reduce: See ParallelConfig
        hf_kwargs: Extra arguments for the HuggingFace config.
        **kwargs: Arguments for :class:`~vllm.EngineArgs`. (See
            :ref:`engine_args`)

    Note:
        This class is intended to be used for offline inference. For online
        serving, use the :class:`~vllm.AsyncLLMEngine` class instead.
    """

    DEPRECATE_LEGACY: ClassVar[bool] = False
    """A flag to toggle whether to deprecate the legacy generate/encode API."""

    DEPRECATE_INIT_POSARGS: ClassVar[bool] = True
    """
    A flag to toggle whether to deprecate positional arguments in
    :meth:`LLM.__init__`.
    """

    @classmethod
    @contextmanager
    def deprecate_legacy_api(cls):
        cls.DEPRECATE_LEGACY = True

        yield

        cls.DEPRECATE_LEGACY = False

    @deprecate_args(
        start_index=2,  # Ignore self and model
        is_deprecated=lambda: LLM.DEPRECATE_INIT_POSARGS,
        additional_message=(
            "All positional arguments other than `model` will be "
            "replaced with keyword arguments in an upcoming version."),
    )
    def __init__(
        self,
        model: str,
        tokenizer: Optional[str] = None,
        tokenizer_mode: str = "auto",
        skip_tokenizer_init: bool = False,
        trust_remote_code: bool = False,
        allowed_local_media_path: str = "",
        tensor_parallel_size: int = 1,
        dtype: str = "auto",
        quantization: Optional[str] = None,
        revision: Optional[str] = None,
        tokenizer_revision: Optional[str] = None,
        seed: int = 0,
        gpu_memory_utilization: float = 0.9,
        swap_space: float = 4,
        cpu_offload_gb: float = 0,
        enforce_eager: Optional[bool] = None,
        max_seq_len_to_capture: int = 8192,
        disable_custom_all_reduce: bool = False,
<<<<<<< HEAD
        hf_kwargs: Optional[dict] = None,
=======
        disable_async_output_proc: bool = False,
        mm_processor_kwargs: Optional[Dict[str, Any]] = None,
        # After positional args are removed, move this right below `model`
        task: TaskOption = "auto",
        pooling_type: Optional[str] = None,
        pooling_norm: Optional[bool] = None,
        pooling_softmax: Optional[bool] = None,
        pooling_step_tag_id: Optional[int] = None,
        pooling_returned_token_ids: Optional[List[int]] = None,
>>>>>>> 8a4358ec
        **kwargs,
    ) -> None:
        '''
        LLM constructor.

        Note: if enforce_eager is unset (enforce_eager is None)
        it defaults to False.
        '''

        if "disable_log_stats" not in kwargs:
            kwargs["disable_log_stats"] = True

        engine_args = EngineArgs(
            model=model,
            task=task,
            tokenizer=tokenizer,
            tokenizer_mode=tokenizer_mode,
            skip_tokenizer_init=skip_tokenizer_init,
            trust_remote_code=trust_remote_code,
            allowed_local_media_path=allowed_local_media_path,
            tensor_parallel_size=tensor_parallel_size,
            dtype=dtype,
            quantization=quantization,
            revision=revision,
            tokenizer_revision=tokenizer_revision,
            seed=seed,
            gpu_memory_utilization=gpu_memory_utilization,
            swap_space=swap_space,
            cpu_offload_gb=cpu_offload_gb,
            enforce_eager=enforce_eager,
            max_seq_len_to_capture=max_seq_len_to_capture,
            disable_custom_all_reduce=disable_custom_all_reduce,
<<<<<<< HEAD
            hf_kwargs=hf_kwargs,
=======
            disable_async_output_proc=disable_async_output_proc,
            mm_processor_kwargs=mm_processor_kwargs,
            pooling_type=pooling_type,
            pooling_norm=pooling_norm,
            pooling_softmax=pooling_softmax,
            pooling_step_tag_id=pooling_step_tag_id,
            pooling_returned_token_ids=pooling_returned_token_ids,
            **kwargs,
>>>>>>> 8a4358ec
        )
        # Logic to switch between engines is done at runtime instead of import
        # to avoid import order issues
        self.engine_class = self.get_engine_class()
        self.llm_engine = self.engine_class.from_engine_args(
            engine_args, usage_context=UsageContext.LLM_CLASS)
        self.request_counter = Counter()

    @staticmethod
    def get_engine_class() -> Type[LLMEngine]:
        if envs.VLLM_USE_V1:
            # Lazy import: the v1 package isn't distributed
            from vllm.v1.engine.llm_engine import LLMEngine as V1LLMEngine
            return V1LLMEngine  # type: ignore
        return LLMEngine

    def get_tokenizer(self) -> AnyTokenizer:
        return self.llm_engine.get_tokenizer_group(TokenizerGroup).tokenizer

    def set_tokenizer(self, tokenizer: AnyTokenizer) -> None:
        tokenizer_group = self.llm_engine.get_tokenizer_group(TokenizerGroup)

        # While CachedTokenizer is dynamic, have no choice but
        # compare class name. Misjudgment will arise from
        # user-defined tokenizer started with 'Cached'
        if tokenizer.__class__.__name__.startswith("Cached"):
            tokenizer_group.tokenizer = tokenizer
        else:
            tokenizer_group.tokenizer = get_cached_tokenizer(tokenizer)

    @overload  # LEGACY: single (prompt + optional token ids)
    def generate(
        self,
        prompts: str,
        sampling_params: Optional[Union[SamplingParams,
                                        List[SamplingParams]]] = None,
        prompt_token_ids: Optional[List[int]] = None,
        use_tqdm: bool = True,
        lora_request: Optional[Union[List[LoRARequest], LoRARequest]] = None,
    ) -> List[RequestOutput]:
        ...

    @overload  # LEGACY: multi (prompt + optional token ids)
    def generate(
        self,
        prompts: List[str],
        sampling_params: Optional[Union[SamplingParams,
                                        List[SamplingParams]]] = None,
        prompt_token_ids: Optional[List[List[int]]] = None,
        use_tqdm: bool = True,
        lora_request: Optional[Union[List[LoRARequest], LoRARequest]] = None,
    ) -> List[RequestOutput]:
        ...

    @overload  # LEGACY: single (token ids + optional prompt)
    def generate(
        self,
        prompts: Optional[str] = None,
        sampling_params: Optional[Union[SamplingParams,
                                        List[SamplingParams]]] = None,
        *,
        prompt_token_ids: List[int],
        use_tqdm: bool = True,
        lora_request: Optional[Union[List[LoRARequest], LoRARequest]] = None,
    ) -> List[RequestOutput]:
        ...

    @overload  # LEGACY: multi (token ids + optional prompt)
    def generate(
        self,
        prompts: Optional[List[str]] = None,
        sampling_params: Optional[Union[SamplingParams,
                                        List[SamplingParams]]] = None,
        *,
        prompt_token_ids: List[List[int]],
        use_tqdm: bool = True,
        lora_request: Optional[Union[List[LoRARequest], LoRARequest]] = None,
    ) -> List[RequestOutput]:
        ...

    @overload  # LEGACY: single or multi token ids [pos-only]
    def generate(
        self,
        prompts: None,
        sampling_params: None,
        prompt_token_ids: Union[List[int], List[List[int]]],
        use_tqdm: bool = True,
        lora_request: Optional[Union[List[LoRARequest], LoRARequest]] = None,
    ) -> List[RequestOutput]:
        ...

    @overload
    def generate(
        self,
        prompts: Union[PromptType, Sequence[PromptType]],
        /,
        *,
        sampling_params: Optional[Union[SamplingParams,
                                        Sequence[SamplingParams]]] = None,
        use_tqdm: bool = True,
        lora_request: Optional[Union[List[LoRARequest], LoRARequest]] = None,
    ) -> List[RequestOutput]:
        ...

    @deprecate_kwargs(
        "prompt_token_ids",
        is_deprecated=lambda: LLM.DEPRECATE_LEGACY,
        additional_message="Please use the 'prompts' parameter instead.",
    )
    def generate(
        self,
        prompts: Union[Union[PromptType, Sequence[PromptType]],
                       Optional[Union[str, List[str]]]] = None,
        sampling_params: Optional[Union[SamplingParams,
                                        Sequence[SamplingParams]]] = None,
        prompt_token_ids: Optional[Union[List[int], List[List[int]]]] = None,
        use_tqdm: bool = True,
        lora_request: Optional[Union[List[LoRARequest], LoRARequest]] = None,
        prompt_adapter_request: Optional[PromptAdapterRequest] = None,
        guided_options_request: Optional[Union[LLMGuidedOptions,
                                               GuidedDecodingRequest]] = None,
        priority: Optional[List[int]] = None,
    ) -> List[RequestOutput]:
        """Generates the completions for the input prompts.

        This class automatically batches the given prompts, considering
        the memory constraint. For the best performance, put all of your prompts
        into a single list and pass it to this method.

        Args:
            prompts: The prompts to the LLM. You may pass a sequence of prompts
                for batch inference. See :class:`~vllm.inputs.PromptType`
                for more details about the format of each prompts.
            sampling_params: The sampling parameters for text generation. If
                None, we use the default sampling parameters.
                When it is a single value, it is applied to every prompt.
                When it is a list, the list must have the same length as the
                prompts and it is paired one by one with the prompt.
            use_tqdm: Whether to use tqdm to display the progress bar.
            lora_request: LoRA request to use for generation, if any.
            prompt_adapter_request: Prompt Adapter request to use for
                generation, if any.
            priority: The priority of the requests, if any.
                Only applicable when priority scheduling policy is enabled.

        Returns:
            A list of ``RequestOutput`` objects containing the
            generated completions in the same order as the input prompts.

        Note:
            Using ``prompts`` and ``prompt_token_ids`` as keyword parameters is
            considered legacy and may be deprecated in the future. You should
            instead pass them via the ``inputs`` parameter.
        """
        task = self.llm_engine.model_config.task
        if task != "generate":
            messages = [
                "LLM.generate() is only supported for (conditional) generation "
                "models (XForCausalLM, XForConditionalGeneration).",
            ]

            supported_tasks = self.llm_engine.model_config.supported_tasks
            if "generate" in supported_tasks:
                messages.append(
                    "Your model supports the 'generate' task, but is "
                    f"currently initialized for the '{task}' task. Please "
                    "initialize the model using `--task generate`.")

            raise ValueError(" ".join(messages))

        if prompt_token_ids is not None:
            parsed_prompts = self._convert_v1_inputs(
                prompts=cast(Optional[Union[str, List[str]]], prompts),
                prompt_token_ids=prompt_token_ids,
            )
        else:
            parsed_prompts = cast(Union[PromptType, Sequence[PromptType]],
                                  prompts)

        if isinstance(guided_options_request, dict):
            if len(guided_options_request) > 1:
                raise ValueError(
                    "You can only use one guided decoding but multiple is "
                    f"specified: {guided_options_request}")
            guided_options_request = GuidedDecodingRequest(
                **guided_options_request)

        if sampling_params is None:
            # Use default sampling params.
            sampling_params = SamplingParams()

        self._validate_and_add_requests(
            prompts=parsed_prompts,
            params=sampling_params,
            lora_request=lora_request,
            prompt_adapter_request=prompt_adapter_request,
            guided_options=guided_options_request,
            priority=priority)

        outputs = self._run_engine(use_tqdm=use_tqdm)
        return self.engine_class.validate_outputs(outputs, RequestOutput)

    def beam_search(
        self,
        prompts: List[Union[str, List[int]]],
        params: BeamSearchParams,
    ) -> List[BeamSearchOutput]:
        """
        Generate sequences using beam search.

        Args:
            prompts: A list of prompts. Each prompt can be a string or a list
                of token IDs.
            params: The beam search parameters.

        TODO: how does beam search work together with length penalty, frequency
        penalty, and stopping criteria, etc.?
        """

        beam_width = params.beam_width
        max_tokens = params.max_tokens
        temperature = params.temperature
        ignore_eos = params.ignore_eos
        length_penalty = params.length_penalty

        def sort_beams_key(x: BeamSearchSequence) -> float:
            return get_beam_search_score(x.tokens, x.cum_logprob,
                                         tokenizer.eos_token_id,
                                         length_penalty)

        tokenizer = self.get_tokenizer()
        # generate 2 * beam_width candidates at each step
        # following the huggingface transformers implementation
        # at https://github.com/huggingface/transformers/blob/e15687fffe5c9d20598a19aeab721ae0a7580f8a/src/transformers/generation/beam_search.py#L534 # noqa
        beam_search_params = SamplingParams(logprobs=2 * beam_width,
                                            max_tokens=1,
                                            temperature=temperature)
        instances: List[BeamSearchInstance] = []

        for prompt in prompts:
            prompt_tokens = prompt if isinstance(
                prompt, list) else tokenizer.encode(prompt)
            instances.append(BeamSearchInstance(prompt_tokens))

        for _ in range(max_tokens):
            all_beams: List[BeamSearchSequence] = list(
                sum((instance.beams for instance in instances), []))
            pos = [0] + list(
                itertools.accumulate(
                    len(instance.beams) for instance in instances))
            instance_start_and_end: List[Tuple[int, int]] = list(
                zip(pos[:-1], pos[1:]))

            if len(all_beams) == 0:
                break

            prompts_batch = [
                TokensPrompt(prompt_token_ids=beam.tokens)
                for beam in all_beams
            ]

            # only runs for one step
            # we don't need to use tqdm here
            output = self.generate(prompts_batch,
                                   sampling_params=beam_search_params,
                                   use_tqdm=False)

            for (start, end), instance in zip(instance_start_and_end,
                                              instances):
                instance_new_beams = []
                for i in range(start, end):
                    current_beam = all_beams[i]
                    result = output[i]

                    if result.outputs[0].logprobs is not None:
                        # if `result.outputs[0].logprobs` is None, it means
                        # the sequence is completed because of the max-model-len
                        # or abortion. we don't need to add it to the new beams.
                        logprobs = result.outputs[0].logprobs[0]
                        for token_id, logprob_obj in logprobs.items():
                            new_beam = BeamSearchSequence(
                                tokens=current_beam.tokens + [token_id],
                                logprobs=current_beam.logprobs + [logprobs],
                                cum_logprob=current_beam.cum_logprob +
                                logprob_obj.logprob)

                            if token_id == tokenizer.eos_token_id and \
                                not ignore_eos:
                                instance.completed.append(new_beam)
                            else:
                                instance_new_beams.append(new_beam)
                sorted_beams = sorted(instance_new_beams,
                                      key=sort_beams_key,
                                      reverse=True)
                instance.beams = sorted_beams[:beam_width]

        outputs = []
        for instance in instances:
            instance.completed.extend(instance.beams)
            sorted_completed = sorted(instance.completed,
                                      key=sort_beams_key,
                                      reverse=True)
            best_beams = sorted_completed[:beam_width]

            for beam in best_beams:
                beam.text = tokenizer.decode(beam.tokens)
            outputs.append(BeamSearchOutput(sequences=best_beams))

        return outputs

    def chat(
        self,
        messages: Union[List[ChatCompletionMessageParam],
                        List[List[ChatCompletionMessageParam]]],
        sampling_params: Optional[Union[SamplingParams,
                                        List[SamplingParams]]] = None,
        use_tqdm: bool = True,
        lora_request: Optional[LoRARequest] = None,
        chat_template: Optional[str] = None,
        add_generation_prompt: bool = True,
        continue_final_message: bool = False,
        tools: Optional[List[Dict[str, Any]]] = None,
        mm_processor_kwargs: Optional[Dict[str, Any]] = None,
    ) -> List[RequestOutput]:
        """
        Generate responses for a chat conversation.

        The chat conversation is converted into a text prompt using the
        tokenizer and calls the :meth:`generate` method to generate the
        responses.

        Multi-modal inputs can be passed in the same way you would pass them
        to the OpenAI API.

        Args:
            messages: A list of conversations or a single conversation. 
                - Each conversation is represented as a list of messages.
                - Each message is a dictionary with 'role' and 'content' keys.
            sampling_params: The sampling parameters for text generation.
                If None, we use the default sampling parameters. When it
                is a single value, it is applied to every prompt. When it
                is a list, the list must have the same length as the
                prompts and it is paired one by one with the prompt.
            use_tqdm: Whether to use tqdm to display the progress bar.
            lora_request: LoRA request to use for generation, if any.
            chat_template: The template to use for structuring the chat.
              If not provided, the model's default chat template will be used.
            add_generation_prompt: If True, adds a generation template
                to each message.
            continue_final_message: If True, continues the final message in
                the conversation instead of starting a new one. Cannot be `True`
                if `add_generation_prompt` is also `True`.
            mm_processor_kwargs: Multimodal processor kwarg overrides for this
                chat request. Only used for offline requests.

        Returns:
            A list of ``RequestOutput`` objects containing the generated
            responses in the same order as the input messages.
        """
        list_of_messages: List[List[ChatCompletionMessageParam]]

        # Handle multi and single conversations
        if is_list_of(messages, list):
            # messages is List[List[...]]
            list_of_messages = cast(List[List[ChatCompletionMessageParam]],
                                    messages)
        else:
            # messages is List[...]
            list_of_messages = [
                cast(List[ChatCompletionMessageParam], messages)
            ]

        prompts: List[Union[TokensPrompt, TextPrompt]] = []

        for msgs in list_of_messages:
            tokenizer = self.get_tokenizer()
            model_config = self.llm_engine.get_model_config()

            # NOTE: _parse_chat_message_content_parts() currently doesn't
            # handle mm_processor_kwargs, since there is no implementation in
            # the chat message parsing for it.
            conversation, mm_data = parse_chat_messages(
                msgs, model_config, tokenizer)

            prompt_data: Union[str, List[int]]
            if isinstance(tokenizer, MistralTokenizer):
                prompt_data = apply_mistral_chat_template(
                    tokenizer,
                    messages=msgs,
                    chat_template=chat_template,
                    add_generation_prompt=add_generation_prompt,
                    continue_final_message=continue_final_message,
                    tools=tools,
                )
            else:
                prompt_data = apply_hf_chat_template(
                    tokenizer,
                    conversation=conversation,
                    chat_template=chat_template,
                    add_generation_prompt=add_generation_prompt,
                    continue_final_message=continue_final_message,
                    tools=tools,
                )

            prompt: Union[TokensPrompt, TextPrompt]
            if is_list_of(prompt_data, int):
                prompt = TokensPrompt(prompt_token_ids=prompt_data)
            else:
                prompt = TextPrompt(prompt=prompt_data)

            if mm_data is not None:
                prompt["multi_modal_data"] = mm_data

            if mm_processor_kwargs is not None:
                prompt["mm_processor_kwargs"] = mm_processor_kwargs

            prompts.append(prompt)

        return self.generate(
            prompts,
            sampling_params=sampling_params,
            use_tqdm=use_tqdm,
            lora_request=lora_request,
        )

    @overload  # LEGACY: single (prompt + optional token ids)
    def encode(
        self,
        prompts: str,
        pooling_params: Optional[Union[PoolingParams,
                                       Sequence[PoolingParams]]] = None,
        prompt_token_ids: Optional[List[int]] = None,
        use_tqdm: bool = True,
        lora_request: Optional[Union[List[LoRARequest], LoRARequest]] = None,
    ) -> List[EmbeddingRequestOutput]:
        ...

    @overload  # LEGACY: multi (prompt + optional token ids)
    def encode(
        self,
        prompts: List[str],
        pooling_params: Optional[Union[PoolingParams,
                                       Sequence[PoolingParams]]] = None,
        prompt_token_ids: Optional[List[List[int]]] = None,
        use_tqdm: bool = True,
        lora_request: Optional[Union[List[LoRARequest], LoRARequest]] = None,
    ) -> List[EmbeddingRequestOutput]:
        ...

    @overload  # LEGACY: single (token ids + optional prompt)
    def encode(
        self,
        prompts: Optional[str] = None,
        pooling_params: Optional[Union[PoolingParams,
                                       Sequence[PoolingParams]]] = None,
        *,
        prompt_token_ids: List[int],
        use_tqdm: bool = True,
        lora_request: Optional[Union[List[LoRARequest], LoRARequest]] = None,
    ) -> List[EmbeddingRequestOutput]:
        ...

    @overload  # LEGACY: multi (token ids + optional prompt)
    def encode(
        self,
        prompts: Optional[List[str]] = None,
        pooling_params: Optional[Union[PoolingParams,
                                       Sequence[PoolingParams]]] = None,
        *,
        prompt_token_ids: List[List[int]],
        use_tqdm: bool = True,
        lora_request: Optional[Union[List[LoRARequest], LoRARequest]] = None,
    ) -> List[EmbeddingRequestOutput]:
        ...

    @overload  # LEGACY: single or multi token ids [pos-only]
    def encode(
        self,
        prompts: None,
        pooling_params: None,
        prompt_token_ids: Union[List[int], List[List[int]]],
        use_tqdm: bool = True,
        lora_request: Optional[Union[List[LoRARequest], LoRARequest]] = None,
    ) -> List[EmbeddingRequestOutput]:
        ...

    @overload
    def encode(
        self,
        prompts: Union[PromptType, Sequence[PromptType]],
        /,
        *,
        pooling_params: Optional[Union[PoolingParams,
                                       Sequence[PoolingParams]]] = None,
        use_tqdm: bool = True,
        lora_request: Optional[Union[List[LoRARequest], LoRARequest]] = None,
    ) -> List[EmbeddingRequestOutput]:
        ...

    @deprecate_kwargs(
        "prompt_token_ids",
        is_deprecated=lambda: LLM.DEPRECATE_LEGACY,
        additional_message="Please use the 'prompts' parameter instead.",
    )
    def encode(
        self,
        prompts: Union[Union[PromptType, Sequence[PromptType]],
                       Optional[Union[str, List[str]]]] = None,
        pooling_params: Optional[Union[PoolingParams,
                                       Sequence[PoolingParams]]] = None,
        prompt_token_ids: Optional[Union[List[int], List[List[int]]]] = None,
        use_tqdm: bool = True,
        lora_request: Optional[Union[List[LoRARequest], LoRARequest]] = None,
        prompt_adapter_request: Optional[PromptAdapterRequest] = None,
    ) -> List[EmbeddingRequestOutput]:
        """Generates the completions for the input prompts.

        This class automatically batches the given prompts, considering
        the memory constraint. For the best performance, put all of your prompts
        into a single list and pass it to this method.

        Args:
            prompts: The prompts to the LLM. You may pass a sequence of prompts
                for batch inference. See :class:`~vllm.inputs.PromptType`
                for more details about the format of each prompts.
            pooling_params: The pooling parameters for pooling. If None, we
                use the default pooling parameters.
            use_tqdm: Whether to use tqdm to display the progress bar.
            lora_request: LoRA request to use for generation, if any.
            prompt_adapter_request: Prompt Adapter request to use for
                generation, if any.

        Returns:
            A list of `EmbeddingRequestOutput` objects containing the
            generated embeddings in the same order as the input prompts.

        Note:
            Using ``prompts`` and ``prompt_token_ids`` as keyword parameters is
            considered legacy and may be deprecated in the future. You should
            instead pass them via the ``inputs`` parameter.
        """
        task = self.llm_engine.model_config.task
        if task != "embedding":
            messages = ["LLM.encode() is only supported for embedding models."]

            supported_tasks = self.llm_engine.model_config.supported_tasks
            if "embedding" in supported_tasks:
                messages.append(
                    "Your model supports the 'embedding' task, but is "
                    f"currently initialized for the '{task}' task. Please "
                    "initialize the model using `--task embedding`.")

            raise ValueError(" ".join(messages))

        if prompt_token_ids is not None:
            parsed_prompts = self._convert_v1_inputs(
                prompts=cast(Optional[Union[str, List[str]]], prompts),
                prompt_token_ids=prompt_token_ids,
            )
        else:
            parsed_prompts = cast(Union[PromptType, Sequence[PromptType]],
                                  prompts)

        if pooling_params is None:
            # Use default pooling params.
            pooling_params = PoolingParams()

        self._validate_and_add_requests(
            prompts=parsed_prompts,
            params=pooling_params,
            lora_request=lora_request,
            prompt_adapter_request=prompt_adapter_request,
        )

        outputs = self._run_engine(use_tqdm=use_tqdm)
        return self.engine_class.validate_outputs(outputs,
                                                  EmbeddingRequestOutput)

    def start_profile(self) -> None:
        self.llm_engine.start_profile()

    def stop_profile(self) -> None:
        self.llm_engine.stop_profile()

    # LEGACY
    def _convert_v1_inputs(
        self,
        prompts: Optional[Union[str, List[str]]],
        prompt_token_ids: Optional[Union[List[int], List[List[int]]]],
    ):
        # skip_tokenizer_init is now checked in engine

        if prompts is not None:
            prompts = [p["content"] for p in parse_and_batch_prompt(prompts)]
        if prompt_token_ids is not None:
            prompt_token_ids = [
                p["content"] for p in parse_and_batch_prompt(prompt_token_ids)
            ]

        num_requests = None
        if prompts is not None:
            num_requests = len(prompts)
        if prompt_token_ids is not None:
            if (num_requests is not None
                    and num_requests != len(prompt_token_ids)):
                raise ValueError("The lengths of prompts and prompt_token_ids "
                                 "must be the same.")

            num_requests = len(prompt_token_ids)
        if num_requests is None:
            raise ValueError("Either prompts or prompt_token_ids must be "
                             "provided.")

        parsed_prompts: List[PromptType] = []
        for i in range(num_requests):
            item: PromptType

            if prompts is not None:
                item = TextPrompt(prompt=prompts[i])
            elif prompt_token_ids is not None:
                item = TokensPrompt(prompt_token_ids=prompt_token_ids[i])
            else:
                raise AssertionError

            parsed_prompts.append(item)

        return parsed_prompts

    def _validate_and_add_requests(
        self,
        prompts: Union[PromptType, Sequence[PromptType]],
        params: Union[SamplingParams, Sequence[SamplingParams], PoolingParams,
                      Sequence[PoolingParams]],
        lora_request: Optional[Union[Sequence[LoRARequest], LoRARequest]],
        prompt_adapter_request: Optional[PromptAdapterRequest],
        guided_options: Optional[GuidedDecodingRequest] = None,
        priority: Optional[List[int]] = None,
    ) -> None:
        if guided_options is not None:
            warnings.warn(
                "guided_options_request is deprecated, use "
                "SamplingParams.guided_decoding instead",
                DeprecationWarning,
                stacklevel=2,
            )

        if isinstance(prompts, (str, dict)):
            # Convert a single prompt to a list.
            prompts = [prompts]

        num_requests = len(prompts)
        if isinstance(params, list) and len(params) != num_requests:
            raise ValueError("The lengths of prompts and params "
                             "must be the same.")
        if isinstance(lora_request,
                      list) and len(lora_request) != num_requests:
            raise ValueError("The lengths of prompts and lora_request "
                             "must be the same.")

        for sp in params if isinstance(params, list) else (params, ):
            if isinstance(sp, SamplingParams):
                self._add_guided_params(sp, guided_options)

                # We only care about the final output
                sp.output_kind = RequestOutputKind.FINAL_ONLY

        # Add requests to the engine.
        for i, prompt in enumerate(prompts):
            self._add_request(
                prompt,
                params[i] if isinstance(params, Sequence) else params,
                lora_request=lora_request[i] if isinstance(
                    lora_request, Sequence) else lora_request,
                prompt_adapter_request=prompt_adapter_request,
                priority=priority[i] if priority else 0,
            )

    def _add_request(
        self,
        prompt: PromptType,
        params: Union[SamplingParams, PoolingParams],
        lora_request: Optional[LoRARequest] = None,
        prompt_adapter_request: Optional[PromptAdapterRequest] = None,
        priority: int = 0,
    ) -> None:
        request_id = str(next(self.request_counter))
        self.llm_engine.add_request(
            request_id,
            prompt,
            params,
            lora_request=lora_request,
            prompt_adapter_request=prompt_adapter_request,
            priority=priority,
        )

    def _add_guided_params(
            self,
            params: SamplingParams,
            guided_options: Optional[GuidedDecodingRequest] = None):
        if guided_options is None:
            return params

        if params.guided_decoding is not None:
            raise ValueError("Cannot set both guided_options_request and"
                             "params.guided_decoding.")

        params.guided_decoding = GuidedDecodingParams(
            json=guided_options.guided_json,
            regex=guided_options.guided_regex,
            choice=guided_options.guided_choice,
            grammar=guided_options.guided_grammar,
            json_object=guided_options.guided_json_object,
            backend=guided_options.guided_decoding_backend,
            whitespace_pattern=guided_options.guided_whitespace_pattern)
        return params

    def _run_engine(
            self, *, use_tqdm: bool
    ) -> List[Union[RequestOutput, EmbeddingRequestOutput]]:
        # Initialize tqdm.
        if use_tqdm:
            num_requests = self.llm_engine.get_num_unfinished_requests()
            pbar = tqdm(
                total=num_requests,
                desc="Processed prompts",
                dynamic_ncols=True,
                postfix=(f"est. speed input: {0:.2f} toks/s, "
                         f"output: {0:.2f} toks/s"),
            )

        # Run the engine.
        outputs: List[Union[RequestOutput, EmbeddingRequestOutput]] = []
        total_in_toks = 0
        total_out_toks = 0
        while self.llm_engine.has_unfinished_requests():
            step_outputs = self.llm_engine.step()
            for output in step_outputs:
                if output.finished:
                    outputs.append(output)
                    if use_tqdm:
                        if isinstance(output, RequestOutput):
                            # Calculate tokens only for RequestOutput
                            assert output.prompt_token_ids is not None
                            total_in_toks += len(output.prompt_token_ids)
                            in_spd = total_in_toks / pbar.format_dict["elapsed"]
                            total_out_toks += sum(
                                len(stp.token_ids) for stp in output.outputs)
                            out_spd = (total_out_toks /
                                       pbar.format_dict["elapsed"])
                            pbar.postfix = (
                                f"est. speed input: {in_spd:.2f} toks/s, "
                                f"output: {out_spd:.2f} toks/s")
                        pbar.update(1)

        if use_tqdm:
            pbar.close()
        # Sort the outputs by request ID.
        # This is necessary because some requests may be finished earlier than
        # its previous requests.
        return sorted(outputs, key=lambda x: int(x.request_id))

    def _is_encoder_decoder_model(self):
        return self.llm_engine.is_encoder_decoder_model()<|MERGE_RESOLUTION|>--- conflicted
+++ resolved
@@ -98,8 +98,10 @@
             to eager mode. Additionally for encoder-decoder models, if the
             sequence length of the encoder input is larger than this, we fall
             back to the eager mode.
-        disable_custom_all_reduce: See ParallelConfig
-        hf_kwargs: Extra arguments for the HuggingFace config.
+        disable_custom_all_reduce: See :class:`~vllm.config.ParallelConfig`
+        disable_async_output_proc: Disable async output processing.
+            This may result in lower performance.
+        hf_kwargs: Extra arguments for the HuggingFace :code:`config.json`.
         **kwargs: Arguments for :class:`~vllm.EngineArgs`. (See
             :ref:`engine_args`)
 
@@ -153,10 +155,8 @@
         enforce_eager: Optional[bool] = None,
         max_seq_len_to_capture: int = 8192,
         disable_custom_all_reduce: bool = False,
-<<<<<<< HEAD
+        disable_async_output_proc: bool = False,
         hf_kwargs: Optional[dict] = None,
-=======
-        disable_async_output_proc: bool = False,
         mm_processor_kwargs: Optional[Dict[str, Any]] = None,
         # After positional args are removed, move this right below `model`
         task: TaskOption = "auto",
@@ -165,7 +165,6 @@
         pooling_softmax: Optional[bool] = None,
         pooling_step_tag_id: Optional[int] = None,
         pooling_returned_token_ids: Optional[List[int]] = None,
->>>>>>> 8a4358ec
         **kwargs,
     ) -> None:
         '''
@@ -198,10 +197,8 @@
             enforce_eager=enforce_eager,
             max_seq_len_to_capture=max_seq_len_to_capture,
             disable_custom_all_reduce=disable_custom_all_reduce,
-<<<<<<< HEAD
+            disable_async_output_proc=disable_async_output_proc,
             hf_kwargs=hf_kwargs,
-=======
-            disable_async_output_proc=disable_async_output_proc,
             mm_processor_kwargs=mm_processor_kwargs,
             pooling_type=pooling_type,
             pooling_norm=pooling_norm,
@@ -209,7 +206,6 @@
             pooling_step_tag_id=pooling_step_tag_id,
             pooling_returned_token_ids=pooling_returned_token_ids,
             **kwargs,
->>>>>>> 8a4358ec
         )
         # Logic to switch between engines is done at runtime instead of import
         # to avoid import order issues
