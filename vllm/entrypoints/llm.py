import itertools
from contextlib import contextmanager
from dataclasses import dataclass
from typing import (Any, ClassVar, Dict, List, Optional, Sequence, Tuple,
                    Union, cast, overload)

from tqdm import tqdm

from vllm.engine.arg_utils import EngineArgs
from vllm.engine.llm_engine import LLMEngine
from vllm.entrypoints.chat_utils import (ChatCompletionMessageParam,
                                         apply_hf_chat_template,
                                         apply_mistral_chat_template,
                                         parse_chat_messages)
from vllm.inputs import PromptInputs, TextPrompt, TokensPrompt
from vllm.inputs.parse import parse_and_batch_prompt
from vllm.logger import init_logger
from vllm.lora.request import LoRARequest
from vllm.model_executor.guided_decoding import (
    GuidedDecodingRequest, get_local_guided_decoding_logits_processor)
from vllm.model_executor.guided_decoding.guided_fields import LLMGuidedOptions
from vllm.outputs import EmbeddingRequestOutput, RequestOutput
from vllm.pooling_params import PoolingParams
from vllm.prompt_adapter.request import PromptAdapterRequest
from vllm.sampling_params import RequestOutputKind, SamplingParams
from vllm.transformers_utils.tokenizer import (AnyTokenizer, MistralTokenizer,
                                               get_cached_tokenizer)
from vllm.transformers_utils.tokenizer_group import TokenizerGroup
from vllm.usage.usage_lib import UsageContext
from vllm.utils import Counter, deprecate_kwargs, is_list_of

logger = init_logger(__name__)


@dataclass
class BeamSearchSequence:
    """A sequence for beam search.
    It keeps track of the tokens and the log probability of the sequence.
    The text field is optional and will only be filled when the sequence is
    about to be returned to the user.
    """
    # The tokens includes the prompt.
    tokens: List[int]
    cum_logprob: float = 0.0
    text: Optional[str] = None


@dataclass
class BeamSearchOutput:
    """The output of beam search.
    It contains the list of the best beam search sequences.
    The length of the list is equal to the beam width.
    """
    sequences: List[BeamSearchSequence]


class BeamSearchInstance:

    def __init__(self, prompt_tokens: List[int]):
        self.beams: List[BeamSearchSequence] = [
            BeamSearchSequence(tokens=prompt_tokens)
        ]
        self.completed: List[BeamSearchSequence] = []


class LLM:
    """An LLM for generating texts from given prompts and sampling parameters.

    This class includes a tokenizer, a language model (possibly distributed
    across multiple GPUs), and GPU memory space allocated for intermediate
    states (aka KV cache). Given a batch of prompts and sampling parameters,
    this class generates texts from the model, using an intelligent batching
    mechanism and efficient memory management.

    Args:
        model: The name or path of a HuggingFace Transformers model.
        tokenizer: The name or path of a HuggingFace Transformers tokenizer.
        tokenizer_mode: The tokenizer mode. "auto" will use the fast tokenizer
            if available, and "slow" will always use the slow tokenizer.
        skip_tokenizer_init: If true, skip initialization of tokenizer and
            detokenizer. Expect valid prompt_token_ids and None for prompt
            from the input.
        trust_remote_code: Trust remote code (e.g., from HuggingFace) when
            downloading the model and tokenizer.
        tensor_parallel_size: The number of GPUs to use for distributed
            execution with tensor parallelism.
        dtype: The data type for the model weights and activations. Currently,
            we support `float32`, `float16`, and `bfloat16`. If `auto`, we use
            the `torch_dtype` attribute specified in the model config file.
            However, if the `torch_dtype` in the config is `float32`, we will
            use `float16` instead.
        quantization: The method used to quantize the model weights. Currently,
            we support "awq", "gptq", and "fp8" (experimental).
            If None, we first check the `quantization_config` attribute in the
            model config file. If that is None, we assume the model weights are
            not quantized and use `dtype` to determine the data type of
            the weights.
        revision: The specific model version to use. It can be a branch name,
            a tag name, or a commit id.
        tokenizer_revision: The specific tokenizer version to use. It can be a
            branch name, a tag name, or a commit id.
        seed: The seed to initialize the random number generator for sampling.
        gpu_memory_utilization: The ratio (between 0 and 1) of GPU memory to
            reserve for the model weights, activations, and KV cache. Higher
            values will increase the KV cache size and thus improve the model's
            throughput. However, if the value is too high, it may cause out-of-
            memory (OOM) errors.
        swap_space: The size (GiB) of CPU memory per GPU to use as swap space.
            This can be used for temporarily storing the states of the requests
            when their `best_of` sampling parameters are larger than 1. If all
            requests will have `best_of=1`, you can safely set this to 0.
            Otherwise, too small values may cause out-of-memory (OOM) errors.
        cpu_offload_gb: The size (GiB) of CPU memory to use for offloading
            the model weights. This virtually increases the GPU memory space
            you can use to hold the model weights, at the cost of CPU-GPU data
            transfer for every forward pass.
        enforce_eager: Whether to enforce eager execution. If True, we will
            disable CUDA graph and always execute the model in eager mode.
            If False, we will use CUDA graph and eager execution in hybrid.
        max_context_len_to_capture: Maximum context len covered by CUDA graphs.
            When a sequence has context length larger than this, we fall back
            to eager mode (DEPRECATED. Use `max_seq_len_to_capture` instead).
        max_seq_len_to_capture: Maximum sequence len covered by CUDA graphs.
            When a sequence has context length larger than this, we fall back
            to eager mode. Additionally for encoder-decoder models, if the
            sequence length of the encoder input is larger than this, we fall
            back to the eager mode.
        disable_custom_all_reduce: See ParallelConfig
        **kwargs: Arguments for :class:`~vllm.EngineArgs`. (See
            :ref:`engine_args`)

    Note:
        This class is intended to be used for offline inference. For online
        serving, use the :class:`~vllm.AsyncLLMEngine` class instead.
    """

    DEPRECATE_LEGACY: ClassVar[bool] = False
    """A flag to toggle whether to deprecate the legacy generate/encode API."""

    @classmethod
    @contextmanager
    def deprecate_legacy_api(cls):
        cls.DEPRECATE_LEGACY = True

        yield

        cls.DEPRECATE_LEGACY = False

    def __init__(
        self,
        model: str,
        tokenizer: Optional[str] = None,
        tokenizer_mode: str = "auto",
        skip_tokenizer_init: bool = False,
        trust_remote_code: bool = False,
        tensor_parallel_size: int = 1,
        dtype: str = "auto",
        quantization: Optional[str] = None,
        revision: Optional[str] = None,
        tokenizer_revision: Optional[str] = None,
        seed: int = 0,
        gpu_memory_utilization: float = 0.9,
        swap_space: float = 4,
        cpu_offload_gb: float = 0,
        enforce_eager: Optional[bool] = None,
        max_context_len_to_capture: Optional[int] = None,
        max_seq_len_to_capture: int = 8192,
        disable_custom_all_reduce: bool = False,
        disable_async_output_proc: bool = False,
        mm_processor_kwargs: Optional[Dict[str, Any]] = None,
        **kwargs,
    ) -> None:
        '''
        LLM constructor.

        Note: if enforce_eager is unset (enforce_eager is None)
        it defaults to False.
        '''

        if "disable_log_stats" not in kwargs:
            kwargs["disable_log_stats"] = True
        removed_vision_keys = (
            "image_token_id",
            "image_feature_size",
            "image_input_shape",
            "image_input_type",
        )
        if any(k in kwargs for k in removed_vision_keys):
            raise TypeError(
                "There is no need to pass vision-related arguments anymore.")
        engine_args = EngineArgs(
            model=model,
            tokenizer=tokenizer,
            tokenizer_mode=tokenizer_mode,
            skip_tokenizer_init=skip_tokenizer_init,
            trust_remote_code=trust_remote_code,
            tensor_parallel_size=tensor_parallel_size,
            dtype=dtype,
            quantization=quantization,
            revision=revision,
            tokenizer_revision=tokenizer_revision,
            seed=seed,
            gpu_memory_utilization=gpu_memory_utilization,
            swap_space=swap_space,
            cpu_offload_gb=cpu_offload_gb,
            enforce_eager=enforce_eager,
            max_context_len_to_capture=max_context_len_to_capture,
            max_seq_len_to_capture=max_seq_len_to_capture,
            disable_custom_all_reduce=disable_custom_all_reduce,
            disable_async_output_proc=disable_async_output_proc,
            mm_processor_kwargs=mm_processor_kwargs,
            **kwargs,
        )
        self.llm_engine = LLMEngine.from_engine_args(
            engine_args, usage_context=UsageContext.LLM_CLASS)
        self.request_counter = Counter()

    def get_tokenizer(self) -> AnyTokenizer:
        return self.llm_engine.get_tokenizer_group(TokenizerGroup).tokenizer

    def set_tokenizer(self, tokenizer: AnyTokenizer) -> None:
        tokenizer_group = self.llm_engine.get_tokenizer_group(TokenizerGroup)

        # While CachedTokenizer is dynamic, have no choice but
        # compare class name. Misjudgment will arise from
        # user-defined tokenizer started with 'Cached'
        if tokenizer.__class__.__name__.startswith("Cached"):
            tokenizer_group.tokenizer = tokenizer
        else:
            tokenizer_group.tokenizer = get_cached_tokenizer(tokenizer)

    @overload  # LEGACY: single (prompt + optional token ids)
    def generate(
        self,
        prompts: str,
        sampling_params: Optional[Union[SamplingParams,
                                        List[SamplingParams]]] = None,
        prompt_token_ids: Optional[List[int]] = None,
        use_tqdm: bool = True,
        lora_request: Optional[Union[List[LoRARequest], LoRARequest]] = None,
    ) -> List[RequestOutput]:
        ...

    @overload  # LEGACY: multi (prompt + optional token ids)
    def generate(
        self,
        prompts: List[str],
        sampling_params: Optional[Union[SamplingParams,
                                        List[SamplingParams]]] = None,
        prompt_token_ids: Optional[List[List[int]]] = None,
        use_tqdm: bool = True,
        lora_request: Optional[Union[List[LoRARequest], LoRARequest]] = None,
    ) -> List[RequestOutput]:
        ...

    @overload  # LEGACY: single (token ids + optional prompt)
    def generate(
        self,
        prompts: Optional[str] = None,
        sampling_params: Optional[Union[SamplingParams,
                                        List[SamplingParams]]] = None,
        *,
        prompt_token_ids: List[int],
        use_tqdm: bool = True,
        lora_request: Optional[Union[List[LoRARequest], LoRARequest]] = None,
    ) -> List[RequestOutput]:
        ...

    @overload  # LEGACY: multi (token ids + optional prompt)
    def generate(
        self,
        prompts: Optional[List[str]] = None,
        sampling_params: Optional[Union[SamplingParams,
                                        List[SamplingParams]]] = None,
        *,
        prompt_token_ids: List[List[int]],
        use_tqdm: bool = True,
        lora_request: Optional[Union[List[LoRARequest], LoRARequest]] = None,
    ) -> List[RequestOutput]:
        ...

    @overload  # LEGACY: single or multi token ids [pos-only]
    def generate(
        self,
        prompts: None,
        sampling_params: None,
        prompt_token_ids: Union[List[int], List[List[int]]],
        use_tqdm: bool = True,
        lora_request: Optional[Union[List[LoRARequest], LoRARequest]] = None,
    ) -> List[RequestOutput]:
        ...

    @overload
    def generate(
        self,
        inputs: Union[PromptInputs, Sequence[PromptInputs]],
        /,  # We may enable `inputs` keyword after removing the old API
        *,
        sampling_params: Optional[Union[SamplingParams,
                                        Sequence[SamplingParams]]] = None,
        use_tqdm: bool = True,
        lora_request: Optional[Union[List[LoRARequest], LoRARequest]] = None,
    ) -> List[RequestOutput]:
        ...

    @deprecate_kwargs(
        "prompts",
        "prompt_token_ids",
        is_deprecated=lambda: LLM.DEPRECATE_LEGACY,
        additional_message="Please use the 'inputs' parameter instead.",
    )
    def generate(
        self,
        prompts: Union[Union[PromptInputs, Sequence[PromptInputs]],
                       Optional[Union[str, List[str]]]] = None,
        sampling_params: Optional[Union[SamplingParams,
                                        Sequence[SamplingParams]]] = None,
        prompt_token_ids: Optional[Union[List[int], List[List[int]]]] = None,
        use_tqdm: bool = True,
        lora_request: Optional[Union[List[LoRARequest], LoRARequest]] = None,
        prompt_adapter_request: Optional[PromptAdapterRequest] = None,
        guided_options_request: Optional[Union[LLMGuidedOptions,
                                               GuidedDecodingRequest]] = None
    ) -> List[RequestOutput]:
        """Generates the completions for the input prompts.

        This class automatically batches the given prompts, considering
        the memory constraint. For the best performance, put all of your prompts
        into a single list and pass it to this method.

        Args:
            inputs: A list of inputs to generate completions for.
            sampling_params: The sampling parameters for text generation. If
                None, we use the default sampling parameters.
                When it is a single value, it is applied to every prompt.
                When it is a list, the list must have the same length as the
                prompts and it is paired one by one with the prompt.
            use_tqdm: Whether to use tqdm to display the progress bar.
            lora_request: LoRA request to use for generation, if any.
            prompt_adapter_request: Prompt Adapter request to use for
                generation, if any.

        Returns:
            A list of ``RequestOutput`` objects containing the
            generated completions in the same order as the input prompts.

        Note:
            Using ``prompts`` and ``prompt_token_ids`` as keyword parameters is
            considered legacy and may be deprecated in the future. You should
            instead pass them via the ``inputs`` parameter.
        """
        if self.llm_engine.model_config.embedding_mode:
            raise ValueError(
                "LLM.generate() is only supported for (conditional) generation "
                "models (XForCausalLM, XForConditionalGeneration).")

        if prompt_token_ids is not None:
            inputs = self._convert_v1_inputs(
                prompts=cast(Optional[Union[str, List[str]]], prompts),
                prompt_token_ids=prompt_token_ids,
            )
        else:
            inputs = cast(Union[PromptInputs, Sequence[PromptInputs]], prompts)

        if isinstance(guided_options_request, dict):
            if len(guided_options_request) > 1:
                raise ValueError(
                    "You can only use one guided decoding but multiple is "
                    f"specified: {guided_options_request}")
            guided_options_request = GuidedDecodingRequest(
                **guided_options_request)

        if sampling_params is None:
            # Use default sampling params.
            sampling_params = SamplingParams()

        self._validate_and_add_requests(
            inputs=inputs,
            params=sampling_params,
            lora_request=lora_request,
            prompt_adapter_request=prompt_adapter_request,
            guided_options=guided_options_request)

        outputs = self._run_engine(use_tqdm=use_tqdm)
        return LLMEngine.validate_outputs(outputs, RequestOutput)

    def beam_search(
        self,
        prompts: List[Union[str, List[int]]],
        beam_width: int,
        max_tokens: int,
        ignore_eos: bool = False,
    ) -> List[BeamSearchOutput]:
        """
        Generate sequences using beam search.

        Args:
            prompts: A list of prompts. Each prompt can be a string or a list
                of token IDs.
            beam_width: The number of beams to keep at each step.
            max_tokens: The max number of tokens to generate for each prompt.
        
        TODO: how does beam search work together with length penalty, frequency
        penalty, and stopping criteria, etc.?
        """

        tokenizer = self.get_tokenizer()
        # generate 2 * beam_width candidates at each step
        # following the huggingface transformers implementation
        # at https://github.com/huggingface/transformers/blob/e15687fffe5c9d20598a19aeab721ae0a7580f8a/src/transformers/generation/beam_search.py#L534 # noqa
        beam_search_params = SamplingParams(logprobs=2 * beam_width,
                                            max_tokens=1,
                                            temperature=0.0)
        instances: List[BeamSearchInstance] = []

        for prompt in prompts:
            prompt_tokens = prompt if isinstance(
                prompt, list) else tokenizer.encode(prompt)
            instances.append(BeamSearchInstance(prompt_tokens))

        for _ in range(max_tokens):
            all_beams: List[BeamSearchSequence] = list(
                sum((instance.beams for instance in instances), []))
            pos = [0] + list(
                itertools.accumulate(
                    len(instance.beams) for instance in instances))
            instance_start_and_end: List[Tuple[int, int]] = list(
                zip(pos[:-1], pos[1:]))

            if len(all_beams) == 0:
                break

            prompts_batch = [
                TokensPrompt(prompt_token_ids=beam.tokens)
                for beam in all_beams
            ]

            # only runs for one step
            # we don't need to use tqdm here
            output = self.generate(prompts_batch,
                                   sampling_params=beam_search_params,
                                   use_tqdm=False)

            for (start, end), instance in zip(instance_start_and_end,
                                              instances):
                instance_new_beams = []
                for i in range(start, end):
                    current_beam = all_beams[i]
                    result = output[i]

                    if result.outputs[0].logprobs is not None:
                        # if `result.outputs[0].logprobs` is None, it means
                        # the sequence is completed because of the max-model-len
                        # or abortion. we don't need to add it to the new beams.
                        logprobs = result.outputs[0].logprobs[0]
                        for token_id, logprob_obj in logprobs.items():
                            new_beam = BeamSearchSequence(
                                tokens=current_beam.tokens + [token_id],
                                cum_logprob=current_beam.cum_logprob +
                                logprob_obj.logprob)

                            if token_id == tokenizer.eos_token_id and \
                                not ignore_eos:
                                instance.completed.append(new_beam)
                            else:
                                instance_new_beams.append(new_beam)
                sorted_beams = sorted(instance_new_beams,
                                      key=lambda x: x.cum_logprob,
                                      reverse=True)
                instance.beams = sorted_beams[:beam_width]

        outputs = []
        for instance in instances:
            instance.completed.extend(instance.beams)
            sorted_completed = sorted(instance.completed,
                                      key=lambda x: x.cum_logprob,
                                      reverse=True)
            best_beams = sorted_completed[:beam_width]

            for beam in best_beams:
                beam.text = tokenizer.decode(beam.tokens)
            outputs.append(BeamSearchOutput(sequences=best_beams))

        return outputs

    def chat(
        self,
        messages: Union[List[ChatCompletionMessageParam],
                        List[List[ChatCompletionMessageParam]]],
        sampling_params: Optional[Union[SamplingParams,
                                        List[SamplingParams]]] = None,
        use_tqdm: bool = True,
        lora_request: Optional[LoRARequest] = None,
        chat_template: Optional[str] = None,
        add_generation_prompt: bool = True,
        tools: Optional[List[Dict[str, Any]]] = None,
    ) -> List[RequestOutput]:
        """
        Generate responses for a chat conversation.

        The chat conversation is converted into a text prompt using the
        tokenizer and calls the :meth:`generate` method to generate the
        responses.

        Multi-modal inputs can be passed in the same way you would pass them
        to the OpenAI API.

        Args:
            messages: A list of conversations or a single conversation. 
                - Each conversation is represented as a list of messages.
                - Each message is a dictionary with 'role' and 'content' keys.
            sampling_params: The sampling parameters for text generation.
                If None, we use the default sampling parameters. When it
                is a single value, it is applied to every prompt. When it
                is a list, the list must have the same length as the
                prompts and it is paired one by one with the prompt.
            use_tqdm: Whether to use tqdm to display the progress bar.
            lora_request: LoRA request to use for generation, if any.
            chat_template: The template to use for structuring the chat.
              If not provided, the model's default chat template will be used.
            add_generation_prompt: If True, adds a generation template
                to each message.

        Returns:
            A list of ``RequestOutput`` objects containing the generated
            responses in the same order as the input messages.
        """
        list_of_messages: List[List[ChatCompletionMessageParam]]

<<<<<<< HEAD
        # Handle multi and single conversations
        if is_list_of(messages, list):
            # messages is List[List[...]]
            list_of_messages = messages
        else:
            # messages is List[...]
            list_of_messages = [messages]

        prompts: List[PromptType] = []

        for msgs in list_of_messages:
            tokenizer = self.get_tokenizer()
            model_config = self.llm_engine.get_model_config()

            conversation, mm_data = parse_chat_messages(
                msgs, model_config, tokenizer)

            prompt_data: Union[str, List[int]]
            if isinstance(tokenizer, MistralTokenizer):
                prompt_data = apply_mistral_chat_template(
                    tokenizer,
                    messages=msgs,
                    chat_template=chat_template,
                    add_generation_prompt=add_generation_prompt,
                    tools=tools,
                )
            else:
                prompt_data = apply_hf_chat_template(
                    tokenizer,
                    conversation=conversation,
                    chat_template=chat_template,
                    add_generation_prompt=add_generation_prompt,
                    tools=tools,
                )

            prompt: PromptType
            if is_list_of(prompt_data, int):
                prompt = TokensPrompt(prompt_token_ids=prompt_data)
            else:
                prompt = TextPrompt(prompt=prompt_data)

            if mm_data is not None:
                prompt["multi_modal_data"] = mm_data

            prompts.append(prompt)

        outputs = self.generate(
            prompts,
=======
        tokenizer = self.get_tokenizer()
        model_config = self.llm_engine.get_model_config()

        conversation, mm_data = parse_chat_messages(messages, model_config,
                                                    tokenizer)

        prompt: Union[str, List[int]]
        if isinstance(tokenizer, MistralTokenizer):
            prompt = apply_mistral_chat_template(
                tokenizer,
                messages=messages,
                chat_template=chat_template,
                add_generation_prompt=add_generation_prompt,
                tools=tools,
            )
        else:
            prompt = apply_hf_chat_template(
                tokenizer,
                conversation=conversation,
                chat_template=chat_template,
                add_generation_prompt=add_generation_prompt,
                tools=tools,
            )

        inputs: PromptInputs
        if is_list_of(prompt, int):
            inputs = TokensPrompt(prompt_token_ids=prompt)
        else:
            inputs = TextPrompt(prompt=prompt)

        if mm_data is not None:
            inputs["multi_modal_data"] = mm_data

        return self.generate(
            inputs,
>>>>>>> b8747e8a
            sampling_params=sampling_params,
            use_tqdm=use_tqdm,
            lora_request=lora_request,
        )

        return outputs

    @overload  # LEGACY: single (prompt + optional token ids)
    def encode(
        self,
        prompts: str,
        pooling_params: Optional[Union[PoolingParams,
                                       Sequence[PoolingParams]]] = None,
        prompt_token_ids: Optional[List[int]] = None,
        use_tqdm: bool = True,
        lora_request: Optional[Union[List[LoRARequest], LoRARequest]] = None,
    ) -> List[EmbeddingRequestOutput]:
        ...

    @overload  # LEGACY: multi (prompt + optional token ids)
    def encode(
        self,
        prompts: List[str],
        pooling_params: Optional[Union[PoolingParams,
                                       Sequence[PoolingParams]]] = None,
        prompt_token_ids: Optional[List[List[int]]] = None,
        use_tqdm: bool = True,
        lora_request: Optional[Union[List[LoRARequest], LoRARequest]] = None,
    ) -> List[EmbeddingRequestOutput]:
        ...

    @overload  # LEGACY: single (token ids + optional prompt)
    def encode(
        self,
        prompts: Optional[str] = None,
        pooling_params: Optional[Union[PoolingParams,
                                       Sequence[PoolingParams]]] = None,
        *,
        prompt_token_ids: List[int],
        use_tqdm: bool = True,
        lora_request: Optional[Union[List[LoRARequest], LoRARequest]] = None,
    ) -> List[EmbeddingRequestOutput]:
        ...

    @overload  # LEGACY: multi (token ids + optional prompt)
    def encode(
        self,
        prompts: Optional[List[str]] = None,
        pooling_params: Optional[Union[PoolingParams,
                                       Sequence[PoolingParams]]] = None,
        *,
        prompt_token_ids: List[List[int]],
        use_tqdm: bool = True,
        lora_request: Optional[Union[List[LoRARequest], LoRARequest]] = None,
    ) -> List[EmbeddingRequestOutput]:
        ...

    @overload  # LEGACY: single or multi token ids [pos-only]
    def encode(
        self,
        prompts: None,
        pooling_params: None,
        prompt_token_ids: Union[List[int], List[List[int]]],
        use_tqdm: bool = True,
        lora_request: Optional[Union[List[LoRARequest], LoRARequest]] = None,
    ) -> List[EmbeddingRequestOutput]:
        ...

    @overload
    def encode(
        self,
        inputs: Union[PromptInputs, Sequence[PromptInputs]],
        /,  # We may enable `inputs` keyword after removing the old API
        *,
        pooling_params: Optional[Union[PoolingParams,
                                       Sequence[PoolingParams]]] = None,
        use_tqdm: bool = True,
        lora_request: Optional[Union[List[LoRARequest], LoRARequest]] = None,
    ) -> List[EmbeddingRequestOutput]:
        ...

    @deprecate_kwargs(
        "prompts",
        "prompt_token_ids",
        is_deprecated=lambda: LLM.DEPRECATE_LEGACY,
        additional_message="Please use the 'inputs' parameter instead.",
    )
    def encode(
        self,
        prompts: Union[Union[PromptInputs, Sequence[PromptInputs]],
                       Optional[Union[str, List[str]]]] = None,
        pooling_params: Optional[Union[PoolingParams,
                                       Sequence[PoolingParams]]] = None,
        prompt_token_ids: Optional[Union[List[int], List[List[int]]]] = None,
        use_tqdm: bool = True,
        lora_request: Optional[Union[List[LoRARequest], LoRARequest]] = None,
        prompt_adapter_request: Optional[PromptAdapterRequest] = None,
    ) -> List[EmbeddingRequestOutput]:
        """Generates the completions for the input prompts.

        This class automatically batches the given prompts, considering
        the memory constraint. For the best performance, put all of your prompts
        into a single list and pass it to this method.

        Args:
            inputs: The inputs to the LLM. You may pass a sequence of inputs for
                batch inference. See :class:`~vllm.inputs.PromptInputs`
                for more details about the format of each input.
            pooling_params: The pooling parameters for pooling. If None, we
                use the default pooling parameters.
            use_tqdm: Whether to use tqdm to display the progress bar.
            lora_request: LoRA request to use for generation, if any.
            prompt_adapter_request: Prompt Adapter request to use for
                generation, if any.

        Returns:
            A list of `EmbeddingRequestOutput` objects containing the
            generated embeddings in the same order as the input prompts.

        Note:
            Using ``prompts`` and ``prompt_token_ids`` as keyword parameters is
            considered legacy and may be deprecated in the future. You should
            instead pass them via the ``inputs`` parameter.
        """
        if not self.llm_engine.model_config.embedding_mode:
            raise ValueError(
                "LLM.encode() is only supported for embedding models (XModel)."
            )

        if prompt_token_ids is not None:
            inputs = self._convert_v1_inputs(
                prompts=cast(Optional[Union[str, List[str]]], prompts),
                prompt_token_ids=prompt_token_ids,
            )
        else:
            inputs = cast(Union[PromptInputs, Sequence[PromptInputs]], prompts)

        if pooling_params is None:
            # Use default pooling params.
            pooling_params = PoolingParams()

        self._validate_and_add_requests(
            inputs=inputs,
            params=pooling_params,
            lora_request=lora_request,
            prompt_adapter_request=prompt_adapter_request,
        )

        outputs = self._run_engine(use_tqdm=use_tqdm)
        return LLMEngine.validate_outputs(outputs, EmbeddingRequestOutput)

    def start_profile(self) -> None:
        self.llm_engine.start_profile()

    def stop_profile(self) -> None:
        self.llm_engine.stop_profile()

    # LEGACY
    def _convert_v1_inputs(
        self,
        prompts: Optional[Union[str, List[str]]],
        prompt_token_ids: Optional[Union[List[int], List[List[int]]]],
    ):
        # skip_tokenizer_init is now checked in engine

        if prompts is not None:
            prompts = [p["content"] for p in parse_and_batch_prompt(prompts)]
        if prompt_token_ids is not None:
            prompt_token_ids = [
                p["content"] for p in parse_and_batch_prompt(prompt_token_ids)
            ]

        num_requests = None
        if prompts is not None:
            num_requests = len(prompts)
        if prompt_token_ids is not None:
            if (num_requests is not None
                    and num_requests != len(prompt_token_ids)):
                raise ValueError("The lengths of prompts and prompt_token_ids "
                                 "must be the same.")

            num_requests = len(prompt_token_ids)
        if num_requests is None:
            raise ValueError("Either prompts or prompt_token_ids must be "
                             "provided.")

        inputs: List[PromptInputs] = []
        for i in range(num_requests):
            item: PromptInputs

            if prompts is not None:
                item = TextPrompt(prompt=prompts[i])
            elif prompt_token_ids is not None:
                item = TokensPrompt(prompt_token_ids=prompt_token_ids[i])
            else:
                raise AssertionError

            inputs.append(item)

        return inputs

    def _validate_and_add_requests(
        self,
        inputs: Union[PromptInputs, Sequence[PromptInputs]],
        params: Union[SamplingParams, Sequence[SamplingParams], PoolingParams,
                      Sequence[PoolingParams]],
        lora_request: Optional[Union[Sequence[LoRARequest], LoRARequest]],
        prompt_adapter_request: Optional[PromptAdapterRequest],
        guided_options: Optional[GuidedDecodingRequest] = None,
    ) -> None:
        if isinstance(inputs, (str, dict)):
            # Convert a single prompt to a list.
            inputs = [inputs]

        num_requests = len(inputs)
        if isinstance(params, list) and len(params) != num_requests:
            raise ValueError("The lengths of prompts and params "
                             "must be the same.")
        if isinstance(lora_request,
                      list) and len(lora_request) != num_requests:
            raise ValueError("The lengths of prompts and lora_request "
                             "must be the same.")

        for sp in params if isinstance(params, list) else (params, ):
            if isinstance(sp, SamplingParams):
                self._add_guided_processor(sp, guided_options)

                # We only care about the final output
                sp.output_kind = RequestOutputKind.FINAL_ONLY

        # Add requests to the engine.
        for i, request_inputs in enumerate(inputs):
            self._add_request(
                request_inputs,
                params[i] if isinstance(params, Sequence) else params,
                lora_request=lora_request[i] if isinstance(
                    lora_request, Sequence) else lora_request,
                prompt_adapter_request=prompt_adapter_request,
            )

    def _add_request(
        self,
        inputs: PromptInputs,
        params: Union[SamplingParams, PoolingParams],
        lora_request: Optional[LoRARequest] = None,
        prompt_adapter_request: Optional[PromptAdapterRequest] = None,
    ) -> None:
        request_id = str(next(self.request_counter))
        self.llm_engine.add_request(
            request_id,
            inputs,
            params,
            lora_request=lora_request,
            prompt_adapter_request=prompt_adapter_request,
        )

    def _add_guided_processor(
            self,
            params: SamplingParams,
            guided_options: Optional[GuidedDecodingRequest] = None):
        if guided_options:
            if guided_options.guided_decoding_backend is None:
                decoding_config = self.llm_engine.get_decoding_config()
                guided_options.guided_decoding_backend = (
                    decoding_config.guided_decoding_backend)
            guided_logits_processor = get_local_guided_decoding_logits_processor(  #noqa
                guided_options.guided_decoding_backend, guided_options,
                self.get_tokenizer())
            if guided_logits_processor:
                if params.logits_processors is None:
                    params.logits_processors = []
                params.logits_processors.append(guided_logits_processor)
        return params

    def _run_engine(
            self, *, use_tqdm: bool
    ) -> List[Union[RequestOutput, EmbeddingRequestOutput]]:
        # Initialize tqdm.
        if use_tqdm:
            num_requests = self.llm_engine.get_num_unfinished_requests()
            pbar = tqdm(
                total=num_requests,
                desc="Processed prompts",
                dynamic_ncols=True,
                postfix=(f"est. speed input: {0:.2f} toks/s, "
                         f"output: {0:.2f} toks/s"),
            )

        # Run the engine.
        outputs: List[Union[RequestOutput, EmbeddingRequestOutput]] = []
        total_in_toks = 0
        total_out_toks = 0
        while self.llm_engine.has_unfinished_requests():
            step_outputs = self.llm_engine.step()
            for output in step_outputs:
                if output.finished:
                    outputs.append(output)
                    if use_tqdm:
                        if isinstance(output, RequestOutput):
                            # Calculate tokens only for RequestOutput
                            assert output.prompt_token_ids is not None
                            total_in_toks += len(output.prompt_token_ids)
                            in_spd = total_in_toks / pbar.format_dict["elapsed"]
                            total_out_toks += sum(
                                len(stp.token_ids) for stp in output.outputs)
                            out_spd = (total_out_toks /
                                       pbar.format_dict["elapsed"])
                            pbar.postfix = (
                                f"est. speed input: {in_spd:.2f} toks/s, "
                                f"output: {out_spd:.2f} toks/s")
                        pbar.update(1)

        if use_tqdm:
            pbar.close()
        # Sort the outputs by request ID.
        # This is necessary because some requests may be finished earlier than
        # its previous requests.
        return sorted(outputs, key=lambda x: int(x.request_id))

    def _is_encoder_decoder_model(self):
        return self.llm_engine.is_encoder_decoder_model()

    def _is_embedding_model(self):
        return self.llm_engine.is_embedding_model()<|MERGE_RESOLUTION|>--- conflicted
+++ resolved
@@ -527,7 +527,6 @@
         """
         list_of_messages: List[List[ChatCompletionMessageParam]]
 
-<<<<<<< HEAD
         # Handle multi and single conversations
         if is_list_of(messages, list):
             # messages is List[List[...]]
@@ -576,43 +575,6 @@
 
         outputs = self.generate(
             prompts,
-=======
-        tokenizer = self.get_tokenizer()
-        model_config = self.llm_engine.get_model_config()
-
-        conversation, mm_data = parse_chat_messages(messages, model_config,
-                                                    tokenizer)
-
-        prompt: Union[str, List[int]]
-        if isinstance(tokenizer, MistralTokenizer):
-            prompt = apply_mistral_chat_template(
-                tokenizer,
-                messages=messages,
-                chat_template=chat_template,
-                add_generation_prompt=add_generation_prompt,
-                tools=tools,
-            )
-        else:
-            prompt = apply_hf_chat_template(
-                tokenizer,
-                conversation=conversation,
-                chat_template=chat_template,
-                add_generation_prompt=add_generation_prompt,
-                tools=tools,
-            )
-
-        inputs: PromptInputs
-        if is_list_of(prompt, int):
-            inputs = TokensPrompt(prompt_token_ids=prompt)
-        else:
-            inputs = TextPrompt(prompt=prompt)
-
-        if mm_data is not None:
-            inputs["multi_modal_data"] = mm_data
-
-        return self.generate(
-            inputs,
->>>>>>> b8747e8a
             sampling_params=sampling_params,
             use_tqdm=use_tqdm,
             lora_request=lora_request,
