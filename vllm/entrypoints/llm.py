import itertools
import warnings
from contextlib import contextmanager
from typing import (Any, ClassVar, Dict, List, Optional, Sequence, Tuple, Type,
                    Union, cast, overload)

from tqdm import tqdm

from vllm import envs
from vllm.beam_search import (BeamSearchInstance, BeamSearchOutput,
                              BeamSearchSequence, get_beam_search_score)
from vllm.engine.arg_utils import EngineArgs, TaskOption
from vllm.engine.llm_engine import LLMEngine
from vllm.entrypoints.chat_utils import (ChatCompletionMessageParam,
                                         apply_hf_chat_template,
                                         apply_mistral_chat_template,
                                         parse_chat_messages)
from vllm.inputs import PromptType, TextPrompt, TokensPrompt
from vllm.inputs.parse import parse_and_batch_prompt
from vllm.logger import init_logger
from vllm.lora.request import LoRARequest
from vllm.model_executor.guided_decoding.guided_fields import (
    GuidedDecodingRequest, LLMGuidedOptions)
from vllm.outputs import EmbeddingRequestOutput, RequestOutput
from vllm.pooling_params import PoolingParams
from vllm.prompt_adapter.request import PromptAdapterRequest
from vllm.sampling_params import (BeamSearchParams, GuidedDecodingParams,
                                  RequestOutputKind, SamplingParams)
from vllm.transformers_utils.tokenizer import (AnyTokenizer, MistralTokenizer,
                                               get_cached_tokenizer)
from vllm.transformers_utils.tokenizer_group import TokenizerGroup
from vllm.usage.usage_lib import UsageContext
from vllm.utils import Counter, deprecate_args, deprecate_kwargs, is_list_of

logger = init_logger(__name__)


class LLM:
    """An LLM for generating texts from given prompts and sampling parameters.

    This class includes a tokenizer, a language model (possibly distributed
    across multiple GPUs), and GPU memory space allocated for intermediate
    states (aka KV cache). Given a batch of prompts and sampling parameters,
    this class generates texts from the model, using an intelligent batching
    mechanism and efficient memory management.

    Args:
        model: The name or path of a HuggingFace Transformers model.
        tokenizer: The name or path of a HuggingFace Transformers tokenizer.
        tokenizer_mode: The tokenizer mode. "auto" will use the fast tokenizer
            if available, and "slow" will always use the slow tokenizer.
        skip_tokenizer_init: If true, skip initialization of tokenizer and
            detokenizer. Expect valid prompt_token_ids and None for prompt
            from the input.
        trust_remote_code: Trust remote code (e.g., from HuggingFace) when
            downloading the model and tokenizer.
        allowed_local_media_path: Allowing API requests to read local images
            or videos from directories specified by the server file system.
            This is a security risk. Should only be enabled in trusted
            environments.
        tensor_parallel_size: The number of GPUs to use for distributed
            execution with tensor parallelism.
        dtype: The data type for the model weights and activations. Currently,
            we support `float32`, `float16`, and `bfloat16`. If `auto`, we use
            the `torch_dtype` attribute specified in the model config file.
            However, if the `torch_dtype` in the config is `float32`, we will
            use `float16` instead.
        quantization: The method used to quantize the model weights. Currently,
            we support "awq", "gptq", and "fp8" (experimental).
            If None, we first check the `quantization_config` attribute in the
            model config file. If that is None, we assume the model weights are
            not quantized and use `dtype` to determine the data type of
            the weights.
        revision: The specific model version to use. It can be a branch name,
            a tag name, or a commit id.
        tokenizer_revision: The specific tokenizer version to use. It can be a
            branch name, a tag name, or a commit id.
        seed: The seed to initialize the random number generator for sampling.
        gpu_memory_utilization: The ratio (between 0 and 1) of GPU memory to
            reserve for the model weights, activations, and KV cache. Higher
            values will increase the KV cache size and thus improve the model's
            throughput. However, if the value is too high, it may cause out-of-
            memory (OOM) errors.
        swap_space: The size (GiB) of CPU memory per GPU to use as swap space.
            This can be used for temporarily storing the states of the requests
            when their `best_of` sampling parameters are larger than 1. If all
            requests will have `best_of=1`, you can safely set this to 0.
            Otherwise, too small values may cause out-of-memory (OOM) errors.
        cpu_offload_gb: The size (GiB) of CPU memory to use for offloading
            the model weights. This virtually increases the GPU memory space
            you can use to hold the model weights, at the cost of CPU-GPU data
            transfer for every forward pass.
        enforce_eager: Whether to enforce eager execution. If True, we will
            disable CUDA graph and always execute the model in eager mode.
            If False, we will use CUDA graph and eager execution in hybrid.
        max_seq_len_to_capture: Maximum sequence len covered by CUDA graphs.
            When a sequence has context length larger than this, we fall back
            to eager mode. Additionally for encoder-decoder models, if the
            sequence length of the encoder input is larger than this, we fall
            back to the eager mode.
        disable_custom_all_reduce: See ParallelConfig
        **kwargs: Arguments for :class:`~vllm.EngineArgs`. (See
            :ref:`engine_args`)

    Note:
        This class is intended to be used for offline inference. For online
        serving, use the :class:`~vllm.AsyncLLMEngine` class instead.
    """

    DEPRECATE_LEGACY: ClassVar[bool] = False
    """A flag to toggle whether to deprecate the legacy generate/encode API."""

    DEPRECATE_INIT_POSARGS: ClassVar[bool] = True
    """
    A flag to toggle whether to deprecate positional arguments in
    :meth:`LLM.__init__`.
    """

    @classmethod
    @contextmanager
    def deprecate_legacy_api(cls):
        cls.DEPRECATE_LEGACY = True

        yield

        cls.DEPRECATE_LEGACY = False

    @deprecate_args(
        start_index=2,  # Ignore self and model
        is_deprecated=lambda: LLM.DEPRECATE_INIT_POSARGS,
        additional_message=(
            "All positional arguments other than `model` will be "
            "replaced with keyword arguments in an upcoming version."),
    )
    def __init__(
        self,
        model: str,
        tokenizer: Optional[str] = None,
        tokenizer_mode: str = "auto",
        skip_tokenizer_init: bool = False,
        trust_remote_code: bool = False,
        allowed_local_media_path: str = "",
        tensor_parallel_size: int = 1,
        dtype: str = "auto",
        quantization: Optional[str] = None,
        revision: Optional[str] = None,
        tokenizer_revision: Optional[str] = None,
        seed: int = 0,
        gpu_memory_utilization: float = 0.9,
        swap_space: float = 4,
        cpu_offload_gb: float = 0,
        enforce_eager: Optional[bool] = None,
        max_seq_len_to_capture: int = 8192,
        disable_custom_all_reduce: bool = False,
        disable_async_output_proc: bool = False,
        mm_processor_kwargs: Optional[Dict[str, Any]] = None,
        # After positional args are removed, move this right below `model`
        task: TaskOption = "auto",
        pooling_type: Optional[str] = None,
        pooling_norm: Optional[bool] = None,
        pooling_softmax: Optional[bool] = None,
        pooling_step_tag_id: Optional[int] = None,
        pooling_returned_token_ids: Optional[List[int]] = None,
        **kwargs,
    ) -> None:
        '''
        LLM constructor.

        Note: if enforce_eager is unset (enforce_eager is None)
        it defaults to False.
        '''

        if "disable_log_stats" not in kwargs:
            kwargs["disable_log_stats"] = True

        engine_args = EngineArgs(
            model=model,
            task=task,
            tokenizer=tokenizer,
            tokenizer_mode=tokenizer_mode,
            skip_tokenizer_init=skip_tokenizer_init,
            trust_remote_code=trust_remote_code,
            allowed_local_media_path=allowed_local_media_path,
            tensor_parallel_size=tensor_parallel_size,
            dtype=dtype,
            quantization=quantization,
            revision=revision,
            tokenizer_revision=tokenizer_revision,
            seed=seed,
            gpu_memory_utilization=gpu_memory_utilization,
            swap_space=swap_space,
            cpu_offload_gb=cpu_offload_gb,
            enforce_eager=enforce_eager,
            max_seq_len_to_capture=max_seq_len_to_capture,
            disable_custom_all_reduce=disable_custom_all_reduce,
            disable_async_output_proc=disable_async_output_proc,
            mm_processor_kwargs=mm_processor_kwargs,
            pooling_type=pooling_type,
            pooling_norm=pooling_norm,
            pooling_softmax=pooling_softmax,
            pooling_step_tag_id=pooling_step_tag_id,
            pooling_returned_token_ids=pooling_returned_token_ids,
            **kwargs,
        )
<<<<<<< HEAD

        if envs.VLLM_USE_V1:
            # TODO(rob): enable mp by default (issue with fork vs spawn)
            self.llm_engine = LLMEngine.from_engine_args(
                engine_args,
                usage_context=UsageContext.LLM_CLASS,
                enable_multiprocessing=False)
        else:
            self.llm_engine = LLMEngine.from_engine_args(
                engine_args, usage_context=UsageContext.LLM_CLASS)

=======
        # Logic to switch between engines is done at runtime instead of import
        # to avoid import order issues
        self.engine_class = self.get_engine_class()
        self.llm_engine = self.engine_class.from_engine_args(
            engine_args, usage_context=UsageContext.LLM_CLASS)
>>>>>>> d3859f18
        self.request_counter = Counter()

    @staticmethod
    def get_engine_class() -> Type[LLMEngine]:
        if envs.VLLM_USE_V1:
            # Lazy import: the v1 package isn't distributed
            from vllm.v1.engine.llm_engine import LLMEngine as V1LLMEngine
            return V1LLMEngine  # type: ignore
        return LLMEngine

    def get_tokenizer(self) -> AnyTokenizer:
        return self.llm_engine.get_tokenizer_group(TokenizerGroup).tokenizer

    def set_tokenizer(self, tokenizer: AnyTokenizer) -> None:
        tokenizer_group = self.llm_engine.get_tokenizer_group(TokenizerGroup)

        # While CachedTokenizer is dynamic, have no choice but
        # compare class name. Misjudgment will arise from
        # user-defined tokenizer started with 'Cached'
        if tokenizer.__class__.__name__.startswith("Cached"):
            tokenizer_group.tokenizer = tokenizer
        else:
            tokenizer_group.tokenizer = get_cached_tokenizer(tokenizer)

    @overload  # LEGACY: single (prompt + optional token ids)
    def generate(
        self,
        prompts: str,
        sampling_params: Optional[Union[SamplingParams,
                                        List[SamplingParams]]] = None,
        prompt_token_ids: Optional[List[int]] = None,
        use_tqdm: bool = True,
        lora_request: Optional[Union[List[LoRARequest], LoRARequest]] = None,
    ) -> List[RequestOutput]:
        ...

    @overload  # LEGACY: multi (prompt + optional token ids)
    def generate(
        self,
        prompts: List[str],
        sampling_params: Optional[Union[SamplingParams,
                                        List[SamplingParams]]] = None,
        prompt_token_ids: Optional[List[List[int]]] = None,
        use_tqdm: bool = True,
        lora_request: Optional[Union[List[LoRARequest], LoRARequest]] = None,
    ) -> List[RequestOutput]:
        ...

    @overload  # LEGACY: single (token ids + optional prompt)
    def generate(
        self,
        prompts: Optional[str] = None,
        sampling_params: Optional[Union[SamplingParams,
                                        List[SamplingParams]]] = None,
        *,
        prompt_token_ids: List[int],
        use_tqdm: bool = True,
        lora_request: Optional[Union[List[LoRARequest], LoRARequest]] = None,
    ) -> List[RequestOutput]:
        ...

    @overload  # LEGACY: multi (token ids + optional prompt)
    def generate(
        self,
        prompts: Optional[List[str]] = None,
        sampling_params: Optional[Union[SamplingParams,
                                        List[SamplingParams]]] = None,
        *,
        prompt_token_ids: List[List[int]],
        use_tqdm: bool = True,
        lora_request: Optional[Union[List[LoRARequest], LoRARequest]] = None,
    ) -> List[RequestOutput]:
        ...

    @overload  # LEGACY: single or multi token ids [pos-only]
    def generate(
        self,
        prompts: None,
        sampling_params: None,
        prompt_token_ids: Union[List[int], List[List[int]]],
        use_tqdm: bool = True,
        lora_request: Optional[Union[List[LoRARequest], LoRARequest]] = None,
    ) -> List[RequestOutput]:
        ...

    @overload
    def generate(
        self,
        prompts: Union[PromptType, Sequence[PromptType]],
        /,
        *,
        sampling_params: Optional[Union[SamplingParams,
                                        Sequence[SamplingParams]]] = None,
        use_tqdm: bool = True,
        lora_request: Optional[Union[List[LoRARequest], LoRARequest]] = None,
    ) -> List[RequestOutput]:
        ...

    @deprecate_kwargs(
        "prompt_token_ids",
        is_deprecated=lambda: LLM.DEPRECATE_LEGACY,
        additional_message="Please use the 'prompts' parameter instead.",
    )
    def generate(
        self,
        prompts: Union[Union[PromptType, Sequence[PromptType]],
                       Optional[Union[str, List[str]]]] = None,
        sampling_params: Optional[Union[SamplingParams,
                                        Sequence[SamplingParams]]] = None,
        prompt_token_ids: Optional[Union[List[int], List[List[int]]]] = None,
        use_tqdm: bool = True,
        lora_request: Optional[Union[List[LoRARequest], LoRARequest]] = None,
        prompt_adapter_request: Optional[PromptAdapterRequest] = None,
        guided_options_request: Optional[Union[LLMGuidedOptions,
                                               GuidedDecodingRequest]] = None,
        priority: Optional[List[int]] = None,
    ) -> List[RequestOutput]:
        """Generates the completions for the input prompts.

        This class automatically batches the given prompts, considering
        the memory constraint. For the best performance, put all of your prompts
        into a single list and pass it to this method.

        Args:
            prompts: The prompts to the LLM. You may pass a sequence of prompts
                for batch inference. See :class:`~vllm.inputs.PromptType`
                for more details about the format of each prompts.
            sampling_params: The sampling parameters for text generation. If
                None, we use the default sampling parameters.
                When it is a single value, it is applied to every prompt.
                When it is a list, the list must have the same length as the
                prompts and it is paired one by one with the prompt.
            use_tqdm: Whether to use tqdm to display the progress bar.
            lora_request: LoRA request to use for generation, if any.
            prompt_adapter_request: Prompt Adapter request to use for
                generation, if any.
            priority: The priority of the requests, if any.
                Only applicable when priority scheduling policy is enabled.

        Returns:
            A list of ``RequestOutput`` objects containing the
            generated completions in the same order as the input prompts.

        Note:
            Using ``prompts`` and ``prompt_token_ids`` as keyword parameters is
            considered legacy and may be deprecated in the future. You should
            instead pass them via the ``inputs`` parameter.
        """
        task = self.llm_engine.model_config.task
        if task != "generate":
            messages = [
                "LLM.generate() is only supported for (conditional) generation "
                "models (XForCausalLM, XForConditionalGeneration).",
            ]

            supported_tasks = self.llm_engine.model_config.supported_tasks
            if "generate" in supported_tasks:
                messages.append(
                    "Your model supports the 'generate' task, but is "
                    f"currently initialized for the '{task}' task. Please "
                    "initialize the model using `--task generate`.")

            raise ValueError(" ".join(messages))

        if prompt_token_ids is not None:
            parsed_prompts = self._convert_v1_inputs(
                prompts=cast(Optional[Union[str, List[str]]], prompts),
                prompt_token_ids=prompt_token_ids,
            )
        else:
            parsed_prompts = cast(Union[PromptType, Sequence[PromptType]],
                                  prompts)

        if isinstance(guided_options_request, dict):
            if len(guided_options_request) > 1:
                raise ValueError(
                    "You can only use one guided decoding but multiple is "
                    f"specified: {guided_options_request}")
            guided_options_request = GuidedDecodingRequest(
                **guided_options_request)

        if sampling_params is None:
            # Use default sampling params.
            sampling_params = SamplingParams()

        self._validate_and_add_requests(
            prompts=parsed_prompts,
            params=sampling_params,
            lora_request=lora_request,
            prompt_adapter_request=prompt_adapter_request,
            guided_options=guided_options_request,
            priority=priority)

        outputs = self._run_engine(use_tqdm=use_tqdm)
        return self.engine_class.validate_outputs(outputs, RequestOutput)

    def beam_search(
        self,
        prompts: List[Union[str, List[int]]],
        params: BeamSearchParams,
    ) -> List[BeamSearchOutput]:
        """
        Generate sequences using beam search.

        Args:
            prompts: A list of prompts. Each prompt can be a string or a list
                of token IDs.
            params: The beam search parameters.

        TODO: how does beam search work together with length penalty, frequency
        penalty, and stopping criteria, etc.?
        """

        beam_width = params.beam_width
        max_tokens = params.max_tokens
        temperature = params.temperature
        ignore_eos = params.ignore_eos
        length_penalty = params.length_penalty

        def sort_beams_key(x: BeamSearchSequence) -> float:
            return get_beam_search_score(x.tokens, x.cum_logprob,
                                         tokenizer.eos_token_id,
                                         length_penalty)

        tokenizer = self.get_tokenizer()
        # generate 2 * beam_width candidates at each step
        # following the huggingface transformers implementation
        # at https://github.com/huggingface/transformers/blob/e15687fffe5c9d20598a19aeab721ae0a7580f8a/src/transformers/generation/beam_search.py#L534 # noqa
        beam_search_params = SamplingParams(logprobs=2 * beam_width,
                                            max_tokens=1,
                                            temperature=temperature)
        instances: List[BeamSearchInstance] = []

        for prompt in prompts:
            prompt_tokens = prompt if isinstance(
                prompt, list) else tokenizer.encode(prompt)
            instances.append(BeamSearchInstance(prompt_tokens))

        for _ in range(max_tokens):
            all_beams: List[BeamSearchSequence] = list(
                sum((instance.beams for instance in instances), []))
            pos = [0] + list(
                itertools.accumulate(
                    len(instance.beams) for instance in instances))
            instance_start_and_end: List[Tuple[int, int]] = list(
                zip(pos[:-1], pos[1:]))

            if len(all_beams) == 0:
                break

            prompts_batch = [
                TokensPrompt(prompt_token_ids=beam.tokens)
                for beam in all_beams
            ]

            # only runs for one step
            # we don't need to use tqdm here
            output = self.generate(prompts_batch,
                                   sampling_params=beam_search_params,
                                   use_tqdm=False)

            for (start, end), instance in zip(instance_start_and_end,
                                              instances):
                instance_new_beams = []
                for i in range(start, end):
                    current_beam = all_beams[i]
                    result = output[i]

                    if result.outputs[0].logprobs is not None:
                        # if `result.outputs[0].logprobs` is None, it means
                        # the sequence is completed because of the max-model-len
                        # or abortion. we don't need to add it to the new beams.
                        logprobs = result.outputs[0].logprobs[0]
                        for token_id, logprob_obj in logprobs.items():
                            new_beam = BeamSearchSequence(
                                tokens=current_beam.tokens + [token_id],
                                logprobs=current_beam.logprobs + [logprobs],
                                cum_logprob=current_beam.cum_logprob +
                                logprob_obj.logprob)

                            if token_id == tokenizer.eos_token_id and \
                                not ignore_eos:
                                instance.completed.append(new_beam)
                            else:
                                instance_new_beams.append(new_beam)
                sorted_beams = sorted(instance_new_beams,
                                      key=sort_beams_key,
                                      reverse=True)
                instance.beams = sorted_beams[:beam_width]

        outputs = []
        for instance in instances:
            instance.completed.extend(instance.beams)
            sorted_completed = sorted(instance.completed,
                                      key=sort_beams_key,
                                      reverse=True)
            best_beams = sorted_completed[:beam_width]

            for beam in best_beams:
                beam.text = tokenizer.decode(beam.tokens)
            outputs.append(BeamSearchOutput(sequences=best_beams))

        return outputs

    def chat(
        self,
        messages: Union[List[ChatCompletionMessageParam],
                        List[List[ChatCompletionMessageParam]]],
        sampling_params: Optional[Union[SamplingParams,
                                        List[SamplingParams]]] = None,
        use_tqdm: bool = True,
        lora_request: Optional[LoRARequest] = None,
        chat_template: Optional[str] = None,
        add_generation_prompt: bool = True,
        continue_final_message: bool = False,
        tools: Optional[List[Dict[str, Any]]] = None,
        mm_processor_kwargs: Optional[Dict[str, Any]] = None,
    ) -> List[RequestOutput]:
        """
        Generate responses for a chat conversation.

        The chat conversation is converted into a text prompt using the
        tokenizer and calls the :meth:`generate` method to generate the
        responses.

        Multi-modal inputs can be passed in the same way you would pass them
        to the OpenAI API.

        Args:
            messages: A list of conversations or a single conversation. 
                - Each conversation is represented as a list of messages.
                - Each message is a dictionary with 'role' and 'content' keys.
            sampling_params: The sampling parameters for text generation.
                If None, we use the default sampling parameters. When it
                is a single value, it is applied to every prompt. When it
                is a list, the list must have the same length as the
                prompts and it is paired one by one with the prompt.
            use_tqdm: Whether to use tqdm to display the progress bar.
            lora_request: LoRA request to use for generation, if any.
            chat_template: The template to use for structuring the chat.
              If not provided, the model's default chat template will be used.
            add_generation_prompt: If True, adds a generation template
                to each message.
            continue_final_message: If True, continues the final message in
                the conversation instead of starting a new one. Cannot be `True`
                if `add_generation_prompt` is also `True`.
            mm_processor_kwargs: Multimodal processor kwarg overrides for this
                chat request. Only used for offline requests.

        Returns:
            A list of ``RequestOutput`` objects containing the generated
            responses in the same order as the input messages.
        """
        list_of_messages: List[List[ChatCompletionMessageParam]]

        # Handle multi and single conversations
        if is_list_of(messages, list):
            # messages is List[List[...]]
            list_of_messages = cast(List[List[ChatCompletionMessageParam]],
                                    messages)
        else:
            # messages is List[...]
            list_of_messages = [
                cast(List[ChatCompletionMessageParam], messages)
            ]

        prompts: List[Union[TokensPrompt, TextPrompt]] = []

        for msgs in list_of_messages:
            tokenizer = self.get_tokenizer()
            model_config = self.llm_engine.get_model_config()

            # NOTE: _parse_chat_message_content_parts() currently doesn't
            # handle mm_processor_kwargs, since there is no implementation in
            # the chat message parsing for it.
            conversation, mm_data = parse_chat_messages(
                msgs, model_config, tokenizer)

            prompt_data: Union[str, List[int]]
            if isinstance(tokenizer, MistralTokenizer):
                prompt_data = apply_mistral_chat_template(
                    tokenizer,
                    messages=msgs,
                    chat_template=chat_template,
                    add_generation_prompt=add_generation_prompt,
                    continue_final_message=continue_final_message,
                    tools=tools,
                )
            else:
                prompt_data = apply_hf_chat_template(
                    tokenizer,
                    conversation=conversation,
                    chat_template=chat_template,
                    add_generation_prompt=add_generation_prompt,
                    continue_final_message=continue_final_message,
                    tools=tools,
                )

            prompt: Union[TokensPrompt, TextPrompt]
            if is_list_of(prompt_data, int):
                prompt = TokensPrompt(prompt_token_ids=prompt_data)
            else:
                prompt = TextPrompt(prompt=prompt_data)

            if mm_data is not None:
                prompt["multi_modal_data"] = mm_data

            if mm_processor_kwargs is not None:
                prompt["mm_processor_kwargs"] = mm_processor_kwargs

            prompts.append(prompt)

        return self.generate(
            prompts,
            sampling_params=sampling_params,
            use_tqdm=use_tqdm,
            lora_request=lora_request,
        )

    @overload  # LEGACY: single (prompt + optional token ids)
    def encode(
        self,
        prompts: str,
        pooling_params: Optional[Union[PoolingParams,
                                       Sequence[PoolingParams]]] = None,
        prompt_token_ids: Optional[List[int]] = None,
        use_tqdm: bool = True,
        lora_request: Optional[Union[List[LoRARequest], LoRARequest]] = None,
    ) -> List[EmbeddingRequestOutput]:
        ...

    @overload  # LEGACY: multi (prompt + optional token ids)
    def encode(
        self,
        prompts: List[str],
        pooling_params: Optional[Union[PoolingParams,
                                       Sequence[PoolingParams]]] = None,
        prompt_token_ids: Optional[List[List[int]]] = None,
        use_tqdm: bool = True,
        lora_request: Optional[Union[List[LoRARequest], LoRARequest]] = None,
    ) -> List[EmbeddingRequestOutput]:
        ...

    @overload  # LEGACY: single (token ids + optional prompt)
    def encode(
        self,
        prompts: Optional[str] = None,
        pooling_params: Optional[Union[PoolingParams,
                                       Sequence[PoolingParams]]] = None,
        *,
        prompt_token_ids: List[int],
        use_tqdm: bool = True,
        lora_request: Optional[Union[List[LoRARequest], LoRARequest]] = None,
    ) -> List[EmbeddingRequestOutput]:
        ...

    @overload  # LEGACY: multi (token ids + optional prompt)
    def encode(
        self,
        prompts: Optional[List[str]] = None,
        pooling_params: Optional[Union[PoolingParams,
                                       Sequence[PoolingParams]]] = None,
        *,
        prompt_token_ids: List[List[int]],
        use_tqdm: bool = True,
        lora_request: Optional[Union[List[LoRARequest], LoRARequest]] = None,
    ) -> List[EmbeddingRequestOutput]:
        ...

    @overload  # LEGACY: single or multi token ids [pos-only]
    def encode(
        self,
        prompts: None,
        pooling_params: None,
        prompt_token_ids: Union[List[int], List[List[int]]],
        use_tqdm: bool = True,
        lora_request: Optional[Union[List[LoRARequest], LoRARequest]] = None,
    ) -> List[EmbeddingRequestOutput]:
        ...

    @overload
    def encode(
        self,
        prompts: Union[PromptType, Sequence[PromptType]],
        /,
        *,
        pooling_params: Optional[Union[PoolingParams,
                                       Sequence[PoolingParams]]] = None,
        use_tqdm: bool = True,
        lora_request: Optional[Union[List[LoRARequest], LoRARequest]] = None,
    ) -> List[EmbeddingRequestOutput]:
        ...

    @deprecate_kwargs(
        "prompt_token_ids",
        is_deprecated=lambda: LLM.DEPRECATE_LEGACY,
        additional_message="Please use the 'prompts' parameter instead.",
    )
    def encode(
        self,
        prompts: Union[Union[PromptType, Sequence[PromptType]],
                       Optional[Union[str, List[str]]]] = None,
        pooling_params: Optional[Union[PoolingParams,
                                       Sequence[PoolingParams]]] = None,
        prompt_token_ids: Optional[Union[List[int], List[List[int]]]] = None,
        use_tqdm: bool = True,
        lora_request: Optional[Union[List[LoRARequest], LoRARequest]] = None,
        prompt_adapter_request: Optional[PromptAdapterRequest] = None,
    ) -> List[EmbeddingRequestOutput]:
        """Generates the completions for the input prompts.

        This class automatically batches the given prompts, considering
        the memory constraint. For the best performance, put all of your prompts
        into a single list and pass it to this method.

        Args:
            prompts: The prompts to the LLM. You may pass a sequence of prompts
                for batch inference. See :class:`~vllm.inputs.PromptType`
                for more details about the format of each prompts.
            pooling_params: The pooling parameters for pooling. If None, we
                use the default pooling parameters.
            use_tqdm: Whether to use tqdm to display the progress bar.
            lora_request: LoRA request to use for generation, if any.
            prompt_adapter_request: Prompt Adapter request to use for
                generation, if any.

        Returns:
            A list of `EmbeddingRequestOutput` objects containing the
            generated embeddings in the same order as the input prompts.

        Note:
            Using ``prompts`` and ``prompt_token_ids`` as keyword parameters is
            considered legacy and may be deprecated in the future. You should
            instead pass them via the ``inputs`` parameter.
        """
        task = self.llm_engine.model_config.task
        if task != "embedding":
            messages = ["LLM.encode() is only supported for embedding models."]

            supported_tasks = self.llm_engine.model_config.supported_tasks
            if "embedding" in supported_tasks:
                messages.append(
                    "Your model supports the 'embedding' task, but is "
                    f"currently initialized for the '{task}' task. Please "
                    "initialize the model using `--task embedding`.")

            raise ValueError(" ".join(messages))

        if prompt_token_ids is not None:
            parsed_prompts = self._convert_v1_inputs(
                prompts=cast(Optional[Union[str, List[str]]], prompts),
                prompt_token_ids=prompt_token_ids,
            )
        else:
            parsed_prompts = cast(Union[PromptType, Sequence[PromptType]],
                                  prompts)

        if pooling_params is None:
            # Use default pooling params.
            pooling_params = PoolingParams()

        self._validate_and_add_requests(
            prompts=parsed_prompts,
            params=pooling_params,
            lora_request=lora_request,
            prompt_adapter_request=prompt_adapter_request,
        )

        outputs = self._run_engine(use_tqdm=use_tqdm)
        return self.engine_class.validate_outputs(outputs,
                                                  EmbeddingRequestOutput)

    def start_profile(self) -> None:
        self.llm_engine.start_profile()

    def stop_profile(self) -> None:
        self.llm_engine.stop_profile()

    # LEGACY
    def _convert_v1_inputs(
        self,
        prompts: Optional[Union[str, List[str]]],
        prompt_token_ids: Optional[Union[List[int], List[List[int]]]],
    ):
        # skip_tokenizer_init is now checked in engine

        if prompts is not None:
            prompts = [p["content"] for p in parse_and_batch_prompt(prompts)]
        if prompt_token_ids is not None:
            prompt_token_ids = [
                p["content"] for p in parse_and_batch_prompt(prompt_token_ids)
            ]

        num_requests = None
        if prompts is not None:
            num_requests = len(prompts)
        if prompt_token_ids is not None:
            if (num_requests is not None
                    and num_requests != len(prompt_token_ids)):
                raise ValueError("The lengths of prompts and prompt_token_ids "
                                 "must be the same.")

            num_requests = len(prompt_token_ids)
        if num_requests is None:
            raise ValueError("Either prompts or prompt_token_ids must be "
                             "provided.")

        parsed_prompts: List[PromptType] = []
        for i in range(num_requests):
            item: PromptType

            if prompts is not None:
                item = TextPrompt(prompt=prompts[i])
            elif prompt_token_ids is not None:
                item = TokensPrompt(prompt_token_ids=prompt_token_ids[i])
            else:
                raise AssertionError

            parsed_prompts.append(item)

        return parsed_prompts

    def _validate_and_add_requests(
        self,
        prompts: Union[PromptType, Sequence[PromptType]],
        params: Union[SamplingParams, Sequence[SamplingParams], PoolingParams,
                      Sequence[PoolingParams]],
        lora_request: Optional[Union[Sequence[LoRARequest], LoRARequest]],
        prompt_adapter_request: Optional[PromptAdapterRequest],
        guided_options: Optional[GuidedDecodingRequest] = None,
        priority: Optional[List[int]] = None,
    ) -> None:
        if guided_options is not None:
            warnings.warn(
                "guided_options_request is deprecated, use "
                "SamplingParams.guided_decoding instead",
                DeprecationWarning,
                stacklevel=2,
            )

        if isinstance(prompts, (str, dict)):
            # Convert a single prompt to a list.
            prompts = [prompts]

        num_requests = len(prompts)
        if isinstance(params, list) and len(params) != num_requests:
            raise ValueError("The lengths of prompts and params "
                             "must be the same.")
        if isinstance(lora_request,
                      list) and len(lora_request) != num_requests:
            raise ValueError("The lengths of prompts and lora_request "
                             "must be the same.")

        for sp in params if isinstance(params, list) else (params, ):
            if isinstance(sp, SamplingParams):
                self._add_guided_params(sp, guided_options)

                # We only care about the final output
                sp.output_kind = RequestOutputKind.FINAL_ONLY

        # Add requests to the engine.
        for i, prompt in enumerate(prompts):
            self._add_request(
                prompt,
                params[i] if isinstance(params, Sequence) else params,
                lora_request=lora_request[i] if isinstance(
                    lora_request, Sequence) else lora_request,
                prompt_adapter_request=prompt_adapter_request,
                priority=priority[i] if priority else 0,
            )

    def _add_request(
        self,
        prompt: PromptType,
        params: Union[SamplingParams, PoolingParams],
        lora_request: Optional[LoRARequest] = None,
        prompt_adapter_request: Optional[PromptAdapterRequest] = None,
        priority: int = 0,
    ) -> None:
        request_id = str(next(self.request_counter))
        self.llm_engine.add_request(
            request_id,
            prompt,
            params,
            lora_request=lora_request,
            prompt_adapter_request=prompt_adapter_request,
            priority=priority,
        )

    def _add_guided_params(
            self,
            params: SamplingParams,
            guided_options: Optional[GuidedDecodingRequest] = None):
        if guided_options is None:
            return params

        if params.guided_decoding is not None:
            raise ValueError("Cannot set both guided_options_request and"
                             "params.guided_decoding.")

        params.guided_decoding = GuidedDecodingParams(
            json=guided_options.guided_json,
            regex=guided_options.guided_regex,
            choice=guided_options.guided_choice,
            grammar=guided_options.guided_grammar,
            json_object=guided_options.guided_json_object,
            backend=guided_options.guided_decoding_backend,
            whitespace_pattern=guided_options.guided_whitespace_pattern)
        return params

    def _run_engine(
            self, *, use_tqdm: bool
    ) -> List[Union[RequestOutput, EmbeddingRequestOutput]]:
        # Initialize tqdm.
        if use_tqdm:
            num_requests = self.llm_engine.get_num_unfinished_requests()
            pbar = tqdm(
                total=num_requests,
                desc="Processed prompts",
                dynamic_ncols=True,
                postfix=(f"est. speed input: {0:.2f} toks/s, "
                         f"output: {0:.2f} toks/s"),
            )

        # Run the engine.
        outputs: List[Union[RequestOutput, EmbeddingRequestOutput]] = []
        total_in_toks = 0
        total_out_toks = 0
        while self.llm_engine.has_unfinished_requests():
            step_outputs = self.llm_engine.step()
            for output in step_outputs:
                if output.finished:
                    outputs.append(output)
                    if use_tqdm:
                        if isinstance(output, RequestOutput):
                            # Calculate tokens only for RequestOutput
                            assert output.prompt_token_ids is not None
                            total_in_toks += len(output.prompt_token_ids)
                            in_spd = total_in_toks / pbar.format_dict["elapsed"]
                            total_out_toks += sum(
                                len(stp.token_ids) for stp in output.outputs)
                            out_spd = (total_out_toks /
                                       pbar.format_dict["elapsed"])
                            pbar.postfix = (
                                f"est. speed input: {in_spd:.2f} toks/s, "
                                f"output: {out_spd:.2f} toks/s")
                        pbar.update(1)

        if use_tqdm:
            pbar.close()
        # Sort the outputs by request ID.
        # This is necessary because some requests may be finished earlier than
        # its previous requests.
        return sorted(outputs, key=lambda x: int(x.request_id))

    def _is_encoder_decoder_model(self):
        return self.llm_engine.is_encoder_decoder_model()<|MERGE_RESOLUTION|>--- conflicted
+++ resolved
@@ -202,25 +202,22 @@
             pooling_returned_token_ids=pooling_returned_token_ids,
             **kwargs,
         )
-<<<<<<< HEAD
+        # Logic to switch between engines is done at runtime instead of import
+        # to avoid import order issues
+        self.engine_class = self.get_engine_class()
+
+        if 
+        
 
         if envs.VLLM_USE_V1:
             # TODO(rob): enable mp by default (issue with fork vs spawn)
-            self.llm_engine = LLMEngine.from_engine_args(
+            self.llm_engine = self.engine_class.from_engine_args(
                 engine_args,
                 usage_context=UsageContext.LLM_CLASS,
                 enable_multiprocessing=False)
         else:
-            self.llm_engine = LLMEngine.from_engine_args(
+            self.llm_engine = self.engine_class.from_engine_args(
                 engine_args, usage_context=UsageContext.LLM_CLASS)
-
-=======
-        # Logic to switch between engines is done at runtime instead of import
-        # to avoid import order issues
-        self.engine_class = self.get_engine_class()
-        self.llm_engine = self.engine_class.from_engine_args(
-            engine_args, usage_context=UsageContext.LLM_CLASS)
->>>>>>> d3859f18
         self.request_counter = Counter()
 
     @staticmethod
