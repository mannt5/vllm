# SPDX-License-Identifier: Apache-2.0
# SPDX-FileCopyrightText: Copyright contributors to the vLLM project

import itertools
import warnings
from collections.abc import Sequence
from contextlib import contextmanager
from typing import (TYPE_CHECKING, Any, Callable, ClassVar, Optional, Union,
                    cast, overload)

import cloudpickle
import torch.nn as nn
from pydantic import ValidationError
from tqdm.auto import tqdm
from typing_extensions import TypeVar, deprecated

import vllm.envs as envs
from vllm.beam_search import (BeamSearchInstance, BeamSearchOutput,
                              BeamSearchSequence,
                              create_sort_beams_key_function)
from vllm.config import (CompilationConfig, ModelDType, TokenizerMode,
                         is_init_field)
from vllm.engine.arg_utils import (EngineArgs, HfOverrides, PoolerConfig,
                                   TaskOption)
from vllm.engine.llm_engine import LLMEngine
from vllm.entrypoints.chat_utils import (ChatCompletionMessageParam,
                                         ChatTemplateContentFormatOption,
                                         apply_hf_chat_template,
                                         apply_mistral_chat_template,
                                         parse_chat_messages,
                                         resolve_chat_template_content_format)
from vllm.entrypoints.score_utils import (ScoreContentPartParam,
                                          ScoreMultiModalParam,
                                          _cosine_similarity,
                                          _validate_score_input_lens,
                                          get_score_prompt)
from vllm.entrypoints.utils import _validate_truncation_size
from vllm.inputs import PromptType, SingletonPrompt, TextPrompt, TokensPrompt
from vllm.inputs.parse import parse_and_batch_prompt
from vllm.logger import init_logger
from vllm.lora.request import LoRARequest
from vllm.model_executor.guided_decoding.guided_fields import (
    GuidedDecodingRequest, LLMGuidedOptions)
from vllm.model_executor.layers.quantization import QuantizationMethods
from vllm.multimodal.inputs import MultiModalDataDict
from vllm.outputs import (ClassificationRequestOutput, EmbeddingRequestOutput,
                          PoolingRequestOutput, RequestOutput,
                          ScoringRequestOutput)
from vllm.pooling_params import PoolingParams
from vllm.prompt_adapter.request import PromptAdapterRequest
from vllm.sampling_params import (BeamSearchParams, GuidedDecodingParams,
                                  RequestOutputKind, SamplingParams)
from vllm.transformers_utils.tokenizer import (AnyTokenizer, MistralTokenizer,
                                               get_cached_tokenizer)
from vllm.usage.usage_lib import UsageContext
from vllm.utils import Counter, Device, deprecate_kwargs, is_list_of

if TYPE_CHECKING:
    from vllm.v1.metrics.reader import Metric

logger = init_logger(__name__)

_R = TypeVar("_R", default=Any)


class LLM:
    """An LLM for generating texts from given prompts and sampling parameters.

    This class includes a tokenizer, a language model (possibly distributed
    across multiple GPUs), and GPU memory space allocated for intermediate
    states (aka KV cache). Given a batch of prompts and sampling parameters,
    this class generates texts from the model, using an intelligent batching
    mechanism and efficient memory management.

    Args:
        model: The name or path of a HuggingFace Transformers model.
        tokenizer: The name or path of a HuggingFace Transformers tokenizer.
        tokenizer_mode: The tokenizer mode. "auto" will use the fast tokenizer
            if available, and "slow" will always use the slow tokenizer.
        skip_tokenizer_init: If true, skip initialization of tokenizer and
            detokenizer. Expect valid prompt_token_ids and None for prompt
            from the input.
        trust_remote_code: Trust remote code (e.g., from HuggingFace) when
            downloading the model and tokenizer.
        allowed_local_media_path: Allowing API requests to read local images
            or videos from directories specified by the server file system.
            This is a security risk. Should only be enabled in trusted
            environments.
        tensor_parallel_size: The number of GPUs to use for distributed
            execution with tensor parallelism.
        dtype: The data type for the model weights and activations. Currently,
            we support `float32`, `float16`, and `bfloat16`. If `auto`, we use
            the `torch_dtype` attribute specified in the model config file.
            However, if the `torch_dtype` in the config is `float32`, we will
            use `float16` instead.
        quantization: The method used to quantize the model weights. Currently,
            we support "awq", "gptq", and "fp8" (experimental).
            If None, we first check the `quantization_config` attribute in the
            model config file. If that is None, we assume the model weights are
            not quantized and use `dtype` to determine the data type of
            the weights.
        revision: The specific model version to use. It can be a branch name,
            a tag name, or a commit id.
        tokenizer_revision: The specific tokenizer version to use. It can be a
            branch name, a tag name, or a commit id.
        seed: The seed to initialize the random number generator for sampling.
        gpu_memory_utilization: The ratio (between 0 and 1) of GPU memory to
            reserve for the model weights, activations, and KV cache. Higher
            values will increase the KV cache size and thus improve the model's
            throughput. However, if the value is too high, it may cause out-of-
            memory (OOM) errors.
        swap_space: The size (GiB) of CPU memory per GPU to use as swap space.
            This can be used for temporarily storing the states of the requests
            when their `best_of` sampling parameters are larger than 1. If all
            requests will have `best_of=1`, you can safely set this to 0.
            Noting that `best_of` is only supported in V0. Otherwise, too small
            values may cause out-of-memory (OOM) errors.
        cpu_offload_gb: The size (GiB) of CPU memory to use for offloading
            the model weights. This virtually increases the GPU memory space
            you can use to hold the model weights, at the cost of CPU-GPU data
            transfer for every forward pass.
        enforce_eager: Whether to enforce eager execution. If True, we will
            disable CUDA graph and always execute the model in eager mode.
            If False, we will use CUDA graph and eager execution in hybrid.
        max_seq_len_to_capture: Maximum sequence len covered by CUDA graphs.
            When a sequence has context length larger than this, we fall back
            to eager mode. Additionally for encoder-decoder models, if the
            sequence length of the encoder input is larger than this, we fall
            back to the eager mode.
        disable_custom_all_reduce: See
            [ParallelConfig][vllm.config.ParallelConfig].
        disable_async_output_proc: Disable async output processing.
            This may result in lower performance.
        hf_token: The token to use as HTTP bearer authorization for remote files
            . If `True`, will use the token generated when running
            `huggingface-cli login` (stored in `~/.huggingface`).
        hf_overrides: If a dictionary, contains arguments to be forwarded to the
            HuggingFace config. If a callable, it is called to update the
            HuggingFace config.
        mm_processor_kwargs: Arguments to be forwarded to the model's processor
            for multi-modal data, e.g., image processor. Overrides for the
            multi-modal processor obtained from `AutoProcessor.from_pretrained`.
            The available overrides depend on the model that is being run.
            For example, for Phi-3-Vision: `{"num_crops": 4}`.
        override_pooler_config: Initialize non-default pooling config or
            override default pooling config for the pooling model.
            e.g. `PoolerConfig(pooling_type="mean", normalize=False)`.
        compilation_config: Either an integer or a dictionary. If it is an
            integer, it is used as the level of compilation optimization. If it
            is a dictionary, it can specify the full compilation configuration.
        **kwargs: Arguments for [`EngineArgs`][vllm.EngineArgs].

    Note:
        This class is intended to be used for offline inference. For online
        serving, use the [AsyncLLMEngine][vllm.AsyncLLMEngine] class instead.
    """

    DEPRECATE_LEGACY: ClassVar[bool] = True
    """A flag to toggle whether to deprecate the legacy generate/encode API."""

    @classmethod
    @contextmanager
    def deprecate_legacy_api(cls):
        cls.DEPRECATE_LEGACY = True

        yield

        cls.DEPRECATE_LEGACY = False

    def __init__(
        self,
        model: str,
        *,
        task: TaskOption = "auto",
        tokenizer: Optional[str] = None,
        tokenizer_mode: TokenizerMode = "auto",
        skip_tokenizer_init: bool = False,
        trust_remote_code: bool = False,
        allowed_local_media_path: str = "",
        tensor_parallel_size: int = 1,
        dtype: ModelDType = "auto",
        quantization: Optional[QuantizationMethods] = None,
        revision: Optional[str] = None,
        tokenizer_revision: Optional[str] = None,
        seed: Optional[int] = None,
        gpu_memory_utilization: float = 0.9,
        swap_space: float = 4,
        cpu_offload_gb: float = 0,
        enforce_eager: bool = False,
        max_seq_len_to_capture: int = 8192,
        disable_custom_all_reduce: bool = False,
        disable_async_output_proc: bool = False,
        hf_token: Optional[Union[bool, str]] = None,
        hf_overrides: Optional[HfOverrides] = None,
        mm_processor_kwargs: Optional[dict[str, Any]] = None,
        override_pooler_config: Optional[PoolerConfig] = None,
        compilation_config: Optional[Union[int, dict[str, Any],
                                           CompilationConfig]] = None,
        **kwargs,
    ) -> None:
        """LLM constructor."""

        if "disable_log_stats" not in kwargs:
            kwargs["disable_log_stats"] = True

        if "worker_cls" in kwargs:
            worker_cls = kwargs["worker_cls"]
            # if the worker_cls is not qualified string name,
            # we serialize it using cloudpickle to avoid pickling issues
            if isinstance(worker_cls, type):
                kwargs["worker_cls"] = cloudpickle.dumps(worker_cls)

        if "kv_transfer_config" in kwargs and isinstance(
                kwargs["kv_transfer_config"], dict):
            from vllm.config import KVTransferConfig
            raw_config_dict = kwargs["kv_transfer_config"]
            try:
                kwargs["kv_transfer_config"] = KVTransferConfig(
                    **raw_config_dict)
            except ValidationError as e:
                logger.error(
                    "Failed to convert 'kv_transfer_config' dict to "
                    "KVTransferConfig object. Dict: %s. Error: %s",
                    raw_config_dict, e)
                # Consider re-raising a more specific vLLM error or ValueError
                # to provide better context to the user.
                raise ValueError(
                    f"Invalid 'kv_transfer_config' provided: {e}") from e

        if hf_overrides is None:
            hf_overrides = {}

        if compilation_config is not None:
            if isinstance(compilation_config, int):
                compilation_config_instance = CompilationConfig(
                    level=compilation_config)
            elif isinstance(compilation_config, dict):
                predicate = lambda x: is_init_field(CompilationConfig, x[0])
                compilation_config_instance = CompilationConfig(
                    **dict(filter(predicate, compilation_config.items())))
            else:
                compilation_config_instance = compilation_config
        else:
            compilation_config_instance = CompilationConfig()

        engine_args = EngineArgs(
            model=model,
            task=task,
            tokenizer=tokenizer,
            tokenizer_mode=tokenizer_mode,
            skip_tokenizer_init=skip_tokenizer_init,
            trust_remote_code=trust_remote_code,
            allowed_local_media_path=allowed_local_media_path,
            tensor_parallel_size=tensor_parallel_size,
            dtype=dtype,
            quantization=quantization,
            revision=revision,
            tokenizer_revision=tokenizer_revision,
            seed=seed,
            gpu_memory_utilization=gpu_memory_utilization,
            swap_space=swap_space,
            cpu_offload_gb=cpu_offload_gb,
            enforce_eager=enforce_eager,
            max_seq_len_to_capture=max_seq_len_to_capture,
            disable_custom_all_reduce=disable_custom_all_reduce,
            disable_async_output_proc=disable_async_output_proc,
            hf_token=hf_token,
            hf_overrides=hf_overrides,
            mm_processor_kwargs=mm_processor_kwargs,
            override_pooler_config=override_pooler_config,
            compilation_config=compilation_config_instance,
            **kwargs,
        )

        # Create the Engine (autoselects V0 vs V1)
        self.llm_engine = LLMEngine.from_engine_args(
            engine_args=engine_args, usage_context=UsageContext.LLM_CLASS)
        self.engine_class = type(self.llm_engine)

        self.request_counter = Counter()
        self.default_sampling_params: Union[dict[str, Any], None] = None

    def get_tokenizer(
        self,
        lora_request: Optional[LoRARequest] = None,
    ) -> AnyTokenizer:
        return self.llm_engine.get_tokenizer_group().get_lora_tokenizer(
            lora_request)

    def set_tokenizer(self, tokenizer: AnyTokenizer) -> None:
        tokenizer_group = self.llm_engine.get_tokenizer_group()

        # While CachedTokenizer is dynamic, have no choice but
        # compare class name. Misjudgment will arise from
        # user-defined tokenizer started with 'Cached'
        if tokenizer.__class__.__name__.startswith("Cached"):
            tokenizer_group.tokenizer = tokenizer
        else:
            tokenizer_group.tokenizer = get_cached_tokenizer(tokenizer)

    def get_default_sampling_params(self) -> SamplingParams:
        if self.default_sampling_params is None:
            self.default_sampling_params = (
                self.llm_engine.model_config.get_diff_sampling_param())
        if self.default_sampling_params:
            return SamplingParams.from_optional(**self.default_sampling_params)
        return SamplingParams()

    @overload
    def generate(
        self,
        prompts: Union[PromptType, Sequence[PromptType]],
        /,
        sampling_params: Optional[Union[SamplingParams,
                                        Sequence[SamplingParams]]] = None,
        *,
        use_tqdm: Union[bool, Callable[..., tqdm]] = True,
        lora_request: Optional[Union[list[LoRARequest], LoRARequest]] = None,
        prompt_adapter_request: Optional[PromptAdapterRequest] = None,
        guided_options_request: Optional[Union[LLMGuidedOptions,
                                               GuidedDecodingRequest]] = None,
    ) -> list[RequestOutput]:
        ...

    @overload  # LEGACY: single (prompt + optional token ids)
    @deprecated("'prompt_token_ids' will become part of 'prompts'")
    def generate(
        self,
        prompts: str,
        sampling_params: Optional[Union[SamplingParams,
                                        list[SamplingParams]]] = None,
        prompt_token_ids: Optional[list[int]] = None,
        use_tqdm: Union[bool, Callable[..., tqdm]] = True,
        lora_request: Optional[Union[list[LoRARequest], LoRARequest]] = None,
        prompt_adapter_request: Optional[PromptAdapterRequest] = None,
        guided_options_request: Optional[Union[LLMGuidedOptions,
                                               GuidedDecodingRequest]] = None,
    ) -> list[RequestOutput]:
        ...

    @overload  # LEGACY: multi (prompt + optional token ids)
    @deprecated("'prompt_token_ids' will become part of 'prompts'")
    def generate(
        self,
        prompts: list[str],
        sampling_params: Optional[Union[SamplingParams,
                                        list[SamplingParams]]] = None,
        prompt_token_ids: Optional[list[list[int]]] = None,
        use_tqdm: Union[bool, Callable[..., tqdm]] = True,
        lora_request: Optional[Union[list[LoRARequest], LoRARequest]] = None,
        prompt_adapter_request: Optional[PromptAdapterRequest] = None,
        guided_options_request: Optional[Union[LLMGuidedOptions,
                                               GuidedDecodingRequest]] = None,
    ) -> list[RequestOutput]:
        ...

    @overload  # LEGACY: single (token ids + optional prompt)
    @deprecated("'prompt_token_ids' will become part of 'prompts'")
    def generate(
        self,
        prompts: Optional[str] = None,
        sampling_params: Optional[Union[SamplingParams,
                                        list[SamplingParams]]] = None,
        *,
        prompt_token_ids: list[int],
        use_tqdm: Union[bool, Callable[..., tqdm]] = True,
        lora_request: Optional[Union[list[LoRARequest], LoRARequest]] = None,
        prompt_adapter_request: Optional[PromptAdapterRequest] = None,
        guided_options_request: Optional[Union[LLMGuidedOptions,
                                               GuidedDecodingRequest]] = None,
    ) -> list[RequestOutput]:
        ...

    @overload  # LEGACY: multi (token ids + optional prompt)
    @deprecated("'prompt_token_ids' will become part of 'prompts'")
    def generate(
        self,
        prompts: Optional[list[str]] = None,
        sampling_params: Optional[Union[SamplingParams,
                                        list[SamplingParams]]] = None,
        *,
        prompt_token_ids: list[list[int]],
        use_tqdm: Union[bool, Callable[..., tqdm]] = True,
        lora_request: Optional[Union[list[LoRARequest], LoRARequest]] = None,
        prompt_adapter_request: Optional[PromptAdapterRequest] = None,
        guided_options_request: Optional[Union[LLMGuidedOptions,
                                               GuidedDecodingRequest]] = None,
    ) -> list[RequestOutput]:
        ...

    @overload  # LEGACY: single or multi token ids [pos-only]
    @deprecated("'prompt_token_ids' will become part of 'prompts'")
    def generate(
        self,
        prompts: None,
        sampling_params: None,
        prompt_token_ids: Union[list[int], list[list[int]]],
        use_tqdm: Union[bool, Callable[..., tqdm]] = True,
        lora_request: Optional[Union[list[LoRARequest], LoRARequest]] = None,
        prompt_adapter_request: Optional[PromptAdapterRequest] = None,
        guided_options_request: Optional[Union[LLMGuidedOptions,
                                               GuidedDecodingRequest]] = None,
    ) -> list[RequestOutput]:
        ...

    @deprecate_kwargs(
        "prompt_token_ids",
        is_deprecated=lambda: LLM.DEPRECATE_LEGACY,
        additional_message="Please use the 'prompts' parameter instead.",
    )
    def generate(
        self,
        prompts: Union[Union[PromptType, Sequence[PromptType]],
                       Optional[Union[str, list[str]]]] = None,
        sampling_params: Optional[Union[SamplingParams,
                                        Sequence[SamplingParams]]] = None,
        prompt_token_ids: Optional[Union[list[int], list[list[int]]]] = None,
        use_tqdm: Union[bool, Callable[..., tqdm]] = True,
        lora_request: Optional[Union[list[LoRARequest], LoRARequest]] = None,
        prompt_adapter_request: Optional[PromptAdapterRequest] = None,
        guided_options_request: Optional[Union[LLMGuidedOptions,
                                               GuidedDecodingRequest]] = None,
        priority: Optional[list[int]] = None,
    ) -> list[RequestOutput]:
        """Generates the completions for the input prompts.

        This class automatically batches the given prompts, considering
        the memory constraint. For the best performance, put all of your prompts
        into a single list and pass it to this method.

        Args:
            prompts: The prompts to the LLM. You may pass a sequence of prompts
                for batch inference. See [PromptType][vllm.inputs.PromptType]
                for more details about the format of each prompts.
            sampling_params: The sampling parameters for text generation. If
                None, we use the default sampling parameters.
                When it is a single value, it is applied to every prompt.
                When it is a list, the list must have the same length as the
                prompts and it is paired one by one with the prompt.
            use_tqdm: If `True`, shows a tqdm progress bar.
                If a callable (e.g., `functools.partial(tqdm, leave=False)`),
                it is used to create the progress bar.
                If `False`, no progress bar is created.
            lora_request: LoRA request to use for generation, if any.
            prompt_adapter_request: Prompt Adapter request to use for
                generation, if any.
            priority: The priority of the requests, if any.
                Only applicable when priority scheduling policy is enabled.

        Returns:
            A list of `RequestOutput` objects containing the
            generated completions in the same order as the input prompts.

        Note:
            Using `prompts` and `prompt_token_ids` as keyword parameters is
            considered legacy and may be deprecated in the future. You should
            instead pass them via the `inputs` parameter.
        """
        runner_type = self.llm_engine.model_config.runner_type
        if runner_type not in ["generate", "transcription"]:
            messages = [
                "LLM.generate() is only supported for (conditional) generation "
                "models (XForCausalLM, XForConditionalGeneration).",
            ]

            supported_runner_types = self.llm_engine.model_config \
                .supported_runner_types
            if "generate" in supported_runner_types:
                messages.append(
                    "Your model supports the 'generate' runner, but is "
                    f"currently initialized for the '{runner_type}' runner. "
                    "Please initialize vLLM using `--task generate`.")

            raise ValueError(" ".join(messages))

        if prompt_token_ids is not None:
            parsed_prompts = self._convert_v1_inputs(
                prompts=cast(Optional[Union[str, list[str]]], prompts),
                prompt_token_ids=prompt_token_ids,
            )
        else:
            parsed_prompts = cast(Union[PromptType, Sequence[PromptType]],
                                  prompts)

        if isinstance(guided_options_request, dict):
            if len(guided_options_request) > 1:
                raise ValueError(
                    "You can only use one guided decoding but multiple is "
                    f"specified: {guided_options_request}")
            guided_options_request = GuidedDecodingRequest(
                **guided_options_request)

        if sampling_params is None:
            # Use default sampling params.
            sampling_params = self.get_default_sampling_params()

        tokenization_kwargs: dict[str, Any] = {}
        truncate_prompt_tokens = None
        if isinstance(sampling_params, SamplingParams):
            truncate_prompt_tokens = sampling_params.truncate_prompt_tokens
        _validate_truncation_size(self.llm_engine.model_config.max_model_len,
                                  truncate_prompt_tokens, tokenization_kwargs)

        # Add any modality specific loras to the corresponding prompts
        lora_request = self._get_modality_specific_lora_reqs(
            parsed_prompts, lora_request)

        self._validate_and_add_requests(
            prompts=parsed_prompts,
            params=sampling_params,
            use_tqdm=use_tqdm,
            lora_request=lora_request,
            prompt_adapter_request=prompt_adapter_request,
            guided_options=guided_options_request,
            tokenization_kwargs=tokenization_kwargs,
            priority=priority,
        )

        outputs = self._run_engine(use_tqdm=use_tqdm)
        return self.engine_class.validate_outputs(outputs, RequestOutput)

    def _get_modality_specific_lora_reqs(
            self, parsed_prompts: Union[PromptType, Sequence[PromptType]],
            lora_request: Optional[Union[list[LoRARequest], LoRARequest]]):
        # Grab the lora config off the vllm config on the engine,
        # since this is the same for both v0 & v1.
        lora_config = self.llm_engine.vllm_config.lora_config

        # If there's no lora config / default_mm_loras, or the model
        # isn't multimodal, leave the lora as is.
        if (lora_config is None
                or not self.llm_engine.model_config.is_multimodal_model
                or (lora_config and lora_config.default_mm_loras is None)):
            return lora_request

        if not isinstance(parsed_prompts, Sequence):
            parsed_prompts = [parsed_prompts]

        optional_loras = ([lora_request] * len(parsed_prompts)
                          if not isinstance(lora_request, Sequence) else
                          lora_request)

        return [
            self._resolve_single_prompt_mm_lora(
                parsed_prompt,
                opt_lora_req,
                lora_config.default_mm_loras,
            ) for parsed_prompt, opt_lora_req in zip(parsed_prompts,
                                                     optional_loras)
        ]

    def _resolve_single_prompt_mm_lora(self, parsed_prompt: PromptType,
                                       lora_request: Optional[LoRARequest],
                                       default_mm_loras: Optional[dict[str,
                                                                       str]]):
        if (not default_mm_loras or not isinstance(parsed_prompt, dict)
                or "multi_modal_data" not in parsed_prompt):
            return lora_request

        parsed_prompt = cast(Union[TextPrompt, TokensPrompt], parsed_prompt)

        intersection = set(
            parsed_prompt["multi_modal_data"].keys()).intersection(
                default_mm_loras.keys())
        if not intersection:
            return lora_request
        if len(intersection) > 1:
            # TODO: Would be nice to be able to have multiple loras per prompt
            logger.warning(
                "Multiple modality specific loras were registered and would be"
                " used by a single prompt consuming several modalities; "
                " currently we only support one lora per request; as such,"
                " lora(s) registered with modalities: %s"
                " will be skipped", intersection)
            return lora_request

        # Build the LoRA request; the ID of the default mm lora is the
        # index of the modality name sorted alphabetically + 1.
        modality_name = intersection.pop()
        modality_lora_path = default_mm_loras[modality_name]
        modality_lora_id = sorted(default_mm_loras).index(modality_name) + 1

        # If we have a collision, warn if there is a collision,
        # but always send the explicitly provided request.
        if lora_request:
            if lora_request.lora_int_id != modality_lora_id:
                logger.warning(
                    "A modality with a registered lora and a lora_request "
                    "with a different ID were provided; falling back to the "
                    "lora_request as we only apply one LoRARequest per prompt")
            return lora_request

        return LoRARequest(
            modality_name,
            modality_lora_id,
            modality_lora_path,
        )

    def collective_rpc(self,
                       method: Union[str, Callable[..., _R]],
                       timeout: Optional[float] = None,
                       args: tuple = (),
                       kwargs: Optional[dict[str, Any]] = None) -> list[_R]:
        """
        Execute an RPC call on all workers.

        Args:
            method: Name of the worker method to execute, or a callable that
                is serialized and sent to all workers to execute.

                If the method is a callable, it should accept an additional
                `self` argument, in addition to the arguments passed in `args`
                and `kwargs`. The `self` argument will be the worker object.
            timeout: Maximum time in seconds to wait for execution. Raises a
                [`TimeoutError`][] on timeout. `None` means wait indefinitely.
            args: Positional arguments to pass to the worker method.
            kwargs: Keyword arguments to pass to the worker method.

        Returns:
            A list containing the results from each worker.

        Note:
            It is recommended to use this API to only pass control messages,
            and set up data-plane communication to pass data.
        """

        return self.llm_engine.collective_rpc(method, timeout, args, kwargs)

    def apply_model(self, func: Callable[[nn.Module], _R]) -> list[_R]:
        """
        Run a function directly on the model inside each worker,
        returning the result for each of them.
        """
        executor = self.llm_engine.model_executor
        return executor.apply_model(func)

    def _get_beam_search_lora_requests(
        self,
        lora_request: Optional[Union[list[LoRARequest], LoRARequest]],
        prompts: list[Union[TokensPrompt, TextPrompt]],
    ) -> list[Optional[LoRARequest]]:
        """Get the optional lora request corresponding to each prompt."""
        if isinstance(lora_request,
                      Sequence) and len(lora_request) != len(prompts):
            raise ValueError(
                "Lora request list should be the same length as the prompts")

        if lora_request is None or isinstance(lora_request, LoRARequest):
            return [lora_request] * len(prompts)

        raise TypeError(f"Invalid lora_request type {type(lora_request)}")

    def beam_search(
        self,
        prompts: list[Union[TokensPrompt, TextPrompt]],
        params: BeamSearchParams,
        lora_request: Optional[Union[list[LoRARequest], LoRARequest]] = None,
        use_tqdm: bool = False,
    ) -> list[BeamSearchOutput]:
        """
        Generate sequences using beam search.

        Args:
            prompts: A list of prompts. Each prompt can be a string or a list
                of token IDs.
            params: The beam search parameters.
            lora_request: LoRA request to use for generation, if any.
            use_tqdm: Whether to use tqdm to display the progress bar.
        """
        # TODO: how does beam search work together with length penalty,
        # frequency, penalty, and stopping criteria, etc.?
        beam_width = params.beam_width
        max_tokens = params.max_tokens
        temperature = params.temperature
        ignore_eos = params.ignore_eos
        length_penalty = params.length_penalty

        lora_requests = self._get_beam_search_lora_requests(
            lora_request, prompts)

        tokenizer = self.get_tokenizer()
        sort_beams_key = create_sort_beams_key_function(
            tokenizer.eos_token_id,
            length_penalty,
        )

        def create_tokens_prompt_from_beam(
                beam: BeamSearchSequence) -> TokensPrompt:
            token_prompt_kwargs: TokensPrompt = {
                "prompt_token_ids": beam.tokens
            }
            if beam.multi_modal_data is not None:
                token_prompt_kwargs["multi_modal_data"] = beam.multi_modal_data

            if beam.mm_processor_kwargs is not None:
                token_prompt_kwargs[
                    "mm_processor_kwargs"] = beam.mm_processor_kwargs
            return TokensPrompt(**token_prompt_kwargs)

        # generate 2 * beam_width candidates at each step
        # following the huggingface transformers implementation
        # at https://github.com/huggingface/transformers/blob/e15687fffe5c9d20598a19aeab721ae0a7580f8a/src/transformers/generation/beam_search.py#L534 # noqa
        beam_search_params = SamplingParams(logprobs=2 * beam_width,
                                            max_tokens=1,
                                            temperature=temperature)
        instances: list[BeamSearchInstance] = []

        for lora_req, prompt in zip(lora_requests, prompts):
            # Add multimodal processor kwargs & data
            mm_kwargs = {}
            if "multi_modal_data" in prompt:
                mm_kwargs["multi_modal_data"] = prompt["multi_modal_data"]
            if "mm_processor_kwargs" in prompt:
                mm_kwargs["mm_processor_kwargs"] = prompt[
                    "mm_processor_kwargs"]

            if "prompt_token_ids" in prompt:
                prompt = cast(TokensPrompt, prompt)  # Needed for mypy
                prompt_tokens = prompt["prompt_token_ids"]
            else:
                prompt_tokens = tokenizer.encode(prompt["prompt"])

            instances.append(
                BeamSearchInstance(
                    prompt_tokens,
                    lora_request=lora_req,
                    logprobs=None,
                    **mm_kwargs,
                ), )

        token_iter = range(max_tokens)
        if use_tqdm:
            token_iter = tqdm(token_iter,
                              desc="Beam search",
                              unit="token",
                              unit_scale=False)
            logger.warning(
                "The progress bar shows the upper bound on token steps and "
                "may finish early due to stopping conditions. It does not "
                "reflect instance-level progress.")

        for _ in token_iter:
            all_beams: list[BeamSearchSequence] = list(
                sum((instance.beams for instance in instances), []))
            pos = [0] + list(
                itertools.accumulate(
                    len(instance.beams) for instance in instances))
            instance_start_and_end: list[tuple[int, int]] = list(
                zip(pos[:-1], pos[1:]))

            if len(all_beams) == 0:
                break

            # create the corresponding batch entries for prompt & optional lora
            prompts_batch, lora_req_batch = zip(
                *[(create_tokens_prompt_from_beam(beam), beam.lora_request)
                  for beam in all_beams])

            # only runs for one step
            # we don't need to use tqdm here
            output = self.generate(prompts_batch,
                                   sampling_params=beam_search_params,
                                   use_tqdm=False,
                                   lora_request=lora_req_batch)

            for (start, end), instance in zip(instance_start_and_end,
                                              instances):
                instance_new_beams = []
                for i in range(start, end):
                    current_beam = all_beams[i]
                    result = output[i]

                    if result.outputs[0].logprobs is not None:
                        # if `result.outputs[0].logprobs` is None, it means
                        # the sequence is completed because of the max-model-len
                        # or abortion. we don't need to add it to the new beams.
                        logprobs = result.outputs[0].logprobs[0]
                        for token_id, logprob_obj in logprobs.items():
                            new_beam = BeamSearchSequence(
                                tokens=current_beam.tokens + [token_id],
                                logprobs=current_beam.logprobs + [logprobs],
                                lora_request=current_beam.lora_request,
                                cum_logprob=current_beam.cum_logprob +
                                logprob_obj.logprob,
                                multi_modal_data=current_beam.multi_modal_data,
                                mm_processor_kwargs=current_beam.
                                mm_processor_kwargs)

                            if token_id == tokenizer.eos_token_id and \
                                not ignore_eos:
                                instance.completed.append(new_beam)
                            else:
                                instance_new_beams.append(new_beam)
                sorted_beams = sorted(instance_new_beams,
                                      key=sort_beams_key,
                                      reverse=True)
                instance.beams = sorted_beams[:beam_width]

        outputs = []
        for instance in instances:
            instance.completed.extend(instance.beams)
            sorted_completed = sorted(instance.completed,
                                      key=sort_beams_key,
                                      reverse=True)
            best_beams = sorted_completed[:beam_width]

            for beam in best_beams:
                beam.text = tokenizer.decode(beam.tokens)
            outputs.append(BeamSearchOutput(sequences=best_beams))

        return outputs

    def chat(
        self,
        messages: Union[list[ChatCompletionMessageParam],
                        list[list[ChatCompletionMessageParam]]],
        sampling_params: Optional[Union[SamplingParams,
                                        list[SamplingParams]]] = None,
        use_tqdm: Union[bool, Callable[..., tqdm]] = True,
        lora_request: Optional[LoRARequest] = None,
        chat_template: Optional[str] = None,
        chat_template_content_format: ChatTemplateContentFormatOption = "auto",
        add_generation_prompt: bool = True,
        continue_final_message: bool = False,
        tools: Optional[list[dict[str, Any]]] = None,
        chat_template_kwargs: Optional[dict[str, Any]] = None,
        mm_processor_kwargs: Optional[dict[str, Any]] = None,
    ) -> list[RequestOutput]:
        """
        Generate responses for a chat conversation.

        The chat conversation is converted into a text prompt using the
        tokenizer and calls the [generate][] method to generate the
        responses.

        Multi-modal inputs can be passed in the same way you would pass them
        to the OpenAI API.

        Args:
            messages: A list of conversations or a single conversation.

                - Each conversation is represented as a list of messages.
                - Each message is a dictionary with 'role' and 'content' keys.

            sampling_params: The sampling parameters for text generation.
                If None, we use the default sampling parameters. When it
                is a single value, it is applied to every prompt. When it
                is a list, the list must have the same length as the
                prompts and it is paired one by one with the prompt.
            use_tqdm: If `True`, shows a tqdm progress bar.
                If a callable (e.g., `functools.partial(tqdm, leave=False)`),
                it is used to create the progress bar.
                If `False`, no progress bar is created.
            lora_request: LoRA request to use for generation, if any.
            chat_template: The template to use for structuring the chat.
                If not provided, the model's default chat template will be used.
            chat_template_content_format: The format to render message content.

                - "string" will render the content as a string.
                  Example: `"Who are you?"`
                - "openai" will render the content as a list of dictionaries,
                  similar to OpenAI schema.
                  Example: `[{"type": "text", "text": "Who are you?"}]`

            add_generation_prompt: If True, adds a generation template
                to each message.
            continue_final_message: If True, continues the final message in
                the conversation instead of starting a new one. Cannot be
                `True` if `add_generation_prompt` is also `True`.
            chat_template_kwargs: Additional kwargs to pass to the chat
                template.
            mm_processor_kwargs: Multimodal processor kwarg overrides for this
                chat request. Only used for offline requests.

        Returns:
            A list of `RequestOutput` objects containing the generated
            responses in the same order as the input messages.
        """
        list_of_messages: list[list[ChatCompletionMessageParam]]

        # Handle multi and single conversations
        if is_list_of(messages, list):
            # messages is list[list[...]]
            list_of_messages = cast(list[list[ChatCompletionMessageParam]],
                                    messages)
        else:
            # messages is list[...]
            list_of_messages = [
                cast(list[ChatCompletionMessageParam], messages)
            ]

        tokenizer = self.get_tokenizer(lora_request)
        model_config = self.llm_engine.get_model_config()
        resolved_content_format = resolve_chat_template_content_format(
            chat_template,
            tools,
            chat_template_content_format,
            tokenizer,
            model_config=model_config,
        )

        _chat_template_kwargs: dict[str, Any] = dict(
            chat_template=chat_template,
            add_generation_prompt=add_generation_prompt,
            continue_final_message=continue_final_message,
            tools=tools,
        )
        _chat_template_kwargs.update(chat_template_kwargs or {})

        prompts: list[Union[TokensPrompt, TextPrompt]] = []

        for msgs in list_of_messages:
            # NOTE: _parse_chat_message_content_parts() currently doesn't
            # handle mm_processor_kwargs, since there is no implementation in
            # the chat message parsing for it.
            conversation, mm_data = parse_chat_messages(
                msgs,
                model_config,
                tokenizer,
                content_format=resolved_content_format,
            )

            if isinstance(tokenizer, MistralTokenizer):
                prompt_token_ids = apply_mistral_chat_template(
                    tokenizer,
                    messages=msgs,
                    **_chat_template_kwargs,
                )
            else:
                prompt_str = apply_hf_chat_template(
                    tokenizer=tokenizer,
                    conversation=conversation,
                    model_config=model_config,
                    **_chat_template_kwargs,
                )
                # Special tokens are already included in chat templates so
                # should not be added by the tokenizer in this case.
                prompt_token_ids = tokenizer.encode(prompt_str,
                                                    add_special_tokens=False)

            prompt = TokensPrompt(prompt_token_ids=prompt_token_ids)

            if mm_data is not None:
                prompt["multi_modal_data"] = mm_data

            if mm_processor_kwargs is not None:
                prompt["mm_processor_kwargs"] = mm_processor_kwargs

            prompts.append(prompt)

        return self.generate(
            prompts,
            sampling_params=sampling_params,
            use_tqdm=use_tqdm,
            lora_request=lora_request,
        )

    @overload
    def encode(
        self,
        prompts: Union[PromptType, Sequence[PromptType]],
        /,
        pooling_params: Optional[Union[PoolingParams,
                                       Sequence[PoolingParams]]] = None,
        *,
        truncate_prompt_tokens: Optional[int] = None,
        use_tqdm: Union[bool, Callable[..., tqdm]] = True,
        lora_request: Optional[Union[list[LoRARequest], LoRARequest]] = None,
        prompt_adapter_request: Optional[PromptAdapterRequest] = None,
    ) -> list[PoolingRequestOutput]:
        ...

    @overload  # LEGACY: single (prompt + optional token ids)
    @deprecated("'prompt_token_ids' will become part of 'prompts'")
    def encode(
        self,
        prompts: str,
        pooling_params: Optional[Union[PoolingParams,
                                       Sequence[PoolingParams]]] = None,
        prompt_token_ids: Optional[list[int]] = None,
        truncate_prompt_tokens: Optional[int] = None,
        use_tqdm: Union[bool, Callable[..., tqdm]] = True,
        lora_request: Optional[Union[list[LoRARequest], LoRARequest]] = None,
        prompt_adapter_request: Optional[PromptAdapterRequest] = None,
    ) -> list[PoolingRequestOutput]:
        ...

    @overload  # LEGACY: multi (prompt + optional token ids)
    @deprecated("'prompt_token_ids' will become part of 'prompts'")
    def encode(
        self,
        prompts: list[str],
        pooling_params: Optional[Union[PoolingParams,
                                       Sequence[PoolingParams]]] = None,
        prompt_token_ids: Optional[list[list[int]]] = None,
        truncate_prompt_tokens: Optional[int] = None,
        use_tqdm: Union[bool, Callable[..., tqdm]] = True,
        lora_request: Optional[Union[list[LoRARequest], LoRARequest]] = None,
        prompt_adapter_request: Optional[PromptAdapterRequest] = None,
    ) -> list[PoolingRequestOutput]:
        ...

    @overload  # LEGACY: single (token ids + optional prompt)
    @deprecated("'prompt_token_ids' will become part of 'prompts'")
    def encode(
        self,
        prompts: Optional[str] = None,
        pooling_params: Optional[Union[PoolingParams,
                                       Sequence[PoolingParams]]] = None,
        *,
        prompt_token_ids: list[int],
        truncate_prompt_tokens: Optional[int] = None,
        use_tqdm: Union[bool, Callable[..., tqdm]] = True,
        lora_request: Optional[Union[list[LoRARequest], LoRARequest]] = None,
        prompt_adapter_request: Optional[PromptAdapterRequest] = None,
    ) -> list[PoolingRequestOutput]:
        ...

    @overload  # LEGACY: multi (token ids + optional prompt)
    @deprecated("'prompt_token_ids' will become part of 'prompts'")
    def encode(
        self,
        prompts: Optional[list[str]] = None,
        pooling_params: Optional[Union[PoolingParams,
                                       Sequence[PoolingParams]]] = None,
        *,
        prompt_token_ids: list[list[int]],
        truncate_prompt_tokens: Optional[int] = None,
        use_tqdm: Union[bool, Callable[..., tqdm]] = True,
        lora_request: Optional[Union[list[LoRARequest], LoRARequest]] = None,
        prompt_adapter_request: Optional[PromptAdapterRequest] = None,
    ) -> list[PoolingRequestOutput]:
        ...

    @overload  # LEGACY: single or multi token ids [pos-only]
    @deprecated("'prompt_token_ids' will become part of 'prompts'")
    def encode(
        self,
        prompts: None,
        pooling_params: None,
        prompt_token_ids: Union[list[int], list[list[int]]],
        truncate_prompt_tokens: Optional[int] = None,
        use_tqdm: Union[bool, Callable[..., tqdm]] = True,
        lora_request: Optional[Union[list[LoRARequest], LoRARequest]] = None,
        prompt_adapter_request: Optional[PromptAdapterRequest] = None,
    ) -> list[PoolingRequestOutput]:
        ...

    @deprecate_kwargs(
        "prompt_token_ids",
        is_deprecated=lambda: LLM.DEPRECATE_LEGACY,
        additional_message="Please use the 'prompts' parameter instead.",
    )
    def encode(
        self,
        prompts: Union[Union[PromptType, Sequence[PromptType]],
                       Optional[Union[str, list[str]]]] = None,
        pooling_params: Optional[Union[PoolingParams,
                                       Sequence[PoolingParams]]] = None,
        prompt_token_ids: Optional[Union[list[int], list[list[int]]]] = None,
        truncate_prompt_tokens: Optional[int] = None,
        use_tqdm: Union[bool, Callable[..., tqdm]] = True,
        lora_request: Optional[Union[list[LoRARequest], LoRARequest]] = None,
        prompt_adapter_request: Optional[PromptAdapterRequest] = None,
    ) -> list[PoolingRequestOutput]:
        """Apply pooling to the hidden states corresponding to the input
        prompts.

        This class automatically batches the given prompts, considering
        the memory constraint. For the best performance, put all of your prompts
        into a single list and pass it to this method.

        Args:
            prompts: The prompts to the LLM. You may pass a sequence of prompts
                for batch inference. See [PromptType][vllm.inputs.PromptType]
                for more details about the format of each prompts.
            pooling_params: The pooling parameters for pooling. If None, we
                use the default pooling parameters.
            use_tqdm: If `True`, shows a tqdm progress bar.
                If a callable (e.g., `functools.partial(tqdm, leave=False)`),
                it is used to create the progress bar.
                If `False`, no progress bar is created.
            lora_request: LoRA request to use for generation, if any.
            prompt_adapter_request: Prompt Adapter request to use for
                generation, if any.

        Returns:
            A list of `PoolingRequestOutput` objects containing the
            pooled hidden states in the same order as the input prompts.

        Note:
            Using `prompts` and `prompt_token_ids` as keyword parameters is
            considered legacy and may be deprecated in the future. You should
            instead pass them via the `inputs` parameter.
        """
        runner_type = self.llm_engine.model_config.runner_type
        if runner_type != "pooling":
            messages = ["LLM.encode() is only supported for pooling models."]

            supported_runner_types = self.llm_engine.model_config \
                .supported_runner_types
            if "pooling" in supported_runner_types:
                messages.append(
                    "Your model supports the 'pooling' runner, but is "
                    f"currently initialized for the '{runner_type}' runner. "
                    "Please initialize vLLM using `--task embed`, "
                    "`--task classify`, `--task score` etc.")

            raise ValueError(" ".join(messages))

        if prompt_token_ids is not None:
            parsed_prompts = self._convert_v1_inputs(
                prompts=cast(Optional[Union[str, list[str]]], prompts),
                prompt_token_ids=prompt_token_ids,
            )
        else:
            parsed_prompts = cast(Union[PromptType, Sequence[PromptType]],
                                  prompts)

        if pooling_params is None:
            # Use default pooling params.
            pooling_params = PoolingParams()
        elif isinstance(pooling_params, PoolingParams):
            pooling_params.verify(self.llm_engine.model_config)
        else:
            for pooling_param in pooling_params:
                pooling_param.verify(self.llm_engine.model_config)

        tokenization_kwargs: dict[str, Any] = {}
        _validate_truncation_size(self.llm_engine.model_config.max_model_len,
                                  truncate_prompt_tokens, tokenization_kwargs)

        self._validate_and_add_requests(
            prompts=parsed_prompts,
            params=pooling_params,
            use_tqdm=use_tqdm,
            lora_request=lora_request,
            tokenization_kwargs=tokenization_kwargs,
            prompt_adapter_request=prompt_adapter_request,
        )

        outputs = self._run_engine(use_tqdm=use_tqdm)
        return self.engine_class.validate_outputs(outputs,
                                                  PoolingRequestOutput)

    def embed(
        self,
        prompts: Union[PromptType, Sequence[PromptType]],
        /,
        *,
        truncate_prompt_tokens: Optional[int] = None,
        use_tqdm: Union[bool, Callable[..., tqdm]] = True,
        pooling_params: Optional[Union[PoolingParams,
                                       Sequence[PoolingParams]]] = None,
        lora_request: Optional[Union[list[LoRARequest], LoRARequest]] = None,
        prompt_adapter_request: Optional[PromptAdapterRequest] = None,
    ) -> list[EmbeddingRequestOutput]:
        """
        Generate an embedding vector for each prompt.

        This class automatically batches the given prompts, considering
        the memory constraint. For the best performance, put all of your prompts
        into a single list and pass it to this method.

        Args:
            prompts: The prompts to the LLM. You may pass a sequence of prompts
                for batch inference. See [PromptType][vllm.inputs.PromptType]
                for more details about the format of each prompts.
            pooling_params: The pooling parameters for pooling. If None, we
                use the default pooling parameters.
            use_tqdm: If `True`, shows a tqdm progress bar.
                If a callable (e.g., `functools.partial(tqdm, leave=False)`),
                it is used to create the progress bar.
                If `False`, no progress bar is created.
            lora_request: LoRA request to use for generation, if any.
            prompt_adapter_request: Prompt Adapter request to use for
                generation, if any.

        Returns:
            A list of `EmbeddingRequestOutput` objects containing the
            embedding vectors in the same order as the input prompts.
        """
        if self.llm_engine.model_config.task != "embed":
            raise ValueError(
                "Embedding API is only enabled for `--task embed`")

        items = self.encode(prompts,
                            truncate_prompt_tokens=truncate_prompt_tokens,
                            use_tqdm=use_tqdm,
                            pooling_params=pooling_params,
                            lora_request=lora_request,
                            prompt_adapter_request=prompt_adapter_request)

        return [EmbeddingRequestOutput.from_base(item) for item in items]

    def classify(
        self,
        prompts: Union[PromptType, Sequence[PromptType]],
        /,
        *,
        use_tqdm: Union[bool, Callable[..., tqdm]] = True,
        lora_request: Optional[Union[list[LoRARequest], LoRARequest]] = None,
        prompt_adapter_request: Optional[PromptAdapterRequest] = None,
    ) -> list[ClassificationRequestOutput]:
        """
        Generate class logits for each prompt.

        This class automatically batches the given prompts, considering
        the memory constraint. For the best performance, put all of your prompts
        into a single list and pass it to this method.

        Args:
            prompts: The prompts to the LLM. You may pass a sequence of prompts
                for batch inference. See [PromptType][vllm.inputs.PromptType]
                for more details about the format of each prompts.
            use_tqdm: If `True`, shows a tqdm progress bar.
                If a callable (e.g., `functools.partial(tqdm, leave=False)`),
                it is used to create the progress bar.
                If `False`, no progress bar is created.
            lora_request: LoRA request to use for generation, if any.
            prompt_adapter_request: Prompt Adapter request to use for
                generation, if any.

        Returns:
            A list of `ClassificationRequestOutput` objects containing the
            embedding vectors in the same order as the input prompts.
        """
        if self.llm_engine.model_config.task != "classify":
            raise ValueError(
                "Classification API is only enabled for `--task classify`")

        items = self.encode(prompts,
                            use_tqdm=use_tqdm,
                            lora_request=lora_request,
                            prompt_adapter_request=prompt_adapter_request)

        return [ClassificationRequestOutput.from_base(item) for item in items]

    def _embedding_score(
        self,
        tokenizer: AnyTokenizer,
        text_1: list[Union[str, TextPrompt, TokensPrompt]],
        text_2: list[Union[str, TextPrompt, TokensPrompt]],
        truncate_prompt_tokens: Optional[int] = None,
        use_tqdm: Union[bool, Callable[..., tqdm]] = True,
        lora_request: Optional[Union[list[LoRARequest], LoRARequest]] = None,
        prompt_adapter_request: Optional[PromptAdapterRequest] = None,
    ) -> list[ScoringRequestOutput]:

        encoded_output: list[PoolingRequestOutput] = self.encode(
            text_1 + text_2,
            truncate_prompt_tokens=truncate_prompt_tokens,
            use_tqdm=use_tqdm,
            lora_request=lora_request,
            prompt_adapter_request=prompt_adapter_request)

        encoded_output_1: list[PoolingRequestOutput] = encoded_output[
            0:len(text_1)]
        encoded_output_2: list[PoolingRequestOutput] = encoded_output[
            len(text_1):]

        if len(encoded_output_1) == 1:
            encoded_output_1 = encoded_output_1 * len(encoded_output_2)

        scores = _cosine_similarity(tokenizer=tokenizer,
                                    embed_1=encoded_output_1,
                                    embed_2=encoded_output_2)

        items = self.engine_class.validate_outputs(scores,
                                                   PoolingRequestOutput)
        return [ScoringRequestOutput.from_base(item) for item in items]

    def _cross_encoding_score(
        self,
        tokenizer: AnyTokenizer,
        data_1: Union[list[str], list[ScoreContentPartParam]],
        data_2: Union[list[str], list[ScoreContentPartParam]],
        truncate_prompt_tokens: Optional[int] = None,
        use_tqdm: Union[bool, Callable[..., tqdm]] = True,
        lora_request: Optional[Union[list[LoRARequest], LoRARequest]] = None,
        prompt_adapter_request: Optional[PromptAdapterRequest] = None,
    ) -> list[ScoringRequestOutput]:

        if isinstance(tokenizer, MistralTokenizer):
            raise ValueError(
                "Score API is only enabled for `--task embed or score`")

        if len(data_1) == 1:
            data_1 = data_1 * len(data_2)

        pooling_params = PoolingParams(use_cross_encoder=True)
        tokenization_kwargs: dict[str, Any] = {}
        _validate_truncation_size(self.llm_engine.model_config.max_model_len,
                                  truncate_prompt_tokens, tokenization_kwargs)

        parsed_prompts = []

<<<<<<< HEAD
        for q, t in input_pairs:
            if self.llm_engine.model_config.use_pad_token:
                # cross_encoder models defaults to using pad_token.
                prompt_inputs = tokenizer(text=q,
                                          text_pair=t,
                                          **tokenization_kwargs)
            else:
                # `llm as reranker` models defaults to not using pad_token.
                prompt_inputs = tokenizer(text=q + t, **tokenization_kwargs)

            token_type_ids = prompt_inputs.get("token_type_ids")
            mm_data: MultiModalDataDict = {}
            if envs.VLLM_USE_V1 and token_type_ids is not None:
                mm_data = {"token_type_ids": token_type_ids}
                token_type_ids = None

            engine_prompt = TokensPrompt(
                prompt_token_ids=prompt_inputs["input_ids"],
                token_type_ids=token_type_ids,
                multi_modal_data=mm_data)

            parsed_prompts.append(engine_prompt)
=======
        input_pairs = [(t1, t2) for t1, t2 in zip(data_1, data_2)]

        if self.llm_engine.model_config.is_multimodal_model:

            model_config = self.llm_engine.model_config

            for q, d in input_pairs:
                _, engine_prompt = get_score_prompt(
                    model_config=model_config,
                    data_1=q,
                    data_2=d,
                    tokenizer=tokenizer,
                    tokenization_kwargs=tokenization_kwargs,
                )

                parsed_prompts.append(engine_prompt)

        else:

            for q, t in input_pairs:
                if self.llm_engine.model_config.use_pad_token:
                    # cross_encoder models defaults to using pad_token.
                    prompt_inputs = tokenizer(
                        text=q,  # type: ignore[arg-type]
                        text_pair=t,  # type: ignore[arg-type]
                        **tokenization_kwargs)
                else:
                    # `llm as reranker` models defaults to not using pad_token.
                    prompt_inputs = tokenizer(
                        text=q + t,  # type: ignore[operator]
                        **tokenization_kwargs)
                engine_prompt = TokensPrompt(
                    prompt_token_ids=prompt_inputs["input_ids"],
                    token_type_ids=prompt_inputs.get("token_type_ids"))
                parsed_prompts.append(engine_prompt)
>>>>>>> 41060c6e

        self._validate_and_add_requests(
            prompts=parsed_prompts,
            params=pooling_params,
            use_tqdm=use_tqdm,
            lora_request=lora_request,
            prompt_adapter_request=prompt_adapter_request,
        )

        outputs = self._run_engine(use_tqdm=use_tqdm)
        items = self.engine_class.validate_outputs(outputs,
                                                   PoolingRequestOutput)

        return [ScoringRequestOutput.from_base(item) for item in items]

    def score(
        self,
        data_1: Union[SingletonPrompt, Sequence[SingletonPrompt],
                      ScoreMultiModalParam],
        data_2: Union[SingletonPrompt, Sequence[SingletonPrompt],
                      ScoreMultiModalParam],
        /,
        *,
        truncate_prompt_tokens: Optional[int] = None,
        use_tqdm: Union[bool, Callable[..., tqdm]] = True,
        lora_request: Optional[Union[list[LoRARequest], LoRARequest]] = None,
        prompt_adapter_request: Optional[PromptAdapterRequest] = None,
    ) -> list[ScoringRequestOutput]:
        """Generate similarity scores for all pairs `<text,text_pair>` or
          `<multi-modal data, multi-modal data pair>`.

        The inputs can be `1 -> 1`, `1 -> N` or `N -> N`.
        In the `1 - N` case the `data_1` input will be replicated `N`
        times to pair with the `data_2` inputs.
        The input pairs are used to build a list of prompts for the
        cross encoder model. This class automatically batches the prompts,
        considering the memory constraint. For the best performance, put all
        of your inputs into a single list and pass it to this method.

        Supports both text and multi-modal data (images, etc.) when used with
        appropriate multi-modal models. For multi-modal inputs, ensure the 
        prompt structure matches the model's expected input format.

        Args:
            data_1: Can be a single prompt, a list of prompts or 
                `ScoreMultiModalParam`, which can contain either text or 
                multi-modal data. When a list, it must have the same length as 
                the `data_2` list.
            data_2: The data to pair with the query to form the input to 
                the LLM. Can be text or multi-modal data. See [PromptType]
                [vllm.inputs.PromptType] for more details about the format of 
                each prompt.
            use_tqdm: If `True`, shows a tqdm progress bar.
                If a callable (e.g., `functools.partial(tqdm, leave=False)`),
                it is used to create the progress bar.
                If `False`, no progress bar is created.
            lora_request: LoRA request to use for generation, if any.
            prompt_adapter_request: Prompt Adapter request to use for
                generation, if any.

        Returns:
            A list of `ScoringRequestOutput` objects containing the
            generated scores in the same order as the input prompts.
        """
        runner_type = self.llm_engine.model_config.runner_type
        if runner_type != "pooling":
            messages = ["LLM.score() is only supported for pooling models."]

            supported_runner_types = self.llm_engine.model_config \
                .supported_runner_types
            if "pooling" in supported_runner_types:
                messages.append(
                    "Your model supports the 'pooling' runner, but is "
                    f"currently initialized for the '{runner_type}' runner. "
                    "Please initialize vLLM using `--task embed`, "
                    "`--task classify`, `--task score` etc.")

            raise ValueError(" ".join(messages))

        if self.llm_engine.model_config.task not in ("embed", "classify"):
            raise ValueError("Score API is only enabled for "
                             "`--task embed or --task classify`.")

        if (self.llm_engine.model_config.task == "classify"
                and self.llm_engine.model_config.hf_config.num_labels != 1):
            raise ValueError("Score API is only enabled for num_labels == 1.")

        # the tokenizer for models such as
        # "cross-encoder/ms-marco-MiniLM-L-6-v2" doesn't support passing
        # lists of tokens to the `text` and `text_pair` kwargs
        tokenizer = self.get_tokenizer()

        if not self.llm_engine.model_config.is_multimodal_model:

            def check_data_type(data: Union[SingletonPrompt,
                                            Sequence[SingletonPrompt],
                                            ScoreMultiModalParam]):
                if isinstance(data, dict) and "content" in data:
                    raise ValueError(
                        f"ScoreMultiModalParam is not supported for {self.llm_engine.model_config.architecture}",  # noqa: E501
                    )

            check_data_type(data_1)
            check_data_type(data_2)

            def ensure_str(prompt: SingletonPrompt):
                if isinstance(prompt, dict):
                    if "multi_modal_data" in prompt:
                        raise ValueError("Multi-modal prompt is not "
                                         "supported for scoring")
                    elif "prompt_token_ids" in prompt:
                        prompt = tokenizer.decode(
                            cast(TokensPrompt, prompt)["prompt_token_ids"])
                    elif "prompt" in prompt:
                        prompt = cast(TextPrompt, prompt)["prompt"]
                assert type(prompt) is str
                return prompt

            if isinstance(data_1, (str, dict)):
                # Convert a single prompt to a list.
                data_1 = [data_1]  # type: ignore[list-item]

            data_1 = [ensure_str(t) for t in data_1]

            if isinstance(data_2, (str, dict)):
                # Convert a single prompt to a list.
                data_2 = [data_2]  # type: ignore[list-item]

            data_2 = [ensure_str(t) for t in data_2]

        if isinstance(data_1, dict) and "content" in data_1:
            data_1 = data_1.get("content")  # type: ignore[assignment]
        elif isinstance(data_1, str):
            data_1 = [data_1]

        if isinstance(data_2, dict) and "content" in data_2:
            data_2 = data_2.get("content")  # type: ignore[assignment]
        elif isinstance(data_2, str):
            data_2 = [data_2]

        _validate_score_input_lens(data_1, data_2)  # type: ignore[arg-type]

        if self.llm_engine.model_config.is_cross_encoder:
            return self._cross_encoding_score(
                tokenizer,
                data_1,  # type: ignore[arg-type]
                data_2,  # type: ignore[arg-type]
                truncate_prompt_tokens,
                use_tqdm,
                lora_request,
                prompt_adapter_request)
        else:
            return self._embedding_score(
                tokenizer,
                data_1,  # type: ignore[arg-type]
                data_2,  # type: ignore[arg-type]
                truncate_prompt_tokens,
                use_tqdm,
                lora_request,
                prompt_adapter_request)

    def start_profile(self) -> None:
        self.llm_engine.start_profile()

    def stop_profile(self) -> None:
        self.llm_engine.stop_profile()

    def reset_prefix_cache(self, device: Optional[Device] = None) -> bool:
        return self.llm_engine.reset_prefix_cache(device)

    def sleep(self, level: int = 1):
        """
        Put the engine to sleep. The engine should not process any requests.
        The caller should guarantee that no requests are being processed
        during the sleep period, before `wake_up` is called.

        Args:
            level: The sleep level. Level 1 sleep will offload the model
                weights and discard the kv cache. The content of kv cache
                is forgotten. Level 1 sleep is good for sleeping and waking
                up the engine to run the same model again. The model weights
                are backed up in CPU memory. Please make sure there's enough
                CPU memory to store the model weights. Level 2 sleep will
                discard both the model weights and the kv cache. The content
                of both the model weights and kv cache is forgotten. Level 2
                sleep is good for sleeping and waking up the engine to run a
                different model or update the model, where previous model
                weights are not needed. It reduces CPU memory pressure.
        """
        self.reset_prefix_cache()
        self.llm_engine.sleep(level=level)

    def wake_up(self, tags: Optional[list[str]] = None):
        """
        Wake up the engine from sleep mode. See the [sleep][] method
        for more details.

        Args:
            tags: An optional list of tags to reallocate the engine memory
                for specific memory allocations. Values must be in
                `("weights", "kv_cache")`. If None, all memory is reallocated.
                wake_up should be called with all tags (or None) before the
                engine is used again.
        """
        self.llm_engine.wake_up(tags)

    def get_metrics(self) -> list["Metric"]:
        """Return a snapshot of aggregated metrics from Prometheus.

        Returns:
            A ``MetricSnapshot`` instance capturing the current state
            of all aggregated metrics from Prometheus.

        Note:
            This method is only available with the V1 LLM engine.
        """
        from vllm.v1.engine.llm_engine import LLMEngine as V1LLMEngine
        assert isinstance(self.llm_engine, V1LLMEngine)
        return self.llm_engine.get_metrics()

    # LEGACY
    def _convert_v1_inputs(
        self,
        prompts: Optional[Union[str, list[str]]],
        prompt_token_ids: Optional[Union[list[int], list[list[int]]]],
    ):
        # skip_tokenizer_init is now checked in engine

        if prompts is None and prompt_token_ids is None:
            raise ValueError(
                "Either prompts or prompt_token_ids must be provided.")
        if prompts is not None and prompt_token_ids is not None \
                and len(prompts) != len(prompt_token_ids):
            raise ValueError(
                "The lengths of prompts and prompt_token_ids must be the same."
            )

        if prompts is not None:
            prompts = [p["content"] for p in parse_and_batch_prompt(prompts)]
        if prompt_token_ids is not None:
            prompt_token_ids = [
                p["content"] for p in parse_and_batch_prompt(prompt_token_ids)
            ]
        if prompts is not None:
            num_requests = len(prompts)
        elif prompt_token_ids is not None:
            num_requests = len(prompt_token_ids)
        parsed_prompts: list[PromptType] = []
        for i in range(num_requests):
            item: PromptType

            if prompts is not None:
                item = TextPrompt(prompt=prompts[i])
            elif prompt_token_ids is not None:
                item = TokensPrompt(prompt_token_ids=prompt_token_ids[i])
            else:
                raise AssertionError

            parsed_prompts.append(item)

        return parsed_prompts

    def _validate_and_add_requests(
        self,
        prompts: Union[PromptType, Sequence[PromptType]],
        params: Union[SamplingParams, Sequence[SamplingParams], PoolingParams,
                      Sequence[PoolingParams]],
        *,
        use_tqdm: Union[bool, Callable[..., tqdm]] = True,
        lora_request: Optional[Union[Sequence[LoRARequest], LoRARequest]],
        prompt_adapter_request: Optional[PromptAdapterRequest],
        tokenization_kwargs: Optional[dict[str, Any]] = None,
        guided_options: Optional[GuidedDecodingRequest] = None,
        priority: Optional[list[int]] = None,
    ) -> None:
        if guided_options is not None:
            warnings.warn(
                "guided_options_request is deprecated, use "
                "SamplingParams.guided_decoding instead",
                DeprecationWarning,
                stacklevel=2,
            )

        if isinstance(prompts, (str, dict)):
            # Convert a single prompt to a list.
            prompts = [prompts]

        num_requests = len(prompts)
        if isinstance(params, Sequence) and len(params) != num_requests:
            raise ValueError("The lengths of prompts and params "
                             "must be the same.")
        if isinstance(lora_request,
                      Sequence) and len(lora_request) != num_requests:
            raise ValueError("The lengths of prompts and lora_request "
                             "must be the same.")

        for sp in params if isinstance(params, Sequence) else (params, ):
            if isinstance(sp, SamplingParams):
                self._add_guided_params(sp, guided_options)

                # We only care about the final output
                sp.output_kind = RequestOutputKind.FINAL_ONLY

        # Add requests to the engine.
        it = prompts
        if use_tqdm:
            tqdm_func = use_tqdm if callable(use_tqdm) else tqdm
            it = tqdm_func(it, desc="Adding requests")

        for i, prompt in enumerate(it):
            self._add_request(
                prompt,
                params[i] if isinstance(params, Sequence) else params,
                tokenization_kwargs=tokenization_kwargs,
                lora_request=lora_request[i] if isinstance(
                    lora_request, Sequence) else lora_request,
                prompt_adapter_request=prompt_adapter_request,
                priority=priority[i] if priority else 0,
            )

    def _add_request(
        self,
        prompt: PromptType,
        params: Union[SamplingParams, PoolingParams],
        tokenization_kwargs: Optional[dict[str, Any]] = None,
        lora_request: Optional[LoRARequest] = None,
        prompt_adapter_request: Optional[PromptAdapterRequest] = None,
        priority: int = 0,
    ) -> None:
        request_id = str(next(self.request_counter))
        self.llm_engine.add_request(
            request_id,
            prompt,
            params,
            lora_request=lora_request,
            tokenization_kwargs=tokenization_kwargs,
            prompt_adapter_request=prompt_adapter_request,
            priority=priority,
        )

    def _add_guided_params(
            self,
            params: SamplingParams,
            guided_options: Optional[GuidedDecodingRequest] = None):
        if guided_options is None:
            return params

        if params.guided_decoding is not None:
            raise ValueError("Cannot set both guided_options_request and "
                             "params.guided_decoding.")

        params.guided_decoding = GuidedDecodingParams(
            json=guided_options.guided_json,
            regex=guided_options.guided_regex,
            choice=guided_options.guided_choice,
            grammar=guided_options.guided_grammar,
            json_object=guided_options.guided_json_object,
            backend=guided_options.guided_decoding_backend,
            whitespace_pattern=guided_options.guided_whitespace_pattern,
            structural_tag=guided_options.structural_tag,
        )
        return params

    def _run_engine(
        self,
        *,
        use_tqdm: Union[bool, Callable[..., tqdm]] = True
    ) -> list[Union[RequestOutput, PoolingRequestOutput]]:
        # Initialize tqdm.
        if use_tqdm:
            num_requests = self.llm_engine.get_num_unfinished_requests()
            tqdm_func = use_tqdm if callable(use_tqdm) else tqdm
            pbar = tqdm_func(
                total=num_requests,
                desc="Processed prompts",
                dynamic_ncols=True,
                postfix=(f"est. speed input: {0:.2f} toks/s, "
                         f"output: {0:.2f} toks/s"),
            )

        # Run the engine.
        outputs: list[Union[RequestOutput, PoolingRequestOutput]] = []
        total_in_toks = 0
        total_out_toks = 0
        while self.llm_engine.has_unfinished_requests():
            step_outputs = self.llm_engine.step()
            for output in step_outputs:
                if output.finished:
                    outputs.append(output)
                    if use_tqdm:
                        if isinstance(output, RequestOutput):
                            # Calculate tokens only for RequestOutput
                            n = len(output.outputs)
                            assert output.prompt_token_ids is not None
                            total_in_toks += len(output.prompt_token_ids) * n
                            in_spd = total_in_toks / pbar.format_dict["elapsed"]
                            total_out_toks += sum(
                                len(stp.token_ids) for stp in output.outputs)
                            out_spd = (total_out_toks /
                                       pbar.format_dict["elapsed"])
                            pbar.postfix = (
                                f"est. speed input: {in_spd:.2f} toks/s, "
                                f"output: {out_spd:.2f} toks/s")
                            pbar.update(n)
                        else:
                            pbar.update(1)
                        if pbar.n == num_requests:
                            pbar.refresh()

        if use_tqdm:
            pbar.close()
        # Sort the outputs by request ID.
        # This is necessary because some requests may be finished earlier than
        # its previous requests.
        return sorted(outputs, key=lambda x: int(x.request_id))<|MERGE_RESOLUTION|>--- conflicted
+++ resolved
@@ -14,7 +14,6 @@
 from tqdm.auto import tqdm
 from typing_extensions import TypeVar, deprecated
 
-import vllm.envs as envs
 from vllm.beam_search import (BeamSearchInstance, BeamSearchOutput,
                               BeamSearchSequence,
                               create_sort_beams_key_function)
@@ -42,7 +41,6 @@
 from vllm.model_executor.guided_decoding.guided_fields import (
     GuidedDecodingRequest, LLMGuidedOptions)
 from vllm.model_executor.layers.quantization import QuantizationMethods
-from vllm.multimodal.inputs import MultiModalDataDict
 from vllm.outputs import (ClassificationRequestOutput, EmbeddingRequestOutput,
                           PoolingRequestOutput, RequestOutput,
                           ScoringRequestOutput)
@@ -1295,66 +1293,20 @@
 
         parsed_prompts = []
 
-<<<<<<< HEAD
-        for q, t in input_pairs:
-            if self.llm_engine.model_config.use_pad_token:
-                # cross_encoder models defaults to using pad_token.
-                prompt_inputs = tokenizer(text=q,
-                                          text_pair=t,
-                                          **tokenization_kwargs)
-            else:
-                # `llm as reranker` models defaults to not using pad_token.
-                prompt_inputs = tokenizer(text=q + t, **tokenization_kwargs)
-
-            token_type_ids = prompt_inputs.get("token_type_ids")
-            mm_data: MultiModalDataDict = {}
-            if envs.VLLM_USE_V1 and token_type_ids is not None:
-                mm_data = {"token_type_ids": token_type_ids}
-                token_type_ids = None
-
-            engine_prompt = TokensPrompt(
-                prompt_token_ids=prompt_inputs["input_ids"],
-                token_type_ids=token_type_ids,
-                multi_modal_data=mm_data)
+        input_pairs = [(t1, t2) for t1, t2 in zip(data_1, data_2)]
+
+        model_config = self.llm_engine.model_config
+
+        for q, d in input_pairs:
+            _, engine_prompt = get_score_prompt(
+                model_config=model_config,
+                data_1=q,
+                data_2=d,
+                tokenizer=tokenizer,
+                tokenization_kwargs=tokenization_kwargs,
+            )
 
             parsed_prompts.append(engine_prompt)
-=======
-        input_pairs = [(t1, t2) for t1, t2 in zip(data_1, data_2)]
-
-        if self.llm_engine.model_config.is_multimodal_model:
-
-            model_config = self.llm_engine.model_config
-
-            for q, d in input_pairs:
-                _, engine_prompt = get_score_prompt(
-                    model_config=model_config,
-                    data_1=q,
-                    data_2=d,
-                    tokenizer=tokenizer,
-                    tokenization_kwargs=tokenization_kwargs,
-                )
-
-                parsed_prompts.append(engine_prompt)
-
-        else:
-
-            for q, t in input_pairs:
-                if self.llm_engine.model_config.use_pad_token:
-                    # cross_encoder models defaults to using pad_token.
-                    prompt_inputs = tokenizer(
-                        text=q,  # type: ignore[arg-type]
-                        text_pair=t,  # type: ignore[arg-type]
-                        **tokenization_kwargs)
-                else:
-                    # `llm as reranker` models defaults to not using pad_token.
-                    prompt_inputs = tokenizer(
-                        text=q + t,  # type: ignore[operator]
-                        **tokenization_kwargs)
-                engine_prompt = TokensPrompt(
-                    prompt_token_ids=prompt_inputs["input_ids"],
-                    token_type_ids=prompt_inputs.get("token_type_ids"))
-                parsed_prompts.append(engine_prompt)
->>>>>>> 41060c6e
 
         self._validate_and_add_requests(
             prompts=parsed_prompts,
