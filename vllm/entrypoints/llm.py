import itertools
import warnings
from contextlib import contextmanager
from typing import (Any, ClassVar, Dict, List, Optional, Sequence, Tuple,
                    Union, cast, overload)

from tqdm import tqdm

from vllm.beam_search import (BeamSearchInstance, BeamSearchOutput,
                              BeamSearchSequence, get_beam_search_score)
from vllm.engine.arg_utils import EngineArgs
from vllm.engine.llm_engine import LLMEngine
from vllm.entrypoints.chat_utils import (ChatCompletionMessageParam,
                                         apply_hf_chat_template,
                                         apply_mistral_chat_template,
                                         parse_chat_messages)
from vllm.inputs import PromptType, TextPrompt, TokensPrompt
from vllm.inputs.parse import parse_and_batch_prompt
from vllm.logger import init_logger
from vllm.lora.request import LoRARequest
from vllm.model_executor.guided_decoding.guided_fields import (
    GuidedDecodingRequest, LLMGuidedOptions)
from vllm.outputs import EmbeddingRequestOutput, RequestOutput
from vllm.pooling_params import PoolingParams
from vllm.prompt_adapter.request import PromptAdapterRequest
from vllm.sampling_params import (BeamSearchParams, GuidedDecodingParams,
                                  RequestOutputKind, SamplingParams)
from vllm.transformers_utils.tokenizer import (AnyTokenizer, MistralTokenizer,
                                               get_cached_tokenizer)
from vllm.transformers_utils.tokenizer_group import TokenizerGroup
from vllm.usage.usage_lib import UsageContext
from vllm.utils import Counter, deprecate_kwargs, is_list_of

logger = init_logger(__name__)


class LLM:
    """An LLM for generating texts from given prompts and sampling parameters.

    This class includes a tokenizer, a language model (possibly distributed
    across multiple GPUs), and GPU memory space allocated for intermediate
    states (aka KV cache). Given a batch of prompts and sampling parameters,
    this class generates texts from the model, using an intelligent batching
    mechanism and efficient memory management.

    Args:
        model: The name or path of a HuggingFace Transformers model.
        tokenizer: The name or path of a HuggingFace Transformers tokenizer.
        tokenizer_mode: The tokenizer mode. "auto" will use the fast tokenizer
            if available, and "slow" will always use the slow tokenizer.
        skip_tokenizer_init: If true, skip initialization of tokenizer and
            detokenizer. Expect valid prompt_token_ids and None for prompt
            from the input.
        trust_remote_code: Trust remote code (e.g., from HuggingFace) when
            downloading the model and tokenizer.
        tensor_parallel_size: The number of GPUs to use for distributed
            execution with tensor parallelism.
        dtype: The data type for the model weights and activations. Currently,
            we support `float32`, `float16`, and `bfloat16`. If `auto`, we use
            the `torch_dtype` attribute specified in the model config file.
            However, if the `torch_dtype` in the config is `float32`, we will
            use `float16` instead.
        quantization: The method used to quantize the model weights. Currently,
            we support "awq", "gptq", and "fp8" (experimental).
            If None, we first check the `quantization_config` attribute in the
            model config file. If that is None, we assume the model weights are
            not quantized and use `dtype` to determine the data type of
            the weights.
        revision: The specific model version to use. It can be a branch name,
            a tag name, or a commit id.
        tokenizer_revision: The specific tokenizer version to use. It can be a
            branch name, a tag name, or a commit id.
        seed: The seed to initialize the random number generator for sampling.
        gpu_memory_utilization: The ratio (between 0 and 1) of GPU memory to
            reserve for the model weights, activations, and KV cache. Higher
            values will increase the KV cache size and thus improve the model's
            throughput. However, if the value is too high, it may cause out-of-
            memory (OOM) errors.
        swap_space: The size (GiB) of CPU memory per GPU to use as swap space.
            This can be used for temporarily storing the states of the requests
            when their `best_of` sampling parameters are larger than 1. If all
            requests will have `best_of=1`, you can safely set this to 0.
            Otherwise, too small values may cause out-of-memory (OOM) errors.
        cpu_offload_gb: The size (GiB) of CPU memory to use for offloading
            the model weights. This virtually increases the GPU memory space
            you can use to hold the model weights, at the cost of CPU-GPU data
            transfer for every forward pass.
        enforce_eager: Whether to enforce eager execution. If True, we will
            disable CUDA graph and always execute the model in eager mode.
            If False, we will use CUDA graph and eager execution in hybrid.
        max_context_len_to_capture: Maximum context len covered by CUDA graphs.
            When a sequence has context length larger than this, we fall back
            to eager mode (DEPRECATED. Use `max_seq_len_to_capture` instead).
        max_seq_len_to_capture: Maximum sequence len covered by CUDA graphs.
            When a sequence has context length larger than this, we fall back
            to eager mode. Additionally for encoder-decoder models, if the
            sequence length of the encoder input is larger than this, we fall
            back to the eager mode.
        disable_custom_all_reduce: See ParallelConfig
        **kwargs: Arguments for :class:`~vllm.EngineArgs`. (See
            :ref:`engine_args`)

    Note:
        This class is intended to be used for offline inference. For online
        serving, use the :class:`~vllm.AsyncLLMEngine` class instead.
    """

    DEPRECATE_LEGACY: ClassVar[bool] = False
    """A flag to toggle whether to deprecate the legacy generate/encode API."""

    @classmethod
    @contextmanager
    def deprecate_legacy_api(cls):
        cls.DEPRECATE_LEGACY = True

        yield

        cls.DEPRECATE_LEGACY = False

    def __init__(
        self,
        model: str,
        tokenizer: Optional[str] = None,
        tokenizer_mode: str = "auto",
        skip_tokenizer_init: bool = False,
        trust_remote_code: bool = False,
        tensor_parallel_size: int = 1,
        dtype: str = "auto",
        quantization: Optional[str] = None,
        revision: Optional[str] = None,
        tokenizer_revision: Optional[str] = None,
        seed: int = 0,
        gpu_memory_utilization: float = 0.9,
        swap_space: float = 4,
        cpu_offload_gb: float = 0,
        enforce_eager: Optional[bool] = None,
        max_context_len_to_capture: Optional[int] = None,
        max_seq_len_to_capture: int = 8192,
        disable_custom_all_reduce: bool = False,
        disable_async_output_proc: bool = False,
        mm_processor_kwargs: Optional[Dict[str, Any]] = None,
        **kwargs,
    ) -> None:
        '''
        LLM constructor.

        Note: if enforce_eager is unset (enforce_eager is None)
        it defaults to False.
        '''

        if "disable_log_stats" not in kwargs:
            kwargs["disable_log_stats"] = True

        engine_args = EngineArgs(
            model=model,
            tokenizer=tokenizer,
            tokenizer_mode=tokenizer_mode,
            skip_tokenizer_init=skip_tokenizer_init,
            trust_remote_code=trust_remote_code,
            tensor_parallel_size=tensor_parallel_size,
            dtype=dtype,
            quantization=quantization,
            revision=revision,
            tokenizer_revision=tokenizer_revision,
            seed=seed,
            gpu_memory_utilization=gpu_memory_utilization,
            swap_space=swap_space,
            cpu_offload_gb=cpu_offload_gb,
            enforce_eager=enforce_eager,
            max_context_len_to_capture=max_context_len_to_capture,
            max_seq_len_to_capture=max_seq_len_to_capture,
            disable_custom_all_reduce=disable_custom_all_reduce,
            disable_async_output_proc=disable_async_output_proc,
            mm_processor_kwargs=mm_processor_kwargs,
            **kwargs,
        )
        self.llm_engine = LLMEngine.from_engine_args(
            engine_args, usage_context=UsageContext.LLM_CLASS)
        self.request_counter = Counter()

    def get_tokenizer(self) -> AnyTokenizer:
        return self.llm_engine.get_tokenizer_group(TokenizerGroup).tokenizer

    def set_tokenizer(self, tokenizer: AnyTokenizer) -> None:
        tokenizer_group = self.llm_engine.get_tokenizer_group(TokenizerGroup)

        # While CachedTokenizer is dynamic, have no choice but
        # compare class name. Misjudgment will arise from
        # user-defined tokenizer started with 'Cached'
        if tokenizer.__class__.__name__.startswith("Cached"):
            tokenizer_group.tokenizer = tokenizer
        else:
            tokenizer_group.tokenizer = get_cached_tokenizer(tokenizer)

    @overload  # LEGACY: single (prompt + optional token ids)
    def generate(
        self,
        prompts: str,
        sampling_params: Optional[Union[SamplingParams,
                                        List[SamplingParams]]] = None,
        prompt_token_ids: Optional[List[int]] = None,
        use_tqdm: bool = True,
        lora_request: Optional[Union[List[LoRARequest], LoRARequest]] = None,
    ) -> List[RequestOutput]:
        ...

    @overload  # LEGACY: multi (prompt + optional token ids)
    def generate(
        self,
        prompts: List[str],
        sampling_params: Optional[Union[SamplingParams,
                                        List[SamplingParams]]] = None,
        prompt_token_ids: Optional[List[List[int]]] = None,
        use_tqdm: bool = True,
        lora_request: Optional[Union[List[LoRARequest], LoRARequest]] = None,
    ) -> List[RequestOutput]:
        ...

    @overload  # LEGACY: single (token ids + optional prompt)
    def generate(
        self,
        prompts: Optional[str] = None,
        sampling_params: Optional[Union[SamplingParams,
                                        List[SamplingParams]]] = None,
        *,
        prompt_token_ids: List[int],
        use_tqdm: bool = True,
        lora_request: Optional[Union[List[LoRARequest], LoRARequest]] = None,
    ) -> List[RequestOutput]:
        ...

    @overload  # LEGACY: multi (token ids + optional prompt)
    def generate(
        self,
        prompts: Optional[List[str]] = None,
        sampling_params: Optional[Union[SamplingParams,
                                        List[SamplingParams]]] = None,
        *,
        prompt_token_ids: List[List[int]],
        use_tqdm: bool = True,
        lora_request: Optional[Union[List[LoRARequest], LoRARequest]] = None,
    ) -> List[RequestOutput]:
        ...

    @overload  # LEGACY: single or multi token ids [pos-only]
    def generate(
        self,
        prompts: None,
        sampling_params: None,
        prompt_token_ids: Union[List[int], List[List[int]]],
        use_tqdm: bool = True,
        lora_request: Optional[Union[List[LoRARequest], LoRARequest]] = None,
    ) -> List[RequestOutput]:
        ...

    @overload
    def generate(
        self,
        prompts: Union[PromptType, Sequence[PromptType]],
        /,
        *,
        sampling_params: Optional[Union[SamplingParams,
                                        Sequence[SamplingParams]]] = None,
        use_tqdm: bool = True,
        lora_request: Optional[Union[List[LoRARequest], LoRARequest]] = None,
    ) -> List[RequestOutput]:
        ...

    @deprecate_kwargs(
        "prompt_token_ids",
        is_deprecated=lambda: LLM.DEPRECATE_LEGACY,
        additional_message="Please use the 'prompts' parameter instead.",
    )
    def generate(
        self,
        prompts: Union[Union[PromptType, Sequence[PromptType]],
                       Optional[Union[str, List[str]]]] = None,
        sampling_params: Optional[Union[SamplingParams,
                                        Sequence[SamplingParams]]] = None,
        prompt_token_ids: Optional[Union[List[int], List[List[int]]]] = None,
        use_tqdm: bool = True,
        lora_request: Optional[Union[List[LoRARequest], LoRARequest]] = None,
        prompt_adapter_request: Optional[PromptAdapterRequest] = None,
        guided_options_request: Optional[Union[LLMGuidedOptions,
                                               GuidedDecodingRequest]] = None,
        priority: Optional[List[int]] = None,
    ) -> List[RequestOutput]:
        """Generates the completions for the input prompts.

        This class automatically batches the given prompts, considering
        the memory constraint. For the best performance, put all of your prompts
        into a single list and pass it to this method.

        Args:
            prompts: The prompts to the LLM. You may pass a sequence of prompts
                for batch inference. See :class:`~vllm.inputs.PromptType`
                for more details about the format of each prompts.
            sampling_params: The sampling parameters for text generation. If
                None, we use the default sampling parameters.
                When it is a single value, it is applied to every prompt.
                When it is a list, the list must have the same length as the
                prompts and it is paired one by one with the prompt.
            use_tqdm: Whether to use tqdm to display the progress bar.
            lora_request: LoRA request to use for generation, if any.
            prompt_adapter_request: Prompt Adapter request to use for
                generation, if any.
            priority: The priority of the requests, if any.
                Only applicable when priority scheduling policy is enabled.

        Returns:
            A list of ``RequestOutput`` objects containing the
            generated completions in the same order as the input prompts.

        Note:
            Using ``prompts`` and ``prompt_token_ids`` as keyword parameters is
            considered legacy and may be deprecated in the future. You should
            instead pass them via the ``inputs`` parameter.
        """
        if self.llm_engine.model_config.embedding_mode:
            raise ValueError(
                "LLM.generate() is only supported for (conditional) generation "
                "models (XForCausalLM, XForConditionalGeneration).")

        if prompt_token_ids is not None:
            parsed_prompts = self._convert_v1_inputs(
                prompts=cast(Optional[Union[str, List[str]]], prompts),
                prompt_token_ids=prompt_token_ids,
            )
        else:
            parsed_prompts = cast(Union[PromptType, Sequence[PromptType]],
                                  prompts)

        if isinstance(guided_options_request, dict):
            if len(guided_options_request) > 1:
                raise ValueError(
                    "You can only use one guided decoding but multiple is "
                    f"specified: {guided_options_request}")
            guided_options_request = GuidedDecodingRequest(
                **guided_options_request)

        if sampling_params is None:
            # Use default sampling params.
            sampling_params = SamplingParams()

        self._validate_and_add_requests(
            prompts=parsed_prompts,
            params=sampling_params,
            lora_request=lora_request,
            prompt_adapter_request=prompt_adapter_request,
            guided_options=guided_options_request,
            priority=priority)

        outputs = self._run_engine(use_tqdm=use_tqdm)
        return LLMEngine.validate_outputs(outputs, RequestOutput)

    def beam_search(
        self,
        prompts: List[Union[str, List[int]]],
        params: BeamSearchParams,
    ) -> List[BeamSearchOutput]:
        """
        Generate sequences using beam search.

        Args:
            prompts: A list of prompts. Each prompt can be a string or a list
                of token IDs.
            params: The beam search parameters.

        TODO: how does beam search work together with length penalty, frequency
        penalty, and stopping criteria, etc.?
        """

        beam_width = params.beam_width
        max_tokens = params.max_tokens
        temperature = params.temperature
        length_penalty = params.length_penalty
        stop = params.stop
        stop_token_ids = params.stop_token_ids
<<<<<<< HEAD
        ignore_eos = params.ignore_eos
=======
>>>>>>> a52d916f

        def sort_beams_key(x: BeamSearchSequence) -> float:
            return get_beam_search_score(x.tokens, x.cum_logprob,
                                         tokenizer.eos_token_id,
                                         length_penalty)

        tokenizer = self.get_tokenizer()
        # generate 2 * beam_width candidates at each step
        # following the huggingface transformers implementation
        # at https://github.com/huggingface/transformers/blob/e15687fffe5c9d20598a19aeab721ae0a7580f8a/src/transformers/generation/beam_search.py#L534 # noqa
<<<<<<< HEAD
        beam_search_params = SamplingParams(
            logprobs=2 * beam_width,
            max_tokens=1,
            temperature=temperature,
            stop=stop,
            stop_token_ids=stop_token_ids,
            ignore_eos=ignore_eos
        )
=======
        beam_search_params = SamplingParams(logprobs=2 * beam_width,
                                            max_tokens=1,
                                            temperature=temperature,
                                            ignore_eos=ignore_eos,
                                            stop=stop,
                                            stop_token_ids=stop_token_ids)
>>>>>>> a52d916f
        instances: List[BeamSearchInstance] = []

        for prompt in prompts:
            prompt_tokens = prompt if isinstance(
                prompt, list) else tokenizer.encode(prompt)
            instances.append(BeamSearchInstance(prompt_tokens))

        for _ in range(max_tokens):
            all_beams: List[BeamSearchSequence] = list(
                sum((instance.beams for instance in instances), []))
            pos = [0] + list(
                itertools.accumulate(
                    len(instance.beams) for instance in instances))
            instance_start_and_end: List[Tuple[int, int]] = list(
                zip(pos[:-1], pos[1:]))

            if len(all_beams) == 0:
                break

            prompts_batch = [
                TokensPrompt(prompt_token_ids=beam.tokens)
                for beam in all_beams
            ]

            # only runs for one step
            # we don't need to use tqdm here
            output = self.generate(prompts_batch,
                                   sampling_params=beam_search_params,
                                   use_tqdm=False)

            for (start, end), instance in zip(instance_start_and_end,
                                              instances):
                instance_new_beams = []
                for i in range(start, end):
                    current_beam = all_beams[i]
                    result = output[i]

                    if result.outputs[0].logprobs is not None:
                        # if `result.outputs[0].logprobs`is None, it means
                        # the sequence is completed because of the max-model-len
                        # or abortion. we don't need to add it to the new beams.
                        logprobs = result.outputs[0].logprobs[0]
                        for token_id, logprob_obj in logprobs.items():
                            new_beam = BeamSearchSequence(
                                tokens=current_beam.tokens + [token_id],
                                cum_logprob=current_beam.cum_logprob +
                                logprob_obj.logprob)

                            if result.outputs[0].finish_reason == "stop":
                                instance.completed.append(new_beam)
                            else:
                                instance_new_beams.append(new_beam)

                sorted_beams = sorted(instance_new_beams,
                                      key=sort_beams_key,
                                      reverse=True)
                instance.beams = sorted_beams[:beam_width]

        outputs = []
        for instance in instances:
            instance.completed.extend(instance.beams)
            sorted_completed = sorted(instance.completed,
                                      key=sort_beams_key,
                                      reverse=True)
            best_beams = sorted_completed[:beam_width]

            for beam in best_beams:
                beam.text = tokenizer.decode(beam.tokens)
            outputs.append(BeamSearchOutput(sequences=best_beams))

        return outputs

    def chat(
        self,
        messages: Union[List[ChatCompletionMessageParam],
                        List[List[ChatCompletionMessageParam]]],
        sampling_params: Optional[Union[SamplingParams,
                                        List[SamplingParams]]] = None,
        use_tqdm: bool = True,
        lora_request: Optional[LoRARequest] = None,
        chat_template: Optional[str] = None,
        add_generation_prompt: bool = True,
        continue_final_message: bool = False,
        tools: Optional[List[Dict[str, Any]]] = None,
        mm_processor_kwargs: Optional[Dict[str, Any]] = None,
    ) -> List[RequestOutput]:
        """
        Generate responses for a chat conversation.

        The chat conversation is converted into a text prompt using the
        tokenizer and calls the :meth:`generate` method to generate the
        responses.

        Multi-modal inputs can be passed in the same way you would pass them
        to the OpenAI API.

        Args:
            messages: A list of conversations or a single conversation. 
                - Each conversation is represented as a list of messages.
                - Each message is a dictionary with 'role' and 'content' keys.
            sampling_params: The sampling parameters for text generation.
                If None, we use the default sampling parameters. When it
                is a single value, it is applied to every prompt. When it
                is a list, the list must have the same length as the
                prompts and it is paired one by one with the prompt.
            use_tqdm: Whether to use tqdm to display the progress bar.
            lora_request: LoRA request to use for generation, if any.
            chat_template: The template to use for structuring the chat.
              If not provided, the model's default chat template will be used.
            add_generation_prompt: If True, adds a generation template
                to each message.
            continue_final_message: If True, continues the final message in
                the conversation instead of starting a new one. Cannot be `True`
                if `add_generation_prompt` is also `True`.
            mm_processor_kwargs: Multimodal processor kwarg overrides for this
                chat request. Only used for offline requests.

        Returns:
            A list of ``RequestOutput`` objects containing the generated
            responses in the same order as the input messages.
        """
        list_of_messages: List[List[ChatCompletionMessageParam]]

        # Handle multi and single conversations
        if is_list_of(messages, list):
            # messages is List[List[...]]
            list_of_messages = cast(List[List[ChatCompletionMessageParam]],
                                    messages)
        else:
            # messages is List[...]
            list_of_messages = [
                cast(List[ChatCompletionMessageParam], messages)
            ]

        prompts: List[Union[TokensPrompt, TextPrompt]] = []

        for msgs in list_of_messages:
            tokenizer = self.get_tokenizer()
            model_config = self.llm_engine.get_model_config()

            # NOTE: _parse_chat_message_content_parts() currently doesn't
            # handle mm_processor_kwargs, since there is no implementation in
            # the chat message parsing for it.
            conversation, mm_data = parse_chat_messages(
                msgs, model_config, tokenizer)

            prompt_data: Union[str, List[int]]
            if isinstance(tokenizer, MistralTokenizer):
                prompt_data = apply_mistral_chat_template(
                    tokenizer,
                    messages=msgs,
                    chat_template=chat_template,
                    add_generation_prompt=add_generation_prompt,
                    continue_final_message=continue_final_message,
                    tools=tools,
                )
            else:
                prompt_data = apply_hf_chat_template(
                    tokenizer,
                    conversation=conversation,
                    chat_template=chat_template,
                    add_generation_prompt=add_generation_prompt,
                    continue_final_message=continue_final_message,
                    tools=tools,
                )

            prompt: Union[TokensPrompt, TextPrompt]
            if is_list_of(prompt_data, int):
                prompt = TokensPrompt(prompt_token_ids=prompt_data)
            else:
                prompt = TextPrompt(prompt=prompt_data)

            if mm_data is not None:
                prompt["multi_modal_data"] = mm_data

            if mm_processor_kwargs is not None:
                prompt["mm_processor_kwargs"] = mm_processor_kwargs

            prompts.append(prompt)

        return self.generate(
            prompts,
            sampling_params=sampling_params,
            use_tqdm=use_tqdm,
            lora_request=lora_request,
        )

    @overload  # LEGACY: single (prompt + optional token ids)
    def encode(
        self,
        prompts: str,
        pooling_params: Optional[Union[PoolingParams,
                                       Sequence[PoolingParams]]] = None,
        prompt_token_ids: Optional[List[int]] = None,
        use_tqdm: bool = True,
        lora_request: Optional[Union[List[LoRARequest], LoRARequest]] = None,
    ) -> List[EmbeddingRequestOutput]:
        ...

    @overload  # LEGACY: multi (prompt + optional token ids)
    def encode(
        self,
        prompts: List[str],
        pooling_params: Optional[Union[PoolingParams,
                                       Sequence[PoolingParams]]] = None,
        prompt_token_ids: Optional[List[List[int]]] = None,
        use_tqdm: bool = True,
        lora_request: Optional[Union[List[LoRARequest], LoRARequest]] = None,
    ) -> List[EmbeddingRequestOutput]:
        ...

    @overload  # LEGACY: single (token ids + optional prompt)
    def encode(
        self,
        prompts: Optional[str] = None,
        pooling_params: Optional[Union[PoolingParams,
                                       Sequence[PoolingParams]]] = None,
        *,
        prompt_token_ids: List[int],
        use_tqdm: bool = True,
        lora_request: Optional[Union[List[LoRARequest], LoRARequest]] = None,
    ) -> List[EmbeddingRequestOutput]:
        ...

    @overload  # LEGACY: multi (token ids + optional prompt)
    def encode(
        self,
        prompts: Optional[List[str]] = None,
        pooling_params: Optional[Union[PoolingParams,
                                       Sequence[PoolingParams]]] = None,
        *,
        prompt_token_ids: List[List[int]],
        use_tqdm: bool = True,
        lora_request: Optional[Union[List[LoRARequest], LoRARequest]] = None,
    ) -> List[EmbeddingRequestOutput]:
        ...

    @overload  # LEGACY: single or multi token ids [pos-only]
    def encode(
        self,
        prompts: None,
        pooling_params: None,
        prompt_token_ids: Union[List[int], List[List[int]]],
        use_tqdm: bool = True,
        lora_request: Optional[Union[List[LoRARequest], LoRARequest]] = None,
    ) -> List[EmbeddingRequestOutput]:
        ...

    @overload
    def encode(
        self,
        prompts: Union[PromptType, Sequence[PromptType]],
        /,
        *,
        pooling_params: Optional[Union[PoolingParams,
                                       Sequence[PoolingParams]]] = None,
        use_tqdm: bool = True,
        lora_request: Optional[Union[List[LoRARequest], LoRARequest]] = None,
    ) -> List[EmbeddingRequestOutput]:
        ...

    @deprecate_kwargs(
        "prompt_token_ids",
        is_deprecated=lambda: LLM.DEPRECATE_LEGACY,
        additional_message="Please use the 'prompts' parameter instead.",
    )
    def encode(
        self,
        prompts: Union[Union[PromptType, Sequence[PromptType]],
                       Optional[Union[str, List[str]]]] = None,
        pooling_params: Optional[Union[PoolingParams,
                                       Sequence[PoolingParams]]] = None,
        prompt_token_ids: Optional[Union[List[int], List[List[int]]]] = None,
        use_tqdm: bool = True,
        lora_request: Optional[Union[List[LoRARequest], LoRARequest]] = None,
        prompt_adapter_request: Optional[PromptAdapterRequest] = None,
    ) -> List[EmbeddingRequestOutput]:
        """Generates the completions for the input prompts.

        This class automatically batches the given prompts, considering
        the memory constraint. For the best performance, put all of your prompts
        into a single list and pass it to this method.

        Args:
            prompts: The prompts to the LLM. You may pass a sequence of prompts
                for batch inference. See :class:`~vllm.inputs.PromptType`
                for more details about the format of each prompts.
            pooling_params: The pooling parameters for pooling. If None, we
                use the default pooling parameters.
            use_tqdm: Whether to use tqdm to display the progress bar.
            lora_request: LoRA request to use for generation, if any.
            prompt_adapter_request: Prompt Adapter request to use for
                generation, if any.

        Returns:
            A list of `EmbeddingRequestOutput` objects containing the
            generated embeddings in the same order as the input prompts.

        Note:
            Using ``prompts`` and ``prompt_token_ids`` as keyword parameters is
            considered legacy and may be deprecated in the future. You should
            instead pass them via the ``inputs`` parameter.
        """
        if not self.llm_engine.model_config.embedding_mode:
            raise ValueError(
                "LLM.encode() is only supported for embedding models (XModel)."
            )

        if prompt_token_ids is not None:
            parsed_prompts = self._convert_v1_inputs(
                prompts=cast(Optional[Union[str, List[str]]], prompts),
                prompt_token_ids=prompt_token_ids,
            )
        else:
            parsed_prompts = cast(Union[PromptType, Sequence[PromptType]],
                                  prompts)

        if pooling_params is None:
            # Use default pooling params.
            pooling_params = PoolingParams()

        self._validate_and_add_requests(
            prompts=parsed_prompts,
            params=pooling_params,
            lora_request=lora_request,
            prompt_adapter_request=prompt_adapter_request,
        )

        outputs = self._run_engine(use_tqdm=use_tqdm)
        return LLMEngine.validate_outputs(outputs, EmbeddingRequestOutput)

    def start_profile(self) -> None:
        self.llm_engine.start_profile()

    def stop_profile(self) -> None:
        self.llm_engine.stop_profile()

    # LEGACY
    def _convert_v1_inputs(
        self,
        prompts: Optional[Union[str, List[str]]],
        prompt_token_ids: Optional[Union[List[int], List[List[int]]]],
    ):
        # skip_tokenizer_init is now checked in engine

        if prompts is not None:
            prompts = [p["content"] for p in parse_and_batch_prompt(prompts)]
        if prompt_token_ids is not None:
            prompt_token_ids = [
                p["content"] for p in parse_and_batch_prompt(prompt_token_ids)
            ]

        num_requests = None
        if prompts is not None:
            num_requests = len(prompts)
        if prompt_token_ids is not None:
            if (num_requests is not None
                    and num_requests != len(prompt_token_ids)):
                raise ValueError("The lengths of prompts and prompt_token_ids "
                                 "must be the same.")

            num_requests = len(prompt_token_ids)
        if num_requests is None:
            raise ValueError("Either prompts or prompt_token_ids must be "
                             "provided.")

        parsed_prompts: List[PromptType] = []
        for i in range(num_requests):
            item: PromptType

            if prompts is not None:
                item = TextPrompt(prompt=prompts[i])
            elif prompt_token_ids is not None:
                item = TokensPrompt(prompt_token_ids=prompt_token_ids[i])
            else:
                raise AssertionError

            parsed_prompts.append(item)

        return parsed_prompts

    def _validate_and_add_requests(
        self,
        prompts: Union[PromptType, Sequence[PromptType]],
        params: Union[SamplingParams, Sequence[SamplingParams], PoolingParams,
                      Sequence[PoolingParams]],
        lora_request: Optional[Union[Sequence[LoRARequest], LoRARequest]],
        prompt_adapter_request: Optional[PromptAdapterRequest],
        guided_options: Optional[GuidedDecodingRequest] = None,
        priority: Optional[List[int]] = None,
    ) -> None:
        if guided_options is not None:
            warnings.warn(
                "guided_options_request is deprecated, use "
                "SamplingParams.guided_decoding instead",
                DeprecationWarning,
                stacklevel=2,
            )

        if isinstance(prompts, (str, dict)):
            # Convert a single prompt to a list.
            prompts = [prompts]

        num_requests = len(prompts)
        if isinstance(params, list) and len(params) != num_requests:
            raise ValueError("The lengths of prompts and params "
                             "must be the same.")
        if isinstance(lora_request,
                      list) and len(lora_request) != num_requests:
            raise ValueError("The lengths of prompts and lora_request "
                             "must be the same.")

        for sp in params if isinstance(params, list) else (params, ):
            if isinstance(sp, SamplingParams):
                self._add_guided_params(sp, guided_options)

                # We only care about the final output
                sp.output_kind = RequestOutputKind.FINAL_ONLY

        # Add requests to the engine.
        for i, prompt in enumerate(prompts):
            self._add_request(
                prompt,
                params[i] if isinstance(params, Sequence) else params,
                lora_request=lora_request[i] if isinstance(
                    lora_request, Sequence) else lora_request,
                prompt_adapter_request=prompt_adapter_request,
                priority=priority[i] if priority else 0,
            )

    def _add_request(
        self,
        prompt: PromptType,
        params: Union[SamplingParams, PoolingParams],
        lora_request: Optional[LoRARequest] = None,
        prompt_adapter_request: Optional[PromptAdapterRequest] = None,
        priority: int = 0,
    ) -> None:
        request_id = str(next(self.request_counter))
        self.llm_engine.add_request(
            request_id,
            prompt,
            params,
            lora_request=lora_request,
            prompt_adapter_request=prompt_adapter_request,
            priority=priority,
        )

    def _add_guided_params(
            self,
            params: SamplingParams,
            guided_options: Optional[GuidedDecodingRequest] = None):
        if guided_options is None:
            return params

        if params.guided_decoding is not None:
            raise ValueError("Cannot set both guided_options_request and"
                             "params.guided_decoding.")

        params.guided_decoding = GuidedDecodingParams(
            json=guided_options.guided_json,
            regex=guided_options.guided_regex,
            choice=guided_options.guided_choice,
            grammar=guided_options.guided_grammar,
            json_object=guided_options.guided_json_object,
            backend=guided_options.guided_decoding_backend,
            whitespace_pattern=guided_options.guided_whitespace_pattern)
        return params

    def _run_engine(
            self, *, use_tqdm: bool
    ) -> List[Union[RequestOutput, EmbeddingRequestOutput]]:
        # Initialize tqdm.
        if use_tqdm:
            num_requests = self.llm_engine.get_num_unfinished_requests()
            pbar = tqdm(
                total=num_requests,
                desc="Processed prompts",
                dynamic_ncols=True,
                postfix=(f"est. speed input: {0:.2f} toks/s, "
                         f"output: {0:.2f} toks/s"),
            )

        # Run the engine.
        outputs: List[Union[RequestOutput, EmbeddingRequestOutput]] = []
        total_in_toks = 0
        total_out_toks = 0
        while self.llm_engine.has_unfinished_requests():
            step_outputs = self.llm_engine.step()
            for output in step_outputs:
                if output.finished:
                    outputs.append(output)
                    if use_tqdm:
                        if isinstance(output, RequestOutput):
                            # Calculate tokens only for RequestOutput
                            assert output.prompt_token_ids is not None
                            total_in_toks += len(output.prompt_token_ids)
                            in_spd = total_in_toks / pbar.format_dict["elapsed"]
                            total_out_toks += sum(
                                len(stp.token_ids) for stp in output.outputs)
                            out_spd = (total_out_toks /
                                       pbar.format_dict["elapsed"])
                            pbar.postfix = (
                                f"est. speed input: {in_spd:.2f} toks/s, "
                                f"output: {out_spd:.2f} toks/s")
                        pbar.update(1)

        if use_tqdm:
            pbar.close()
        # Sort the outputs by request ID.
        # This is necessary because some requests may be finished earlier than
        # its previous requests.
        return sorted(outputs, key=lambda x: int(x.request_id))

    def _is_encoder_decoder_model(self):
        return self.llm_engine.is_encoder_decoder_model()

    def _is_embedding_model(self):
        return self.llm_engine.is_embedding_model()<|MERGE_RESOLUTION|>--- conflicted
+++ resolved
@@ -373,13 +373,10 @@
         beam_width = params.beam_width
         max_tokens = params.max_tokens
         temperature = params.temperature
+        ignore_eos = params.ignore_eos
         length_penalty = params.length_penalty
         stop = params.stop
         stop_token_ids = params.stop_token_ids
-<<<<<<< HEAD
-        ignore_eos = params.ignore_eos
-=======
->>>>>>> a52d916f
 
         def sort_beams_key(x: BeamSearchSequence) -> float:
             return get_beam_search_score(x.tokens, x.cum_logprob,
@@ -390,23 +387,12 @@
         # generate 2 * beam_width candidates at each step
         # following the huggingface transformers implementation
         # at https://github.com/huggingface/transformers/blob/e15687fffe5c9d20598a19aeab721ae0a7580f8a/src/transformers/generation/beam_search.py#L534 # noqa
-<<<<<<< HEAD
-        beam_search_params = SamplingParams(
-            logprobs=2 * beam_width,
-            max_tokens=1,
-            temperature=temperature,
-            stop=stop,
-            stop_token_ids=stop_token_ids,
-            ignore_eos=ignore_eos
-        )
-=======
         beam_search_params = SamplingParams(logprobs=2 * beam_width,
                                             max_tokens=1,
                                             temperature=temperature,
                                             ignore_eos=ignore_eos,
                                             stop=stop,
                                             stop_token_ids=stop_token_ids)
->>>>>>> a52d916f
         instances: List[BeamSearchInstance] = []
 
         for prompt in prompts:
@@ -445,7 +431,7 @@
                     result = output[i]
 
                     if result.outputs[0].logprobs is not None:
-                        # if `result.outputs[0].logprobs`is None, it means
+                        # if `result.outputs[0].logprobs` is None, it means
                         # the sequence is completed because of the max-model-len
                         # or abortion. we don't need to add it to the new beams.
                         logprobs = result.outputs[0].logprobs[0]
@@ -459,7 +445,6 @@
                                 instance.completed.append(new_beam)
                             else:
                                 instance_new_beams.append(new_beam)
-
                 sorted_beams = sorted(instance_new_beams,
                                       key=sort_beams_key,
                                       reverse=True)
