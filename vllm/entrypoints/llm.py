--- conflicted
+++ resolved
@@ -634,27 +634,15 @@
                 lora_request=lora_request[i] if isinstance(
                     lora_request, Sequence) else lora_request,
                 prompt_adapter_request=prompt_adapter_request,
-<<<<<<< HEAD
                 control_vector_request=control_vector_request)
-
-    def _add_request(
-            self,
-            inputs: PromptInputs,
-            params: Union[SamplingParams, PoolingParams],
-            lora_request: Optional[Union[List[LoRARequest],
-                                         LoRARequest]] = None,
-            prompt_adapter_request: Optional[PromptAdapterRequest] = None,
-            control_vector_request: ControlVectorRequest = None,
-=======
-            )
 
     def _add_request(
         self,
         inputs: PromptInputs,
         params: Union[SamplingParams, PoolingParams],
         lora_request: Optional[Union[List[LoRARequest], LoRARequest]] = None,
-        prompt_adapter_request: Optional[PromptAdapterRequest] = None,
->>>>>>> b6f99a6f
+        prompt_adapter_request: Optional[PromptAdapterRequest] = None,,
+            control_vector_request: ControlVectorRequest = None,
     ) -> None:
         request_id = str(next(self.request_counter))
         self.llm_engine.add_request(
@@ -663,11 +651,7 @@
             params,
             lora_request=lora_request,
             prompt_adapter_request=prompt_adapter_request,
-<<<<<<< HEAD
             control_vector_request=control_vector_request)
-=======
-        )
->>>>>>> b6f99a6f
 
     def _add_guided_processor(
             self,
