# SPDX-License-Identifier: Apache-2.0
# SPDX-FileCopyrightText: Copyright contributors to the vLLM project
<<<<<<< HEAD
=======
'''The CLI entrypoints of vLLM
>>>>>>> 110df743

Note that all future modules must be lazily loaded within main
to avoid certain eager import breakage.'''
from __future__ import annotations

import importlib.metadata
import signal
import sys

<<<<<<< HEAD
import vllm.entrypoints.cli.benchmark.main
import vllm.entrypoints.cli.collect_env
import vllm.entrypoints.cli.openai
import vllm.entrypoints.cli.run_batch
import vllm.entrypoints.cli.serve
import vllm.version
from vllm.entrypoints.utils import VLLM_SUBCMD_PARSER_EPILOG, cli_env_setup
from vllm.utils import FlexibleArgumentParser

CMD_MODULES = [
    vllm.entrypoints.cli.openai,
    vllm.entrypoints.cli.serve,
    vllm.entrypoints.cli.benchmark.main,
    vllm.entrypoints.cli.collect_env,
    vllm.entrypoints.cli.run_batch,
]

=======
>>>>>>> 110df743

def register_signal_handlers():

    def signal_handler(sig, frame):
        sys.exit(0)

    signal.signal(signal.SIGINT, signal_handler)
    signal.signal(signal.SIGTSTP, signal_handler)


def main():
    import vllm.entrypoints.cli.benchmark.main
    import vllm.entrypoints.cli.collect_env
    import vllm.entrypoints.cli.openai
    import vllm.entrypoints.cli.run_batch
    import vllm.entrypoints.cli.serve
    from vllm.entrypoints.utils import VLLM_SUBCMD_PARSER_EPILOG, cli_env_setup
    from vllm.utils import FlexibleArgumentParser

    CMD_MODULES = [
        vllm.entrypoints.cli.openai,
        vllm.entrypoints.cli.serve,
        vllm.entrypoints.cli.benchmark.main,
        vllm.entrypoints.cli.collect_env,
        vllm.entrypoints.cli.run_batch,
    ]

    cli_env_setup()

    parser = FlexibleArgumentParser(
        description="vLLM CLI",
        epilog=VLLM_SUBCMD_PARSER_EPILOG,
    )
<<<<<<< HEAD
    parser.add_argument('-v',
                        '--version',
                        action='version',
                        version=vllm.version.__version__)
=======
    parser.add_argument(
        '-v',
        '--version',
        action='version',
        version=importlib.metadata.version('vllm'),
    )
>>>>>>> 110df743
    subparsers = parser.add_subparsers(required=False, dest="subparser")
    cmds = {}
    for cmd_module in CMD_MODULES:
        new_cmds = cmd_module.cmd_init()
        for cmd in new_cmds:
            cmd.subparser_init(subparsers).set_defaults(
                dispatch_function=cmd.cmd)
            cmds[cmd.name] = cmd
    args = parser.parse_args()
    if args.subparser in cmds:
        cmds[args.subparser].validate(args)

    if hasattr(args, "dispatch_function"):
        args.dispatch_function(args)
    else:
        parser.print_help()


if __name__ == "__main__":
    main()<|MERGE_RESOLUTION|>--- conflicted
+++ resolved
@@ -1,9 +1,6 @@
 # SPDX-License-Identifier: Apache-2.0
 # SPDX-FileCopyrightText: Copyright contributors to the vLLM project
-<<<<<<< HEAD
-=======
 '''The CLI entrypoints of vLLM
->>>>>>> 110df743
 
 Note that all future modules must be lazily loaded within main
 to avoid certain eager import breakage.'''
@@ -13,26 +10,6 @@
 import signal
 import sys
 
-<<<<<<< HEAD
-import vllm.entrypoints.cli.benchmark.main
-import vllm.entrypoints.cli.collect_env
-import vllm.entrypoints.cli.openai
-import vllm.entrypoints.cli.run_batch
-import vllm.entrypoints.cli.serve
-import vllm.version
-from vllm.entrypoints.utils import VLLM_SUBCMD_PARSER_EPILOG, cli_env_setup
-from vllm.utils import FlexibleArgumentParser
-
-CMD_MODULES = [
-    vllm.entrypoints.cli.openai,
-    vllm.entrypoints.cli.serve,
-    vllm.entrypoints.cli.benchmark.main,
-    vllm.entrypoints.cli.collect_env,
-    vllm.entrypoints.cli.run_batch,
-]
-
-=======
->>>>>>> 110df743
 
 def register_signal_handlers():
 
@@ -66,19 +43,12 @@
         description="vLLM CLI",
         epilog=VLLM_SUBCMD_PARSER_EPILOG,
     )
-<<<<<<< HEAD
-    parser.add_argument('-v',
-                        '--version',
-                        action='version',
-                        version=vllm.version.__version__)
-=======
     parser.add_argument(
         '-v',
         '--version',
         action='version',
         version=importlib.metadata.version('vllm'),
     )
->>>>>>> 110df743
     subparsers = parser.add_subparsers(required=False, dest="subparser")
     cmds = {}
     for cmd_module in CMD_MODULES:
