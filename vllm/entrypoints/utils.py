--- conflicted
+++ resolved
@@ -183,13 +183,9 @@
     return truncate_prompt_tokens
 
 
-<<<<<<< HEAD
-def show_filtered_argument_or_group_from_help(parser, subcommand_name):
-=======
 def show_filtered_argument_or_group_from_help(parser: argparse.ArgumentParser,
                                               subcommand_name: list[str]):
     import sys
->>>>>>> 536fd330
 
     # Only handle --help=<keyword> for the current subcommand.
     # Since subparser_init() runs for all subcommands during CLI setup,
