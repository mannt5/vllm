--- conflicted
+++ resolved
@@ -528,85 +528,6 @@
     def mm_registry(self):
         return MULTIMODAL_REGISTRY
 
-<<<<<<< HEAD
-    @staticmethod
-    @cache
-    def _cached_token_str(tokenizer: AnyTokenizer, token_index: int) -> str:
-        return tokenizer.decode(token_index)
-
-    def _placeholder_str(self, modality: ModalityStr,
-                         current_count: int) -> Optional[str]:
-        # TODO: Let user specify how to insert image tokens into prompt
-        # (similar to chat template)
-        hf_config = self._model_config.hf_config
-        model_type = hf_config.model_type
-
-        if modality in ("image", "image_embeds"):
-            if model_type == "chatglm":
-                return "<|begin_of_image|><|endoftext|><|end_of_image|>"
-            if model_type in ("phi3_v", "phi4mm"):
-                return f"<|image_{current_count}|>"
-            if model_type in ("minicpmo", "minicpmv"):
-                return "(<image>./</image>)"
-            if model_type in ("blip-2", "florence2", "fuyu", "paligemma",
-                              "pixtral", "mistral3"):
-                # These models do not use image tokens in the prompt
-                return None
-            if model_type == "qwen":
-                return f"Picture {current_count}: <img></img>"
-            if model_type.startswith("llava"):
-                return self._cached_token_str(self._tokenizer,
-                                              hf_config.image_token_index)
-
-            if model_type in ("aya_vision", "chameleon", "deepseek_vl_v2",
-                              "internvl_chat", "ovis", "skywork_chat",
-                              "NVLM_D", "h2ovl_chat", "idefics3", "smolvlm"):
-                return "<image>"
-            if model_type in ("mllama", "llama4"):
-                return "<|image|>"
-            if model_type in ("qwen2_vl", "qwen2_5_vl"):
-                return "<|vision_start|><|image_pad|><|vision_end|>"
-            if model_type == "qwen2_5_omni":
-                return "<|vision_start|><|IMAGE|><|vision_end|>"
-            if model_type == "molmo":
-                return ""
-            if model_type == "aria":
-                return "<|fim_prefix|><|img|><|fim_suffix|>"
-            if model_type == "gemma3":
-                return "<start_of_image>"
-            if model_type == "kimi_vl":
-                return "<|media_start|>image<|media_content|><|media_pad|><|media_end|>" # noqa: E501
-
-            raise TypeError(f"Unknown {modality} model type: {model_type}")
-        elif modality == "audio":
-            if model_type in ("ultravox", "granite_speech"):
-                return "<|audio|>"
-            if model_type == "phi4mm":
-                return f"<|audio_{current_count}|>"
-            if model_type in ("qwen2_audio", "qwen2_5_omni"):
-                return (f"Audio {current_count}: "
-                        f"<|audio_bos|><|AUDIO|><|audio_eos|>")
-            if model_type == "minicpmo":
-                return "(<audio>./</audio>)"
-            raise TypeError(f"Unknown model type: {model_type}")
-        elif modality == "video":
-            if model_type == "internvl_chat":
-                return "<video>"
-            if model_type in ("qwen2_vl", "qwen2_5_vl"):
-                return "<|vision_start|><|video_pad|><|vision_end|>"
-            if model_type == "qwen2_5_omni":
-                return "<|vision_start|><|VIDEO|><|vision_end|>"
-            if model_type in ("minicpmo", "minicpmv"):
-                return "(<video>./</video>)"
-            if model_type.startswith("llava"):
-                return self._cached_token_str(self._tokenizer,
-                                              hf_config.video_token_index)
-            raise TypeError(f"Unknown {modality} model type: {model_type}")
-        else:
-            raise TypeError(f"Unknown modality: {modality}")
-
-=======
->>>>>>> 110df743
     def add(self, modality: ModalityStr, item: _T) -> Optional[str]:
         """
         Add a multi-modal item to the current prompt and returns the
