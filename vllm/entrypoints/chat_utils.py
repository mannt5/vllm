import codecs
from dataclasses import dataclass
from functools import lru_cache
from pathlib import Path
from typing import (Any, Awaitable, Iterable, List, Literal, Optional, Tuple,
                    Union, cast)

# yapf conflicts with isort for this block
# yapf: disable
from openai.types.chat import ChatCompletionContentPartImageParam
from openai.types.chat import (
    ChatCompletionContentPartParam as OpenAIChatCompletionContentPartParam)
from openai.types.chat import ChatCompletionContentPartTextParam
from openai.types.chat import (
    ChatCompletionMessageParam as OpenAIChatCompletionMessageParam)
# yapf: enable
# pydantic needs the TypedDict from typing_extensions
from pydantic import ConfigDict
from typing_extensions import Required, TypedDict

from vllm.config import ModelConfig
from vllm.logger import init_logger
from vllm.multimodal import MultiModalDataDict
from vllm.multimodal.utils import (async_get_and_parse_audio,
                                   async_get_and_parse_image)
from vllm.transformers_utils.tokenizer import AnyTokenizer

logger = init_logger(__name__)


class AudioURL(TypedDict, total=False):
    url: Required[str]
    """
    Either a URL of the audio or a data URL with base64 encoded audio data.
    """


class ChatCompletionContentPartAudioParam(TypedDict, total=False):
    audio_url: Required[AudioURL]

    type: Required[Literal["audio_url"]]
    """The type of the content part."""


class CustomChatCompletionContentPartParam(TypedDict, total=False):
    __pydantic_config__ = ConfigDict(extra="allow")  # type: ignore

    type: Required[str]
    """The type of the content part."""


ChatCompletionContentPartParam = Union[OpenAIChatCompletionContentPartParam,
                                       ChatCompletionContentPartAudioParam,
                                       CustomChatCompletionContentPartParam]


class CustomChatCompletionMessageParam(TypedDict, total=False):
    """Enables custom roles in the Chat Completion API."""
    role: Required[str]
    """The role of the message's author."""

    content: Union[str, List[ChatCompletionContentPartParam]]
    """The contents of the message."""

    name: str
    """An optional name for the participant.

    Provides the model information to differentiate between participants of the
    same role.
    """


ChatCompletionMessageParam = Union[OpenAIChatCompletionMessageParam,
                                   CustomChatCompletionMessageParam]


# TODO: Make fields ReadOnly once mypy supports it
class ConversationMessage(TypedDict):
    role: str
    content: str


@dataclass(frozen=True)
class ChatMessageParseResult:
    messages: List[ConversationMessage]
    mm_futures: List[Awaitable[MultiModalDataDict]]


def load_chat_template(
        chat_template: Optional[Union[Path, str]]) -> Optional[str]:
    if chat_template is None:
        return None
    try:
        with open(chat_template, "r") as f:
            resolved_chat_template = f.read()
    except OSError as e:
        if isinstance(chat_template, Path):
            raise

        JINJA_CHARS = "{}\n"
        if not any(c in chat_template for c in JINJA_CHARS):
            msg = (f"The supplied chat template ({chat_template}) "
                   f"looks like a file path, but it failed to be "
                   f"opened. Reason: {e}")
            raise ValueError(msg) from e

        # If opening a file fails, set chat template to be args to
        # ensure we decode so our escape are interpreted correctly
        resolved_chat_template = codecs.decode(chat_template, "unicode_escape")

    logger.info("Using supplied chat template:\n%s", resolved_chat_template)
    return resolved_chat_template


@lru_cache(maxsize=None)
<<<<<<< HEAD
def _image_token_str(model_config: ModelConfig,
                     tokenizer: AnyTokenizer) -> Optional[str]:
=======
def _mm_token_str(model_config: ModelConfig, tokenizer: PreTrainedTokenizer,
                  modality: Literal["image", "audio"]) -> Optional[str]:
>>>>>>> 97992802
    # TODO: Let user specify how to insert image tokens into prompt
    # (similar to chat template)
    if modality == "image":
        model_type = model_config.hf_config.model_type
        if model_type == "phi3_v":
            # Workaround since this token is not defined in the tokenizer
            return "<|image_1|>"
        if model_type == "minicpmv":
            return "(<image>./</image>)"
        if model_type in ("blip-2", "chatglm", "fuyu", "paligemma"):
            # These models do not use image tokens in the prompt
            return None
        if model_type.startswith("llava"):
            return tokenizer.decode(model_config.hf_config.image_token_index)
        if model_type in ("chameleon", "internvl_chat"):
            return "<image>"

        raise TypeError(f"Unknown model type: {model_type}")
    elif modality == "audio":
        raise TypeError("No audio models are supported yet.")
    else:
        raise TypeError(f"Unknown modality: {modality}")


# TODO: Let user specify how to insert multimodal tokens into prompt
# (similar to chat template)
def _get_full_multimodal_text_prompt(placeholder_token_str: str,
                                     text_prompt: str) -> str:
    """Combine multimodal prompts for a multimodal language model"""

    # NOTE: For now we assume all model architectures use the same
    # placeholder + text prompt format. This may change in the future.
    return f"{placeholder_token_str}\n{text_prompt}"


def _parse_chat_message_content_parts(
    role: str,
    parts: Iterable[ChatCompletionContentPartParam],
    model_config: ModelConfig,
    tokenizer: AnyTokenizer,
) -> ChatMessageParseResult:
    texts: List[str] = []
    mm_futures: List[Awaitable[MultiModalDataDict]] = []
    modality: Literal["image", "audio"] = "image"

    for part in parts:
        part_type = part["type"]
        if part_type == "text":
            text = cast(ChatCompletionContentPartTextParam, part)["text"]
            texts.append(text)
        elif part_type == "image_url":
            modality = "image"
            if len(mm_futures) > 0:
                raise NotImplementedError(
                    "Multiple multimodal inputs is currently not supported.")

            image_url = cast(ChatCompletionContentPartImageParam,
                             part)["image_url"]

            if image_url.get("detail", "auto") != "auto":
                logger.warning(
                    "'image_url.detail' is currently not supported and "
                    "will be ignored.")

            image_future = async_get_and_parse_image(image_url["url"])
            mm_futures.append(image_future)
        elif part_type == "audio_url":
            modality = "audio"
            if len(mm_futures) > 0:
                raise NotImplementedError(
                    "Multiple multimodal inputs is currently not supported.")

            audio_url = cast(ChatCompletionContentPartAudioParam,
                             part)["audio_url"]
            audio_future = async_get_and_parse_audio(audio_url["url"])
            mm_futures.append(audio_future)
        else:
            raise NotImplementedError(f"Unknown part type: {part_type}")

    text_prompt = "\n".join(texts)

    if mm_futures:
        placeholder_token_str = _mm_token_str(model_config, tokenizer,
                                              modality)
        if placeholder_token_str is not None:
            if placeholder_token_str in text_prompt:
                logger.warning(
                    "Detected multi-modal token string in the text prompt. "
                    "Skipping prompt formatting.")
            else:
                text_prompt = _get_full_multimodal_text_prompt(
                    placeholder_token_str=placeholder_token_str,
                    text_prompt=text_prompt,
                )

    messages = [ConversationMessage(role=role, content=text_prompt)]

    return ChatMessageParseResult(messages=messages, mm_futures=mm_futures)


def _parse_chat_message_content(
    message: ChatCompletionMessageParam,
    model_config: ModelConfig,
    tokenizer: AnyTokenizer,
) -> ChatMessageParseResult:
    role = message["role"]
    content = message.get("content")

    if content is None:
        return ChatMessageParseResult(messages=[], mm_futures=[])
    if isinstance(content, str):
        messages = [ConversationMessage(role=role, content=content)]
        return ChatMessageParseResult(messages=messages, mm_futures=[])

    return _parse_chat_message_content_parts(
        role,
        content,  # type: ignore
        model_config,
        tokenizer,
    )


def parse_chat_messages(
    messages: List[ChatCompletionMessageParam],
    model_config: ModelConfig,
    tokenizer: AnyTokenizer,
) -> Tuple[List[ConversationMessage], List[Awaitable[MultiModalDataDict]]]:
    conversation: List[ConversationMessage] = []
    mm_futures: List[Awaitable[MultiModalDataDict]] = []

    for msg in messages:
        parse_result = _parse_chat_message_content(msg, model_config,
                                                   tokenizer)

        conversation.extend(parse_result.messages)
        mm_futures.extend(parse_result.mm_futures)

    return conversation, mm_futures


def apply_chat_template(
    tokenizer: AnyTokenizer,
    conversation: List[ConversationMessage],
    chat_template: Optional[str],
    *,
    tokenize: bool = False,  # Different from HF's default
    **kwargs: Any,
) -> str:
    if chat_template is None and tokenizer.chat_template is None:
        raise ValueError(
            "As of transformers v4.44, default chat template is no longer "
            "allowed, so you must provide a chat template if the tokenizer "
            "does not define one.")

    prompt = tokenizer.apply_chat_template(
        conversation=conversation,
        chat_template=chat_template,
        tokenize=tokenize,
        **kwargs,
    )
    assert isinstance(prompt, str)

    return prompt<|MERGE_RESOLUTION|>--- conflicted
+++ resolved
@@ -113,13 +113,8 @@
 
 
 @lru_cache(maxsize=None)
-<<<<<<< HEAD
-def _image_token_str(model_config: ModelConfig,
-                     tokenizer: AnyTokenizer) -> Optional[str]:
-=======
-def _mm_token_str(model_config: ModelConfig, tokenizer: PreTrainedTokenizer,
+def _mm_token_str(model_config: ModelConfig, tokenizer: AnyTokenizer,
                   modality: Literal["image", "audio"]) -> Optional[str]:
->>>>>>> 97992802
     # TODO: Let user specify how to insert image tokens into prompt
     # (similar to chat template)
     if modality == "image":
