# SPDX-License-Identifier: Apache-2.0

import hashlib
import os
import sys
import tempfile
from typing import TYPE_CHECKING, Any, Callable, Optional

if TYPE_CHECKING:
    VLLM_HOST_IP: str = ""
    VLLM_PORT: Optional[int] = None
    VLLM_RPC_BASE_PATH: str = tempfile.gettempdir()
    VLLM_USE_MODELSCOPE: bool = False
    VLLM_RINGBUFFER_WARNING_INTERVAL: int = 60
    VLLM_NCCL_SO_PATH: Optional[str] = None
    LD_LIBRARY_PATH: Optional[str] = None
    VLLM_USE_TRITON_FLASH_ATTN: bool = False
    VLLM_FLASH_ATTN_VERSION: Optional[int] = None
    LOCAL_RANK: int = 0
    CUDA_VISIBLE_DEVICES: Optional[str] = None
    VLLM_ENGINE_ITERATION_TIMEOUT_S: int = 60
    VLLM_API_KEY: Optional[str] = None
    S3_ACCESS_KEY_ID: Optional[str] = None
    S3_SECRET_ACCESS_KEY: Optional[str] = None
    S3_ENDPOINT_URL: Optional[str] = None
    VLLM_MODEL_REDIRECT_PATH: Optional[str] = None
    VLLM_CACHE_ROOT: str = os.path.expanduser("~/.cache/vllm")
    VLLM_CONFIG_ROOT: str = os.path.expanduser("~/.config/vllm")
    VLLM_USAGE_STATS_SERVER: str = "https://stats.vllm.ai"
    VLLM_NO_USAGE_STATS: bool = False
    VLLM_DO_NOT_TRACK: bool = False
    VLLM_USAGE_SOURCE: str = ""
    VLLM_CONFIGURE_LOGGING: int = 1
    VLLM_LOGGING_LEVEL: str = "INFO"
    VLLM_LOGGING_PREFIX: str = ""
    VLLM_LOGGING_CONFIG_PATH: Optional[str] = None
    VLLM_LOGITS_PROCESSOR_THREADS: Optional[int] = None
    VLLM_TRACE_FUNCTION: int = 0
    VLLM_ATTENTION_BACKEND: Optional[str] = None
    VLLM_USE_FLASHINFER_SAMPLER: Optional[bool] = None
    VLLM_FLASHINFER_FORCE_TENSOR_CORES: bool = False
    VLLM_PP_LAYER_PARTITION: Optional[str] = None
    VLLM_CPU_KVCACHE_SPACE: int = 0
    VLLM_CPU_OMP_THREADS_BIND: str = ""
    VLLM_CPU_MOE_PREPACK: bool = True
    VLLM_XLA_CACHE_PATH: str = os.path.join(VLLM_CACHE_ROOT, "xla_cache")
    VLLM_XLA_CHECK_RECOMPILATION: bool = False
    VLLM_FUSED_MOE_CHUNK_SIZE: int = 64 * 1024
    VLLM_USE_RAY_SPMD_WORKER: bool = False
    VLLM_USE_RAY_COMPILED_DAG: bool = False
    VLLM_USE_RAY_COMPILED_DAG_CHANNEL_TYPE: str = "auto"
    VLLM_USE_RAY_COMPILED_DAG_OVERLAP_COMM: bool = False
    VLLM_WORKER_MULTIPROC_METHOD: str = "fork"
    VLLM_ASSETS_CACHE: str = os.path.join(VLLM_CACHE_ROOT, "assets")
    VLLM_IMAGE_FETCH_TIMEOUT: int = 5
    VLLM_VIDEO_FETCH_TIMEOUT: int = 30
    VLLM_AUDIO_FETCH_TIMEOUT: int = 10
    VLLM_MM_INPUT_CACHE_GIB: int = 8
    VLLM_TARGET_DEVICE: str = "cuda"
    MAX_JOBS: Optional[str] = None
    NVCC_THREADS: Optional[str] = None
    VLLM_USE_PRECOMPILED: bool = False
    VLLM_TEST_USE_PRECOMPILED_NIGHTLY_WHEEL: bool = False
    VLLM_NO_DEPRECATION_WARNING: bool = False
    VLLM_KEEP_ALIVE_ON_ENGINE_DEATH: bool = False
    CMAKE_BUILD_TYPE: Optional[str] = None
    VERBOSE: bool = False
    VLLM_ALLOW_LONG_MAX_MODEL_LEN: bool = False
    VLLM_RPC_TIMEOUT: int = 10000  # ms
    VLLM_PLUGINS: Optional[list[str]] = None
    VLLM_TORCH_PROFILER_DIR: Optional[str] = None
    VLLM_USE_TRITON_AWQ: bool = False
    VLLM_ALLOW_RUNTIME_LORA_UPDATING: bool = False
    VLLM_SKIP_P2P_CHECK: bool = False
    VLLM_DISABLED_KERNELS: list[str] = []
    VLLM_USE_V1: bool = True
    VLLM_ROCM_USE_AITER: bool = False
    VLLM_ROCM_USE_AITER_LINEAR: bool = True
    VLLM_ROCM_USE_AITER_MOE: bool = True
    VLLM_ROCM_USE_AITER_RMSNORM: bool = True
<<<<<<< HEAD
    VLLM_ROCM_USE_AITER_MLA: bool = True
=======
    VLLM_ROCM_USE_SKINNY_GEMM: bool = True
>>>>>>> 71ce4404
    VLLM_ROCM_FP8_PADDING: bool = True
    VLLM_ROCM_MOE_PADDING: bool = True
    VLLM_ROCM_CUSTOM_PAGED_ATTN: bool = True
    VLLM_ENABLE_V1_MULTIPROCESSING: bool = True
    VLLM_LOG_BATCHSIZE_INTERVAL: float = -1
    VLLM_DISABLE_COMPILE_CACHE: bool = False
    Q_SCALE_CONSTANT: int = 200
    K_SCALE_CONSTANT: int = 200
    V_SCALE_CONSTANT: int = 100
    VLLM_SERVER_DEV_MODE: bool = False
    VLLM_V1_OUTPUT_PROC_CHUNK_SIZE: int = 128
    VLLM_MLA_DISABLE: bool = False
    VLLM_ENABLE_MOE_ALIGN_BLOCK_SIZE_TRITON: bool = False
    VLLM_RAY_PER_WORKER_GPUS: float = 1.0
    VLLM_RAY_BUNDLE_INDICES: str = ""
    VLLM_CUDART_SO_PATH: Optional[str] = None
    VLLM_USE_HPU_CONTIGUOUS_CACHE_FETCH: bool = True
    VLLM_DP_RANK: int = 0
    VLLM_DP_RANK_LOCAL: int = -1
    VLLM_DP_SIZE: int = 1
    VLLM_DP_MASTER_IP: str = ""
    VLLM_DP_MASTER_PORT: int = 0
    VLLM_MARLIN_USE_ATOMIC_ADD: bool = False
    VLLM_V0_USE_OUTLINES_CACHE: bool = False
    VLLM_TPU_BUCKET_PADDING_GAP: int = 0
    VLLM_USE_DEEP_GEMM: bool = False
    VLLM_XGRAMMAR_CACHE_MB: int = 0
    VLLM_MSGPACK_ZERO_COPY_THRESHOLD: int = 256


def get_default_cache_root():
    return os.getenv(
        "XDG_CACHE_HOME",
        os.path.join(os.path.expanduser("~"), ".cache"),
    )


def get_default_config_root():
    return os.getenv(
        "XDG_CONFIG_HOME",
        os.path.join(os.path.expanduser("~"), ".config"),
    )


def maybe_convert_int(value: Optional[str]) -> Optional[int]:
    if value is None:
        return None
    return int(value)


# The begin-* and end* here are used by the documentation generator
# to extract the used env vars.

# begin-env-vars-definition

environment_variables: dict[str, Callable[[], Any]] = {

    # ================== Installation Time Env Vars ==================

    # Target device of vLLM, supporting [cuda (by default),
    # rocm, neuron, cpu]
    "VLLM_TARGET_DEVICE":
    lambda: os.getenv("VLLM_TARGET_DEVICE", "cuda"),

    # Maximum number of compilation jobs to run in parallel.
    # By default this is the number of CPUs
    "MAX_JOBS":
    lambda: os.getenv("MAX_JOBS", None),

    # Number of threads to use for nvcc
    # By default this is 1.
    # If set, `MAX_JOBS` will be reduced to avoid oversubscribing the CPU.
    "NVCC_THREADS":
    lambda: os.getenv("NVCC_THREADS", None),

    # If set, vllm will use precompiled binaries (*.so)
    "VLLM_USE_PRECOMPILED":
    lambda: bool(os.environ.get("VLLM_USE_PRECOMPILED")) or bool(
        os.environ.get("VLLM_PRECOMPILED_WHEEL_LOCATION")),

    # Whether to force using nightly wheel in python build.
    # This is used for testing the nightly wheel in python build.
    "VLLM_TEST_USE_PRECOMPILED_NIGHTLY_WHEEL":
    lambda: bool(int(os.getenv("VLLM_TEST_USE_PRECOMPILED_NIGHTLY_WHEEL", "0"))
                 ),

    # CMake build type
    # If not set, defaults to "Debug" or "RelWithDebInfo"
    # Available options: "Debug", "Release", "RelWithDebInfo"
    "CMAKE_BUILD_TYPE":
    lambda: os.getenv("CMAKE_BUILD_TYPE"),

    # If set, vllm will print verbose logs during installation
    "VERBOSE":
    lambda: bool(int(os.getenv('VERBOSE', '0'))),

    # Root directory for vLLM configuration files
    # Defaults to `~/.config/vllm` unless `XDG_CONFIG_HOME` is set
    # Note that this not only affects how vllm finds its configuration files
    # during runtime, but also affects how vllm installs its configuration
    # files during **installation**.
    "VLLM_CONFIG_ROOT":
    lambda: os.path.expanduser(
        os.getenv(
            "VLLM_CONFIG_ROOT",
            os.path.join(get_default_config_root(), "vllm"),
        )),

    # ================== Runtime Env Vars ==================

    # Root directory for vLLM cache files
    # Defaults to `~/.cache/vllm` unless `XDG_CACHE_HOME` is set
    "VLLM_CACHE_ROOT":
    lambda: os.path.expanduser(
        os.getenv(
            "VLLM_CACHE_ROOT",
            os.path.join(get_default_cache_root(), "vllm"),
        )),

    # used in distributed environment to determine the ip address
    # of the current node, when the node has multiple network interfaces.
    # If you are using multi-node inference, you should set this differently
    # on each node.
    'VLLM_HOST_IP':
    lambda: os.getenv('VLLM_HOST_IP', ""),

    # used in distributed environment to manually set the communication port
    # Note: if VLLM_PORT is set, and some code asks for multiple ports, the
    # VLLM_PORT will be used as the first port, and the rest will be generated
    # by incrementing the VLLM_PORT value.
    # '0' is used to make mypy happy
    'VLLM_PORT':
    lambda: int(os.getenv('VLLM_PORT', '0'))
    if 'VLLM_PORT' in os.environ else None,

    # path used for ipc when the frontend api server is running in
    # multi-processing mode to communicate with the backend engine process.
    'VLLM_RPC_BASE_PATH':
    lambda: os.getenv('VLLM_RPC_BASE_PATH', tempfile.gettempdir()),

    # If true, will load models from ModelScope instead of Hugging Face Hub.
    # note that the value is true or false, not numbers
    "VLLM_USE_MODELSCOPE":
    lambda: os.environ.get("VLLM_USE_MODELSCOPE", "False").lower() == "true",

    # Interval in seconds to log a warning message when the ring buffer is full
    "VLLM_RINGBUFFER_WARNING_INTERVAL":
    lambda: int(os.environ.get("VLLM_RINGBUFFER_WARNING_INTERVAL", "60")),

    # path to cudatoolkit home directory, under which should be bin, include,
    # and lib directories.
    "CUDA_HOME":
    lambda: os.environ.get("CUDA_HOME", None),

    # Path to the NCCL library file. It is needed because nccl>=2.19 brought
    # by PyTorch contains a bug: https://github.com/NVIDIA/nccl/issues/1234
    "VLLM_NCCL_SO_PATH":
    lambda: os.environ.get("VLLM_NCCL_SO_PATH", None),

    # when `VLLM_NCCL_SO_PATH` is not set, vllm will try to find the nccl
    # library file in the locations specified by `LD_LIBRARY_PATH`
    "LD_LIBRARY_PATH":
    lambda: os.environ.get("LD_LIBRARY_PATH", None),

    # flag to control if vllm should use triton flash attention
    "VLLM_USE_TRITON_FLASH_ATTN":
    lambda: (os.environ.get("VLLM_USE_TRITON_FLASH_ATTN", "True").lower() in
             ("true", "1")),

    # Force vllm to use a specific flash-attention version (2 or 3), only valid
    # when using the flash-attention backend.
    "VLLM_FLASH_ATTN_VERSION":
    lambda: maybe_convert_int(os.environ.get("VLLM_FLASH_ATTN_VERSION", None)),

    # Internal flag to enable Dynamo fullgraph capture
    "VLLM_TEST_DYNAMO_FULLGRAPH_CAPTURE":
    lambda: bool(
        os.environ.get("VLLM_TEST_DYNAMO_FULLGRAPH_CAPTURE", "1") != "0"),

    # local rank of the process in the distributed setting, used to determine
    # the GPU device id
    "LOCAL_RANK":
    lambda: int(os.environ.get("LOCAL_RANK", "0")),

    # used to control the visible devices in the distributed setting
    "CUDA_VISIBLE_DEVICES":
    lambda: os.environ.get("CUDA_VISIBLE_DEVICES", None),

    # timeout for each iteration in the engine
    "VLLM_ENGINE_ITERATION_TIMEOUT_S":
    lambda: int(os.environ.get("VLLM_ENGINE_ITERATION_TIMEOUT_S", "60")),

    # API key for vLLM API server
    "VLLM_API_KEY":
    lambda: os.environ.get("VLLM_API_KEY", None),

    # Whether to log responses from API Server for debugging
    "VLLM_DEBUG_LOG_API_SERVER_RESPONSE":
    lambda: os.environ.get("VLLM_DEBUG_LOG_API_SERVER_RESPONSE", "False").
    lower() == "true",

    # S3 access information, used for tensorizer to load model from S3
    "S3_ACCESS_KEY_ID":
    lambda: os.environ.get("S3_ACCESS_KEY_ID", None),
    "S3_SECRET_ACCESS_KEY":
    lambda: os.environ.get("S3_SECRET_ACCESS_KEY", None),
    "S3_ENDPOINT_URL":
    lambda: os.environ.get("S3_ENDPOINT_URL", None),

    # Usage stats collection
    "VLLM_USAGE_STATS_SERVER":
    lambda: os.environ.get("VLLM_USAGE_STATS_SERVER", "https://stats.vllm.ai"),
    "VLLM_NO_USAGE_STATS":
    lambda: os.environ.get("VLLM_NO_USAGE_STATS", "0") == "1",
    "VLLM_DO_NOT_TRACK":
    lambda: (os.environ.get("VLLM_DO_NOT_TRACK", None) or os.environ.get(
        "DO_NOT_TRACK", None) or "0") == "1",
    "VLLM_USAGE_SOURCE":
    lambda: os.environ.get("VLLM_USAGE_SOURCE", "production"),

    # Logging configuration
    # If set to 0, vllm will not configure logging
    # If set to 1, vllm will configure logging using the default configuration
    #    or the configuration file specified by VLLM_LOGGING_CONFIG_PATH
    "VLLM_CONFIGURE_LOGGING":
    lambda: int(os.getenv("VLLM_CONFIGURE_LOGGING", "1")),
    "VLLM_LOGGING_CONFIG_PATH":
    lambda: os.getenv("VLLM_LOGGING_CONFIG_PATH"),

    # this is used for configuring the default logging level
    "VLLM_LOGGING_LEVEL":
    lambda: os.getenv("VLLM_LOGGING_LEVEL", "INFO").upper(),

    # if set, VLLM_LOGGING_PREFIX will be prepended to all log messages
    "VLLM_LOGGING_PREFIX":
    lambda: os.getenv("VLLM_LOGGING_PREFIX", ""),

    # if set, vllm will call logits processors in a thread pool with this many
    # threads. This is useful when using custom logits processors that either
    # (a) launch additional CUDA kernels or (b) do significant CPU-bound work
    # while not holding the python GIL, or both.
    "VLLM_LOGITS_PROCESSOR_THREADS":
    lambda: int(os.getenv("VLLM_LOGITS_PROCESSOR_THREADS", "0"))
    if "VLLM_LOGITS_PROCESSOR_THREADS" in os.environ else None,

    # Trace function calls
    # If set to 1, vllm will trace function calls
    # Useful for debugging
    "VLLM_TRACE_FUNCTION":
    lambda: int(os.getenv("VLLM_TRACE_FUNCTION", "0")),

    # Backend for attention computation
    # Available options:
    # - "TORCH_SDPA": use torch.nn.MultiheadAttention
    # - "FLASH_ATTN": use FlashAttention
    # - "XFORMERS": use XFormers
    # - "ROCM_FLASH": use ROCmFlashAttention
    # - "FLASHINFER": use flashinfer
    # - "FLASHMLA": use FlashMLA
    "VLLM_ATTENTION_BACKEND":
    lambda: os.getenv("VLLM_ATTENTION_BACKEND", None),

    # If set, vllm will use flashinfer sampler
    "VLLM_USE_FLASHINFER_SAMPLER":
    lambda: bool(int(os.environ["VLLM_USE_FLASHINFER_SAMPLER"]))
    if "VLLM_USE_FLASHINFER_SAMPLER" in os.environ else None,

    # If set, vllm will force flashinfer to use tensor cores;
    # otherwise will use heuristic based on model architecture.
    "VLLM_FLASHINFER_FORCE_TENSOR_CORES":
    lambda: bool(int(os.getenv("VLLM_FLASHINFER_FORCE_TENSOR_CORES", "0"))),

    # Pipeline stage partition strategy
    "VLLM_PP_LAYER_PARTITION":
    lambda: os.getenv("VLLM_PP_LAYER_PARTITION", None),

    # (CPU backend only) CPU key-value cache space.
    # default is 4 GiB
    "VLLM_CPU_KVCACHE_SPACE":
    lambda: int(os.getenv("VLLM_CPU_KVCACHE_SPACE", "0")),

    # (CPU backend only) CPU core ids bound by OpenMP threads, e.g., "0-31",
    # "0,1,2", "0-31,33". CPU cores of different ranks are separated by '|'.
    "VLLM_CPU_OMP_THREADS_BIND":
    lambda: os.getenv("VLLM_CPU_OMP_THREADS_BIND", "all"),

    # (CPU backend only) whether to use prepack for MoE layer. This will be
    # passed to ipex.llm.modules.GatedMLPMOE. On unsupported CPUs, you might
    # need to set this to "0" (False).
    "VLLM_CPU_MOE_PREPACK":
    lambda: bool(int(os.getenv("VLLM_CPU_MOE_PREPACK", "1"))),

    # If the env var is set, then all workers will execute as separate
    # processes from the engine, and we use the same mechanism to trigger
    # execution on all workers.
    # Run vLLM with VLLM_USE_RAY_SPMD_WORKER=1 to enable it.
    "VLLM_USE_RAY_SPMD_WORKER":
    lambda: bool(int(os.getenv("VLLM_USE_RAY_SPMD_WORKER", "0"))),

    # If the env var is set, it uses the Ray's Compiled Graph
    # (previously known as ADAG) API which optimizes the
    # control plane overhead.
    # Run vLLM with VLLM_USE_RAY_COMPILED_DAG=1 to enable it.
    # Note that this variable is set to 1 in V1 by default
    # when ray distributed executor is used.
    "VLLM_USE_RAY_COMPILED_DAG":
    lambda: bool(int(os.getenv("VLLM_USE_RAY_COMPILED_DAG", "0"))),

    # If the env var is set, Ray Compiled Graph uses the specified
    # channel type to communicate between workers belonging to
    # different pipeline-parallel stages.
    # Available options:
    # - "auto": use the default channel type
    # - "nccl": use NCCL for communication
    # - "shm": use shared memory and gRPC for communication
    # This flag is ignored if VLLM_USE_RAY_COMPILED_DAG is not set.
    "VLLM_USE_RAY_COMPILED_DAG_CHANNEL_TYPE":
    lambda: os.getenv("VLLM_USE_RAY_COMPILED_DAG_CHANNEL_TYPE", "auto"),

    # If the env var is set, it enables GPU communication overlap
    # (experimental feature) in Ray's Compiled Graph. This flag is ignored if
    # VLLM_USE_RAY_COMPILED_DAG is not set.
    "VLLM_USE_RAY_COMPILED_DAG_OVERLAP_COMM":
    lambda: bool(int(os.getenv("VLLM_USE_RAY_COMPILED_DAG_OVERLAP_COMM", "0"))
                 ),

    # Use dedicated multiprocess context for workers.
    # Both spawn and fork work
    "VLLM_WORKER_MULTIPROC_METHOD":
    lambda: os.getenv("VLLM_WORKER_MULTIPROC_METHOD", "fork"),

    # Path to the cache for storing downloaded assets
    "VLLM_ASSETS_CACHE":
    lambda: os.path.expanduser(
        os.getenv(
            "VLLM_ASSETS_CACHE",
            os.path.join(get_default_cache_root(), "vllm", "assets"),
        )),

    # Timeout for fetching images when serving multimodal models
    # Default is 5 seconds
    "VLLM_IMAGE_FETCH_TIMEOUT":
    lambda: int(os.getenv("VLLM_IMAGE_FETCH_TIMEOUT", "5")),

    # Timeout for fetching videos when serving multimodal models
    # Default is 30 seconds
    "VLLM_VIDEO_FETCH_TIMEOUT":
    lambda: int(os.getenv("VLLM_VIDEO_FETCH_TIMEOUT", "30")),

    # Timeout for fetching audio when serving multimodal models
    # Default is 10 seconds
    "VLLM_AUDIO_FETCH_TIMEOUT":
    lambda: int(os.getenv("VLLM_AUDIO_FETCH_TIMEOUT", "10")),

    # Cache size (in GiB) for multimodal input cache
    # Default is 4 GiB
    "VLLM_MM_INPUT_CACHE_GIB":
    lambda: int(os.getenv("VLLM_MM_INPUT_CACHE_GIB", "4")),

    # Path to the XLA persistent cache directory.
    # Only used for XLA devices such as TPUs.
    "VLLM_XLA_CACHE_PATH":
    lambda: os.path.expanduser(
        os.getenv(
            "VLLM_XLA_CACHE_PATH",
            os.path.join(get_default_cache_root(), "vllm", "xla_cache"),
        )),

    # If set, assert on XLA recompilation after each execution step.
    "VLLM_XLA_CHECK_RECOMPILATION":
    lambda: bool(int(os.getenv("VLLM_XLA_CHECK_RECOMPILATION", "0"))),
    "VLLM_FUSED_MOE_CHUNK_SIZE":
    lambda: int(os.getenv("VLLM_FUSED_MOE_CHUNK_SIZE", "32768")),

    # If set, vllm will skip the deprecation warnings.
    "VLLM_NO_DEPRECATION_WARNING":
    lambda: bool(int(os.getenv("VLLM_NO_DEPRECATION_WARNING", "0"))),

    # If set, the OpenAI API server will stay alive even after the underlying
    # AsyncLLMEngine errors and stops serving requests
    "VLLM_KEEP_ALIVE_ON_ENGINE_DEATH":
    lambda: bool(os.getenv("VLLM_KEEP_ALIVE_ON_ENGINE_DEATH", 0)),

    # If the env var VLLM_ALLOW_LONG_MAX_MODEL_LEN is set, it allows
    # the user to specify a max sequence length greater than
    # the max length derived from the model's config.json.
    # To enable this, set VLLM_ALLOW_LONG_MAX_MODEL_LEN=1.
    "VLLM_ALLOW_LONG_MAX_MODEL_LEN":
    lambda:
    (os.environ.get("VLLM_ALLOW_LONG_MAX_MODEL_LEN", "0").strip().lower() in
     ("1", "true")),

    # If set, forces FP8 Marlin to be used for FP8 quantization regardless
    # of the hardware support for FP8 compute.
    "VLLM_TEST_FORCE_FP8_MARLIN":
    lambda:
    (os.environ.get("VLLM_TEST_FORCE_FP8_MARLIN", "0").strip().lower() in
     ("1", "true")),
    "VLLM_TEST_FORCE_LOAD_FORMAT":
    lambda: os.getenv("VLLM_TEST_FORCE_LOAD_FORMAT", "dummy"),

    # Time in ms for the zmq client to wait for a response from the backend
    # server for simple data operations
    "VLLM_RPC_TIMEOUT":
    lambda: int(os.getenv("VLLM_RPC_TIMEOUT", "10000")),

    # a list of plugin names to load, separated by commas.
    # if this is not set, it means all plugins will be loaded
    # if this is set to an empty string, no plugins will be loaded
    "VLLM_PLUGINS":
    lambda: None if "VLLM_PLUGINS" not in os.environ else os.environ[
        "VLLM_PLUGINS"].split(","),

    # Enables torch profiler if set. Path to the directory where torch profiler
    # traces are saved. Note that it must be an absolute path.
    "VLLM_TORCH_PROFILER_DIR":
    lambda: (None if os.getenv("VLLM_TORCH_PROFILER_DIR", None) is None else os
             .path.expanduser(os.getenv("VLLM_TORCH_PROFILER_DIR", "."))),

    # If set, vLLM will use Triton implementations of AWQ.
    "VLLM_USE_TRITON_AWQ":
    lambda: bool(int(os.getenv("VLLM_USE_TRITON_AWQ", "0"))),

    # If set, allow loading or unloading lora adapters in runtime,
    "VLLM_ALLOW_RUNTIME_LORA_UPDATING":
    lambda:
    (os.environ.get("VLLM_ALLOW_RUNTIME_LORA_UPDATING", "0").strip().lower() in
     ("1", "true")),

    # By default, vLLM will check the peer-to-peer capability itself,
    # in case of broken drivers. See https://github.com/vllm-project/vllm/blob/a9b15c606fea67a072416ea0ea115261a2756058/vllm/distributed/device_communicators/custom_all_reduce_utils.py#L101-L108 for details. # noqa
    # If this env var is set to 1, vLLM will skip the peer-to-peer check,
    # and trust the driver's peer-to-peer capability report.
    "VLLM_SKIP_P2P_CHECK":
    lambda: os.getenv("VLLM_SKIP_P2P_CHECK", "0") == "1",

    # List of quantization kernels that should be disabled, used for testing
    # and performance comparisons. Currently only affects MPLinearKernel
    # selection
    # (kernels: MacheteLinearKernel, MarlinLinearKernel, ExllamaLinearKernel)
    "VLLM_DISABLED_KERNELS":
    lambda: [] if "VLLM_DISABLED_KERNELS" not in os.environ else os.environ[
        "VLLM_DISABLED_KERNELS"].split(","),

    # If set, use the V1 code path.
    "VLLM_USE_V1":
    lambda: bool(int(os.getenv("VLLM_USE_V1", "1"))),

    # Disable aiter ops unless specifically enabled.
    # Acts as a parent switch to enable the rest of the other operations.
    "VLLM_ROCM_USE_AITER":
    lambda: (os.getenv("VLLM_ROCM_USE_AITER", "False").lower() in
             ("true", "1")),

    # use aiter linear op if aiter ops are enabled
    # The following list of related ops
    # - scaled_mm (per-tensor / rowwise)
    "VLLM_ROCM_USE_AITER_LINEAR":
    lambda: (os.getenv("VLLM_ROCM_USE_AITER_LINEAR", "True").lower() in
             ("true", "1")),

    # Whether to use aiter moe ops.
    # By default is enabled.
    "VLLM_ROCM_USE_AITER_MOE":
    lambda: (os.getenv("VLLM_ROCM_USE_AITER_MOE", "True").lower() in
             ("true", "1")),

    # use aiter rms norm op if aiter ops are enabled.
    "VLLM_ROCM_USE_AITER_RMSNORM":
    lambda: (os.getenv("VLLM_ROCM_USE_AITER_RMSNORM", "True").lower() in
             ("true", "1")),

<<<<<<< HEAD
    # Whether to use aiter mla ops.
    # By default is enabled.
    "VLLM_ROCM_USE_AITER_MLA":
    lambda: (os.getenv("VLLM_ROCM_USE_AITER_MLA", "True").lower() in
=======
    # use rocm skinny gemms
    "VLLM_ROCM_USE_SKINNY_GEMM":
    lambda: (os.getenv("VLLM_ROCM_USE_SKINNY_GEMM", "True").lower() in
>>>>>>> 71ce4404
             ("true", "1")),

    # Pad the fp8 weights to 256 bytes for ROCm
    "VLLM_ROCM_FP8_PADDING":
    lambda: bool(int(os.getenv("VLLM_ROCM_FP8_PADDING", "1"))),

    # Pad the weights for the moe kernel
    "VLLM_ROCM_MOE_PADDING":
    lambda: bool(int(os.getenv("VLLM_ROCM_MOE_PADDING", "1"))),

    # custom paged attention kernel for MI3* cards
    "VLLM_ROCM_CUSTOM_PAGED_ATTN":
    lambda: (os.getenv("VLLM_ROCM_CUSTOM_PAGED_ATTN", "True").lower() in
             ("true", "1")),

    # Divisor for dynamic query scale factor calculation for FP8 KV Cache
    "Q_SCALE_CONSTANT":
    lambda: int(os.getenv("Q_SCALE_CONSTANT", "200")),
    # Divisor for dynamic key scale factor calculation for FP8 KV Cache
    "K_SCALE_CONSTANT":
    lambda: int(os.getenv("K_SCALE_CONSTANT", "200")),
    # Divisor for dynamic value scale factor calculation for FP8 KV Cache
    "V_SCALE_CONSTANT":
    lambda: int(os.getenv("V_SCALE_CONSTANT", "100")),

    # If set, enable multiprocessing in LLM for the V1 code path.
    "VLLM_ENABLE_V1_MULTIPROCESSING":
    lambda: bool(int(os.getenv("VLLM_ENABLE_V1_MULTIPROCESSING", "1"))),
    "VLLM_LOG_BATCHSIZE_INTERVAL":
    lambda: float(os.getenv("VLLM_LOG_BATCHSIZE_INTERVAL", "-1")),
    "VLLM_DISABLE_COMPILE_CACHE":
    lambda: bool(int(os.getenv("VLLM_DISABLE_COMPILE_CACHE", "0"))),

    # If set, vllm will run in development mode, which will enable
    # some additional endpoints for developing and debugging,
    # e.g. `/reset_prefix_cache`
    "VLLM_SERVER_DEV_MODE":
    lambda: bool(int(os.getenv("VLLM_SERVER_DEV_MODE", "0"))),

    # Controls the maximum number of requests to handle in a
    # single asyncio task when processing per-token outputs in the
    # V1 AsyncLLM interface. It is applicable when handling a high
    # concurrency of streaming requests.
    # Setting this too high can result in a higher variance of
    # inter-message latencies. Setting it too low can negatively impact
    # TTFT and overall throughput.
    "VLLM_V1_OUTPUT_PROC_CHUNK_SIZE":
    lambda: int(os.getenv("VLLM_V1_OUTPUT_PROC_CHUNK_SIZE", "128")),

    # If set, vLLM will disable the MLA attention optimizations.
    "VLLM_MLA_DISABLE":
    lambda: bool(int(os.getenv("VLLM_MLA_DISABLE", "0"))),

    # If set, vLLM will use the Triton implementation of moe_align_block_size,
    # i.e. moe_align_block_size_triton in fused_moe.py.
    "VLLM_ENABLE_MOE_ALIGN_BLOCK_SIZE_TRITON":
    lambda: bool(int(os.getenv("VLLM_ENABLE_MOE_ALIGN_BLOCK_SIZE_TRITON", "0"))
                 ),

    # Number of GPUs per worker in Ray, if it is set to be a fraction,
    # it allows ray to schedule multiple actors on a single GPU,
    # so that users can colocate other actors on the same GPUs as vLLM.
    "VLLM_RAY_PER_WORKER_GPUS":
    lambda: float(os.getenv("VLLM_RAY_PER_WORKER_GPUS", "1.0")),

    # Bundle indices for Ray, if it is set, it can control precisely
    # which indices are used for the Ray bundle, for every worker.
    # Format: comma-separated list of integers, e.g. "0,1,2,3"
    "VLLM_RAY_BUNDLE_INDICES":
    lambda: os.getenv("VLLM_RAY_BUNDLE_INDICES", ""),

    # In some system, find_loaded_library() may not work. So we allow users to
    # specify the path through environment variable VLLM_CUDART_SO_PATH.
    "VLLM_CUDART_SO_PATH":
    lambda: os.getenv("VLLM_CUDART_SO_PATH", None),

    # Contiguous cache fetching to avoid using costly gather operation on
    # Gaudi3. This is only applicable to HPU contiguous cache. If set to true,
    # contiguous cache fetch will be used.
    "VLLM_USE_HPU_CONTIGUOUS_CACHE_FETCH":
    lambda: os.environ.get("VLLM_CONTIGUOUS_PA", "true").lower() in
    ("1", "true"),

    # Rank of the process in the data parallel setting
    "VLLM_DP_RANK":
    lambda: int(os.getenv("VLLM_DP_RANK", "0")),

    # Rank of the process in the data parallel setting.
    # Defaults to VLLM_DP_RANK when not set.
    "VLLM_DP_RANK_LOCAL":
    lambda: int(
        os.getenv("VLLM_DP_RANK_LOCAL", sys.modules[__name__].VLLM_DP_RANK)),

    # World size of the data parallel setting
    "VLLM_DP_SIZE":
    lambda: int(os.getenv("VLLM_DP_SIZE", "1")),

    # IP address of the master node in the data parallel setting
    "VLLM_DP_MASTER_IP":
    lambda: os.getenv("VLLM_DP_MASTER_IP", "127.0.0.1"),

    # Port of the master node in the data parallel setting
    "VLLM_DP_MASTER_PORT":
    lambda: int(os.getenv("VLLM_DP_MASTER_PORT", "0")),

    # Whether to use S3 path for model loading in CI via RunAI Streamer
    "VLLM_CI_USE_S3":
    lambda: os.environ.get("VLLM_CI_USE_S3", "0") == "1",

    # Use model_redirect to redirect the model name to a local folder.
    # `model_redirect` can be a json file mapping the model between
    # repo_id and local folder:
    # {"meta-llama/Llama-3.2-1B": "/tmp/Llama-3.2-1B"}
    # or a space separated values table file:
    # meta-llama/Llama-3.2-1B   /tmp/Llama-3.2-1B
    "VLLM_MODEL_REDIRECT_PATH":
    lambda: os.environ.get("VLLM_MODEL_REDIRECT_PATH", None),

    # Whether to use atomicAdd reduce in gptq/awq marlin kernel.
    "VLLM_MARLIN_USE_ATOMIC_ADD":
    lambda: os.environ.get("VLLM_MARLIN_USE_ATOMIC_ADD", "0") == "1",

    # Whether to turn on the outlines cache for V0
    # This cache is unbounded and on disk, so it's not safe to use in
    # an environment with potentially malicious users.
    "VLLM_V0_USE_OUTLINES_CACHE":
    lambda: os.environ.get("VLLM_V0_USE_OUTLINES_CACHE", "0") == "1",

    # Gap between padding buckets for the forward pass. So we have
    # 8, we will run forward pass with [16, 24, 32, ...].
    "VLLM_TPU_BUCKET_PADDING_GAP":
    lambda: int(os.environ["VLLM_TPU_BUCKET_PADDING_GAP"])
    if "VLLM_TPU_BUCKET_PADDING_GAP" in os.environ else 0,

    # Allow use of DeepGemm kernels for fused moe ops.
    "VLLM_USE_DEEP_GEMM":
    lambda: bool(int(os.getenv("VLLM_USE_DEEP_GEMM", "0"))),

    # Control the cache sized used by the xgrammar compiler. The default
    # of 512 MB should be enough for roughly 1000 JSON schemas.
    # It can be changed with this variable if needed for some reason.
    "VLLM_XGRAMMAR_CACHE_MB":
    lambda: int(os.getenv("VLLM_XGRAMMAR_CACHE_MB", "512")),

    # Control the threshold for msgspec to use 'zero copy' for
    # serialization/deserialization of tensors. Tensors below
    # this limit will be encoded into the msgpack buffer, and
    # tensors above will instead be sent via a separate message.
    # While the sending side still actually copies the tensor
    # in all cases, on the receiving side, tensors above this
    # limit will actually be zero-copy decoded.
    "VLLM_MSGPACK_ZERO_COPY_THRESHOLD":
    lambda: int(os.getenv("VLLM_MSGPACK_ZERO_COPY_THRESHOLD", "256")),
}

# end-env-vars-definition


def __getattr__(name: str):
    # lazy evaluation of environment variables
    if name in environment_variables:
        return environment_variables[name]()
    raise AttributeError(f"module {__name__!r} has no attribute {name!r}")


def __dir__():
    return list(environment_variables.keys())


def is_set(name: str):
    """Check if an environment variable is explicitly set."""
    if name in environment_variables:
        return name in os.environ
    raise AttributeError(f"module {__name__!r} has no attribute {name!r}")


def set_vllm_use_v1(use_v1: bool):
    if is_set("VLLM_USE_V1"):
        raise ValueError(
            "Should not call set_vllm_use_v1() if VLLM_USE_V1 is set "
            "explicitly by the user. Please raise this as a Github "
            "Issue and explicitly set VLLM_USE_V1=0 or 1.")
    os.environ["VLLM_USE_V1"] = "1" if use_v1 else "0"


def compute_hash() -> str:
    """
    WARNING: Whenever a new key is added to this environment
    variables, ensure that it is included in the factors list if
    it affects the computation graph. For example, different values
    of VLLM_PP_LAYER_PARTITION will generate different computation
    graphs, so it is included in the factors list. The env vars that
    affect the choice of different kernels or attention backends should
    also be included in the factors list.
    """
    factors: list[Any] = []

    # summarize environment variables
    def factorize(name: str):
        if __getattr__(name):
            factors.append(__getattr__(name))
        else:
            factors.append("None")

    # The values of envs may affects the computation graph.
    # TODO(DefTruth): hash all environment variables?
    # for key in environment_variables:
    #     factorize(key)
    environment_variables_to_hash = [
        "VLLM_PP_LAYER_PARTITION",
        "VLLM_MLA_DISABLE",
        "VLLM_USE_TRITON_FLASH_ATTN",
        "VLLM_USE_TRITON_AWQ",
        "VLLM_DP_RANK",
        "VLLM_DP_SIZE",
    ]
    for key in environment_variables_to_hash:
        if key in environment_variables:
            factorize(key)

    hash_str = hashlib.md5(str(factors).encode()).hexdigest()

    return hash_str<|MERGE_RESOLUTION|>--- conflicted
+++ resolved
@@ -78,11 +78,8 @@
     VLLM_ROCM_USE_AITER_LINEAR: bool = True
     VLLM_ROCM_USE_AITER_MOE: bool = True
     VLLM_ROCM_USE_AITER_RMSNORM: bool = True
-<<<<<<< HEAD
     VLLM_ROCM_USE_AITER_MLA: bool = True
-=======
     VLLM_ROCM_USE_SKINNY_GEMM: bool = True
->>>>>>> 71ce4404
     VLLM_ROCM_FP8_PADDING: bool = True
     VLLM_ROCM_MOE_PADDING: bool = True
     VLLM_ROCM_CUSTOM_PAGED_ATTN: bool = True
@@ -555,16 +552,14 @@
     lambda: (os.getenv("VLLM_ROCM_USE_AITER_RMSNORM", "True").lower() in
              ("true", "1")),
 
-<<<<<<< HEAD
     # Whether to use aiter mla ops.
     # By default is enabled.
     "VLLM_ROCM_USE_AITER_MLA":
     lambda: (os.getenv("VLLM_ROCM_USE_AITER_MLA", "True").lower() in
-=======
+             ("true", "1")),
     # use rocm skinny gemms
     "VLLM_ROCM_USE_SKINNY_GEMM":
     lambda: (os.getenv("VLLM_ROCM_USE_SKINNY_GEMM", "True").lower() in
->>>>>>> 71ce4404
              ("true", "1")),
 
     # Pad the fp8 weights to 256 bytes for ROCm
