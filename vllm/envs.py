import os
import tempfile
from typing import TYPE_CHECKING, Any, Callable, Dict, List, Optional

if TYPE_CHECKING:
    VLLM_HOST_IP: str = ""
    VLLM_PORT: Optional[int] = None
    VLLM_RPC_BASE_PATH: str = tempfile.gettempdir()
    VLLM_USE_MODELSCOPE: bool = False
    VLLM_RINGBUFFER_WARNING_INTERVAL: int = 60
    VLLM_INSTANCE_ID: Optional[str] = None
    VLLM_NCCL_SO_PATH: Optional[str] = None
    LD_LIBRARY_PATH: Optional[str] = None
    VLLM_ROCM_PREFER_TORCH: bool = False
    VLLM_ROCM_PREFER_TRITON: bool = True
    VLLM_USE_SDPA_ATTENTION: bool = False
    VLLM_USE_TRITON_FLASH_ATTN: bool = True
    VLLM_USE_ROCM_SKINNY_GEMM: bool = True
    VLLM_USE_ROCM_CUSTOM_PAGED_ATTN: bool = True
    VLLM_USE_ROCM_CUSTOM_PAGED_ATTN_FP8_OUT: bool = True
    RANK: int = 0
    LOCAL_RANK: int = 0
    CUDA_VISIBLE_DEVICES: Optional[str] = None
    VLLM_ENGINE_ITERATION_TIMEOUT_S: int = 60
    VLLM_API_KEY: Optional[str] = None
    S3_ACCESS_KEY_ID: Optional[str] = None
    S3_SECRET_ACCESS_KEY: Optional[str] = None
    S3_ENDPOINT_URL: Optional[str] = None
    VLLM_CACHE_ROOT: str = os.path.expanduser("~/.cache/vllm")
    VLLM_CONFIG_ROOT: str = os.path.expanduser("~/.config/vllm")
    VLLM_USAGE_STATS_SERVER: str = "https://stats.vllm.ai"
    VLLM_NO_USAGE_STATS: bool = False
    VLLM_DO_NOT_TRACK: bool = False
    VLLM_USAGE_SOURCE: str = ""
    VLLM_CONFIGURE_LOGGING: int = 1
    VLLM_LOGGING_LEVEL: str = "INFO"
    VLLM_LOGGING_PREFIX: str = ""
    VLLM_LOGGING_CONFIG_PATH: Optional[str] = None
    VLLM_TRACE_FUNCTION: int = 0
    VLLM_ATTENTION_BACKEND: Optional[str] = None
    VLLM_USE_FLASHINFER_SAMPLER: bool = False
    VLLM_USE_FLASHINFER_REJECTION_SAMPLER: bool = False
    VLLM_FLASHINFER_FORCE_TENSOR_CORES: bool = False
    VLLM_PP_LAYER_PARTITION: Optional[str] = None
    VLLM_CPU_KVCACHE_SPACE: int = 0
    VLLM_CPU_OMP_THREADS_BIND: str = ""
    VLLM_OPENVINO_DEVICE: str = "CPU"
    VLLM_OPENVINO_KVCACHE_SPACE: int = 0
    VLLM_OPENVINO_CPU_KV_CACHE_PRECISION: Optional[str] = None
    VLLM_OPENVINO_ENABLE_QUANTIZED_WEIGHTS: bool = False
    VLLM_XLA_CACHE_PATH: str = os.path.join(VLLM_CACHE_ROOT, "xla_cache")
    VLLM_FUSED_MOE_CHUNK_SIZE: int = 64 * 1024
    VLLM_USE_RAY_SPMD_WORKER: bool = False
    VLLM_USE_RAY_COMPILED_DAG: bool = False
    VLLM_USE_RAY_COMPILED_DAG_NCCL_CHANNEL: bool = True
    VLLM_WORKER_MULTIPROC_METHOD: str = "fork"
    VLLM_ASSETS_CACHE: str = os.path.join(VLLM_CACHE_ROOT, "assets")
    VLLM_IMAGE_FETCH_TIMEOUT: int = 5
    VLLM_VIDEO_FETCH_TIMEOUT: int = 15
    VLLM_AUDIO_FETCH_TIMEOUT: int = 10
    VLLM_TARGET_DEVICE: str = "cuda"
    MAX_JOBS: Optional[str] = None
    NVCC_THREADS: Optional[str] = None
    VLLM_USE_PRECOMPILED: bool = False
    VLLM_NO_DEPRECATION_WARNING: bool = False
    VLLM_KEEP_ALIVE_ON_ENGINE_DEATH: bool = False
    CMAKE_BUILD_TYPE: Optional[str] = None
    VERBOSE: bool = False
    VLLM_ALLOW_LONG_MAX_MODEL_LEN: bool = False
    VLLM_TEST_FORCE_FP8_MARLIN: bool = False
    VLLM_RPC_TIMEOUT: int = 10000  # ms
    VLLM_PLUGINS: Optional[List[str]] = None
    VLLM_TORCH_PROFILER_DIR: Optional[str] = None
    VLLM_RPD_PROFILER_DIR: Optional[str] = None
    VLLM_USE_TRITON_AWQ: bool = False
    VLLM_ALLOW_RUNTIME_LORA_UPDATING: bool = False
    VLLM_SKIP_P2P_CHECK: bool = False
    VLLM_TORCH_COMPILE_LEVEL: int = 0
    VLLM_TORCH_COMPILE_CONFIG: Optional[str] = None
    VLLM_DISABLED_KERNELS: List[str] = []
    VLLM_USE_V1: bool = False
<<<<<<< HEAD
    VLLM_SYNC_SERVER_ACCUM_REQUESTS: int = 1
    VLLM_SYNC_SERVER_ENGINE_STEPS_BETWEEN_POLLS: int = 1
    VLLM_MOE_PADDING: bool = False
    VLLM_FP8_PADDING: bool = True
=======
    VLLM_ENABLE_V1_MULTIPROCESSING: bool = False
>>>>>>> 7851b451


def get_default_cache_root():
    return os.getenv(
        "XDG_CACHE_HOME",
        os.path.join(os.path.expanduser("~"), ".cache"),
    )


def get_default_config_root():
    return os.getenv(
        "XDG_CONFIG_HOME",
        os.path.join(os.path.expanduser("~"), ".config"),
    )


# The begin-* and end* here are used by the documentation generator
# to extract the used env vars.

# begin-env-vars-definition

environment_variables: Dict[str, Callable[[], Any]] = {

    # ================== Installation Time Env Vars ==================

    # Target device of vLLM, supporting [cuda (by default),
    # rocm, neuron, cpu, openvino]
    "VLLM_TARGET_DEVICE":
    lambda: os.getenv("VLLM_TARGET_DEVICE", "cuda"),

    # Maximum number of compilation jobs to run in parallel.
    # By default this is the number of CPUs
    "MAX_JOBS":
    lambda: os.getenv("MAX_JOBS", None),

    # Number of threads to use for nvcc
    # By default this is 1.
    # If set, `MAX_JOBS` will be reduced to avoid oversubscribing the CPU.
    "NVCC_THREADS":
    lambda: os.getenv("NVCC_THREADS", None),

    # If set, vllm will use precompiled binaries (*.so)
    "VLLM_USE_PRECOMPILED":
    lambda: bool(os.environ.get("VLLM_USE_PRECOMPILED")),

    # CMake build type
    # If not set, defaults to "Debug" or "RelWithDebInfo"
    # Available options: "Debug", "Release", "RelWithDebInfo"
    "CMAKE_BUILD_TYPE":
    lambda: os.getenv("CMAKE_BUILD_TYPE"),

    # If set, vllm will print verbose logs during installation
    "VERBOSE":
    lambda: bool(int(os.getenv('VERBOSE', '0'))),

    # Root directory for VLLM configuration files
    # Defaults to `~/.config/vllm` unless `XDG_CONFIG_HOME` is set
    # Note that this not only affects how vllm finds its configuration files
    # during runtime, but also affects how vllm installs its configuration
    # files during **installation**.
    "VLLM_CONFIG_ROOT":
    lambda: os.path.expanduser(
        os.getenv(
            "VLLM_CONFIG_ROOT",
            os.path.join(get_default_config_root(), "vllm"),
        )),

    # ================== Runtime Env Vars ==================

    # Root directory for VLLM cache files
    # Defaults to `~/.cache/vllm` unless `XDG_CACHE_HOME` is set
    "VLLM_CACHE_ROOT":
    lambda: os.path.expanduser(
        os.getenv(
            "VLLM_CACHE_ROOT",
            os.path.join(get_default_cache_root(), "vllm"),
        )),

    # used in distributed environment to determine the ip address
    # of the current node, when the node has multiple network interfaces.
    # If you are using multi-node inference, you should set this differently
    # on each node.
    'VLLM_HOST_IP':
    lambda: os.getenv('VLLM_HOST_IP', "") or os.getenv("HOST_IP", ""),

    # used in distributed environment to manually set the communication port
    # Note: if VLLM_PORT is set, and some code asks for multiple ports, the
    # VLLM_PORT will be used as the first port, and the rest will be generated
    # by incrementing the VLLM_PORT value.
    # '0' is used to make mypy happy
    'VLLM_PORT':
    lambda: int(os.getenv('VLLM_PORT', '0'))
    if 'VLLM_PORT' in os.environ else None,

    # path used for ipc when the frontend api server is running in
    # multi-processing mode to communicate with the backend engine process.
    'VLLM_RPC_BASE_PATH':
    lambda: os.getenv('VLLM_RPC_BASE_PATH', tempfile.gettempdir()),

    # If true, will load models from ModelScope instead of Hugging Face Hub.
    # note that the value is true or false, not numbers
    "VLLM_USE_MODELSCOPE":
    lambda: os.environ.get("VLLM_USE_MODELSCOPE", "False").lower() == "true",

    # Instance id represents an instance of the VLLM. All processes in the same
    # instance should have the same instance id.
    "VLLM_INSTANCE_ID":
    lambda: os.environ.get("VLLM_INSTANCE_ID", None),

    # Interval in seconds to log a warning message when the ring buffer is full
    "VLLM_RINGBUFFER_WARNING_INTERVAL":
    lambda: int(os.environ.get("VLLM_RINGBUFFER_WARNING_INTERVAL", "60")),

    # path to cudatoolkit home directory, under which should be bin, include,
    # and lib directories.
    "CUDA_HOME":
    lambda: os.environ.get("CUDA_HOME", None),

    # Path to the NCCL library file. It is needed because nccl>=2.19 brought
    # by PyTorch contains a bug: https://github.com/NVIDIA/nccl/issues/1234
    "VLLM_NCCL_SO_PATH":
    lambda: os.environ.get("VLLM_NCCL_SO_PATH", None),

    # when `VLLM_NCCL_SO_PATH` is not set, vllm will try to find the nccl
    # library file in the locations specified by `LD_LIBRARY_PATH`
    "LD_LIBRARY_PATH":
    lambda: os.environ.get("LD_LIBRARY_PATH", None),

    # flag to tell vllm to prefer torch on ROCm
    "VLLM_ROCM_PREFER_TORCH":
    lambda: (os.environ.get("VLLM_ROCM_PREFER_TORCH", "False").lower() in
             ("true", "1")),

    # flag to tell vllm to prefer triton on ROCm
    "VLLM_ROCM_PREFER_TRITON":
    lambda: (os.environ.get("VLLM_ROCM_PREFER_TRITON", "True").lower() in
             ("true", "1")),

    # flag to control if vllm should use naive scaled dot-product attention
    "VLLM_USE_SDPA_ATTENTION":
    lambda: (os.environ.get("VLLM_USE_SDPA_ATTENTION", "False").lower() in
             ("true", "1")),

    # flag to control if vllm should use triton flash attention
    "VLLM_USE_TRITON_FLASH_ATTN":
    lambda: (os.environ.get("VLLM_USE_TRITON_FLASH_ATTN", "True").lower() in
             ("true", "1")),

    # Internal flag to enable Dynamo fullgraph capture
    "VLLM_TEST_DYNAMO_FULLGRAPH_CAPTURE":
    lambda: bool(
        os.environ.get("VLLM_TEST_DYNAMO_FULLGRAPH_CAPTURE", "1") != "0"),
    "VLLM_TORCH_COMPILE_LEVEL":
    lambda: int(os.environ.get("VLLM_TORCH_COMPILE_LEVEL", "0")),

    # Path to the config file for torch compile
    "VLLM_TORCH_COMPILE_CONFIG":
    lambda: os.environ.get("VLLM_TORCH_COMPILE_CONFIG", None),

<<<<<<< HEAD
    # Fine-grained control over which custom ops to enable/disable.
    # Use 'all' to enable all, 'none' to disable all.
    # Also specify a list of custom op names to enable (prefixed with a '+'),
    # or disable (prefixed with a '-').
    # Examples:
    # - 'all,-op1' to enable all except op1
    # - 'none,+op1,+op2' to enable only op1 and op2
    # By default, all custom ops are enabled when running without Inductor
    # and disabled when running with Inductor (compile_level >= Inductor).
    "VLLM_CUSTOM_OPS":
    lambda: os.environ.get("VLLM_CUSTOM_OPS", "").replace(" ", "").split(","),

    # small gemms custom implementation for MI3* cards
    "VLLM_USE_ROCM_SKINNY_GEMM":
    lambda: (os.getenv("VLLM_USE_ROCM_SKINNY_GEMM", "True").lower() in
             ("true", "1")),

    # custom paged attention implemented for MI3* cards
    "VLLM_USE_ROCM_CUSTOM_PAGED_ATTN":
    lambda: (os.getenv("VLLM_USE_ROCM_CUSTOM_PAGED_ATTN", "True").lower() in
             ("true", "1") != "0"),

    # have custom paged attention implemented for MI3* cards write out fp8
    "VLLM_USE_ROCM_CUSTOM_PAGED_ATTN_FP8_OUT":
    lambda:
    (os.getenv("VLLM_USE_ROCM_CUSTOM_PAGED_ATTN_FP8_OUT", "True").lower() in
     ("true", "1") != "0"),

    # rank of the process in the distributed setting, used to determine
    # the driver worker
    "RANK":
    lambda: int(os.environ.get("RANK", "0")),

=======
>>>>>>> 7851b451
    # local rank of the process in the distributed setting, used to determine
    # the GPU device id
    "LOCAL_RANK":
    lambda: int(os.environ.get("LOCAL_RANK", "0")),

    # used to control the visible devices in the distributed setting
    "CUDA_VISIBLE_DEVICES":
    lambda: os.environ.get("CUDA_VISIBLE_DEVICES", None),

    # timeout for each iteration in the engine
    "VLLM_ENGINE_ITERATION_TIMEOUT_S":
    lambda: int(os.environ.get("VLLM_ENGINE_ITERATION_TIMEOUT_S", "60")),

    # API key for VLLM API server
    "VLLM_API_KEY":
    lambda: os.environ.get("VLLM_API_KEY", None),

    # S3 access information, used for tensorizer to load model from S3
    "S3_ACCESS_KEY_ID":
    lambda: os.environ.get("S3_ACCESS_KEY_ID", None),
    "S3_SECRET_ACCESS_KEY":
    lambda: os.environ.get("S3_SECRET_ACCESS_KEY", None),
    "S3_ENDPOINT_URL":
    lambda: os.environ.get("S3_ENDPOINT_URL", None),

    # Usage stats collection
    "VLLM_USAGE_STATS_SERVER":
    lambda: os.environ.get("VLLM_USAGE_STATS_SERVER", "https://stats.vllm.ai"),
    "VLLM_NO_USAGE_STATS":
    lambda: os.environ.get("VLLM_NO_USAGE_STATS", "0") == "1",
    "VLLM_DO_NOT_TRACK":
    lambda: (os.environ.get("VLLM_DO_NOT_TRACK", None) or os.environ.get(
        "DO_NOT_TRACK", None) or "0") == "1",
    "VLLM_USAGE_SOURCE":
    lambda: os.environ.get("VLLM_USAGE_SOURCE", "production"),

    # Logging configuration
    # If set to 0, vllm will not configure logging
    # If set to 1, vllm will configure logging using the default configuration
    #    or the configuration file specified by VLLM_LOGGING_CONFIG_PATH
    "VLLM_CONFIGURE_LOGGING":
    lambda: int(os.getenv("VLLM_CONFIGURE_LOGGING", "1")),
    "VLLM_LOGGING_CONFIG_PATH":
    lambda: os.getenv("VLLM_LOGGING_CONFIG_PATH"),

    # this is used for configuring the default logging level
    "VLLM_LOGGING_LEVEL":
    lambda: os.getenv("VLLM_LOGGING_LEVEL", "INFO"),

    # if set, VLLM_LOGGING_PREFIX will be prepended to all log messages
    "VLLM_LOGGING_PREFIX":
    lambda: os.getenv("VLLM_LOGGING_PREFIX", ""),

    # Trace function calls
    # If set to 1, vllm will trace function calls
    # Useful for debugging
    "VLLM_TRACE_FUNCTION":
    lambda: int(os.getenv("VLLM_TRACE_FUNCTION", "0")),

    # Backend for attention computation
    # Available options:
    # - "TORCH_SDPA": use torch.nn.MultiheadAttention
    # - "FLASH_ATTN": use FlashAttention
    # - "XFORMERS": use XFormers
    # - "ROCM_FLASH": use ROCmFlashAttention
    # - "FLASHINFER": use flashinfer
    "VLLM_ATTENTION_BACKEND":
    lambda: os.getenv("VLLM_ATTENTION_BACKEND", None),

    # If set, vllm will use flashinfer sampler
    "VLLM_USE_FLASHINFER_SAMPLER":
    lambda: bool(int(os.getenv("VLLM_USE_FLASHINFER_SAMPLER", "0"))),

    # If set, vllm will force flashinfer to use tensor cores;
    # otherwise will use heuristic based on model architecture.
    "VLLM_FLASHINFER_FORCE_TENSOR_CORES":
    lambda: bool(int(os.getenv("VLLM_FLASHINFER_FORCE_TENSOR_CORES", "0"))),

    # Pipeline stage partition strategy
    "VLLM_PP_LAYER_PARTITION":
    lambda: os.getenv("VLLM_PP_LAYER_PARTITION", None),

    # (CPU backend only) CPU key-value cache space.
    # default is 4GB
    "VLLM_CPU_KVCACHE_SPACE":
    lambda: int(os.getenv("VLLM_CPU_KVCACHE_SPACE", "0")),

    # (CPU backend only) CPU core ids bound by OpenMP threads, e.g., "0-31",
    # "0,1,2", "0-31,33". CPU cores of different ranks are separated by '|'.
    "VLLM_CPU_OMP_THREADS_BIND":
    lambda: os.getenv("VLLM_CPU_OMP_THREADS_BIND", "all"),

    # OpenVINO device selection
    # default is CPU
    "VLLM_OPENVINO_DEVICE":
    lambda: os.getenv("VLLM_OPENVINO_DEVICE", "CPU").upper(),

    # OpenVINO key-value cache space
    # default is 4GB
    "VLLM_OPENVINO_KVCACHE_SPACE":
    lambda: int(os.getenv("VLLM_OPENVINO_KVCACHE_SPACE", "0")),

    # OpenVINO KV cache precision
    # default is bf16 if natively supported by platform, otherwise f16
    # To enable KV cache compression, please, explicitly specify u8
    "VLLM_OPENVINO_CPU_KV_CACHE_PRECISION":
    lambda: os.getenv("VLLM_OPENVINO_CPU_KV_CACHE_PRECISION", None),

    # Enables weights compression during model export via HF Optimum
    # default is False
    "VLLM_OPENVINO_ENABLE_QUANTIZED_WEIGHTS":
    lambda: bool(os.getenv("VLLM_OPENVINO_ENABLE_QUANTIZED_WEIGHTS", False)),

    # If the env var is set, then all workers will execute as separate
    # processes from the engine, and we use the same mechanism to trigger
    # execution on all workers.
    # Run vLLM with VLLM_USE_RAY_SPMD_WORKER=1 to enable it.
    "VLLM_USE_RAY_SPMD_WORKER":
    lambda: bool(int(os.getenv("VLLM_USE_RAY_SPMD_WORKER", "0"))),

    # If the env var is set, it uses the Ray's compiled DAG API
    # which optimizes the control plane overhead.
    # Run vLLM with VLLM_USE_RAY_COMPILED_DAG=1 to enable it.
    "VLLM_USE_RAY_COMPILED_DAG":
    lambda: bool(int(os.getenv("VLLM_USE_RAY_COMPILED_DAG", "0"))),

    # If the env var is set, it uses NCCL for communication in
    # Ray's compiled DAG. This flag is ignored if
    # VLLM_USE_RAY_COMPILED_DAG is not set.
    "VLLM_USE_RAY_COMPILED_DAG_NCCL_CHANNEL":
    lambda: bool(int(os.getenv("VLLM_USE_RAY_COMPILED_DAG_NCCL_CHANNEL", "1"))
                 ),

    # Use dedicated multiprocess context for workers.
    # Both spawn and fork work
    "VLLM_WORKER_MULTIPROC_METHOD":
    lambda: os.getenv("VLLM_WORKER_MULTIPROC_METHOD", "fork"),

    # Path to the cache for storing downloaded assets
    "VLLM_ASSETS_CACHE":
    lambda: os.path.expanduser(
        os.getenv(
            "VLLM_ASSETS_CACHE",
            os.path.join(get_default_cache_root(), "vllm", "assets"),
        )),

    # Timeout for fetching images when serving multimodal models
    # Default is 5 seconds
    "VLLM_IMAGE_FETCH_TIMEOUT":
    lambda: int(os.getenv("VLLM_IMAGE_FETCH_TIMEOUT", "5")),

    # Timeout for fetching videos when serving multimodal models
    # Default is 15 seconds
    "VLLM_VIDEO_FETCH_TIMEOUT":
    lambda: int(os.getenv("VLLM_VIDEO_FETCH_TIMEOUT", "15")),

    # Timeout for fetching audio when serving multimodal models
    # Default is 10 seconds
    "VLLM_AUDIO_FETCH_TIMEOUT":
    lambda: int(os.getenv("VLLM_AUDIO_FETCH_TIMEOUT", "10")),

    # Path to the XLA persistent cache directory.
    # Only used for XLA devices such as TPUs.
    "VLLM_XLA_CACHE_PATH":
    lambda: os.path.expanduser(
        os.getenv(
            "VLLM_XLA_CACHE_PATH",
            os.path.join(get_default_cache_root(), "vllm", "xla_cache"),
        )),
    "VLLM_FUSED_MOE_CHUNK_SIZE":
    lambda: int(os.getenv("VLLM_FUSED_MOE_CHUNK_SIZE", "65536")),

    # If set, vllm will skip the deprecation warnings.
    "VLLM_NO_DEPRECATION_WARNING":
    lambda: bool(int(os.getenv("VLLM_NO_DEPRECATION_WARNING", "0"))),

    # If set, the OpenAI API server will stay alive even after the underlying
    # AsyncLLMEngine errors and stops serving requests
    "VLLM_KEEP_ALIVE_ON_ENGINE_DEATH":
    lambda: bool(os.getenv("VLLM_KEEP_ALIVE_ON_ENGINE_DEATH", 0)),

    # If the env var VLLM_ALLOW_LONG_MAX_MODEL_LEN is set, it allows
    # the user to specify a max sequence length greater than
    # the max length derived from the model's config.json.
    # To enable this, set VLLM_ALLOW_LONG_MAX_MODEL_LEN=1.
    "VLLM_ALLOW_LONG_MAX_MODEL_LEN":
    lambda:
    (os.environ.get("VLLM_ALLOW_LONG_MAX_MODEL_LEN", "0").strip().lower() in
     ("1", "true")),

    # If set, forces FP8 Marlin to be used for FP8 quantization regardless
    # of the hardware support for FP8 compute.
    "VLLM_TEST_FORCE_FP8_MARLIN":
    lambda:
    (os.environ.get("VLLM_TEST_FORCE_FP8_MARLIN", "0").strip().lower() in
     ("1", "true")),
    "VLLM_TEST_FORCE_LOAD_FORMAT":
    lambda: os.getenv("VLLM_TEST_FORCE_LOAD_FORMAT", "dummy"),

    # Time in ms for the zmq client to wait for a response from the backend
    # server for simple data operations
    "VLLM_RPC_TIMEOUT":
    lambda: int(os.getenv("VLLM_RPC_TIMEOUT", "10000")),

    # a list of plugin names to load, separated by commas.
    # if this is not set, it means all plugins will be loaded
    # if this is set to an empty string, no plugins will be loaded
    "VLLM_PLUGINS":
    lambda: None if "VLLM_PLUGINS" not in os.environ else os.environ[
        "VLLM_PLUGINS"].split(","),

    # Enables torch profiler if set. Path to the directory where torch profiler
    # traces are saved. Note that it must be an absolute path.
    "VLLM_TORCH_PROFILER_DIR":
    lambda: (None if os.getenv("VLLM_TORCH_PROFILER_DIR", None) is None else os
             .path.expanduser(os.getenv("VLLM_TORCH_PROFILER_DIR", "."))),

    # Enables rpd profiler if set. Path to the directory where torch profiler
    # traces are saved. Note that it must be an absolute path.
    "VLLM_RPD_PROFILER_DIR":
    lambda: (None if os.getenv("VLLM_RPD_PROFILER_DIR", None) is None else os.
             path.expanduser(os.getenv("VLLM_RPD_PROFILER_DIR", "."))),

    # If set, vLLM will use Triton implementations of AWQ.
    "VLLM_USE_TRITON_AWQ":
    lambda: bool(int(os.getenv("VLLM_USE_TRITON_AWQ", "0"))),

    # If set, allow loading or unloading lora adapters in runtime,
    "VLLM_ALLOW_RUNTIME_LORA_UPDATING":
    lambda:
    (os.environ.get("VLLM_ALLOW_RUNTIME_LORA_UPDATING", "0").strip().lower() in
     ("1", "true")),

    # By default, vLLM will check the peer-to-peer capability itself,
    # in case of broken drivers. See https://github.com/vllm-project/vllm/blob/a9b15c606fea67a072416ea0ea115261a2756058/vllm/distributed/device_communicators/custom_all_reduce_utils.py#L101-L108 for details. # noqa
    # If this env var is set to 1, vLLM will skip the peer-to-peer check,
    # and trust the driver's peer-to-peer capability report.
    "VLLM_SKIP_P2P_CHECK":
    lambda: os.getenv("VLLM_SKIP_P2P_CHECK", "0") == "1",

    # List of quantization kernels that should be disabled, used for testing
    # and performance comparisons. Currently only affects MPLinearKernel
    # selection
    # (kernels: MacheteLinearKernel, MarlinLinearKernel, ExllamaLinearKernel)
    "VLLM_DISABLED_KERNELS":
    lambda: [] if "VLLM_DISABLED_KERNELS" not in os.environ else os.environ[
        "VLLM_DISABLED_KERNELS"].split(","),

    # If set, use the V1 code path.
    "VLLM_USE_V1":
    lambda: bool(int(os.getenv("VLLM_USE_V1", "0"))),

<<<<<<< HEAD
    # Try to accumulate this many requests before proceeding
    "VLLM_SYNC_SERVER_ACCUM_REQUESTS":
    lambda: int(os.getenv("VLLM_SYNC_SERVER_ACCUM_REQUESTS", "1")),

    # Poll for new requests every this many steps
    "VLLM_SYNC_SERVER_ENGINE_STEPS_BETWEEN_POLLS":
    lambda: int(os.getenv("VLLM_SYNC_SERVER_ENGINE_STEPS_BETWEEN_POLLS", "1")),

    # Pad the weight for moe kernel or not
    "VLLM_MOE_PADDING":
    lambda: bool(int(os.getenv("VLLM_MOE_PADDING", "0"))),

    # Pad the weight for moe kernel or not
    "VLLM_FP8_PADDING":
    lambda: bool(int(os.getenv("VLLM_FP8_PADDING", "1"))),
=======
    # If set, enable multiprocessing in LLM for the V1 code path.
    "VLLM_ENABLE_V1_MULTIPROCESSING":
    lambda: bool(int(os.getenv("VLLM_ENABLE_V1_MULTIPROCESSING", "0"))),
>>>>>>> 7851b451
}

# end-env-vars-definition


def __getattr__(name: str):
    # lazy evaluation of environment variables
    if name in environment_variables:
        return environment_variables[name]()
    raise AttributeError(f"module {__name__!r} has no attribute {name!r}")


def __dir__():
    return list(environment_variables.keys())<|MERGE_RESOLUTION|>--- conflicted
+++ resolved
@@ -79,14 +79,11 @@
     VLLM_TORCH_COMPILE_CONFIG: Optional[str] = None
     VLLM_DISABLED_KERNELS: List[str] = []
     VLLM_USE_V1: bool = False
-<<<<<<< HEAD
     VLLM_SYNC_SERVER_ACCUM_REQUESTS: int = 1
     VLLM_SYNC_SERVER_ENGINE_STEPS_BETWEEN_POLLS: int = 1
     VLLM_MOE_PADDING: bool = False
     VLLM_FP8_PADDING: bool = True
-=======
     VLLM_ENABLE_V1_MULTIPROCESSING: bool = False
->>>>>>> 7851b451
 
 
 def get_default_cache_root():
@@ -246,19 +243,6 @@
     "VLLM_TORCH_COMPILE_CONFIG":
     lambda: os.environ.get("VLLM_TORCH_COMPILE_CONFIG", None),
 
-<<<<<<< HEAD
-    # Fine-grained control over which custom ops to enable/disable.
-    # Use 'all' to enable all, 'none' to disable all.
-    # Also specify a list of custom op names to enable (prefixed with a '+'),
-    # or disable (prefixed with a '-').
-    # Examples:
-    # - 'all,-op1' to enable all except op1
-    # - 'none,+op1,+op2' to enable only op1 and op2
-    # By default, all custom ops are enabled when running without Inductor
-    # and disabled when running with Inductor (compile_level >= Inductor).
-    "VLLM_CUSTOM_OPS":
-    lambda: os.environ.get("VLLM_CUSTOM_OPS", "").replace(" ", "").split(","),
-
     # small gemms custom implementation for MI3* cards
     "VLLM_USE_ROCM_SKINNY_GEMM":
     lambda: (os.getenv("VLLM_USE_ROCM_SKINNY_GEMM", "True").lower() in
@@ -280,8 +264,6 @@
     "RANK":
     lambda: int(os.environ.get("RANK", "0")),
 
-=======
->>>>>>> 7851b451
     # local rank of the process in the distributed setting, used to determine
     # the GPU device id
     "LOCAL_RANK":
@@ -534,7 +516,6 @@
     "VLLM_USE_V1":
     lambda: bool(int(os.getenv("VLLM_USE_V1", "0"))),
 
-<<<<<<< HEAD
     # Try to accumulate this many requests before proceeding
     "VLLM_SYNC_SERVER_ACCUM_REQUESTS":
     lambda: int(os.getenv("VLLM_SYNC_SERVER_ACCUM_REQUESTS", "1")),
@@ -550,11 +531,10 @@
     # Pad the weight for moe kernel or not
     "VLLM_FP8_PADDING":
     lambda: bool(int(os.getenv("VLLM_FP8_PADDING", "1"))),
-=======
+
     # If set, enable multiprocessing in LLM for the V1 code path.
     "VLLM_ENABLE_V1_MULTIPROCESSING":
     lambda: bool(int(os.getenv("VLLM_ENABLE_V1_MULTIPROCESSING", "0"))),
->>>>>>> 7851b451
 }
 
 # end-env-vars-definition
