# SPDX-License-Identifier: Apache-2.0

import hashlib
import os
import sys
import tempfile
from typing import TYPE_CHECKING, Any, Callable, Optional

if TYPE_CHECKING:
    VLLM_HOST_IP: str = ""
    VLLM_PORT: Optional[int] = None
    VLLM_RPC_BASE_PATH: str = tempfile.gettempdir()
    VLLM_USE_MODELSCOPE: bool = False
    VLLM_RINGBUFFER_WARNING_INTERVAL: int = 60
    VLLM_NCCL_SO_PATH: Optional[str] = None
    LD_LIBRARY_PATH: Optional[str] = None
    VLLM_USE_TRITON_FLASH_ATTN: bool = False
    VLLM_FLASH_ATTN_VERSION: Optional[int] = None
    LOCAL_RANK: int = 0
    CUDA_VISIBLE_DEVICES: Optional[str] = None
    VLLM_ENGINE_ITERATION_TIMEOUT_S: int = 60
    VLLM_API_KEY: Optional[str] = None
    S3_ACCESS_KEY_ID: Optional[str] = None
    S3_SECRET_ACCESS_KEY: Optional[str] = None
    S3_ENDPOINT_URL: Optional[str] = None
    VLLM_MODEL_REDIRECT_PATH: Optional[str] = None
    VLLM_CACHE_ROOT: str = os.path.expanduser("~/.cache/vllm")
    VLLM_CONFIG_ROOT: str = os.path.expanduser("~/.config/vllm")
    VLLM_USAGE_STATS_SERVER: str = "https://stats.vllm.ai"
    VLLM_NO_USAGE_STATS: bool = False
    VLLM_DO_NOT_TRACK: bool = False
    VLLM_USAGE_SOURCE: str = ""
    VLLM_CONFIGURE_LOGGING: int = 1
    VLLM_LOGGING_LEVEL: str = "INFO"
    VLLM_LOGGING_PREFIX: str = ""
    VLLM_LOGGING_CONFIG_PATH: Optional[str] = None
    VLLM_LOGITS_PROCESSOR_THREADS: Optional[int] = None
    VLLM_TRACE_FUNCTION: int = 0
    VLLM_ATTENTION_BACKEND: Optional[str] = None
    VLLM_USE_FLASHINFER_SAMPLER: Optional[bool] = None
    VLLM_FLASHINFER_FORCE_TENSOR_CORES: bool = False
    VLLM_PP_LAYER_PARTITION: Optional[str] = None
    VLLM_CPU_KVCACHE_SPACE: int = 0
    VLLM_CPU_OMP_THREADS_BIND: str = ""
    VLLM_CPU_MOE_PREPACK: bool = True
    VLLM_XLA_CACHE_PATH: str = os.path.join(VLLM_CACHE_ROOT, "xla_cache")
    VLLM_XLA_CHECK_RECOMPILATION: bool = False
    VLLM_FUSED_MOE_CHUNK_SIZE: int = 64 * 1024
    VLLM_USE_RAY_SPMD_WORKER: bool = False
    VLLM_USE_RAY_COMPILED_DAG: bool = False
    VLLM_USE_RAY_COMPILED_DAG_CHANNEL_TYPE: str = "auto"
    VLLM_USE_RAY_COMPILED_DAG_OVERLAP_COMM: bool = False
    VLLM_WORKER_MULTIPROC_METHOD: str = "fork"
    VLLM_ASSETS_CACHE: str = os.path.join(VLLM_CACHE_ROOT, "assets")
    VLLM_IMAGE_FETCH_TIMEOUT: int = 5
    VLLM_VIDEO_FETCH_TIMEOUT: int = 30
    VLLM_AUDIO_FETCH_TIMEOUT: int = 10
    VLLM_MM_INPUT_CACHE_GIB: int = 8
    VLLM_TARGET_DEVICE: str = "cuda"
    MAX_JOBS: Optional[str] = None
    NVCC_THREADS: Optional[str] = None
    VLLM_USE_PRECOMPILED: bool = False
    VLLM_TEST_USE_PRECOMPILED_NIGHTLY_WHEEL: bool = False
    VLLM_NO_DEPRECATION_WARNING: bool = False
    VLLM_KEEP_ALIVE_ON_ENGINE_DEATH: bool = False
    CMAKE_BUILD_TYPE: Optional[str] = None
    VERBOSE: bool = False
    VLLM_ALLOW_LONG_MAX_MODEL_LEN: bool = False
    VLLM_RPC_TIMEOUT: int = 10000  # ms
    VLLM_PLUGINS: Optional[list[str]] = None
    VLLM_LORA_RESOLVER_CACHE_DIR: Optional[str] = None
    VLLM_TORCH_PROFILER_DIR: Optional[str] = None
    VLLM_USE_TRITON_AWQ: bool = False
    VLLM_ALLOW_RUNTIME_LORA_UPDATING: bool = False
    VLLM_SKIP_P2P_CHECK: bool = False
    VLLM_DISABLED_KERNELS: list[str] = []
    VLLM_USE_V1: bool = True
    VLLM_ROCM_USE_AITER: bool = False
    VLLM_ROCM_USE_AITER_PAGED_ATTN: bool = False
    VLLM_ROCM_USE_AITER_LINEAR: bool = True
    VLLM_ROCM_USE_AITER_MOE: bool = True
    VLLM_ROCM_USE_AITER_RMSNORM: bool = True
    VLLM_ROCM_USE_AITER_MLA: bool = True
    VLLM_ROCM_USE_SKINNY_GEMM: bool = True
    VLLM_ROCM_FP8_PADDING: bool = True
    VLLM_ROCM_MOE_PADDING: bool = True
    VLLM_ROCM_CUSTOM_PAGED_ATTN: bool = True
    VLLM_QUARK_EMU_MEM_OPT: bool = False
    VLLM_ENABLE_V1_MULTIPROCESSING: bool = True
    VLLM_LOG_BATCHSIZE_INTERVAL: float = -1
    VLLM_DISABLE_COMPILE_CACHE: bool = False
    Q_SCALE_CONSTANT: int = 200
    K_SCALE_CONSTANT: int = 200
    V_SCALE_CONSTANT: int = 100
    VLLM_SERVER_DEV_MODE: bool = False
    VLLM_V1_OUTPUT_PROC_CHUNK_SIZE: int = 128
    VLLM_MLA_DISABLE: bool = False
    VLLM_ENABLE_MOE_ALIGN_BLOCK_SIZE_TRITON: bool = False
    VLLM_RAY_PER_WORKER_GPUS: float = 1.0
    VLLM_RAY_BUNDLE_INDICES: str = ""
    VLLM_CUDART_SO_PATH: Optional[str] = None
    VLLM_USE_HPU_CONTIGUOUS_CACHE_FETCH: bool = True
    VLLM_HPU_USE_DELAYED_SAMPLING: bool = False
    VLLM_DP_RANK: int = 0
    VLLM_DP_RANK_LOCAL: int = -1
    VLLM_DP_SIZE: int = 1
    VLLM_DP_MASTER_IP: str = ""
    VLLM_DP_MASTER_PORT: int = 0
    VLLM_MARLIN_USE_ATOMIC_ADD: bool = False
    VLLM_V0_USE_OUTLINES_CACHE: bool = False
    VLLM_TPU_BUCKET_PADDING_GAP: int = 0
    VLLM_USE_DEEP_GEMM: bool = False
    VLLM_XGRAMMAR_CACHE_MB: int = 0
    VLLM_MSGPACK_ZERO_COPY_THRESHOLD: int = 256
<<<<<<< HEAD
    VLLM_TRITON_ENABLE_JITCACHE: bool = False
=======
    VLLM_ALLOW_INSECURE_SERIALIZATION: bool = False
    VLLM_NIXL_SIDE_CHANNEL_HOST: str = "localhost"
    VLLM_NIXL_SIDE_CHANNEL_PORT: int = 5557
>>>>>>> ea6ae8cb


def get_default_cache_root():
    return os.getenv(
        "XDG_CACHE_HOME",
        os.path.join(os.path.expanduser("~"), ".cache"),
    )


def get_default_config_root():
    return os.getenv(
        "XDG_CONFIG_HOME",
        os.path.join(os.path.expanduser("~"), ".config"),
    )


def maybe_convert_int(value: Optional[str]) -> Optional[int]:
    if value is None:
        return None
    return int(value)


# The begin-* and end* here are used by the documentation generator
# to extract the used env vars.

# begin-env-vars-definition

environment_variables: dict[str, Callable[[], Any]] = {

    # ================== Installation Time Env Vars ==================

    # Target device of vLLM, supporting [cuda (by default),
    # rocm, neuron, cpu]
    "VLLM_TARGET_DEVICE":
    lambda: os.getenv("VLLM_TARGET_DEVICE", "cuda"),

    # Maximum number of compilation jobs to run in parallel.
    # By default this is the number of CPUs
    "MAX_JOBS":
    lambda: os.getenv("MAX_JOBS", None),

    # Number of threads to use for nvcc
    # By default this is 1.
    # If set, `MAX_JOBS` will be reduced to avoid oversubscribing the CPU.
    "NVCC_THREADS":
    lambda: os.getenv("NVCC_THREADS", None),

    # If set, vllm will use precompiled binaries (*.so)
    "VLLM_USE_PRECOMPILED":
    lambda: bool(os.environ.get("VLLM_USE_PRECOMPILED")) or bool(
        os.environ.get("VLLM_PRECOMPILED_WHEEL_LOCATION")),

    # Whether to force using nightly wheel in python build.
    # This is used for testing the nightly wheel in python build.
    "VLLM_TEST_USE_PRECOMPILED_NIGHTLY_WHEEL":
    lambda: bool(int(os.getenv("VLLM_TEST_USE_PRECOMPILED_NIGHTLY_WHEEL", "0"))
                 ),

    # CMake build type
    # If not set, defaults to "Debug" or "RelWithDebInfo"
    # Available options: "Debug", "Release", "RelWithDebInfo"
    "CMAKE_BUILD_TYPE":
    lambda: os.getenv("CMAKE_BUILD_TYPE"),

    # If set, vllm will print verbose logs during installation
    "VERBOSE":
    lambda: bool(int(os.getenv('VERBOSE', '0'))),

    # Root directory for vLLM configuration files
    # Defaults to `~/.config/vllm` unless `XDG_CONFIG_HOME` is set
    # Note that this not only affects how vllm finds its configuration files
    # during runtime, but also affects how vllm installs its configuration
    # files during **installation**.
    "VLLM_CONFIG_ROOT":
    lambda: os.path.expanduser(
        os.getenv(
            "VLLM_CONFIG_ROOT",
            os.path.join(get_default_config_root(), "vllm"),
        )),

    # ================== Runtime Env Vars ==================

    # Root directory for vLLM cache files
    # Defaults to `~/.cache/vllm` unless `XDG_CACHE_HOME` is set
    "VLLM_CACHE_ROOT":
    lambda: os.path.expanduser(
        os.getenv(
            "VLLM_CACHE_ROOT",
            os.path.join(get_default_cache_root(), "vllm"),
        )),

    # used in distributed environment to determine the ip address
    # of the current node, when the node has multiple network interfaces.
    # If you are using multi-node inference, you should set this differently
    # on each node.
    'VLLM_HOST_IP':
    lambda: os.getenv('VLLM_HOST_IP', ""),

    # used in distributed environment to manually set the communication port
    # Note: if VLLM_PORT is set, and some code asks for multiple ports, the
    # VLLM_PORT will be used as the first port, and the rest will be generated
    # by incrementing the VLLM_PORT value.
    # '0' is used to make mypy happy
    'VLLM_PORT':
    lambda: int(os.getenv('VLLM_PORT', '0'))
    if 'VLLM_PORT' in os.environ else None,

    # path used for ipc when the frontend api server is running in
    # multi-processing mode to communicate with the backend engine process.
    'VLLM_RPC_BASE_PATH':
    lambda: os.getenv('VLLM_RPC_BASE_PATH', tempfile.gettempdir()),

    # If true, will load models from ModelScope instead of Hugging Face Hub.
    # note that the value is true or false, not numbers
    "VLLM_USE_MODELSCOPE":
    lambda: os.environ.get("VLLM_USE_MODELSCOPE", "False").lower() == "true",

    # Interval in seconds to log a warning message when the ring buffer is full
    "VLLM_RINGBUFFER_WARNING_INTERVAL":
    lambda: int(os.environ.get("VLLM_RINGBUFFER_WARNING_INTERVAL", "60")),

    # path to cudatoolkit home directory, under which should be bin, include,
    # and lib directories.
    "CUDA_HOME":
    lambda: os.environ.get("CUDA_HOME", None),

    # Path to the NCCL library file. It is needed because nccl>=2.19 brought
    # by PyTorch contains a bug: https://github.com/NVIDIA/nccl/issues/1234
    "VLLM_NCCL_SO_PATH":
    lambda: os.environ.get("VLLM_NCCL_SO_PATH", None),

    # when `VLLM_NCCL_SO_PATH` is not set, vllm will try to find the nccl
    # library file in the locations specified by `LD_LIBRARY_PATH`
    "LD_LIBRARY_PATH":
    lambda: os.environ.get("LD_LIBRARY_PATH", None),

    # flag to control if vllm should use triton flash attention
    "VLLM_USE_TRITON_FLASH_ATTN":
    lambda: (os.environ.get("VLLM_USE_TRITON_FLASH_ATTN", "True").lower() in
             ("true", "1")),

    # Force vllm to use a specific flash-attention version (2 or 3), only valid
    # when using the flash-attention backend.
    "VLLM_FLASH_ATTN_VERSION":
    lambda: maybe_convert_int(os.environ.get("VLLM_FLASH_ATTN_VERSION", None)),

    # Internal flag to enable Dynamo fullgraph capture
    "VLLM_TEST_DYNAMO_FULLGRAPH_CAPTURE":
    lambda: bool(
        os.environ.get("VLLM_TEST_DYNAMO_FULLGRAPH_CAPTURE", "1") != "0"),

    # Internal flag to enable/disable Inductor standalone compile
    "VLLM_TEST_STANDALONE_COMPILE":
    lambda: os.environ.get("VLLM_TEST_STANDALONE_COMPILE", "0") != "0",

    # local rank of the process in the distributed setting, used to determine
    # the GPU device id
    "LOCAL_RANK":
    lambda: int(os.environ.get("LOCAL_RANK", "0")),

    # used to control the visible devices in the distributed setting
    "CUDA_VISIBLE_DEVICES":
    lambda: os.environ.get("CUDA_VISIBLE_DEVICES", None),

    # timeout for each iteration in the engine
    "VLLM_ENGINE_ITERATION_TIMEOUT_S":
    lambda: int(os.environ.get("VLLM_ENGINE_ITERATION_TIMEOUT_S", "60")),

    # API key for vLLM API server
    "VLLM_API_KEY":
    lambda: os.environ.get("VLLM_API_KEY", None),

    # Whether to log responses from API Server for debugging
    "VLLM_DEBUG_LOG_API_SERVER_RESPONSE":
    lambda: os.environ.get("VLLM_DEBUG_LOG_API_SERVER_RESPONSE", "False").
    lower() == "true",

    # S3 access information, used for tensorizer to load model from S3
    "S3_ACCESS_KEY_ID":
    lambda: os.environ.get("S3_ACCESS_KEY_ID", None),
    "S3_SECRET_ACCESS_KEY":
    lambda: os.environ.get("S3_SECRET_ACCESS_KEY", None),
    "S3_ENDPOINT_URL":
    lambda: os.environ.get("S3_ENDPOINT_URL", None),

    # Usage stats collection
    "VLLM_USAGE_STATS_SERVER":
    lambda: os.environ.get("VLLM_USAGE_STATS_SERVER", "https://stats.vllm.ai"),
    "VLLM_NO_USAGE_STATS":
    lambda: os.environ.get("VLLM_NO_USAGE_STATS", "0") == "1",
    "VLLM_DO_NOT_TRACK":
    lambda: (os.environ.get("VLLM_DO_NOT_TRACK", None) or os.environ.get(
        "DO_NOT_TRACK", None) or "0") == "1",
    "VLLM_USAGE_SOURCE":
    lambda: os.environ.get("VLLM_USAGE_SOURCE", "production"),

    # Logging configuration
    # If set to 0, vllm will not configure logging
    # If set to 1, vllm will configure logging using the default configuration
    #    or the configuration file specified by VLLM_LOGGING_CONFIG_PATH
    "VLLM_CONFIGURE_LOGGING":
    lambda: int(os.getenv("VLLM_CONFIGURE_LOGGING", "1")),
    "VLLM_LOGGING_CONFIG_PATH":
    lambda: os.getenv("VLLM_LOGGING_CONFIG_PATH"),

    # this is used for configuring the default logging level
    "VLLM_LOGGING_LEVEL":
    lambda: os.getenv("VLLM_LOGGING_LEVEL", "INFO").upper(),

    # if set, VLLM_LOGGING_PREFIX will be prepended to all log messages
    "VLLM_LOGGING_PREFIX":
    lambda: os.getenv("VLLM_LOGGING_PREFIX", ""),

    # if set, vllm will call logits processors in a thread pool with this many
    # threads. This is useful when using custom logits processors that either
    # (a) launch additional CUDA kernels or (b) do significant CPU-bound work
    # while not holding the python GIL, or both.
    "VLLM_LOGITS_PROCESSOR_THREADS":
    lambda: int(os.getenv("VLLM_LOGITS_PROCESSOR_THREADS", "0"))
    if "VLLM_LOGITS_PROCESSOR_THREADS" in os.environ else None,

    # Trace function calls
    # If set to 1, vllm will trace function calls
    # Useful for debugging
    "VLLM_TRACE_FUNCTION":
    lambda: int(os.getenv("VLLM_TRACE_FUNCTION", "0")),

    # Backend for attention computation
    # Available options:
    # - "TORCH_SDPA": use torch.nn.MultiheadAttention
    # - "FLASH_ATTN": use FlashAttention
    # - "XFORMERS": use XFormers
    # - "ROCM_FLASH": use ROCmFlashAttention
    # - "FLASHINFER": use flashinfer
    # - "FLASHMLA": use FlashMLA
    "VLLM_ATTENTION_BACKEND":
    lambda: os.getenv("VLLM_ATTENTION_BACKEND", None),

    # If set, vllm will use flashinfer sampler
    "VLLM_USE_FLASHINFER_SAMPLER":
    lambda: bool(int(os.environ["VLLM_USE_FLASHINFER_SAMPLER"]))
    if "VLLM_USE_FLASHINFER_SAMPLER" in os.environ else None,

    # If set, vllm will force flashinfer to use tensor cores;
    # otherwise will use heuristic based on model architecture.
    "VLLM_FLASHINFER_FORCE_TENSOR_CORES":
    lambda: bool(int(os.getenv("VLLM_FLASHINFER_FORCE_TENSOR_CORES", "0"))),

    # Pipeline stage partition strategy
    "VLLM_PP_LAYER_PARTITION":
    lambda: os.getenv("VLLM_PP_LAYER_PARTITION", None),

    # (CPU backend only) CPU key-value cache space.
    # default is 4 GiB
    "VLLM_CPU_KVCACHE_SPACE":
    lambda: int(os.getenv("VLLM_CPU_KVCACHE_SPACE", "0")),

    # (CPU backend only) CPU core ids bound by OpenMP threads, e.g., "0-31",
    # "0,1,2", "0-31,33". CPU cores of different ranks are separated by '|'.
    "VLLM_CPU_OMP_THREADS_BIND":
    lambda: os.getenv("VLLM_CPU_OMP_THREADS_BIND", "all"),

    # (CPU backend only) whether to use prepack for MoE layer. This will be
    # passed to ipex.llm.modules.GatedMLPMOE. On unsupported CPUs, you might
    # need to set this to "0" (False).
    "VLLM_CPU_MOE_PREPACK":
    lambda: bool(int(os.getenv("VLLM_CPU_MOE_PREPACK", "1"))),

    # If the env var is set, then all workers will execute as separate
    # processes from the engine, and we use the same mechanism to trigger
    # execution on all workers.
    # Run vLLM with VLLM_USE_RAY_SPMD_WORKER=1 to enable it.
    "VLLM_USE_RAY_SPMD_WORKER":
    lambda: bool(int(os.getenv("VLLM_USE_RAY_SPMD_WORKER", "0"))),

    # If the env var is set, it uses the Ray's Compiled Graph
    # (previously known as ADAG) API which optimizes the
    # control plane overhead.
    # Run vLLM with VLLM_USE_RAY_COMPILED_DAG=1 to enable it.
    # Note that this variable is set to 1 in V1 by default
    # when ray distributed executor is used.
    "VLLM_USE_RAY_COMPILED_DAG":
    lambda: bool(int(os.getenv("VLLM_USE_RAY_COMPILED_DAG", "0"))),

    # If the env var is set, Ray Compiled Graph uses the specified
    # channel type to communicate between workers belonging to
    # different pipeline-parallel stages.
    # Available options:
    # - "auto": use the default channel type
    # - "nccl": use NCCL for communication
    # - "shm": use shared memory and gRPC for communication
    # This flag is ignored if VLLM_USE_RAY_COMPILED_DAG is not set.
    "VLLM_USE_RAY_COMPILED_DAG_CHANNEL_TYPE":
    lambda: os.getenv("VLLM_USE_RAY_COMPILED_DAG_CHANNEL_TYPE", "auto"),

    # If the env var is set, it enables GPU communication overlap
    # (experimental feature) in Ray's Compiled Graph. This flag is ignored if
    # VLLM_USE_RAY_COMPILED_DAG is not set.
    "VLLM_USE_RAY_COMPILED_DAG_OVERLAP_COMM":
    lambda: bool(int(os.getenv("VLLM_USE_RAY_COMPILED_DAG_OVERLAP_COMM", "0"))
                 ),

    # Use dedicated multiprocess context for workers.
    # Both spawn and fork work
    "VLLM_WORKER_MULTIPROC_METHOD":
    lambda: os.getenv("VLLM_WORKER_MULTIPROC_METHOD", "fork"),

    # Path to the cache for storing downloaded assets
    "VLLM_ASSETS_CACHE":
    lambda: os.path.expanduser(
        os.getenv(
            "VLLM_ASSETS_CACHE",
            os.path.join(get_default_cache_root(), "vllm", "assets"),
        )),

    # Timeout for fetching images when serving multimodal models
    # Default is 5 seconds
    "VLLM_IMAGE_FETCH_TIMEOUT":
    lambda: int(os.getenv("VLLM_IMAGE_FETCH_TIMEOUT", "5")),

    # Timeout for fetching videos when serving multimodal models
    # Default is 30 seconds
    "VLLM_VIDEO_FETCH_TIMEOUT":
    lambda: int(os.getenv("VLLM_VIDEO_FETCH_TIMEOUT", "30")),

    # Timeout for fetching audio when serving multimodal models
    # Default is 10 seconds
    "VLLM_AUDIO_FETCH_TIMEOUT":
    lambda: int(os.getenv("VLLM_AUDIO_FETCH_TIMEOUT", "10")),

    # Cache size (in GiB) for multimodal input cache
    # Default is 4 GiB
    "VLLM_MM_INPUT_CACHE_GIB":
    lambda: int(os.getenv("VLLM_MM_INPUT_CACHE_GIB", "4")),

    # Path to the XLA persistent cache directory.
    # Only used for XLA devices such as TPUs.
    "VLLM_XLA_CACHE_PATH":
    lambda: os.path.expanduser(
        os.getenv(
            "VLLM_XLA_CACHE_PATH",
            os.path.join(get_default_cache_root(), "vllm", "xla_cache"),
        )),

    # If set, assert on XLA recompilation after each execution step.
    "VLLM_XLA_CHECK_RECOMPILATION":
    lambda: bool(int(os.getenv("VLLM_XLA_CHECK_RECOMPILATION", "0"))),
    "VLLM_FUSED_MOE_CHUNK_SIZE":
    lambda: int(os.getenv("VLLM_FUSED_MOE_CHUNK_SIZE", "32768")),

    # If set, vllm will skip the deprecation warnings.
    "VLLM_NO_DEPRECATION_WARNING":
    lambda: bool(int(os.getenv("VLLM_NO_DEPRECATION_WARNING", "0"))),

    # If set, the OpenAI API server will stay alive even after the underlying
    # AsyncLLMEngine errors and stops serving requests
    "VLLM_KEEP_ALIVE_ON_ENGINE_DEATH":
    lambda: bool(os.getenv("VLLM_KEEP_ALIVE_ON_ENGINE_DEATH", 0)),

    # If the env var VLLM_ALLOW_LONG_MAX_MODEL_LEN is set, it allows
    # the user to specify a max sequence length greater than
    # the max length derived from the model's config.json.
    # To enable this, set VLLM_ALLOW_LONG_MAX_MODEL_LEN=1.
    "VLLM_ALLOW_LONG_MAX_MODEL_LEN":
    lambda:
    (os.environ.get("VLLM_ALLOW_LONG_MAX_MODEL_LEN", "0").strip().lower() in
     ("1", "true")),

    # If set, forces FP8 Marlin to be used for FP8 quantization regardless
    # of the hardware support for FP8 compute.
    "VLLM_TEST_FORCE_FP8_MARLIN":
    lambda:
    (os.environ.get("VLLM_TEST_FORCE_FP8_MARLIN", "0").strip().lower() in
     ("1", "true")),
    "VLLM_TEST_FORCE_LOAD_FORMAT":
    lambda: os.getenv("VLLM_TEST_FORCE_LOAD_FORMAT", "dummy"),

    # Time in ms for the zmq client to wait for a response from the backend
    # server for simple data operations
    "VLLM_RPC_TIMEOUT":
    lambda: int(os.getenv("VLLM_RPC_TIMEOUT", "10000")),

    # a list of plugin names to load, separated by commas.
    # if this is not set, it means all plugins will be loaded
    # if this is set to an empty string, no plugins will be loaded
    "VLLM_PLUGINS":
    lambda: None if "VLLM_PLUGINS" not in os.environ else os.environ[
        "VLLM_PLUGINS"].split(","),

    # a local directory to look in for unrecognized LoRA adapters.
    # only works if plugins are enabled and
    # VLLM_ALLOW_RUNTIME_LORA_UPDATING is enabled.
    "VLLM_LORA_RESOLVER_CACHE_DIR":
    lambda: os.getenv("VLLM_LORA_RESOLVER_CACHE_DIR", None),

    # Enables torch profiler if set. Path to the directory where torch profiler
    # traces are saved. Note that it must be an absolute path.
    "VLLM_TORCH_PROFILER_DIR":
    lambda: (None if os.getenv("VLLM_TORCH_PROFILER_DIR", None) is None else os
             .path.expanduser(os.getenv("VLLM_TORCH_PROFILER_DIR", "."))),

    # If set, vLLM will use Triton implementations of AWQ.
    "VLLM_USE_TRITON_AWQ":
    lambda: bool(int(os.getenv("VLLM_USE_TRITON_AWQ", "0"))),

    # If set, allow loading or unloading lora adapters in runtime,
    "VLLM_ALLOW_RUNTIME_LORA_UPDATING":
    lambda:
    (os.environ.get("VLLM_ALLOW_RUNTIME_LORA_UPDATING", "0").strip().lower() in
     ("1", "true")),

    # By default, vLLM will check the peer-to-peer capability itself,
    # in case of broken drivers. See https://github.com/vllm-project/vllm/blob/a9b15c606fea67a072416ea0ea115261a2756058/vllm/distributed/device_communicators/custom_all_reduce_utils.py#L101-L108 for details. # noqa
    # If this env var is set to 1, vLLM will skip the peer-to-peer check,
    # and trust the driver's peer-to-peer capability report.
    "VLLM_SKIP_P2P_CHECK":
    lambda: os.getenv("VLLM_SKIP_P2P_CHECK", "0") == "1",

    # List of quantization kernels that should be disabled, used for testing
    # and performance comparisons. Currently only affects MPLinearKernel
    # selection
    # (kernels: MacheteLinearKernel, MarlinLinearKernel, ExllamaLinearKernel)
    "VLLM_DISABLED_KERNELS":
    lambda: [] if "VLLM_DISABLED_KERNELS" not in os.environ else os.environ[
        "VLLM_DISABLED_KERNELS"].split(","),

    # If set, use the V1 code path.
    "VLLM_USE_V1":
    lambda: bool(int(os.getenv("VLLM_USE_V1", "1"))),

    # Disable aiter ops unless specifically enabled.
    # Acts as a parent switch to enable the rest of the other operations.
    "VLLM_ROCM_USE_AITER":
    lambda: (os.getenv("VLLM_ROCM_USE_AITER", "False").lower() in
             ("true", "1")),

    # Whether to use aiter paged attention.
    # By default is disabled.
    "VLLM_ROCM_USE_AITER_PAGED_ATTN":
    lambda: (os.getenv("VLLM_ROCM_USE_AITER_PAGED_ATTN", "False").lower() in
             ("true", "1")),

    # use aiter linear op if aiter ops are enabled
    # The following list of related ops
    # - scaled_mm (per-tensor / rowwise)
    "VLLM_ROCM_USE_AITER_LINEAR":
    lambda: (os.getenv("VLLM_ROCM_USE_AITER_LINEAR", "True").lower() in
             ("true", "1")),

    # Whether to use aiter moe ops.
    # By default is enabled.
    "VLLM_ROCM_USE_AITER_MOE":
    lambda: (os.getenv("VLLM_ROCM_USE_AITER_MOE", "True").lower() in
             ("true", "1")),

    # use aiter rms norm op if aiter ops are enabled.
    "VLLM_ROCM_USE_AITER_RMSNORM":
    lambda: (os.getenv("VLLM_ROCM_USE_AITER_RMSNORM", "True").lower() in
             ("true", "1")),

    # Whether to use aiter mla ops.
    # By default is enabled.
    "VLLM_ROCM_USE_AITER_MLA":
    lambda: (os.getenv("VLLM_ROCM_USE_AITER_MLA", "True").lower() in
             ("true", "1")),
    # use rocm skinny gemms
    "VLLM_ROCM_USE_SKINNY_GEMM":
    lambda: (os.getenv("VLLM_ROCM_USE_SKINNY_GEMM", "True").lower() in
             ("true", "1")),

    # Pad the fp8 weights to 256 bytes for ROCm
    "VLLM_ROCM_FP8_PADDING":
    lambda: bool(int(os.getenv("VLLM_ROCM_FP8_PADDING", "1"))),

    # Pad the weights for the moe kernel
    "VLLM_ROCM_MOE_PADDING":
    lambda: bool(int(os.getenv("VLLM_ROCM_MOE_PADDING", "1"))),

    # custom paged attention kernel for MI3* cards
    "VLLM_ROCM_CUSTOM_PAGED_ATTN":
    lambda: (os.getenv("VLLM_ROCM_CUSTOM_PAGED_ATTN", "True").lower() in
             ("true", "1")),

    # If set, when running in Quark emulation mode, do not dequantize the
    # weights at load time. Instead, dequantize weights on-the-fly during
    # kernel execution.
    # This allows running larger models at the cost of slower inference.
    # This flag has no effect when not running in Quark emulation mode.
    "VLLM_QUARK_EMU_MEM_OPT":
    lambda: bool(int(os.getenv("VLLM_QUARK_EMU_MEM_OPT", "0"))),

    # Divisor for dynamic query scale factor calculation for FP8 KV Cache
    "Q_SCALE_CONSTANT":
    lambda: int(os.getenv("Q_SCALE_CONSTANT", "200")),
    # Divisor for dynamic key scale factor calculation for FP8 KV Cache
    "K_SCALE_CONSTANT":
    lambda: int(os.getenv("K_SCALE_CONSTANT", "200")),
    # Divisor for dynamic value scale factor calculation for FP8 KV Cache
    "V_SCALE_CONSTANT":
    lambda: int(os.getenv("V_SCALE_CONSTANT", "100")),

    # If set, enable multiprocessing in LLM for the V1 code path.
    "VLLM_ENABLE_V1_MULTIPROCESSING":
    lambda: bool(int(os.getenv("VLLM_ENABLE_V1_MULTIPROCESSING", "1"))),
    "VLLM_LOG_BATCHSIZE_INTERVAL":
    lambda: float(os.getenv("VLLM_LOG_BATCHSIZE_INTERVAL", "-1")),
    "VLLM_DISABLE_COMPILE_CACHE":
    lambda: bool(int(os.getenv("VLLM_DISABLE_COMPILE_CACHE", "0"))),

    # If set, vllm will run in development mode, which will enable
    # some additional endpoints for developing and debugging,
    # e.g. `/reset_prefix_cache`
    "VLLM_SERVER_DEV_MODE":
    lambda: bool(int(os.getenv("VLLM_SERVER_DEV_MODE", "0"))),

    # Controls the maximum number of requests to handle in a
    # single asyncio task when processing per-token outputs in the
    # V1 AsyncLLM interface. It is applicable when handling a high
    # concurrency of streaming requests.
    # Setting this too high can result in a higher variance of
    # inter-message latencies. Setting it too low can negatively impact
    # TTFT and overall throughput.
    "VLLM_V1_OUTPUT_PROC_CHUNK_SIZE":
    lambda: int(os.getenv("VLLM_V1_OUTPUT_PROC_CHUNK_SIZE", "128")),

    # If set, vLLM will disable the MLA attention optimizations.
    "VLLM_MLA_DISABLE":
    lambda: bool(int(os.getenv("VLLM_MLA_DISABLE", "0"))),

    # If set, vLLM will use the Triton implementation of moe_align_block_size,
    # i.e. moe_align_block_size_triton in fused_moe.py.
    "VLLM_ENABLE_MOE_ALIGN_BLOCK_SIZE_TRITON":
    lambda: bool(int(os.getenv("VLLM_ENABLE_MOE_ALIGN_BLOCK_SIZE_TRITON", "0"))
                 ),

    # Number of GPUs per worker in Ray, if it is set to be a fraction,
    # it allows ray to schedule multiple actors on a single GPU,
    # so that users can colocate other actors on the same GPUs as vLLM.
    "VLLM_RAY_PER_WORKER_GPUS":
    lambda: float(os.getenv("VLLM_RAY_PER_WORKER_GPUS", "1.0")),

    # Bundle indices for Ray, if it is set, it can control precisely
    # which indices are used for the Ray bundle, for every worker.
    # Format: comma-separated list of integers, e.g. "0,1,2,3"
    "VLLM_RAY_BUNDLE_INDICES":
    lambda: os.getenv("VLLM_RAY_BUNDLE_INDICES", ""),

    # In some system, find_loaded_library() may not work. So we allow users to
    # specify the path through environment variable VLLM_CUDART_SO_PATH.
    "VLLM_CUDART_SO_PATH":
    lambda: os.getenv("VLLM_CUDART_SO_PATH", None),

    # Contiguous cache fetching to avoid using costly gather operation on
    # Gaudi3. This is only applicable to HPU contiguous cache. If set to true,
    # contiguous cache fetch will be used.
    "VLLM_USE_HPU_CONTIGUOUS_CACHE_FETCH":
    lambda: os.environ.get("VLLM_CONTIGUOUS_PA", "true").lower() in
    ("1", "true"),

    # Use delayed sampling for HPU to reduce host cpu overhead
    # between each step.
    "VLLM_HPU_USE_DELAYED_SAMPLING":
    lambda: os.environ.get("VLLM_DELAYED_SAMPLING", "false").lower() in
    ("1", "true"),

    # Rank of the process in the data parallel setting
    "VLLM_DP_RANK":
    lambda: int(os.getenv("VLLM_DP_RANK", "0")),

    # Rank of the process in the data parallel setting.
    # Defaults to VLLM_DP_RANK when not set.
    "VLLM_DP_RANK_LOCAL":
    lambda: int(
        os.getenv("VLLM_DP_RANK_LOCAL", sys.modules[__name__].VLLM_DP_RANK)),

    # World size of the data parallel setting
    "VLLM_DP_SIZE":
    lambda: int(os.getenv("VLLM_DP_SIZE", "1")),

    # IP address of the master node in the data parallel setting
    "VLLM_DP_MASTER_IP":
    lambda: os.getenv("VLLM_DP_MASTER_IP", "127.0.0.1"),

    # Port of the master node in the data parallel setting
    "VLLM_DP_MASTER_PORT":
    lambda: int(os.getenv("VLLM_DP_MASTER_PORT", "0")),

    # Whether to use S3 path for model loading in CI via RunAI Streamer
    "VLLM_CI_USE_S3":
    lambda: os.environ.get("VLLM_CI_USE_S3", "0") == "1",

    # Use model_redirect to redirect the model name to a local folder.
    # `model_redirect` can be a json file mapping the model between
    # repo_id and local folder:
    # {"meta-llama/Llama-3.2-1B": "/tmp/Llama-3.2-1B"}
    # or a space separated values table file:
    # meta-llama/Llama-3.2-1B   /tmp/Llama-3.2-1B
    "VLLM_MODEL_REDIRECT_PATH":
    lambda: os.environ.get("VLLM_MODEL_REDIRECT_PATH", None),

    # Whether to use atomicAdd reduce in gptq/awq marlin kernel.
    "VLLM_MARLIN_USE_ATOMIC_ADD":
    lambda: os.environ.get("VLLM_MARLIN_USE_ATOMIC_ADD", "0") == "1",

    # Whether to turn on the outlines cache for V0
    # This cache is unbounded and on disk, so it's not safe to use in
    # an environment with potentially malicious users.
    "VLLM_V0_USE_OUTLINES_CACHE":
    lambda: os.environ.get("VLLM_V0_USE_OUTLINES_CACHE", "0") == "1",

    # Gap between padding buckets for the forward pass. So we have
    # 8, we will run forward pass with [16, 24, 32, ...].
    "VLLM_TPU_BUCKET_PADDING_GAP":
    lambda: int(os.environ["VLLM_TPU_BUCKET_PADDING_GAP"])
    if "VLLM_TPU_BUCKET_PADDING_GAP" in os.environ else 0,

    # Allow use of DeepGemm kernels for fused moe ops.
    "VLLM_USE_DEEP_GEMM":
    lambda: bool(int(os.getenv("VLLM_USE_DEEP_GEMM", "0"))),

    # Control the cache sized used by the xgrammar compiler. The default
    # of 512 MB should be enough for roughly 1000 JSON schemas.
    # It can be changed with this variable if needed for some reason.
    "VLLM_XGRAMMAR_CACHE_MB":
    lambda: int(os.getenv("VLLM_XGRAMMAR_CACHE_MB", "512")),

    # Control the threshold for msgspec to use 'zero copy' for
    # serialization/deserialization of tensors. Tensors below
    # this limit will be encoded into the msgpack buffer, and
    # tensors above will instead be sent via a separate message.
    # While the sending side still actually copies the tensor
    # in all cases, on the receiving side, tensors above this
    # limit will actually be zero-copy decoded.
    "VLLM_MSGPACK_ZERO_COPY_THRESHOLD":
    lambda: int(os.getenv("VLLM_MSGPACK_ZERO_COPY_THRESHOLD", "256")),
<<<<<<< HEAD
    
    # Enable the JITCache for Triton Kernels
    # see triton_utils/jitcache.py
    "VLLM_TRITON_ENABLE_JITCACHE":
    lambda: bool(int(os.getenv("VLLM_TRITON_ENABLE_JITCACHE", "0"))),
=======

    # If set, allow insecure serialization using pickle.
    # This is useful for environments where it is deemed safe to use the
    # insecure method and it is needed for some reason.
    "VLLM_ALLOW_INSECURE_SERIALIZATION":
    lambda: bool(int(os.getenv("VLLM_ALLOW_INSECURE_SERIALIZATION", "0"))),

    # IP address used for NIXL handshake between remote agents.
    "VLLM_NIXL_SIDE_CHANNEL_HOST":
    lambda: os.getenv("VLLM_NIXL_SIDE_CHANNEL_HOST", "localhost"),

    # Port used for NIXL handshake between remote agents.
    "VLLM_NIXL_SIDE_CHANNEL_PORT":
    lambda: int(os.getenv("VLLM_NIXL_SIDE_CHANNEL_PORT", "5557")),
>>>>>>> ea6ae8cb
}

# end-env-vars-definition


def __getattr__(name: str):
    # lazy evaluation of environment variables
    if name in environment_variables:
        return environment_variables[name]()
    raise AttributeError(f"module {__name__!r} has no attribute {name!r}")


def __dir__():
    return list(environment_variables.keys())


def is_set(name: str):
    """Check if an environment variable is explicitly set."""
    if name in environment_variables:
        return name in os.environ
    raise AttributeError(f"module {__name__!r} has no attribute {name!r}")


def set_vllm_use_v1(use_v1: bool):
    if is_set("VLLM_USE_V1"):
        raise ValueError(
            "Should not call set_vllm_use_v1() if VLLM_USE_V1 is set "
            "explicitly by the user. Please raise this as a Github "
            "Issue and explicitly set VLLM_USE_V1=0 or 1.")
    os.environ["VLLM_USE_V1"] = "1" if use_v1 else "0"


def compute_hash() -> str:
    """
    WARNING: Whenever a new key is added to this environment
    variables, ensure that it is included in the factors list if
    it affects the computation graph. For example, different values
    of VLLM_PP_LAYER_PARTITION will generate different computation
    graphs, so it is included in the factors list. The env vars that
    affect the choice of different kernels or attention backends should
    also be included in the factors list.
    """
    factors: list[Any] = []

    # summarize environment variables
    def factorize(name: str):
        if __getattr__(name):
            factors.append(__getattr__(name))
        else:
            factors.append("None")

    # The values of envs may affects the computation graph.
    # TODO(DefTruth): hash all environment variables?
    # for key in environment_variables:
    #     factorize(key)
    environment_variables_to_hash = [
        "VLLM_PP_LAYER_PARTITION",
        "VLLM_MLA_DISABLE",
        "VLLM_USE_TRITON_FLASH_ATTN",
        "VLLM_USE_TRITON_AWQ",
        "VLLM_DP_RANK",
        "VLLM_DP_SIZE",
        "VLLM_TEST_STANDALONE_COMPILE",
    ]
    for key in environment_variables_to_hash:
        if key in environment_variables:
            factorize(key)

    hash_str = hashlib.md5(str(factors).encode(),
                           usedforsecurity=False).hexdigest()

    return hash_str<|MERGE_RESOLUTION|>--- conflicted
+++ resolved
@@ -70,6 +70,7 @@
     VLLM_PLUGINS: Optional[list[str]] = None
     VLLM_LORA_RESOLVER_CACHE_DIR: Optional[str] = None
     VLLM_TORCH_PROFILER_DIR: Optional[str] = None
+    VLLM_TRITON_ENABLE_JITCACHE: bool = False
     VLLM_USE_TRITON_AWQ: bool = False
     VLLM_ALLOW_RUNTIME_LORA_UPDATING: bool = False
     VLLM_SKIP_P2P_CHECK: bool = False
@@ -112,13 +113,9 @@
     VLLM_USE_DEEP_GEMM: bool = False
     VLLM_XGRAMMAR_CACHE_MB: int = 0
     VLLM_MSGPACK_ZERO_COPY_THRESHOLD: int = 256
-<<<<<<< HEAD
-    VLLM_TRITON_ENABLE_JITCACHE: bool = False
-=======
     VLLM_ALLOW_INSECURE_SERIALIZATION: bool = False
     VLLM_NIXL_SIDE_CHANNEL_HOST: str = "localhost"
     VLLM_NIXL_SIDE_CHANNEL_PORT: int = 5557
->>>>>>> ea6ae8cb
 
 
 def get_default_cache_root():
@@ -520,6 +517,11 @@
     lambda: (None if os.getenv("VLLM_TORCH_PROFILER_DIR", None) is None else os
              .path.expanduser(os.getenv("VLLM_TORCH_PROFILER_DIR", "."))),
 
+    # Enable the JITCache for Triton Kernels
+    # see triton_utils/jitcache.py
+    "VLLM_TRITON_ENABLE_JITCACHE":
+    lambda: bool(int(os.getenv("VLLM_TRITON_ENABLE_JITCACHE",
+
     # If set, vLLM will use Triton implementations of AWQ.
     "VLLM_USE_TRITON_AWQ":
     lambda: bool(int(os.getenv("VLLM_USE_TRITON_AWQ", "0"))),
@@ -754,13 +756,6 @@
     # limit will actually be zero-copy decoded.
     "VLLM_MSGPACK_ZERO_COPY_THRESHOLD":
     lambda: int(os.getenv("VLLM_MSGPACK_ZERO_COPY_THRESHOLD", "256")),
-<<<<<<< HEAD
-    
-    # Enable the JITCache for Triton Kernels
-    # see triton_utils/jitcache.py
-    "VLLM_TRITON_ENABLE_JITCACHE":
-    lambda: bool(int(os.getenv("VLLM_TRITON_ENABLE_JITCACHE", "0"))),
-=======
 
     # If set, allow insecure serialization using pickle.
     # This is useful for environments where it is deemed safe to use the
@@ -775,7 +770,6 @@
     # Port used for NIXL handshake between remote agents.
     "VLLM_NIXL_SIDE_CHANNEL_PORT":
     lambda: int(os.getenv("VLLM_NIXL_SIDE_CHANNEL_PORT", "5557")),
->>>>>>> ea6ae8cb
 }
 
 # end-env-vars-definition
