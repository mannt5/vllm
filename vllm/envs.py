--- conflicted
+++ resolved
@@ -139,11 +139,8 @@
     VLLM_ROCM_QUICK_REDUCE_CAST_BF16_TO_FP16: bool = True
     VLLM_ROCM_QUICK_REDUCE_MAX_SIZE_BYTES_MB: Optional[int] = None
     VLLM_NIXL_ABORT_REQUEST_TIMEOUT: int = 120
-<<<<<<< HEAD
     VLLM_USE_CUDNN_PREFILL: bool = False
-=======
     VLLM_LOOPBACK_IP: str = ""
->>>>>>> 10be2094
 
 
 def get_default_cache_root():
