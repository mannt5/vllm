# SPDX-License-Identifier: Apache-2.0
# SPDX-FileCopyrightText: Copyright contributors to the vLLM project

import hashlib
import os
import sys
import tempfile
from typing import TYPE_CHECKING, Any, Callable, Optional

if TYPE_CHECKING:
    VLLM_HOST_IP: str = ""
    VLLM_PORT: Optional[int] = None
    VLLM_RPC_BASE_PATH: str = tempfile.gettempdir()
    VLLM_USE_MODELSCOPE: bool = False
    VLLM_RINGBUFFER_WARNING_INTERVAL: int = 60
    VLLM_NCCL_SO_PATH: Optional[str] = None
    LD_LIBRARY_PATH: Optional[str] = None
    VLLM_USE_TRITON_FLASH_ATTN: bool = True
    VLLM_V1_USE_PREFILL_DECODE_ATTENTION: bool = False
    VLLM_FLASH_ATTN_VERSION: Optional[int] = None
    LOCAL_RANK: int = 0
    CUDA_VISIBLE_DEVICES: Optional[str] = None
    VLLM_ENGINE_ITERATION_TIMEOUT_S: int = 60
    VLLM_API_KEY: Optional[str] = None
    S3_ACCESS_KEY_ID: Optional[str] = None
    S3_SECRET_ACCESS_KEY: Optional[str] = None
    S3_ENDPOINT_URL: Optional[str] = None
    VLLM_MODEL_REDIRECT_PATH: Optional[str] = None
    VLLM_CACHE_ROOT: str = os.path.expanduser("~/.cache/vllm")
    VLLM_CONFIG_ROOT: str = os.path.expanduser("~/.config/vllm")
    VLLM_USAGE_STATS_SERVER: str = "https://stats.vllm.ai"
    VLLM_NO_USAGE_STATS: bool = False
    VLLM_DO_NOT_TRACK: bool = False
    VLLM_USAGE_SOURCE: str = ""
    VLLM_CONFIGURE_LOGGING: int = 1
    VLLM_LOGGING_LEVEL: str = "INFO"
    VLLM_LOGGING_PREFIX: str = ""
    VLLM_LOGGING_CONFIG_PATH: Optional[str] = None
    VLLM_LOGITS_PROCESSOR_THREADS: Optional[int] = None
    VLLM_TRACE_FUNCTION: int = 0
    VLLM_ATTENTION_BACKEND: Optional[str] = None
    VLLM_USE_FLASHINFER_SAMPLER: Optional[bool] = None
    VLLM_FLASHINFER_FORCE_TENSOR_CORES: bool = False
    VLLM_PP_LAYER_PARTITION: Optional[str] = None
    VLLM_CPU_KVCACHE_SPACE: int = 0
    VLLM_CPU_OMP_THREADS_BIND: str = ""
    VLLM_CPU_NUM_OF_RESERVED_CPU: int = 0
    VLLM_CPU_MOE_PREPACK: bool = True
    VLLM_XLA_CACHE_PATH: str = os.path.join(VLLM_CACHE_ROOT, "xla_cache")
    VLLM_XLA_CHECK_RECOMPILATION: bool = False
    VLLM_FUSED_MOE_CHUNK_SIZE: int = 64 * 1024
    VLLM_ENABLE_FUSED_MOE_ACTIVATION_CHUNKING: bool = True
    VLLM_USE_RAY_SPMD_WORKER: bool = False
    VLLM_USE_RAY_COMPILED_DAG: bool = False
    VLLM_USE_RAY_COMPILED_DAG_CHANNEL_TYPE: str = "auto"
    VLLM_USE_RAY_COMPILED_DAG_OVERLAP_COMM: bool = False
    VLLM_XLA_USE_SPMD: bool = False
    VLLM_WORKER_MULTIPROC_METHOD: str = "fork"
    VLLM_ASSETS_CACHE: str = os.path.join(VLLM_CACHE_ROOT, "assets")
    VLLM_IMAGE_FETCH_TIMEOUT: int = 5
    VLLM_VIDEO_FETCH_TIMEOUT: int = 30
    VLLM_AUDIO_FETCH_TIMEOUT: int = 10
    VLLM_VIDEO_LOADER_BACKEND: str = "opencv"
    VLLM_MM_INPUT_CACHE_GIB: int = 8
    VLLM_TARGET_DEVICE: str = "cuda"
    MAX_JOBS: Optional[str] = None
    NVCC_THREADS: Optional[str] = None
    VLLM_USE_PRECOMPILED: bool = False
    VLLM_TEST_USE_PRECOMPILED_NIGHTLY_WHEEL: bool = False
    VLLM_NO_DEPRECATION_WARNING: bool = False
    VLLM_KEEP_ALIVE_ON_ENGINE_DEATH: bool = False
    CMAKE_BUILD_TYPE: Optional[str] = None
    VERBOSE: bool = False
    VLLM_ALLOW_LONG_MAX_MODEL_LEN: bool = False
    VLLM_RPC_TIMEOUT: int = 10000  # ms
    VLLM_HTTP_TIMEOUT_KEEP_ALIVE: int = 5  # seconds
    VLLM_PLUGINS: Optional[list[str]] = None
    VLLM_LORA_RESOLVER_CACHE_DIR: Optional[str] = None
    VLLM_TORCH_PROFILER_DIR: Optional[str] = None
    VLLM_USE_TRITON_AWQ: bool = False
    VLLM_ALLOW_RUNTIME_LORA_UPDATING: bool = False
    VLLM_SKIP_P2P_CHECK: bool = False
    VLLM_DISABLED_KERNELS: list[str] = []
    VLLM_USE_V1: bool = True
    VLLM_ROCM_USE_AITER: bool = False
    VLLM_ROCM_USE_AITER_PAGED_ATTN: bool = False
    VLLM_ROCM_USE_AITER_LINEAR: bool = True
    VLLM_ROCM_USE_AITER_MOE: bool = True
    VLLM_ROCM_USE_AITER_RMSNORM: bool = True
    VLLM_ROCM_USE_AITER_MLA: bool = True
    VLLM_ROCM_USE_AITER_MHA: bool = True
    VLLM_ROCM_USE_SKINNY_GEMM: bool = True
    VLLM_ROCM_FP8_PADDING: bool = True
    VLLM_ROCM_MOE_PADDING: bool = True
    VLLM_ROCM_CUSTOM_PAGED_ATTN: bool = True
    VLLM_ENABLE_V1_MULTIPROCESSING: bool = True
    VLLM_LOG_BATCHSIZE_INTERVAL: float = -1
    VLLM_DISABLE_COMPILE_CACHE: bool = False
    Q_SCALE_CONSTANT: int = 200
    K_SCALE_CONSTANT: int = 200
    V_SCALE_CONSTANT: int = 100
    VLLM_SERVER_DEV_MODE: bool = False
    VLLM_V1_OUTPUT_PROC_CHUNK_SIZE: int = 128
    VLLM_MLA_DISABLE: bool = False
    VLLM_ENABLE_MOE_ALIGN_BLOCK_SIZE_TRITON: bool = False
    VLLM_RAY_PER_WORKER_GPUS: float = 1.0
    VLLM_RAY_BUNDLE_INDICES: str = ""
    VLLM_CUDART_SO_PATH: Optional[str] = None
    VLLM_USE_HPU_CONTIGUOUS_CACHE_FETCH: bool = True
    VLLM_HPU_USE_DELAYED_SAMPLING: bool = False
    VLLM_DP_RANK: int = 0
    VLLM_DP_RANK_LOCAL: int = -1
    VLLM_DP_SIZE: int = 1
    VLLM_DP_MASTER_IP: str = ""
    VLLM_DP_MASTER_PORT: int = 0
    VLLM_MOE_DP_CHUNK_SIZE: int = 256
    VLLM_RANDOMIZE_DP_DUMMY_INPUTS: bool = False
    VLLM_MARLIN_USE_ATOMIC_ADD: bool = False
    VLLM_V0_USE_OUTLINES_CACHE: bool = False
    VLLM_TPU_BUCKET_PADDING_GAP: int = 0
    VLLM_TPU_MOST_MODEL_LEN: Optional[int] = None
    VLLM_USE_DEEP_GEMM: bool = False
    VLLM_XGRAMMAR_CACHE_MB: int = 0
    VLLM_MSGPACK_ZERO_COPY_THRESHOLD: int = 256
    VLLM_ALLOW_INSECURE_SERIALIZATION: bool = False
    VLLM_NIXL_SIDE_CHANNEL_HOST: str = "localhost"
    VLLM_NIXL_SIDE_CHANNEL_PORT: int = 5557
    VLLM_ALL2ALL_BACKEND: str = "naive"
    VLLM_MAX_TOKENS_PER_EXPERT_FP4_MOE: int = 163840
    VLLM_TOOL_PARSE_REGEX_TIMEOUT_SECONDS: int = 1
    VLLM_SLEEP_WHEN_IDLE: bool = False
    VLLM_MQ_MAX_CHUNK_BYTES_MB: int = 16
    VLLM_EXECUTE_MODEL_TIMEOUT_SECONDS: int = 300
    VLLM_KV_CACHE_LAYOUT: Optional[str] = None
    VLLM_COMPUTE_NANS_IN_LOGITS: bool = False
    VLLM_USE_NVFP4_CT_EMULATIONS: bool = False
    VLLM_ROCM_QUICK_REDUCE_QUANTIZATION: str = "NONE"
    VLLM_ROCM_QUICK_REDUCE_CAST_BF16_TO_FP16: bool = True
    VLLM_ROCM_QUICK_REDUCE_MAX_SIZE_BYTES_MB: Optional[int] = None


def get_default_cache_root():
    return os.getenv(
        "XDG_CACHE_HOME",
        os.path.join(os.path.expanduser("~"), ".cache"),
    )


def get_default_config_root():
    return os.getenv(
        "XDG_CONFIG_HOME",
        os.path.join(os.path.expanduser("~"), ".config"),
    )


def maybe_convert_int(value: Optional[str]) -> Optional[int]:
    if value is None:
        return None
    return int(value)


def get_vllm_port() -> Optional[int]:
    """Get the port from VLLM_PORT environment variable.

    Returns:
        The port number as an integer if VLLM_PORT is set, None otherwise.

    Raises:
        ValueError: If VLLM_PORT is a URI, suggest k8s service discovery issue.
    """
    if 'VLLM_PORT' not in os.environ:
        return None

    port = os.getenv('VLLM_PORT', '0')

    try:
        return int(port)
    except ValueError as err:
        from urllib.parse import urlparse
        parsed = urlparse(port)
        if parsed.scheme:
            raise ValueError(
                f"VLLM_PORT '{port}' appears to be a URI. "
                "This may be caused by a Kubernetes service discovery issue,"
                "check the warning in: https://docs.vllm.ai/en/stable/serving/env_vars.html"
            ) from None
        raise ValueError(
            f"VLLM_PORT '{port}' must be a valid integer") from err


# The begin-* and end* here are used by the documentation generator
# to extract the used env vars.

# --8<-- [start:env-vars-definition]

environment_variables: dict[str, Callable[[], Any]] = {

    # ================== Installation Time Env Vars ==================

    # Target device of vLLM, supporting [cuda (by default),
    # rocm, neuron, cpu]
    "VLLM_TARGET_DEVICE":
    lambda: os.getenv("VLLM_TARGET_DEVICE", "cuda"),

    # Maximum number of compilation jobs to run in parallel.
    # By default this is the number of CPUs
    "MAX_JOBS":
    lambda: os.getenv("MAX_JOBS", None),

    # Number of threads to use for nvcc
    # By default this is 1.
    # If set, `MAX_JOBS` will be reduced to avoid oversubscribing the CPU.
    "NVCC_THREADS":
    lambda: os.getenv("NVCC_THREADS", None),

    # If set, vllm will use precompiled binaries (*.so)
    "VLLM_USE_PRECOMPILED":
    lambda: bool(os.environ.get("VLLM_USE_PRECOMPILED")) or bool(
        os.environ.get("VLLM_PRECOMPILED_WHEEL_LOCATION")),

    # Whether to force using nightly wheel in python build.
    # This is used for testing the nightly wheel in python build.
    "VLLM_TEST_USE_PRECOMPILED_NIGHTLY_WHEEL":
    lambda: bool(int(os.getenv("VLLM_TEST_USE_PRECOMPILED_NIGHTLY_WHEEL", "0"))
                 ),

    # CMake build type
    # If not set, defaults to "Debug" or "RelWithDebInfo"
    # Available options: "Debug", "Release", "RelWithDebInfo"
    "CMAKE_BUILD_TYPE":
    lambda: os.getenv("CMAKE_BUILD_TYPE"),

    # If set, vllm will print verbose logs during installation
    "VERBOSE":
    lambda: bool(int(os.getenv('VERBOSE', '0'))),

    # Root directory for vLLM configuration files
    # Defaults to `~/.config/vllm` unless `XDG_CONFIG_HOME` is set
    # Note that this not only affects how vllm finds its configuration files
    # during runtime, but also affects how vllm installs its configuration
    # files during **installation**.
    "VLLM_CONFIG_ROOT":
    lambda: os.path.expanduser(
        os.getenv(
            "VLLM_CONFIG_ROOT",
            os.path.join(get_default_config_root(), "vllm"),
        )),

    # ================== Runtime Env Vars ==================

    # Root directory for vLLM cache files
    # Defaults to `~/.cache/vllm` unless `XDG_CACHE_HOME` is set
    "VLLM_CACHE_ROOT":
    lambda: os.path.expanduser(
        os.getenv(
            "VLLM_CACHE_ROOT",
            os.path.join(get_default_cache_root(), "vllm"),
        )),

    # used in distributed environment to determine the ip address
    # of the current node, when the node has multiple network interfaces.
    # If you are using multi-node inference, you should set this differently
    # on each node.
    'VLLM_HOST_IP':
    lambda: os.getenv('VLLM_HOST_IP', ""),

    # used in distributed environment to manually set the communication port
    # Note: if VLLM_PORT is set, and some code asks for multiple ports, the
    # VLLM_PORT will be used as the first port, and the rest will be generated
    # by incrementing the VLLM_PORT value.
    'VLLM_PORT':
    get_vllm_port,

    # path used for ipc when the frontend api server is running in
    # multi-processing mode to communicate with the backend engine process.
    'VLLM_RPC_BASE_PATH':
    lambda: os.getenv('VLLM_RPC_BASE_PATH', tempfile.gettempdir()),

    # If true, will load models from ModelScope instead of Hugging Face Hub.
    # note that the value is true or false, not numbers
    "VLLM_USE_MODELSCOPE":
    lambda: os.environ.get("VLLM_USE_MODELSCOPE", "False").lower() == "true",

    # Interval in seconds to log a warning message when the ring buffer is full
    "VLLM_RINGBUFFER_WARNING_INTERVAL":
    lambda: int(os.environ.get("VLLM_RINGBUFFER_WARNING_INTERVAL", "60")),

    # path to cudatoolkit home directory, under which should be bin, include,
    # and lib directories.
    "CUDA_HOME":
    lambda: os.environ.get("CUDA_HOME", None),

    # Path to the NCCL library file. It is needed because nccl>=2.19 brought
    # by PyTorch contains a bug: https://github.com/NVIDIA/nccl/issues/1234
    "VLLM_NCCL_SO_PATH":
    lambda: os.environ.get("VLLM_NCCL_SO_PATH", None),

    # when `VLLM_NCCL_SO_PATH` is not set, vllm will try to find the nccl
    # library file in the locations specified by `LD_LIBRARY_PATH`
    "LD_LIBRARY_PATH":
    lambda: os.environ.get("LD_LIBRARY_PATH", None),

    # flag to control if vllm should use triton flash attention
    "VLLM_USE_TRITON_FLASH_ATTN":
    lambda: (os.environ.get("VLLM_USE_TRITON_FLASH_ATTN", "True").lower() in
             ("true", "1")),

    # Use separate prefill and decode kernels for V1 attention instead of
    # the unified triton kernel.
    "VLLM_V1_USE_PREFILL_DECODE_ATTENTION":
    lambda:
    (os.getenv("VLLM_V1_USE_PREFILL_DECODE_ATTENTION", "False").lower() in
     ("true", "1")),

    # Force vllm to use a specific flash-attention version (2 or 3), only valid
    # when using the flash-attention backend.
    "VLLM_FLASH_ATTN_VERSION":
    lambda: maybe_convert_int(os.environ.get("VLLM_FLASH_ATTN_VERSION", None)),

    # Internal flag to enable Dynamo fullgraph capture
    "VLLM_TEST_DYNAMO_FULLGRAPH_CAPTURE":
    lambda: bool(
        os.environ.get("VLLM_TEST_DYNAMO_FULLGRAPH_CAPTURE", "1") != "0"),

    # Feature flag to enable/disable Inductor standalone compile.
    # In torch <= 2.7 we ignore this flag; in torch >= 2.8 this is
    # enabled by default.
    "VLLM_USE_STANDALONE_COMPILE":
    lambda: os.environ.get("VLLM_USE_STANDALONE_COMPILE", "1") == "1",

    # local rank of the process in the distributed setting, used to determine
    # the GPU device id
    "LOCAL_RANK":
    lambda: int(os.environ.get("LOCAL_RANK", "0")),

    # used to control the visible devices in the distributed setting
    "CUDA_VISIBLE_DEVICES":
    lambda: os.environ.get("CUDA_VISIBLE_DEVICES", None),

    # timeout for each iteration in the engine
    "VLLM_ENGINE_ITERATION_TIMEOUT_S":
    lambda: int(os.environ.get("VLLM_ENGINE_ITERATION_TIMEOUT_S", "60")),

    # API key for vLLM API server
    "VLLM_API_KEY":
    lambda: os.environ.get("VLLM_API_KEY", None),

    # Whether to log responses from API Server for debugging
    "VLLM_DEBUG_LOG_API_SERVER_RESPONSE":
    lambda: os.environ.get("VLLM_DEBUG_LOG_API_SERVER_RESPONSE", "False"
                           ).lower() == "true",

    # S3 access information, used for tensorizer to load model from S3
    "S3_ACCESS_KEY_ID":
    lambda: os.environ.get("S3_ACCESS_KEY_ID", None),
    "S3_SECRET_ACCESS_KEY":
    lambda: os.environ.get("S3_SECRET_ACCESS_KEY", None),
    "S3_ENDPOINT_URL":
    lambda: os.environ.get("S3_ENDPOINT_URL", None),

    # Usage stats collection
    "VLLM_USAGE_STATS_SERVER":
    lambda: os.environ.get("VLLM_USAGE_STATS_SERVER", "https://stats.vllm.ai"),
    "VLLM_NO_USAGE_STATS":
    lambda: os.environ.get("VLLM_NO_USAGE_STATS", "0") == "1",
    "VLLM_DO_NOT_TRACK":
    lambda: (os.environ.get("VLLM_DO_NOT_TRACK", None) or os.environ.get(
        "DO_NOT_TRACK", None) or "0") == "1",
    "VLLM_USAGE_SOURCE":
    lambda: os.environ.get("VLLM_USAGE_SOURCE", "production"),

    # Logging configuration
    # If set to 0, vllm will not configure logging
    # If set to 1, vllm will configure logging using the default configuration
    #    or the configuration file specified by VLLM_LOGGING_CONFIG_PATH
    "VLLM_CONFIGURE_LOGGING":
    lambda: int(os.getenv("VLLM_CONFIGURE_LOGGING", "1")),
    "VLLM_LOGGING_CONFIG_PATH":
    lambda: os.getenv("VLLM_LOGGING_CONFIG_PATH"),

    # this is used for configuring the default logging level
    "VLLM_LOGGING_LEVEL":
    lambda: os.getenv("VLLM_LOGGING_LEVEL", "INFO").upper(),

    # if set, VLLM_LOGGING_PREFIX will be prepended to all log messages
    "VLLM_LOGGING_PREFIX":
    lambda: os.getenv("VLLM_LOGGING_PREFIX", ""),

    # if set, vllm will call logits processors in a thread pool with this many
    # threads. This is useful when using custom logits processors that either
    # (a) launch additional CUDA kernels or (b) do significant CPU-bound work
    # while not holding the python GIL, or both.
    "VLLM_LOGITS_PROCESSOR_THREADS":
    lambda: int(os.getenv("VLLM_LOGITS_PROCESSOR_THREADS", "0"))
    if "VLLM_LOGITS_PROCESSOR_THREADS" in os.environ else None,

    # Trace function calls
    # If set to 1, vllm will trace function calls
    # Useful for debugging
    "VLLM_TRACE_FUNCTION":
    lambda: int(os.getenv("VLLM_TRACE_FUNCTION", "0")),

    # Backend for attention computation
    # Available options:
    # - "TORCH_SDPA": use torch.nn.MultiheadAttention
    # - "FLASH_ATTN": use FlashAttention
    # - "XFORMERS": use XFormers
    # - "ROCM_FLASH": use ROCmFlashAttention
    # - "FLASHINFER": use flashinfer
    # - "FLASHMLA": use FlashMLA
    "VLLM_ATTENTION_BACKEND":
    lambda: os.getenv("VLLM_ATTENTION_BACKEND", None),

    # If set, vllm will use flashinfer sampler
    "VLLM_USE_FLASHINFER_SAMPLER":
    lambda: bool(int(os.environ["VLLM_USE_FLASHINFER_SAMPLER"]))
    if "VLLM_USE_FLASHINFER_SAMPLER" in os.environ else None,

    # If set, vllm will force flashinfer to use tensor cores;
    # otherwise will use heuristic based on model architecture.
    "VLLM_FLASHINFER_FORCE_TENSOR_CORES":
    lambda: bool(int(os.getenv("VLLM_FLASHINFER_FORCE_TENSOR_CORES", "0"))),

    # Pipeline stage partition strategy
    "VLLM_PP_LAYER_PARTITION":
    lambda: os.getenv("VLLM_PP_LAYER_PARTITION", None),

    # (CPU backend only) CPU key-value cache space.
    # default is 4 GiB
    "VLLM_CPU_KVCACHE_SPACE":
    lambda: int(os.getenv("VLLM_CPU_KVCACHE_SPACE", "0")),

    # (CPU backend only) CPU core ids bound by OpenMP threads, e.g., "0-31",
    # "0,1,2", "0-31,33". CPU cores of different ranks are separated by '|'.
    "VLLM_CPU_OMP_THREADS_BIND":
    lambda: os.getenv("VLLM_CPU_OMP_THREADS_BIND", "auto"),

    # (CPU backend only) CPU cores not used by OMP threads .
    # Those CPU cores will not be used by OMP threads of a rank.
    "VLLM_CPU_NUM_OF_RESERVED_CPU":
    lambda: int(os.getenv("VLLM_CPU_NUM_OF_RESERVED_CPU", "0")),

    # (CPU backend only) whether to use prepack for MoE layer. This will be
    # passed to ipex.llm.modules.GatedMLPMOE. On unsupported CPUs, you might
    # need to set this to "0" (False).
    "VLLM_CPU_MOE_PREPACK":
    lambda: bool(int(os.getenv("VLLM_CPU_MOE_PREPACK", "1"))),

    # If the env var is set, then all workers will execute as separate
    # processes from the engine, and we use the same mechanism to trigger
    # execution on all workers.
    # Run vLLM with VLLM_USE_RAY_SPMD_WORKER=1 to enable it.
    "VLLM_USE_RAY_SPMD_WORKER":
    lambda: bool(int(os.getenv("VLLM_USE_RAY_SPMD_WORKER", "0"))),

    # If the env var is set, it uses the Ray's Compiled Graph
    # (previously known as ADAG) API which optimizes the
    # control plane overhead.
    # Run vLLM with VLLM_USE_RAY_COMPILED_DAG=1 to enable it.
    # Note that this variable is set to 1 in V1 by default
    # when ray distributed executor is used.
    "VLLM_USE_RAY_COMPILED_DAG":
    lambda: bool(int(os.getenv("VLLM_USE_RAY_COMPILED_DAG", "0"))),

    # If the env var is set, Ray Compiled Graph uses the specified
    # channel type to communicate between workers belonging to
    # different pipeline-parallel stages.
    # Available options:
    # - "auto": use the default channel type
    # - "nccl": use NCCL for communication
    # - "shm": use shared memory and gRPC for communication
    # This flag is ignored if VLLM_USE_RAY_COMPILED_DAG is not set.
    "VLLM_USE_RAY_COMPILED_DAG_CHANNEL_TYPE":
    lambda: os.getenv("VLLM_USE_RAY_COMPILED_DAG_CHANNEL_TYPE", "auto"),

    # If the env var is set, it enables GPU communication overlap
    # (experimental feature) in Ray's Compiled Graph. This flag is ignored if
    # VLLM_USE_RAY_COMPILED_DAG is not set.
    "VLLM_USE_RAY_COMPILED_DAG_OVERLAP_COMM":
    lambda: bool(int(os.getenv("VLLM_USE_RAY_COMPILED_DAG_OVERLAP_COMM", "0"))
                 ),

    # Use dedicated multiprocess context for workers.
    # Both spawn and fork work
    "VLLM_WORKER_MULTIPROC_METHOD":
    lambda: os.getenv("VLLM_WORKER_MULTIPROC_METHOD", "fork"),

    # Path to the cache for storing downloaded assets
    "VLLM_ASSETS_CACHE":
    lambda: os.path.expanduser(
        os.getenv(
            "VLLM_ASSETS_CACHE",
            os.path.join(get_default_cache_root(), "vllm", "assets"),
        )),

    # Timeout for fetching images when serving multimodal models
    # Default is 5 seconds
    "VLLM_IMAGE_FETCH_TIMEOUT":
    lambda: int(os.getenv("VLLM_IMAGE_FETCH_TIMEOUT", "5")),

    # Timeout for fetching videos when serving multimodal models
    # Default is 30 seconds
    "VLLM_VIDEO_FETCH_TIMEOUT":
    lambda: int(os.getenv("VLLM_VIDEO_FETCH_TIMEOUT", "30")),

    # Timeout for fetching audio when serving multimodal models
    # Default is 10 seconds
    "VLLM_AUDIO_FETCH_TIMEOUT":
    lambda: int(os.getenv("VLLM_AUDIO_FETCH_TIMEOUT", "10")),

    # Backend for Video IO
    # - "opencv": Default backend that uses OpenCV stream buffered backend.
    #
    # Custom backend implementations can be registered
    # via `@VIDEO_LOADER_REGISTRY.register("my_custom_video_loader")` and
    # imported at runtime.
    # If a non-existing backend is used, an AssertionError will be thrown.
    "VLLM_VIDEO_LOADER_BACKEND":
    lambda: os.getenv("VLLM_VIDEO_LOADER_BACKEND", "opencv"),

    # Cache size (in GiB) for multimodal input cache
    # Default is 4 GiB
    "VLLM_MM_INPUT_CACHE_GIB":
    lambda: int(os.getenv("VLLM_MM_INPUT_CACHE_GIB", "4")),

    # Path to the XLA persistent cache directory.
    # Only used for XLA devices such as TPUs.
    "VLLM_XLA_CACHE_PATH":
    lambda: os.path.expanduser(
        os.getenv(
            "VLLM_XLA_CACHE_PATH",
            os.path.join(get_default_cache_root(), "vllm", "xla_cache"),
        )),

    # If set, assert on XLA recompilation after each execution step.
    "VLLM_XLA_CHECK_RECOMPILATION":
    lambda: bool(int(os.getenv("VLLM_XLA_CHECK_RECOMPILATION", "0"))),

    # Enable SPMD mode for TPU backend.
    "VLLM_XLA_USE_SPMD":
    lambda: bool(int(os.getenv("VLLM_XLA_USE_SPMD", "0"))),
    "VLLM_FUSED_MOE_CHUNK_SIZE":
    lambda: int(os.getenv("VLLM_FUSED_MOE_CHUNK_SIZE", "32768")),
    # Control whether to use fused MoE activation chunking. Current chunking
    # logic is incompatible with torch.compile and causes IMA. See issue
    # https://github.com/vllm-project/vllm/issues/19631.
    "VLLM_ENABLE_FUSED_MOE_ACTIVATION_CHUNKING":
    lambda: bool(
        int(os.getenv("VLLM_ENABLE_FUSED_MOE_ACTIVATION_CHUNKING", "1"))),

    # If set, vllm will skip the deprecation warnings.
    "VLLM_NO_DEPRECATION_WARNING":
    lambda: bool(int(os.getenv("VLLM_NO_DEPRECATION_WARNING", "0"))),

    # If set, the OpenAI API server will stay alive even after the underlying
    # AsyncLLMEngine errors and stops serving requests
    "VLLM_KEEP_ALIVE_ON_ENGINE_DEATH":
    lambda: bool(os.getenv("VLLM_KEEP_ALIVE_ON_ENGINE_DEATH", 0)),

    # If the env var VLLM_ALLOW_LONG_MAX_MODEL_LEN is set, it allows
    # the user to specify a max sequence length greater than
    # the max length derived from the model's config.json.
    # To enable this, set VLLM_ALLOW_LONG_MAX_MODEL_LEN=1.
    "VLLM_ALLOW_LONG_MAX_MODEL_LEN":
    lambda:
    (os.environ.get("VLLM_ALLOW_LONG_MAX_MODEL_LEN", "0").strip().lower() in
     ("1", "true")),

    # If set, forces FP8 Marlin to be used for FP8 quantization regardless
    # of the hardware support for FP8 compute.
    "VLLM_TEST_FORCE_FP8_MARLIN":
    lambda:
    (os.environ.get("VLLM_TEST_FORCE_FP8_MARLIN", "0").strip().lower() in
     ("1", "true")),
    "VLLM_TEST_FORCE_LOAD_FORMAT":
    lambda: os.getenv("VLLM_TEST_FORCE_LOAD_FORMAT", "dummy"),

    # Time in ms for the zmq client to wait for a response from the backend
    # server for simple data operations
    "VLLM_RPC_TIMEOUT":
    lambda: int(os.getenv("VLLM_RPC_TIMEOUT", "10000")),

    # Timeout in seconds for keeping HTTP connections alive in API server
    "VLLM_HTTP_TIMEOUT_KEEP_ALIVE":
    lambda: int(os.environ.get("VLLM_HTTP_TIMEOUT_KEEP_ALIVE", "5")),

    # a list of plugin names to load, separated by commas.
    # if this is not set, it means all plugins will be loaded
    # if this is set to an empty string, no plugins will be loaded
    "VLLM_PLUGINS":
    lambda: None if "VLLM_PLUGINS" not in os.environ else os.environ[
        "VLLM_PLUGINS"].split(","),

    # a local directory to look in for unrecognized LoRA adapters.
    # only works if plugins are enabled and
    # VLLM_ALLOW_RUNTIME_LORA_UPDATING is enabled.
    "VLLM_LORA_RESOLVER_CACHE_DIR":
    lambda: os.getenv("VLLM_LORA_RESOLVER_CACHE_DIR", None),

    # Enables torch profiler if set. Path to the directory where torch profiler
    # traces are saved. Note that it must be an absolute path.
    "VLLM_TORCH_PROFILER_DIR":
    lambda: (None if os.getenv("VLLM_TORCH_PROFILER_DIR", None) is None else os
             .path.expanduser(os.getenv("VLLM_TORCH_PROFILER_DIR", "."))),

    # If set, vLLM will use Triton implementations of AWQ.
    "VLLM_USE_TRITON_AWQ":
    lambda: bool(int(os.getenv("VLLM_USE_TRITON_AWQ", "0"))),

    # If set, allow loading or unloading lora adapters in runtime,
    "VLLM_ALLOW_RUNTIME_LORA_UPDATING":
    lambda:
    (os.environ.get("VLLM_ALLOW_RUNTIME_LORA_UPDATING", "0").strip().lower() in
     ("1", "true")),

    # By default, vLLM will check the peer-to-peer capability itself,
    # in case of broken drivers. See https://github.com/vllm-project/vllm/blob/a9b15c606fea67a072416ea0ea115261a2756058/vllm/distributed/device_communicators/custom_all_reduce_utils.py#L101-L108 for details. # noqa
    # If this env var is set to 1, vLLM will skip the peer-to-peer check,
    # and trust the driver's peer-to-peer capability report.
    "VLLM_SKIP_P2P_CHECK":
    lambda: os.getenv("VLLM_SKIP_P2P_CHECK", "0") == "1",

    # List of quantization kernels that should be disabled, used for testing
    # and performance comparisons. Currently only affects MPLinearKernel
    # selection
    # (kernels: MacheteLinearKernel, MarlinLinearKernel, ExllamaLinearKernel)
    "VLLM_DISABLED_KERNELS":
    lambda: [] if "VLLM_DISABLED_KERNELS" not in os.environ else os.environ[
        "VLLM_DISABLED_KERNELS"].split(","),

    # If set, use the V1 code path.
    "VLLM_USE_V1":
    lambda: bool(int(os.getenv("VLLM_USE_V1", "1"))),

    # Disable aiter ops unless specifically enabled.
    # Acts as a parent switch to enable the rest of the other operations.
    "VLLM_ROCM_USE_AITER":
    lambda: (os.getenv("VLLM_ROCM_USE_AITER", "False").lower() in
             ("true", "1")),

    # Whether to use aiter paged attention.
    # By default is disabled.
    "VLLM_ROCM_USE_AITER_PAGED_ATTN":
    lambda: (os.getenv("VLLM_ROCM_USE_AITER_PAGED_ATTN", "False").lower() in
             ("true", "1")),

    # use aiter linear op if aiter ops are enabled
    # The following list of related ops
    # - scaled_mm (per-tensor / rowwise)
    "VLLM_ROCM_USE_AITER_LINEAR":
    lambda: (os.getenv("VLLM_ROCM_USE_AITER_LINEAR", "True").lower() in
             ("true", "1")),

    # Whether to use aiter moe ops.
    # By default is enabled.
    "VLLM_ROCM_USE_AITER_MOE":
    lambda: (os.getenv("VLLM_ROCM_USE_AITER_MOE", "True").lower() in
             ("true", "1")),

    # use aiter rms norm op if aiter ops are enabled.
    "VLLM_ROCM_USE_AITER_RMSNORM":
    lambda: (os.getenv("VLLM_ROCM_USE_AITER_RMSNORM", "True").lower() in
             ("true", "1")),

    # Whether to use aiter mla ops.
    # By default is enabled.
    "VLLM_ROCM_USE_AITER_MLA":
    lambda: (os.getenv("VLLM_ROCM_USE_AITER_MLA", "True").lower() in
             ("true", "1")),

    # Whether to use aiter mha ops.
    # By default is enabled.
    "VLLM_ROCM_USE_AITER_MHA":
    lambda: (os.getenv("VLLM_ROCM_USE_AITER_MHA", "True").lower() in
             ("true", "1")),

    # use rocm skinny gemms
    "VLLM_ROCM_USE_SKINNY_GEMM":
    lambda: (os.getenv("VLLM_ROCM_USE_SKINNY_GEMM", "True").lower() in
             ("true", "1")),

    # Pad the fp8 weights to 256 bytes for ROCm
    "VLLM_ROCM_FP8_PADDING":
    lambda: bool(int(os.getenv("VLLM_ROCM_FP8_PADDING", "1"))),

    # Pad the weights for the moe kernel
    "VLLM_ROCM_MOE_PADDING":
    lambda: bool(int(os.getenv("VLLM_ROCM_MOE_PADDING", "1"))),

    # custom paged attention kernel for MI3* cards
    "VLLM_ROCM_CUSTOM_PAGED_ATTN":
    lambda: (os.getenv("VLLM_ROCM_CUSTOM_PAGED_ATTN", "True").lower() in
             ("true", "1")),

<<<<<<< HEAD
=======
    # Custom quick allreduce kernel for MI3* cards
    # Choice of quantization level: FP, INT8, INT6, INT4 or NONE
    # Recommended for large models to get allreduce
    "VLLM_ROCM_QUICK_REDUCE_QUANTIZATION":
    lambda: os.getenv("VLLM_ROCM_QUICK_REDUCE_QUANTIZATION", "NONE").upper(),

    # Custom quick allreduce kernel for MI3* cards
    # Due to the lack of the bfloat16 asm instruction, bfloat16
    # kernels are slower than fp16,
    # If environment variable is set to 1, the input is converted to fp16
    "VLLM_ROCM_QUICK_REDUCE_CAST_BF16_TO_FP16":
    lambda:
    (os.getenv("VLLM_ROCM_QUICK_REDUCE_CAST_BF16_TO_FP16", "True").lower() in
     ("true", "1")),

    # Custom quick allreduce kernel for MI3* cards.
    # Controls the maximum allowed number of data bytes(MB) for custom quick
    # allreduce communication.
    # Default: 2048 MB.
    # Data exceeding this size will use either custom allreduce or RCCL
    # communication.
    "VLLM_ROCM_QUICK_REDUCE_MAX_SIZE_BYTES_MB":
    lambda: maybe_convert_int(
        os.environ.get("VLLM_ROCM_QUICK_REDUCE_MAX_SIZE_BYTES_MB", None)),

    # If set, when running in Quark emulation mode, do not dequantize the
    # weights at load time. Instead, dequantize weights on-the-fly during
    # kernel execution.
    # This allows running larger models at the cost of slower inference.
    # This flag has no effect when not running in Quark emulation mode.
    "VLLM_QUARK_EMU_MEM_OPT":
    lambda: bool(int(os.getenv("VLLM_QUARK_EMU_MEM_OPT", "0"))),

>>>>>>> aa0dc77e
    # Divisor for dynamic query scale factor calculation for FP8 KV Cache
    "Q_SCALE_CONSTANT":
    lambda: int(os.getenv("Q_SCALE_CONSTANT", "200")),
    # Divisor for dynamic key scale factor calculation for FP8 KV Cache
    "K_SCALE_CONSTANT":
    lambda: int(os.getenv("K_SCALE_CONSTANT", "200")),
    # Divisor for dynamic value scale factor calculation for FP8 KV Cache
    "V_SCALE_CONSTANT":
    lambda: int(os.getenv("V_SCALE_CONSTANT", "100")),

    # If set, enable multiprocessing in LLM for the V1 code path.
    "VLLM_ENABLE_V1_MULTIPROCESSING":
    lambda: bool(int(os.getenv("VLLM_ENABLE_V1_MULTIPROCESSING", "1"))),
    "VLLM_LOG_BATCHSIZE_INTERVAL":
    lambda: float(os.getenv("VLLM_LOG_BATCHSIZE_INTERVAL", "-1")),
    "VLLM_DISABLE_COMPILE_CACHE":
    lambda: bool(int(os.getenv("VLLM_DISABLE_COMPILE_CACHE", "0"))),

    # If set, vllm will run in development mode, which will enable
    # some additional endpoints for developing and debugging,
    # e.g. `/reset_prefix_cache`
    "VLLM_SERVER_DEV_MODE":
    lambda: bool(int(os.getenv("VLLM_SERVER_DEV_MODE", "0"))),

    # Controls the maximum number of requests to handle in a
    # single asyncio task when processing per-token outputs in the
    # V1 AsyncLLM interface. It is applicable when handling a high
    # concurrency of streaming requests.
    # Setting this too high can result in a higher variance of
    # inter-message latencies. Setting it too low can negatively impact
    # TTFT and overall throughput.
    "VLLM_V1_OUTPUT_PROC_CHUNK_SIZE":
    lambda: int(os.getenv("VLLM_V1_OUTPUT_PROC_CHUNK_SIZE", "128")),

    # If set, vLLM will disable the MLA attention optimizations.
    "VLLM_MLA_DISABLE":
    lambda: bool(int(os.getenv("VLLM_MLA_DISABLE", "0"))),

    # If set, vLLM will use the Triton implementation of moe_align_block_size,
    # i.e. moe_align_block_size_triton in fused_moe.py.
    "VLLM_ENABLE_MOE_ALIGN_BLOCK_SIZE_TRITON":
    lambda: bool(int(os.getenv("VLLM_ENABLE_MOE_ALIGN_BLOCK_SIZE_TRITON", "0"))
                 ),

    # Number of GPUs per worker in Ray, if it is set to be a fraction,
    # it allows ray to schedule multiple actors on a single GPU,
    # so that users can colocate other actors on the same GPUs as vLLM.
    "VLLM_RAY_PER_WORKER_GPUS":
    lambda: float(os.getenv("VLLM_RAY_PER_WORKER_GPUS", "1.0")),

    # Bundle indices for Ray, if it is set, it can control precisely
    # which indices are used for the Ray bundle, for every worker.
    # Format: comma-separated list of integers, e.g. "0,1,2,3"
    "VLLM_RAY_BUNDLE_INDICES":
    lambda: os.getenv("VLLM_RAY_BUNDLE_INDICES", ""),

    # In some system, find_loaded_library() may not work. So we allow users to
    # specify the path through environment variable VLLM_CUDART_SO_PATH.
    "VLLM_CUDART_SO_PATH":
    lambda: os.getenv("VLLM_CUDART_SO_PATH", None),

    # Contiguous cache fetching to avoid using costly gather operation on
    # Gaudi3. This is only applicable to HPU contiguous cache. If set to true,
    # contiguous cache fetch will be used.
    "VLLM_USE_HPU_CONTIGUOUS_CACHE_FETCH":
    lambda: os.environ.get("VLLM_CONTIGUOUS_PA", "true").lower() in
    ("1", "true"),

    # Use delayed sampling for HPU to reduce host cpu overhead
    # between each step.
    "VLLM_HPU_USE_DELAYED_SAMPLING":
    lambda: os.environ.get("VLLM_DELAYED_SAMPLING", "false").lower() in
    ("1", "true"),

    # Rank of the process in the data parallel setting
    "VLLM_DP_RANK":
    lambda: int(os.getenv("VLLM_DP_RANK", "0")),

    # Rank of the process in the data parallel setting.
    # Defaults to VLLM_DP_RANK when not set.
    "VLLM_DP_RANK_LOCAL":
    lambda: int(
        os.getenv("VLLM_DP_RANK_LOCAL", sys.modules[__name__].VLLM_DP_RANK)),

    # World size of the data parallel setting
    "VLLM_DP_SIZE":
    lambda: int(os.getenv("VLLM_DP_SIZE", "1")),

    # IP address of the master node in the data parallel setting
    "VLLM_DP_MASTER_IP":
    lambda: os.getenv("VLLM_DP_MASTER_IP", "127.0.0.1"),

    # Port of the master node in the data parallel setting
    "VLLM_DP_MASTER_PORT":
    lambda: int(os.getenv("VLLM_DP_MASTER_PORT", "0")),

    # In the context of executing MoE models with Data-Parallel, Expert-Parallel
    # and Batched All-to-All dispatch/combine kernels, VLLM_MOE_DP_CHUNK_SIZE
    # dictates the quantum of tokens that can be dispatched from a DP
    # rank. All DP ranks process the activations in VLLM_MOE_DP_CHUNK_SIZE
    # units.
    "VLLM_MOE_DP_CHUNK_SIZE":
    lambda: int(os.getenv("VLLM_MOE_DP_CHUNK_SIZE", "256")),

    # Randomize inputs during dummy runs when using Data Parallel
    "VLLM_RANDOMIZE_DP_DUMMY_INPUTS":
    lambda: os.environ.get("VLLM_RANDOMIZE_DP_DUMMY_INPUTS", "0") == "1",

    # Whether to use S3 path for model loading in CI via RunAI Streamer
    "VLLM_CI_USE_S3":
    lambda: os.environ.get("VLLM_CI_USE_S3", "0") == "1",

    # Use model_redirect to redirect the model name to a local folder.
    # `model_redirect` can be a json file mapping the model between
    # repo_id and local folder:
    # {"meta-llama/Llama-3.2-1B": "/tmp/Llama-3.2-1B"}
    # or a space separated values table file:
    # meta-llama/Llama-3.2-1B   /tmp/Llama-3.2-1B
    "VLLM_MODEL_REDIRECT_PATH":
    lambda: os.environ.get("VLLM_MODEL_REDIRECT_PATH", None),

    # Whether to use atomicAdd reduce in gptq/awq marlin kernel.
    "VLLM_MARLIN_USE_ATOMIC_ADD":
    lambda: os.environ.get("VLLM_MARLIN_USE_ATOMIC_ADD", "0") == "1",

    # Whether to turn on the outlines cache for V0
    # This cache is unbounded and on disk, so it's not safe to use in
    # an environment with potentially malicious users.
    "VLLM_V0_USE_OUTLINES_CACHE":
    lambda: os.environ.get("VLLM_V0_USE_OUTLINES_CACHE", "0") == "1",

    # Gap between padding buckets for the forward pass. So we have
    # 8, we will run forward pass with [16, 24, 32, ...].
    "VLLM_TPU_BUCKET_PADDING_GAP":
    lambda: int(os.environ["VLLM_TPU_BUCKET_PADDING_GAP"])
    if "VLLM_TPU_BUCKET_PADDING_GAP" in os.environ else 0,
    "VLLM_TPU_MOST_MODEL_LEN":
    lambda: maybe_convert_int(os.environ.get("VLLM_TPU_MOST_MODEL_LEN", None)),

    # Allow use of DeepGemm kernels for fused moe ops.
    "VLLM_USE_DEEP_GEMM":
    lambda: bool(int(os.getenv("VLLM_USE_DEEP_GEMM", "0"))),

    # Control the cache sized used by the xgrammar compiler. The default
    # of 512 MB should be enough for roughly 1000 JSON schemas.
    # It can be changed with this variable if needed for some reason.
    "VLLM_XGRAMMAR_CACHE_MB":
    lambda: int(os.getenv("VLLM_XGRAMMAR_CACHE_MB", "512")),

    # Control the threshold for msgspec to use 'zero copy' for
    # serialization/deserialization of tensors. Tensors below
    # this limit will be encoded into the msgpack buffer, and
    # tensors above will instead be sent via a separate message.
    # While the sending side still actually copies the tensor
    # in all cases, on the receiving side, tensors above this
    # limit will actually be zero-copy decoded.
    "VLLM_MSGPACK_ZERO_COPY_THRESHOLD":
    lambda: int(os.getenv("VLLM_MSGPACK_ZERO_COPY_THRESHOLD", "256")),

    # If set, allow insecure serialization using pickle.
    # This is useful for environments where it is deemed safe to use the
    # insecure method and it is needed for some reason.
    "VLLM_ALLOW_INSECURE_SERIALIZATION":
    lambda: bool(int(os.getenv("VLLM_ALLOW_INSECURE_SERIALIZATION", "0"))),

    # IP address used for NIXL handshake between remote agents.
    "VLLM_NIXL_SIDE_CHANNEL_HOST":
    lambda: os.getenv("VLLM_NIXL_SIDE_CHANNEL_HOST", "localhost"),

    # Port used for NIXL handshake between remote agents.
    "VLLM_NIXL_SIDE_CHANNEL_PORT":
    lambda: int(os.getenv("VLLM_NIXL_SIDE_CHANNEL_PORT", "5557")),

    # all2all backend for vllm's expert parallel communication
    # Available options:
    # - "naive": naive all2all implementation using all-reduce
    # - "pplx": use pplx kernels
    # - "deepep_high_throughput", use deepep high-throughput kernels
    # - "deepep_low_latency", use deepep low-latency kernels
    "VLLM_ALL2ALL_BACKEND":
    lambda: os.getenv("VLLM_ALL2ALL_BACKEND", "naive"),

    # Control the maximum number of tokens per expert supported by the
    # NVFP4 MoE CUTLASS Kernel. This value is used to create a buffer for
    # the blockscale tensor of activations NVFP4 Quantization.
    # This is used to prevent the kernel from running out of memory.
    "VLLM_MAX_TOKENS_PER_EXPERT_FP4_MOE":
    lambda: int(os.getenv("VLLM_MAX_TOKENS_PER_EXPERT_FP4_MOE", "163840")),

    # Regex timeout for use by the vLLM tool parsing plugins.
    "VLLM_TOOL_PARSE_REGEX_TIMEOUT_SECONDS":
    lambda: int(os.getenv("VLLM_TOOL_PARSE_REGEX_TIMEOUT_SECONDS", "1")),

    # Reduce CPU usage when vLLM is idle. Enabling this will incur small
    # latency penalty when a request eventually comes.
    "VLLM_SLEEP_WHEN_IDLE":
    lambda: bool(int(os.getenv("VLLM_SLEEP_WHEN_IDLE", "0"))),

    # Control the max chunk bytes (in MB) for the rpc message queue.
    # Object larger than this threshold will be broadcast to worker
    # processes via zmq.
    "VLLM_MQ_MAX_CHUNK_BYTES_MB":
    lambda: int(os.getenv("VLLM_MQ_MAX_CHUNK_BYTES_MB", "16")),

    # Timeout in seconds for execute_model RPC calls in multiprocessing
    # executor (only applies when TP > 1).
    "VLLM_EXECUTE_MODEL_TIMEOUT_SECONDS":
    lambda: int(os.getenv("VLLM_EXECUTE_MODEL_TIMEOUT_SECONDS", "300")),

    # KV Cache layout used throughout vllm.
    # Some common values are:
    # - NHD
    # - HND
    # Where N=num_blocks, H=num_heads and D=head_size. The default value will
    # leave the layout choice to the backend. Mind that backends may only
    # implement and support a subset of all possible layouts.
    "VLLM_KV_CACHE_LAYOUT":
    lambda: os.getenv("VLLM_KV_CACHE_LAYOUT", None),

    # Enable checking whether the generated logits contain NaNs,
    # indicating corrupted output. Useful for debugging low level bugs
    # or bad hardware but it may add compute overhead.
    "VLLM_COMPUTE_NANS_IN_LOGITS":
    lambda: bool(int(os.getenv("VLLM_COMPUTE_NANS_IN_LOGITS", "0"))),

    # Controls whether or not emulations are used for NVFP4
    # generations on machines < 100 for compressed-tensors
    # models
    "VLLM_USE_NVFP4_CT_EMULATIONS":
    lambda: bool(int(os.getenv("VLLM_USE_NVFP4_CT_EMULATIONS", "0")))
}

# --8<-- [end:env-vars-definition]


def __getattr__(name: str):
    # lazy evaluation of environment variables
    if name in environment_variables:
        return environment_variables[name]()
    raise AttributeError(f"module {__name__!r} has no attribute {name!r}")


def __dir__():
    return list(environment_variables.keys())


def is_set(name: str):
    """Check if an environment variable is explicitly set."""
    if name in environment_variables:
        return name in os.environ
    raise AttributeError(f"module {__name__!r} has no attribute {name!r}")


def set_vllm_use_v1(use_v1: bool):
    if is_set("VLLM_USE_V1"):
        raise ValueError(
            "Should not call set_vllm_use_v1() if VLLM_USE_V1 is set "
            "explicitly by the user. Please raise this as a Github "
            "Issue and explicitly set VLLM_USE_V1=0 or 1.")
    os.environ["VLLM_USE_V1"] = "1" if use_v1 else "0"


def compute_hash() -> str:
    """
    WARNING: Whenever a new key is added to this environment
    variables, ensure that it is included in the factors list if
    it affects the computation graph. For example, different values
    of VLLM_PP_LAYER_PARTITION will generate different computation
    graphs, so it is included in the factors list. The env vars that
    affect the choice of different kernels or attention backends should
    also be included in the factors list.
    """
    factors: list[Any] = []

    # summarize environment variables
    def factorize(name: str):
        if __getattr__(name):
            factors.append(__getattr__(name))
        else:
            factors.append("None")

    # The values of envs may affects the computation graph.
    # TODO(DefTruth): hash all environment variables?
    # for key in environment_variables:
    #     factorize(key)
    environment_variables_to_hash = [
        "VLLM_PP_LAYER_PARTITION",
        "VLLM_MLA_DISABLE",
        "VLLM_USE_TRITON_FLASH_ATTN",
        "VLLM_USE_TRITON_AWQ",
        "VLLM_DP_RANK",
        "VLLM_DP_SIZE",
        "VLLM_USE_STANDALONE_COMPILE",
        "VLLM_FUSED_MOE_CHUNK_SIZE",
    ]
    for key in environment_variables_to_hash:
        if key in environment_variables:
            factorize(key)

    hash_str = hashlib.md5(str(factors).encode(),
                           usedforsecurity=False).hexdigest()

    return hash_str<|MERGE_RESOLUTION|>--- conflicted
+++ resolved
@@ -692,8 +692,6 @@
     lambda: (os.getenv("VLLM_ROCM_CUSTOM_PAGED_ATTN", "True").lower() in
              ("true", "1")),
 
-<<<<<<< HEAD
-=======
     # Custom quick allreduce kernel for MI3* cards
     # Choice of quantization level: FP, INT8, INT6, INT4 or NONE
     # Recommended for large models to get allreduce
@@ -719,15 +717,6 @@
     lambda: maybe_convert_int(
         os.environ.get("VLLM_ROCM_QUICK_REDUCE_MAX_SIZE_BYTES_MB", None)),
 
-    # If set, when running in Quark emulation mode, do not dequantize the
-    # weights at load time. Instead, dequantize weights on-the-fly during
-    # kernel execution.
-    # This allows running larger models at the cost of slower inference.
-    # This flag has no effect when not running in Quark emulation mode.
-    "VLLM_QUARK_EMU_MEM_OPT":
-    lambda: bool(int(os.getenv("VLLM_QUARK_EMU_MEM_OPT", "0"))),
-
->>>>>>> aa0dc77e
     # Divisor for dynamic query scale factor calculation for FP8 KV Cache
     "Q_SCALE_CONSTANT":
     lambda: int(os.getenv("Q_SCALE_CONSTANT", "200")),
