--- conflicted
+++ resolved
@@ -18,7 +18,6 @@
     VLLM_USE_SDPA_ATTENTION: bool = False
     VLLM_USE_TRITON_FLASH_ATTN: bool = True
     VLLM_USE_ROCM_SKINNY_GEMM: bool = True
-    VLLM_USE_ROCM_CUSTOM_PAGED_ATTN: bool = True
     VLLM_USE_ROCM_CUSTOM_PAGED_ATTN_FP8_OUT: bool = True
     VLLM_USE_ROCM_FP8_FLASH_ATTN: bool = False
     VLLM_FLASH_ATTN_VERSION: Optional[int] = None
@@ -281,11 +280,6 @@
     lambda: (os.getenv("VLLM_USE_ROCM_SKINNY_GEMM", "True").lower() in
              ("true", "1")),
 
-    # custom paged attention implemented for MI3* cards
-    "VLLM_USE_ROCM_CUSTOM_PAGED_ATTN":
-    lambda: (os.getenv("VLLM_USE_ROCM_CUSTOM_PAGED_ATTN", "True").lower() in
-             ("true", "1")),
-
     # have custom paged attention implemented for MI3* cards write out fp8
     "VLLM_USE_ROCM_CUSTOM_PAGED_ATTN_FP8_OUT":
     lambda:
@@ -593,16 +587,12 @@
     "VLLM_ROCM_MOE_PADDING":
     lambda: bool(int(os.getenv("VLLM_ROCM_MOE_PADDING", "1"))),
 
-<<<<<<< HEAD
-    # Divisor for dynamic query scale factor calculation for FP8 attention
-=======
     # custom paged attention kernel for MI3* cards
     "VLLM_ROCM_CUSTOM_PAGED_ATTN":
     lambda: (os.getenv("VLLM_ROCM_CUSTOM_PAGED_ATTN", "True").lower() in
              ("true", "1")),
 
     # Divisor for dynamic query scale factor calculation for FP8 KV Cache
->>>>>>> 8958217a
     "Q_SCALE_CONSTANT":
     lambda: int(os.getenv("Q_SCALE_CONSTANT", "20")),
 
