import os
import tempfile
from typing import TYPE_CHECKING, Any, Callable, Dict, List, Optional

if TYPE_CHECKING:
    VLLM_HOST_IP: str = ""
    VLLM_PORT: Optional[int] = None
    VLLM_RPC_BASE_PATH: str = tempfile.gettempdir()
    VLLM_USE_MODELSCOPE: bool = False
    VLLM_RINGBUFFER_WARNING_INTERVAL: int = 60
    VLLM_INSTANCE_ID: Optional[str] = None
    VLLM_NCCL_SO_PATH: Optional[str] = None
    LD_LIBRARY_PATH: Optional[str] = None
    VLLM_ROCM_PREFER_TORCH: bool = False
    VLLM_ROCM_PREFER_TRITON: bool = True
    VLLM_USE_SDPA_ATTENTION: bool = False
    VLLM_USE_TRITON_FLASH_ATTN: bool = True
    VLLM_USE_ROCM_SKINNY_GEMM: bool = True
    VLLM_USE_ROCM_CUSTOM_PAGED_ATTN: bool = True
    RANK: int = 0
    LOCAL_RANK: int = 0
    CUDA_VISIBLE_DEVICES: Optional[str] = None
    VLLM_ENGINE_ITERATION_TIMEOUT_S: int = 60
    VLLM_API_KEY: Optional[str] = None
    S3_ACCESS_KEY_ID: Optional[str] = None
    S3_SECRET_ACCESS_KEY: Optional[str] = None
    S3_ENDPOINT_URL: Optional[str] = None
    VLLM_CACHE_ROOT: str = os.path.expanduser("~/.cache/vllm")
    VLLM_CONFIG_ROOT: str = os.path.expanduser("~/.config/vllm")
    VLLM_USAGE_STATS_SERVER: str = "https://stats.vllm.ai"
    VLLM_NO_USAGE_STATS: bool = False
    VLLM_DO_NOT_TRACK: bool = False
    VLLM_USAGE_SOURCE: str = ""
    VLLM_CONFIGURE_LOGGING: int = 1
    VLLM_LOGGING_LEVEL: str = "INFO"
    VLLM_LOGGING_CONFIG_PATH: Optional[str] = None
    VLLM_TRACE_FUNCTION: int = 0
    VLLM_ATTENTION_BACKEND: Optional[str] = None
    VLLM_USE_FLASHINFER_SAMPLER: bool = False
    VLLM_USE_FLASHINFER_REJECTION_SAMPLER: bool = False
    VLLM_PP_LAYER_PARTITION: Optional[str] = None
    VLLM_CPU_KVCACHE_SPACE: int = 0
    VLLM_CPU_OMP_THREADS_BIND: str = ""
    VLLM_OPENVINO_KVCACHE_SPACE: int = 0
    VLLM_OPENVINO_CPU_KV_CACHE_PRECISION: Optional[str] = None
    VLLM_OPENVINO_ENABLE_QUANTIZED_WEIGHTS: bool = False
    VLLM_XLA_CACHE_PATH: str = os.path.join(VLLM_CACHE_ROOT, "xla_cache")
    VLLM_FUSED_MOE_CHUNK_SIZE: int = 64 * 1024
    VLLM_USE_RAY_SPMD_WORKER: bool = False
    VLLM_USE_RAY_COMPILED_DAG: bool = False
    VLLM_USE_RAY_COMPILED_DAG_NCCL_CHANNEL: bool = True
    VLLM_WORKER_MULTIPROC_METHOD: str = "fork"
    VLLM_ASSETS_CACHE: str = os.path.join(VLLM_CACHE_ROOT, "assets")
    VLLM_IMAGE_FETCH_TIMEOUT: int = 5
    VLLM_AUDIO_FETCH_TIMEOUT: int = 5
    VLLM_TARGET_DEVICE: str = "cuda"
    MAX_JOBS: Optional[str] = None
    NVCC_THREADS: Optional[str] = None
    VLLM_USE_PRECOMPILED: bool = False
    VLLM_NO_DEPRECATION_WARNING: bool = False
    VLLM_KEEP_ALIVE_ON_ENGINE_DEATH: bool = False
    CMAKE_BUILD_TYPE: Optional[str] = None
    VERBOSE: bool = False
    VLLM_ALLOW_LONG_MAX_MODEL_LEN: bool = False
    VLLM_TEST_FORCE_FP8_MARLIN: bool = False
    VLLM_RPC_TIMEOUT: int = 10000  # ms
    VLLM_PLUGINS: Optional[List[str]] = None
    VLLM_TORCH_PROFILER_DIR: Optional[str] = None
    VLLM_USE_TRITON_AWQ: bool = False
    VLLM_ALLOW_RUNTIME_LORA_UPDATING: bool = False
<<<<<<< HEAD
    VLLM_SYNC_SERVER_ACCUM_REQUESTS: int = 1
    VLLM_SYNC_SERVER_ENGINE_STEPS_BETWEEN_POLLS: int = 1
    VLLM_MOE_PADDING: bool = False
    VLLM_FP8_PADDING: bool = True
=======
    VLLM_ALLOW_DEPRECATED_BEAM_SEARCH: bool = False
>>>>>>> 4bb98f21


def get_default_cache_root():
    return os.getenv(
        "XDG_CACHE_HOME",
        os.path.join(os.path.expanduser("~"), ".cache"),
    )


def get_default_config_root():
    return os.getenv(
        "XDG_CONFIG_HOME",
        os.path.join(os.path.expanduser("~"), ".config"),
    )


# The begin-* and end* here are used by the documentation generator
# to extract the used env vars.

# begin-env-vars-definition

environment_variables: Dict[str, Callable[[], Any]] = {

    # ================== Installation Time Env Vars ==================

    # Target device of vLLM, supporting [cuda (by default),
    # rocm, neuron, cpu, openvino]
    "VLLM_TARGET_DEVICE":
    lambda: os.getenv("VLLM_TARGET_DEVICE", "cuda"),

    # Maximum number of compilation jobs to run in parallel.
    # By default this is the number of CPUs
    "MAX_JOBS":
    lambda: os.getenv("MAX_JOBS", None),

    # Number of threads to use for nvcc
    # By default this is 1.
    # If set, `MAX_JOBS` will be reduced to avoid oversubscribing the CPU.
    "NVCC_THREADS":
    lambda: os.getenv("NVCC_THREADS", None),

    # If set, vllm will use precompiled binaries (*.so)
    "VLLM_USE_PRECOMPILED":
    lambda: bool(os.environ.get("VLLM_USE_PRECOMPILED")),

    # CMake build type
    # If not set, defaults to "Debug" or "RelWithDebInfo"
    # Available options: "Debug", "Release", "RelWithDebInfo"
    "CMAKE_BUILD_TYPE":
    lambda: os.getenv("CMAKE_BUILD_TYPE"),

    # If set, vllm will print verbose logs during installation
    "VERBOSE":
    lambda: bool(int(os.getenv('VERBOSE', '0'))),

    # Root directory for VLLM configuration files
    # Defaults to `~/.config/vllm` unless `XDG_CONFIG_HOME` is set
    # Note that this not only affects how vllm finds its configuration files
    # during runtime, but also affects how vllm installs its configuration
    # files during **installation**.
    "VLLM_CONFIG_ROOT":
    lambda: os.path.expanduser(
        os.getenv(
            "VLLM_CONFIG_ROOT",
            os.path.join(get_default_config_root(), "vllm"),
        )),

    # ================== Runtime Env Vars ==================

    # Root directory for VLLM cache files
    # Defaults to `~/.cache/vllm` unless `XDG_CACHE_HOME` is set
    "VLLM_CACHE_ROOT":
    lambda: os.path.expanduser(
        os.getenv(
            "VLLM_CACHE_ROOT",
            os.path.join(get_default_cache_root(), "vllm"),
        )),

    # used in distributed environment to determine the ip address
    # of the current node, when the node has multiple network interfaces.
    # If you are using multi-node inference, you should set this differently
    # on each node.
    'VLLM_HOST_IP':
    lambda: os.getenv('VLLM_HOST_IP', "") or os.getenv("HOST_IP", ""),

    # used in distributed environment to manually set the communication port
    # Note: if VLLM_PORT is set, and some code asks for multiple ports, the
    # VLLM_PORT will be used as the first port, and the rest will be generated
    # by incrementing the VLLM_PORT value.
    # '0' is used to make mypy happy
    'VLLM_PORT':
    lambda: int(os.getenv('VLLM_PORT', '0'))
    if 'VLLM_PORT' in os.environ else None,

    # path used for ipc when the frontend api server is running in
    # multi-processing mode to communicate with the backend engine process.
    'VLLM_RPC_BASE_PATH':
    lambda: os.getenv('VLLM_RPC_BASE_PATH', tempfile.gettempdir()),

    # If true, will load models from ModelScope instead of Hugging Face Hub.
    # note that the value is true or false, not numbers
    "VLLM_USE_MODELSCOPE":
    lambda: os.environ.get("VLLM_USE_MODELSCOPE", "False").lower() == "true",

    # Instance id represents an instance of the VLLM. All processes in the same
    # instance should have the same instance id.
    "VLLM_INSTANCE_ID":
    lambda: os.environ.get("VLLM_INSTANCE_ID", None),

    # Interval in seconds to log a warning message when the ring buffer is full
    "VLLM_RINGBUFFER_WARNING_INTERVAL":
    lambda: int(os.environ.get("VLLM_RINGBUFFER_WARNING_INTERVAL", "60")),

    # path to cudatoolkit home directory, under which should be bin, include,
    # and lib directories.
    "CUDA_HOME":
    lambda: os.environ.get("CUDA_HOME", None),

    # Path to the NCCL library file. It is needed because nccl>=2.19 brought
    # by PyTorch contains a bug: https://github.com/NVIDIA/nccl/issues/1234
    "VLLM_NCCL_SO_PATH":
    lambda: os.environ.get("VLLM_NCCL_SO_PATH", None),

    # when `VLLM_NCCL_SO_PATH` is not set, vllm will try to find the nccl
    # library file in the locations specified by `LD_LIBRARY_PATH`
    "LD_LIBRARY_PATH":
    lambda: os.environ.get("LD_LIBRARY_PATH", None),

    # flag to tell vllm to prefer torch on ROCm
    "VLLM_ROCM_PREFER_TORCH":
    lambda: (os.environ.get("VLLM_ROCM_PREFER_TORCH", "False").lower() in
             ("true", "1")),

    # flag to tell vllm to prefer triton on ROCm
    "VLLM_ROCM_PREFER_TRITON":
    lambda: (os.environ.get("VLLM_ROCM_PREFER_TRITON", "True").lower() in
             ("true", "1")),

    # flag to control if vllm should use naive scaled dot-product attention
    "VLLM_USE_SDPA_ATTENTION":
    lambda: (os.environ.get("VLLM_USE_SDPA_ATTENTION", "False").lower() in
             ("true", "1")),

    # flag to control if vllm should use triton flash attention
    "VLLM_USE_TRITON_FLASH_ATTN":
    lambda: (os.environ.get("VLLM_USE_TRITON_FLASH_ATTN", "True").lower() in
             ("true", "1")),

    # If set, allowing the use of deprecated beam search implementation
    "VLLM_ALLOW_DEPRECATED_BEAM_SEARCH":
    lambda: os.environ.get("VLLM_ALLOW_DEPRECATED_BEAM_SEARCH", "0") == "1",

    # Internal flag to enable Dynamo graph capture
    "VLLM_TEST_DYNAMO_GRAPH_CAPTURE":
    lambda: int(os.environ.get("VLLM_TEST_DYNAMO_GRAPH_CAPTURE", "0")),
    "VLLM_DYNAMO_USE_CUSTOM_DISPATCHER":
    lambda:
    (os.environ.get("VLLM_DYNAMO_USE_CUSTOM_DISPATCHER", "True").lower() in
     ("true", "1")),

    # Internal flag to control whether we use custom op,
    # or use the native pytorch implementation
    "VLLM_TEST_COMPILE_NO_CUSTOM_OPS":
    lambda: int(os.environ.get("VLLM_TEST_COMPILE_NO_CUSTOM_OPS", "0")),

    # Internal flag to enable Dynamo fullgraph capture
    "VLLM_TEST_DYNAMO_FULLGRAPH_CAPTURE":
    lambda: bool(
        os.environ.get("VLLM_TEST_DYNAMO_FULLGRAPH_CAPTURE", "1") != "0"),

    # small gemms custom implementation for MI3* cards
    "VLLM_USE_ROCM_SKINNY_GEMM":
    lambda: (os.getenv("VLLM_USE_ROCM_SKINNY_GEMM", "True").lower() in
             ("true", "1")),

    # custom paged attention implemented for MI3* cards
    "VLLM_USE_ROCM_CUSTOM_PAGED_ATTN":
    lambda: (os.getenv("VLLM_USE_ROCM_CUSTOM_PAGED_ATTN", "True").lower() in
             ("true", "1") != "0"),

    # rank of the process in the distributed setting, used to determine
    # the driver worker
    "RANK":
    lambda: int(os.environ.get("RANK", "0")),

    # local rank of the process in the distributed setting, used to determine
    # the GPU device id
    "LOCAL_RANK":
    lambda: int(os.environ.get("LOCAL_RANK", "0")),

    # used to control the visible devices in the distributed setting
    "CUDA_VISIBLE_DEVICES":
    lambda: os.environ.get("CUDA_VISIBLE_DEVICES", None),

    # timeout for each iteration in the engine
    "VLLM_ENGINE_ITERATION_TIMEOUT_S":
    lambda: int(os.environ.get("VLLM_ENGINE_ITERATION_TIMEOUT_S", "60")),

    # API key for VLLM API server
    "VLLM_API_KEY":
    lambda: os.environ.get("VLLM_API_KEY", None),

    # S3 access information, used for tensorizer to load model from S3
    "S3_ACCESS_KEY_ID":
    lambda: os.environ.get("S3_ACCESS_KEY_ID", None),
    "S3_SECRET_ACCESS_KEY":
    lambda: os.environ.get("S3_SECRET_ACCESS_KEY", None),
    "S3_ENDPOINT_URL":
    lambda: os.environ.get("S3_ENDPOINT_URL", None),

    # Usage stats collection
    "VLLM_USAGE_STATS_SERVER":
    lambda: os.environ.get("VLLM_USAGE_STATS_SERVER", "https://stats.vllm.ai"),
    "VLLM_NO_USAGE_STATS":
    lambda: os.environ.get("VLLM_NO_USAGE_STATS", "0") == "1",
    "VLLM_DO_NOT_TRACK":
    lambda: (os.environ.get("VLLM_DO_NOT_TRACK", None) or os.environ.get(
        "DO_NOT_TRACK", None) or "0") == "1",
    "VLLM_USAGE_SOURCE":
    lambda: os.environ.get("VLLM_USAGE_SOURCE", "production"),

    # Logging configuration
    # If set to 0, vllm will not configure logging
    # If set to 1, vllm will configure logging using the default configuration
    #    or the configuration file specified by VLLM_LOGGING_CONFIG_PATH
    "VLLM_CONFIGURE_LOGGING":
    lambda: int(os.getenv("VLLM_CONFIGURE_LOGGING", "1")),
    "VLLM_LOGGING_CONFIG_PATH":
    lambda: os.getenv("VLLM_LOGGING_CONFIG_PATH"),

    # this is used for configuring the default logging level
    "VLLM_LOGGING_LEVEL":
    lambda: os.getenv("VLLM_LOGGING_LEVEL", "INFO"),

    # Trace function calls
    # If set to 1, vllm will trace function calls
    # Useful for debugging
    "VLLM_TRACE_FUNCTION":
    lambda: int(os.getenv("VLLM_TRACE_FUNCTION", "0")),

    # Backend for attention computation
    # Available options:
    # - "TORCH_SDPA": use torch.nn.MultiheadAttention
    # - "FLASH_ATTN": use FlashAttention
    # - "XFORMERS": use XFormers
    # - "ROCM_FLASH": use ROCmFlashAttention
    # - "FLASHINFER": use flashinfer
    "VLLM_ATTENTION_BACKEND":
    lambda: os.getenv("VLLM_ATTENTION_BACKEND", None),

    # If set, vllm will use flashinfer sampler
    "VLLM_USE_FLASHINFER_SAMPLER":
    lambda: bool(int(os.getenv("VLLM_USE_FLASHINFER_SAMPLER", "0"))),

    # Pipeline stage partition strategy
    "VLLM_PP_LAYER_PARTITION":
    lambda: os.getenv("VLLM_PP_LAYER_PARTITION", None),

    # (CPU backend only) CPU key-value cache space.
    # default is 4GB
    "VLLM_CPU_KVCACHE_SPACE":
    lambda: int(os.getenv("VLLM_CPU_KVCACHE_SPACE", "0")),

    # (CPU backend only) CPU core ids bound by OpenMP threads, e.g., "0-31",
    # "0,1,2", "0-31,33". CPU cores of different ranks are separated by '|'.
    "VLLM_CPU_OMP_THREADS_BIND":
    lambda: os.getenv("VLLM_CPU_OMP_THREADS_BIND", "all"),

    # OpenVINO key-value cache space
    # default is 4GB
    "VLLM_OPENVINO_KVCACHE_SPACE":
    lambda: int(os.getenv("VLLM_OPENVINO_KVCACHE_SPACE", "0")),

    # OpenVINO KV cache precision
    # default is bf16 if natively supported by platform, otherwise f16
    # To enable KV cache compression, please, explicitly specify u8
    "VLLM_OPENVINO_CPU_KV_CACHE_PRECISION":
    lambda: os.getenv("VLLM_OPENVINO_CPU_KV_CACHE_PRECISION", None),

    # Enables weights compression during model export via HF Optimum
    # default is False
    "VLLM_OPENVINO_ENABLE_QUANTIZED_WEIGHTS":
    lambda: bool(os.getenv("VLLM_OPENVINO_ENABLE_QUANTIZED_WEIGHTS", False)),

    # If the env var is set, then all workers will execute as separate
    # processes from the engine, and we use the same mechanism to trigger
    # execution on all workers.
    # Run vLLM with VLLM_USE_RAY_SPMD_WORKER=1 to enable it.
    "VLLM_USE_RAY_SPMD_WORKER":
    lambda: bool(int(os.getenv("VLLM_USE_RAY_SPMD_WORKER", "0"))),

    # If the env var is set, it uses the Ray's compiled DAG API
    # which optimizes the control plane overhead.
    # Run vLLM with VLLM_USE_RAY_COMPILED_DAG=1 to enable it.
    "VLLM_USE_RAY_COMPILED_DAG":
    lambda: bool(int(os.getenv("VLLM_USE_RAY_COMPILED_DAG", "0"))),

    # If the env var is set, it uses NCCL for communication in
    # Ray's compiled DAG. This flag is ignored if
    # VLLM_USE_RAY_COMPILED_DAG is not set.
    "VLLM_USE_RAY_COMPILED_DAG_NCCL_CHANNEL":
    lambda: bool(int(os.getenv("VLLM_USE_RAY_COMPILED_DAG_NCCL_CHANNEL", "1"))
                 ),

    # Use dedicated multiprocess context for workers.
    # Both spawn and fork work
    "VLLM_WORKER_MULTIPROC_METHOD":
    lambda: os.getenv("VLLM_WORKER_MULTIPROC_METHOD", "fork"),

    # Path to the cache for storing downloaded assets
    "VLLM_ASSETS_CACHE":
    lambda: os.path.expanduser(
        os.getenv(
            "VLLM_ASSETS_CACHE",
            os.path.join(get_default_cache_root(), "vllm", "assets"),
        )),

    # Timeout for fetching images when serving multimodal models
    # Default is 5 seconds
    "VLLM_IMAGE_FETCH_TIMEOUT":
    lambda: int(os.getenv("VLLM_IMAGE_FETCH_TIMEOUT", "5")),

    # Timeout for fetching audio when serving multimodal models
    # Default is 5 seconds
    "VLLM_AUDIO_FETCH_TIMEOUT":
    lambda: int(os.getenv("VLLM_AUDIO_FETCH_TIMEOUT", "5")),

    # Path to the XLA persistent cache directory.
    # Only used for XLA devices such as TPUs.
    "VLLM_XLA_CACHE_PATH":
    lambda: os.path.expanduser(
        os.getenv(
            "VLLM_XLA_CACHE_PATH",
            os.path.join(get_default_cache_root(), "vllm", "xla_cache"),
        )),
    "VLLM_FUSED_MOE_CHUNK_SIZE":
    lambda: int(os.getenv("VLLM_FUSED_MOE_CHUNK_SIZE", "65536")),

    # If set, vllm will skip the deprecation warnings.
    "VLLM_NO_DEPRECATION_WARNING":
    lambda: bool(int(os.getenv("VLLM_NO_DEPRECATION_WARNING", "0"))),

    # If set, the OpenAI API server will stay alive even after the underlying
    # AsyncLLMEngine errors and stops serving requests
    "VLLM_KEEP_ALIVE_ON_ENGINE_DEATH":
    lambda: bool(os.getenv("VLLM_KEEP_ALIVE_ON_ENGINE_DEATH", 0)),

    # If the env var VLLM_ALLOW_LONG_MAX_MODEL_LEN is set, it allows
    # the user to specify a max sequence length greater than
    # the max length derived from the model's config.json.
    # To enable this, set VLLM_ALLOW_LONG_MAX_MODEL_LEN=1.
    "VLLM_ALLOW_LONG_MAX_MODEL_LEN":
    lambda:
    (os.environ.get("VLLM_ALLOW_LONG_MAX_MODEL_LEN", "0").strip().lower() in
     ("1", "true")),

    # If set, forces FP8 Marlin to be used for FP8 quantization regardless
    # of the hardware support for FP8 compute.
    "VLLM_TEST_FORCE_FP8_MARLIN":
    lambda:
    (os.environ.get("VLLM_TEST_FORCE_FP8_MARLIN", "0").strip().lower() in
     ("1", "true")),

    # Time in ms for the zmq client to wait for a response from the backend
    # server for simple data operations
    "VLLM_RPC_TIMEOUT":
    lambda: int(os.getenv("VLLM_RPC_TIMEOUT", "10000")),

    # a list of plugin names to load, separated by commas.
    # if this is not set, it means all plugins will be loaded
    # if this is set to an empty string, no plugins will be loaded
    "VLLM_PLUGINS":
    lambda: None if "VLLM_PLUGINS" not in os.environ else os.environ[
        "VLLM_PLUGINS"].split(","),

    # Enables torch profiler if set. Path to the directory where torch profiler
    # traces are saved. Note that it must be an absolute path.
    "VLLM_TORCH_PROFILER_DIR":
    lambda: (None if os.getenv("VLLM_TORCH_PROFILER_DIR", None) is None else os
             .path.expanduser(os.getenv("VLLM_TORCH_PROFILER_DIR", "."))),

    # If set, vLLM will use Triton implementations of AWQ.
    "VLLM_USE_TRITON_AWQ":
    lambda: bool(int(os.getenv("VLLM_USE_TRITON_AWQ", "0"))),

    # If set, allow loading or unloading lora adapters in runtime,
    "VLLM_ALLOW_RUNTIME_LORA_UPDATING":
    lambda:
    (os.environ.get("VLLM_ALLOW_RUNTIME_LORA_UPDATING", "0").strip().lower() in
     ("1", "true")),

    # Try to accumulate this many requests before proceeding
    "VLLM_SYNC_SERVER_ACCUM_REQUESTS":
    lambda: int(os.getenv("VLLM_SYNC_SERVER_ACCUM_REQUESTS", "1")),

    # Poll for new requests every this many steps
    "VLLM_SYNC_SERVER_ENGINE_STEPS_BETWEEN_POLLS":
    lambda: int(os.getenv("VLLM_SYNC_SERVER_ENGINE_STEPS_BETWEEN_POLLS", "1")),

    # Pad the weight for moe kernel or not
    "VLLM_MOE_PADDING":
    lambda: bool(int(os.getenv("VLLM_MOE_PADDING", "0"))),

    # Pad the weight for moe kernel or not
    "VLLM_FP8_PADDING":
    lambda: bool(int(os.getenv("VLLM_FP8_PADDING", "1"))),
}

# end-env-vars-definition


def __getattr__(name: str):
    # lazy evaluation of environment variables
    if name in environment_variables:
        return environment_variables[name]()
    raise AttributeError(f"module {__name__!r} has no attribute {name!r}")


def __dir__():
    return list(environment_variables.keys())<|MERGE_RESOLUTION|>--- conflicted
+++ resolved
@@ -68,14 +68,11 @@
     VLLM_TORCH_PROFILER_DIR: Optional[str] = None
     VLLM_USE_TRITON_AWQ: bool = False
     VLLM_ALLOW_RUNTIME_LORA_UPDATING: bool = False
-<<<<<<< HEAD
+    VLLM_ALLOW_DEPRECATED_BEAM_SEARCH: bool = False
     VLLM_SYNC_SERVER_ACCUM_REQUESTS: int = 1
     VLLM_SYNC_SERVER_ENGINE_STEPS_BETWEEN_POLLS: int = 1
     VLLM_MOE_PADDING: bool = False
     VLLM_FP8_PADDING: bool = True
-=======
-    VLLM_ALLOW_DEPRECATED_BEAM_SEARCH: bool = False
->>>>>>> 4bb98f21
 
 
 def get_default_cache_root():
