--- conflicted
+++ resolved
@@ -76,9 +76,6 @@
     VLLM_ENABLE_V1_MULTIPROCESSING: bool = True
     VLLM_LOG_BATCHSIZE_INTERVAL: float = -1
     VLLM_DISABLE_COMPILE_CACHE: bool = False
-<<<<<<< HEAD
-    VLLM_LOCAL_RANK_DEV_MAP: str = "{}"
-=======
     K_SCALE_CONSTANT: int = 200
     V_SCALE_CONSTANT: int = 100
     VLLM_SERVER_DEV_MODE: bool = False
@@ -90,7 +87,7 @@
     VLLM_ENABLE_MOE_ALIGN_BLOCK_SIZE_TRITON: bool = False
     VLLM_RAY_PER_WORKER_GPUS: float = 1.0
     VLLM_RAY_BUNDLE_INDICES: str = ""
->>>>>>> 433c4a49
+    VLLM_LOCAL_RANK_DEV_MAP: str = "{}"
 
 
 def get_default_cache_root():
@@ -512,10 +509,6 @@
     lambda: float(os.getenv("VLLM_LOG_BATCHSIZE_INTERVAL", "-1")),
     "VLLM_DISABLE_COMPILE_CACHE":
     lambda: bool(int(os.getenv("VLLM_DISABLE_COMPILE_CACHE", "0"))),
-<<<<<<< HEAD
-    "VLLM_LOCAL_RANK_DEV_MAP":
-    lambda: os.getenv("VLLM_LOCAL_RANK_DEV_MAP", "{}")
-=======
 
     # If set, vllm will run in development mode, which will enable
     # some additional endpoints for developing and debugging,
@@ -580,7 +573,9 @@
     # models the alignment is already naturally aligned to 256 bytes.
     "VLLM_CUDA_MEM_ALIGN_KV_CACHE":
     lambda: bool(int(os.getenv("VLLM_CUDA_MEM_ALIGN_KV_CACHE", "1"))),
->>>>>>> 433c4a49
+
+    "VLLM_LOCAL_RANK_DEV_MAP":
+    lambda: os.getenv("VLLM_LOCAL_RANK_DEV_MAP", "{}")
 }
 # end-env-vars-definition
 
