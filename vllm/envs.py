# SPDX-License-Identifier: Apache-2.0

import hashlib
import os
import sys
import tempfile
from typing import TYPE_CHECKING, Any, Callable, Optional

if TYPE_CHECKING:
    VLLM_HOST_IP: str = ""
    VLLM_PORT: Optional[int] = None
    VLLM_RPC_BASE_PATH: str = tempfile.gettempdir()
    VLLM_USE_MODELSCOPE: bool = False
    VLLM_RINGBUFFER_WARNING_INTERVAL: int = 60
    VLLM_NCCL_SO_PATH: Optional[str] = None
    LD_LIBRARY_PATH: Optional[str] = None
    VLLM_USE_TRITON_FLASH_ATTN: bool = False
    VLLM_FLASH_ATTN_VERSION: Optional[int] = None
    LOCAL_RANK: int = 0
    CUDA_VISIBLE_DEVICES: Optional[str] = None
    VLLM_ENGINE_ITERATION_TIMEOUT_S: int = 60
    VLLM_API_KEY: Optional[str] = None
    S3_ACCESS_KEY_ID: Optional[str] = None
    S3_SECRET_ACCESS_KEY: Optional[str] = None
    S3_ENDPOINT_URL: Optional[str] = None
    VLLM_MODEL_REDIRECT_PATH: Optional[str] = None
    VLLM_CACHE_ROOT: str = os.path.expanduser("~/.cache/vllm")
    VLLM_CONFIG_ROOT: str = os.path.expanduser("~/.config/vllm")
    VLLM_USAGE_STATS_SERVER: str = "https://stats.vllm.ai"
    VLLM_NO_USAGE_STATS: bool = False
    VLLM_DO_NOT_TRACK: bool = False
    VLLM_USAGE_SOURCE: str = ""
    VLLM_CONFIGURE_LOGGING: int = 1
    VLLM_LOGGING_LEVEL: str = "INFO"
    VLLM_LOGGING_PREFIX: str = ""
    VLLM_LOGGING_CONFIG_PATH: Optional[str] = None
    VLLM_LOGITS_PROCESSOR_THREADS: Optional[int] = None
    VLLM_TRACE_FUNCTION: int = 0
    VLLM_ATTENTION_BACKEND: Optional[str] = None
    VLLM_USE_FLASHINFER_SAMPLER: Optional[bool] = None
    VLLM_FLASHINFER_FORCE_TENSOR_CORES: bool = False
    VLLM_PP_LAYER_PARTITION: Optional[str] = None
    VLLM_CPU_KVCACHE_SPACE: int = 0
    VLLM_CPU_OMP_THREADS_BIND: str = ""
    VLLM_CPU_MOE_PREPACK: bool = True
    VLLM_XLA_CACHE_PATH: str = os.path.join(VLLM_CACHE_ROOT, "xla_cache")
    VLLM_XLA_CHECK_RECOMPILATION: bool = False
    VLLM_FUSED_MOE_CHUNK_SIZE: int = 64 * 1024
    VLLM_USE_RAY_SPMD_WORKER: bool = False
    VLLM_USE_RAY_COMPILED_DAG: bool = False
    VLLM_USE_RAY_COMPILED_DAG_CHANNEL_TYPE: str = "auto"
    VLLM_USE_RAY_COMPILED_DAG_OVERLAP_COMM: bool = False
    VLLM_WORKER_MULTIPROC_METHOD: str = "fork"
    VLLM_ASSETS_CACHE: str = os.path.join(VLLM_CACHE_ROOT, "assets")
    VLLM_IMAGE_FETCH_TIMEOUT: int = 5
    VLLM_VIDEO_FETCH_TIMEOUT: int = 30
    VLLM_AUDIO_FETCH_TIMEOUT: int = 10
    VLLM_MM_INPUT_CACHE_GIB: int = 8
    VLLM_TARGET_DEVICE: str = "cuda"
    MAX_JOBS: Optional[str] = None
    NVCC_THREADS: Optional[str] = None
    VLLM_USE_PRECOMPILED: bool = False
    VLLM_TEST_USE_PRECOMPILED_NIGHTLY_WHEEL: bool = False
    VLLM_NO_DEPRECATION_WARNING: bool = False
    VLLM_KEEP_ALIVE_ON_ENGINE_DEATH: bool = False
    CMAKE_BUILD_TYPE: Optional[str] = None
    VERBOSE: bool = False
    VLLM_ALLOW_LONG_MAX_MODEL_LEN: bool = False
    VLLM_RPC_TIMEOUT: int = 10000  # ms
    VLLM_PLUGINS: Optional[list[str]] = None
    VLLM_TORCH_PROFILER_DIR: Optional[str] = None
    VLLM_USE_TRITON_AWQ: bool = False
    VLLM_ALLOW_RUNTIME_LORA_UPDATING: bool = False
    VLLM_SKIP_P2P_CHECK: bool = False
    VLLM_DISABLED_KERNELS: list[str] = []
    VLLM_USE_V1: bool = True
    VLLM_ROCM_USE_AITER: bool = False
<<<<<<< HEAD
    VLLM_ROCM_USE_AITER_GEMM_W8A8_BLOCKSCALE: bool = False
=======
    VLLM_ROCM_USE_AITER_LINEAR: bool = True
    VLLM_ROCM_USE_AITER_MOE: bool = True
    VLLM_ROCM_USE_AITER_FP8_BLOCK_SCALED_MOE: bool = False
>>>>>>> e82ee40d
    VLLM_ROCM_USE_AITER_RMSNORM: bool = True
    VLLM_ROCM_FP8_PADDING: bool = True
    VLLM_ROCM_MOE_PADDING: bool = True
    VLLM_ROCM_CUSTOM_PAGED_ATTN: bool = True
    VLLM_ENABLE_V1_MULTIPROCESSING: bool = True
    VLLM_LOG_BATCHSIZE_INTERVAL: float = -1
    VLLM_DISABLE_COMPILE_CACHE: bool = False
    Q_SCALE_CONSTANT: int = 200
    K_SCALE_CONSTANT: int = 200
    V_SCALE_CONSTANT: int = 100
    VLLM_SERVER_DEV_MODE: bool = False
    VLLM_V1_OUTPUT_PROC_CHUNK_SIZE: int = 128
    VLLM_MLA_DISABLE: bool = False
    VLLM_ENABLE_MOE_ALIGN_BLOCK_SIZE_TRITON: bool = False
    VLLM_RAY_PER_WORKER_GPUS: float = 1.0
    VLLM_RAY_BUNDLE_INDICES: str = ""
    VLLM_CUDART_SO_PATH: Optional[str] = None
    VLLM_USE_HPU_CONTIGUOUS_CACHE_FETCH: bool = True
    VLLM_DP_RANK: int = 0
    VLLM_DP_RANK_LOCAL: int = -1
    VLLM_DP_SIZE: int = 1
    VLLM_DP_MASTER_IP: str = ""
    VLLM_DP_MASTER_PORT: int = 0
    VLLM_MARLIN_USE_ATOMIC_ADD: bool = False
    VLLM_V0_USE_OUTLINES_CACHE: bool = False
    VLLM_TPU_DISABLE_TOPK_TOPP_OPTIMIZATION: bool = False
    VLLM_TPU_BUCKET_PADDING_GAP: int = 0
    VLLM_USE_DEEP_GEMM: bool = False
    VLLM_XGRAMMAR_CACHE_MB: int = 0


def get_default_cache_root():
    return os.getenv(
        "XDG_CACHE_HOME",
        os.path.join(os.path.expanduser("~"), ".cache"),
    )


def get_default_config_root():
    return os.getenv(
        "XDG_CONFIG_HOME",
        os.path.join(os.path.expanduser("~"), ".config"),
    )


def maybe_convert_int(value: Optional[str]) -> Optional[int]:
    if value is None:
        return None
    return int(value)


# The begin-* and end* here are used by the documentation generator
# to extract the used env vars.

# begin-env-vars-definition

environment_variables: dict[str, Callable[[], Any]] = {

    # ================== Installation Time Env Vars ==================

    # Target device of vLLM, supporting [cuda (by default),
    # rocm, neuron, cpu]
    "VLLM_TARGET_DEVICE":
    lambda: os.getenv("VLLM_TARGET_DEVICE", "cuda"),

    # Maximum number of compilation jobs to run in parallel.
    # By default this is the number of CPUs
    "MAX_JOBS":
    lambda: os.getenv("MAX_JOBS", None),

    # Number of threads to use for nvcc
    # By default this is 1.
    # If set, `MAX_JOBS` will be reduced to avoid oversubscribing the CPU.
    "NVCC_THREADS":
    lambda: os.getenv("NVCC_THREADS", None),

    # If set, vllm will use precompiled binaries (*.so)
    "VLLM_USE_PRECOMPILED":
    lambda: bool(os.environ.get("VLLM_USE_PRECOMPILED")) or bool(
        os.environ.get("VLLM_PRECOMPILED_WHEEL_LOCATION")),

    # Whether to force using nightly wheel in python build.
    # This is used for testing the nightly wheel in python build.
    "VLLM_TEST_USE_PRECOMPILED_NIGHTLY_WHEEL":
    lambda: bool(int(os.getenv("VLLM_TEST_USE_PRECOMPILED_NIGHTLY_WHEEL", "0"))
                 ),

    # CMake build type
    # If not set, defaults to "Debug" or "RelWithDebInfo"
    # Available options: "Debug", "Release", "RelWithDebInfo"
    "CMAKE_BUILD_TYPE":
    lambda: os.getenv("CMAKE_BUILD_TYPE"),

    # If set, vllm will print verbose logs during installation
    "VERBOSE":
    lambda: bool(int(os.getenv('VERBOSE', '0'))),

    # Root directory for vLLM configuration files
    # Defaults to `~/.config/vllm` unless `XDG_CONFIG_HOME` is set
    # Note that this not only affects how vllm finds its configuration files
    # during runtime, but also affects how vllm installs its configuration
    # files during **installation**.
    "VLLM_CONFIG_ROOT":
    lambda: os.path.expanduser(
        os.getenv(
            "VLLM_CONFIG_ROOT",
            os.path.join(get_default_config_root(), "vllm"),
        )),

    # ================== Runtime Env Vars ==================

    # Root directory for vLLM cache files
    # Defaults to `~/.cache/vllm` unless `XDG_CACHE_HOME` is set
    "VLLM_CACHE_ROOT":
    lambda: os.path.expanduser(
        os.getenv(
            "VLLM_CACHE_ROOT",
            os.path.join(get_default_cache_root(), "vllm"),
        )),

    # used in distributed environment to determine the ip address
    # of the current node, when the node has multiple network interfaces.
    # If you are using multi-node inference, you should set this differently
    # on each node.
    'VLLM_HOST_IP':
    lambda: os.getenv('VLLM_HOST_IP', ""),

    # used in distributed environment to manually set the communication port
    # Note: if VLLM_PORT is set, and some code asks for multiple ports, the
    # VLLM_PORT will be used as the first port, and the rest will be generated
    # by incrementing the VLLM_PORT value.
    # '0' is used to make mypy happy
    'VLLM_PORT':
    lambda: int(os.getenv('VLLM_PORT', '0'))
    if 'VLLM_PORT' in os.environ else None,

    # path used for ipc when the frontend api server is running in
    # multi-processing mode to communicate with the backend engine process.
    'VLLM_RPC_BASE_PATH':
    lambda: os.getenv('VLLM_RPC_BASE_PATH', tempfile.gettempdir()),

    # If true, will load models from ModelScope instead of Hugging Face Hub.
    # note that the value is true or false, not numbers
    "VLLM_USE_MODELSCOPE":
    lambda: os.environ.get("VLLM_USE_MODELSCOPE", "False").lower() == "true",

    # Interval in seconds to log a warning message when the ring buffer is full
    "VLLM_RINGBUFFER_WARNING_INTERVAL":
    lambda: int(os.environ.get("VLLM_RINGBUFFER_WARNING_INTERVAL", "60")),

    # path to cudatoolkit home directory, under which should be bin, include,
    # and lib directories.
    "CUDA_HOME":
    lambda: os.environ.get("CUDA_HOME", None),

    # Path to the NCCL library file. It is needed because nccl>=2.19 brought
    # by PyTorch contains a bug: https://github.com/NVIDIA/nccl/issues/1234
    "VLLM_NCCL_SO_PATH":
    lambda: os.environ.get("VLLM_NCCL_SO_PATH", None),

    # when `VLLM_NCCL_SO_PATH` is not set, vllm will try to find the nccl
    # library file in the locations specified by `LD_LIBRARY_PATH`
    "LD_LIBRARY_PATH":
    lambda: os.environ.get("LD_LIBRARY_PATH", None),

    # flag to control if vllm should use triton flash attention
    "VLLM_USE_TRITON_FLASH_ATTN":
    lambda: (os.environ.get("VLLM_USE_TRITON_FLASH_ATTN", "True").lower() in
             ("true", "1")),

    # Force vllm to use a specific flash-attention version (2 or 3), only valid
    # when using the flash-attention backend.
    "VLLM_FLASH_ATTN_VERSION":
    lambda: maybe_convert_int(os.environ.get("VLLM_FLASH_ATTN_VERSION", None)),

    # Internal flag to enable Dynamo fullgraph capture
    "VLLM_TEST_DYNAMO_FULLGRAPH_CAPTURE":
    lambda: bool(
        os.environ.get("VLLM_TEST_DYNAMO_FULLGRAPH_CAPTURE", "1") != "0"),

    # local rank of the process in the distributed setting, used to determine
    # the GPU device id
    "LOCAL_RANK":
    lambda: int(os.environ.get("LOCAL_RANK", "0")),

    # used to control the visible devices in the distributed setting
    "CUDA_VISIBLE_DEVICES":
    lambda: os.environ.get("CUDA_VISIBLE_DEVICES", None),

    # timeout for each iteration in the engine
    "VLLM_ENGINE_ITERATION_TIMEOUT_S":
    lambda: int(os.environ.get("VLLM_ENGINE_ITERATION_TIMEOUT_S", "60")),

    # API key for vLLM API server
    "VLLM_API_KEY":
    lambda: os.environ.get("VLLM_API_KEY", None),

    # Whether to log responses from API Server for debugging
    "VLLM_DEBUG_LOG_API_SERVER_RESPONSE":
    lambda: os.environ.get("VLLM_DEBUG_LOG_API_SERVER_RESPONSE", "False").
    lower() == "true",

    # S3 access information, used for tensorizer to load model from S3
    "S3_ACCESS_KEY_ID":
    lambda: os.environ.get("S3_ACCESS_KEY_ID", None),
    "S3_SECRET_ACCESS_KEY":
    lambda: os.environ.get("S3_SECRET_ACCESS_KEY", None),
    "S3_ENDPOINT_URL":
    lambda: os.environ.get("S3_ENDPOINT_URL", None),

    # Usage stats collection
    "VLLM_USAGE_STATS_SERVER":
    lambda: os.environ.get("VLLM_USAGE_STATS_SERVER", "https://stats.vllm.ai"),
    "VLLM_NO_USAGE_STATS":
    lambda: os.environ.get("VLLM_NO_USAGE_STATS", "0") == "1",
    "VLLM_DO_NOT_TRACK":
    lambda: (os.environ.get("VLLM_DO_NOT_TRACK", None) or os.environ.get(
        "DO_NOT_TRACK", None) or "0") == "1",
    "VLLM_USAGE_SOURCE":
    lambda: os.environ.get("VLLM_USAGE_SOURCE", "production"),

    # Logging configuration
    # If set to 0, vllm will not configure logging
    # If set to 1, vllm will configure logging using the default configuration
    #    or the configuration file specified by VLLM_LOGGING_CONFIG_PATH
    "VLLM_CONFIGURE_LOGGING":
    lambda: int(os.getenv("VLLM_CONFIGURE_LOGGING", "1")),
    "VLLM_LOGGING_CONFIG_PATH":
    lambda: os.getenv("VLLM_LOGGING_CONFIG_PATH"),

    # this is used for configuring the default logging level
    "VLLM_LOGGING_LEVEL":
    lambda: os.getenv("VLLM_LOGGING_LEVEL", "INFO").upper(),

    # if set, VLLM_LOGGING_PREFIX will be prepended to all log messages
    "VLLM_LOGGING_PREFIX":
    lambda: os.getenv("VLLM_LOGGING_PREFIX", ""),

    # if set, vllm will call logits processors in a thread pool with this many
    # threads. This is useful when using custom logits processors that either
    # (a) launch additional CUDA kernels or (b) do significant CPU-bound work
    # while not holding the python GIL, or both.
    "VLLM_LOGITS_PROCESSOR_THREADS":
    lambda: int(os.getenv("VLLM_LOGITS_PROCESSOR_THREADS", "0"))
    if "VLLM_LOGITS_PROCESSOR_THREADS" in os.environ else None,

    # Trace function calls
    # If set to 1, vllm will trace function calls
    # Useful for debugging
    "VLLM_TRACE_FUNCTION":
    lambda: int(os.getenv("VLLM_TRACE_FUNCTION", "0")),

    # Backend for attention computation
    # Available options:
    # - "TORCH_SDPA": use torch.nn.MultiheadAttention
    # - "FLASH_ATTN": use FlashAttention
    # - "XFORMERS": use XFormers
    # - "ROCM_FLASH": use ROCmFlashAttention
    # - "FLASHINFER": use flashinfer
    # - "FLASHMLA": use FlashMLA
    "VLLM_ATTENTION_BACKEND":
    lambda: os.getenv("VLLM_ATTENTION_BACKEND", None),

    # If set, vllm will use flashinfer sampler
    "VLLM_USE_FLASHINFER_SAMPLER":
    lambda: bool(int(os.environ["VLLM_USE_FLASHINFER_SAMPLER"]))
    if "VLLM_USE_FLASHINFER_SAMPLER" in os.environ else None,

    # If set, vllm will force flashinfer to use tensor cores;
    # otherwise will use heuristic based on model architecture.
    "VLLM_FLASHINFER_FORCE_TENSOR_CORES":
    lambda: bool(int(os.getenv("VLLM_FLASHINFER_FORCE_TENSOR_CORES", "0"))),

    # Pipeline stage partition strategy
    "VLLM_PP_LAYER_PARTITION":
    lambda: os.getenv("VLLM_PP_LAYER_PARTITION", None),

    # (CPU backend only) CPU key-value cache space.
    # default is 4 GiB
    "VLLM_CPU_KVCACHE_SPACE":
    lambda: int(os.getenv("VLLM_CPU_KVCACHE_SPACE", "0")),

    # (CPU backend only) CPU core ids bound by OpenMP threads, e.g., "0-31",
    # "0,1,2", "0-31,33". CPU cores of different ranks are separated by '|'.
    "VLLM_CPU_OMP_THREADS_BIND":
    lambda: os.getenv("VLLM_CPU_OMP_THREADS_BIND", "all"),

    # (CPU backend only) whether to use prepack for MoE layer. This will be
    # passed to ipex.llm.modules.GatedMLPMOE. On unsupported CPUs, you might
    # need to set this to "0" (False).
    "VLLM_CPU_MOE_PREPACK":
    lambda: bool(int(os.getenv("VLLM_CPU_MOE_PREPACK", "1"))),

    # If the env var is set, then all workers will execute as separate
    # processes from the engine, and we use the same mechanism to trigger
    # execution on all workers.
    # Run vLLM with VLLM_USE_RAY_SPMD_WORKER=1 to enable it.
    "VLLM_USE_RAY_SPMD_WORKER":
    lambda: bool(int(os.getenv("VLLM_USE_RAY_SPMD_WORKER", "0"))),

    # If the env var is set, it uses the Ray's Compiled Graph
    # (previously known as ADAG) API which optimizes the
    # control plane overhead.
    # Run vLLM with VLLM_USE_RAY_COMPILED_DAG=1 to enable it.
    # Note that this variable is set to 1 in V1 by default
    # when ray distributed executor is used.
    "VLLM_USE_RAY_COMPILED_DAG":
    lambda: bool(int(os.getenv("VLLM_USE_RAY_COMPILED_DAG", "0"))),

    # If the env var is set, Ray Compiled Graph uses the specified
    # channel type to communicate between workers belonging to
    # different pipeline-parallel stages.
    # Available options:
    # - "auto": use the default channel type
    # - "nccl": use NCCL for communication
    # - "shm": use shared memory and gRPC for communication
    # This flag is ignored if VLLM_USE_RAY_COMPILED_DAG is not set.
    "VLLM_USE_RAY_COMPILED_DAG_CHANNEL_TYPE":
    lambda: os.getenv("VLLM_USE_RAY_COMPILED_DAG_CHANNEL_TYPE", "auto"),

    # If the env var is set, it enables GPU communication overlap
    # (experimental feature) in Ray's Compiled Graph. This flag is ignored if
    # VLLM_USE_RAY_COMPILED_DAG is not set.
    "VLLM_USE_RAY_COMPILED_DAG_OVERLAP_COMM":
    lambda: bool(int(os.getenv("VLLM_USE_RAY_COMPILED_DAG_OVERLAP_COMM", "0"))
                 ),

    # Use dedicated multiprocess context for workers.
    # Both spawn and fork work
    "VLLM_WORKER_MULTIPROC_METHOD":
    lambda: os.getenv("VLLM_WORKER_MULTIPROC_METHOD", "fork"),

    # Path to the cache for storing downloaded assets
    "VLLM_ASSETS_CACHE":
    lambda: os.path.expanduser(
        os.getenv(
            "VLLM_ASSETS_CACHE",
            os.path.join(get_default_cache_root(), "vllm", "assets"),
        )),

    # Timeout for fetching images when serving multimodal models
    # Default is 5 seconds
    "VLLM_IMAGE_FETCH_TIMEOUT":
    lambda: int(os.getenv("VLLM_IMAGE_FETCH_TIMEOUT", "5")),

    # Timeout for fetching videos when serving multimodal models
    # Default is 30 seconds
    "VLLM_VIDEO_FETCH_TIMEOUT":
    lambda: int(os.getenv("VLLM_VIDEO_FETCH_TIMEOUT", "30")),

    # Timeout for fetching audio when serving multimodal models
    # Default is 10 seconds
    "VLLM_AUDIO_FETCH_TIMEOUT":
    lambda: int(os.getenv("VLLM_AUDIO_FETCH_TIMEOUT", "10")),

    # Cache size (in GiB) for multimodal input cache
    # Default is 4 GiB
    "VLLM_MM_INPUT_CACHE_GIB":
    lambda: int(os.getenv("VLLM_MM_INPUT_CACHE_GIB", "4")),

    # Path to the XLA persistent cache directory.
    # Only used for XLA devices such as TPUs.
    "VLLM_XLA_CACHE_PATH":
    lambda: os.path.expanduser(
        os.getenv(
            "VLLM_XLA_CACHE_PATH",
            os.path.join(get_default_cache_root(), "vllm", "xla_cache"),
        )),

    # If set, assert on XLA recompilation after each execution step.
    "VLLM_XLA_CHECK_RECOMPILATION":
    lambda: bool(int(os.getenv("VLLM_XLA_CHECK_RECOMPILATION", "0"))),
    "VLLM_FUSED_MOE_CHUNK_SIZE":
    lambda: int(os.getenv("VLLM_FUSED_MOE_CHUNK_SIZE", "32768")),

    # If set, vllm will skip the deprecation warnings.
    "VLLM_NO_DEPRECATION_WARNING":
    lambda: bool(int(os.getenv("VLLM_NO_DEPRECATION_WARNING", "0"))),

    # If set, the OpenAI API server will stay alive even after the underlying
    # AsyncLLMEngine errors and stops serving requests
    "VLLM_KEEP_ALIVE_ON_ENGINE_DEATH":
    lambda: bool(os.getenv("VLLM_KEEP_ALIVE_ON_ENGINE_DEATH", 0)),

    # If the env var VLLM_ALLOW_LONG_MAX_MODEL_LEN is set, it allows
    # the user to specify a max sequence length greater than
    # the max length derived from the model's config.json.
    # To enable this, set VLLM_ALLOW_LONG_MAX_MODEL_LEN=1.
    "VLLM_ALLOW_LONG_MAX_MODEL_LEN":
    lambda:
    (os.environ.get("VLLM_ALLOW_LONG_MAX_MODEL_LEN", "0").strip().lower() in
     ("1", "true")),

    # If set, forces FP8 Marlin to be used for FP8 quantization regardless
    # of the hardware support for FP8 compute.
    "VLLM_TEST_FORCE_FP8_MARLIN":
    lambda:
    (os.environ.get("VLLM_TEST_FORCE_FP8_MARLIN", "0").strip().lower() in
     ("1", "true")),
    "VLLM_TEST_FORCE_LOAD_FORMAT":
    lambda: os.getenv("VLLM_TEST_FORCE_LOAD_FORMAT", "dummy"),

    # Time in ms for the zmq client to wait for a response from the backend
    # server for simple data operations
    "VLLM_RPC_TIMEOUT":
    lambda: int(os.getenv("VLLM_RPC_TIMEOUT", "10000")),

    # a list of plugin names to load, separated by commas.
    # if this is not set, it means all plugins will be loaded
    # if this is set to an empty string, no plugins will be loaded
    "VLLM_PLUGINS":
    lambda: None if "VLLM_PLUGINS" not in os.environ else os.environ[
        "VLLM_PLUGINS"].split(","),

    # Enables torch profiler if set. Path to the directory where torch profiler
    # traces are saved. Note that it must be an absolute path.
    "VLLM_TORCH_PROFILER_DIR":
    lambda: (None if os.getenv("VLLM_TORCH_PROFILER_DIR", None) is None else os
             .path.expanduser(os.getenv("VLLM_TORCH_PROFILER_DIR", "."))),

    # If set, vLLM will use Triton implementations of AWQ.
    "VLLM_USE_TRITON_AWQ":
    lambda: bool(int(os.getenv("VLLM_USE_TRITON_AWQ", "0"))),

    # If set, allow loading or unloading lora adapters in runtime,
    "VLLM_ALLOW_RUNTIME_LORA_UPDATING":
    lambda:
    (os.environ.get("VLLM_ALLOW_RUNTIME_LORA_UPDATING", "0").strip().lower() in
     ("1", "true")),

    # By default, vLLM will check the peer-to-peer capability itself,
    # in case of broken drivers. See https://github.com/vllm-project/vllm/blob/a9b15c606fea67a072416ea0ea115261a2756058/vllm/distributed/device_communicators/custom_all_reduce_utils.py#L101-L108 for details. # noqa
    # If this env var is set to 1, vLLM will skip the peer-to-peer check,
    # and trust the driver's peer-to-peer capability report.
    "VLLM_SKIP_P2P_CHECK":
    lambda: os.getenv("VLLM_SKIP_P2P_CHECK", "0") == "1",

    # List of quantization kernels that should be disabled, used for testing
    # and performance comparisons. Currently only affects MPLinearKernel
    # selection
    # (kernels: MacheteLinearKernel, MarlinLinearKernel, ExllamaLinearKernel)
    "VLLM_DISABLED_KERNELS":
    lambda: [] if "VLLM_DISABLED_KERNELS" not in os.environ else os.environ[
        "VLLM_DISABLED_KERNELS"].split(","),

    # If set, use the V1 code path.
    "VLLM_USE_V1":
    lambda: bool(int(os.getenv("VLLM_USE_V1", "1"))),

    # Disable aiter ops unless specifically enabled.
    # Acts as a parent switch to enable the rest of the other operations.
    "VLLM_ROCM_USE_AITER":
    lambda: (os.getenv("VLLM_ROCM_USE_AITER", "False").lower() in
             ("true", "1")),

<<<<<<< HEAD
    # Use aiter w8a8 block gemm kernel if aiter ops are enabled.
    # This is disabled by default.
    "VLLM_ROCM_USE_AITER_GEMM_W8A8_BLOCKSCALE":
    lambda:
    (os.getenv("VLLM_ROCM_USE_AITER_GEMM_W8A8_BLOCKSCALE", "False").lower() in
=======
    # use aiter linear op if aiter ops are enabled
    # The following list of related ops
    # - scaled_mm (per-tensor / rowwise)
    "VLLM_ROCM_USE_AITER_LINEAR":
    lambda: (os.getenv("VLLM_ROCM_USE_AITER_LINEAR", "True").lower() in
             ("true", "1")),

    # Whether to use aiter moe ops.
    # By default is enabled.
    "VLLM_ROCM_USE_AITER_MOE":
    lambda: (os.getenv("VLLM_ROCM_USE_AITER_MOE", "True").lower() in
             ("true", "1")),

    # Whether to use aiter block scaled moe kernel.
    # By default this is disabled.
    "VLLM_ROCM_USE_AITER_FP8_BLOCK_SCALED_MOE":
    lambda:
    (os.getenv("VLLM_ROCM_USE_AITER_FP8_BLOCK_SCALED_MOE", "false").lower() in
>>>>>>> e82ee40d
     ("true", "1")),

    # use aiter rms norm op if aiter ops are enabled.
    "VLLM_ROCM_USE_AITER_RMSNORM":
    lambda: (os.getenv("VLLM_ROCM_USE_AITER_RMSNORM", "True").lower() in
             ("true", "1")),

    # Pad the fp8 weights to 256 bytes for ROCm
    "VLLM_ROCM_FP8_PADDING":
    lambda: bool(int(os.getenv("VLLM_ROCM_FP8_PADDING", "1"))),

    # Pad the weights for the moe kernel
    "VLLM_ROCM_MOE_PADDING":
    lambda: bool(int(os.getenv("VLLM_ROCM_MOE_PADDING", "1"))),

    # custom paged attention kernel for MI3* cards
    "VLLM_ROCM_CUSTOM_PAGED_ATTN":
    lambda: (os.getenv("VLLM_ROCM_CUSTOM_PAGED_ATTN", "True").lower() in
             ("true", "1")),

    # Divisor for dynamic query scale factor calculation for FP8 KV Cache
    "Q_SCALE_CONSTANT":
    lambda: int(os.getenv("Q_SCALE_CONSTANT", "200")),
    # Divisor for dynamic key scale factor calculation for FP8 KV Cache
    "K_SCALE_CONSTANT":
    lambda: int(os.getenv("K_SCALE_CONSTANT", "200")),
    # Divisor for dynamic value scale factor calculation for FP8 KV Cache
    "V_SCALE_CONSTANT":
    lambda: int(os.getenv("V_SCALE_CONSTANT", "100")),

    # If set, enable multiprocessing in LLM for the V1 code path.
    "VLLM_ENABLE_V1_MULTIPROCESSING":
    lambda: bool(int(os.getenv("VLLM_ENABLE_V1_MULTIPROCESSING", "1"))),
    "VLLM_LOG_BATCHSIZE_INTERVAL":
    lambda: float(os.getenv("VLLM_LOG_BATCHSIZE_INTERVAL", "-1")),
    "VLLM_DISABLE_COMPILE_CACHE":
    lambda: bool(int(os.getenv("VLLM_DISABLE_COMPILE_CACHE", "0"))),

    # If set, vllm will run in development mode, which will enable
    # some additional endpoints for developing and debugging,
    # e.g. `/reset_prefix_cache`
    "VLLM_SERVER_DEV_MODE":
    lambda: bool(int(os.getenv("VLLM_SERVER_DEV_MODE", "0"))),

    # Controls the maximum number of requests to handle in a
    # single asyncio task when processing per-token outputs in the
    # V1 AsyncLLM interface. It is applicable when handling a high
    # concurrency of streaming requests.
    # Setting this too high can result in a higher variance of
    # inter-message latencies. Setting it too low can negatively impact
    # TTFT and overall throughput.
    "VLLM_V1_OUTPUT_PROC_CHUNK_SIZE":
    lambda: int(os.getenv("VLLM_V1_OUTPUT_PROC_CHUNK_SIZE", "128")),

    # If set, vLLM will disable the MLA attention optimizations.
    "VLLM_MLA_DISABLE":
    lambda: bool(int(os.getenv("VLLM_MLA_DISABLE", "0"))),

    # If set, vLLM will use the Triton implementation of moe_align_block_size,
    # i.e. moe_align_block_size_triton in fused_moe.py.
    "VLLM_ENABLE_MOE_ALIGN_BLOCK_SIZE_TRITON":
    lambda: bool(int(os.getenv("VLLM_ENABLE_MOE_ALIGN_BLOCK_SIZE_TRITON", "0"))
                 ),

    # Number of GPUs per worker in Ray, if it is set to be a fraction,
    # it allows ray to schedule multiple actors on a single GPU,
    # so that users can colocate other actors on the same GPUs as vLLM.
    "VLLM_RAY_PER_WORKER_GPUS":
    lambda: float(os.getenv("VLLM_RAY_PER_WORKER_GPUS", "1.0")),

    # Bundle indices for Ray, if it is set, it can control precisely
    # which indices are used for the Ray bundle, for every worker.
    # Format: comma-separated list of integers, e.g. "0,1,2,3"
    "VLLM_RAY_BUNDLE_INDICES":
    lambda: os.getenv("VLLM_RAY_BUNDLE_INDICES", ""),

    # In some system, find_loaded_library() may not work. So we allow users to
    # specify the path through environment variable VLLM_CUDART_SO_PATH.
    "VLLM_CUDART_SO_PATH":
    lambda: os.getenv("VLLM_CUDART_SO_PATH", None),

    # Contiguous cache fetching to avoid using costly gather operation on
    # Gaudi3. This is only applicable to HPU contiguous cache. If set to true,
    # contiguous cache fetch will be used.
    "VLLM_USE_HPU_CONTIGUOUS_CACHE_FETCH":
    lambda: os.environ.get("VLLM_CONTIGUOUS_PA", "true").lower() in
    ("1", "true"),

    # Rank of the process in the data parallel setting
    "VLLM_DP_RANK":
    lambda: int(os.getenv("VLLM_DP_RANK", "0")),

    # Rank of the process in the data parallel setting.
    # Defaults to VLLM_DP_RANK when not set.
    "VLLM_DP_RANK_LOCAL":
    lambda: int(
        os.getenv("VLLM_DP_RANK_LOCAL", sys.modules[__name__].VLLM_DP_RANK)),

    # World size of the data parallel setting
    "VLLM_DP_SIZE":
    lambda: int(os.getenv("VLLM_DP_SIZE", "1")),

    # IP address of the master node in the data parallel setting
    "VLLM_DP_MASTER_IP":
    lambda: os.getenv("VLLM_DP_MASTER_IP", "127.0.0.1"),

    # Port of the master node in the data parallel setting
    "VLLM_DP_MASTER_PORT":
    lambda: int(os.getenv("VLLM_DP_MASTER_PORT", "0")),

    # Whether to use S3 path for model loading in CI via RunAI Streamer
    "VLLM_CI_USE_S3":
    lambda: os.environ.get("VLLM_CI_USE_S3", "0") == "1",

    # Use model_redirect to redirect the model name to a local folder.
    # `model_redirect` can be a json file mapping the model between
    # repo_id and local folder:
    # {"meta-llama/Llama-3.2-1B": "/tmp/Llama-3.2-1B"}
    # or a space separated values table file:
    # meta-llama/Llama-3.2-1B   /tmp/Llama-3.2-1B
    "VLLM_MODEL_REDIRECT_PATH":
    lambda: os.environ.get("VLLM_MODEL_REDIRECT_PATH", None),

    # Whether to use atomicAdd reduce in gptq/awq marlin kernel.
    "VLLM_MARLIN_USE_ATOMIC_ADD":
    lambda: os.environ.get("VLLM_MARLIN_USE_ATOMIC_ADD", "0") == "1",

    # Whether to turn on the outlines cache for V0
    # This cache is unbounded and on disk, so it's not safe to use in
    # an environment with potentially malicious users.
    "VLLM_V0_USE_OUTLINES_CACHE":
    lambda: os.environ.get("VLLM_V0_USE_OUTLINES_CACHE", "0") == "1",

    # If set, disables TPU-specific optimization for top-k & top-p sampling
    "VLLM_TPU_DISABLE_TOPK_TOPP_OPTIMIZATION":
    lambda: bool(int(os.environ["VLLM_TPU_DISABLE_TOPK_TOPP_OPTIMIZATION"]))
    if "VLLM_TPU_DISABLE_TOPK_TOPP_OPTIMIZATION" in os.environ else None,

    # Gap between padding buckets for the forward pass. So we have
    # 8, we will run forward pass with [16, 24, 32, ...].
    "VLLM_TPU_BUCKET_PADDING_GAP":
    lambda: int(os.environ["VLLM_TPU_BUCKET_PADDING_GAP"])
    if "VLLM_TPU_BUCKET_PADDING_GAP" in os.environ else 0,

    # Allow use of DeepGemm kernels for fused moe ops.
    "VLLM_USE_DEEP_GEMM":
    lambda: bool(int(os.getenv("VLLM_USE_DEEP_GEMM", "0"))),

    # Control the cache sized used by the xgrammar compiler. The default
    # of 512 MB should be enough for roughly 1000 JSON schemas.
    # It can be changed with this variable if needed for some reason.
    "VLLM_XGRAMMAR_CACHE_MB":
    lambda: int(os.getenv("VLLM_XGRAMMAR_CACHE_MB", "512")),
}

# end-env-vars-definition


def __getattr__(name: str):
    # lazy evaluation of environment variables
    if name in environment_variables:
        return environment_variables[name]()
    raise AttributeError(f"module {__name__!r} has no attribute {name!r}")


def __dir__():
    return list(environment_variables.keys())


def is_set(name: str):
    """Check if an environment variable is explicitly set."""
    if name in environment_variables:
        return name in os.environ
    raise AttributeError(f"module {__name__!r} has no attribute {name!r}")


def set_vllm_use_v1(use_v1: bool):
    if is_set("VLLM_USE_V1"):
        raise ValueError(
            "Should not call set_vllm_use_v1() if VLLM_USE_V1 is set "
            "explicitly by the user. Please raise this as a Github "
            "Issue and explicitly set VLLM_USE_V1=0 or 1.")
    os.environ["VLLM_USE_V1"] = "1" if use_v1 else "0"


def compute_hash() -> str:
    """
    WARNING: Whenever a new key is added to this environment
    variables, ensure that it is included in the factors list if
    it affects the computation graph. For example, different values
    of VLLM_PP_LAYER_PARTITION will generate different computation
    graphs, so it is included in the factors list. The env vars that 
    affect the choice of different kernels or attention backends should
    also be included in the factors list.
    """
    factors: list[Any] = []

    # summarize environment variables
    def factorize(name: str):
        if __getattr__(name):
            factors.append(__getattr__(name))
        else:
            factors.append("None")

    # The values of envs may affects the computation graph.
    # TODO(DefTruth): hash all environment variables?
    # for key in environment_variables:
    #     factorize(key)
    environment_variables_to_hash = [
        "VLLM_PP_LAYER_PARTITION",
        "VLLM_MLA_DISABLE",
        "VLLM_USE_TRITON_FLASH_ATTN",
        "VLLM_USE_TRITON_AWQ",
        "VLLM_DP_RANK",
        "VLLM_DP_SIZE",
    ]
    for key in environment_variables_to_hash:
        if key in environment_variables:
            factorize(key)

    hash_str = hashlib.md5(str(factors).encode()).hexdigest()

    return hash_str<|MERGE_RESOLUTION|>--- conflicted
+++ resolved
@@ -75,13 +75,10 @@
     VLLM_DISABLED_KERNELS: list[str] = []
     VLLM_USE_V1: bool = True
     VLLM_ROCM_USE_AITER: bool = False
-<<<<<<< HEAD
     VLLM_ROCM_USE_AITER_GEMM_W8A8_BLOCKSCALE: bool = False
-=======
     VLLM_ROCM_USE_AITER_LINEAR: bool = True
     VLLM_ROCM_USE_AITER_MOE: bool = True
     VLLM_ROCM_USE_AITER_FP8_BLOCK_SCALED_MOE: bool = False
->>>>>>> e82ee40d
     VLLM_ROCM_USE_AITER_RMSNORM: bool = True
     VLLM_ROCM_FP8_PADDING: bool = True
     VLLM_ROCM_MOE_PADDING: bool = True
@@ -537,13 +534,12 @@
     lambda: (os.getenv("VLLM_ROCM_USE_AITER", "False").lower() in
              ("true", "1")),
 
-<<<<<<< HEAD
     # Use aiter w8a8 block gemm kernel if aiter ops are enabled.
     # This is disabled by default.
     "VLLM_ROCM_USE_AITER_GEMM_W8A8_BLOCKSCALE":
     lambda:
     (os.getenv("VLLM_ROCM_USE_AITER_GEMM_W8A8_BLOCKSCALE", "False").lower() in
-=======
+     ("true", "1")),
     # use aiter linear op if aiter ops are enabled
     # The following list of related ops
     # - scaled_mm (per-tensor / rowwise)
@@ -562,7 +558,6 @@
     "VLLM_ROCM_USE_AITER_FP8_BLOCK_SCALED_MOE":
     lambda:
     (os.getenv("VLLM_ROCM_USE_AITER_FP8_BLOCK_SCALED_MOE", "false").lower() in
->>>>>>> e82ee40d
      ("true", "1")),
 
     # use aiter rms norm op if aiter ops are enabled.
