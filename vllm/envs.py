import os
import tempfile
from typing import TYPE_CHECKING, Any, Callable, Dict, List, Optional

if TYPE_CHECKING:
    VLLM_HOST_IP: str = ""
    VLLM_PORT: Optional[int] = None
    VLLM_RPC_BASE_PATH: str = tempfile.gettempdir()
    VLLM_USE_MODELSCOPE: bool = False
    VLLM_RINGBUFFER_WARNING_INTERVAL: int = 60
    VLLM_NCCL_SO_PATH: Optional[str] = None
    LD_LIBRARY_PATH: Optional[str] = None
    VLLM_USE_TRITON_FLASH_ATTN: bool = False
    LOCAL_RANK: int = 0
    CUDA_VISIBLE_DEVICES: Optional[str] = None
    VLLM_ENGINE_ITERATION_TIMEOUT_S: int = 60
    VLLM_API_KEY: Optional[str] = None
    S3_ACCESS_KEY_ID: Optional[str] = None
    S3_SECRET_ACCESS_KEY: Optional[str] = None
    S3_ENDPOINT_URL: Optional[str] = None
    VLLM_CACHE_ROOT: str = os.path.expanduser("~/.cache/vllm")
    VLLM_CONFIG_ROOT: str = os.path.expanduser("~/.config/vllm")
    VLLM_USAGE_STATS_SERVER: str = "https://stats.vllm.ai"
    VLLM_NO_USAGE_STATS: bool = False
    VLLM_DO_NOT_TRACK: bool = False
    VLLM_USAGE_SOURCE: str = ""
    VLLM_CONFIGURE_LOGGING: int = 1
    VLLM_LOGGING_LEVEL: str = "INFO"
    VLLM_LOGGING_PREFIX: str = ""
    VLLM_LOGGING_CONFIG_PATH: Optional[str] = None
    VLLM_TRACE_FUNCTION: int = 0
    VLLM_ATTENTION_BACKEND: Optional[str] = None
    VLLM_USE_FLASHINFER_SAMPLER: Optional[bool] = None
    VLLM_USE_FLASHINFER_REJECTION_SAMPLER: bool = False
    VLLM_FLASHINFER_FORCE_TENSOR_CORES: bool = False
    VLLM_PP_LAYER_PARTITION: Optional[str] = None
    VLLM_CPU_KVCACHE_SPACE: int = 0
    VLLM_CPU_OMP_THREADS_BIND: str = ""
    VLLM_OPENVINO_DEVICE: str = "CPU"
    VLLM_OPENVINO_KVCACHE_SPACE: int = 0
    VLLM_OPENVINO_CPU_KV_CACHE_PRECISION: Optional[str] = None
    VLLM_OPENVINO_ENABLE_QUANTIZED_WEIGHTS: bool = False
    VLLM_XLA_CACHE_PATH: str = os.path.join(VLLM_CACHE_ROOT, "xla_cache")
    VLLM_FUSED_MOE_CHUNK_SIZE: int = 64 * 1024
    VLLM_USE_RAY_SPMD_WORKER: bool = False
    VLLM_USE_RAY_COMPILED_DAG: bool = False
    VLLM_USE_RAY_COMPILED_DAG_NCCL_CHANNEL: bool = True
    VLLM_USE_RAY_COMPILED_DAG_OVERLAP_COMM: bool = False
    VLLM_WORKER_MULTIPROC_METHOD: str = "fork"
    VLLM_ASSETS_CACHE: str = os.path.join(VLLM_CACHE_ROOT, "assets")
    VLLM_IMAGE_FETCH_TIMEOUT: int = 5
    VLLM_VIDEO_FETCH_TIMEOUT: int = 30
    VLLM_AUDIO_FETCH_TIMEOUT: int = 10
    VLLM_TARGET_DEVICE: str = "cuda"
    MAX_JOBS: Optional[str] = None
    NVCC_THREADS: Optional[str] = None
    VLLM_USE_PRECOMPILED: bool = False
    VLLM_NO_DEPRECATION_WARNING: bool = False
    VLLM_KEEP_ALIVE_ON_ENGINE_DEATH: bool = False
    CMAKE_BUILD_TYPE: Optional[str] = None
    VERBOSE: bool = False
    VLLM_ALLOW_LONG_MAX_MODEL_LEN: bool = False
    VLLM_TEST_FORCE_FP8_MARLIN: bool = False
    VLLM_RPC_TIMEOUT: int = 10000  # ms
    VLLM_PLUGINS: Optional[List[str]] = None
    VLLM_TORCH_PROFILER_DIR: Optional[str] = None
    VLLM_USE_TRITON_AWQ: bool = False
    VLLM_ALLOW_RUNTIME_LORA_UPDATING: bool = False
    VLLM_SKIP_P2P_CHECK: bool = False
    VLLM_DISABLED_KERNELS: List[str] = []
    VLLM_USE_V1: bool = False
    VLLM_ENABLE_V1_MULTIPROCESSING: bool = True
    VLLM_LOG_BATCHSIZE_INTERVAL: float = -1
    VLLM_DISABLE_COMPILE_CACHE: bool = False
<<<<<<< HEAD
    K_SCALE_CONSTANT: int = 200
    V_SCALE_CONSTANT: int = 100
=======
    VLLM_SERVER_DEV_MODE: bool = False
>>>>>>> 7206ce4c


def get_default_cache_root():
    return os.getenv(
        "XDG_CACHE_HOME",
        os.path.join(os.path.expanduser("~"), ".cache"),
    )


def get_default_config_root():
    return os.getenv(
        "XDG_CONFIG_HOME",
        os.path.join(os.path.expanduser("~"), ".config"),
    )


# The begin-* and end* here are used by the documentation generator
# to extract the used env vars.

# begin-env-vars-definition

environment_variables: Dict[str, Callable[[], Any]] = {

    # ================== Installation Time Env Vars ==================

    # Target device of vLLM, supporting [cuda (by default),
    # rocm, neuron, cpu, openvino]
    "VLLM_TARGET_DEVICE":
    lambda: os.getenv("VLLM_TARGET_DEVICE", "cuda"),

    # Maximum number of compilation jobs to run in parallel.
    # By default this is the number of CPUs
    "MAX_JOBS":
    lambda: os.getenv("MAX_JOBS", None),

    # Number of threads to use for nvcc
    # By default this is 1.
    # If set, `MAX_JOBS` will be reduced to avoid oversubscribing the CPU.
    "NVCC_THREADS":
    lambda: os.getenv("NVCC_THREADS", None),

    # If set, vllm will use precompiled binaries (*.so)
    "VLLM_USE_PRECOMPILED":
    lambda: bool(os.environ.get("VLLM_USE_PRECOMPILED")) or bool(
        os.environ.get("VLLM_PRECOMPILED_WHEEL_LOCATION")),

    # CMake build type
    # If not set, defaults to "Debug" or "RelWithDebInfo"
    # Available options: "Debug", "Release", "RelWithDebInfo"
    "CMAKE_BUILD_TYPE":
    lambda: os.getenv("CMAKE_BUILD_TYPE"),

    # If set, vllm will print verbose logs during installation
    "VERBOSE":
    lambda: bool(int(os.getenv('VERBOSE', '0'))),

    # Root directory for VLLM configuration files
    # Defaults to `~/.config/vllm` unless `XDG_CONFIG_HOME` is set
    # Note that this not only affects how vllm finds its configuration files
    # during runtime, but also affects how vllm installs its configuration
    # files during **installation**.
    "VLLM_CONFIG_ROOT":
    lambda: os.path.expanduser(
        os.getenv(
            "VLLM_CONFIG_ROOT",
            os.path.join(get_default_config_root(), "vllm"),
        )),

    # ================== Runtime Env Vars ==================

    # Root directory for VLLM cache files
    # Defaults to `~/.cache/vllm` unless `XDG_CACHE_HOME` is set
    "VLLM_CACHE_ROOT":
    lambda: os.path.expanduser(
        os.getenv(
            "VLLM_CACHE_ROOT",
            os.path.join(get_default_cache_root(), "vllm"),
        )),

    # used in distributed environment to determine the ip address
    # of the current node, when the node has multiple network interfaces.
    # If you are using multi-node inference, you should set this differently
    # on each node.
    'VLLM_HOST_IP':
    lambda: os.getenv('VLLM_HOST_IP', ""),

    # used in distributed environment to manually set the communication port
    # Note: if VLLM_PORT is set, and some code asks for multiple ports, the
    # VLLM_PORT will be used as the first port, and the rest will be generated
    # by incrementing the VLLM_PORT value.
    # '0' is used to make mypy happy
    'VLLM_PORT':
    lambda: int(os.getenv('VLLM_PORT', '0'))
    if 'VLLM_PORT' in os.environ else None,

    # path used for ipc when the frontend api server is running in
    # multi-processing mode to communicate with the backend engine process.
    'VLLM_RPC_BASE_PATH':
    lambda: os.getenv('VLLM_RPC_BASE_PATH', tempfile.gettempdir()),

    # If true, will load models from ModelScope instead of Hugging Face Hub.
    # note that the value is true or false, not numbers
    "VLLM_USE_MODELSCOPE":
    lambda: os.environ.get("VLLM_USE_MODELSCOPE", "False").lower() == "true",

    # Interval in seconds to log a warning message when the ring buffer is full
    "VLLM_RINGBUFFER_WARNING_INTERVAL":
    lambda: int(os.environ.get("VLLM_RINGBUFFER_WARNING_INTERVAL", "60")),

    # path to cudatoolkit home directory, under which should be bin, include,
    # and lib directories.
    "CUDA_HOME":
    lambda: os.environ.get("CUDA_HOME", None),

    # Path to the NCCL library file. It is needed because nccl>=2.19 brought
    # by PyTorch contains a bug: https://github.com/NVIDIA/nccl/issues/1234
    "VLLM_NCCL_SO_PATH":
    lambda: os.environ.get("VLLM_NCCL_SO_PATH", None),

    # when `VLLM_NCCL_SO_PATH` is not set, vllm will try to find the nccl
    # library file in the locations specified by `LD_LIBRARY_PATH`
    "LD_LIBRARY_PATH":
    lambda: os.environ.get("LD_LIBRARY_PATH", None),

    # flag to control if vllm should use triton flash attention
    "VLLM_USE_TRITON_FLASH_ATTN":
    lambda: (os.environ.get("VLLM_USE_TRITON_FLASH_ATTN", "True").lower() in
             ("true", "1")),

    # Internal flag to enable Dynamo fullgraph capture
    "VLLM_TEST_DYNAMO_FULLGRAPH_CAPTURE":
    lambda: bool(
        os.environ.get("VLLM_TEST_DYNAMO_FULLGRAPH_CAPTURE", "1") != "0"),

    # local rank of the process in the distributed setting, used to determine
    # the GPU device id
    "LOCAL_RANK":
    lambda: int(os.environ.get("LOCAL_RANK", "0")),

    # used to control the visible devices in the distributed setting
    "CUDA_VISIBLE_DEVICES":
    lambda: os.environ.get("CUDA_VISIBLE_DEVICES", None),

    # timeout for each iteration in the engine
    "VLLM_ENGINE_ITERATION_TIMEOUT_S":
    lambda: int(os.environ.get("VLLM_ENGINE_ITERATION_TIMEOUT_S", "60")),

    # API key for VLLM API server
    "VLLM_API_KEY":
    lambda: os.environ.get("VLLM_API_KEY", None),

    # S3 access information, used for tensorizer to load model from S3
    "S3_ACCESS_KEY_ID":
    lambda: os.environ.get("S3_ACCESS_KEY_ID", None),
    "S3_SECRET_ACCESS_KEY":
    lambda: os.environ.get("S3_SECRET_ACCESS_KEY", None),
    "S3_ENDPOINT_URL":
    lambda: os.environ.get("S3_ENDPOINT_URL", None),

    # Usage stats collection
    "VLLM_USAGE_STATS_SERVER":
    lambda: os.environ.get("VLLM_USAGE_STATS_SERVER", "https://stats.vllm.ai"),
    "VLLM_NO_USAGE_STATS":
    lambda: os.environ.get("VLLM_NO_USAGE_STATS", "0") == "1",
    "VLLM_DO_NOT_TRACK":
    lambda: (os.environ.get("VLLM_DO_NOT_TRACK", None) or os.environ.get(
        "DO_NOT_TRACK", None) or "0") == "1",
    "VLLM_USAGE_SOURCE":
    lambda: os.environ.get("VLLM_USAGE_SOURCE", "production"),

    # Logging configuration
    # If set to 0, vllm will not configure logging
    # If set to 1, vllm will configure logging using the default configuration
    #    or the configuration file specified by VLLM_LOGGING_CONFIG_PATH
    "VLLM_CONFIGURE_LOGGING":
    lambda: int(os.getenv("VLLM_CONFIGURE_LOGGING", "1")),
    "VLLM_LOGGING_CONFIG_PATH":
    lambda: os.getenv("VLLM_LOGGING_CONFIG_PATH"),

    # this is used for configuring the default logging level
    "VLLM_LOGGING_LEVEL":
    lambda: os.getenv("VLLM_LOGGING_LEVEL", "INFO"),

    # if set, VLLM_LOGGING_PREFIX will be prepended to all log messages
    "VLLM_LOGGING_PREFIX":
    lambda: os.getenv("VLLM_LOGGING_PREFIX", ""),

    # Trace function calls
    # If set to 1, vllm will trace function calls
    # Useful for debugging
    "VLLM_TRACE_FUNCTION":
    lambda: int(os.getenv("VLLM_TRACE_FUNCTION", "0")),

    # Backend for attention computation
    # Available options:
    # - "TORCH_SDPA": use torch.nn.MultiheadAttention
    # - "FLASH_ATTN": use FlashAttention
    # - "XFORMERS": use XFormers
    # - "ROCM_FLASH": use ROCmFlashAttention
    # - "FLASHINFER": use flashinfer
    "VLLM_ATTENTION_BACKEND":
    lambda: os.getenv("VLLM_ATTENTION_BACKEND", None),

    # If set, vllm will use flashinfer sampler
    "VLLM_USE_FLASHINFER_SAMPLER":
    lambda: bool(int(os.environ["VLLM_USE_FLASHINFER_SAMPLER"]))
    if "VLLM_USE_FLASHINFER_SAMPLER" in os.environ else None,

    # If set, vllm will force flashinfer to use tensor cores;
    # otherwise will use heuristic based on model architecture.
    "VLLM_FLASHINFER_FORCE_TENSOR_CORES":
    lambda: bool(int(os.getenv("VLLM_FLASHINFER_FORCE_TENSOR_CORES", "0"))),

    # Pipeline stage partition strategy
    "VLLM_PP_LAYER_PARTITION":
    lambda: os.getenv("VLLM_PP_LAYER_PARTITION", None),

    # (CPU backend only) CPU key-value cache space.
    # default is 4GB
    "VLLM_CPU_KVCACHE_SPACE":
    lambda: int(os.getenv("VLLM_CPU_KVCACHE_SPACE", "0")),

    # (CPU backend only) CPU core ids bound by OpenMP threads, e.g., "0-31",
    # "0,1,2", "0-31,33". CPU cores of different ranks are separated by '|'.
    "VLLM_CPU_OMP_THREADS_BIND":
    lambda: os.getenv("VLLM_CPU_OMP_THREADS_BIND", "all"),

    # OpenVINO device selection
    # default is CPU
    "VLLM_OPENVINO_DEVICE":
    lambda: os.getenv("VLLM_OPENVINO_DEVICE", "CPU").upper(),

    # OpenVINO key-value cache space
    # default is 4GB
    "VLLM_OPENVINO_KVCACHE_SPACE":
    lambda: int(os.getenv("VLLM_OPENVINO_KVCACHE_SPACE", "0")),

    # OpenVINO KV cache precision
    # default is bf16 if natively supported by platform, otherwise f16
    # To enable KV cache compression, please, explicitly specify u8
    "VLLM_OPENVINO_CPU_KV_CACHE_PRECISION":
    lambda: os.getenv("VLLM_OPENVINO_CPU_KV_CACHE_PRECISION", None),

    # Enables weights compression during model export via HF Optimum
    # default is False
    "VLLM_OPENVINO_ENABLE_QUANTIZED_WEIGHTS":
    lambda: bool(os.getenv("VLLM_OPENVINO_ENABLE_QUANTIZED_WEIGHTS", False)),

    # If the env var is set, then all workers will execute as separate
    # processes from the engine, and we use the same mechanism to trigger
    # execution on all workers.
    # Run vLLM with VLLM_USE_RAY_SPMD_WORKER=1 to enable it.
    "VLLM_USE_RAY_SPMD_WORKER":
    lambda: bool(int(os.getenv("VLLM_USE_RAY_SPMD_WORKER", "0"))),

    # If the env var is set, it uses the Ray's compiled DAG API
    # which optimizes the control plane overhead.
    # Run vLLM with VLLM_USE_RAY_COMPILED_DAG=1 to enable it.
    "VLLM_USE_RAY_COMPILED_DAG":
    lambda: bool(int(os.getenv("VLLM_USE_RAY_COMPILED_DAG", "0"))),

    # If the env var is set, it uses NCCL for communication in
    # Ray's compiled DAG. This flag is ignored if
    # VLLM_USE_RAY_COMPILED_DAG is not set.
    "VLLM_USE_RAY_COMPILED_DAG_NCCL_CHANNEL":
    lambda: bool(int(os.getenv("VLLM_USE_RAY_COMPILED_DAG_NCCL_CHANNEL", "1"))
                 ),

    # If the env var is set, it enables GPU communication overlap
    # (experimental feature) in Ray's compiled DAG. This flag is ignored if
    # VLLM_USE_RAY_COMPILED_DAG is not set.
    "VLLM_USE_RAY_COMPILED_DAG_OVERLAP_COMM":
    lambda: bool(int(os.getenv("VLLM_USE_RAY_COMPILED_DAG_OVERLAP_COMM", "0"))
                 ),

    # Use dedicated multiprocess context for workers.
    # Both spawn and fork work
    "VLLM_WORKER_MULTIPROC_METHOD":
    lambda: os.getenv("VLLM_WORKER_MULTIPROC_METHOD", "fork"),

    # Path to the cache for storing downloaded assets
    "VLLM_ASSETS_CACHE":
    lambda: os.path.expanduser(
        os.getenv(
            "VLLM_ASSETS_CACHE",
            os.path.join(get_default_cache_root(), "vllm", "assets"),
        )),

    # Timeout for fetching images when serving multimodal models
    # Default is 5 seconds
    "VLLM_IMAGE_FETCH_TIMEOUT":
    lambda: int(os.getenv("VLLM_IMAGE_FETCH_TIMEOUT", "5")),

    # Timeout for fetching videos when serving multimodal models
    # Default is 15 seconds
    "VLLM_VIDEO_FETCH_TIMEOUT":
    lambda: int(os.getenv("VLLM_VIDEO_FETCH_TIMEOUT", "15")),

    # Timeout for fetching audio when serving multimodal models
    # Default is 10 seconds
    "VLLM_AUDIO_FETCH_TIMEOUT":
    lambda: int(os.getenv("VLLM_AUDIO_FETCH_TIMEOUT", "10")),

    # Path to the XLA persistent cache directory.
    # Only used for XLA devices such as TPUs.
    "VLLM_XLA_CACHE_PATH":
    lambda: os.path.expanduser(
        os.getenv(
            "VLLM_XLA_CACHE_PATH",
            os.path.join(get_default_cache_root(), "vllm", "xla_cache"),
        )),
    "VLLM_FUSED_MOE_CHUNK_SIZE":
    lambda: int(os.getenv("VLLM_FUSED_MOE_CHUNK_SIZE", "32768")),

    # If set, vllm will skip the deprecation warnings.
    "VLLM_NO_DEPRECATION_WARNING":
    lambda: bool(int(os.getenv("VLLM_NO_DEPRECATION_WARNING", "0"))),

    # If set, the OpenAI API server will stay alive even after the underlying
    # AsyncLLMEngine errors and stops serving requests
    "VLLM_KEEP_ALIVE_ON_ENGINE_DEATH":
    lambda: bool(os.getenv("VLLM_KEEP_ALIVE_ON_ENGINE_DEATH", 0)),

    # If the env var VLLM_ALLOW_LONG_MAX_MODEL_LEN is set, it allows
    # the user to specify a max sequence length greater than
    # the max length derived from the model's config.json.
    # To enable this, set VLLM_ALLOW_LONG_MAX_MODEL_LEN=1.
    "VLLM_ALLOW_LONG_MAX_MODEL_LEN":
    lambda:
    (os.environ.get("VLLM_ALLOW_LONG_MAX_MODEL_LEN", "0").strip().lower() in
     ("1", "true")),

    # If set, forces FP8 Marlin to be used for FP8 quantization regardless
    # of the hardware support for FP8 compute.
    "VLLM_TEST_FORCE_FP8_MARLIN":
    lambda:
    (os.environ.get("VLLM_TEST_FORCE_FP8_MARLIN", "0").strip().lower() in
     ("1", "true")),
    "VLLM_TEST_FORCE_LOAD_FORMAT":
    lambda: os.getenv("VLLM_TEST_FORCE_LOAD_FORMAT", "dummy"),

    # Time in ms for the zmq client to wait for a response from the backend
    # server for simple data operations
    "VLLM_RPC_TIMEOUT":
    lambda: int(os.getenv("VLLM_RPC_TIMEOUT", "10000")),

    # a list of plugin names to load, separated by commas.
    # if this is not set, it means all plugins will be loaded
    # if this is set to an empty string, no plugins will be loaded
    "VLLM_PLUGINS":
    lambda: None if "VLLM_PLUGINS" not in os.environ else os.environ[
        "VLLM_PLUGINS"].split(","),

    # Enables torch profiler if set. Path to the directory where torch profiler
    # traces are saved. Note that it must be an absolute path.
    "VLLM_TORCH_PROFILER_DIR":
    lambda: (None if os.getenv("VLLM_TORCH_PROFILER_DIR", None) is None else os
             .path.expanduser(os.getenv("VLLM_TORCH_PROFILER_DIR", "."))),

    # If set, vLLM will use Triton implementations of AWQ.
    "VLLM_USE_TRITON_AWQ":
    lambda: bool(int(os.getenv("VLLM_USE_TRITON_AWQ", "0"))),

    # If set, allow loading or unloading lora adapters in runtime,
    "VLLM_ALLOW_RUNTIME_LORA_UPDATING":
    lambda:
    (os.environ.get("VLLM_ALLOW_RUNTIME_LORA_UPDATING", "0").strip().lower() in
     ("1", "true")),

    # By default, vLLM will check the peer-to-peer capability itself,
    # in case of broken drivers. See https://github.com/vllm-project/vllm/blob/a9b15c606fea67a072416ea0ea115261a2756058/vllm/distributed/device_communicators/custom_all_reduce_utils.py#L101-L108 for details. # noqa
    # If this env var is set to 1, vLLM will skip the peer-to-peer check,
    # and trust the driver's peer-to-peer capability report.
    "VLLM_SKIP_P2P_CHECK":
    lambda: os.getenv("VLLM_SKIP_P2P_CHECK", "0") == "1",

    # List of quantization kernels that should be disabled, used for testing
    # and performance comparisons. Currently only affects MPLinearKernel
    # selection
    # (kernels: MacheteLinearKernel, MarlinLinearKernel, ExllamaLinearKernel)
    "VLLM_DISABLED_KERNELS":
    lambda: [] if "VLLM_DISABLED_KERNELS" not in os.environ else os.environ[
        "VLLM_DISABLED_KERNELS"].split(","),

    # If set, use the V1 code path.
    "VLLM_USE_V1":
    lambda: bool(int(os.getenv("VLLM_USE_V1", "0"))),

    # Divisor for dynamic key scale factor calculation for FP8 KV Cache
    "K_SCALE_CONSTANT":
    lambda: int(os.getenv("K_SCALE_CONSTANT", "200")),

    # Divisor for dynamic value scale factor calculation for FP8 KV Cache
    "V_SCALE_CONSTANT":
    lambda: int(os.getenv("V_SCALE_CONSTANT", "100")),
    # If set, enable multiprocessing in LLM for the V1 code path.
    "VLLM_ENABLE_V1_MULTIPROCESSING":
    lambda: bool(int(os.getenv("VLLM_ENABLE_V1_MULTIPROCESSING", "1"))),
    "VLLM_LOG_BATCHSIZE_INTERVAL":
    lambda: float(os.getenv("VLLM_LOG_BATCHSIZE_INTERVAL", "-1")),
    "VLLM_DISABLE_COMPILE_CACHE":
    lambda: bool(int(os.getenv("VLLM_DISABLE_COMPILE_CACHE", "0"))),

    # If set, vllm will run in development mode, which will enable
    # some additional endpoints for developing and debugging,
    # e.g. `/reset_prefix_cache`
    "VLLM_SERVER_DEV_MODE":
    lambda: bool(int(os.getenv("VLLM_SERVER_DEV_MODE", "0"))),
}

# end-env-vars-definition


def __getattr__(name: str):
    # lazy evaluation of environment variables
    if name in environment_variables:
        return environment_variables[name]()
    raise AttributeError(f"module {__name__!r} has no attribute {name!r}")


def __dir__():
    return list(environment_variables.keys())<|MERGE_RESOLUTION|>--- conflicted
+++ resolved
@@ -72,12 +72,9 @@
     VLLM_ENABLE_V1_MULTIPROCESSING: bool = True
     VLLM_LOG_BATCHSIZE_INTERVAL: float = -1
     VLLM_DISABLE_COMPILE_CACHE: bool = False
-<<<<<<< HEAD
     K_SCALE_CONSTANT: int = 200
     V_SCALE_CONSTANT: int = 100
-=======
     VLLM_SERVER_DEV_MODE: bool = False
->>>>>>> 7206ce4c
 
 
 def get_default_cache_root():
