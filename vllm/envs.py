# SPDX-License-Identifier: Apache-2.0

import os
import tempfile
from typing import TYPE_CHECKING, Any, Callable, Dict, List, Optional

if TYPE_CHECKING:
    VLLM_HOST_IP: str = ""
    VLLM_PORT: Optional[int] = None
    VLLM_RPC_BASE_PATH: str = tempfile.gettempdir()
    VLLM_USE_MODELSCOPE: bool = False
    VLLM_RINGBUFFER_WARNING_INTERVAL: int = 60
    VLLM_NCCL_SO_PATH: Optional[str] = None
    LD_LIBRARY_PATH: Optional[str] = None
    VLLM_USE_TRITON_FLASH_ATTN: bool = False
    VLLM_FLASH_ATTN_VERSION: Optional[int] = None
    LOCAL_RANK: int = 0
    CUDA_VISIBLE_DEVICES: Optional[str] = None
    VLLM_ENGINE_ITERATION_TIMEOUT_S: int = 60
    VLLM_API_KEY: Optional[str] = None
    S3_ACCESS_KEY_ID: Optional[str] = None
    S3_SECRET_ACCESS_KEY: Optional[str] = None
    S3_ENDPOINT_URL: Optional[str] = None
    VLLM_CACHE_ROOT: str = os.path.expanduser("~/.cache/vllm")
    VLLM_CONFIG_ROOT: str = os.path.expanduser("~/.config/vllm")
    VLLM_USAGE_STATS_SERVER: str = "https://stats.vllm.ai"
    VLLM_NO_USAGE_STATS: bool = False
    VLLM_DO_NOT_TRACK: bool = False
    VLLM_USAGE_SOURCE: str = ""
    VLLM_CONFIGURE_LOGGING: int = 1
    VLLM_LOGGING_LEVEL: str = "INFO"
    VLLM_LOGGING_PREFIX: str = ""
    VLLM_LOGGING_CONFIG_PATH: Optional[str] = None
    VLLM_LOGITS_PROCESSOR_THREADS: Optional[int] = None
    VLLM_TRACE_FUNCTION: int = 0
    VLLM_ATTENTION_BACKEND: Optional[str] = None
    VLLM_USE_FLASHINFER_SAMPLER: Optional[bool] = None
    VLLM_USE_FLASHINFER_REJECTION_SAMPLER: bool = False
    VLLM_FLASHINFER_FORCE_TENSOR_CORES: bool = False
    VLLM_PP_LAYER_PARTITION: Optional[str] = None
    VLLM_CPU_KVCACHE_SPACE: int = 0
    VLLM_CPU_OMP_THREADS_BIND: str = ""
    VLLM_OPENVINO_DEVICE: str = "CPU"
    VLLM_OPENVINO_KVCACHE_SPACE: int = 0
    VLLM_OPENVINO_CPU_KV_CACHE_PRECISION: Optional[str] = None
    VLLM_OPENVINO_ENABLE_QUANTIZED_WEIGHTS: bool = False
    VLLM_XLA_CACHE_PATH: str = os.path.join(VLLM_CACHE_ROOT, "xla_cache")
    VLLM_FUSED_MOE_CHUNK_SIZE: int = 64 * 1024
    VLLM_USE_RAY_SPMD_WORKER: bool = False
    VLLM_USE_RAY_COMPILED_DAG: bool = False
    VLLM_USE_RAY_COMPILED_DAG_NCCL_CHANNEL: bool = True
    VLLM_USE_RAY_COMPILED_DAG_OVERLAP_COMM: bool = False
    VLLM_WORKER_MULTIPROC_METHOD: str = "fork"
    VLLM_ASSETS_CACHE: str = os.path.join(VLLM_CACHE_ROOT, "assets")
    VLLM_IMAGE_FETCH_TIMEOUT: int = 5
    VLLM_VIDEO_FETCH_TIMEOUT: int = 30
    VLLM_AUDIO_FETCH_TIMEOUT: int = 10
    VLLM_TARGET_DEVICE: str = "cuda"
    MAX_JOBS: Optional[str] = None
    NVCC_THREADS: Optional[str] = None
    VLLM_USE_PRECOMPILED: bool = False
    VLLM_NO_DEPRECATION_WARNING: bool = False
    VLLM_KEEP_ALIVE_ON_ENGINE_DEATH: bool = False
    CMAKE_BUILD_TYPE: Optional[str] = None
    VERBOSE: bool = False
    VLLM_ALLOW_LONG_MAX_MODEL_LEN: bool = False
    VLLM_TEST_FORCE_FP8_MARLIN: bool = False
    VLLM_RPC_TIMEOUT: int = 10000  # ms
    VLLM_PLUGINS: Optional[List[str]] = None
    VLLM_TORCH_PROFILER_DIR: Optional[str] = None
    VLLM_USE_TRITON_AWQ: bool = False
    VLLM_ALLOW_RUNTIME_LORA_UPDATING: bool = False
    VLLM_SKIP_P2P_CHECK: bool = False
    VLLM_DISABLED_KERNELS: List[str] = []
    VLLM_USE_V1: bool = False
    VLLM_ENABLE_V1_MULTIPROCESSING: bool = True
    VLLM_LOG_BATCHSIZE_INTERVAL: float = -1
    VLLM_DISABLE_COMPILE_CACHE: bool = False
    K_SCALE_CONSTANT: int = 200
    V_SCALE_CONSTANT: int = 100
    VLLM_SERVER_DEV_MODE: bool = False
    VLLM_V1_OUTPUT_PROC_CHUNK_SIZE: int = 128
    VLLM_MLA_DISABLE: bool = False
    VLLM_MLA_PERFORM_MATRIX_ABSORPTION: bool = True
    VLLM_MLA_DISABLE_REQUANTIZATION: bool = False
    VLLM_MLA_CUDA_MEM_ALIGN_KV_CACHE: bool = True
    VLLM_ENABLE_MOE_ALIGN_BLOCK_SIZE_TRITON: bool = False
    VLLM_RAY_PER_WORKER_GPUS: float = 1.0
    VLLM_RAY_BUNDLE_INDICES: str = ""
<<<<<<< HEAD
    VLLM_USE_HPU_CONTIGUOUS_CACHE_FETCH: bool = True
=======
    VLLM_CUDART_SO_PATH: Optional[str] = None
>>>>>>> 4c0d93f4


def get_default_cache_root():
    return os.getenv(
        "XDG_CACHE_HOME",
        os.path.join(os.path.expanduser("~"), ".cache"),
    )


def get_default_config_root():
    return os.getenv(
        "XDG_CONFIG_HOME",
        os.path.join(os.path.expanduser("~"), ".config"),
    )


def maybe_convert_int(value: Optional[str]) -> Optional[int]:
    if value is None:
        return None
    return int(value)


# The begin-* and end* here are used by the documentation generator
# to extract the used env vars.

# begin-env-vars-definition

environment_variables: Dict[str, Callable[[], Any]] = {

    # ================== Installation Time Env Vars ==================

    # Target device of vLLM, supporting [cuda (by default),
    # rocm, neuron, cpu, openvino]
    "VLLM_TARGET_DEVICE":
    lambda: os.getenv("VLLM_TARGET_DEVICE", "cuda"),

    # Maximum number of compilation jobs to run in parallel.
    # By default this is the number of CPUs
    "MAX_JOBS":
    lambda: os.getenv("MAX_JOBS", None),

    # Number of threads to use for nvcc
    # By default this is 1.
    # If set, `MAX_JOBS` will be reduced to avoid oversubscribing the CPU.
    "NVCC_THREADS":
    lambda: os.getenv("NVCC_THREADS", None),

    # If set, vllm will use precompiled binaries (*.so)
    "VLLM_USE_PRECOMPILED":
    lambda: bool(os.environ.get("VLLM_USE_PRECOMPILED")) or bool(
        os.environ.get("VLLM_PRECOMPILED_WHEEL_LOCATION")),

    # CMake build type
    # If not set, defaults to "Debug" or "RelWithDebInfo"
    # Available options: "Debug", "Release", "RelWithDebInfo"
    "CMAKE_BUILD_TYPE":
    lambda: os.getenv("CMAKE_BUILD_TYPE"),

    # If set, vllm will print verbose logs during installation
    "VERBOSE":
    lambda: bool(int(os.getenv('VERBOSE', '0'))),

    # Root directory for VLLM configuration files
    # Defaults to `~/.config/vllm` unless `XDG_CONFIG_HOME` is set
    # Note that this not only affects how vllm finds its configuration files
    # during runtime, but also affects how vllm installs its configuration
    # files during **installation**.
    "VLLM_CONFIG_ROOT":
    lambda: os.path.expanduser(
        os.getenv(
            "VLLM_CONFIG_ROOT",
            os.path.join(get_default_config_root(), "vllm"),
        )),

    # ================== Runtime Env Vars ==================

    # Root directory for VLLM cache files
    # Defaults to `~/.cache/vllm` unless `XDG_CACHE_HOME` is set
    "VLLM_CACHE_ROOT":
    lambda: os.path.expanduser(
        os.getenv(
            "VLLM_CACHE_ROOT",
            os.path.join(get_default_cache_root(), "vllm"),
        )),

    # used in distributed environment to determine the ip address
    # of the current node, when the node has multiple network interfaces.
    # If you are using multi-node inference, you should set this differently
    # on each node.
    'VLLM_HOST_IP':
    lambda: os.getenv('VLLM_HOST_IP', ""),

    # used in distributed environment to manually set the communication port
    # Note: if VLLM_PORT is set, and some code asks for multiple ports, the
    # VLLM_PORT will be used as the first port, and the rest will be generated
    # by incrementing the VLLM_PORT value.
    # '0' is used to make mypy happy
    'VLLM_PORT':
    lambda: int(os.getenv('VLLM_PORT', '0'))
    if 'VLLM_PORT' in os.environ else None,

    # path used for ipc when the frontend api server is running in
    # multi-processing mode to communicate with the backend engine process.
    'VLLM_RPC_BASE_PATH':
    lambda: os.getenv('VLLM_RPC_BASE_PATH', tempfile.gettempdir()),

    # If true, will load models from ModelScope instead of Hugging Face Hub.
    # note that the value is true or false, not numbers
    "VLLM_USE_MODELSCOPE":
    lambda: os.environ.get("VLLM_USE_MODELSCOPE", "False").lower() == "true",

    # Interval in seconds to log a warning message when the ring buffer is full
    "VLLM_RINGBUFFER_WARNING_INTERVAL":
    lambda: int(os.environ.get("VLLM_RINGBUFFER_WARNING_INTERVAL", "60")),

    # path to cudatoolkit home directory, under which should be bin, include,
    # and lib directories.
    "CUDA_HOME":
    lambda: os.environ.get("CUDA_HOME", None),

    # Path to the NCCL library file. It is needed because nccl>=2.19 brought
    # by PyTorch contains a bug: https://github.com/NVIDIA/nccl/issues/1234
    "VLLM_NCCL_SO_PATH":
    lambda: os.environ.get("VLLM_NCCL_SO_PATH", None),

    # when `VLLM_NCCL_SO_PATH` is not set, vllm will try to find the nccl
    # library file in the locations specified by `LD_LIBRARY_PATH`
    "LD_LIBRARY_PATH":
    lambda: os.environ.get("LD_LIBRARY_PATH", None),

    # flag to control if vllm should use triton flash attention
    "VLLM_USE_TRITON_FLASH_ATTN":
    lambda: (os.environ.get("VLLM_USE_TRITON_FLASH_ATTN", "True").lower() in
             ("true", "1")),

    # Force vllm to use a specific flash-attention version (2 or 3), only valid
    # when using the flash-attention backend.
    "VLLM_FLASH_ATTN_VERSION":
    lambda: maybe_convert_int(os.environ.get("VLLM_FLASH_ATTN_VERSION", None)),

    # Internal flag to enable Dynamo fullgraph capture
    "VLLM_TEST_DYNAMO_FULLGRAPH_CAPTURE":
    lambda: bool(
        os.environ.get("VLLM_TEST_DYNAMO_FULLGRAPH_CAPTURE", "1") != "0"),

    # local rank of the process in the distributed setting, used to determine
    # the GPU device id
    "LOCAL_RANK":
    lambda: int(os.environ.get("LOCAL_RANK", "0")),

    # used to control the visible devices in the distributed setting
    "CUDA_VISIBLE_DEVICES":
    lambda: os.environ.get("CUDA_VISIBLE_DEVICES", None),

    # timeout for each iteration in the engine
    "VLLM_ENGINE_ITERATION_TIMEOUT_S":
    lambda: int(os.environ.get("VLLM_ENGINE_ITERATION_TIMEOUT_S", "60")),

    # API key for VLLM API server
    "VLLM_API_KEY":
    lambda: os.environ.get("VLLM_API_KEY", None),

    # S3 access information, used for tensorizer to load model from S3
    "S3_ACCESS_KEY_ID":
    lambda: os.environ.get("S3_ACCESS_KEY_ID", None),
    "S3_SECRET_ACCESS_KEY":
    lambda: os.environ.get("S3_SECRET_ACCESS_KEY", None),
    "S3_ENDPOINT_URL":
    lambda: os.environ.get("S3_ENDPOINT_URL", None),

    # Usage stats collection
    "VLLM_USAGE_STATS_SERVER":
    lambda: os.environ.get("VLLM_USAGE_STATS_SERVER", "https://stats.vllm.ai"),
    "VLLM_NO_USAGE_STATS":
    lambda: os.environ.get("VLLM_NO_USAGE_STATS", "0") == "1",
    "VLLM_DO_NOT_TRACK":
    lambda: (os.environ.get("VLLM_DO_NOT_TRACK", None) or os.environ.get(
        "DO_NOT_TRACK", None) or "0") == "1",
    "VLLM_USAGE_SOURCE":
    lambda: os.environ.get("VLLM_USAGE_SOURCE", "production"),

    # Logging configuration
    # If set to 0, vllm will not configure logging
    # If set to 1, vllm will configure logging using the default configuration
    #    or the configuration file specified by VLLM_LOGGING_CONFIG_PATH
    "VLLM_CONFIGURE_LOGGING":
    lambda: int(os.getenv("VLLM_CONFIGURE_LOGGING", "1")),
    "VLLM_LOGGING_CONFIG_PATH":
    lambda: os.getenv("VLLM_LOGGING_CONFIG_PATH"),

    # this is used for configuring the default logging level
    "VLLM_LOGGING_LEVEL":
    lambda: os.getenv("VLLM_LOGGING_LEVEL", "INFO"),

    # if set, VLLM_LOGGING_PREFIX will be prepended to all log messages
    "VLLM_LOGGING_PREFIX":
    lambda: os.getenv("VLLM_LOGGING_PREFIX", ""),

    # if set, vllm will call logits processors in a thread pool with this many
    # threads. This is useful when using custom logits processors that either
    # (a) launch additional CUDA kernels or (b) do significant CPU-bound work
    # while not holding the python GIL, or both.
    "VLLM_LOGITS_PROCESSOR_THREADS":
    lambda: int(os.getenv("VLLM_LOGITS_PROCESSOR_THREADS", "0"))
    if "VLLM_LOGITS_PROCESSOR_THREADS" in os.environ else None,

    # Trace function calls
    # If set to 1, vllm will trace function calls
    # Useful for debugging
    "VLLM_TRACE_FUNCTION":
    lambda: int(os.getenv("VLLM_TRACE_FUNCTION", "0")),

    # Backend for attention computation
    # Available options:
    # - "TORCH_SDPA": use torch.nn.MultiheadAttention
    # - "FLASH_ATTN": use FlashAttention
    # - "XFORMERS": use XFormers
    # - "ROCM_FLASH": use ROCmFlashAttention
    # - "FLASHINFER": use flashinfer
    "VLLM_ATTENTION_BACKEND":
    lambda: os.getenv("VLLM_ATTENTION_BACKEND", None),

    # If set, vllm will use flashinfer sampler
    "VLLM_USE_FLASHINFER_SAMPLER":
    lambda: bool(int(os.environ["VLLM_USE_FLASHINFER_SAMPLER"]))
    if "VLLM_USE_FLASHINFER_SAMPLER" in os.environ else None,

    # If set, vllm will force flashinfer to use tensor cores;
    # otherwise will use heuristic based on model architecture.
    "VLLM_FLASHINFER_FORCE_TENSOR_CORES":
    lambda: bool(int(os.getenv("VLLM_FLASHINFER_FORCE_TENSOR_CORES", "0"))),

    # Pipeline stage partition strategy
    "VLLM_PP_LAYER_PARTITION":
    lambda: os.getenv("VLLM_PP_LAYER_PARTITION", None),

    # (CPU backend only) CPU key-value cache space.
    # default is 4GB
    "VLLM_CPU_KVCACHE_SPACE":
    lambda: int(os.getenv("VLLM_CPU_KVCACHE_SPACE", "0")),

    # (CPU backend only) CPU core ids bound by OpenMP threads, e.g., "0-31",
    # "0,1,2", "0-31,33". CPU cores of different ranks are separated by '|'.
    "VLLM_CPU_OMP_THREADS_BIND":
    lambda: os.getenv("VLLM_CPU_OMP_THREADS_BIND", "all"),

    # OpenVINO device selection
    # default is CPU
    "VLLM_OPENVINO_DEVICE":
    lambda: os.getenv("VLLM_OPENVINO_DEVICE", "CPU").upper(),

    # OpenVINO key-value cache space
    # default is 4GB
    "VLLM_OPENVINO_KVCACHE_SPACE":
    lambda: int(os.getenv("VLLM_OPENVINO_KVCACHE_SPACE", "0")),

    # OpenVINO KV cache precision
    # default is bf16 if natively supported by platform, otherwise f16
    # To enable KV cache compression, please, explicitly specify u8
    "VLLM_OPENVINO_CPU_KV_CACHE_PRECISION":
    lambda: os.getenv("VLLM_OPENVINO_CPU_KV_CACHE_PRECISION", None),

    # Enables weights compression during model export via HF Optimum
    # default is False
    "VLLM_OPENVINO_ENABLE_QUANTIZED_WEIGHTS":
    lambda: bool(os.getenv("VLLM_OPENVINO_ENABLE_QUANTIZED_WEIGHTS", False)),

    # If the env var is set, then all workers will execute as separate
    # processes from the engine, and we use the same mechanism to trigger
    # execution on all workers.
    # Run vLLM with VLLM_USE_RAY_SPMD_WORKER=1 to enable it.
    "VLLM_USE_RAY_SPMD_WORKER":
    lambda: bool(int(os.getenv("VLLM_USE_RAY_SPMD_WORKER", "0"))),

    # If the env var is set, it uses the Ray's compiled DAG API
    # which optimizes the control plane overhead.
    # Run vLLM with VLLM_USE_RAY_COMPILED_DAG=1 to enable it.
    "VLLM_USE_RAY_COMPILED_DAG":
    lambda: bool(int(os.getenv("VLLM_USE_RAY_COMPILED_DAG", "0"))),

    # If the env var is set, it uses NCCL for communication in
    # Ray's compiled DAG. This flag is ignored if
    # VLLM_USE_RAY_COMPILED_DAG is not set.
    "VLLM_USE_RAY_COMPILED_DAG_NCCL_CHANNEL":
    lambda: bool(int(os.getenv("VLLM_USE_RAY_COMPILED_DAG_NCCL_CHANNEL", "1"))
                 ),

    # If the env var is set, it enables GPU communication overlap
    # (experimental feature) in Ray's compiled DAG. This flag is ignored if
    # VLLM_USE_RAY_COMPILED_DAG is not set.
    "VLLM_USE_RAY_COMPILED_DAG_OVERLAP_COMM":
    lambda: bool(int(os.getenv("VLLM_USE_RAY_COMPILED_DAG_OVERLAP_COMM", "0"))
                 ),

    # Use dedicated multiprocess context for workers.
    # Both spawn and fork work
    "VLLM_WORKER_MULTIPROC_METHOD":
    lambda: os.getenv("VLLM_WORKER_MULTIPROC_METHOD", "fork"),

    # Path to the cache for storing downloaded assets
    "VLLM_ASSETS_CACHE":
    lambda: os.path.expanduser(
        os.getenv(
            "VLLM_ASSETS_CACHE",
            os.path.join(get_default_cache_root(), "vllm", "assets"),
        )),

    # Timeout for fetching images when serving multimodal models
    # Default is 5 seconds
    "VLLM_IMAGE_FETCH_TIMEOUT":
    lambda: int(os.getenv("VLLM_IMAGE_FETCH_TIMEOUT", "5")),

    # Timeout for fetching videos when serving multimodal models
    # Default is 15 seconds
    "VLLM_VIDEO_FETCH_TIMEOUT":
    lambda: int(os.getenv("VLLM_VIDEO_FETCH_TIMEOUT", "15")),

    # Timeout for fetching audio when serving multimodal models
    # Default is 10 seconds
    "VLLM_AUDIO_FETCH_TIMEOUT":
    lambda: int(os.getenv("VLLM_AUDIO_FETCH_TIMEOUT", "10")),

    # Path to the XLA persistent cache directory.
    # Only used for XLA devices such as TPUs.
    "VLLM_XLA_CACHE_PATH":
    lambda: os.path.expanduser(
        os.getenv(
            "VLLM_XLA_CACHE_PATH",
            os.path.join(get_default_cache_root(), "vllm", "xla_cache"),
        )),
    "VLLM_FUSED_MOE_CHUNK_SIZE":
    lambda: int(os.getenv("VLLM_FUSED_MOE_CHUNK_SIZE", "32768")),

    # If set, vllm will skip the deprecation warnings.
    "VLLM_NO_DEPRECATION_WARNING":
    lambda: bool(int(os.getenv("VLLM_NO_DEPRECATION_WARNING", "0"))),

    # If set, the OpenAI API server will stay alive even after the underlying
    # AsyncLLMEngine errors and stops serving requests
    "VLLM_KEEP_ALIVE_ON_ENGINE_DEATH":
    lambda: bool(os.getenv("VLLM_KEEP_ALIVE_ON_ENGINE_DEATH", 0)),

    # If the env var VLLM_ALLOW_LONG_MAX_MODEL_LEN is set, it allows
    # the user to specify a max sequence length greater than
    # the max length derived from the model's config.json.
    # To enable this, set VLLM_ALLOW_LONG_MAX_MODEL_LEN=1.
    "VLLM_ALLOW_LONG_MAX_MODEL_LEN":
    lambda:
    (os.environ.get("VLLM_ALLOW_LONG_MAX_MODEL_LEN", "0").strip().lower() in
     ("1", "true")),

    # If set, forces FP8 Marlin to be used for FP8 quantization regardless
    # of the hardware support for FP8 compute.
    "VLLM_TEST_FORCE_FP8_MARLIN":
    lambda:
    (os.environ.get("VLLM_TEST_FORCE_FP8_MARLIN", "0").strip().lower() in
     ("1", "true")),
    "VLLM_TEST_FORCE_LOAD_FORMAT":
    lambda: os.getenv("VLLM_TEST_FORCE_LOAD_FORMAT", "dummy"),

    # Time in ms for the zmq client to wait for a response from the backend
    # server for simple data operations
    "VLLM_RPC_TIMEOUT":
    lambda: int(os.getenv("VLLM_RPC_TIMEOUT", "10000")),

    # a list of plugin names to load, separated by commas.
    # if this is not set, it means all plugins will be loaded
    # if this is set to an empty string, no plugins will be loaded
    "VLLM_PLUGINS":
    lambda: None if "VLLM_PLUGINS" not in os.environ else os.environ[
        "VLLM_PLUGINS"].split(","),

    # Enables torch profiler if set. Path to the directory where torch profiler
    # traces are saved. Note that it must be an absolute path.
    "VLLM_TORCH_PROFILER_DIR":
    lambda: (None if os.getenv("VLLM_TORCH_PROFILER_DIR", None) is None else os
             .path.expanduser(os.getenv("VLLM_TORCH_PROFILER_DIR", "."))),

    # If set, vLLM will use Triton implementations of AWQ.
    "VLLM_USE_TRITON_AWQ":
    lambda: bool(int(os.getenv("VLLM_USE_TRITON_AWQ", "0"))),

    # If set, allow loading or unloading lora adapters in runtime,
    "VLLM_ALLOW_RUNTIME_LORA_UPDATING":
    lambda:
    (os.environ.get("VLLM_ALLOW_RUNTIME_LORA_UPDATING", "0").strip().lower() in
     ("1", "true")),

    # By default, vLLM will check the peer-to-peer capability itself,
    # in case of broken drivers. See https://github.com/vllm-project/vllm/blob/a9b15c606fea67a072416ea0ea115261a2756058/vllm/distributed/device_communicators/custom_all_reduce_utils.py#L101-L108 for details. # noqa
    # If this env var is set to 1, vLLM will skip the peer-to-peer check,
    # and trust the driver's peer-to-peer capability report.
    "VLLM_SKIP_P2P_CHECK":
    lambda: os.getenv("VLLM_SKIP_P2P_CHECK", "0") == "1",

    # List of quantization kernels that should be disabled, used for testing
    # and performance comparisons. Currently only affects MPLinearKernel
    # selection
    # (kernels: MacheteLinearKernel, MarlinLinearKernel, ExllamaLinearKernel)
    "VLLM_DISABLED_KERNELS":
    lambda: [] if "VLLM_DISABLED_KERNELS" not in os.environ else os.environ[
        "VLLM_DISABLED_KERNELS"].split(","),

    # If set, use the V1 code path.
    "VLLM_USE_V1":
    lambda: bool(int(os.getenv("VLLM_USE_V1", "0"))),

    # Divisor for dynamic key scale factor calculation for FP8 KV Cache
    "K_SCALE_CONSTANT":
    lambda: int(os.getenv("K_SCALE_CONSTANT", "200")),

    # Divisor for dynamic value scale factor calculation for FP8 KV Cache
    "V_SCALE_CONSTANT":
    lambda: int(os.getenv("V_SCALE_CONSTANT", "100")),
    # If set, enable multiprocessing in LLM for the V1 code path.
    "VLLM_ENABLE_V1_MULTIPROCESSING":
    lambda: bool(int(os.getenv("VLLM_ENABLE_V1_MULTIPROCESSING", "1"))),
    "VLLM_LOG_BATCHSIZE_INTERVAL":
    lambda: float(os.getenv("VLLM_LOG_BATCHSIZE_INTERVAL", "-1")),
    "VLLM_DISABLE_COMPILE_CACHE":
    lambda: bool(int(os.getenv("VLLM_DISABLE_COMPILE_CACHE", "0"))),

    # If set, vllm will run in development mode, which will enable
    # some additional endpoints for developing and debugging,
    # e.g. `/reset_prefix_cache`
    "VLLM_SERVER_DEV_MODE":
    lambda: bool(int(os.getenv("VLLM_SERVER_DEV_MODE", "0"))),

    # Controls the maximum number of requests to handle in a
    # single asyncio task when processing per-token outputs in the
    # V1 AsyncLLM interface. It is applicable when handling a high
    # concurrency of streaming requests.
    # Setting this too high can result in a higher variance of
    # inter-message latencies. Setting it too low can negatively impact
    # TTFT and overall throughput.
    "VLLM_V1_OUTPUT_PROC_CHUNK_SIZE":
    lambda: int(os.getenv("VLLM_V1_OUTPUT_PROC_CHUNK_SIZE", "128")),

    # If set, vLLM will disable the MLA attention optimizations.
    "VLLM_MLA_DISABLE":
    lambda: bool(int(os.getenv("VLLM_MLA_DISABLE", "0"))),

    # Flag that can control whether or not we perform matrix-absorption for MLA
    # decode, i.e. absorb W_UK into W_Q/W_UK and W_UV into W_O, absorbing the
    # matrices reduces the runtime FLOPs needed to compute MLA but requires
    # storing more weights, W_Q_UK and W_UV_O, so can increase memory usage,
    # the is enabled by default
    "VLLM_MLA_PERFORM_MATRIX_ABSORPTION":
    lambda: bool(int(os.getenv("VLLM_MLA_PERFORM_MATRIX_ABSORPTION", "1"))),

    # When running MLA with matrix-absorption enabled and fp8 quantized weights
    # we perform the matrix-absorption in float32 precision, after the matrices
    # are absorbed we requantize the weights back to fp8, this flag can be used
    # to disable the requantization step, and instead convert the absorbed
    # matrices to match the activation type. This can lead to higher memory and
    # compute usage but better preserves the accuracy of the original model.
    "VLLM_MLA_DISABLE_REQUANTIZATION":
    lambda: bool(int(os.getenv("VLLM_MLA_DISABLE_REQUANTIZATION", "0"))),

    # If set, vLLM will use the Triton implementation of moe_align_block_size,
    # i.e. moe_align_block_size_triton in fused_moe.py.
    "VLLM_ENABLE_MOE_ALIGN_BLOCK_SIZE_TRITON":
    lambda: bool(int(os.getenv("VLLM_ENABLE_MOE_ALIGN_BLOCK_SIZE_TRITON", "0"))
                 ),

    # Number of GPUs per worker in Ray, if it is set to be a fraction,
    # it allows ray to schedule multiple actors on a single GPU,
    # so that users can colocate other actors on the same GPUs as vLLM.
    "VLLM_RAY_PER_WORKER_GPUS":
    lambda: float(os.getenv("VLLM_RAY_PER_WORKER_GPUS", "1.0")),

    # Bundle indices for Ray, if it is set, it can control precisely
    # which indices are used for the Ray bundle, for every worker.
    # Format: comma-separated list of integers, e.g. "0,1,2,3"
    "VLLM_RAY_BUNDLE_INDICES":
    lambda: os.getenv("VLLM_RAY_BUNDLE_INDICES", ""),

    # When on a Nvidia GPU aligns single entries (within a page) so they are 256
    # byte aligned for better performance, this increases the memory usage of
    # the cache. Currently this only affects MLA that results in non-256
    # byte aligned entries. This matches the alignment the CUDA runtime uses
    # for all allocations. Currently this primarily affects MLA, for most other
    # models the alignment is already naturally aligned to 256 bytes.
    "VLLM_CUDA_MEM_ALIGN_KV_CACHE":
    lambda: bool(int(os.getenv("VLLM_CUDA_MEM_ALIGN_KV_CACHE", "1"))),

<<<<<<< HEAD
    # Contiguous cache fetching to avoid using costly gather operation on
    # Gaudi3. This is only applicable to HPU contiguous cache. If set to true,
    # contiguous cache fetch will be used.
    "VLLM_USE_HPU_CONTIGUOUS_CACHE_FETCH":
    lambda: os.environ.get(
        'VLLM_CONTIGUOUS_PA', 'true').lower() in ['1', 'true'],
=======
    # In some system, find_loaded_library() may not work. So we allow users to
    # specify the path through environment variable VLLM_CUDART_SO_PATH.
    "VLLM_CUDART_SO_PATH":
    lambda: os.getenv("VLLM_CUDART_SO_PATH", None),
>>>>>>> 4c0d93f4
}

# end-env-vars-definition


def __getattr__(name: str):
    # lazy evaluation of environment variables
    if name in environment_variables:
        return environment_variables[name]()
    raise AttributeError(f"module {__name__!r} has no attribute {name!r}")


def __dir__():
    return list(environment_variables.keys())<|MERGE_RESOLUTION|>--- conflicted
+++ resolved
@@ -87,11 +87,8 @@
     VLLM_ENABLE_MOE_ALIGN_BLOCK_SIZE_TRITON: bool = False
     VLLM_RAY_PER_WORKER_GPUS: float = 1.0
     VLLM_RAY_BUNDLE_INDICES: str = ""
-<<<<<<< HEAD
+    VLLM_CUDART_SO_PATH: Optional[str] = None
     VLLM_USE_HPU_CONTIGUOUS_CACHE_FETCH: bool = True
-=======
-    VLLM_CUDART_SO_PATH: Optional[str] = None
->>>>>>> 4c0d93f4
 
 
 def get_default_cache_root():
@@ -578,19 +575,17 @@
     "VLLM_CUDA_MEM_ALIGN_KV_CACHE":
     lambda: bool(int(os.getenv("VLLM_CUDA_MEM_ALIGN_KV_CACHE", "1"))),
 
-<<<<<<< HEAD
+    # In some system, find_loaded_library() may not work. So we allow users to
+    # specify the path through environment variable VLLM_CUDART_SO_PATH.
+    "VLLM_CUDART_SO_PATH":
+    lambda: os.getenv("VLLM_CUDART_SO_PATH", None),
+  
     # Contiguous cache fetching to avoid using costly gather operation on
     # Gaudi3. This is only applicable to HPU contiguous cache. If set to true,
     # contiguous cache fetch will be used.
     "VLLM_USE_HPU_CONTIGUOUS_CACHE_FETCH":
     lambda: os.environ.get(
         'VLLM_CONTIGUOUS_PA', 'true').lower() in ['1', 'true'],
-=======
-    # In some system, find_loaded_library() may not work. So we allow users to
-    # specify the path through environment variable VLLM_CUDART_SO_PATH.
-    "VLLM_CUDART_SO_PATH":
-    lambda: os.getenv("VLLM_CUDART_SO_PATH", None),
->>>>>>> 4c0d93f4
 }
 
 # end-env-vars-definition
