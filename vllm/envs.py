# SPDX-License-Identifier: Apache-2.0

import hashlib
import os
import sys
import tempfile
from typing import TYPE_CHECKING, Any, Callable, Optional

if TYPE_CHECKING:
    VLLM_HOST_IP: str = ""
    VLLM_PORT: Optional[int] = None
    VLLM_RPC_BASE_PATH: str = tempfile.gettempdir()
    VLLM_USE_MODELSCOPE: bool = False
    VLLM_RINGBUFFER_WARNING_INTERVAL: int = 60
    VLLM_NCCL_SO_PATH: Optional[str] = None
    LD_LIBRARY_PATH: Optional[str] = None
    VLLM_USE_TRITON_FLASH_ATTN: bool = False
    VLLM_FLASH_ATTN_VERSION: Optional[int] = None
    LOCAL_RANK: int = 0
    CUDA_VISIBLE_DEVICES: Optional[str] = None
    VLLM_ENGINE_ITERATION_TIMEOUT_S: int = 60
    VLLM_API_KEY: Optional[str] = None
    S3_ACCESS_KEY_ID: Optional[str] = None
    S3_SECRET_ACCESS_KEY: Optional[str] = None
    S3_ENDPOINT_URL: Optional[str] = None
    VLLM_MODEL_REDIRECT_PATH: Optional[str] = None
    VLLM_CACHE_ROOT: str = os.path.expanduser("~/.cache/vllm")
    VLLM_CONFIG_ROOT: str = os.path.expanduser("~/.config/vllm")
    VLLM_USAGE_STATS_SERVER: str = "https://stats.vllm.ai"
    VLLM_NO_USAGE_STATS: bool = False
    VLLM_DO_NOT_TRACK: bool = False
    VLLM_USAGE_SOURCE: str = ""
    VLLM_CONFIGURE_LOGGING: int = 1
    VLLM_LOGGING_LEVEL: str = "INFO"
    VLLM_LOGGING_PREFIX: str = ""
    VLLM_LOGGING_CONFIG_PATH: Optional[str] = None
    VLLM_LOGITS_PROCESSOR_THREADS: Optional[int] = None
    VLLM_TRACE_FUNCTION: int = 0
    VLLM_ATTENTION_BACKEND: Optional[str] = None
    VLLM_USE_FLASHINFER_SAMPLER: Optional[bool] = None
    VLLM_FLASHINFER_FORCE_TENSOR_CORES: bool = False
    VLLM_PP_LAYER_PARTITION: Optional[str] = None
    VLLM_CPU_KVCACHE_SPACE: int = 0
    VLLM_CPU_OMP_THREADS_BIND: str = ""
    VLLM_CPU_MOE_PREPACK: bool = True
    VLLM_XLA_CACHE_PATH: str = os.path.join(VLLM_CACHE_ROOT, "xla_cache")
    VLLM_XLA_CHECK_RECOMPILATION: bool = False
    VLLM_FUSED_MOE_CHUNK_SIZE: int = 64 * 1024
    VLLM_USE_RAY_SPMD_WORKER: bool = False
    VLLM_USE_RAY_COMPILED_DAG: bool = False
    VLLM_USE_RAY_COMPILED_DAG_CHANNEL_TYPE: str = "auto"
    VLLM_USE_RAY_COMPILED_DAG_OVERLAP_COMM: bool = False
    VLLM_WORKER_MULTIPROC_METHOD: str = "fork"
    VLLM_ASSETS_CACHE: str = os.path.join(VLLM_CACHE_ROOT, "assets")
    VLLM_IMAGE_FETCH_TIMEOUT: int = 5
    VLLM_VIDEO_FETCH_TIMEOUT: int = 30
    VLLM_AUDIO_FETCH_TIMEOUT: int = 10
    VLLM_MM_INPUT_CACHE_GIB: int = 8
    VLLM_TARGET_DEVICE: str = "cuda"
    MAX_JOBS: Optional[str] = None
    NVCC_THREADS: Optional[str] = None
    VLLM_USE_PRECOMPILED: bool = False
    VLLM_TEST_USE_PRECOMPILED_NIGHTLY_WHEEL: bool = False
    VLLM_NO_DEPRECATION_WARNING: bool = False
    VLLM_KEEP_ALIVE_ON_ENGINE_DEATH: bool = False
    CMAKE_BUILD_TYPE: Optional[str] = None
    VERBOSE: bool = False
    VLLM_ALLOW_LONG_MAX_MODEL_LEN: bool = False
    VLLM_RPC_TIMEOUT: int = 10000  # ms
    VLLM_PLUGINS: Optional[list[str]] = None
    VLLM_TORCH_PROFILER_DIR: Optional[str] = None
    VLLM_USE_TRITON_AWQ: bool = False
    VLLM_ALLOW_RUNTIME_LORA_UPDATING: bool = False
    VLLM_SKIP_P2P_CHECK: bool = False
    VLLM_DISABLED_KERNELS: list[str] = []
    VLLM_USE_V1: bool = True
    VLLM_ROCM_USE_AITER: bool = False
    VLLM_ROCM_USE_AITER_LINEAR: bool = True
    VLLM_ROCM_USE_AITER_MOE: bool = True
    VLLM_ROCM_USE_AITER_FP8_BLOCK_SCALED_MOE: bool = False
    VLLM_ROCM_USE_AITER_RMSNORM: bool = True
    VLLM_ROCM_FP8_PADDING: bool = True
    VLLM_ROCM_MOE_PADDING: bool = True
    VLLM_ROCM_CUSTOM_PAGED_ATTN: bool = True
    VLLM_ENABLE_V1_MULTIPROCESSING: bool = True
    VLLM_LOG_BATCHSIZE_INTERVAL: float = -1
    VLLM_DISABLE_COMPILE_CACHE: bool = False
    Q_SCALE_CONSTANT: int = 200
    K_SCALE_CONSTANT: int = 200
    V_SCALE_CONSTANT: int = 100
    VLLM_SERVER_DEV_MODE: bool = False
    VLLM_V1_OUTPUT_PROC_CHUNK_SIZE: int = 128
    VLLM_MLA_DISABLE: bool = False
    VLLM_ENABLE_MOE_ALIGN_BLOCK_SIZE_TRITON: bool = False
    VLLM_RAY_PER_WORKER_GPUS: float = 1.0
    VLLM_RAY_BUNDLE_INDICES: str = ""
    VLLM_CUDART_SO_PATH: Optional[str] = None
    VLLM_USE_HPU_CONTIGUOUS_CACHE_FETCH: bool = True
    VLLM_DP_RANK: int = 0
    VLLM_DP_RANK_LOCAL: int = -1
    VLLM_DP_SIZE: int = 1
    VLLM_DP_MASTER_IP: str = ""
    VLLM_DP_MASTER_PORT: int = 0
    VLLM_MARLIN_USE_ATOMIC_ADD: bool = False
    VLLM_V0_USE_OUTLINES_CACHE: bool = False
    VLLM_TPU_DISABLE_TOPK_TOPP_OPTIMIZATION: bool = False
    VLLM_TPU_BUCKET_PADDING_GAP: int = 0
<<<<<<< HEAD
    VLLM_OUTLINES_DENORMALIZE_RECURSION_CAP: int = 200
=======
    VLLM_USE_DEEP_GEMM: bool = False
>>>>>>> 44f99051


def get_default_cache_root():
    return os.getenv(
        "XDG_CACHE_HOME",
        os.path.join(os.path.expanduser("~"), ".cache"),
    )


def get_default_config_root():
    return os.getenv(
        "XDG_CONFIG_HOME",
        os.path.join(os.path.expanduser("~"), ".config"),
    )


def maybe_convert_int(value: Optional[str]) -> Optional[int]:
    if value is None:
        return None
    return int(value)


# The begin-* and end* here are used by the documentation generator
# to extract the used env vars.

# begin-env-vars-definition

environment_variables: dict[str, Callable[[], Any]] = {

    # ================== Installation Time Env Vars ==================

    # Target device of vLLM, supporting [cuda (by default),
    # rocm, neuron, cpu]
    "VLLM_TARGET_DEVICE":
    lambda: os.getenv("VLLM_TARGET_DEVICE", "cuda"),

    # Maximum number of compilation jobs to run in parallel.
    # By default this is the number of CPUs
    "MAX_JOBS":
    lambda: os.getenv("MAX_JOBS", None),

    # Number of threads to use for nvcc
    # By default this is 1.
    # If set, `MAX_JOBS` will be reduced to avoid oversubscribing the CPU.
    "NVCC_THREADS":
    lambda: os.getenv("NVCC_THREADS", None),

    # If set, vllm will use precompiled binaries (*.so)
    "VLLM_USE_PRECOMPILED":
    lambda: bool(os.environ.get("VLLM_USE_PRECOMPILED")) or bool(
        os.environ.get("VLLM_PRECOMPILED_WHEEL_LOCATION")),

    # Whether to force using nightly wheel in python build.
    # This is used for testing the nightly wheel in python build.
    "VLLM_TEST_USE_PRECOMPILED_NIGHTLY_WHEEL":
    lambda: bool(int(os.getenv("VLLM_TEST_USE_PRECOMPILED_NIGHTLY_WHEEL", "0"))
                 ),

    # CMake build type
    # If not set, defaults to "Debug" or "RelWithDebInfo"
    # Available options: "Debug", "Release", "RelWithDebInfo"
    "CMAKE_BUILD_TYPE":
    lambda: os.getenv("CMAKE_BUILD_TYPE"),

    # If set, vllm will print verbose logs during installation
    "VERBOSE":
    lambda: bool(int(os.getenv('VERBOSE', '0'))),

    # Root directory for vLLM configuration files
    # Defaults to `~/.config/vllm` unless `XDG_CONFIG_HOME` is set
    # Note that this not only affects how vllm finds its configuration files
    # during runtime, but also affects how vllm installs its configuration
    # files during **installation**.
    "VLLM_CONFIG_ROOT":
    lambda: os.path.expanduser(
        os.getenv(
            "VLLM_CONFIG_ROOT",
            os.path.join(get_default_config_root(), "vllm"),
        )),

    # ================== Runtime Env Vars ==================

    # Root directory for vLLM cache files
    # Defaults to `~/.cache/vllm` unless `XDG_CACHE_HOME` is set
    "VLLM_CACHE_ROOT":
    lambda: os.path.expanduser(
        os.getenv(
            "VLLM_CACHE_ROOT",
            os.path.join(get_default_cache_root(), "vllm"),
        )),

    # used in distributed environment to determine the ip address
    # of the current node, when the node has multiple network interfaces.
    # If you are using multi-node inference, you should set this differently
    # on each node.
    'VLLM_HOST_IP':
    lambda: os.getenv('VLLM_HOST_IP', ""),

    # used in distributed environment to manually set the communication port
    # Note: if VLLM_PORT is set, and some code asks for multiple ports, the
    # VLLM_PORT will be used as the first port, and the rest will be generated
    # by incrementing the VLLM_PORT value.
    # '0' is used to make mypy happy
    'VLLM_PORT':
    lambda: int(os.getenv('VLLM_PORT', '0'))
    if 'VLLM_PORT' in os.environ else None,

    # path used for ipc when the frontend api server is running in
    # multi-processing mode to communicate with the backend engine process.
    'VLLM_RPC_BASE_PATH':
    lambda: os.getenv('VLLM_RPC_BASE_PATH', tempfile.gettempdir()),

    # If true, will load models from ModelScope instead of Hugging Face Hub.
    # note that the value is true or false, not numbers
    "VLLM_USE_MODELSCOPE":
    lambda: os.environ.get("VLLM_USE_MODELSCOPE", "False").lower() == "true",

    # Interval in seconds to log a warning message when the ring buffer is full
    "VLLM_RINGBUFFER_WARNING_INTERVAL":
    lambda: int(os.environ.get("VLLM_RINGBUFFER_WARNING_INTERVAL", "60")),

    # path to cudatoolkit home directory, under which should be bin, include,
    # and lib directories.
    "CUDA_HOME":
    lambda: os.environ.get("CUDA_HOME", None),

    # Path to the NCCL library file. It is needed because nccl>=2.19 brought
    # by PyTorch contains a bug: https://github.com/NVIDIA/nccl/issues/1234
    "VLLM_NCCL_SO_PATH":
    lambda: os.environ.get("VLLM_NCCL_SO_PATH", None),

    # when `VLLM_NCCL_SO_PATH` is not set, vllm will try to find the nccl
    # library file in the locations specified by `LD_LIBRARY_PATH`
    "LD_LIBRARY_PATH":
    lambda: os.environ.get("LD_LIBRARY_PATH", None),

    # flag to control if vllm should use triton flash attention
    "VLLM_USE_TRITON_FLASH_ATTN":
    lambda: (os.environ.get("VLLM_USE_TRITON_FLASH_ATTN", "True").lower() in
             ("true", "1")),

    # Force vllm to use a specific flash-attention version (2 or 3), only valid
    # when using the flash-attention backend.
    "VLLM_FLASH_ATTN_VERSION":
    lambda: maybe_convert_int(os.environ.get("VLLM_FLASH_ATTN_VERSION", None)),

    # Internal flag to enable Dynamo fullgraph capture
    "VLLM_TEST_DYNAMO_FULLGRAPH_CAPTURE":
    lambda: bool(
        os.environ.get("VLLM_TEST_DYNAMO_FULLGRAPH_CAPTURE", "1") != "0"),

    # local rank of the process in the distributed setting, used to determine
    # the GPU device id
    "LOCAL_RANK":
    lambda: int(os.environ.get("LOCAL_RANK", "0")),

    # used to control the visible devices in the distributed setting
    "CUDA_VISIBLE_DEVICES":
    lambda: os.environ.get("CUDA_VISIBLE_DEVICES", None),

    # timeout for each iteration in the engine
    "VLLM_ENGINE_ITERATION_TIMEOUT_S":
    lambda: int(os.environ.get("VLLM_ENGINE_ITERATION_TIMEOUT_S", "60")),

    # API key for vLLM API server
    "VLLM_API_KEY":
    lambda: os.environ.get("VLLM_API_KEY", None),

    # Whether to log responses from API Server for debugging
    "VLLM_DEBUG_LOG_API_SERVER_RESPONSE":
    lambda: os.environ.get("VLLM_DEBUG_LOG_API_SERVER_RESPONSE", "False").
    lower() == "true",

    # S3 access information, used for tensorizer to load model from S3
    "S3_ACCESS_KEY_ID":
    lambda: os.environ.get("S3_ACCESS_KEY_ID", None),
    "S3_SECRET_ACCESS_KEY":
    lambda: os.environ.get("S3_SECRET_ACCESS_KEY", None),
    "S3_ENDPOINT_URL":
    lambda: os.environ.get("S3_ENDPOINT_URL", None),

    # Usage stats collection
    "VLLM_USAGE_STATS_SERVER":
    lambda: os.environ.get("VLLM_USAGE_STATS_SERVER", "https://stats.vllm.ai"),
    "VLLM_NO_USAGE_STATS":
    lambda: os.environ.get("VLLM_NO_USAGE_STATS", "0") == "1",
    "VLLM_DO_NOT_TRACK":
    lambda: (os.environ.get("VLLM_DO_NOT_TRACK", None) or os.environ.get(
        "DO_NOT_TRACK", None) or "0") == "1",
    "VLLM_USAGE_SOURCE":
    lambda: os.environ.get("VLLM_USAGE_SOURCE", "production"),

    # Logging configuration
    # If set to 0, vllm will not configure logging
    # If set to 1, vllm will configure logging using the default configuration
    #    or the configuration file specified by VLLM_LOGGING_CONFIG_PATH
    "VLLM_CONFIGURE_LOGGING":
    lambda: int(os.getenv("VLLM_CONFIGURE_LOGGING", "1")),
    "VLLM_LOGGING_CONFIG_PATH":
    lambda: os.getenv("VLLM_LOGGING_CONFIG_PATH"),

    # this is used for configuring the default logging level
    "VLLM_LOGGING_LEVEL":
    lambda: os.getenv("VLLM_LOGGING_LEVEL", "INFO").upper(),

    # if set, VLLM_LOGGING_PREFIX will be prepended to all log messages
    "VLLM_LOGGING_PREFIX":
    lambda: os.getenv("VLLM_LOGGING_PREFIX", ""),

    # if set, vllm will call logits processors in a thread pool with this many
    # threads. This is useful when using custom logits processors that either
    # (a) launch additional CUDA kernels or (b) do significant CPU-bound work
    # while not holding the python GIL, or both.
    "VLLM_LOGITS_PROCESSOR_THREADS":
    lambda: int(os.getenv("VLLM_LOGITS_PROCESSOR_THREADS", "0"))
    if "VLLM_LOGITS_PROCESSOR_THREADS" in os.environ else None,

    # Trace function calls
    # If set to 1, vllm will trace function calls
    # Useful for debugging
    "VLLM_TRACE_FUNCTION":
    lambda: int(os.getenv("VLLM_TRACE_FUNCTION", "0")),

    # Backend for attention computation
    # Available options:
    # - "TORCH_SDPA": use torch.nn.MultiheadAttention
    # - "FLASH_ATTN": use FlashAttention
    # - "XFORMERS": use XFormers
    # - "ROCM_FLASH": use ROCmFlashAttention
    # - "FLASHINFER": use flashinfer
    # - "FLASHMLA": use FlashMLA
    "VLLM_ATTENTION_BACKEND":
    lambda: os.getenv("VLLM_ATTENTION_BACKEND", None),

    # If set, vllm will use flashinfer sampler
    "VLLM_USE_FLASHINFER_SAMPLER":
    lambda: bool(int(os.environ["VLLM_USE_FLASHINFER_SAMPLER"]))
    if "VLLM_USE_FLASHINFER_SAMPLER" in os.environ else None,

    # If set, vllm will force flashinfer to use tensor cores;
    # otherwise will use heuristic based on model architecture.
    "VLLM_FLASHINFER_FORCE_TENSOR_CORES":
    lambda: bool(int(os.getenv("VLLM_FLASHINFER_FORCE_TENSOR_CORES", "0"))),

    # Pipeline stage partition strategy
    "VLLM_PP_LAYER_PARTITION":
    lambda: os.getenv("VLLM_PP_LAYER_PARTITION", None),

    # (CPU backend only) CPU key-value cache space.
    # default is 4 GiB
    "VLLM_CPU_KVCACHE_SPACE":
    lambda: int(os.getenv("VLLM_CPU_KVCACHE_SPACE", "0")),

    # (CPU backend only) CPU core ids bound by OpenMP threads, e.g., "0-31",
    # "0,1,2", "0-31,33". CPU cores of different ranks are separated by '|'.
    "VLLM_CPU_OMP_THREADS_BIND":
    lambda: os.getenv("VLLM_CPU_OMP_THREADS_BIND", "all"),

    # (CPU backend only) whether to use prepack for MoE layer. This will be
    # passed to ipex.llm.modules.GatedMLPMOE. On unsupported CPUs, you might
    # need to set this to "0" (False).
    "VLLM_CPU_MOE_PREPACK":
    lambda: bool(int(os.getenv("VLLM_CPU_MOE_PREPACK", "1"))),

    # If the env var is set, then all workers will execute as separate
    # processes from the engine, and we use the same mechanism to trigger
    # execution on all workers.
    # Run vLLM with VLLM_USE_RAY_SPMD_WORKER=1 to enable it.
    "VLLM_USE_RAY_SPMD_WORKER":
    lambda: bool(int(os.getenv("VLLM_USE_RAY_SPMD_WORKER", "0"))),

    # If the env var is set, it uses the Ray's Compiled Graph
    # (previously known as ADAG) API which optimizes the
    # control plane overhead.
    # Run vLLM with VLLM_USE_RAY_COMPILED_DAG=1 to enable it.
    # Note that this variable is set to 1 in V1 by default
    # when ray distributed executor is used.
    "VLLM_USE_RAY_COMPILED_DAG":
    lambda: bool(int(os.getenv("VLLM_USE_RAY_COMPILED_DAG", "0"))),

    # If the env var is set, Ray Compiled Graph uses the specified
    # channel type to communicate between workers belonging to
    # different pipeline-parallel stages.
    # Available options:
    # - "auto": use the default channel type
    # - "nccl": use NCCL for communication
    # - "shm": use shared memory and gRPC for communication
    # This flag is ignored if VLLM_USE_RAY_COMPILED_DAG is not set.
    "VLLM_USE_RAY_COMPILED_DAG_CHANNEL_TYPE":
    lambda: os.getenv("VLLM_USE_RAY_COMPILED_DAG_CHANNEL_TYPE", "auto"),

    # If the env var is set, it enables GPU communication overlap
    # (experimental feature) in Ray's Compiled Graph. This flag is ignored if
    # VLLM_USE_RAY_COMPILED_DAG is not set.
    "VLLM_USE_RAY_COMPILED_DAG_OVERLAP_COMM":
    lambda: bool(int(os.getenv("VLLM_USE_RAY_COMPILED_DAG_OVERLAP_COMM", "0"))
                 ),

    # Use dedicated multiprocess context for workers.
    # Both spawn and fork work
    "VLLM_WORKER_MULTIPROC_METHOD":
    lambda: os.getenv("VLLM_WORKER_MULTIPROC_METHOD", "fork"),

    # Path to the cache for storing downloaded assets
    "VLLM_ASSETS_CACHE":
    lambda: os.path.expanduser(
        os.getenv(
            "VLLM_ASSETS_CACHE",
            os.path.join(get_default_cache_root(), "vllm", "assets"),
        )),

    # Timeout for fetching images when serving multimodal models
    # Default is 5 seconds
    "VLLM_IMAGE_FETCH_TIMEOUT":
    lambda: int(os.getenv("VLLM_IMAGE_FETCH_TIMEOUT", "5")),

    # Timeout for fetching videos when serving multimodal models
    # Default is 30 seconds
    "VLLM_VIDEO_FETCH_TIMEOUT":
    lambda: int(os.getenv("VLLM_VIDEO_FETCH_TIMEOUT", "30")),

    # Timeout for fetching audio when serving multimodal models
    # Default is 10 seconds
    "VLLM_AUDIO_FETCH_TIMEOUT":
    lambda: int(os.getenv("VLLM_AUDIO_FETCH_TIMEOUT", "10")),

    # Cache size (in GiB) for multimodal input cache
    # Default is 4 GiB
    "VLLM_MM_INPUT_CACHE_GIB":
    lambda: int(os.getenv("VLLM_MM_INPUT_CACHE_GIB", "4")),

    # Path to the XLA persistent cache directory.
    # Only used for XLA devices such as TPUs.
    "VLLM_XLA_CACHE_PATH":
    lambda: os.path.expanduser(
        os.getenv(
            "VLLM_XLA_CACHE_PATH",
            os.path.join(get_default_cache_root(), "vllm", "xla_cache"),
        )),

    # If set, assert on XLA recompilation after each execution step.
    "VLLM_XLA_CHECK_RECOMPILATION":
    lambda: bool(int(os.getenv("VLLM_XLA_CHECK_RECOMPILATION", "0"))),
    "VLLM_FUSED_MOE_CHUNK_SIZE":
    lambda: int(os.getenv("VLLM_FUSED_MOE_CHUNK_SIZE", "32768")),

    # If set, vllm will skip the deprecation warnings.
    "VLLM_NO_DEPRECATION_WARNING":
    lambda: bool(int(os.getenv("VLLM_NO_DEPRECATION_WARNING", "0"))),

    # If set, the OpenAI API server will stay alive even after the underlying
    # AsyncLLMEngine errors and stops serving requests
    "VLLM_KEEP_ALIVE_ON_ENGINE_DEATH":
    lambda: bool(os.getenv("VLLM_KEEP_ALIVE_ON_ENGINE_DEATH", 0)),

    # If the env var VLLM_ALLOW_LONG_MAX_MODEL_LEN is set, it allows
    # the user to specify a max sequence length greater than
    # the max length derived from the model's config.json.
    # To enable this, set VLLM_ALLOW_LONG_MAX_MODEL_LEN=1.
    "VLLM_ALLOW_LONG_MAX_MODEL_LEN":
    lambda:
    (os.environ.get("VLLM_ALLOW_LONG_MAX_MODEL_LEN", "0").strip().lower() in
     ("1", "true")),

    # If set, forces FP8 Marlin to be used for FP8 quantization regardless
    # of the hardware support for FP8 compute.
    "VLLM_TEST_FORCE_FP8_MARLIN":
    lambda:
    (os.environ.get("VLLM_TEST_FORCE_FP8_MARLIN", "0").strip().lower() in
     ("1", "true")),
    "VLLM_TEST_FORCE_LOAD_FORMAT":
    lambda: os.getenv("VLLM_TEST_FORCE_LOAD_FORMAT", "dummy"),

    # Time in ms for the zmq client to wait for a response from the backend
    # server for simple data operations
    "VLLM_RPC_TIMEOUT":
    lambda: int(os.getenv("VLLM_RPC_TIMEOUT", "10000")),

    # a list of plugin names to load, separated by commas.
    # if this is not set, it means all plugins will be loaded
    # if this is set to an empty string, no plugins will be loaded
    "VLLM_PLUGINS":
    lambda: None if "VLLM_PLUGINS" not in os.environ else os.environ[
        "VLLM_PLUGINS"].split(","),

    # Enables torch profiler if set. Path to the directory where torch profiler
    # traces are saved. Note that it must be an absolute path.
    "VLLM_TORCH_PROFILER_DIR":
    lambda: (None if os.getenv("VLLM_TORCH_PROFILER_DIR", None) is None else os
             .path.expanduser(os.getenv("VLLM_TORCH_PROFILER_DIR", "."))),

    # If set, vLLM will use Triton implementations of AWQ.
    "VLLM_USE_TRITON_AWQ":
    lambda: bool(int(os.getenv("VLLM_USE_TRITON_AWQ", "0"))),

    # If set, allow loading or unloading lora adapters in runtime,
    "VLLM_ALLOW_RUNTIME_LORA_UPDATING":
    lambda:
    (os.environ.get("VLLM_ALLOW_RUNTIME_LORA_UPDATING", "0").strip().lower() in
     ("1", "true")),

    # By default, vLLM will check the peer-to-peer capability itself,
    # in case of broken drivers. See https://github.com/vllm-project/vllm/blob/a9b15c606fea67a072416ea0ea115261a2756058/vllm/distributed/device_communicators/custom_all_reduce_utils.py#L101-L108 for details. # noqa
    # If this env var is set to 1, vLLM will skip the peer-to-peer check,
    # and trust the driver's peer-to-peer capability report.
    "VLLM_SKIP_P2P_CHECK":
    lambda: os.getenv("VLLM_SKIP_P2P_CHECK", "0") == "1",

    # List of quantization kernels that should be disabled, used for testing
    # and performance comparisons. Currently only affects MPLinearKernel
    # selection
    # (kernels: MacheteLinearKernel, MarlinLinearKernel, ExllamaLinearKernel)
    "VLLM_DISABLED_KERNELS":
    lambda: [] if "VLLM_DISABLED_KERNELS" not in os.environ else os.environ[
        "VLLM_DISABLED_KERNELS"].split(","),

    # If set, use the V1 code path.
    "VLLM_USE_V1":
    lambda: bool(int(os.getenv("VLLM_USE_V1", "1"))),

    # Disable aiter ops unless specifically enabled.
    # Acts as a parent switch to enable the rest of the other operations.
    "VLLM_ROCM_USE_AITER":
    lambda: (os.getenv("VLLM_ROCM_USE_AITER", "False").lower() in
             ("true", "1")),

    # use aiter linear op if aiter ops are enabled
    # The following list of related ops
    # - scaled_mm (per-tensor / rowwise)
    "VLLM_ROCM_USE_AITER_LINEAR":
    lambda: (os.getenv("VLLM_ROCM_USE_AITER_LINEAR", "True").lower() in
             ("true", "1")),

    # Whether to use aiter moe ops.
    # By default is enabled.
    "VLLM_ROCM_USE_AITER_MOE":
    lambda: (os.getenv("VLLM_ROCM_USE_AITER_MOE", "True").lower() in
             ("true", "1")),

    # Whether to use aiter block scaled moe kernel.
    # By default this is disabled.
    "VLLM_ROCM_USE_AITER_FP8_BLOCK_SCALED_MOE":
    lambda:
    (os.getenv("VLLM_ROCM_USE_AITER_FP8_BLOCK_SCALED_MOE", "false").lower() in
     ("true", "1")),

    # use aiter rms norm op if aiter ops are enabled.
    "VLLM_ROCM_USE_AITER_RMSNORM":
    lambda: (os.getenv("VLLM_ROCM_USE_AITER_RMSNORM", "True").lower() in
             ("true", "1")),

    # Pad the fp8 weights to 256 bytes for ROCm
    "VLLM_ROCM_FP8_PADDING":
    lambda: bool(int(os.getenv("VLLM_ROCM_FP8_PADDING", "1"))),

    # Pad the weights for the moe kernel
    "VLLM_ROCM_MOE_PADDING":
    lambda: bool(int(os.getenv("VLLM_ROCM_MOE_PADDING", "1"))),

    # custom paged attention kernel for MI3* cards
    "VLLM_ROCM_CUSTOM_PAGED_ATTN":
    lambda: (os.getenv("VLLM_ROCM_CUSTOM_PAGED_ATTN", "True").lower() in
             ("true", "1")),

    # Divisor for dynamic query scale factor calculation for FP8 KV Cache
    "Q_SCALE_CONSTANT":
    lambda: int(os.getenv("Q_SCALE_CONSTANT", "200")),
    # Divisor for dynamic key scale factor calculation for FP8 KV Cache
    "K_SCALE_CONSTANT":
    lambda: int(os.getenv("K_SCALE_CONSTANT", "200")),
    # Divisor for dynamic value scale factor calculation for FP8 KV Cache
    "V_SCALE_CONSTANT":
    lambda: int(os.getenv("V_SCALE_CONSTANT", "100")),

    # If set, enable multiprocessing in LLM for the V1 code path.
    "VLLM_ENABLE_V1_MULTIPROCESSING":
    lambda: bool(int(os.getenv("VLLM_ENABLE_V1_MULTIPROCESSING", "1"))),
    "VLLM_LOG_BATCHSIZE_INTERVAL":
    lambda: float(os.getenv("VLLM_LOG_BATCHSIZE_INTERVAL", "-1")),
    "VLLM_DISABLE_COMPILE_CACHE":
    lambda: bool(int(os.getenv("VLLM_DISABLE_COMPILE_CACHE", "0"))),

    # If set, vllm will run in development mode, which will enable
    # some additional endpoints for developing and debugging,
    # e.g. `/reset_prefix_cache`
    "VLLM_SERVER_DEV_MODE":
    lambda: bool(int(os.getenv("VLLM_SERVER_DEV_MODE", "0"))),

    # Controls the maximum number of requests to handle in a
    # single asyncio task when processing per-token outputs in the
    # V1 AsyncLLM interface. It is applicable when handling a high
    # concurrency of streaming requests.
    # Setting this too high can result in a higher variance of
    # inter-message latencies. Setting it too low can negatively impact
    # TTFT and overall throughput.
    "VLLM_V1_OUTPUT_PROC_CHUNK_SIZE":
    lambda: int(os.getenv("VLLM_V1_OUTPUT_PROC_CHUNK_SIZE", "128")),

    # If set, vLLM will disable the MLA attention optimizations.
    "VLLM_MLA_DISABLE":
    lambda: bool(int(os.getenv("VLLM_MLA_DISABLE", "0"))),

    # If set, vLLM will use the Triton implementation of moe_align_block_size,
    # i.e. moe_align_block_size_triton in fused_moe.py.
    "VLLM_ENABLE_MOE_ALIGN_BLOCK_SIZE_TRITON":
    lambda: bool(int(os.getenv("VLLM_ENABLE_MOE_ALIGN_BLOCK_SIZE_TRITON", "0"))
                 ),

    # Number of GPUs per worker in Ray, if it is set to be a fraction,
    # it allows ray to schedule multiple actors on a single GPU,
    # so that users can colocate other actors on the same GPUs as vLLM.
    "VLLM_RAY_PER_WORKER_GPUS":
    lambda: float(os.getenv("VLLM_RAY_PER_WORKER_GPUS", "1.0")),

    # Bundle indices for Ray, if it is set, it can control precisely
    # which indices are used for the Ray bundle, for every worker.
    # Format: comma-separated list of integers, e.g. "0,1,2,3"
    "VLLM_RAY_BUNDLE_INDICES":
    lambda: os.getenv("VLLM_RAY_BUNDLE_INDICES", ""),

    # In some system, find_loaded_library() may not work. So we allow users to
    # specify the path through environment variable VLLM_CUDART_SO_PATH.
    "VLLM_CUDART_SO_PATH":
    lambda: os.getenv("VLLM_CUDART_SO_PATH", None),

    # Contiguous cache fetching to avoid using costly gather operation on
    # Gaudi3. This is only applicable to HPU contiguous cache. If set to true,
    # contiguous cache fetch will be used.
    "VLLM_USE_HPU_CONTIGUOUS_CACHE_FETCH":
    lambda: os.environ.get("VLLM_CONTIGUOUS_PA", "true").lower() in
    ("1", "true"),

    # Rank of the process in the data parallel setting
    "VLLM_DP_RANK":
    lambda: int(os.getenv("VLLM_DP_RANK", "0")),

    # Rank of the process in the data parallel setting.
    # Defaults to VLLM_DP_RANK when not set.
    "VLLM_DP_RANK_LOCAL":
    lambda: int(
        os.getenv("VLLM_DP_RANK_LOCAL", sys.modules[__name__].VLLM_DP_RANK)),

    # World size of the data parallel setting
    "VLLM_DP_SIZE":
    lambda: int(os.getenv("VLLM_DP_SIZE", "1")),

    # IP address of the master node in the data parallel setting
    "VLLM_DP_MASTER_IP":
    lambda: os.getenv("VLLM_DP_MASTER_IP", "127.0.0.1"),

    # Port of the master node in the data parallel setting
    "VLLM_DP_MASTER_PORT":
    lambda: int(os.getenv("VLLM_DP_MASTER_PORT", "0")),

    # Whether to use S3 path for model loading in CI via RunAI Streamer
    "VLLM_CI_USE_S3":
    lambda: os.environ.get("VLLM_CI_USE_S3", "0") == "1",

    # Use model_redirect to redirect the model name to a local folder.
    "VLLM_MODEL_REDIRECT_PATH":
    lambda: os.environ.get("VLLM_MODEL_REDIRECT_PATH", None),

    # Whether to use atomicAdd reduce in gptq/awq marlin kernel.
    "VLLM_MARLIN_USE_ATOMIC_ADD":
    lambda: os.environ.get("VLLM_MARLIN_USE_ATOMIC_ADD", "0") == "1",

    # Whether to turn on the outlines cache for V0
    # This cache is unbounded and on disk, so it's not safe to use in
    # an environment with potentially malicious users.
    "VLLM_V0_USE_OUTLINES_CACHE":
    lambda: os.environ.get("VLLM_V0_USE_OUTLINES_CACHE", "0") == "1",

    # If set, disables TPU-specific optimization for top-k & top-p sampling
    "VLLM_TPU_DISABLE_TOPK_TOPP_OPTIMIZATION":
    lambda: bool(int(os.environ["VLLM_TPU_DISABLE_TOPK_TOPP_OPTIMIZATION"]))
    if "VLLM_TPU_DISABLE_TOPK_TOPP_OPTIMIZATION" in os.environ else None,

    # Gap between padding buckets for the forward pass. So we have
    # 8, we will run forward pass with [16, 24, 32, ...].
    "VLLM_TPU_BUCKET_PADDING_GAP":
    lambda: int(os.environ["VLLM_TPU_BUCKET_PADDING_GAP"])
    if "VLLM_TPU_BUCKET_PADDING_GAP" in os.environ else 0,

<<<<<<< HEAD
    # JSONLogitsProcessor will attempt to denormalize JSON schemas that contain
    # sub-schemas to work properly with Outlines. This is necessarily a
    # recursive operation and the number of recursion levels is controlled by
    # this cap. When set <= 0, the denormalization will be disabled.
    "VLLM_OUTLINES_DENORMALIZE_RECURSION_CAP":
    lambda: int(os.environ.get("VLLM_OUTLINES_DENORMALIZE_RECURSION_CAP", 200)
                ),
=======
    # Allow use of DeepGemm kernels for fused moe ops.
    "VLLM_USE_DEEP_GEMM":
    lambda: bool(int(os.getenv("VLLM_USE_DEEP_GEMM", "0"))),
>>>>>>> 44f99051
}

# end-env-vars-definition


def __getattr__(name: str):
    # lazy evaluation of environment variables
    if name in environment_variables:
        return environment_variables[name]()
    raise AttributeError(f"module {__name__!r} has no attribute {name!r}")


def __dir__():
    return list(environment_variables.keys())


def is_set(name: str):
    """Check if an environment variable is explicitly set."""
    if name in environment_variables:
        return name in os.environ
    raise AttributeError(f"module {__name__!r} has no attribute {name!r}")


def set_vllm_use_v1(use_v1: bool):
    if is_set("VLLM_USE_V1"):
        raise ValueError(
            "Should not call set_vllm_use_v1() if VLLM_USE_V1 is set "
            "explicitly by the user. Please raise this as a Github "
            "Issue and explicitly set VLLM_USE_V1=0 or 1.")
    os.environ["VLLM_USE_V1"] = "1" if use_v1 else "0"


def compute_hash() -> str:
    """
    WARNING: Whenever a new key is added to this environment
    variables, ensure that it is included in the factors list if
    it affects the computation graph. For example, different values
    of VLLM_PP_LAYER_PARTITION will generate different computation
    graphs, so it is included in the factors list. The env vars that 
    affect the choice of different kernels or attention backends should
    also be included in the factors list.
    """
    factors: list[Any] = []

    # summarize environment variables
    def factorize(name: str):
        if __getattr__(name):
            factors.append(__getattr__(name))
        else:
            factors.append("None")

    # The values of envs may affects the computation graph.
    # TODO(DefTruth): hash all environment variables?
    # for key in environment_variables:
    #     factorize(key)
    environment_variables_to_hash = [
        "VLLM_PP_LAYER_PARTITION",
        "VLLM_MLA_DISABLE",
        "VLLM_USE_TRITON_FLASH_ATTN",
        "VLLM_USE_TRITON_AWQ",
        "VLLM_DP_RANK",
        "VLLM_DP_SIZE",
    ]
    for key in environment_variables_to_hash:
        if key in environment_variables:
            factorize(key)

    hash_str = hashlib.md5(str(factors).encode()).hexdigest()

    return hash_str<|MERGE_RESOLUTION|>--- conflicted
+++ resolved
@@ -105,11 +105,8 @@
     VLLM_V0_USE_OUTLINES_CACHE: bool = False
     VLLM_TPU_DISABLE_TOPK_TOPP_OPTIMIZATION: bool = False
     VLLM_TPU_BUCKET_PADDING_GAP: int = 0
-<<<<<<< HEAD
     VLLM_OUTLINES_DENORMALIZE_RECURSION_CAP: int = 200
-=======
     VLLM_USE_DEEP_GEMM: bool = False
->>>>>>> 44f99051
 
 
 def get_default_cache_root():
@@ -693,7 +690,6 @@
     lambda: int(os.environ["VLLM_TPU_BUCKET_PADDING_GAP"])
     if "VLLM_TPU_BUCKET_PADDING_GAP" in os.environ else 0,
 
-<<<<<<< HEAD
     # JSONLogitsProcessor will attempt to denormalize JSON schemas that contain
     # sub-schemas to work properly with Outlines. This is necessarily a
     # recursive operation and the number of recursion levels is controlled by
@@ -701,11 +697,10 @@
     "VLLM_OUTLINES_DENORMALIZE_RECURSION_CAP":
     lambda: int(os.environ.get("VLLM_OUTLINES_DENORMALIZE_RECURSION_CAP", 200)
                 ),
-=======
+
     # Allow use of DeepGemm kernels for fused moe ops.
     "VLLM_USE_DEEP_GEMM":
     lambda: bool(int(os.getenv("VLLM_USE_DEEP_GEMM", "0"))),
->>>>>>> 44f99051
 }
 
 # end-env-vars-definition
