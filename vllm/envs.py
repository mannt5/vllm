# SPDX-License-Identifier: Apache-2.0
# SPDX-FileCopyrightText: Copyright contributors to the vLLM project

import hashlib
import os
import sys
import tempfile
from typing import TYPE_CHECKING, Any, Callable, Optional

if TYPE_CHECKING:
    VLLM_HOST_IP: str = ""
    VLLM_PORT: Optional[int] = None
    VLLM_RPC_BASE_PATH: str = tempfile.gettempdir()
    VLLM_USE_MODELSCOPE: bool = False
    VLLM_RINGBUFFER_WARNING_INTERVAL: int = 60
    VLLM_NCCL_SO_PATH: Optional[str] = None
    LD_LIBRARY_PATH: Optional[str] = None
    VLLM_USE_TRITON_FLASH_ATTN: bool = True
    VLLM_V1_USE_PREFILL_DECODE_ATTENTION: bool = False
    VLLM_FLASH_ATTN_VERSION: Optional[int] = None
    LOCAL_RANK: int = 0
    CUDA_VISIBLE_DEVICES: Optional[str] = None
    VLLM_ENGINE_ITERATION_TIMEOUT_S: int = 60
    VLLM_API_KEY: Optional[str] = None
    S3_ACCESS_KEY_ID: Optional[str] = None
    S3_SECRET_ACCESS_KEY: Optional[str] = None
    S3_ENDPOINT_URL: Optional[str] = None
    VLLM_MODEL_REDIRECT_PATH: Optional[str] = None
    VLLM_CACHE_ROOT: str = os.path.expanduser("~/.cache/vllm")
    VLLM_CONFIG_ROOT: str = os.path.expanduser("~/.config/vllm")
    VLLM_USAGE_STATS_SERVER: str = "https://stats.vllm.ai"
    VLLM_NO_USAGE_STATS: bool = False
    VLLM_DO_NOT_TRACK: bool = False
    VLLM_USAGE_SOURCE: str = ""
    VLLM_CONFIGURE_LOGGING: int = 1
    VLLM_LOGGING_LEVEL: str = "INFO"
    VLLM_LOGGING_PREFIX: str = ""
    VLLM_LOGGING_CONFIG_PATH: Optional[str] = None
    VLLM_LOGITS_PROCESSOR_THREADS: Optional[int] = None
    VLLM_TRACE_FUNCTION: int = 0
    VLLM_ATTENTION_BACKEND: Optional[str] = None
    VLLM_USE_FLASHINFER_SAMPLER: Optional[bool] = None
    VLLM_FLASHINFER_FORCE_TENSOR_CORES: bool = False
    VLLM_PP_LAYER_PARTITION: Optional[str] = None
    VLLM_CPU_KVCACHE_SPACE: int = 0
    VLLM_CPU_OMP_THREADS_BIND: str = ""
    VLLM_CPU_NUM_OF_RESERVED_CPU: int = 0
    VLLM_CPU_MOE_PREPACK: bool = True
    VLLM_XLA_CACHE_PATH: str = os.path.join(VLLM_CACHE_ROOT, "xla_cache")
    VLLM_XLA_CHECK_RECOMPILATION: bool = False
    VLLM_FUSED_MOE_CHUNK_SIZE: int = 64 * 1024
    VLLM_USE_RAY_SPMD_WORKER: bool = False
    VLLM_USE_RAY_COMPILED_DAG: bool = False
    VLLM_USE_RAY_COMPILED_DAG_CHANNEL_TYPE: str = "auto"
    VLLM_USE_RAY_COMPILED_DAG_OVERLAP_COMM: bool = False
    VLLM_XLA_USE_SPMD: bool = False
    VLLM_WORKER_MULTIPROC_METHOD: str = "fork"
    VLLM_ASSETS_CACHE: str = os.path.join(VLLM_CACHE_ROOT, "assets")
    VLLM_IMAGE_FETCH_TIMEOUT: int = 5
    VLLM_VIDEO_FETCH_TIMEOUT: int = 30
    VLLM_AUDIO_FETCH_TIMEOUT: int = 10
    VLLM_VIDEO_LOADER_BACKEND: str = "opencv"
    VLLM_MM_INPUT_CACHE_GIB: int = 8
    VLLM_TARGET_DEVICE: str = "cuda"
    MAX_JOBS: Optional[str] = None
    NVCC_THREADS: Optional[str] = None
    VLLM_USE_PRECOMPILED: bool = False
    VLLM_TEST_USE_PRECOMPILED_NIGHTLY_WHEEL: bool = False
    VLLM_NO_DEPRECATION_WARNING: bool = False
    VLLM_KEEP_ALIVE_ON_ENGINE_DEATH: bool = False
    CMAKE_BUILD_TYPE: Optional[str] = None
    VERBOSE: bool = False
    VLLM_ALLOW_LONG_MAX_MODEL_LEN: bool = False
    VLLM_RPC_TIMEOUT: int = 10000  # ms
    VLLM_HTTP_TIMEOUT_KEEP_ALIVE: int = 5  # seconds
    VLLM_PLUGINS: Optional[list[str]] = None
    VLLM_LORA_RESOLVER_CACHE_DIR: Optional[str] = None
    VLLM_TORCH_PROFILER_DIR: Optional[str] = None
    VLLM_USE_TRITON_AWQ: bool = False
    VLLM_ALLOW_RUNTIME_LORA_UPDATING: bool = False
    VLLM_SKIP_P2P_CHECK: bool = False
    VLLM_DISABLED_KERNELS: list[str] = []
    VLLM_USE_V1: bool = True
    VLLM_ROCM_USE_AITER: bool = False
    VLLM_ROCM_USE_AITER_PAGED_ATTN: bool = False
    VLLM_ROCM_USE_AITER_LINEAR: bool = True
    VLLM_ROCM_USE_AITER_MOE: bool = True
    VLLM_ROCM_USE_AITER_RMSNORM: bool = True
    VLLM_ROCM_USE_AITER_MLA: bool = True
    VLLM_ROCM_USE_SKINNY_GEMM: bool = True
    VLLM_ROCM_FP8_PADDING: bool = True
    VLLM_ROCM_MOE_PADDING: bool = True
    VLLM_ROCM_CUSTOM_PAGED_ATTN: bool = True
    VLLM_QUARK_EMU_MEM_OPT: bool = False
    VLLM_ENABLE_V1_MULTIPROCESSING: bool = True
    VLLM_LOG_BATCHSIZE_INTERVAL: float = -1
    VLLM_DISABLE_COMPILE_CACHE: bool = False
    Q_SCALE_CONSTANT: int = 200
    K_SCALE_CONSTANT: int = 200
    V_SCALE_CONSTANT: int = 100
    VLLM_SERVER_DEV_MODE: bool = False
    VLLM_V1_OUTPUT_PROC_CHUNK_SIZE: int = 128
    VLLM_MLA_DISABLE: bool = False
    VLLM_ENABLE_MOE_ALIGN_BLOCK_SIZE_TRITON: bool = False
    VLLM_RAY_PER_WORKER_GPUS: float = 1.0
    VLLM_RAY_BUNDLE_INDICES: str = ""
    VLLM_CUDART_SO_PATH: Optional[str] = None
    VLLM_USE_HPU_CONTIGUOUS_CACHE_FETCH: bool = True
    VLLM_HPU_USE_DELAYED_SAMPLING: bool = False
    VLLM_DP_RANK: int = 0
    VLLM_DP_RANK_LOCAL: int = -1
    VLLM_DP_SIZE: int = 1
    VLLM_DP_MASTER_IP: str = ""
    VLLM_DP_MASTER_PORT: int = 0
    VLLM_MOE_DP_CHUNK_SIZE: int = 256
    VLLM_RANDOMIZE_DP_DUMMY_INPUTS: bool = False
    VLLM_MARLIN_USE_ATOMIC_ADD: bool = False
    VLLM_V0_USE_OUTLINES_CACHE: bool = False
    VLLM_TPU_BUCKET_PADDING_GAP: int = 0
    VLLM_USE_DEEP_GEMM: bool = False
    VLLM_XGRAMMAR_CACHE_MB: int = 0
    VLLM_MSGPACK_ZERO_COPY_THRESHOLD: int = 256
    VLLM_ALLOW_INSECURE_SERIALIZATION: bool = False
    VLLM_NIXL_SIDE_CHANNEL_HOST: str = "localhost"
    VLLM_NIXL_SIDE_CHANNEL_PORT: int = 5557
    VLLM_ALL2ALL_BACKEND: str = "naive"
    VLLM_MAX_TOKENS_PER_EXPERT_FP4_MOE: int = 163840
    VLLM_TOOL_PARSE_REGEX_TIMEOUT_SECONDS: int = 1
    VLLM_SLEEP_WHEN_IDLE: bool = False
    VLLM_MQ_MAX_CHUNK_BYTES_MB: int = 16
<<<<<<< HEAD
    VLLM_EXECUTE_MODEL_TIMEOUT_SECONDS: int = 300
=======
    VLLM_KV_CACHE_LAYOUT: Optional[str] = None
>>>>>>> 6e9cc73f


def get_default_cache_root():
    return os.getenv(
        "XDG_CACHE_HOME",
        os.path.join(os.path.expanduser("~"), ".cache"),
    )


def get_default_config_root():
    return os.getenv(
        "XDG_CONFIG_HOME",
        os.path.join(os.path.expanduser("~"), ".config"),
    )


def maybe_convert_int(value: Optional[str]) -> Optional[int]:
    if value is None:
        return None
    return int(value)


def get_vllm_port() -> Optional[int]:
    """Get the port from VLLM_PORT environment variable.

    Returns:
        The port number as an integer if VLLM_PORT is set, None otherwise.

    Raises:
        ValueError: If VLLM_PORT is a URI, suggest k8s service discovery issue.
    """
    if 'VLLM_PORT' not in os.environ:
        return None

    port = os.getenv('VLLM_PORT', '0')

    try:
        return int(port)
    except ValueError as err:
        from urllib.parse import urlparse
        parsed = urlparse(port)
        if parsed.scheme:
            raise ValueError(
                f"VLLM_PORT '{port}' appears to be a URI. "
                "This may be caused by a Kubernetes service discovery issue,"
                "check the warning in: https://docs.vllm.ai/en/stable/serving/env_vars.html"
            ) from None
        raise ValueError(
            f"VLLM_PORT '{port}' must be a valid integer") from err


# The begin-* and end* here are used by the documentation generator
# to extract the used env vars.

# --8<-- [start:env-vars-definition]

environment_variables: dict[str, Callable[[], Any]] = {

    # ================== Installation Time Env Vars ==================

    # Target device of vLLM, supporting [cuda (by default),
    # rocm, neuron, cpu]
    "VLLM_TARGET_DEVICE":
    lambda: os.getenv("VLLM_TARGET_DEVICE", "cuda"),

    # Maximum number of compilation jobs to run in parallel.
    # By default this is the number of CPUs
    "MAX_JOBS":
    lambda: os.getenv("MAX_JOBS", None),

    # Number of threads to use for nvcc
    # By default this is 1.
    # If set, `MAX_JOBS` will be reduced to avoid oversubscribing the CPU.
    "NVCC_THREADS":
    lambda: os.getenv("NVCC_THREADS", None),

    # If set, vllm will use precompiled binaries (*.so)
    "VLLM_USE_PRECOMPILED":
    lambda: bool(os.environ.get("VLLM_USE_PRECOMPILED")) or bool(
        os.environ.get("VLLM_PRECOMPILED_WHEEL_LOCATION")),

    # Whether to force using nightly wheel in python build.
    # This is used for testing the nightly wheel in python build.
    "VLLM_TEST_USE_PRECOMPILED_NIGHTLY_WHEEL":
    lambda: bool(int(os.getenv("VLLM_TEST_USE_PRECOMPILED_NIGHTLY_WHEEL", "0"))
                 ),

    # CMake build type
    # If not set, defaults to "Debug" or "RelWithDebInfo"
    # Available options: "Debug", "Release", "RelWithDebInfo"
    "CMAKE_BUILD_TYPE":
    lambda: os.getenv("CMAKE_BUILD_TYPE"),

    # If set, vllm will print verbose logs during installation
    "VERBOSE":
    lambda: bool(int(os.getenv('VERBOSE', '0'))),

    # Root directory for vLLM configuration files
    # Defaults to `~/.config/vllm` unless `XDG_CONFIG_HOME` is set
    # Note that this not only affects how vllm finds its configuration files
    # during runtime, but also affects how vllm installs its configuration
    # files during **installation**.
    "VLLM_CONFIG_ROOT":
    lambda: os.path.expanduser(
        os.getenv(
            "VLLM_CONFIG_ROOT",
            os.path.join(get_default_config_root(), "vllm"),
        )),

    # ================== Runtime Env Vars ==================

    # Root directory for vLLM cache files
    # Defaults to `~/.cache/vllm` unless `XDG_CACHE_HOME` is set
    "VLLM_CACHE_ROOT":
    lambda: os.path.expanduser(
        os.getenv(
            "VLLM_CACHE_ROOT",
            os.path.join(get_default_cache_root(), "vllm"),
        )),

    # used in distributed environment to determine the ip address
    # of the current node, when the node has multiple network interfaces.
    # If you are using multi-node inference, you should set this differently
    # on each node.
    'VLLM_HOST_IP':
    lambda: os.getenv('VLLM_HOST_IP', ""),

    # used in distributed environment to manually set the communication port
    # Note: if VLLM_PORT is set, and some code asks for multiple ports, the
    # VLLM_PORT will be used as the first port, and the rest will be generated
    # by incrementing the VLLM_PORT value.
    'VLLM_PORT':
    get_vllm_port,

    # path used for ipc when the frontend api server is running in
    # multi-processing mode to communicate with the backend engine process.
    'VLLM_RPC_BASE_PATH':
    lambda: os.getenv('VLLM_RPC_BASE_PATH', tempfile.gettempdir()),

    # If true, will load models from ModelScope instead of Hugging Face Hub.
    # note that the value is true or false, not numbers
    "VLLM_USE_MODELSCOPE":
    lambda: os.environ.get("VLLM_USE_MODELSCOPE", "False").lower() == "true",

    # Interval in seconds to log a warning message when the ring buffer is full
    "VLLM_RINGBUFFER_WARNING_INTERVAL":
    lambda: int(os.environ.get("VLLM_RINGBUFFER_WARNING_INTERVAL", "60")),

    # path to cudatoolkit home directory, under which should be bin, include,
    # and lib directories.
    "CUDA_HOME":
    lambda: os.environ.get("CUDA_HOME", None),

    # Path to the NCCL library file. It is needed because nccl>=2.19 brought
    # by PyTorch contains a bug: https://github.com/NVIDIA/nccl/issues/1234
    "VLLM_NCCL_SO_PATH":
    lambda: os.environ.get("VLLM_NCCL_SO_PATH", None),

    # when `VLLM_NCCL_SO_PATH` is not set, vllm will try to find the nccl
    # library file in the locations specified by `LD_LIBRARY_PATH`
    "LD_LIBRARY_PATH":
    lambda: os.environ.get("LD_LIBRARY_PATH", None),

    # flag to control if vllm should use triton flash attention
    "VLLM_USE_TRITON_FLASH_ATTN":
    lambda: (os.environ.get("VLLM_USE_TRITON_FLASH_ATTN", "True").lower() in
             ("true", "1")),

    # Use separate prefill and decode kernels for V1 attention instead of
    # the unified triton kernel.
    "VLLM_V1_USE_PREFILL_DECODE_ATTENTION":
    lambda:
    (os.getenv("VLLM_V1_USE_PREFILL_DECODE_ATTENTION", "False").lower() in
     ("true", "1")),

    # Force vllm to use a specific flash-attention version (2 or 3), only valid
    # when using the flash-attention backend.
    "VLLM_FLASH_ATTN_VERSION":
    lambda: maybe_convert_int(os.environ.get("VLLM_FLASH_ATTN_VERSION", None)),

    # Internal flag to enable Dynamo fullgraph capture
    "VLLM_TEST_DYNAMO_FULLGRAPH_CAPTURE":
    lambda: bool(
        os.environ.get("VLLM_TEST_DYNAMO_FULLGRAPH_CAPTURE", "1") != "0"),

    # Feature flag to enable/disable Inductor standalone compile.
    # In torch <= 2.7 we ignore this flag; in torch >= 2.8 this is
    # enabled by default.
    "VLLM_USE_STANDALONE_COMPILE":
    lambda: os.environ.get("VLLM_USE_STANDALONE_COMPILE", "1") == "1",

    # local rank of the process in the distributed setting, used to determine
    # the GPU device id
    "LOCAL_RANK":
    lambda: int(os.environ.get("LOCAL_RANK", "0")),

    # used to control the visible devices in the distributed setting
    "CUDA_VISIBLE_DEVICES":
    lambda: os.environ.get("CUDA_VISIBLE_DEVICES", None),

    # timeout for each iteration in the engine
    "VLLM_ENGINE_ITERATION_TIMEOUT_S":
    lambda: int(os.environ.get("VLLM_ENGINE_ITERATION_TIMEOUT_S", "60")),

    # API key for vLLM API server
    "VLLM_API_KEY":
    lambda: os.environ.get("VLLM_API_KEY", None),

    # Whether to log responses from API Server for debugging
    "VLLM_DEBUG_LOG_API_SERVER_RESPONSE":
    lambda: os.environ.get("VLLM_DEBUG_LOG_API_SERVER_RESPONSE", "False"
                           ).lower() == "true",

    # S3 access information, used for tensorizer to load model from S3
    "S3_ACCESS_KEY_ID":
    lambda: os.environ.get("S3_ACCESS_KEY_ID", None),
    "S3_SECRET_ACCESS_KEY":
    lambda: os.environ.get("S3_SECRET_ACCESS_KEY", None),
    "S3_ENDPOINT_URL":
    lambda: os.environ.get("S3_ENDPOINT_URL", None),

    # Usage stats collection
    "VLLM_USAGE_STATS_SERVER":
    lambda: os.environ.get("VLLM_USAGE_STATS_SERVER", "https://stats.vllm.ai"),
    "VLLM_NO_USAGE_STATS":
    lambda: os.environ.get("VLLM_NO_USAGE_STATS", "0") == "1",
    "VLLM_DO_NOT_TRACK":
    lambda: (os.environ.get("VLLM_DO_NOT_TRACK", None) or os.environ.get(
        "DO_NOT_TRACK", None) or "0") == "1",
    "VLLM_USAGE_SOURCE":
    lambda: os.environ.get("VLLM_USAGE_SOURCE", "production"),

    # Logging configuration
    # If set to 0, vllm will not configure logging
    # If set to 1, vllm will configure logging using the default configuration
    #    or the configuration file specified by VLLM_LOGGING_CONFIG_PATH
    "VLLM_CONFIGURE_LOGGING":
    lambda: int(os.getenv("VLLM_CONFIGURE_LOGGING", "1")),
    "VLLM_LOGGING_CONFIG_PATH":
    lambda: os.getenv("VLLM_LOGGING_CONFIG_PATH"),

    # this is used for configuring the default logging level
    "VLLM_LOGGING_LEVEL":
    lambda: os.getenv("VLLM_LOGGING_LEVEL", "INFO").upper(),

    # if set, VLLM_LOGGING_PREFIX will be prepended to all log messages
    "VLLM_LOGGING_PREFIX":
    lambda: os.getenv("VLLM_LOGGING_PREFIX", ""),

    # if set, vllm will call logits processors in a thread pool with this many
    # threads. This is useful when using custom logits processors that either
    # (a) launch additional CUDA kernels or (b) do significant CPU-bound work
    # while not holding the python GIL, or both.
    "VLLM_LOGITS_PROCESSOR_THREADS":
    lambda: int(os.getenv("VLLM_LOGITS_PROCESSOR_THREADS", "0"))
    if "VLLM_LOGITS_PROCESSOR_THREADS" in os.environ else None,

    # Trace function calls
    # If set to 1, vllm will trace function calls
    # Useful for debugging
    "VLLM_TRACE_FUNCTION":
    lambda: int(os.getenv("VLLM_TRACE_FUNCTION", "0")),

    # Backend for attention computation
    # Available options:
    # - "TORCH_SDPA": use torch.nn.MultiheadAttention
    # - "FLASH_ATTN": use FlashAttention
    # - "XFORMERS": use XFormers
    # - "ROCM_FLASH": use ROCmFlashAttention
    # - "FLASHINFER": use flashinfer
    # - "FLASHMLA": use FlashMLA
    "VLLM_ATTENTION_BACKEND":
    lambda: os.getenv("VLLM_ATTENTION_BACKEND", None),

    # If set, vllm will use flashinfer sampler
    "VLLM_USE_FLASHINFER_SAMPLER":
    lambda: bool(int(os.environ["VLLM_USE_FLASHINFER_SAMPLER"]))
    if "VLLM_USE_FLASHINFER_SAMPLER" in os.environ else None,

    # If set, vllm will force flashinfer to use tensor cores;
    # otherwise will use heuristic based on model architecture.
    "VLLM_FLASHINFER_FORCE_TENSOR_CORES":
    lambda: bool(int(os.getenv("VLLM_FLASHINFER_FORCE_TENSOR_CORES", "0"))),

    # Pipeline stage partition strategy
    "VLLM_PP_LAYER_PARTITION":
    lambda: os.getenv("VLLM_PP_LAYER_PARTITION", None),

    # (CPU backend only) CPU key-value cache space.
    # default is 4 GiB
    "VLLM_CPU_KVCACHE_SPACE":
    lambda: int(os.getenv("VLLM_CPU_KVCACHE_SPACE", "0")),

    # (CPU backend only) CPU core ids bound by OpenMP threads, e.g., "0-31",
    # "0,1,2", "0-31,33". CPU cores of different ranks are separated by '|'.
    "VLLM_CPU_OMP_THREADS_BIND":
    lambda: os.getenv("VLLM_CPU_OMP_THREADS_BIND", "auto"),

    # (CPU backend only) CPU cores not used by OMP threads .
    # Those CPU cores will not be used by OMP threads of a rank.
    "VLLM_CPU_NUM_OF_RESERVED_CPU":
    lambda: int(os.getenv("VLLM_CPU_NUM_OF_RESERVED_CPU", "0")),

    # (CPU backend only) whether to use prepack for MoE layer. This will be
    # passed to ipex.llm.modules.GatedMLPMOE. On unsupported CPUs, you might
    # need to set this to "0" (False).
    "VLLM_CPU_MOE_PREPACK":
    lambda: bool(int(os.getenv("VLLM_CPU_MOE_PREPACK", "1"))),

    # If the env var is set, then all workers will execute as separate
    # processes from the engine, and we use the same mechanism to trigger
    # execution on all workers.
    # Run vLLM with VLLM_USE_RAY_SPMD_WORKER=1 to enable it.
    "VLLM_USE_RAY_SPMD_WORKER":
    lambda: bool(int(os.getenv("VLLM_USE_RAY_SPMD_WORKER", "0"))),

    # If the env var is set, it uses the Ray's Compiled Graph
    # (previously known as ADAG) API which optimizes the
    # control plane overhead.
    # Run vLLM with VLLM_USE_RAY_COMPILED_DAG=1 to enable it.
    # Note that this variable is set to 1 in V1 by default
    # when ray distributed executor is used.
    "VLLM_USE_RAY_COMPILED_DAG":
    lambda: bool(int(os.getenv("VLLM_USE_RAY_COMPILED_DAG", "0"))),

    # If the env var is set, Ray Compiled Graph uses the specified
    # channel type to communicate between workers belonging to
    # different pipeline-parallel stages.
    # Available options:
    # - "auto": use the default channel type
    # - "nccl": use NCCL for communication
    # - "shm": use shared memory and gRPC for communication
    # This flag is ignored if VLLM_USE_RAY_COMPILED_DAG is not set.
    "VLLM_USE_RAY_COMPILED_DAG_CHANNEL_TYPE":
    lambda: os.getenv("VLLM_USE_RAY_COMPILED_DAG_CHANNEL_TYPE", "auto"),

    # If the env var is set, it enables GPU communication overlap
    # (experimental feature) in Ray's Compiled Graph. This flag is ignored if
    # VLLM_USE_RAY_COMPILED_DAG is not set.
    "VLLM_USE_RAY_COMPILED_DAG_OVERLAP_COMM":
    lambda: bool(int(os.getenv("VLLM_USE_RAY_COMPILED_DAG_OVERLAP_COMM", "0"))
                 ),

    # Use dedicated multiprocess context for workers.
    # Both spawn and fork work
    "VLLM_WORKER_MULTIPROC_METHOD":
    lambda: os.getenv("VLLM_WORKER_MULTIPROC_METHOD", "fork"),

    # Path to the cache for storing downloaded assets
    "VLLM_ASSETS_CACHE":
    lambda: os.path.expanduser(
        os.getenv(
            "VLLM_ASSETS_CACHE",
            os.path.join(get_default_cache_root(), "vllm", "assets"),
        )),

    # Timeout for fetching images when serving multimodal models
    # Default is 5 seconds
    "VLLM_IMAGE_FETCH_TIMEOUT":
    lambda: int(os.getenv("VLLM_IMAGE_FETCH_TIMEOUT", "5")),

    # Timeout for fetching videos when serving multimodal models
    # Default is 30 seconds
    "VLLM_VIDEO_FETCH_TIMEOUT":
    lambda: int(os.getenv("VLLM_VIDEO_FETCH_TIMEOUT", "30")),

    # Timeout for fetching audio when serving multimodal models
    # Default is 10 seconds
    "VLLM_AUDIO_FETCH_TIMEOUT":
    lambda: int(os.getenv("VLLM_AUDIO_FETCH_TIMEOUT", "10")),

    # Backend for Video IO
    # - "opencv": Default backend that uses OpenCV stream buffered backend.
    #
    # Custom backend implementations can be registered
    # via `@VIDEO_LOADER_REGISTRY.register("my_custom_video_loader")` and
    # imported at runtime.
    # If a non-existing backend is used, an AssertionError will be thrown.
    "VLLM_VIDEO_LOADER_BACKEND":
    lambda: os.getenv("VLLM_VIDEO_LOADER_BACKEND", "opencv"),

    # Cache size (in GiB) for multimodal input cache
    # Default is 4 GiB
    "VLLM_MM_INPUT_CACHE_GIB":
    lambda: int(os.getenv("VLLM_MM_INPUT_CACHE_GIB", "4")),

    # Path to the XLA persistent cache directory.
    # Only used for XLA devices such as TPUs.
    "VLLM_XLA_CACHE_PATH":
    lambda: os.path.expanduser(
        os.getenv(
            "VLLM_XLA_CACHE_PATH",
            os.path.join(get_default_cache_root(), "vllm", "xla_cache"),
        )),

    # If set, assert on XLA recompilation after each execution step.
    "VLLM_XLA_CHECK_RECOMPILATION":
    lambda: bool(int(os.getenv("VLLM_XLA_CHECK_RECOMPILATION", "0"))),

    # Enable SPMD mode for TPU backend.
    "VLLM_XLA_USE_SPMD":
    lambda: bool(int(os.getenv("VLLM_XLA_USE_SPMD", "0"))),
    "VLLM_FUSED_MOE_CHUNK_SIZE":
    lambda: int(os.getenv("VLLM_FUSED_MOE_CHUNK_SIZE", "32768")),

    # If set, vllm will skip the deprecation warnings.
    "VLLM_NO_DEPRECATION_WARNING":
    lambda: bool(int(os.getenv("VLLM_NO_DEPRECATION_WARNING", "0"))),

    # If set, the OpenAI API server will stay alive even after the underlying
    # AsyncLLMEngine errors and stops serving requests
    "VLLM_KEEP_ALIVE_ON_ENGINE_DEATH":
    lambda: bool(os.getenv("VLLM_KEEP_ALIVE_ON_ENGINE_DEATH", 0)),

    # If the env var VLLM_ALLOW_LONG_MAX_MODEL_LEN is set, it allows
    # the user to specify a max sequence length greater than
    # the max length derived from the model's config.json.
    # To enable this, set VLLM_ALLOW_LONG_MAX_MODEL_LEN=1.
    "VLLM_ALLOW_LONG_MAX_MODEL_LEN":
    lambda:
    (os.environ.get("VLLM_ALLOW_LONG_MAX_MODEL_LEN", "0").strip().lower() in
     ("1", "true")),

    # If set, forces FP8 Marlin to be used for FP8 quantization regardless
    # of the hardware support for FP8 compute.
    "VLLM_TEST_FORCE_FP8_MARLIN":
    lambda:
    (os.environ.get("VLLM_TEST_FORCE_FP8_MARLIN", "0").strip().lower() in
     ("1", "true")),
    "VLLM_TEST_FORCE_LOAD_FORMAT":
    lambda: os.getenv("VLLM_TEST_FORCE_LOAD_FORMAT", "dummy"),

    # Time in ms for the zmq client to wait for a response from the backend
    # server for simple data operations
    "VLLM_RPC_TIMEOUT":
    lambda: int(os.getenv("VLLM_RPC_TIMEOUT", "10000")),

    # Timeout in seconds for keeping HTTP connections alive in API server
    "VLLM_HTTP_TIMEOUT_KEEP_ALIVE":
    lambda: int(os.environ.get("VLLM_HTTP_TIMEOUT_KEEP_ALIVE", "5")),

    # a list of plugin names to load, separated by commas.
    # if this is not set, it means all plugins will be loaded
    # if this is set to an empty string, no plugins will be loaded
    "VLLM_PLUGINS":
    lambda: None if "VLLM_PLUGINS" not in os.environ else os.environ[
        "VLLM_PLUGINS"].split(","),

    # a local directory to look in for unrecognized LoRA adapters.
    # only works if plugins are enabled and
    # VLLM_ALLOW_RUNTIME_LORA_UPDATING is enabled.
    "VLLM_LORA_RESOLVER_CACHE_DIR":
    lambda: os.getenv("VLLM_LORA_RESOLVER_CACHE_DIR", None),

    # Enables torch profiler if set. Path to the directory where torch profiler
    # traces are saved. Note that it must be an absolute path.
    "VLLM_TORCH_PROFILER_DIR":
    lambda: (None if os.getenv("VLLM_TORCH_PROFILER_DIR", None) is None else os
             .path.expanduser(os.getenv("VLLM_TORCH_PROFILER_DIR", "."))),

    # If set, vLLM will use Triton implementations of AWQ.
    "VLLM_USE_TRITON_AWQ":
    lambda: bool(int(os.getenv("VLLM_USE_TRITON_AWQ", "0"))),

    # If set, allow loading or unloading lora adapters in runtime,
    "VLLM_ALLOW_RUNTIME_LORA_UPDATING":
    lambda:
    (os.environ.get("VLLM_ALLOW_RUNTIME_LORA_UPDATING", "0").strip().lower() in
     ("1", "true")),

    # By default, vLLM will check the peer-to-peer capability itself,
    # in case of broken drivers. See https://github.com/vllm-project/vllm/blob/a9b15c606fea67a072416ea0ea115261a2756058/vllm/distributed/device_communicators/custom_all_reduce_utils.py#L101-L108 for details. # noqa
    # If this env var is set to 1, vLLM will skip the peer-to-peer check,
    # and trust the driver's peer-to-peer capability report.
    "VLLM_SKIP_P2P_CHECK":
    lambda: os.getenv("VLLM_SKIP_P2P_CHECK", "0") == "1",

    # List of quantization kernels that should be disabled, used for testing
    # and performance comparisons. Currently only affects MPLinearKernel
    # selection
    # (kernels: MacheteLinearKernel, MarlinLinearKernel, ExllamaLinearKernel)
    "VLLM_DISABLED_KERNELS":
    lambda: [] if "VLLM_DISABLED_KERNELS" not in os.environ else os.environ[
        "VLLM_DISABLED_KERNELS"].split(","),

    # If set, use the V1 code path.
    "VLLM_USE_V1":
    lambda: bool(int(os.getenv("VLLM_USE_V1", "1"))),

    # Disable aiter ops unless specifically enabled.
    # Acts as a parent switch to enable the rest of the other operations.
    "VLLM_ROCM_USE_AITER":
    lambda: (os.getenv("VLLM_ROCM_USE_AITER", "False").lower() in
             ("true", "1")),

    # Whether to use aiter paged attention.
    # By default is disabled.
    "VLLM_ROCM_USE_AITER_PAGED_ATTN":
    lambda: (os.getenv("VLLM_ROCM_USE_AITER_PAGED_ATTN", "False").lower() in
             ("true", "1")),

    # use aiter linear op if aiter ops are enabled
    # The following list of related ops
    # - scaled_mm (per-tensor / rowwise)
    "VLLM_ROCM_USE_AITER_LINEAR":
    lambda: (os.getenv("VLLM_ROCM_USE_AITER_LINEAR", "True").lower() in
             ("true", "1")),

    # Whether to use aiter moe ops.
    # By default is enabled.
    "VLLM_ROCM_USE_AITER_MOE":
    lambda: (os.getenv("VLLM_ROCM_USE_AITER_MOE", "True").lower() in
             ("true", "1")),

    # use aiter rms norm op if aiter ops are enabled.
    "VLLM_ROCM_USE_AITER_RMSNORM":
    lambda: (os.getenv("VLLM_ROCM_USE_AITER_RMSNORM", "True").lower() in
             ("true", "1")),

    # Whether to use aiter mla ops.
    # By default is enabled.
    "VLLM_ROCM_USE_AITER_MLA":
    lambda: (os.getenv("VLLM_ROCM_USE_AITER_MLA", "True").lower() in
             ("true", "1")),
    # use rocm skinny gemms
    "VLLM_ROCM_USE_SKINNY_GEMM":
    lambda: (os.getenv("VLLM_ROCM_USE_SKINNY_GEMM", "True").lower() in
             ("true", "1")),

    # Pad the fp8 weights to 256 bytes for ROCm
    "VLLM_ROCM_FP8_PADDING":
    lambda: bool(int(os.getenv("VLLM_ROCM_FP8_PADDING", "1"))),

    # Pad the weights for the moe kernel
    "VLLM_ROCM_MOE_PADDING":
    lambda: bool(int(os.getenv("VLLM_ROCM_MOE_PADDING", "1"))),

    # custom paged attention kernel for MI3* cards
    "VLLM_ROCM_CUSTOM_PAGED_ATTN":
    lambda: (os.getenv("VLLM_ROCM_CUSTOM_PAGED_ATTN", "True").lower() in
             ("true", "1")),

    # If set, when running in Quark emulation mode, do not dequantize the
    # weights at load time. Instead, dequantize weights on-the-fly during
    # kernel execution.
    # This allows running larger models at the cost of slower inference.
    # This flag has no effect when not running in Quark emulation mode.
    "VLLM_QUARK_EMU_MEM_OPT":
    lambda: bool(int(os.getenv("VLLM_QUARK_EMU_MEM_OPT", "0"))),

    # Divisor for dynamic query scale factor calculation for FP8 KV Cache
    "Q_SCALE_CONSTANT":
    lambda: int(os.getenv("Q_SCALE_CONSTANT", "200")),
    # Divisor for dynamic key scale factor calculation for FP8 KV Cache
    "K_SCALE_CONSTANT":
    lambda: int(os.getenv("K_SCALE_CONSTANT", "200")),
    # Divisor for dynamic value scale factor calculation for FP8 KV Cache
    "V_SCALE_CONSTANT":
    lambda: int(os.getenv("V_SCALE_CONSTANT", "100")),

    # If set, enable multiprocessing in LLM for the V1 code path.
    "VLLM_ENABLE_V1_MULTIPROCESSING":
    lambda: bool(int(os.getenv("VLLM_ENABLE_V1_MULTIPROCESSING", "1"))),
    "VLLM_LOG_BATCHSIZE_INTERVAL":
    lambda: float(os.getenv("VLLM_LOG_BATCHSIZE_INTERVAL", "-1")),
    "VLLM_DISABLE_COMPILE_CACHE":
    lambda: bool(int(os.getenv("VLLM_DISABLE_COMPILE_CACHE", "0"))),

    # If set, vllm will run in development mode, which will enable
    # some additional endpoints for developing and debugging,
    # e.g. `/reset_prefix_cache`
    "VLLM_SERVER_DEV_MODE":
    lambda: bool(int(os.getenv("VLLM_SERVER_DEV_MODE", "0"))),

    # Controls the maximum number of requests to handle in a
    # single asyncio task when processing per-token outputs in the
    # V1 AsyncLLM interface. It is applicable when handling a high
    # concurrency of streaming requests.
    # Setting this too high can result in a higher variance of
    # inter-message latencies. Setting it too low can negatively impact
    # TTFT and overall throughput.
    "VLLM_V1_OUTPUT_PROC_CHUNK_SIZE":
    lambda: int(os.getenv("VLLM_V1_OUTPUT_PROC_CHUNK_SIZE", "128")),

    # If set, vLLM will disable the MLA attention optimizations.
    "VLLM_MLA_DISABLE":
    lambda: bool(int(os.getenv("VLLM_MLA_DISABLE", "0"))),

    # If set, vLLM will use the Triton implementation of moe_align_block_size,
    # i.e. moe_align_block_size_triton in fused_moe.py.
    "VLLM_ENABLE_MOE_ALIGN_BLOCK_SIZE_TRITON":
    lambda: bool(int(os.getenv("VLLM_ENABLE_MOE_ALIGN_BLOCK_SIZE_TRITON", "0"))
                 ),

    # Number of GPUs per worker in Ray, if it is set to be a fraction,
    # it allows ray to schedule multiple actors on a single GPU,
    # so that users can colocate other actors on the same GPUs as vLLM.
    "VLLM_RAY_PER_WORKER_GPUS":
    lambda: float(os.getenv("VLLM_RAY_PER_WORKER_GPUS", "1.0")),

    # Bundle indices for Ray, if it is set, it can control precisely
    # which indices are used for the Ray bundle, for every worker.
    # Format: comma-separated list of integers, e.g. "0,1,2,3"
    "VLLM_RAY_BUNDLE_INDICES":
    lambda: os.getenv("VLLM_RAY_BUNDLE_INDICES", ""),

    # In some system, find_loaded_library() may not work. So we allow users to
    # specify the path through environment variable VLLM_CUDART_SO_PATH.
    "VLLM_CUDART_SO_PATH":
    lambda: os.getenv("VLLM_CUDART_SO_PATH", None),

    # Contiguous cache fetching to avoid using costly gather operation on
    # Gaudi3. This is only applicable to HPU contiguous cache. If set to true,
    # contiguous cache fetch will be used.
    "VLLM_USE_HPU_CONTIGUOUS_CACHE_FETCH":
    lambda: os.environ.get("VLLM_CONTIGUOUS_PA", "true").lower() in
    ("1", "true"),

    # Use delayed sampling for HPU to reduce host cpu overhead
    # between each step.
    "VLLM_HPU_USE_DELAYED_SAMPLING":
    lambda: os.environ.get("VLLM_DELAYED_SAMPLING", "false").lower() in
    ("1", "true"),

    # Rank of the process in the data parallel setting
    "VLLM_DP_RANK":
    lambda: int(os.getenv("VLLM_DP_RANK", "0")),

    # Rank of the process in the data parallel setting.
    # Defaults to VLLM_DP_RANK when not set.
    "VLLM_DP_RANK_LOCAL":
    lambda: int(
        os.getenv("VLLM_DP_RANK_LOCAL", sys.modules[__name__].VLLM_DP_RANK)),

    # World size of the data parallel setting
    "VLLM_DP_SIZE":
    lambda: int(os.getenv("VLLM_DP_SIZE", "1")),

    # IP address of the master node in the data parallel setting
    "VLLM_DP_MASTER_IP":
    lambda: os.getenv("VLLM_DP_MASTER_IP", "127.0.0.1"),

    # Port of the master node in the data parallel setting
    "VLLM_DP_MASTER_PORT":
    lambda: int(os.getenv("VLLM_DP_MASTER_PORT", "0")),

    # In the context of executing MoE models with Data-Parallel, Expert-Parallel
    # and Batched All-to-All dispatch/combine kernels, VLLM_MOE_DP_CHUNK_SIZE
    # dictates the quantum of tokens that can be dispatched from a DP
    # rank. All DP ranks process the activations in VLLM_MOE_DP_CHUNK_SIZE
    # units.
    "VLLM_MOE_DP_CHUNK_SIZE":
    lambda: int(os.getenv("VLLM_MOE_DP_CHUNK_SIZE", "256")),

    # Randomize inputs during dummy runs when using Data Parallel
    "VLLM_RANDOMIZE_DP_DUMMY_INPUTS":
    lambda: os.environ.get("VLLM_RANDOMIZE_DP_DUMMY_INPUTS", "0") == "1",

    # Whether to use S3 path for model loading in CI via RunAI Streamer
    "VLLM_CI_USE_S3":
    lambda: os.environ.get("VLLM_CI_USE_S3", "0") == "1",

    # Use model_redirect to redirect the model name to a local folder.
    # `model_redirect` can be a json file mapping the model between
    # repo_id and local folder:
    # {"meta-llama/Llama-3.2-1B": "/tmp/Llama-3.2-1B"}
    # or a space separated values table file:
    # meta-llama/Llama-3.2-1B   /tmp/Llama-3.2-1B
    "VLLM_MODEL_REDIRECT_PATH":
    lambda: os.environ.get("VLLM_MODEL_REDIRECT_PATH", None),

    # Whether to use atomicAdd reduce in gptq/awq marlin kernel.
    "VLLM_MARLIN_USE_ATOMIC_ADD":
    lambda: os.environ.get("VLLM_MARLIN_USE_ATOMIC_ADD", "0") == "1",

    # Whether to turn on the outlines cache for V0
    # This cache is unbounded and on disk, so it's not safe to use in
    # an environment with potentially malicious users.
    "VLLM_V0_USE_OUTLINES_CACHE":
    lambda: os.environ.get("VLLM_V0_USE_OUTLINES_CACHE", "0") == "1",

    # Gap between padding buckets for the forward pass. So we have
    # 8, we will run forward pass with [16, 24, 32, ...].
    "VLLM_TPU_BUCKET_PADDING_GAP":
    lambda: int(os.environ["VLLM_TPU_BUCKET_PADDING_GAP"])
    if "VLLM_TPU_BUCKET_PADDING_GAP" in os.environ else 0,

    # Allow use of DeepGemm kernels for fused moe ops.
    "VLLM_USE_DEEP_GEMM":
    lambda: bool(int(os.getenv("VLLM_USE_DEEP_GEMM", "0"))),

    # Control the cache sized used by the xgrammar compiler. The default
    # of 512 MB should be enough for roughly 1000 JSON schemas.
    # It can be changed with this variable if needed for some reason.
    "VLLM_XGRAMMAR_CACHE_MB":
    lambda: int(os.getenv("VLLM_XGRAMMAR_CACHE_MB", "512")),

    # Control the threshold for msgspec to use 'zero copy' for
    # serialization/deserialization of tensors. Tensors below
    # this limit will be encoded into the msgpack buffer, and
    # tensors above will instead be sent via a separate message.
    # While the sending side still actually copies the tensor
    # in all cases, on the receiving side, tensors above this
    # limit will actually be zero-copy decoded.
    "VLLM_MSGPACK_ZERO_COPY_THRESHOLD":
    lambda: int(os.getenv("VLLM_MSGPACK_ZERO_COPY_THRESHOLD", "256")),

    # If set, allow insecure serialization using pickle.
    # This is useful for environments where it is deemed safe to use the
    # insecure method and it is needed for some reason.
    "VLLM_ALLOW_INSECURE_SERIALIZATION":
    lambda: bool(int(os.getenv("VLLM_ALLOW_INSECURE_SERIALIZATION", "0"))),

    # IP address used for NIXL handshake between remote agents.
    "VLLM_NIXL_SIDE_CHANNEL_HOST":
    lambda: os.getenv("VLLM_NIXL_SIDE_CHANNEL_HOST", "localhost"),

    # Port used for NIXL handshake between remote agents.
    "VLLM_NIXL_SIDE_CHANNEL_PORT":
    lambda: int(os.getenv("VLLM_NIXL_SIDE_CHANNEL_PORT", "5557")),

    # all2all backend for vllm's expert parallel communication
    # Available options:
    # - "naive": naive all2all implementation using all-reduce
    # - "pplx": use pplx kernels
    # - "deepep_high_throughput", use deepep high-throughput kernels
    # - "deepep_low_latency", use deepep low-latency kernels
    "VLLM_ALL2ALL_BACKEND":
    lambda: os.getenv("VLLM_ALL2ALL_BACKEND", "naive"),

    # Control the maximum number of tokens per expert supported by the
    # NVFP4 MoE CUTLASS Kernel. This value is used to create a buffer for
    # the blockscale tensor of activations NVFP4 Quantization.
    # This is used to prevent the kernel from running out of memory.
    "VLLM_MAX_TOKENS_PER_EXPERT_FP4_MOE":
    lambda: int(os.getenv("VLLM_MAX_TOKENS_PER_EXPERT_FP4_MOE", "163840")),

    # Regex timeout for use by the vLLM tool parsing plugins.
    "VLLM_TOOL_PARSE_REGEX_TIMEOUT_SECONDS":
    lambda: int(os.getenv("VLLM_TOOL_PARSE_REGEX_TIMEOUT_SECONDS", "1")),

    # Reduce CPU usage when vLLM is idle. Enabling this will incur small
    # latency penalty when a request eventually comes.
    "VLLM_SLEEP_WHEN_IDLE":
    lambda: bool(int(os.getenv("VLLM_SLEEP_WHEN_IDLE", "0"))),

    # Control the max chunk bytes (in MB) for the rpc message queue.
    # Object larger than this threshold will be broadcast to worker
    # processes via zmq.
    "VLLM_MQ_MAX_CHUNK_BYTES_MB":
    lambda: int(os.getenv("VLLM_MQ_MAX_CHUNK_BYTES_MB", "16")),

<<<<<<< HEAD
    # Timeout in seconds for execute_model RPC calls in multiprocessing
    # executor (only applies when TP > 1).
    "VLLM_EXECUTE_MODEL_TIMEOUT_SECONDS":
    lambda: int(os.getenv("VLLM_EXECUTE_MODEL_TIMEOUT_SECONDS", "300")),
=======
    # KV Cache layout used throughout vllm.
    # Some common values are:
    # - NHD
    # - HND
    # Where N=num_blocks, H=num_heads and D=head_size. The default value will
    # leave the layout choice to the backend. Mind that backends may only
    # implement and support a subset of all possible layouts.
    "VLLM_KV_CACHE_LAYOUT":
    lambda: os.getenv("VLLM_KV_CACHE_LAYOUT", None)
>>>>>>> 6e9cc73f
}

# --8<-- [end:env-vars-definition]


def __getattr__(name: str):
    # lazy evaluation of environment variables
    if name in environment_variables:
        return environment_variables[name]()
    raise AttributeError(f"module {__name__!r} has no attribute {name!r}")


def __dir__():
    return list(environment_variables.keys())


def is_set(name: str):
    """Check if an environment variable is explicitly set."""
    if name in environment_variables:
        return name in os.environ
    raise AttributeError(f"module {__name__!r} has no attribute {name!r}")


def set_vllm_use_v1(use_v1: bool):
    if is_set("VLLM_USE_V1"):
        raise ValueError(
            "Should not call set_vllm_use_v1() if VLLM_USE_V1 is set "
            "explicitly by the user. Please raise this as a Github "
            "Issue and explicitly set VLLM_USE_V1=0 or 1.")
    os.environ["VLLM_USE_V1"] = "1" if use_v1 else "0"


def compute_hash() -> str:
    """
    WARNING: Whenever a new key is added to this environment
    variables, ensure that it is included in the factors list if
    it affects the computation graph. For example, different values
    of VLLM_PP_LAYER_PARTITION will generate different computation
    graphs, so it is included in the factors list. The env vars that
    affect the choice of different kernels or attention backends should
    also be included in the factors list.
    """
    factors: list[Any] = []

    # summarize environment variables
    def factorize(name: str):
        if __getattr__(name):
            factors.append(__getattr__(name))
        else:
            factors.append("None")

    # The values of envs may affects the computation graph.
    # TODO(DefTruth): hash all environment variables?
    # for key in environment_variables:
    #     factorize(key)
    environment_variables_to_hash = [
        "VLLM_PP_LAYER_PARTITION",
        "VLLM_MLA_DISABLE",
        "VLLM_USE_TRITON_FLASH_ATTN",
        "VLLM_USE_TRITON_AWQ",
        "VLLM_DP_RANK",
        "VLLM_DP_SIZE",
        "VLLM_USE_STANDALONE_COMPILE",
    ]
    for key in environment_variables_to_hash:
        if key in environment_variables:
            factorize(key)

    hash_str = hashlib.md5(str(factors).encode(),
                           usedforsecurity=False).hexdigest()

    return hash_str<|MERGE_RESOLUTION|>--- conflicted
+++ resolved
@@ -128,11 +128,8 @@
     VLLM_TOOL_PARSE_REGEX_TIMEOUT_SECONDS: int = 1
     VLLM_SLEEP_WHEN_IDLE: bool = False
     VLLM_MQ_MAX_CHUNK_BYTES_MB: int = 16
-<<<<<<< HEAD
     VLLM_EXECUTE_MODEL_TIMEOUT_SECONDS: int = 300
-=======
     VLLM_KV_CACHE_LAYOUT: Optional[str] = None
->>>>>>> 6e9cc73f
 
 
 def get_default_cache_root():
@@ -885,12 +882,11 @@
     "VLLM_MQ_MAX_CHUNK_BYTES_MB":
     lambda: int(os.getenv("VLLM_MQ_MAX_CHUNK_BYTES_MB", "16")),
 
-<<<<<<< HEAD
     # Timeout in seconds for execute_model RPC calls in multiprocessing
     # executor (only applies when TP > 1).
     "VLLM_EXECUTE_MODEL_TIMEOUT_SECONDS":
     lambda: int(os.getenv("VLLM_EXECUTE_MODEL_TIMEOUT_SECONDS", "300")),
-=======
+
     # KV Cache layout used throughout vllm.
     # Some common values are:
     # - NHD
@@ -900,7 +896,6 @@
     # implement and support a subset of all possible layouts.
     "VLLM_KV_CACHE_LAYOUT":
     lambda: os.getenv("VLLM_KV_CACHE_LAYOUT", None)
->>>>>>> 6e9cc73f
 }
 
 # --8<-- [end:env-vars-definition]
