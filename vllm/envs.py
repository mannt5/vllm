--- conflicted
+++ resolved
@@ -73,16 +73,13 @@
     VLLM_USE_TRITON_AWQ: bool = False
     VLLM_ALLOW_RUNTIME_LORA_UPDATING: bool = False
     VLLM_SKIP_P2P_CHECK: bool = False
-<<<<<<< HEAD
+    VLLM_TORCH_COMPILE_LEVEL: int = 0
+    VLLM_CUSTOM_OPS: List[str] = []
+    VLLM_DISABLED_KERNELS: List[str] = []
     VLLM_SYNC_SERVER_ACCUM_REQUESTS: int = 1
     VLLM_SYNC_SERVER_ENGINE_STEPS_BETWEEN_POLLS: int = 1
     VLLM_MOE_PADDING: bool = False
     VLLM_FP8_PADDING: bool = True
-=======
-    VLLM_TORCH_COMPILE_LEVEL: int = 0
-    VLLM_CUSTOM_OPS: List[str] = []
-    VLLM_DISABLED_KERNELS: List[str] = []
->>>>>>> 5241aa14
 
 
 def get_default_cache_root():
@@ -235,30 +232,6 @@
     "VLLM_TEST_DYNAMO_FULLGRAPH_CAPTURE":
     lambda: bool(
         os.environ.get("VLLM_TEST_DYNAMO_FULLGRAPH_CAPTURE", "1") != "0"),
-<<<<<<< HEAD
-
-    # small gemms custom implementation for MI3* cards
-    "VLLM_USE_ROCM_SKINNY_GEMM":
-    lambda: (os.getenv("VLLM_USE_ROCM_SKINNY_GEMM", "True").lower() in
-             ("true", "1")),
-
-    # custom paged attention implemented for MI3* cards
-    "VLLM_USE_ROCM_CUSTOM_PAGED_ATTN":
-    lambda: (os.getenv("VLLM_USE_ROCM_CUSTOM_PAGED_ATTN", "True").lower() in
-             ("true", "1") != "0"),
-
-    # have custom paged attention implemented for MI3* cards write out fp8
-    "VLLM_USE_ROCM_CUSTOM_PAGED_ATTN_FP8_OUT":
-    lambda:
-    (os.getenv("VLLM_USE_ROCM_CUSTOM_PAGED_ATTN_FP8_OUT", "True").lower() in
-     ("true", "1") != "0"),
-
-    # rank of the process in the distributed setting, used to determine
-    # the driver worker
-    "RANK":
-    lambda: int(os.environ.get("RANK", "0")),
-
-=======
     "VLLM_TORCH_COMPILE_LEVEL":
     lambda: int(os.environ.get("VLLM_TORCH_COMPILE_LEVEL", "0")),
     # Fine-grained control over which custom ops to enable/disable.
@@ -272,7 +245,27 @@
     # and disabled when running with Inductor (compile_level >= Inductor).
     "VLLM_CUSTOM_OPS":
     lambda: os.environ.get("VLLM_CUSTOM_OPS", "").replace(" ", "").split(","),
->>>>>>> 5241aa14
+    # small gemms custom implementation for MI3* cards
+    "VLLM_USE_ROCM_SKINNY_GEMM":
+    lambda: (os.getenv("VLLM_USE_ROCM_SKINNY_GEMM", "True").lower() in
+             ("true", "1")),
+
+    # custom paged attention implemented for MI3* cards
+    "VLLM_USE_ROCM_CUSTOM_PAGED_ATTN":
+    lambda: (os.getenv("VLLM_USE_ROCM_CUSTOM_PAGED_ATTN", "True").lower() in
+             ("true", "1") != "0"),
+
+    # have custom paged attention implemented for MI3* cards write out fp8
+    "VLLM_USE_ROCM_CUSTOM_PAGED_ATTN_FP8_OUT":
+    lambda:
+    (os.getenv("VLLM_USE_ROCM_CUSTOM_PAGED_ATTN_FP8_OUT", "True").lower() in
+     ("true", "1") != "0"),
+
+    # rank of the process in the distributed setting, used to determine
+    # the driver worker
+    "RANK":
+    lambda: int(os.environ.get("RANK", "0")),
+
     # local rank of the process in the distributed setting, used to determine
     # the GPU device id
     "LOCAL_RANK":
@@ -504,23 +497,6 @@
     "VLLM_SKIP_P2P_CHECK":
     lambda: os.getenv("VLLM_SKIP_P2P_CHECK", "0") == "1",
 
-<<<<<<< HEAD
-    # Try to accumulate this many requests before proceeding
-    "VLLM_SYNC_SERVER_ACCUM_REQUESTS":
-    lambda: int(os.getenv("VLLM_SYNC_SERVER_ACCUM_REQUESTS", "1")),
-
-    # Poll for new requests every this many steps
-    "VLLM_SYNC_SERVER_ENGINE_STEPS_BETWEEN_POLLS":
-    lambda: int(os.getenv("VLLM_SYNC_SERVER_ENGINE_STEPS_BETWEEN_POLLS", "1")),
-
-    # Pad the weight for moe kernel or not
-    "VLLM_MOE_PADDING":
-    lambda: bool(int(os.getenv("VLLM_MOE_PADDING", "0"))),
-
-    # Pad the weight for moe kernel or not
-    "VLLM_FP8_PADDING":
-    lambda: bool(int(os.getenv("VLLM_FP8_PADDING", "1"))),
-=======
     # List of quantization kernels that should be disabled, used for testing
     # and performance comparisons. Currently only affects MPLinearKernel
     # selection
@@ -528,7 +504,22 @@
     "VLLM_DISABLED_KERNELS":
     lambda: [] if "VLLM_DISABLED_KERNELS" not in os.environ else os.environ[
         "VLLM_DISABLED_KERNELS"].split(","),
->>>>>>> 5241aa14
+
+    # Try to accumulate this many requests before proceeding
+    "VLLM_SYNC_SERVER_ACCUM_REQUESTS":
+    lambda: int(os.getenv("VLLM_SYNC_SERVER_ACCUM_REQUESTS", "1")),
+
+    # Poll for new requests every this many steps
+    "VLLM_SYNC_SERVER_ENGINE_STEPS_BETWEEN_POLLS":
+    lambda: int(os.getenv("VLLM_SYNC_SERVER_ENGINE_STEPS_BETWEEN_POLLS", "1")),
+
+    # Pad the weight for moe kernel or not
+    "VLLM_MOE_PADDING":
+    lambda: bool(int(os.getenv("VLLM_MOE_PADDING", "0"))),
+
+    # Pad the weight for moe kernel or not
+    "VLLM_FP8_PADDING":
+    lambda: bool(int(os.getenv("VLLM_FP8_PADDING", "1"))),
 }
 
 # end-env-vars-definition
