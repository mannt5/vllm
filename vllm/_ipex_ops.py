from typing import List, Optional, Tuple, Dict

import torch

from vllm.logger import init_logger

logger = init_logger(__name__)

try:
    import intel_extension_for_pytorch as ipex
except ImportError as e:
    logger.warning("Import error msg: %s", e.msg)

import vllm._C.ops

class ipex_ops:

    @staticmethod
    def _reshape_activation_tensor(
            x: torch.Tensor) -> Tuple[torch.Tensor, torch.Tensor]:
        num = x.size(0)
        d = x.size(1) // 2
        x = x.reshape(num, 2, d)
        x1, x2 = torch.chunk(x, chunks=2, dim=1)
        x1 = x1.reshape(num, d)
        x2 = x2.reshape(num, d)
        return x1, x2

    @staticmethod
    def silu_and_mul(out: torch.Tensor, x: torch.Tensor) -> None:
        # x1, x2 = ipex_ops._reshape_activation_tensor(x)
        # ipex.llm.functional.silu_mul(x1, x2, out)
        vllm._C.ops.silu_and_mul(out, x)

    @staticmethod
    def gelu_and_mul(out: torch.Tensor, x: torch.Tensor) -> None:
        # x1, x2 = ipex_ops._reshape_activation_tensor(x)
        # ipex.llm.functional.gelu_mul(x1, x2, out, "none")
        vllm._C.ops.gelu_and_mul(out, x)

    @staticmethod
    def gelu_tanh_and_mul(out: torch.Tensor, x: torch.Tensor) -> None:
        # x1, x2 = ipex_ops._reshape_activation_tensor(x)
        # ipex.llm.functional.gelu_mul(x1, x2, out, "tanh")
        vllm._C.ops.gelu_tanh_and_mul(out, x)

    @staticmethod
    def gelu_fast(out: torch.Tensor, x: torch.Tensor) -> None:
        # out.copy_(torch.nn.functional.gelu(x))
        vllm._C.ops.gelu_fast(out, x)

    @staticmethod
    def gelu_new(out: torch.Tensor, x: torch.Tensor) -> None:
        # out.copy_(torch.nn.functional.gelu(x))
        vllm._C.ops.gelu_new(out, x)

    @staticmethod
    def gelu_quick(out: torch.Tensor, x: torch.Tensor) -> None:
        ipex.llm.functional.gelu_quick(x, out)

    @staticmethod
    def paged_attention_v1(
        out: torch.Tensor,
        query: torch.Tensor,
        key_cache: torch.Tensor,
        value_cache: torch.Tensor,
        num_kv_heads: int,
        scale: float,
        block_tables: torch.Tensor,
        context_lens: torch.Tensor,
        block_size: int,
        max_context_len: int,
        alibi_slopes: Optional[torch.Tensor],
        kv_cache_dtype: str,
        k_scale: float,
        v_scale: float,
        logits_soft_cap: float,
        tp_rank: int = 0,
        blocksparse_local_blocks: int = 0,
        blocksparse_vert_stride: int = 0,
        blocksparse_block_size: int = 64,
        blocksparse_head_sliding_step: int = 0,
    ) -> None:
        # todo: ipex will refactor namespace
        import vllm._C.ops
        vllm._C.ops.paged_attention_v1(out, query,
                                     key_cache.view_as(value_cache),
                                     value_cache, num_kv_heads, scale,
                                     block_tables, context_lens, block_size,
                                     max_context_len, alibi_slopes, kv_cache_dtype, k_scale, logits_soft_cap)

    @staticmethod
    def paged_attention_v2(
        out: torch.Tensor,
        exp_sum: torch.Tensor,
        max_logits: torch.Tensor,
        tmp_out: torch.Tensor,
        query: torch.Tensor,
        key_cache: torch.Tensor,
        value_cache: torch.Tensor,
        num_kv_heads: int,
        scale: float,
        block_tables: torch.Tensor,
        context_lens: torch.Tensor,
        block_size: int,
        max_context_len: int,
        alibi_slopes: Optional[torch.Tensor],
        kv_cache_dtype: str,
        k_scale: float,
        v_scale: float,
        logits_soft_cap: float,
        tp_rank: int = 0,
        blocksparse_local_blocks: int = 0,
        blocksparse_vert_stride: int = 0,
        blocksparse_block_size: int = 64,
        blocksparse_head_sliding_step: int = 0,
    ) -> None:
        # todo: ipex will refactor namespace
        import vllm._C.ops
        vllm._C.ops.paged_attention_v2(out, exp_sum, max_logits, tmp_out,
                                     query,
                                     key_cache.view_as(value_cache),
                                     value_cache, num_kv_heads, scale, block_tables,
                                     context_lens, block_size,
                                     max_context_len, alibi_slopes,kv_cache_dtype, k_scale, logits_soft_cap)

    @staticmethod
    def rotary_embedding(
        positions: torch.Tensor,  # [batch_size, seq_len]
        query: torch.Tensor,  # [batch_size, seq_len, num_heads*head_size]
        key: torch.Tensor,  # [batch_size, seq_len, num_kv_heads*head_size]
        head_size: int,
        cos_sin_cache: torch.Tensor,  # [cos_sin_dim, rot_dim]
        is_neox: bool,
    ) -> None:
        import vllm._C.ops
        vllm._C.ops.rotary_embedding(positions, query, key, head_size, cos_sin_cache, is_neox)
        # if positions.dim() == 1:
        #     positions = positions.unsqueeze(0)
        #     query = query.unsqueeze(0)
        #     key = key.unsqueeze(0)

        # rotary_dim = cos_sin_cache.size(1)
        # query = query.view(*query.shape[:-1], -1, head_size)
        # key = key.view(*key.shape[:-1], -1, head_size)

        # query_rot = query[..., :rotary_dim]
        # key_rot = key[..., :rotary_dim]

        # cos_sin = cos_sin_cache[positions.long()]
        # cos, sin = cos_sin.chunk(2, dim=-1)

        # if is_neox:
        #     cos = cos.repeat(1, 1, 2).unsqueeze(-2)
        #     sin = sin.repeat(1, 1, 2).unsqueeze(-2)
        # else:
        #     cos = cos.repeat_interleave(2, dim=-1).unsqueeze(-2)
        #     sin = sin.repeat_interleave(2, dim=-1).unsqueeze(-2)
        
        # import vllm._C.ops
        # vllm._C.ops.rotary_embedding(query_rot, key_rot, sin, cos,
        #                                      rotary_dim, is_neox, positions)

    # def batched_rotary_embedding(positions: torch.Tensor, query: torch.Tensor,
    #                              key: torch.Tensor, head_size: int,
    #                              cos_sin_cache: torch.Tensor, is_neox: bool,
    #                              rot_dim: int,
    #                              cos_sin_cache_offsets: torch.Tensor) -> None:
        
        # if positions.dim() == 1:
        #     positions = positions.unsqueeze(0)
        #     query = query.unsqueeze(0)
        #     key = key.unsqueeze(0)
        # cos_sin_cache_offsets = cos_sin_cache_offsets.view_as(positions)
        # rotary_dim = cos_sin_cache.size(1)
        # query = query.view(*query.shape[:-1], -1, head_size)
        # key = key.view(*key.shape[:-1], -1, head_size)

        # query_rot = query[..., :rotary_dim]
        # key_rot = key[..., :rotary_dim]

        # cos_sin = cos_sin_cache[torch.add(positions,
        #                                   cos_sin_cache_offsets).long()]
        # cos, sin = cos_sin.chunk(2, dim=-1)

        # if is_neox:
        #     cos = cos.repeat(1, 1, 2).unsqueeze(-2)
        #     sin = sin.repeat(1, 1, 2).unsqueeze(-2)
        # else:
        #     cos = cos.repeat_interleave(2, dim=-1).unsqueeze(-2)
        #     sin = sin.repeat_interleave(2, dim=-1).unsqueeze(-2)

        # import vllm._C.ops
        # vllm._C.ops.rotary_embedding(query_rot, key_rot, sin, cos,
        #                                      rotary_dim, is_neox, positions)

    @staticmethod
    def rms_norm(out: torch.Tensor, input: torch.Tensor, weight: torch.Tensor,
                 epsilon: float) -> None:
        # from intel_extension_for_pytorch.llm.modules.mha_fusion import RMSNorm
        # ipex_rms_norm = RMSNorm(weight, epsilon)
        # tmp = ipex_rms_norm.apply(input, weight, epsilon)
        # out.copy_(tmp)
        vllm._C.ops.rms_norm(out, input, weight, epsilon)

    @staticmethod
    def fused_add_rms_norm(input: torch.Tensor, residual: torch.Tensor,
                           weight: torch.Tensor, epsilon: float) -> None:
        # tmp = ipex.llm.functional.add_rms_norm(residual, input, weight, None,
        #                                        epsilon, True)
        # input.copy_(tmp)
        vllm._C.ops.fused_add_rms_norm(input, residual, weight, epsilon)

    @staticmethod
    def varlen_attention(
        query: torch.Tensor,
        key: torch.Tensor,
        value: torch.Tensor,
        out: torch.Tensor,
        seqlen_q: torch.Tensor,
        seqlen_k: torch.Tensor,
        max_seqlen_q: int,
        max_seqlen_k: int,
        pdropout: float,
        softmax_scale: float,
        zero_tensors: bool,
        is_causal: bool,
        return_softmax: bool,
        gen_: torch.Generator,
        logits_soft_cap: float,
    ) -> None:
        pass

        # ipex.llm.functional.varlen_attention(query, key, value, out, seqlen_q,
        #                                      seqlen_k, max_seqlen_q,
        #                                      max_seqlen_k, pdropout,
        #                                      softmax_scale, zero_tensors,
        #                                      is_causal, return_softmax, gen_)

    @staticmethod
    def reshape_and_cache(
        key: torch.Tensor,
        value: torch.Tensor,
        key_cache: torch.Tensor,
        value_cache: torch.Tensor,
        slot_mapping: torch.Tensor,
        kv_cache_dtype: str,
        k_scale: float,
        v_scale: float,
    ) -> None:
        # assert kv_cache_dtype == "auto"
        # ipex.llm.modules.PagedAttention.reshape_and_cache(
        #     key, value, key_cache, value_cache, slot_mapping)
        vllm._C.cache_ops.reshape_and_cache(key, value, key_cache, value_cache, slot_mapping, kv_cache_dtype, k_scale)
    
    @staticmethod
    def reshape_and_cache_ipexllm(
        key: torch.Tensor,
        value: torch.Tensor,
        key_cache: torch.Tensor,
        value_cache: torch.Tensor,
        slot_mapping: torch.Tensor,
        kv_cache_dtype: str,
        k_scale: float,
        v_scale: float,
    ) -> None:
        vllm._C.cache_ops.reshape_and_cache_ipexllm(key, value, key_cache, value_cache, slot_mapping, kv_cache_dtype, k_scale)

    @staticmethod
    def reshape_and_cache_flash(
        key: torch.Tensor,
        value: torch.Tensor,
        key_cache: torch.Tensor,
        value_cache: torch.Tensor,
        slot_mapping: torch.Tensor,
        kv_cache_dtype: str,
        k_scale: float,
        v_scale: float,
    ) -> None:
        assert kv_cache_dtype == "auto"
        ipex.llm.modules.PagedAttention.reshape_and_cache_flash(
            key, value, key_cache, value_cache, slot_mapping)

    @staticmethod
    def chunked_prefill(
        query: torch.Tensor,
        key_cache: torch.Tensor,
        value_cache: torch.Tensor,
        output: torch.Tensor,
        cu_seqlens_q: torch.Tensor,
        cu_seqlens_k: torch.Tensor,
        seq_used_k: Optional[torch.Tensor],
        block_table: torch.Tensor,
        alibi_slopes: Optional[torch.Tensor],
        max_seqlen_q: int,
        max_seqlen_k: int,
        p_dropout: float,
        softmax_scale: float,
        zero_tensors: bool,
        is_caual: bool,
        return_softmax: bool,
        gen_: Optional[torch.Generator],
    ):
        return torch.ops.torch_ipex.chunked_prefill(
            query.contiguous(),
            key_cache,
            value_cache,
            output,
            cu_seqlens_q,
            cu_seqlens_k,
            seq_used_k,
            block_table,
            alibi_slopes,
            max_seqlen_q,
            max_seqlen_k,
            p_dropout,
            softmax_scale,
            zero_tensors,
            is_caual,
            return_softmax,
            gen_,
        )

    @staticmethod
    def copy_blocks(key_caches: List[torch.Tensor],
                    value_caches: List[torch.Tensor],
                    block_mapping) -> None:
        # torch.xpu.copy_blocks(  # type: ignore
        #     key_caches,
        #     value_caches,
        #     block_mapping,
        # )
        vllm._C.cache_ops.copy_blocks(key_caches, value_caches, block_mapping)

    @staticmethod
    def swap_blocks(src: torch.Tensor, dst: torch.Tensor,
<<<<<<< HEAD
                    block_mapping) -> None:
        # torch.xpu.swap_blocks(src, dst, block_mapping)  # type: ignore
        vllm._C.cache_ops.swap_blocks(key_caches, value_caches, block_mapping)
=======
                    block_mapping: torch.Tensor) -> None:
        torch.xpu.swap_blocks(src, dst, block_mapping)  # type: ignore

    @staticmethod
    def bgmv_shrink(inputs: torch.Tensor,
                    lora_a_weights: torch.Tensor,
                    output_tensor: torch.Tensor,
                    lora_indices_tensor: torch.Tensor,
                    scaling: float = 1.0) -> None:
        ipex.llm.functional.bgmv_shrink(inputs, lora_a_weights, output_tensor,
                                        lora_indices_tensor, scaling)

    @staticmethod
    def bgmv_expand(inputs: torch.Tensor,
                    lora_b_weights: torch.Tensor,
                    output_tensor: torch.Tensor,
                    lora_indices_tensor: torch.Tensor,
                    add_inputs: bool = True) -> None:
        ipex.llm.functional.bgmv_expand(inputs, lora_b_weights, output_tensor,
                                        lora_indices_tensor, add_inputs)

    @staticmethod
    def bgmv_expand_slice(inputs: torch.Tensor,
                          lora_b_weights: torch.Tensor,
                          output_tensor: torch.Tensor,
                          lora_indices_tensor: torch.Tensor,
                          slice_offset: int,
                          slice_size: int,
                          add_inputs: bool = True) -> None:
        ipex.llm.functional.bgmv_expand_slice(inputs, lora_b_weights,
                                              output_tensor,
                                              lora_indices_tensor,
                                              slice_offset, slice_size,
                                              add_inputs)

    @staticmethod
    def sgmv_shrink(inputs: torch.Tensor,
                    lora_a_weights: torch.Tensor,
                    output_tensor: torch.Tensor,
                    b_seq_start_loc: torch.Tensor,
                    seq_len_tensor: torch.Tensor,
                    lora_indices_tensor: torch.Tensor,
                    batches: int,
                    max_seq_length: int,
                    token_nums: int,
                    scaling: float = 1.0) -> None:
        assert inputs.size(0) == token_nums
        ipex.llm.functional.sgmv_shrink(inputs, lora_a_weights, output_tensor,
                                        b_seq_start_loc, seq_len_tensor,
                                        lora_indices_tensor, batches,
                                        max_seq_length, scaling)

    @staticmethod
    def sgmv_expand(inputs: torch.Tensor,
                    lora_b_weights: torch.Tensor,
                    output_tensor: torch.Tensor,
                    b_seq_start_loc: torch.Tensor,
                    seq_len_tensor: torch.Tensor,
                    lora_indices_tensor: torch.Tensor,
                    batches: int,
                    max_seq_length: int,
                    token_nums: int,
                    add_inputs: bool = False) -> None:
        assert inputs.size(0) == token_nums
        ipex.llm.functional.sgmv_expand(inputs, lora_b_weights, output_tensor,
                                        b_seq_start_loc, seq_len_tensor,
                                        lora_indices_tensor, batches,
                                        max_seq_length, add_inputs)

    @staticmethod
    def sgmv_expand_slice(inputs: torch.Tensor,
                          lora_b_weights: torch.Tensor,
                          output_tensor: torch.Tensor,
                          b_seq_start_loc: torch.Tensor,
                          seq_len_tensor: torch.Tensor,
                          lora_indices_tensor: torch.Tensor,
                          batches: int,
                          max_seq_length: int,
                          token_nums: int,
                          slice_offset: int,
                          slice_size: int,
                          add_inputs: bool = False) -> None:
        assert inputs.size(0) == token_nums
        ipex.llm.functional.sgmv_expand_slice(inputs, lora_b_weights,
                                              output_tensor, b_seq_start_loc,
                                              seq_len_tensor,
                                              lora_indices_tensor, batches,
                                              max_seq_length, slice_offset,
                                              slice_size, add_inputs)
>>>>>>> bb533f86
<|MERGE_RESOLUTION|>--- conflicted
+++ resolved
@@ -334,13 +334,9 @@
 
     @staticmethod
     def swap_blocks(src: torch.Tensor, dst: torch.Tensor,
-<<<<<<< HEAD
-                    block_mapping) -> None:
+                    block_mapping: torch.Tensor) -> None:
+        vllm._C.cache_ops.swap_blocks(key_caches, value_caches, block_mapping)
         # torch.xpu.swap_blocks(src, dst, block_mapping)  # type: ignore
-        vllm._C.cache_ops.swap_blocks(key_caches, value_caches, block_mapping)
-=======
-                    block_mapping: torch.Tensor) -> None:
-        torch.xpu.swap_blocks(src, dst, block_mapping)  # type: ignore
 
     @staticmethod
     def bgmv_shrink(inputs: torch.Tensor,
@@ -427,5 +423,4 @@
                                               seq_len_tensor,
                                               lora_indices_tensor, batches,
                                               max_seq_length, slice_offset,
-                                              slice_size, add_inputs)
->>>>>>> bb533f86
+                                              slice_size, add_inputs)