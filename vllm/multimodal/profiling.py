# SPDX-License-Identifier: Apache-2.0

from abc import ABC
from collections.abc import Mapping
from dataclasses import dataclass, field
from typing import Generic, NamedTuple, Optional, TypeVar, cast

import numpy as np
import numpy.typing as npt
from PIL import Image

import vllm.envs as envs
from vllm.logger import init_logger

from .inputs import (MultiModalDataDict, MultiModalEncDecInputs,
                     MultiModalInputs, MultiModalKwargs,
                     MultiModalPlaceholderDict)
from .processing import (BaseMultiModalProcessor, BaseProcessingInfo,
                         EncDecMultiModalProcessor)

logger = init_logger(__name__)


@dataclass
class ProcessorInputs:
    """
    Represents the keyword arguments to
    {meth}`vllm.multimodal.processing.BaseMultiModalProcessor.apply`.
    """
    prompt_text: str
    mm_data: MultiModalDataDict
    hf_processor_mm_kwargs: Mapping[str, object] = field(default_factory=dict)


class DummyEncoderData(NamedTuple):
    """Dummy data used for profiling."""

    prompt_token_ids: list[int]


class DummyDecoderData(NamedTuple):
    """Dummy data used for profiling."""

    prompt_token_ids: list[int]
    multi_modal_data: MultiModalKwargs
    multi_modal_placeholders: MultiModalPlaceholderDict


_I = TypeVar("_I", bound=BaseProcessingInfo)


class BaseDummyInputsBuilder(ABC, Generic[_I]):
    """
    Abstract base class that constructs the dummy data to profile
    multi-modal models.
    """

    def __init__(self, info: _I) -> None:
        super().__init__()

        self.info = info

    # TODO: @abstractmethod after transition
    def get_dummy_text(self, mm_counts: Mapping[str, int]) -> str:
        """
        Build the text input corresponding to `mm_counts`.
        """
        if (type(self).get_dummy_processor_inputs ==
                BaseDummyInputsBuilder.get_dummy_processor_inputs):
            raise NotImplementedError

        logger.warning_once("`get_dummy_processor_inputs` has been split up "
                            "into `get_dummy_text` and `get_dummy_mm_data`. "
                            "These two methods will be marked as abstract "
                            "in an upcoming release.")

        seq_len = self.info.ctx.model_config.max_model_len
        return self.get_dummy_processor_inputs(seq_len, mm_counts).prompt_text

    # TODO: @abstractmethod after transition
    def get_dummy_mm_data(
        self,
        seq_len: int,
        mm_counts: Mapping[str, int],
    ) -> MultiModalDataDict:
        """
        Build the multimodal input which, after processing, results in
        the maximum possible number of placeholder tokens.
        """
        raise NotImplementedError

    def get_dummy_processor_inputs(
        self,
        seq_len: int,
        mm_counts: Mapping[str, int],
    ) -> ProcessorInputs:
        """
        Build the input which, after processing, results in
        the maximum possible number of placeholder tokens.
        """
        dummy_text = self.get_dummy_text(mm_counts)
        dummy_mm_data = self.get_dummy_mm_data(seq_len, mm_counts)

        return ProcessorInputs(prompt_text=dummy_text, mm_data=dummy_mm_data)

    def _get_dummy_audios(
        self,
        *,
        length: int,
        num_audios: int,
    ) -> list[npt.NDArray]:
        if num_audios == 0:
            return []
        audio = np.zeros((length, ))
        return [audio] * num_audios

    def _get_dummy_images(
        self,
        *,
        width: int,
        height: int,
        num_images: int,
    ) -> list[Image.Image]:
        if num_images == 0:
            return []
        image = Image.new("RGB", (width, height), color=255)
        return [image] * num_images

    def _get_dummy_videos(
        self,
        *,
        width: int,
        height: int,
        num_frames: int,
        num_videos: int,
    ) -> list[npt.NDArray]:
        if num_videos == 0:
            return []
        video = np.full((num_frames, width, height, 3), 255)
        return [video] * num_videos


class MultiModalProfiler(Generic[_I]):
    """
    Contains code for running memory profiling for multi-modal models.
    """

    def __init__(
        self,
        processor: BaseMultiModalProcessor[_I],
    ) -> None:
        super().__init__()

        self.processor = processor

    @property
    def processing_info(self) -> BaseProcessingInfo:
        return self.processor.info

    @property
    def dummy_inputs(self) -> BaseDummyInputsBuilder[_I]:
        return self.processor.dummy_inputs

    def get_mm_limits(self) -> Mapping[str, int]:
        return self.processing_info.get_allowed_mm_limits()

    def _get_dummy_mm_inputs(
        self,
        seq_len: int,
        mm_counts: Optional[Mapping[str, int]] = None,
    ) -> MultiModalInputs:
        if mm_counts is None:
            mm_counts = self.get_mm_limits()

        factory = self.dummy_inputs
        processor_inputs = factory.get_dummy_processor_inputs(
            seq_len, mm_counts)

        return self.processor.apply(
            prompt=processor_inputs.prompt_text,
            mm_data=processor_inputs.mm_data,
            hf_processor_mm_kwargs=processor_inputs.hf_processor_mm_kwargs,
        )

    def _get_mm_num_tokens(
        self,
<<<<<<< HEAD
        seq_len: int,
        mm_counts: Optional[Mapping[str, int]] = None,
    ) -> tuple[MultiModalInputs, Mapping[str, int]]:
        if mm_counts is None:
            mm_counts = self.get_mm_limits()

        info = self.processing_info
        mm_max_tokens_per_item = info.get_mm_max_tokens_per_item(
            seq_len, mm_counts)
        print(mm_max_tokens_per_item)

        if mm_counts.keys() - mm_max_tokens_per_item.keys():
            raise AssertionError(
                "The keys returned by `get_supported_mm_limits` "
                f"({set(mm_counts.keys())}) should be a subset of those "
                "returned by `get_mm_max_tokens_per_item` "
                f"({set(mm_max_tokens_per_item.keys())})")

        mm_inputs = self._get_dummy_mm_inputs(seq_len, mm_counts)
=======
        mm_inputs: MultiModalInputs,
    ) -> Mapping[str, int]:
>>>>>>> eca18691
        placeholders_by_modality = mm_inputs["mm_placeholders"]

        return {
            modality: sum(item.get_num_embeds() for item in placeholders)
            for modality, placeholders in placeholders_by_modality.items()
        }
<<<<<<< HEAD
        expected_placeholders_by_modality = {
            modality: mm_max_tokens_per_item[modality] * mm_counts[modality]
            for modality in placeholders_by_modality
        }
        # if total_placeholders_by_modality != expected_placeholders_by_modality:
        #     raise AssertionError(
        #         f"The processed dummy data has a total of "
        #         f"{total_placeholders_by_modality} placeholder tokens, which "
        #         f"is not the expected {expected_placeholders_by_modality} "
        #         "tokens.")
        return mm_inputs, total_placeholders_by_modality
=======
>>>>>>> eca18691

    def get_encoder_dummy_data(
        self,
        seq_len: int,
        mm_counts: Optional[Mapping[str, int]] = None,
    ) -> DummyEncoderData:
        mm_inputs = self._get_dummy_mm_inputs(seq_len, mm_counts)
        mm_inputs = cast(MultiModalEncDecInputs, mm_inputs)

        # For encoder-decoder models, use encoder prompt token ids instead of
        # decoder prompt to construct dummy seq_data for encoder profiling.
        encoder_prompt_token_ids = mm_inputs["encoder_prompt_token_ids"]

        total_len = len(encoder_prompt_token_ids)

        processor = cast(EncDecMultiModalProcessor, self.processor)
        if processor.pad_dummy_encoder_prompt:
            num_tokens_to_pad = max(total_len, seq_len) - total_len
            encoder_prompt_token_ids.extend([0] * num_tokens_to_pad)
        # NOTE: Whisper allows total_len > seq_len.
        elif total_len > seq_len and not envs.VLLM_USE_V1:
            # `max_num_batched_tokens` is defined by `SchedulerConfig`
            logger.warning_once(
                "The encoder sequence length used for profiling (max_num_batched_tokens / max_num_seqs = %d) "  # noqa: E501
                "is too short to hold the multi-modal embeddings in the worst case (%d tokens in total, out of which %s are reserved for multi-modal embeddings). "  # noqa: E501
                "This may cause certain multi-modal inputs to fail during inference, even when the input text is short. "  # noqa: E501
                "To avoid this, you should increase `max_model_len`, reduce `max_num_seqs`, and/or reduce `mm_counts`.",  # noqa: E501
                seq_len,
                total_len,
                str(self._get_mm_num_tokens(mm_inputs)),
            )

        return DummyEncoderData(encoder_prompt_token_ids)

    def get_decoder_dummy_data(
        self,
        seq_len: int,
        mm_counts: Optional[Mapping[str, int]] = None,
    ) -> DummyDecoderData:
        mm_inputs = self._get_dummy_mm_inputs(seq_len, mm_counts)

        prompt_token_ids = mm_inputs["prompt_token_ids"]
        total_len = len(prompt_token_ids)

        # V0 does not support chunked prefill.
        if total_len > seq_len and not envs.VLLM_USE_V1:
            # `max_num_batched_tokens` is defined by `SchedulerConfig`
            logger.warning_once(
                "The sequence length used for profiling (max_num_batched_tokens / max_num_seqs = %d) "  # noqa: E501
                "is too short to hold the multi-modal embeddings in the worst case (%d tokens in total, out of which %s are reserved for multi-modal embeddings). "  # noqa: E501
                "This may cause certain multi-modal inputs to fail during inference, even when the input text is short. "  # noqa: E501
                "To avoid this, you should increase `max_model_len`, reduce `max_num_seqs`, and/or reduce `mm_counts`.",  # noqa: E501
                seq_len,
                total_len,
                str(self._get_mm_num_tokens(mm_inputs)),
            )

        if total_len < seq_len:
            prompt_token_ids.extend([0] * (seq_len - total_len))

        return DummyDecoderData(
            prompt_token_ids=prompt_token_ids,
            multi_modal_data=mm_inputs["mm_kwargs"],
            multi_modal_placeholders=mm_inputs["mm_placeholders"],
        )

    def get_mm_max_tokens(
        self,
        seq_len: int,
        mm_counts: Optional[Mapping[str, int]] = None,
    ) -> Mapping[str, int]:
        mm_inputs = self._get_dummy_mm_inputs(seq_len, mm_counts)

        return self._get_mm_num_tokens(mm_inputs)<|MERGE_RESOLUTION|>--- conflicted
+++ resolved
@@ -184,50 +184,14 @@
 
     def _get_mm_num_tokens(
         self,
-<<<<<<< HEAD
-        seq_len: int,
-        mm_counts: Optional[Mapping[str, int]] = None,
-    ) -> tuple[MultiModalInputs, Mapping[str, int]]:
-        if mm_counts is None:
-            mm_counts = self.get_mm_limits()
-
-        info = self.processing_info
-        mm_max_tokens_per_item = info.get_mm_max_tokens_per_item(
-            seq_len, mm_counts)
-        print(mm_max_tokens_per_item)
-
-        if mm_counts.keys() - mm_max_tokens_per_item.keys():
-            raise AssertionError(
-                "The keys returned by `get_supported_mm_limits` "
-                f"({set(mm_counts.keys())}) should be a subset of those "
-                "returned by `get_mm_max_tokens_per_item` "
-                f"({set(mm_max_tokens_per_item.keys())})")
-
-        mm_inputs = self._get_dummy_mm_inputs(seq_len, mm_counts)
-=======
         mm_inputs: MultiModalInputs,
     ) -> Mapping[str, int]:
->>>>>>> eca18691
         placeholders_by_modality = mm_inputs["mm_placeholders"]
 
         return {
             modality: sum(item.get_num_embeds() for item in placeholders)
             for modality, placeholders in placeholders_by_modality.items()
         }
-<<<<<<< HEAD
-        expected_placeholders_by_modality = {
-            modality: mm_max_tokens_per_item[modality] * mm_counts[modality]
-            for modality in placeholders_by_modality
-        }
-        # if total_placeholders_by_modality != expected_placeholders_by_modality:
-        #     raise AssertionError(
-        #         f"The processed dummy data has a total of "
-        #         f"{total_placeholders_by_modality} placeholder tokens, which "
-        #         f"is not the expected {expected_placeholders_by_modality} "
-        #         "tokens.")
-        return mm_inputs, total_placeholders_by_modality
-=======
->>>>>>> eca18691
 
     def get_encoder_dummy_data(
         self,
