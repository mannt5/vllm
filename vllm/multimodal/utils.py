--- conflicted
+++ resolved
@@ -7,7 +7,7 @@
 from PIL import Image
 
 from vllm.envs import VLLM_IMAGE_FETCH_TIMEOUT
-from vllm.vllm.multimodal.base import MultiModalDataDict
+from vllm.multimodal.base import MultiModalDataDict
 
 
 class ImageFetchAiohttp:
@@ -56,6 +56,11 @@
         return image
 
 
+async def async_get_and_parse_image(image_url: str) -> MultiModalDataDict:
+    image = await ImageFetchAiohttp.fetch_image(image_url)
+    return {"image": image}
+
+
 def encode_image_base64(image: Image.Image, format: str = 'JPEG') -> str:
     """Encode a pillow image to base64 format."""
 
@@ -71,31 +76,8 @@
     return Image.open(BytesIO(base64.b64decode(image)))
 
 
-<<<<<<< HEAD
 def rescale_image_size(image: Image.Image, size_factor: float) -> Image.Image:
     """Rescale the dimensions of an image by a constant factor."""
     new_width = int(image.width * size_factor)
     new_height = int(image.height * size_factor)
-    return image.resize((new_width, new_height))
-=======
-# TODO(ywang96): move this to a model registry for preprocessing vision
-# language prompts based on the model type.
-def get_full_image_text_prompt(image_prompt: str, text_prompt: str,
-                               config: ModelConfig) -> str:
-    """Combine image and text prompts for vision language model depending on
-    the model architecture."""
-
-    if config.hf_config.model_type in ("llava", "llava_next"):
-        full_prompt = f"{image_prompt}\n{text_prompt}"
-    elif config.hf_config.model_type == 'phi3_v':
-        full_prompt = f"{image_prompt}<s>\n{text_prompt}"
-    else:
-        raise ValueError(
-            f"Unsupported model type: {config.hf_config.model_type}")
-    return full_prompt
-
-
-async def async_get_and_parse_image(image_url: str) -> MultiModalDataDict:
-    image = await ImageFetchAiohttp.fetch_image(image_url)
-    return {"image": image}
->>>>>>> 2c1d2912
+    return image.resize((new_width, new_height))