--- conflicted
+++ resolved
@@ -196,12 +196,8 @@
 
         By default, the image is converted into RGB format.
         """
-<<<<<<< HEAD
-        image_io = ImageMediaIO(image_mode=image_mode)
-=======
         image_io = ImageMediaIO(image_mode=image_mode,
                                 **self.media_io_kwargs.get("image", {}))
->>>>>>> 110df743
 
         try:
             return self.load_from_url(
@@ -224,12 +220,8 @@
 
         By default, the image is converted into RGB format.
         """
-<<<<<<< HEAD
-        image_io = ImageMediaIO(image_mode=image_mode)
-=======
         image_io = ImageMediaIO(image_mode=image_mode,
                                 **self.media_io_kwargs.get("image", {}))
->>>>>>> 110df743
 
         try:
             return await self.load_from_url_async(
@@ -295,18 +287,6 @@
         return image_embedding_io.load_base64("", data)
 
 
-<<<<<<< HEAD
-global_media_connector = MediaConnector()
-"""The global [`MediaConnector`][vllm.multimodal.utils.MediaConnector]
-instance used by vLLM."""
-
-fetch_audio = global_media_connector.fetch_audio
-fetch_image = global_media_connector.fetch_image
-fetch_video = global_media_connector.fetch_video
-
-
-=======
->>>>>>> 110df743
 def encode_audio_base64(
     audio: np.ndarray,
     sampling_rate: float,
@@ -461,9 +441,6 @@
     vision_embeddings = tensor_model_parallel_all_gather(vision_embeddings,
                                                          dim=0)
     vision_embeddings = vision_embeddings[:num_chunks, ...]
-<<<<<<< HEAD
-    return vision_embeddings
-=======
     return vision_embeddings
 
 
@@ -512,5 +489,4 @@
         "video": video_io_kwargs
     }
     media_connector = MediaConnector(media_io_kwargs=media_io_kwargs)
-    return media_connector.fetch_video(video_url)
->>>>>>> 110df743
+    return media_connector.fetch_video(video_url)