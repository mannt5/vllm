--- conflicted
+++ resolved
@@ -1,9 +1,5 @@
-<<<<<<< HEAD
-from .base import (BatchedTensors, MultiModalData, MultiModalInputs,
+from .base import (BatchedTensors, MultiModalDataDict, MultiModalInputs,
                    MultiModalPlugin)
-=======
-from .base import MultiModalDataDict, MultiModalPlugin
->>>>>>> 2c1d2912
 from .registry import MultiModalRegistry
 
 MULTIMODAL_REGISTRY = MultiModalRegistry()
@@ -16,13 +12,10 @@
 """
 
 __all__ = [
-<<<<<<< HEAD
-    "BatchedTensors", "MultiModalData", "MultiModalInputs", "MultiModalPlugin",
-    "MULTIMODAL_REGISTRY", "MultiModalRegistry"
-=======
+    "BatchedTensors",
+    "MultiModalDataDict",
+    "MultiModalInputs",
     "MultiModalPlugin",
     "MULTIMODAL_REGISTRY",
     "MultiModalRegistry",
-    "MultiModalDataDict",
->>>>>>> 2c1d2912
 ]