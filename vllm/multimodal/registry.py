--- conflicted
+++ resolved
@@ -35,11 +35,7 @@
     :class:`~vllm.multimodal.MultiModalPlugin` for each modality.
     """
 
-<<<<<<< HEAD
     DEFAULT_PLUGINS = (ImagePlugin(), SpeechPlugin())
-=======
-    DEFAULT_PLUGINS = (ImagePlugin(), AudioPlugin())
->>>>>>> 9587b050
 
     def __init__(
             self,
