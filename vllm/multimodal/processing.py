import re
from abc import ABC, abstractmethod
from collections import UserDict
from collections.abc import Callable, ItemsView, Iterable, Mapping, Sequence
from dataclasses import dataclass, field
from functools import lru_cache
from typing import Any, NamedTuple, Optional, Protocol, TypeVar, Union

import numpy as np
import torch
from PIL.Image import Image
from transformers import BatchFeature, ProcessorMixin
from typing_extensions import assert_never

from vllm.inputs import DummyData, InputProcessingContext
from vllm.logger import init_logger
from vllm.transformers_utils.tokenizer import AnyTokenizer, MistralTokenizer
from vllm.utils import flatten_2d_lists, full_groupby, is_list_of

from .audio import resample_audio
from .inputs import (AudioItem, ImageItem, MultiModalDataDict,
                     MultiModalInputsV2, MultiModalKwargs, PlaceholderRange,
                     VideoItem)

logger = init_logger(__name__)

_S = TypeVar("_S", str, list[int])
_PromptSeq = Union[str, list[int]]


@dataclass
class PromptReplacement:
    modality: str
<<<<<<< HEAD
    """The modality for which the replacement is made"""
=======
    """The modality for which the replacement is made."""
>>>>>>> 98356735

    target: _PromptSeq
    """The text or token sequence to find and replace."""

    replacement: Union[Callable[[int], _PromptSeq],
                       _PromptSeq] = field(repr=False)
    """
    Given the index of the processed item within :attr:`modality`, output the
    replacement text or token sequence.

    For convenience, you can pass in the replacement instead of a function
    if it does not depend on the input.
    """

    def bind(self, tokenizer: AnyTokenizer) -> "_BoundPromptReplacement":
        return _BoundPromptReplacement(
            tokenizer=tokenizer,
            modality=self.modality,
            _target=self.target,
            _replacement=self.replacement,
        )


def _encode(
    tokenizer: AnyTokenizer,
    text: str,
    *,
    add_special_tokens: bool = False,
) -> list[int]:
    """
    Backend-agnostic equivalent of HF's
    :code:`tokenizer.encode(text, add_special_tokens=...)`.
    """
    if isinstance(tokenizer, MistralTokenizer):
        return tokenizer.tokenizer.encode(text,
                                          bos=add_special_tokens,
                                          eos=add_special_tokens)

    return tokenizer.encode(text, add_special_tokens=add_special_tokens)


@lru_cache(maxsize=2048)
def _cached_encode(
    tokenizer: AnyTokenizer,
    text: str,
    *,
    add_special_tokens: bool = False,
) -> list[int]:
    return _encode(tokenizer, text, add_special_tokens=add_special_tokens)


def _decode(
    tokenizer: AnyTokenizer,
    token_ids: list[int],
    *,
    skip_special_tokens: bool = False,
) -> str:
    """
    Backend-agnostic equivalent of HF's
    :code:`tokenizer.decode(token_ids, skip_special_tokens=...)`.
    """
    return tokenizer.decode(token_ids, skip_special_tokens=skip_special_tokens)


@lru_cache(maxsize=2048)
def _cached_decode(
    tokenizer: AnyTokenizer,
    token_ids: tuple[int, ...],
    *,
    skip_special_tokens: bool = False,
) -> str:
    return _decode(tokenizer,
                   list(token_ids),
                   skip_special_tokens=skip_special_tokens)


class _HasModalityAttr(Protocol):
    modality: str


class _HasModalityProp(Protocol):

    @property
    def modality(self) -> str:
        ...


_M = TypeVar("_M", bound=Union[_HasModalityAttr, _HasModalityProp])


def full_groupby_modality(values: Iterable[_M]) -> ItemsView[str, list[_M]]:
    """Convenience function to apply :func:`full_groupby` based on modality."""
    return full_groupby(values, key=lambda x: x.modality)


@dataclass
class _BoundPromptSequence:
    tokenizer: AnyTokenizer = field(repr=False)

    _text: Optional[str]
    _token_ids: Optional[list[int]]

    def __post_init__(self) -> None:
        if self._text is None and self._token_ids is None:
            raise ValueError("At least one of 'text' and 'token_ids' must be "
                             "specified")

    @property
    def text(self) -> str:
        if self._text is None:
            assert self._token_ids is not None
            self._text = _cached_decode(self.tokenizer, tuple(self._token_ids))

        return self._text

    @property
    def token_ids(self) -> list[int]:
        if self._token_ids is None:
            assert self._text is not None
            self._token_ids = _cached_encode(self.tokenizer, self._text)

        return self._token_ids


@dataclass
class _BoundPromptReplacement:
    tokenizer: AnyTokenizer = field(repr=False)
    modality: str

    _target: _PromptSeq
    _replacement: Union[Callable[[int], _PromptSeq],
                        _PromptSeq] = field(repr=False)

    def __post_init__(self) -> None:
        self._replacement_cache = dict[int, _BoundPromptSequence]()

    @property
    def target(self) -> _BoundPromptSequence:
        target = self._target

        return _BoundPromptSequence(
            tokenizer=self.tokenizer,
            _text=target if isinstance(target, str) else None,
            _token_ids=target if isinstance(target, list) else None,
        )

    def get_replacement(self, item_idx: int) -> _BoundPromptSequence:
        replacement = self._replacement
        if callable(replacement):
            cache_key = item_idx
            if cache_key in self._replacement_cache:
                return self._replacement_cache[cache_key]

            replacement = replacement(item_idx)
        else:
            cache_key = None

        bound_replacement = _BoundPromptSequence(
            tokenizer=self.tokenizer,
            _text=replacement if isinstance(replacement, str) else None,
            _token_ids=replacement if isinstance(replacement, list) else None,
        )

        if cache_key is not None:
            self._replacement_cache[cache_key] = bound_replacement

        return bound_replacement

<<<<<<< HEAD

class ImageSize(NamedTuple):
    width: int
    height: int
=======
>>>>>>> 98356735

class ImageSize(NamedTuple):
    width: int
    height: int

<<<<<<< HEAD
=======

>>>>>>> 98356735
class MultiModalDataItems(UserDict[str, list[Any]]):
    """
    As :class:`MultiModalDataDict`, but normalized such that each entry
    corresponds to a list.
    """

<<<<<<< HEAD
    @property
    def image(self) -> list[ImageItem]:
        return self["image"]

    @property
    def video(self) -> list[VideoItem]:
        return self["video"]

    @property
    def audio(self) -> list[AudioItem]:
        return self["audio"]

    def get_image_size(self, item_idx: int) -> ImageSize:
        image = self.image[item_idx]
=======
    @staticmethod
    def from_dict(data: MultiModalDataDict) -> "MultiModalDataItems":
        """
        Normalize :class:`MultiModalDataDict` to :class:`MultiModalDataItems`.
        """
        multi_data = MultiModalDataItems()

        for k, v in data.items():
            # yapf: disable
            if k == "video":
                # Special case since even a single item can be a list
                multi_data[k] = (  # type: ignore[index]
                    v if is_list_of(v, (list, torch.Tensor)) else [v]
                )
            elif k in ("image", "audio"):
                multi_data[k] = (  # type: ignore[index]
                    v if isinstance(v, (list, torch.Tensor)) else [v]
                )
            else:
                multi_data[k] = v if isinstance(v, list) else [v]  # type: ignore[index]
            # yapf: enable

        return multi_data

    # NOTE: When a field (e.g. `images`) doesn't exist, directly appending to
    # `self.images` doesn't update this dictionary, which may be confusing
    # We annotate the getter methods as `Sequence` to prevent others from
    # trying to update the list in this way
    @property
    def images(self) -> Sequence[ImageItem]:
        return self.get("image", [])

    @property
    def videos(self) -> Sequence[VideoItem]:
        return self.get("video", [])

    @property
    def audios(self) -> Sequence[AudioItem]:
        return self.get("audio", [])

    def get_image_size(self, item_idx: int) -> ImageSize:
        image = self.images[item_idx]
>>>>>>> 98356735

        if isinstance(image, Image):
            return ImageSize(*image.size)
        if isinstance(image, (np.ndarray, torch.Tensor)):
            _, h, w = image.shape
            return ImageSize(w, h)

        assert_never(image)

<<<<<<< HEAD

def to_multi_format(data: MultiModalDataDict) -> MultiModalDataItems:
    """
    Normalize :class:`MultiModalDataDict` to :class:`MultiModalDataItems`.
    """
    multi_data = MultiModalDataItems()

    for k, v in data.items():
        # yapf: disable
        if k == "video":
            # Special case since even a single item can be a list
            multi_data[k] = v if is_list_of(v, list) else [v]  # type: ignore[index]
        elif k in ("image", "audio"):
            multi_data[k] = v if isinstance(v, list) else [v]  # type: ignore[index]
        else:
            multi_data[k] = v if isinstance(v, list) else [v]  # type: ignore[index]
        # yapf: enable

    return multi_data
=======
    def get_audio_with_sr(
        self,
        item_idx: int,
        *,
        default_sr: float,
    ) -> tuple[np.ndarray, float]:
        audio = self.audios[item_idx]

        if isinstance(audio, tuple):
            return audio
        if isinstance(audio, list):
            return np.array(audio), default_sr
        if isinstance(audio, np.ndarray):
            return audio, default_sr

        assert_never(audio)

    def resample_audios(self, new_sr: float, *, drop_sr: bool = True) -> None:
        """
        If :code:`drop_sr=True`, the audio items in this dictionary are updated
        to be NumPy arrays which implicitly means that their sampling rate is
        the same as the model's expected sampling rate; otherwise, they remain
        as :code:`(audio, new_sr)` tuples.
        """
        if not self.audios:
            return

        new_audios = []
        for item_idx in range(len(self.audios)):
            audio, sr = self.get_audio_with_sr(item_idx, default_sr=new_sr)
            audio = resample_audio(audio, orig_sr=sr, target_sr=new_sr)

            new_audios.append(audio if drop_sr else (audio, new_sr))

        self["audio"] = new_audios
>>>>>>> 98356735


class _TokenMatch(NamedTuple):
    start_idx: int
    end_idx: int


def iter_token_matches(
    token_ids: list[int],
    match_ids: list[int],
) -> Iterable[_TokenMatch]:
    """
    Yield each occurrence of :code:`match_ids` in :code:`token_ids`.

    Note that empty matches are ignored.
    """
    prompt_len = len(token_ids)
    match_len = len(match_ids)

    if match_len == 0:
        return

    start_idx = 0
    while start_idx < prompt_len - match_len + 1:
        end_idx = start_idx + match_len

        if token_ids[start_idx:end_idx] == match_ids:
            yield _TokenMatch(start_idx=start_idx, end_idx=end_idx)
<<<<<<< HEAD

            # Exclude overlapping matches
            start_idx = end_idx
        else:
            start_idx += 1
=======
>>>>>>> 98356735

            # Exclude overlapping matches
            start_idx = end_idx
        else:
            start_idx += 1

<<<<<<< HEAD
=======

>>>>>>> 98356735
@dataclass(repr=False)
class _PromptReplacementMatch(ABC):
    prompt_repl: _BoundPromptReplacement

    @property
    def modality(self) -> str:
        return self.prompt_repl.modality

    @property
    @abstractmethod
    def start_idx(self) -> int:
        raise NotImplementedError

    @property
    @abstractmethod
    def end_idx(self) -> int:
        raise NotImplementedError

    def __repr__(self) -> str:
        return (f"{type(self).__name__}(modality={self.modality!r}, "
                f"start_idx={self.start_idx!r}, end_idx={self.end_idx!r})")


@dataclass(repr=False)
class _PromptReplacementTokenMatch(_PromptReplacementMatch):
    match: _TokenMatch

    @property
    def start_idx(self) -> int:
        return self.match.start_idx

    @property
    def end_idx(self) -> int:
        return self.match.end_idx


@dataclass(repr=False)
class _PromptReplacementTextMatch(_PromptReplacementMatch):
    match: re.Match[str]

    @property
    def start_idx(self) -> int:
        return self.match.start()

    @property
    def end_idx(self) -> int:
        return self.match.end()


class _PlaceholderInfo(NamedTuple):
    modality: str
    start_idx: int
    replacement: list[int]

    @property
    def length(self) -> int:
        return len(self.replacement)

    def to_range(self) -> PlaceholderRange:
        return PlaceholderRange(
            offset=self.start_idx,
            length=self.length,
        )


def find_token_matches(
    prompt: list[int],
    prompt_repls: Sequence[_BoundPromptReplacement],
) -> list[_PromptReplacementTokenMatch]:
    """Return each target of :code:`prompt_repls` found in :code:`prompt`."""
    return [
        _PromptReplacementTokenMatch(prompt_repl, match)
        for prompt_repl in prompt_repls
        for match in iter_token_matches(prompt, prompt_repl.target.token_ids)
    ]


def find_text_matches(
    prompt: str,
    prompt_repls: Sequence[_BoundPromptReplacement],
) -> list[_PromptReplacementTextMatch]:
    """Return each target of :code:`prompt_repls` found in :code:`prompt`."""
    return [
        _PromptReplacementTextMatch(prompt_repl, match)
        for prompt_repl in prompt_repls
        for match in re.finditer(re.escape(prompt_repl.target.text), prompt)
    ]


def _resolve_matches(
    prompt: _PromptSeq,
    matches: Sequence[_PromptReplacementMatch],
) -> list[_PromptReplacementMatch]:
    """
    Resolve :code:`matches` to ensure that there are no overlapping matches,
    and sort them such that earlier matches take priority over later ones.
    """
    seen_matches: list[Optional[_PromptReplacementMatch]] = [None
                                                             ] * len(prompt)

    for match in matches:
        for idx in range(match.start_idx, match.end_idx):
            if seen_matches[idx] is not None:
                raise ValueError("Found overlapping matches "
                                 f"({seen_matches[idx]} and {match}) "
                                 f"at index={idx} of prompt={prompt}")

            seen_matches[idx] = match

    return sorted(matches, key=lambda x: x.start_idx)


def _replace_matches(
    prompt: _S,
    matches: Sequence[_PromptReplacementMatch],
    mm_item_counts: Mapping[str, int],
) -> list[_S]:
    out_seqs = list[_S]()
    prev_end_idx = 0
    next_idx_by_modality = {modality: 0 for modality in mm_item_counts}

    for match in _resolve_matches(prompt, matches):
        modality = match.modality

        item_idx = next_idx_by_modality[modality]
        if item_idx >= mm_item_counts[modality]:
            continue

        start_idx = match.start_idx
        end_idx = match.end_idx

        repl_info = match.prompt_repl
        replacement = repl_info.get_replacement(item_idx)

        if isinstance(prompt, str):
            repl_seq = replacement.text
            out_seqs.append(prompt[prev_end_idx:start_idx] + repl_seq)
        else:
            repl_seq = replacement.token_ids
            out_seqs.append(prompt[prev_end_idx:start_idx] + repl_seq)

        prev_end_idx = end_idx
        next_idx_by_modality[modality] += 1

    out_seqs.append(prompt[prev_end_idx:])

    return out_seqs


def replace_token_matches(
    prompt: list[int],
    matches: Sequence[_PromptReplacementTokenMatch],
    mm_item_counts: Mapping[str, int],
) -> list[int]:
    """Apply :code:`prompt_repls` to :code:`prompt`."""
    if not matches:
        return prompt

    token_id_seqs = _replace_matches(prompt, matches, mm_item_counts)

    return flatten_2d_lists(token_id_seqs)


def replace_text_matches(
    prompt: str,
    matches: Sequence[_PromptReplacementTextMatch],
    mm_item_counts: Mapping[str, int],
) -> str:
    """Apply :code:`prompt_repls` to :code:`prompt`."""
    if not matches:
        return prompt

    texts = _replace_matches(prompt, matches, mm_item_counts)

    return "".join(texts)


def _iter_modality_placeholders(
    prompt: list[int],
    modality: str,
    modality_repls: Sequence[_BoundPromptReplacement],
    modal_item_count: int,
) -> Iterable[_PlaceholderInfo]:
    if modal_item_count == 0:
        return

    prompt_len = len(prompt)
    item_index = 0

    start_idx = 0
    while start_idx < prompt_len:
        found = False

        for repl_info in modality_repls:
            replacement = repl_info.get_replacement(item_index)
            repl_tokens = replacement.token_ids
            repl_len = len(repl_tokens)
            end_idx = start_idx + repl_len

            if repl_len == 0 or end_idx > prompt_len:
                continue

            if prompt[start_idx:end_idx] == repl_tokens:
                yield _PlaceholderInfo(
                    modality=modality,
                    start_idx=start_idx,
                    replacement=repl_tokens,
                )

                item_index += 1
                if item_index >= modal_item_count:
                    return

                # Exclude overlapping matches
                start_idx = end_idx
                found = True
                break

        if not found:
            start_idx += 1


def iter_placeholders(
    prompt_repls: Sequence[_BoundPromptReplacement],
    prompt: list[int],
    mm_item_counts: Mapping[str, int],
) -> Iterable[_PlaceholderInfo]:
    """
    Yield each set of placeholder tokens found in :code:`prompt`.

    Note that empty matches are ignored.
    """
    repls_by_modality = dict(full_groupby_modality(prompt_repls))

    for modality, modal_item_count in mm_item_counts.items():
        if modality in repls_by_modality:
            yield from _iter_modality_placeholders(
                prompt,
                modality,
                repls_by_modality[modality],
                modal_item_count,
            )


class ProcessorInputs(NamedTuple):
    """Keyword arguments to :meth:`BaseMultiModalProcessor`"""
    prompt_text: str
    mm_data: MultiModalDataDict
    mm_processor_kwargs: Mapping[str, object]


class BaseMultiModalProcessor(ABC):
    """
    Abstract base class to process multi-modal inputs to be used in vLLM.
    """

    def __init__(self, ctx: InputProcessingContext) -> None:
        super().__init__()

        self.ctx = ctx

    def __call__(
        self,
        prompt: str,
        mm_data: MultiModalDataDict,
        mm_processor_kwargs: Mapping[str, object],
    ) -> MultiModalInputsV2:
        return self.apply(prompt, mm_data, mm_processor_kwargs)

    def _get_hf_processor(self) -> ProcessorMixin:
        """
        Subclasses can add keyword arguments to this method to accept
        additional kwargs from model config or user inputs.
        """
        return self.ctx.get_hf_processor()

    def _get_tokenizer(self) -> AnyTokenizer:
        return self.ctx.tokenizer

    @abstractmethod
    def _get_prompt_replacements(
        self,
        mm_items: MultiModalDataItems,
        hf_inputs: BatchFeature,
        mm_processor_kwargs: Mapping[str, object],
    ) -> list[PromptReplacement]:
        """
        Given the original multi-modal items for this modality
        and HF-processed data, output the replacements to perform.

        Note:
            Even when the HF processor already performs replacement for us,
            we still use this replacement information to determine
            the placeholder token positions for each multi-modal item.
        """
        raise NotImplementedError

    def _find_placeholders(
        self,
        all_prompt_repls: Sequence[_BoundPromptReplacement],
        new_token_ids: list[int],
        mm_item_counts: Mapping[str, int],
    ) -> list[_PlaceholderInfo]:
        return list(
            iter_placeholders(all_prompt_repls, new_token_ids, mm_item_counts))

    def _get_processor_data(
        self,
<<<<<<< HEAD
        mm_data: MultiModalDataDict,
    ) -> BatchFeature:
        processor_data = dict[str, Any]()
        passthrough_data = dict[str, Any]()
        for k, v in mm_data.items():
=======
        mm_items: MultiModalDataItems,
    ) -> tuple[dict[str, Any], dict[str, Any]]:
        processor_data = dict[str, Any]()
        passthrough_data = dict[str, Any]()

        for k, v in mm_items.items():
>>>>>>> 98356735
            # TODO: Make a separate modality for embedding inputs
            # to avoid confusion
            if k in ("image", "video", "audio"):
                if isinstance(v, torch.Tensor) and v.ndim == 3:
                    # Pass through embedding inputs (single)
                    passthrough_data[f"{k}_embeds"] = [v]
<<<<<<< HEAD
                elif is_list_of(v, torch.Tensor) and v[0].ndim == 2:
=======
                elif (is_list_of(v, torch.Tensor) and len(v) > 0
                      and v[0].ndim == 2):
>>>>>>> 98356735
                    # Pass through embedding inputs (multi)
                    passthrough_data[f"{k}_embeds"] = v
                else:
                    # Map keys to plural form, e.g.: image -> images
                    processor_data[f"{k}s"] = v
            else:
                processor_data[k] = v
<<<<<<< HEAD
        return processor_data, passthrough_data
=======

        return processor_data, passthrough_data

    def _call_hf_processor(
        self,
        hf_processor: ProcessorMixin,
        prompt: str,
        processor_data: Mapping[str, object],
        mm_processor_kwargs: Mapping[str, object],
    ) -> BatchFeature:
        return self.ctx.call_hf_processor(
            hf_processor,
            prompt,
            processor_data,
            mm_processor_kwargs,
        )
>>>>>>> 98356735

    def _apply_hf_processor(
        self,
        prompt: str,
        mm_items: MultiModalDataItems,
        mm_processor_kwargs: Mapping[str, object],
    ) -> BatchFeature:
        # some mm_processor_kwargs may be used in processor initialization
        # instead of processor call
        hf_processor = self._get_hf_processor(**mm_processor_kwargs)

<<<<<<< HEAD
        processor_data, passthrough_data = self._get_processor_data(mm_data)

        assert callable(hf_processor)
        mm_processor_kwargs = self.ctx.resolve_hf_processor_call_kwargs(
            hf_processor,
            mm_processor_kwargs,
=======
        processor_data, passthrough_data = self._get_processor_data(mm_items)

        hf_inputs = self._call_hf_processor(
            hf_processor,
            prompt=prompt,
            processor_data=processor_data,
            mm_processor_kwargs=mm_processor_kwargs,
>>>>>>> 98356735
        )
        hf_inputs.update(passthrough_data)

        return hf_inputs

        try:
            hf_inputs = hf_processor(
                text=prompt,  # type: ignore
                **processor_data,
                **mm_processor_kwargs,
                return_tensors="pt",
            )
        except Exception as exc:
            data = dict(text=prompt, **processor_data)

            raise RuntimeError(
                f"Failed to apply {type(hf_processor).__name__} "
                f"on data={data} with kwargs={mm_processor_kwargs}") from exc

        hf_inputs.update(passthrough_data)

        return hf_inputs

    def _bind_prompt_replacements(
        self,
        prompt_repls: list[PromptReplacement],
    ) -> list[_BoundPromptReplacement]:
        tokenizer = self._get_tokenizer()

        return [prompt_repl.bind(tokenizer) for prompt_repl in prompt_repls]

    def _apply_prompt_replacements(
        self,
        token_ids: list[int],
        prompt_repls: Sequence[_BoundPromptReplacement],
        mm_item_counts: Mapping[str, int],
    ) -> tuple[list[int], str, list[_PlaceholderInfo]]:
        tokenizer = self._get_tokenizer()

        token_matches = find_token_matches(token_ids, prompt_repls)

        # If the search text does not represent a special token,
        # it may have different token IDs in the prompt, because
        # the tokens may go across the boundaries of the search text.
        # ----
        # e.g. when searching for "foo" in "food", if "food" itself makes
        # up a token, then the token ID of "foo" will not appear at all
        # ----
        # Since it is inefficient to search for all possible tokenizations
        # of the search text in the prompt, we instead perform string
        # replacement on the decoded token IDs, then encode them back.
        if all(
            len(matches) >= mm_item_counts[modality]
            for modality, matches in full_groupby_modality(token_matches)
        ):  # yapf: disable
            token_ids = replace_token_matches(
                token_ids,
                token_matches,
                mm_item_counts,
            )

            text = _decode(tokenizer, token_ids)
            matched_repls = [match.prompt_repl for match in token_matches]
        else:
            text = _decode(tokenizer, token_ids)

            text_matches = find_text_matches(text, prompt_repls)
            text = replace_text_matches(
                text,
                text_matches,
                mm_item_counts,
            )

            token_ids = _encode(tokenizer, text)
            matched_repls = [match.prompt_repl for match in text_matches]

        placeholders = self._find_placeholders(matched_repls, token_ids,
                                               mm_item_counts)

        return token_ids, text, placeholders

    def apply(
        self,
        prompt_text: str,
        mm_data: MultiModalDataDict,
        mm_processor_kwargs: Mapping[str, object],
    ) -> MultiModalInputsV2:
        """
        Process multi-modal inputs to be used in vLLM.

        The main steps are:

        1. Apply HF Processor on prompt text and multi-modal data together,
           outputting token IDs and processed tensors.
        2. Find and replace sequences in the token IDs with placeholder tokens.
           The number of placeholder tokens equals the feature size of the
           multi-modal data outputted by the multi-modal encoder.
        3. Extract information about the placeholder tokens from the
           processed token IDs.
        """
<<<<<<< HEAD
        tokenizer = self._get_tokenizer()
=======
        mm_items = MultiModalDataItems.from_dict(mm_data)
>>>>>>> 98356735

        hf_inputs = self._apply_hf_processor(prompt_text, mm_items,
                                             mm_processor_kwargs)
        prompt_ids, = hf_inputs.pop("input_ids").tolist()
        mm_kwargs = MultiModalKwargs(hf_inputs)

<<<<<<< HEAD
        mm_items = to_multi_format(mm_data)
=======
>>>>>>> 98356735
        prompt_repls = self._get_prompt_replacements(mm_items, hf_inputs,
                                                     mm_processor_kwargs)
        all_prompt_repls = self._bind_prompt_replacements(prompt_repls)

        # If HF processor already inserts placeholder tokens,
        # there is no need for us to insert them
        mm_item_counts = {m: len(items) for m, items in mm_items.items()}
        all_placeholders = self._find_placeholders(all_prompt_repls,
                                                   prompt_ids, mm_item_counts)

        if all_placeholders:
            tokenizer = self._get_tokenizer()
            prompt_text = _decode(tokenizer, prompt_ids)
        else:
            (
                prompt_ids,
                prompt_text,
                all_placeholders,
            ) = self._apply_prompt_replacements(
                prompt_ids,
                all_prompt_repls,
                mm_item_counts,
            )

        mm_placeholders = {
            modality: [item.to_range() for item in items]
            for modality, items in full_groupby_modality(all_placeholders)
        }

        return MultiModalInputsV2(
            type="multimodal",
            prompt=prompt_text,
            prompt_token_ids=prompt_ids,
            mm_kwargs=mm_kwargs,
            mm_placeholders=mm_placeholders,
        )

    @abstractmethod
    def _get_dummy_mm_inputs(
        self,
        mm_counts: Mapping[str, int],
    ) -> ProcessorInputs:
        """
        Build the multi-modal portion of the input which, after processing,
        results in `mm_max_tokens` in :meth:`get_dummy_data`.
        """
        raise NotImplementedError

    def get_dummy_data(
        self,
        seq_len: int,
        mm_counts: Mapping[str, int],
        mm_max_tokens: Mapping[str, int],
    ) -> DummyData:
        # Avoid circular import
        from vllm.sequence import SequenceData

        processor_inputs = self._get_dummy_mm_inputs(mm_counts)
        mm_inputs = self.apply(*processor_inputs)

        prompt_token_ids = mm_inputs["prompt_token_ids"]
        placeholders_by_modality = mm_inputs["mm_placeholders"]

        total_placeholders_by_modality = dict[str, int]()
        for modality, placeholders in placeholders_by_modality.items():
            num_placeholders = sum(item["length"] for item in placeholders)
            max_tokens = mm_max_tokens[modality]

            if num_placeholders != max_tokens:
                logger.warning(
                    "The processed dummy data has a total of %d placeholder "
                    "tokens for the '%s' modality, which is not the expected "
                    "%d tokens.", num_placeholders, modality, max_tokens)

            total_placeholders_by_modality[modality] = num_placeholders

        total_len = len(prompt_token_ids)
        if total_len > seq_len:
            logger.warning(
                "The context length (%d) of the model is too short "
                "to hold the multi-modal embeddings in the worst case "
                "(%d tokens in total, out of which %s are reserved for "
                "multi-modal embeddings). This may cause certain multi-modal "
                "inputs to fail during inference, even when the input text is "
                "short. To avoid this, you should increase `max_model_len`, "
                "reduce `max_num_seqs`, and/or reduce `mm_counts`.", seq_len,
                total_len, total_placeholders_by_modality)

        prompt_token_ids.extend([0] * (seq_len - len(prompt_token_ids)))

        return DummyData(
            seq_data=SequenceData.from_seqs(prompt_token_ids),
            multi_modal_data=mm_inputs["mm_kwargs"],
            multi_modal_placeholders=placeholders_by_modality,
        )<|MERGE_RESOLUTION|>--- conflicted
+++ resolved
@@ -31,11 +31,7 @@
 @dataclass
 class PromptReplacement:
     modality: str
-<<<<<<< HEAD
-    """The modality for which the replacement is made"""
-=======
     """The modality for which the replacement is made."""
->>>>>>> 98356735
 
     target: _PromptSeq
     """The text or token sequence to find and replace."""
@@ -204,44 +200,17 @@
 
         return bound_replacement
 
-<<<<<<< HEAD
 
 class ImageSize(NamedTuple):
     width: int
     height: int
-=======
->>>>>>> 98356735
-
-class ImageSize(NamedTuple):
-    width: int
-    height: int
-
-<<<<<<< HEAD
-=======
-
->>>>>>> 98356735
+
 class MultiModalDataItems(UserDict[str, list[Any]]):
     """
     As :class:`MultiModalDataDict`, but normalized such that each entry
     corresponds to a list.
     """
 
-<<<<<<< HEAD
-    @property
-    def image(self) -> list[ImageItem]:
-        return self["image"]
-
-    @property
-    def video(self) -> list[VideoItem]:
-        return self["video"]
-
-    @property
-    def audio(self) -> list[AudioItem]:
-        return self["audio"]
-
-    def get_image_size(self, item_idx: int) -> ImageSize:
-        image = self.image[item_idx]
-=======
     @staticmethod
     def from_dict(data: MultiModalDataDict) -> "MultiModalDataItems":
         """
@@ -284,7 +253,6 @@
 
     def get_image_size(self, item_idx: int) -> ImageSize:
         image = self.images[item_idx]
->>>>>>> 98356735
 
         if isinstance(image, Image):
             return ImageSize(*image.size)
@@ -294,27 +262,6 @@
 
         assert_never(image)
 
-<<<<<<< HEAD
-
-def to_multi_format(data: MultiModalDataDict) -> MultiModalDataItems:
-    """
-    Normalize :class:`MultiModalDataDict` to :class:`MultiModalDataItems`.
-    """
-    multi_data = MultiModalDataItems()
-
-    for k, v in data.items():
-        # yapf: disable
-        if k == "video":
-            # Special case since even a single item can be a list
-            multi_data[k] = v if is_list_of(v, list) else [v]  # type: ignore[index]
-        elif k in ("image", "audio"):
-            multi_data[k] = v if isinstance(v, list) else [v]  # type: ignore[index]
-        else:
-            multi_data[k] = v if isinstance(v, list) else [v]  # type: ignore[index]
-        # yapf: enable
-
-    return multi_data
-=======
     def get_audio_with_sr(
         self,
         item_idx: int,
@@ -350,7 +297,6 @@
             new_audios.append(audio if drop_sr else (audio, new_sr))
 
         self["audio"] = new_audios
->>>>>>> 98356735
 
 
 class _TokenMatch(NamedTuple):
@@ -379,24 +325,12 @@
 
         if token_ids[start_idx:end_idx] == match_ids:
             yield _TokenMatch(start_idx=start_idx, end_idx=end_idx)
-<<<<<<< HEAD
 
             # Exclude overlapping matches
             start_idx = end_idx
         else:
             start_idx += 1
-=======
->>>>>>> 98356735
-
-            # Exclude overlapping matches
-            start_idx = end_idx
-        else:
-            start_idx += 1
-
-<<<<<<< HEAD
-=======
-
->>>>>>> 98356735
+
 @dataclass(repr=False)
 class _PromptReplacementMatch(ABC):
     prompt_repl: _BoundPromptReplacement
@@ -705,32 +639,20 @@
 
     def _get_processor_data(
         self,
-<<<<<<< HEAD
-        mm_data: MultiModalDataDict,
-    ) -> BatchFeature:
-        processor_data = dict[str, Any]()
-        passthrough_data = dict[str, Any]()
-        for k, v in mm_data.items():
-=======
         mm_items: MultiModalDataItems,
     ) -> tuple[dict[str, Any], dict[str, Any]]:
         processor_data = dict[str, Any]()
         passthrough_data = dict[str, Any]()
 
         for k, v in mm_items.items():
->>>>>>> 98356735
             # TODO: Make a separate modality for embedding inputs
             # to avoid confusion
             if k in ("image", "video", "audio"):
                 if isinstance(v, torch.Tensor) and v.ndim == 3:
                     # Pass through embedding inputs (single)
                     passthrough_data[f"{k}_embeds"] = [v]
-<<<<<<< HEAD
-                elif is_list_of(v, torch.Tensor) and v[0].ndim == 2:
-=======
                 elif (is_list_of(v, torch.Tensor) and len(v) > 0
                       and v[0].ndim == 2):
->>>>>>> 98356735
                     # Pass through embedding inputs (multi)
                     passthrough_data[f"{k}_embeds"] = v
                 else:
@@ -738,9 +660,6 @@
                     processor_data[f"{k}s"] = v
             else:
                 processor_data[k] = v
-<<<<<<< HEAD
-        return processor_data, passthrough_data
-=======
 
         return processor_data, passthrough_data
 
@@ -757,7 +676,6 @@
             processor_data,
             mm_processor_kwargs,
         )
->>>>>>> 98356735
 
     def _apply_hf_processor(
         self,
@@ -769,14 +687,6 @@
         # instead of processor call
         hf_processor = self._get_hf_processor(**mm_processor_kwargs)
 
-<<<<<<< HEAD
-        processor_data, passthrough_data = self._get_processor_data(mm_data)
-
-        assert callable(hf_processor)
-        mm_processor_kwargs = self.ctx.resolve_hf_processor_call_kwargs(
-            hf_processor,
-            mm_processor_kwargs,
-=======
         processor_data, passthrough_data = self._get_processor_data(mm_items)
 
         hf_inputs = self._call_hf_processor(
@@ -784,7 +694,6 @@
             prompt=prompt,
             processor_data=processor_data,
             mm_processor_kwargs=mm_processor_kwargs,
->>>>>>> 98356735
         )
         hf_inputs.update(passthrough_data)
 
@@ -885,21 +794,13 @@
         3. Extract information about the placeholder tokens from the
            processed token IDs.
         """
-<<<<<<< HEAD
-        tokenizer = self._get_tokenizer()
-=======
         mm_items = MultiModalDataItems.from_dict(mm_data)
->>>>>>> 98356735
 
         hf_inputs = self._apply_hf_processor(prompt_text, mm_items,
                                              mm_processor_kwargs)
         prompt_ids, = hf_inputs.pop("input_ids").tolist()
         mm_kwargs = MultiModalKwargs(hf_inputs)
 
-<<<<<<< HEAD
-        mm_items = to_multi_format(mm_data)
-=======
->>>>>>> 98356735
         prompt_repls = self._get_prompt_replacements(mm_items, hf_inputs,
                                                      mm_processor_kwargs)
         all_prompt_repls = self._bind_prompt_replacements(prompt_repls)
