# SPDX-License-Identifier: Apache-2.0
import re
import sys
from abc import ABC, abstractmethod
from collections import defaultdict
from collections.abc import (Callable, Generator, ItemsView, Iterable, Mapping,
                             Sequence)
from dataclasses import dataclass, field
from enum import Enum
from functools import lru_cache
from typing import (TYPE_CHECKING, Generic, NamedTuple, Optional, Protocol,
                    TypeVar, Union, cast)

import torch
from transformers import BatchFeature, PretrainedConfig, ProcessorMixin
from typing_extensions import assert_never

from vllm.inputs import InputProcessingContext
from vllm.jsontree import json_map_leaves, json_reduce_leaves
from vllm.logger import init_logger
from vllm.transformers_utils.tokenizer import (AnyTokenizer, decode_tokens,
                                               encode_tokens)
from vllm.utils import GiB_bytes, LRUCache, flatten_2d_lists, full_groupby

from .hasher import MultiModalHasher
from .inputs import (MultiModalDataDict, MultiModalEncDecInputs,
                     MultiModalFieldConfig, MultiModalInputs, MultiModalKwargs,
                     MultiModalKwargsItem, NestedTensors, PlaceholderRange)
from .parse import (DictEmbeddingItems, EmbeddingItems, MultiModalDataItems,
                    MultiModalDataParser)

if TYPE_CHECKING:
    from .profiling import BaseDummyInputsBuilder

logger = init_logger(__name__)

_S = TypeVar("_S", str, list[int])

PromptSeq = Union[str, list[int]]
"""A token sequence (list of token IDs) or text."""


@dataclass
class PromptIndex:
    """Resolves to an index in the prompt."""
    get_match_index: Callable[[AnyTokenizer, PromptSeq], Optional[int]]


class PromptIndexTargets:

    @staticmethod
    def start() -> PromptIndex:
        """
        Resolves to the start of the prompt (before the first token).

        This results in a match even if the prompt is empty.
        """
        return PromptIndex(lambda tok, prompt: 0)

    @staticmethod
    def prefix(seq: PromptSeq) -> PromptIndex:
        """
        Resolves to a location in the prompt after the given prefix.
        """

        def get_match_index(
            tokenizer: AnyTokenizer,
            prompt: PromptSeq,
        ) -> Optional[int]:
            prefix = seq

            if isinstance(prompt, str):
                if not isinstance(prefix, str):
                    # Make both `str`
                    prefix = decode_tokens(tokenizer, prefix)
            else:
                if isinstance(prefix, str):
                    # Make both `list[int]`
                    prefix = encode_tokens(tokenizer,
                                           prefix,
                                           add_special_tokens=False)

            match_idx = len(prefix)
            return match_idx if prompt[:match_idx] == prefix else None
<<<<<<< HEAD

        return PromptIndex(get_match_index)

    @staticmethod
    def end() -> PromptIndex:
        """
        Resolves to the end of the prompt (after the last token).

        This results in a match even if the prompt is empty.
        """
        return PromptIndex(lambda tok, prompt: len(prompt))


PromptTarget = Union[PromptSeq, PromptIndex]
"""
The token sequence or text to update.
"""


@dataclass
class PromptUpdateDetails(Generic[_S]):
    """Details about the token sequence or text that are part of the update."""

    full: _S
    """The full content."""

=======

        return PromptIndex(get_match_index)

    @staticmethod
    def end() -> PromptIndex:
        """
        Resolves to the end of the prompt (after the last token).

        This results in a match even if the prompt is empty.
        """
        return PromptIndex(lambda tok, prompt: len(prompt))


PromptTarget = Union[PromptSeq, PromptIndex]
"""
The token sequence or text to update.
"""


@dataclass
class PromptUpdateDetails(Generic[_S]):
    """Details about the token sequence or text that are part of the update."""

    full: _S
    """The full content."""

>>>>>>> 95d63f38
    features: _S
    """
    The part of the content that corresponds to feature placeholders;
    this will be replaced by the output of the vision encoder during model
    inference.
    """

    @staticmethod
    def from_seq(seq: _S) -> "PromptUpdateDetails[_S]":
        return PromptUpdateDetails(full=seq, features=seq)

<<<<<<< HEAD

PromptUpdateInfo = Union[PromptSeq, PromptUpdateDetails]
"""
The token sequence or text that are part of the update.

If only part of the content corresponds to feature placeholders, you can
use :class:`PromptUpdateDetails` to specify which part.
"""

PromptUpdateContent = Union[Callable[[int], PromptUpdateInfo],
                            PromptUpdateInfo]
"""
Given the index of the processed item within :attr:`modality`,
output the corresponding token sequence (or text).

For convenience, you can directly pass in the token sequence (or text)
instead of a function if it does not depend on the input.
=======

PromptUpdateInfo = Union[PromptSeq, PromptUpdateDetails]
"""
The token sequence or text that are part of the update.

If only part of the content corresponds to feature placeholders, you can
use :class:`PromptUpdateDetails` to specify which part.
"""

PromptUpdateContent = Union[Callable[[int], PromptUpdateInfo],
                            PromptUpdateInfo]
>>>>>>> 95d63f38
"""
Given the index of the processed item within :attr:`modality`,
output the corresponding token sequence (or text).

For convenience, you can directly pass in the token sequence (or text)
instead of a function if it does not depend on the input.
"""


class UpdateMode(str, Enum):
    INSERT = "insert"
    REPLACE = "replace"


class UpdateMode(str, Enum):
    INSERT = "insert"
    REPLACE = "replace"


@dataclass
class PromptUpdate(ABC):
    """
    Defines how to update a prompt with placeholder tokens.
    """

    modality: str
    """The modality for which the update is made."""

    target: PromptTarget
    """The token sequence (or text) to update."""

    @property
    @abstractmethod
    def content(self) -> PromptUpdateContent:
        """The placeholder tokens that are part of the update."""
        raise NotImplementedError

    @property
    @abstractmethod
    def mode(self) -> UpdateMode:
        """Defines how to update the prompt."""
        raise NotImplementedError

    def bind(self, tokenizer: AnyTokenizer) -> "BoundPromptUpdate":
        return BoundPromptUpdate(
            _origin=self,
            tokenizer=tokenizer,
        )


@dataclass
class PromptInsertion(PromptUpdate):
    """
    Defines how to insert placeholder tokens into a prompt.

    Example:

        For each image, insert a number of ``<image>`` feature placeholders
        equal to the feature size of the vision encoder after the ``<s>`` token:

        .. code-block:: python

            PromptInsertion(
                modality="image",
                target="<s>",
                insertion="<image>" * image_feature_size,
            )

        Insert these tokens at the start of the prompt:

        .. code-block:: python

            PromptInsertion(
                modality="image",
                target=PromptIndexTargets.start(),
                insertion="<image>" * image_feature_size,
            )

        Insert these tokens after a prefix ``Images:``:

        .. code-block:: python

            PromptInsertion(
                modality="image",
                target=PromptIndexTargets.prefix("Images:"),
                insertion="<image>" * image_feature_size,
            )

        Insert these tokens at the end of the prompt:

        .. code-block:: python

            PromptInsertion(
                modality="image",
                target=PromptIndexTargets.end(),
                insertion="<image>" * image_feature_size,
            )
    """

    insertion: PromptUpdateContent = field(repr=False)
    """
    Given the index of the processed item within :attr:`modality`,
    output the token sequence (or text) to insert right after :attr:`target`.

    For convenience, you can directly pass in the token sequence (or text)
    instead of a function if it does not depend on the input.
    """

    @property
    def content(self) -> PromptUpdateContent:
        return self.insertion

    @property
    def mode(self) -> UpdateMode:
        return UpdateMode.INSERT


@dataclass
class PromptReplacement(PromptUpdate):
    """
    Defines how to replace portions of an input prompt with placeholder tokens.

    Example:

        For each image, replace one ``<image>`` input placeholder in the prompt
        with a number of ``<image>`` feature placeholders
        equal to the feature size of the vision encoder:

        .. code-block:: python

            PromptReplacement(
                modality="image",
                target="<image>",
                replacement="<image>" * image_feature_size,
            )

        As above, but further pad the feature placeholders with ``<image_bos>``
        and `<image_eos>``, which are not supposed to be passed to the vision
        encoder:

        .. code-block:: python

            PromptReplacement(
                modality="image",
                target="<image>",
                replacement=PromptUpdateDetails(
                    full="".join([
                        "<image_bos>",
                        "<image>" * image_feature_size,
                        "<image_eos>",
                    ]),
                    features="<image>" * image_feature_size,
                ),
            )

        To avoid unnecessary tokenization during prompt replacement,
        we recommended passing token sequences instead of text:

        .. code-block:: python

            PromptReplacement(
                modality="image",
                target=[image_token_id],
                replacement=PromptUpdateDetails(
                    full=([image_bos_id] + [image_token_id] * image_feature_size
                          + [image_eos_id]),
                    features=[image_token_id] * image_feature_size,
                ),
            )
    """

    replacement: PromptUpdateContent = field(repr=False)
    """
    Given the index of the processed item within :attr:`modality`,
    output the token sequence (or text) to replace :attr:`target`.

    For convenience, you can directly pass in the token sequence (or text)
    instead of a function if it does not depend on the input.
    """

    @property
    def content(self) -> PromptUpdateContent:
        return self.replacement

    @property
    def mode(self) -> UpdateMode:
        return UpdateMode.REPLACE


@lru_cache(maxsize=2048)
def _cached_encode(
    tokenizer: AnyTokenizer,
    text: str,
    *,
    add_special_tokens: Optional[bool] = None,
) -> list[int]:
    return encode_tokens(tokenizer,
                         text,
                         add_special_tokens=add_special_tokens)


@lru_cache(maxsize=2048)
def _cached_decode(
    tokenizer: AnyTokenizer,
    token_ids: tuple[int, ...],
    *,
    skip_special_tokens: Optional[bool] = None,
) -> str:
    return decode_tokens(tokenizer,
                         list(token_ids),
                         skip_special_tokens=skip_special_tokens)


class _HasModalityAttr(Protocol):
    modality: str


class _HasModalityProp(Protocol):

    @property
    def modality(self) -> str:
        ...


_M = TypeVar("_M", bound=Union[_HasModalityAttr, _HasModalityProp])


def full_groupby_modality(values: Iterable[_M]) -> ItemsView[str, list[_M]]:
    """Convenience function to apply :func:`full_groupby` based on modality."""
    return full_groupby(values, key=lambda x: x.modality)


@dataclass
class _BoundPromptSequence:
    """
    A :data:`_PromptSeq` bound to a tokenizer to automatically
    convert between token sequence and text representations.
    """
    tokenizer: AnyTokenizer = field(repr=False)

    _text: Optional[str]
    _token_ids: Optional[list[int]]

    @staticmethod
    def from_seq(
        tokenizer: AnyTokenizer,
        seq: PromptSeq,
    ) -> "_BoundPromptSequence":
        return _BoundPromptSequence(
            tokenizer=tokenizer,
            _text=seq if isinstance(seq, str) else None,
            _token_ids=seq if isinstance(seq, list) else None,
        )

    def __post_init__(self) -> None:
        if self._text is None and self._token_ids is None:
            raise ValueError("At least one of 'text' and 'token_ids' must be "
                             "specified")

    @property
    def text(self) -> str:
        if self._text is None:
            assert self._token_ids is not None
            self._text = _cached_decode(self.tokenizer, tuple(self._token_ids))

        return self._text

    @property
    def token_ids(self) -> list[int]:
        if self._token_ids is None:
            assert self._text is not None
            self._token_ids = _cached_encode(self.tokenizer,
                                             self._text,
                                             add_special_tokens=False)

        return self._token_ids


@dataclass
class _BoundPromptContent:
    full: _BoundPromptSequence
    features: _BoundPromptSequence


@dataclass
class BoundPromptUpdate:
    """
    A :class:`PromptUpdate` bound to a tokenizer to automatically convert
    :attr:`target` and the result of :meth:`get_content` between
    token sequence and text representations.
    """
    _origin: PromptUpdate
    tokenizer: AnyTokenizer = field(repr=False)

    def __post_init__(self) -> None:
        self._content_cache = dict[int, _BoundPromptContent]()

    @property
    def modality(self) -> str:
        return self._origin.modality
<<<<<<< HEAD

    @property
    def target(self) -> Union[_BoundPromptSequence, PromptIndex]:
        """The token sequence (or text) to update."""
        target = self._origin.target

        if isinstance(target, PromptIndex):
            return target

        return _BoundPromptSequence.from_seq(self.tokenizer, target)

    @property
    def content(self) -> PromptUpdateContent:
        """The placeholder tokens that are part of the update."""
        return self._origin.content

    @property
    def mode(self) -> UpdateMode:
        """Defines how to update the prompt."""
        return self._origin.mode

=======

    @property
    def target(self) -> Union[_BoundPromptSequence, PromptIndex]:
        """The token sequence (or text) to update."""
        target = self._origin.target

        if isinstance(target, PromptIndex):
            return target

        return _BoundPromptSequence.from_seq(self.tokenizer, target)

    @property
    def content(self) -> PromptUpdateContent:
        """The placeholder tokens that are part of the update."""
        return self._origin.content

    @property
    def mode(self) -> UpdateMode:
        """Defines how to update the prompt."""
        return self._origin.mode

>>>>>>> 95d63f38
    def get_content(self, item_idx: int) -> _BoundPromptContent:
        """
        Given the index of the processed item within :attr:`modality`,
        output the token sequence (or text) to update.
        """
        content = self.content
        if callable(content):
            cache_key = item_idx
            if cache_key in self._content_cache:
                return self._content_cache[cache_key]

            content = content(item_idx)
        else:
            cache_key = None

        if not isinstance(content, PromptUpdateDetails):
            content = PromptUpdateDetails.from_seq(content)

        bound_full = _BoundPromptSequence.from_seq(self.tokenizer,
                                                   content.full)
        bound_features = _BoundPromptSequence.from_seq(self.tokenizer,
                                                       content.features)
        bound_content = _BoundPromptContent(full=bound_full,
                                            features=bound_features)

        if cache_key is not None:
            self._content_cache[cache_key] = bound_content

        return bound_content


class _TokenMatch(NamedTuple):
    start_idx: int
    end_idx: int


def iter_token_matches(
    token_ids: list[int],
    match_ids: list[int],
) -> Generator[_TokenMatch]:
    """
    Yield each occurrence of :code:`match_ids` in :code:`token_ids`.

    Note that empty matches are ignored.
    """
    prompt_len = len(token_ids)
    match_len = len(match_ids)

    if match_len == 0:
        return

    start_idx = 0
    while start_idx < prompt_len - match_len + 1:
        end_idx = start_idx + match_len

        if token_ids[start_idx:end_idx] == match_ids:
            yield _TokenMatch(start_idx=start_idx, end_idx=end_idx)

            # Exclude overlapping matches
            start_idx = end_idx
        else:
            start_idx += 1


def replace_token_matches(
    token_ids: list[int],
    match_ids: list[int],
    new_ids: list[int],
) -> list[int]:
    """
    Replace each occurrence of :code:`match_ids` in :code:`token_ids`
    with :code:`new_ids`.

    Note that empty matches are ignored.
    """
    out_seqs = list[list[int]]()
    prev_end_idx = 0

    for match in iter_token_matches(token_ids, match_ids):
        start_idx = match.start_idx
        end_idx = match.end_idx

        out_seqs.append(token_ids[prev_end_idx:start_idx])
        out_seqs.append(new_ids)
        prev_end_idx = end_idx

    out_seqs.append(token_ids[prev_end_idx:])

    return flatten_2d_lists(out_seqs)


@dataclass(repr=False)
class PromptTargetMatch(ABC):
    _origin: BoundPromptUpdate

    @property
    def modality(self) -> str:
        return self._origin.modality

    @property
    @abstractmethod
    def start_idx(self) -> int:
        raise NotImplementedError

    @property
    @abstractmethod
    def end_idx(self) -> int:
        raise NotImplementedError

    def __repr__(self) -> str:
        return (f"{type(self).__name__}(modality={self.modality!r}, "
                f"start_idx={self.start_idx!r}, end_idx={self.end_idx!r})")


@dataclass(repr=False)
class _PromptTargetIndexMatch(PromptTargetMatch):
    match_idx: int

    @property
    def start_idx(self) -> int:
        return self.match_idx

    @property
    def end_idx(self) -> int:
        return self.match_idx


@dataclass(repr=False)
class _PromptTargetTokenMatch(PromptTargetMatch):
    match: _TokenMatch

    @property
    def start_idx(self) -> int:
        return self.match.start_idx

    @property
    def end_idx(self) -> int:
        return self.match.end_idx


@dataclass(repr=False)
class _PromptTargetTextMatch(PromptTargetMatch):
    match: re.Match[str]

    @property
    def start_idx(self) -> int:
        return self.match.start()

    @property
    def end_idx(self) -> int:
        return self.match.end()


@dataclass
class PlaceholderFeaturesInfo:
    modality: str
    item_idx: int
    start_idx: int
    tokens: list[int]

    @property
    def length(self) -> int:
        return len(self.tokens)

    def to_range(self) -> PlaceholderRange:
        return PlaceholderRange(
            offset=self.start_idx,
            length=self.length,
        )


def find_token_matches(
    prompt: list[int],
    prompt_updates: Sequence[BoundPromptUpdate],
) -> Sequence[PromptTargetMatch]:
    """Return each target of :code:`prompt_updates` found in :code:`prompt`."""

    def get_matches(update: BoundPromptUpdate):
        target = update.target

        if isinstance(target, PromptIndex):
            match_idx = target.get_match_index(update.tokenizer, prompt)
            if match_idx is None:
                return []

            return [_PromptTargetIndexMatch(update, match_idx)]

        return [
            _PromptTargetTokenMatch(update, match)
            for match in iter_token_matches(prompt, target.token_ids)
        ]

    return [
        match for update in prompt_updates for match in get_matches(update)
    ]


def find_text_matches(
    prompt: str,
    prompt_updates: Sequence[BoundPromptUpdate],
) -> Sequence[PromptTargetMatch]:
    """Return each target of :code:`prompt_updates` found in :code:`prompt`."""

    def get_matches(update: BoundPromptUpdate):
        target = update.target

        if isinstance(target, PromptIndex):
            match_idx = target.get_match_index(update.tokenizer, prompt)
            if match_idx is None:
                return []

            return [_PromptTargetIndexMatch(update, match_idx)]

        return [
            _PromptTargetTextMatch(update, match)
            for match in re.finditer(re.escape(target.text), prompt)
        ]

    return [
        match for update in prompt_updates for match in get_matches(update)
    ]


def _resolve_matches(
    prompt: PromptSeq,
    mm_matches: Mapping[str, Sequence[PromptTargetMatch]],
) -> list[PromptTargetMatch]:
    """
    Resolve :code:`mm_matches` to ensure that there are no overlapping matches,
    and sort them such that earlier matches take priority over later ones.
    """
    matches = [m for matches in mm_matches.values() for m in matches]

    seen_matches: list[Optional[PromptTargetMatch]] = [None] * len(prompt)

    for match in matches:
        for idx in range(match.start_idx, match.end_idx):
            if seen_matches[idx] is not None:
                raise ValueError("Found overlapping matches "
                                 f"({seen_matches[idx]} and {match}) "
                                 f"at index={idx} of prompt={prompt}")

            seen_matches[idx] = match

    return sorted(matches, key=lambda x: x.start_idx)


def _apply_matches(
    prompt: _S,
    mm_matches: Mapping[str, Sequence[PromptTargetMatch]],
    mm_item_counts: Mapping[str, int],
) -> list[_S]:
    """Apply the updates in :code:`mm_matches` to :code:`prompt`."""
    out_seqs = list[Union[str, list[int]]]()
    prev_end_idx = 0
    next_idx_by_modality = defaultdict[str, int](lambda: 0)

    for match in _resolve_matches(prompt, mm_matches):
        modality = match.modality

        item_start_idx = next_idx_by_modality[modality]
        max_item_count = mm_item_counts.get(modality, 0)
        if item_start_idx >= max_item_count:
            continue

        start_idx = match.start_idx
        end_idx = match.end_idx
        origin = match._origin
        mode = origin.mode

        if mode == UpdateMode.INSERT:
            out_seqs.append(prompt[prev_end_idx:end_idx])
            num_inserts = max_item_count
        elif mode == UpdateMode.REPLACE:
            out_seqs.append(prompt[prev_end_idx:start_idx])
            num_inserts = max_item_count if start_idx == end_idx else 1
        else:
            assert_never(mode)

        item_end_idx = min(item_start_idx + num_inserts, max_item_count)

        for item_idx in range(item_start_idx, item_end_idx):
            content = origin.get_content(item_idx)
            insert_seq = (content.full.text if isinstance(prompt, str) else
                          content.full.token_ids)

            out_seqs.append(insert_seq)

        prev_end_idx = end_idx
        next_idx_by_modality[modality] += item_end_idx - item_start_idx

    out_seqs.append(prompt[prev_end_idx:])

    return cast(list[_S], out_seqs)


def apply_token_matches(
    prompt: list[int],
    mm_matches: Mapping[str, Sequence[PromptTargetMatch]],
    mm_item_counts: Mapping[str, int],
) -> list[int]:
    """Apply the updates in :code:`mm_matches` to :code:`prompt`."""
    if not mm_matches:
        return prompt

    token_id_seqs = _apply_matches(prompt, mm_matches, mm_item_counts)

    return flatten_2d_lists(token_id_seqs)


def apply_text_matches(
    prompt: str,
    mm_matches: Mapping[str, Sequence[PromptTargetMatch]],
    mm_item_counts: Mapping[str, int],
) -> str:
    """Apply the updates in :code:`mm_matches` to :code:`prompt`."""
    if not mm_matches:
        return prompt

    texts = _apply_matches(prompt, mm_matches, mm_item_counts)

    return "".join(texts)


def _iter_placeholders(
    mm_prompt_updates: Mapping[str, Sequence[BoundPromptUpdate]],
    prompt: list[int],
    mm_item_counts: Mapping[str, int],
) -> Iterable[PlaceholderFeaturesInfo]:
    """
    Yield each set of placeholder tokens found in :code:`prompt`.

    Matches are exclusive even when multiple modalities share
    the same placeholder tokens. In that case, the modality that
    appears earlier in `mm_prompt_updates` takes priority.

    Note that empty matches are ignored.
    """
    prompt_len = len(prompt)
    item_idx_by_modality = defaultdict[str, int](lambda: 0)

    start_idx = 0
    while start_idx < prompt_len:
        found = False

        for modality, modality_updates in mm_prompt_updates.items():
            item_idx = item_idx_by_modality[modality]
            if item_idx >= mm_item_counts.get(modality, 0):
                continue

            for update_info in modality_updates:
                content = update_info.get_content(item_idx)
                content_tokens_full = content.full.token_ids
                content_len_full = len(content_tokens_full)
                end_idx_full = start_idx + content_len_full

                if content_len_full == 0 or end_idx_full > prompt_len:
                    continue

                if prompt[start_idx:end_idx_full] == content_tokens_full:
                    content_tokens_feat = content.features.token_ids

                    try:
                        match = next(
                            iter_token_matches(content_tokens_full,
                                               content_tokens_feat))
                        yield PlaceholderFeaturesInfo(
                            modality=modality,
                            item_idx=item_idx,
                            start_idx=start_idx + match.start_idx,
                            tokens=content_tokens_feat,
                        )
                    except StopIteration:
                        raise AssertionError(
                            f"{content_tokens_feat=} should be a "
                            f"subsequence of {content_tokens_full=}") from None

                    # Exclude overlapping matches
                    start_idx = end_idx_full
                    item_idx_by_modality[modality] += 1
                    found = True
                    break

            if found:
                break  # Go back to the outer while loop

        if not found:
            start_idx += 1


def find_mm_placeholders(
    mm_prompt_updates: Mapping[str, Sequence[BoundPromptUpdate]],
    prompt: list[int],
    mm_item_counts: Mapping[str, int],
) -> Mapping[str, list[PlaceholderFeaturesInfo]]:
    it = _iter_placeholders(mm_prompt_updates, prompt, mm_item_counts)
    return dict(full_groupby_modality(it))


_V = TypeVar("_V", bound="Union[MultiModalKwargs, MultiModalKwargsItem]")


class ProcessingCache:

    @staticmethod
    def get_lru_cache(
        capacity_gb: float,
        value_type: type[_V],
        *,
        debug: bool = False,
    ) -> LRUCache[str, _V]:

        def get_leaf_size(leaf: object) -> int:
            # MultiModalKwargs is not a subclass of dict
            if isinstance(leaf, MultiModalKwargs):
                return get_item_size(leaf.data)

            # MultiModalKwargsItem is not a subclass of dict
            if isinstance(leaf, MultiModalKwargsItem):
                leaf_data = {k: v.data for k, v in leaf.items()}
                return get_item_size(leaf_data)

            # sys.getsizeof doesn't work for tensors
            if isinstance(leaf, torch.Tensor):
                return leaf.nbytes

            return sys.getsizeof(leaf)

        def get_item_size(
            value: Union[MultiModalKwargs, MultiModalKwargsItem,
                         Mapping[str, NestedTensors]]
        ) -> int:
            size = json_reduce_leaves(
                lambda a, b: a + b,
                json_map_leaves(get_leaf_size, value),
            )

            if debug:
                logger.debug("Calculated size of %s to be %.2f GiB",
                             type(value), size / GiB_bytes)

            return size

        return LRUCache(GiB_bytes * capacity_gb, getsizeof=get_item_size)

    def __init__(
        self,
        capacity_gb: float,
        *,
        debug_cache_hit_ratio_steps: Optional[int] = None,
    ) -> None:
        super().__init__()

        self.debug_cache_hit_ratio_steps = debug_cache_hit_ratio_steps
        self.debug_cache_hits = 0
        self.debug_cache_total = 0

        self._cache = self.get_lru_cache(
            capacity_gb,
            MultiModalKwargsItem,
            debug=bool(debug_cache_hit_ratio_steps),
        )

    def _maybe_log_cache_stats(self) -> None:
        steps = self.debug_cache_hit_ratio_steps
        if not steps:
            return

        total = self.debug_cache_total
        if total > 0 and total % steps == 0:
            logger.debug("ProcessingCache: hit_ratio = %.2f",
                         self.debug_cache_hits / total)
            logger.debug("ProcessingCache: size = %.2f / %.2f GiB",
                         self._cache.currsize / GiB_bytes,
                         self._cache.maxsize / GiB_bytes)

    def get(
        self,
        model_id: str,
        modality: str,
        input_item: object,
        input_kwargs: Mapping[str, object],
    ) -> Optional[MultiModalKwargsItem]:
        """
        Get a processed multi-modal item from the cache
        according to its dependencies, including:

        - The model ID
        - The modality of the item
        - The original data item passed to the HF processor
        - The configuration options of the HF processor
        """
        self._maybe_log_cache_stats()

        cache_key = MultiModalHasher.hash_kwargs(model_id=model_id,
                                                 **{modality: input_item},
                                                 **input_kwargs)

        if self.debug_cache_hit_ratio_steps:
            if cache_key in self._cache:
                self.debug_cache_hits += 1

            self.debug_cache_total += 1

        return self._cache.get(cache_key)

    def put(
        self,
        model_id: str,
        modality: str,
        input_item: object,
        input_kwargs: Mapping[str, object],
        output_kwargs: MultiModalKwargsItem,
    ) -> None:
        """
        Put a processed multi-modal item into the cache
        according to its dependencies (see :meth:`get`).
        """
        cache_key = MultiModalHasher.hash_kwargs(model_id=model_id,
                                                 **{modality: input_item},
                                                 **input_kwargs)
        self._cache[cache_key] = output_kwargs


class BaseProcessingInfo:
    """Base class to provide the information necessary for data processing."""

    def __init__(self, ctx: InputProcessingContext) -> None:
        super().__init__()

        self.ctx = ctx

    @property
    def model_id(self) -> str:
        return self.ctx.model_config.model

    def get_tokenizer(self) -> AnyTokenizer:
        return self.ctx.tokenizer

    def get_hf_config(self) -> PretrainedConfig:
        return self.ctx.get_hf_config()

    def get_hf_processor(self, **kwargs: object) -> ProcessorMixin:
        """
        Subclasses can override this method to handle
        specific kwargs from model config or user inputs.
        """
        return self.ctx.get_hf_processor(**kwargs)

    @abstractmethod
    def get_supported_mm_limits(self) -> Mapping[str, Optional[int]]:
        """
        Return the maximum supported number of items for each modality.

        A value of `None` means unlimited number of items.

        Omitting a modality from the returned dictionary means that
        it is not supported at all.
        """
        raise NotImplementedError

    @abstractmethod
    def get_mm_max_tokens_per_item(
        self,
        seq_len: int,
        mm_counts: Mapping[str, int],
    ) -> Mapping[str, int]:
        """
        Get the maximum possible number of tokens per data item
        for each modality.

        The dictionary returned by this method should have the same
        keys as that returned by :meth:`get_supported_mm_limits`.
        """
        raise NotImplementedError


_I = TypeVar("_I", bound=BaseProcessingInfo)


class BaseMultiModalProcessor(ABC, Generic[_I]):
    """
    Abstract base class to process multi-modal inputs to be used in vLLM.

    Not to be confused with :class:`transformers.ProcessorMixin`.
    """

    def __init__(self,
                 info: _I,
                 dummy_inputs: "BaseDummyInputsBuilder[_I]",
                 *,
                 cache: Optional[ProcessingCache] = None,
                 enable_sanity_checks: bool = True) -> None:
        if get_repls := getattr(self, "_get_prompt_replacements", None):
            logger.warning_once("`_get_prompt_replacements` has been renamed "
                                "to `_get_prompt_updates`. The old name will "
                                "be removed in an upcoming release.")
            self._get_prompt_updates = get_repls  # type: ignore[method-assign]

        super().__init__()

        self.info = info
        self.dummy_inputs = dummy_inputs
        self.cache = cache
        self.enable_sanity_checks = enable_sanity_checks

        self.data_parser = self._get_data_parser()

    def __call__(
        self,
        prompt: str,
        mm_data: MultiModalDataDict,
        hf_processor_mm_kwargs: Mapping[str, object],
    ) -> MultiModalInputs:
        return self.apply(prompt, mm_data, hf_processor_mm_kwargs)

    def _get_data_parser(self) -> MultiModalDataParser:
        """
        Construct a parser to preprocess multi-modal data items
        before passing them to :meth:`_get_hf_mm_data`.

        You can support additional modalities by creating a subclass
        of :class:`MultiModalDataParser` that has additional subparsers.
        """
        return MultiModalDataParser()

    def _to_mm_items(
        self,
        mm_data: MultiModalDataDict,
    ) -> MultiModalDataItems:
        """
        Normalize :class:`MultiModalDataDict` to :class:`MultiModalDataItems`
        before passing them to :meth:`_get_hf_mm_data`.
        """
        mm_items = self.data_parser.parse_mm_data(mm_data)
        mm_config = self.info.ctx.get_mm_config()

        for modality, items in mm_items.items():
            limit = mm_config.get_limit_per_prompt(modality)
            if len(items) > limit:
                raise ValueError(
                    f"You set {modality}={limit} (or defaulted to 1) in "
                    f"`--limit-mm-per-prompt`, but passed {len(items)} "
                    f"{modality} items in the same prompt.")

        return mm_items

    @abstractmethod
    def _get_mm_fields_config(
        self,
        hf_inputs: BatchFeature,
        hf_processor_mm_kwargs: Mapping[str, object],
    ) -> Mapping[str, MultiModalFieldConfig]:
        """Given the HF-processed data, output the metadata of each field."""
        raise NotImplementedError

    @abstractmethod
    def _get_prompt_updates(
        self,
        mm_items: MultiModalDataItems,
        hf_processor_mm_kwargs: Mapping[str, object],
        out_mm_kwargs: MultiModalKwargs,
    ) -> Sequence[PromptUpdate]:
        """
        Given the original multi-modal items for this modality
        and HF-processed data, output the updates to perform.

        The information returned by this method is used to update token inputs
        which bypass the HF processor. It is also used to update the output of
        HF processor if the HF process does not apply prompt updates to text
        inputs.

        Moreover, this information is critical to determine the token positions
        in order to construct  :class:`~vllm-multimodal.input.PlaceholderRange`
        for each multi-modal item.
        """
        raise NotImplementedError

    def _find_mm_placeholders(
        self,
        mm_prompt_updates: Mapping[str, Sequence[BoundPromptUpdate]],
        new_token_ids: list[int],
        mm_item_counts: Mapping[str, int],
    ) -> Mapping[str, list[PlaceholderFeaturesInfo]]:
        return find_mm_placeholders(mm_prompt_updates, new_token_ids,
                                    mm_item_counts)

    def _get_hf_mm_data(
        self,
        mm_items: MultiModalDataItems,
    ) -> tuple[Mapping[str, object], Mapping[str, object]]:
        processor_data = dict[str, object]()
        passthrough_data = dict[str, object]()

        for items in mm_items.values():
            processor_data.update(items.get_processor_data())
            passthrough_data.update(items.get_passthrough_data())

        return processor_data, passthrough_data

    def _call_hf_processor(
        self,
        prompt: str,
        # Not to be confused with `mm_data` in `self.apply`.
        # This refers to the data to be passed to HF processor.
        mm_data: Mapping[str, object],
        mm_kwargs: Mapping[str, object],
    ) -> BatchFeature:
        """
        Call the HF processor on the prompt text and
        associated multi-modal data.
        """
        return self.info.ctx.call_hf_processor(
            self.info.get_hf_processor(**mm_kwargs),
            dict(text=prompt, **mm_data),
            mm_kwargs,
        )

    def _hf_processor_applies_updates(
        self,
        prompt_text: str,
        mm_items: MultiModalDataItems,
        hf_processor_mm_kwargs: Mapping[str, object],
    ) -> bool:
        """
        Return whether the HF processor applies prompt updates.

        For most HF processors, this should be :code:`True` when multi-modal
        data items are passed, but :code:`False` when multi-modal embeddings
        are passed.
        """
        return not any(
            isinstance(items, (EmbeddingItems, DictEmbeddingItems))
            for items in mm_items.values())

    def _apply_hf_processor_text_mm(
        self,
        prompt_text: str,
        mm_items: MultiModalDataItems,
        hf_processor_mm_kwargs: Mapping[str, object],
    ) -> tuple[list[int], MultiModalKwargs, bool]:
        """
        Apply the HF processor on the prompt text and multi-modal data
        together.

        In addition, return whether prompt updates have been applied.
        """
        processor_data, passthrough_data = self._get_hf_mm_data(mm_items)

        processed_data = self._call_hf_processor(
            prompt=prompt_text,
            mm_data=processor_data,
            mm_kwargs=hf_processor_mm_kwargs,
        )
        processed_data.update(passthrough_data)

        prompt_ids, = processed_data.pop("input_ids").tolist()

        mm_kwargs = MultiModalKwargs.from_hf_inputs(
            processed_data,
            self._get_mm_fields_config(processed_data, hf_processor_mm_kwargs),
        )

        is_update_applied = self._hf_processor_applies_updates(
            prompt_text=prompt_text,
            mm_items=mm_items,
            hf_processor_mm_kwargs=hf_processor_mm_kwargs,
        )

        return prompt_ids, mm_kwargs, is_update_applied

    def _apply_hf_processor_text_only(self, prompt_text: str) -> list[int]:
        """
        Apply the HF processor on the prompt text only.

        Since HF processor requires that text and multi-modal items
        correspond to each other, we create dummy multi-modal items
        to go along with the text.
        """
        prompt_ids, _, _ = self._apply_hf_processor_text_mm(
            prompt_text=prompt_text,
            mm_items=MultiModalDataItems({}),
            hf_processor_mm_kwargs={},
        )

        return prompt_ids

    def _apply_hf_processor_tokens_only(
        self,
        prompt_tokens: list[int],
    ) -> list[int]:
        """
        Apply the HF processor on the prompt tokens only.

        Most HF processors accept prompt text but not prompt tokens.
        If the HF processor adds or removes tokens that are not related to
        multi-modal data, you should override this method so it is consistent
        with the output of :meth:`_apply_hf_processor_text_only` on the
        corresponding text.
        """
        return prompt_tokens

    def _apply_hf_processor_mm_only(
        self,
        mm_items: MultiModalDataItems,
        hf_processor_mm_kwargs: Mapping[str, object],
    ) -> MultiModalKwargs:
        """
        Apply the HF processor on the multi-modal data only.

        Since HF processor requires that text and multi-modal items
        correspond to each other, we generate dummy text using
        :class:`DummyInputsBuilder` to go along with the multi-modal data.
        """
        mm_counts = mm_items.get_all_counts()

        dummy_inputs = self.dummy_inputs.get_dummy_processor_inputs(
            self.info.ctx.model_config.max_model_len,
            mm_counts,
        )

        _, mm_kwargs, _ = self._apply_hf_processor_text_mm(
            prompt_text=dummy_inputs.prompt_text,
            mm_items=mm_items,
            hf_processor_mm_kwargs=hf_processor_mm_kwargs,
        )

        return mm_kwargs

    def _apply_hf_processor_main(
        self,
        prompt: Union[str, list[int]],
        mm_items: MultiModalDataItems,
        hf_processor_mm_kwargs: Mapping[str, object],
        *,
        enable_hf_prompt_update: bool,
    ) -> tuple[list[int], MultiModalKwargs, bool]:
        """
        Apply the HF processor on the prompt text and multi-modal data.

        In addition, return whether prompt updates have been applied
        (for most HF processors, this should be :code:`True`).

        Note:
            If :code:`enable_hf_prompt_update=False`, we use HF processor
            to perform prompt updates if available; HF processor requires
            that the prompt corresponds to multi-modal items.
        """
        if isinstance(prompt, str):
            if enable_hf_prompt_update:
                return self._apply_hf_processor_text_mm(
                    prompt_text=prompt,
                    mm_items=mm_items,
                    hf_processor_mm_kwargs=hf_processor_mm_kwargs,
                )

            prompt_ids = self._apply_hf_processor_text_only(prompt)
        else:
            prompt_ids = self._apply_hf_processor_tokens_only(prompt)

        mm_kwargs = self._apply_hf_processor_mm_only(
            mm_items=mm_items,
            hf_processor_mm_kwargs=hf_processor_mm_kwargs,
        )

        return prompt_ids, mm_kwargs, False

    def _cached_apply_hf_processor(
        self,
        prompt: Union[str, list[int]],
        mm_data_items: MultiModalDataItems,
        hf_processor_mm_kwargs: Mapping[str, object],
    ) -> tuple[list[int], MultiModalKwargs, bool]:
        """
        Apply the HF processor on the full prompt text,
        caching the results and reusing cached results.
        """
        cache = self.cache
        model_id = self.info.model_id

        _, passthrough_data = self._get_hf_mm_data(mm_data_items)
        if cache is None or passthrough_data:
            return self._apply_hf_processor_main(
                prompt=prompt,
                mm_items=mm_data_items,
                hf_processor_mm_kwargs=hf_processor_mm_kwargs,
                enable_hf_prompt_update=True,
            )

        mm_maybe_cached_kw_items = {
            modality: [
                cache.get(model_id, modality, item, hf_processor_mm_kwargs)
                for item in items
            ]
            for modality, items in mm_data_items.items()
        }

        mm_missing_idxs = {
            modality:
            [idx for idx, item in enumerate(kw_items) if item is None]
            for modality, kw_items in mm_maybe_cached_kw_items.items()
        }
        mm_missing_data = {
            modality: [mm_data_items[modality][idx] for idx in idxs]
            for modality, idxs in mm_missing_idxs.items()
        }
        mm_missing_data_items = self._to_mm_items(mm_missing_data)

        # NOTE: `prompt` does not correspond to `mm_missing_data_items`,
        # so we can't apply prompt updates until the new multimodal
        # items are combined with the cached multimodal items
        (
            prompt_ids,
            mm_missing_kwargs,
            is_update_applied,
        ) = self._apply_hf_processor_main(
            prompt=prompt,
            mm_items=mm_missing_data_items,
            hf_processor_mm_kwargs=hf_processor_mm_kwargs,
            enable_hf_prompt_update=False,
        )

        mm_missing_next_idx = {
            modality: 0
            for modality in mm_missing_data_items
        }

        merged_kw_items = list[MultiModalKwargsItem]()
        for modality, kw_items in mm_maybe_cached_kw_items.items():
            for idx, kw_item in enumerate(kw_items):
                if kw_item is None:
                    kw_item = mm_missing_kwargs.get_item(
                        modality,
                        mm_missing_next_idx[modality],
                    )

                    cache.put(
                        model_id,
                        modality,
                        mm_data_items[modality][idx],
                        hf_processor_mm_kwargs,
                        kw_item,
                    )

                    mm_missing_next_idx[modality] += 1

                merged_kw_items.append(kw_item)

        if self.enable_sanity_checks:
            mm_missing_counts = mm_missing_data_items.get_all_counts()
            assert all(
                item_count == mm_missing_counts[modality]
                for modality, item_count in mm_missing_next_idx.items()), dict(
                    mm_missing_next_idx=mm_missing_next_idx,
                    mm_missing_counts=mm_missing_counts)

        mm_kwargs = MultiModalKwargs.from_items(merged_kw_items)

        return prompt_ids, mm_kwargs, is_update_applied

    def _bind_and_group_updates(
        self,
        prompt_updates: Sequence[PromptUpdate],
    ) -> dict[str, Sequence[BoundPromptUpdate]]:
        tokenizer = self.info.get_tokenizer()

        it = (update.bind(tokenizer) for update in prompt_updates)
        return dict(full_groupby_modality(it))

    def _apply_token_matches(
        self,
        prompt: list[int],
        mm_matches: Mapping[str, Sequence[PromptTargetMatch]],
        mm_item_counts: Mapping[str, int],
    ) -> list[int]:
        return apply_token_matches(prompt, mm_matches, mm_item_counts)

    def _apply_text_matches(
        self,
        prompt: str,
        mm_matches: Mapping[str, Sequence[PromptTargetMatch]],
        mm_item_counts: Mapping[str, int],
    ) -> str:
        return apply_text_matches(prompt, mm_matches, mm_item_counts)

    def _apply_prompt_updates(
        self,
        token_ids: list[int],
        mm_prompt_updates: Mapping[str, Sequence[BoundPromptUpdate]],
        mm_item_counts: Mapping[str, int],
    ) -> tuple[list[int], str, Mapping[str, list[PlaceholderFeaturesInfo]]]:
        tokenizer = self.info.get_tokenizer()

        mm_token_matches = {
            modality: find_token_matches(token_ids, updates)
            for modality, updates in mm_prompt_updates.items()
        }
        mm_match_counts = {
            modality: len(matches)
            for modality, matches in mm_token_matches.items()
        }

        # If the search text does not represent a special token,
        # it may have different token IDs in the prompt, because
        # the tokens may go across the boundaries of the search text.
        # ----
        # e.g. when searching for "foo" in "food", if "food" itself makes
        # up a token, then the token ID of "foo" will not appear at all
        # ----
        # Since it is inefficient to search for all possible tokenizations
        # of the search text in the prompt, we instead perform string-based
        # updates on the decoded token IDs, then encode them back.
        if all(
            mm_match_counts.get(modality, 0) >= item_count
            for modality, item_count in mm_item_counts.items()
        ):  # yapf: disable
            token_ids = self._apply_token_matches(
                token_ids,
                mm_token_matches,
                mm_item_counts,
            )

            text = decode_tokens(tokenizer, token_ids)
            matched_updates = {
                modality: [match._origin for match in token_matches]
                for modality, token_matches in mm_token_matches.items()
            }
        else:
            text = decode_tokens(tokenizer, token_ids)

            mm_text_matches = {
                modality: find_text_matches(text, updates)
                for modality, updates in mm_prompt_updates.items()
            }
            text = self._apply_text_matches(
                text,
                mm_text_matches,
                mm_item_counts,
            )

            token_ids = encode_tokens(tokenizer,
                                      text,
                                      add_special_tokens=False)
            matched_updates = {
                modality: [match._origin for match in token_matches]
                for modality, token_matches in mm_text_matches.items()
            }

        placeholders = self._find_mm_placeholders(
            matched_updates,
            token_ids,
            mm_item_counts,
        )

        return token_ids, text, placeholders

    def _validate_mm_kwargs(
        self,
        mm_kwargs: MultiModalKwargs,
        mm_item_counts: Mapping[str, int],
    ) -> None:
        for modality, item_count in mm_item_counts.items():
            if modality in mm_kwargs.modalities:
                items = mm_kwargs.get_items(modality)
            else:
                items = []

            if len(items) != item_count:
                raise RuntimeError(
                    f"Expected there to be {item_count} {modality} items in "
                    f"keyword arguments corresponding to {item_count} "
                    f"{modality} data items, but only found {len(items)}! "
                    "There is likely a problem with your "
                    "implementation of merged multi-modal processor for this "
                    "model (usually arising from an inconsistency between "
                    "`_call_hf_processor` and `_get_mm_fields_config`).")

    def _validate_mm_placeholders(
        self,
        mm_placeholders: Mapping[str, list[PlaceholderFeaturesInfo]],
        mm_item_counts: Mapping[str, int],
    ) -> None:
        for modality, item_count in mm_item_counts.items():
            placeholders = mm_placeholders.get(modality, [])

            if len(placeholders) != item_count:
                raise RuntimeError(
                    f"Expected there to be {item_count} prompt updates "
                    f"corresponding to {item_count} {modality} items, but "
                    f"instead found {len(placeholders)} prompt updates! "
                    "Either the prompt text has missing/incorrect tokens for "
                    "multi-modal inputs, or there is a problem with your "
                    "implementation of merged multi-modal processor for this "
                    "model (usually arising from an inconsistency between "
                    "`_call_hf_processor` and `_get_prompt_updates`).")

    def apply(
        self,
        prompt: Union[str, list[int]],
        mm_data: MultiModalDataDict,
        hf_processor_mm_kwargs: Mapping[str, object],
        return_mm_hashes: bool = False,
    ) -> MultiModalInputs:
        """
        Process multi-modal inputs to be used in vLLM.

        The main steps are:

        1. Apply HF Processor on prompt text and multi-modal data together,
           outputting token IDs and processed tensors.
        2. Find and update sequences in the token IDs with placeholder tokens.
           The number of placeholder tokens equals the feature size of the
           multi-modal data outputted by the multi-modal encoder.
        3. Extract information about the placeholder tokens from the
           processed token IDs.
        """
        mm_items = self._to_mm_items(mm_data)

        # Create MM hashes to be returned (only used in V1)
        # TODO: Use these hash keys for caching operations in apply_hf_processor
        # instead of rehashing.

        if return_mm_hashes:
            model_id = self.info.model_id
            mm_hashes = {
                modality: [
                    MultiModalHasher.hash_kwargs(model_id=model_id,
                                                 **{modality: item},
                                                 **hf_processor_mm_kwargs)
                    for item in items
                ]
                for modality, items in mm_items.items()
            }
        else:
            mm_hashes = None

        (
            prompt_ids,
            mm_kwargs,
            is_update_applied,
        ) = self._cached_apply_hf_processor(
            prompt,
            mm_items,
            hf_processor_mm_kwargs,
        )

        unbound_prompt_updates = self._get_prompt_updates(
            mm_items,
            hf_processor_mm_kwargs,
            mm_kwargs,
        )
        mm_prompt_updates = self._bind_and_group_updates(
            unbound_prompt_updates)

        mm_item_counts = mm_items.get_all_counts()
        self._validate_mm_kwargs(mm_kwargs, mm_item_counts)

        if is_update_applied:
            mm_placeholders = self._find_mm_placeholders(
                mm_prompt_updates,
                prompt_ids,
                mm_item_counts,
            )
            self._validate_mm_placeholders(mm_placeholders, mm_item_counts)

            tokenizer = self.info.get_tokenizer()
            prompt = decode_tokens(tokenizer, prompt_ids)
        else:
            (
                prompt_ids,
                prompt,
                mm_placeholders,
            ) = self._apply_prompt_updates(
                prompt_ids,
                mm_prompt_updates,
                mm_item_counts,
            )
            self._validate_mm_placeholders(mm_placeholders, mm_item_counts)

        mm_placeholder_ranges = {
            modality: [item.to_range() for item in placeholders]
            for modality, placeholders in mm_placeholders.items()
        }

        return MultiModalInputs(
            type="multimodal",
            prompt=prompt,
            prompt_token_ids=prompt_ids,
            mm_kwargs=mm_kwargs,
            mm_hashes=mm_hashes,
            mm_placeholders=mm_placeholder_ranges,
        )


class EncDecMultiModalProcessor(BaseMultiModalProcessor[_I]):

    @abstractmethod
    def create_encoder_prompt(
        self,
        prompt: Union[str, list[int]],
        mm_data: MultiModalDataDict,
    ) -> Union[str, list[int]]:
        """
        Create input prompt for the encoder. HF processor will be applied on 
        this prompt during profiling and generation.
        """
        raise NotImplementedError

<<<<<<< HEAD
=======
    @property
    def pad_dummy_encoder_prompt(self) -> bool:
        return False

>>>>>>> 95d63f38
    def create_decoder_prompt(
        self,
        prompt: Union[str, list[int]],
        mm_data: MultiModalDataDict,
    ) -> Union[str, list[int]]:
        """Create input prompt for the decoder."""
        return prompt

    def apply(
        self,
        prompt: Union[str, list[int]],
        mm_data: MultiModalDataDict,
        hf_processor_mm_kwargs: Mapping[str, object],
        return_mm_hashes: bool = False,
    ) -> MultiModalEncDecInputs:
        """
        Process multi-modal inputs to be used in vLLM.
        The main processing steps are modified to fit encoder-decoder model:
        1. Create encoder prompt from input prompt text.
        2. Apply the HF processor on encoder prompt.
        3. Copy the input prompt text as decoder prompt inputs.
        """
        encoder_prompt = self.create_encoder_prompt(prompt, mm_data)
        encoder_inputs = super().apply(
            encoder_prompt,
            mm_data,
            hf_processor_mm_kwargs,
            return_mm_hashes,
        )

        tokenizer = self.info.get_tokenizer()
        decoder_prompt = self.create_decoder_prompt(prompt, mm_data)
        if isinstance(decoder_prompt, str):
            decoder_prompt_ids = encode_tokens(tokenizer,
                                               decoder_prompt,
                                               add_special_tokens=False)
        else:
            decoder_prompt_ids = decoder_prompt
            decoder_prompt = decode_tokens(tokenizer, decoder_prompt)

        mm_inputs = MultiModalEncDecInputs(
            encoder_prompt=encoder_inputs["prompt"],
            encoder_prompt_token_ids=encoder_inputs["prompt_token_ids"],
            **encoder_inputs)
        mm_inputs.update({
            "prompt": decoder_prompt,
            "prompt_token_ids": decoder_prompt_ids
        })
        return mm_inputs<|MERGE_RESOLUTION|>--- conflicted
+++ resolved
@@ -82,7 +82,6 @@
 
             match_idx = len(prefix)
             return match_idx if prompt[:match_idx] == prefix else None
-<<<<<<< HEAD
 
         return PromptIndex(get_match_index)
 
@@ -109,34 +108,6 @@
     full: _S
     """The full content."""
 
-=======
-
-        return PromptIndex(get_match_index)
-
-    @staticmethod
-    def end() -> PromptIndex:
-        """
-        Resolves to the end of the prompt (after the last token).
-
-        This results in a match even if the prompt is empty.
-        """
-        return PromptIndex(lambda tok, prompt: len(prompt))
-
-
-PromptTarget = Union[PromptSeq, PromptIndex]
-"""
-The token sequence or text to update.
-"""
-
-
-@dataclass
-class PromptUpdateDetails(Generic[_S]):
-    """Details about the token sequence or text that are part of the update."""
-
-    full: _S
-    """The full content."""
-
->>>>>>> 95d63f38
     features: _S
     """
     The part of the content that corresponds to feature placeholders;
@@ -148,7 +119,6 @@
     def from_seq(seq: _S) -> "PromptUpdateDetails[_S]":
         return PromptUpdateDetails(full=seq, features=seq)
 
-<<<<<<< HEAD
 
 PromptUpdateInfo = Union[PromptSeq, PromptUpdateDetails]
 """
@@ -166,31 +136,7 @@
 
 For convenience, you can directly pass in the token sequence (or text)
 instead of a function if it does not depend on the input.
-=======
-
-PromptUpdateInfo = Union[PromptSeq, PromptUpdateDetails]
 """
-The token sequence or text that are part of the update.
-
-If only part of the content corresponds to feature placeholders, you can
-use :class:`PromptUpdateDetails` to specify which part.
-"""
-
-PromptUpdateContent = Union[Callable[[int], PromptUpdateInfo],
-                            PromptUpdateInfo]
->>>>>>> 95d63f38
-"""
-Given the index of the processed item within :attr:`modality`,
-output the corresponding token sequence (or text).
-
-For convenience, you can directly pass in the token sequence (or text)
-instead of a function if it does not depend on the input.
-"""
-
-
-class UpdateMode(str, Enum):
-    INSERT = "insert"
-    REPLACE = "replace"
 
 
 class UpdateMode(str, Enum):
@@ -479,7 +425,6 @@
     @property
     def modality(self) -> str:
         return self._origin.modality
-<<<<<<< HEAD
 
     @property
     def target(self) -> Union[_BoundPromptSequence, PromptIndex]:
@@ -501,29 +446,6 @@
         """Defines how to update the prompt."""
         return self._origin.mode
 
-=======
-
-    @property
-    def target(self) -> Union[_BoundPromptSequence, PromptIndex]:
-        """The token sequence (or text) to update."""
-        target = self._origin.target
-
-        if isinstance(target, PromptIndex):
-            return target
-
-        return _BoundPromptSequence.from_seq(self.tokenizer, target)
-
-    @property
-    def content(self) -> PromptUpdateContent:
-        """The placeholder tokens that are part of the update."""
-        return self._origin.content
-
-    @property
-    def mode(self) -> UpdateMode:
-        """Defines how to update the prompt."""
-        return self._origin.mode
-
->>>>>>> 95d63f38
     def get_content(self, item_idx: int) -> _BoundPromptContent:
         """
         Given the index of the processed item within :attr:`modality`,
@@ -1732,13 +1654,10 @@
         """
         raise NotImplementedError
 
-<<<<<<< HEAD
-=======
     @property
     def pad_dummy_encoder_prompt(self) -> bool:
         return False
 
->>>>>>> 95d63f38
     def create_decoder_prompt(
         self,
         prompt: Union[str, list[int]],
