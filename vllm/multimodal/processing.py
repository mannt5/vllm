--- conflicted
+++ resolved
@@ -16,13 +16,8 @@
 
 from vllm.inputs import DummyData, InputProcessingContext
 from vllm.logger import init_logger
-<<<<<<< HEAD
 from vllm.transformers_utils.tokenizer import AnyTokenizer, encode_tokens
-from vllm.utils import flatten_2d_lists, full_groupby, is_list_of
-=======
-from vllm.transformers_utils.tokenizer import AnyTokenizer, MistralTokenizer
 from vllm.utils import LRUCache, flatten_2d_lists, full_groupby
->>>>>>> 0c6f9985
 
 from .inputs import (MultiModalDataDict, MultiModalFieldConfig,
                      MultiModalFieldItem, MultiModalInputsV2, MultiModalKwargs,
