--- conflicted
+++ resolved
@@ -1457,11 +1457,7 @@
         # TODO: Use these hash keys for caching operations in apply_hf_processor
         # instead of rehashing.
 
-<<<<<<< HEAD
-        if self.use_v1:
-=======
         if return_mm_hashes:
->>>>>>> 53ea6ad8
             model_id = self.info.model_id
             mm_hashes = {
                 modality: [
