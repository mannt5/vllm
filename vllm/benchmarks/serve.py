# SPDX-License-Identifier: Apache-2.0
# SPDX-FileCopyrightText: Copyright contributors to the vLLM project
r"""Benchmark online serving throughput.

On the server side, run one of the following commands
to launch the vLLM OpenAI API server:
    vllm serve <your_model> <engine arguments>        

On the client side, run:
    vllm bench serve \
        --endpoint-type <endpoint_type. Default 'openai'> \
        --label <benchmark result label. Default using endpoint_type> \
        --model <your_model> \
        --dataset-name <dataset_name. Default 'random'> \
        --request-rate <request_rate. Default inf> \
        --num-prompts <num_prompts. Default 1000>
"""
import argparse
import asyncio
import gc
import json
import os
import random
import time
import warnings
from collections.abc import AsyncGenerator, Iterable
from dataclasses import dataclass
from datetime import datetime
from typing import Any, Literal, Optional

import numpy as np
from tqdm.asyncio import tqdm
from transformers import PreTrainedTokenizerBase

from vllm.benchmarks.datasets import (SampleRequest, add_dataset_parser,
                                      get_samples)
from vllm.benchmarks.endpoint_request_func import (ASYNC_REQUEST_FUNCS,
                                                   OPENAI_COMPATIBLE_BACKENDS,
                                                   RequestFuncInput,
                                                   RequestFuncOutput)
from vllm.benchmarks.utils import (convert_to_pytorch_benchmark_format,
                                   write_to_json)
from vllm.transformers_utils.tokenizer import get_tokenizer

MILLISECONDS_TO_SECONDS_CONVERSION = 1000


@dataclass
class BenchmarkMetrics:
    completed: int
    total_input: int
    total_output: int
    request_throughput: float
    request_goodput: float
    output_throughput: float
    total_token_throughput: float
    mean_ttft_ms: float
    median_ttft_ms: float
    std_ttft_ms: float
    percentiles_ttft_ms: list[tuple[float, float]]
    mean_tpot_ms: float
    median_tpot_ms: float
    std_tpot_ms: float
    percentiles_tpot_ms: list[tuple[float, float]]
    mean_itl_ms: float
    median_itl_ms: float
    std_itl_ms: float
    percentiles_itl_ms: list[tuple[float, float]]
    # E2EL stands for end-to-end latency per request.
    # It is the time taken on the client side from sending
    # a request to receiving a complete response.
    mean_e2el_ms: float
    median_e2el_ms: float
    std_e2el_ms: float
    percentiles_e2el_ms: list[tuple[float, float]]


def _get_current_request_rate(
    ramp_up_strategy: Optional[Literal["linear", "exponential"]],
    ramp_up_start_rps: Optional[float],
    ramp_up_end_rps: Optional[float],
    request_index: int,
    total_requests: int,
    request_rate: float,
) -> float:
    if (ramp_up_strategy and ramp_up_start_rps is not None
            and ramp_up_end_rps is not None):
        progress = request_index / max(total_requests - 1, 1)
        if ramp_up_strategy == "linear":
            increase = (ramp_up_end_rps - ramp_up_start_rps) * progress
            return ramp_up_start_rps + increase
        elif ramp_up_strategy == "exponential":
            ratio = ramp_up_end_rps / ramp_up_start_rps
            return ramp_up_start_rps * (ratio**progress)
        else:
            raise ValueError(f"Unknown ramp-up strategy: {ramp_up_strategy}")
    return request_rate


async def get_request(
    input_requests: list[SampleRequest],
    request_rate: float,
    burstiness: float = 1.0,
    ramp_up_strategy: Optional[Literal["linear", "exponential"]] = None,
    ramp_up_start_rps: Optional[float] = None,
    ramp_up_end_rps: Optional[float] = None,
) -> AsyncGenerator[tuple[SampleRequest, float], None]:
    """
    Asynchronously generates requests at a specified rate
    with OPTIONAL burstiness and OPTIONAL ramp-up strategy.

    Args:
        input_requests:
            A list of input requests, each represented as a SampleRequest.
        request_rate:
            The rate at which requests are generated (requests/s).
        burstiness (optional):
            The burstiness factor of the request generation.
            Only takes effect when request_rate is not inf.
            Default value is 1, which follows a Poisson process.
            Otherwise, the request intervals follow a gamma distribution.
            A lower burstiness value (0 < burstiness < 1) results
            in more bursty requests, while a higher burstiness value
            (burstiness > 1) results in a more uniform arrival of requests.
         ramp_up_strategy (optional):
            The ramp-up strategy. Can be "linear" or "exponential".
            If None, uses constant request rate (specified by request_rate).
        ramp_up_start_rps (optional):
            The starting request rate for ramp-up.
        ramp_up_end_rps (optional):
            The ending request rate for ramp-up.
    """
    assert burstiness > 0, (
        f"A positive burstiness factor is expected, but given {burstiness}.")
    # Convert to list to get length for ramp-up calculations
    if isinstance(input_requests, Iterable) and not isinstance(
            input_requests, list):
        input_requests = list(input_requests)

    total_requests = len(input_requests)
    request_index = 0

    for request in input_requests:
        current_request_rate = _get_current_request_rate(ramp_up_strategy,
                                                      ramp_up_start_rps,
                                                      ramp_up_end_rps,
                                                      request_index,
                                                      total_requests,
                                                      request_rate)

        yield request, current_request_rate
        
        request_index += 1

        if current_request_rate == float("inf"):
            # If the request rate is infinity, then we don't need to wait.
            continue

        theta = 1.0 / (current_request_rate * burstiness)

        # Sample the request interval from the gamma distribution.
        # If burstiness is 1, it follows exponential distribution.
        interval = np.random.gamma(shape=burstiness, scale=theta)
        # The next request will be sent after the interval.
        await asyncio.sleep(interval)


def calculate_metrics(
    input_requests: list[SampleRequest],
    outputs: list[RequestFuncOutput],
    dur_s: float,
    tokenizer: PreTrainedTokenizerBase,
    selected_percentiles: list[float],
    goodput_config_dict: dict[str, float],
) -> tuple[BenchmarkMetrics, list[int]]:
    """Calculate the metrics for the benchmark.

    Args:
        input_requests: The input requests.
        outputs: The outputs of the requests.
        dur_s: The duration of the benchmark.
        tokenizer: The tokenizer to use.
        selected_percentiles: The percentiles to select.
        goodput_config_dict: The goodput configuration.

    Returns:
        A tuple of the benchmark metrics and the actual output lengths.
    """
    actual_output_lens: list[int] = []
    total_input = 0
    completed = 0
    good_completed = 0
    itls: list[float] = []
    tpots: list[float] = []
    all_tpots: list[float] = []
    ttfts: list[float] = []
    e2els: list[float] = []
    for i in range(len(outputs)):
        if outputs[i].success:
            output_len = outputs[i].output_tokens

            if not output_len:
                # We use the tokenizer to count the number of output tokens
                # for some serving backends instead of looking at
                # len(outputs[i].itl) since multiple output tokens may be
                # bundled together
                # Note : this may inflate the output token count slightly
                output_len = len(
                    tokenizer(outputs[i].generated_text,
                              add_special_tokens=False).input_ids)
            actual_output_lens.append(output_len)
            total_input += input_requests[i].prompt_len
            tpot = 0
            if output_len > 1:
                latency_minus_ttft = outputs[i].latency - outputs[i].ttft
                tpot = latency_minus_ttft / (output_len - 1)
                tpots.append(tpot)
            # Note: if output_len <= 1, we regard tpot as 0 for goodput
            all_tpots.append(tpot)
            itls += outputs[i].itl
            ttfts.append(outputs[i].ttft)
            e2els.append(outputs[i].latency)
            completed += 1
        else:
            actual_output_lens.append(0)

    if goodput_config_dict:
        valid_metrics = []
        slo_values = []

        if "ttft" in goodput_config_dict:
            valid_metrics.append(ttfts)
            slo_values.append(goodput_config_dict["ttft"] /
                              MILLISECONDS_TO_SECONDS_CONVERSION)
        if "tpot" in goodput_config_dict:
            valid_metrics.append(all_tpots)
            slo_values.append(goodput_config_dict["tpot"] /
                              MILLISECONDS_TO_SECONDS_CONVERSION)
        if "e2el" in goodput_config_dict:
            valid_metrics.append(e2els)
            slo_values.append(goodput_config_dict["e2el"] /
                              MILLISECONDS_TO_SECONDS_CONVERSION)

        for req_metric in zip(*valid_metrics):
            is_good_req = all([s >= r for s, r in zip(slo_values, req_metric)])
            if is_good_req:
                good_completed += 1

    if completed == 0:
        warnings.warn(
            "All requests failed. This is likely due to a misconfiguration "
            "on the benchmark arguments.",
            stacklevel=2)
    metrics = BenchmarkMetrics(
        completed=completed,
        total_input=total_input,
        total_output=sum(actual_output_lens),
        request_throughput=completed / dur_s,
        request_goodput=good_completed / dur_s,
        output_throughput=sum(actual_output_lens) / dur_s,
        total_token_throughput=(total_input + sum(actual_output_lens)) / dur_s,
        mean_ttft_ms=np.mean(ttfts or 0) *
        1000,  # ttfts is empty if streaming is not supported by the endpoint
        std_ttft_ms=np.std(ttfts or 0) * 1000,
        median_ttft_ms=np.median(ttfts or 0) * 1000,
        percentiles_ttft_ms=[(p, np.percentile(ttfts or 0, p) * 1000)
                             for p in selected_percentiles],
        mean_tpot_ms=np.mean(tpots or 0) * 1000,
        std_tpot_ms=np.std(tpots or 0) * 1000,
        median_tpot_ms=np.median(tpots or 0) * 1000,
        percentiles_tpot_ms=[(p, np.percentile(tpots or 0, p) * 1000)
                             for p in selected_percentiles],
        mean_itl_ms=np.mean(itls or 0) * 1000,
        std_itl_ms=np.std(itls or 0) * 1000,
        median_itl_ms=np.median(itls or 0) * 1000,
        percentiles_itl_ms=[(p, np.percentile(itls or 0, p) * 1000)
                            for p in selected_percentiles],
        mean_e2el_ms=np.mean(e2els or 0) * 1000,
        std_e2el_ms=np.std(e2els or 0) * 1000,
        median_e2el_ms=np.median(e2els or 0) * 1000,
        percentiles_e2el_ms=[(p, np.percentile(e2els or 0, p) * 1000)
                             for p in selected_percentiles],
    )

    return metrics, actual_output_lens


async def benchmark(
    endpoint_type: str,
    api_url: str,
    base_url: str,
    model_id: str,
    model_name: str,
    tokenizer: PreTrainedTokenizerBase,
    input_requests: list[SampleRequest],
    logprobs: Optional[int],
    request_rate: float,
    burstiness: float,
    disable_tqdm: bool,
    profile: bool,
    selected_percentile_metrics: list[str],
    selected_percentiles: list[float],
    ignore_eos: bool,
    goodput_config_dict: dict[str, float],
    max_concurrency: Optional[int],
    lora_modules: Optional[Iterable[str]],
    extra_body: Optional[dict],
    ramp_up_strategy: Optional[Literal["linear", "exponential"]] = None,
    ramp_up_start_rps: Optional[float] = None,
    ramp_up_end_rps: Optional[float] = None,
):
    if endpoint_type in ASYNC_REQUEST_FUNCS:
        request_func = ASYNC_REQUEST_FUNCS[endpoint_type]
    else:
        raise ValueError(f"Unknown endpoint_type: {endpoint_type}")

    print("Starting initial single prompt test run...")
    test_prompt, test_prompt_len, test_output_len, test_mm_content = (
        input_requests[0].prompt,
        input_requests[0].prompt_len,
        input_requests[0].expected_output_len,
        input_requests[0].multi_modal_data,
    )

    assert test_mm_content is None or isinstance(test_mm_content, dict)
    test_input = RequestFuncInput(
        model=model_id,
        model_name=model_name,
        prompt=test_prompt,
        api_url=api_url,
        prompt_len=test_prompt_len,
        output_len=test_output_len,
        logprobs=logprobs,
        multi_modal_content=test_mm_content,
        ignore_eos=ignore_eos,
        extra_body=extra_body,
    )

    test_output = await request_func(request_func_input=test_input)
    if not test_output.success:
        raise ValueError(
            "Initial test run failed - Please make sure benchmark arguments "
            f"are correctly specified. Error: {test_output.error}")
    else:
        print("Initial test run completed. Starting main benchmark run...")

    if lora_modules:
        # For each input request, choose a LoRA module at random.
        lora_modules = iter(
            [random.choice(lora_modules) for _ in range(len(input_requests))])

    if profile:
        print("Starting profiler...")
        profile_input = RequestFuncInput(model=model_id,
                                         model_name=model_name,
                                         prompt=test_prompt,
                                         api_url=base_url + "/start_profile",
                                         prompt_len=test_prompt_len,
                                         output_len=test_output_len,
                                         logprobs=logprobs,
                                         multi_modal_content=test_mm_content,
                                         ignore_eos=ignore_eos,
                                         extra_body=extra_body)
        profile_output = await request_func(request_func_input=profile_input)
        if profile_output.success:
            print("Profiler started")

    distribution = ("Poisson process" if burstiness == 1.0 
                   else "Gamma distribution")

    if ramp_up_strategy is not None:
        print(f"Traffic ramp-up strategy: {ramp_up_strategy}.")
        print(f"Will increase RPS from {ramp_up_start_rps} to "
              f"{ramp_up_end_rps} RPS over the duration of the benchmark.")
    else:
        print(f"Traffic request rate: {request_rate}")

    print(f"Burstiness factor: {burstiness} ({distribution})")
    print(f"Maximum request concurrency: {max_concurrency}")

    pbar = None if disable_tqdm else tqdm(total=len(input_requests))

    # This can be used once the minimum Python version is 3.10 or higher,
    # and it will simplify the code in limited_request_func.
    #    semaphore = (asyncio.Semaphore(max_concurrency)
    #                 if max_concurrency else contextlib.nullcontext())
    semaphore = (asyncio.Semaphore(max_concurrency)
                 if max_concurrency else None)

    async def limited_request_func(request_func_input, pbar):
        if semaphore is None:
            return await request_func(request_func_input=request_func_input,
                                      pbar=pbar)
        async with semaphore:
            return await request_func(request_func_input=request_func_input,
                                      pbar=pbar)

    benchmark_start_time = time.perf_counter()
    tasks: list[asyncio.Task] = []

    rps_change_events = []
    last_int_rps = -1
    if ramp_up_strategy is not None and ramp_up_start_rps is not None:
        last_int_rps = ramp_up_start_rps
        rps_change_events.append({
            "rps": last_int_rps,
            "timestamp": datetime.now().isoformat(),
        })

    async for request, current_request_rate in get_request(
            input_requests, request_rate, burstiness, ramp_up_strategy,
            ramp_up_start_rps, ramp_up_end_rps):
        if ramp_up_strategy is not None:
            current_int_rps = int(current_request_rate)
            if current_int_rps > last_int_rps:
                timestamp = datetime.now().isoformat()
                for rps_val in range(last_int_rps + 1, current_int_rps + 1):
                    rps_change_events.append({
                        "rps": rps_val,
                        "timestamp": timestamp
                    })
                last_int_rps = current_int_rps
        prompt, prompt_len, output_len, mm_content = (
            request.prompt,
            request.prompt_len,
            request.expected_output_len,
            request.multi_modal_data,
        )
        req_model_id, req_model_name = model_id, model_name
        if lora_modules:
            req_lora_module = next(lora_modules)
            req_model_id, req_model_name = req_lora_module, req_lora_module

        request_func_input = RequestFuncInput(model=req_model_id,
                                              model_name=req_model_name,
                                              prompt=prompt,
                                              api_url=api_url,
                                              prompt_len=prompt_len,
                                              output_len=output_len,
                                              logprobs=logprobs,
                                              multi_modal_content=mm_content,
                                              ignore_eos=ignore_eos,
                                              extra_body=extra_body)
        tasks.append(
            asyncio.create_task(
                limited_request_func(request_func_input=request_func_input,
                                     pbar=pbar)))
    outputs: list[RequestFuncOutput] = await asyncio.gather(*tasks)

    if profile:
        print("Stopping profiler...")
        profile_input = RequestFuncInput(
            model=model_id,
            prompt=test_prompt,
            api_url=base_url + "/stop_profile",
            prompt_len=test_prompt_len,
            output_len=test_output_len,
            logprobs=logprobs,
        )
        profile_output = await request_func(request_func_input=profile_input)
        if profile_output.success:
            print("Profiler stopped")

    if pbar is not None:
        pbar.close()

    benchmark_duration = time.perf_counter() - benchmark_start_time

    metrics, actual_output_lens = calculate_metrics(
        input_requests=input_requests,
        outputs=outputs,
        dur_s=benchmark_duration,
        tokenizer=tokenizer,
        selected_percentiles=selected_percentiles,
        goodput_config_dict=goodput_config_dict,
    )

    print("{s:{c}^{n}}".format(s=' Serving Benchmark Result ', n=50, c='='))
    print("{:<40} {:<10}".format("Successful requests:", metrics.completed))
    print("{:<40} {:<10.2f}".format("Benchmark duration (s):",
                                    benchmark_duration))
    print("{:<40} {:<10}".format("Total input tokens:", metrics.total_input))
    print("{:<40} {:<10}".format("Total generated tokens:",
                                 metrics.total_output))
    print("{:<40} {:<10.2f}".format("Request throughput (req/s):",
                                    metrics.request_throughput))
    if goodput_config_dict:
        print("{:<40} {:<10.2f}".format("Request goodput (req/s):",
                                        metrics.request_goodput))
    print("{:<40} {:<10.2f}".format("Output token throughput (tok/s):",
                                    metrics.output_throughput))
    print("{:<40} {:<10.2f}".format("Total Token throughput (tok/s):",
                                    metrics.total_token_throughput))

    result = {
        "duration": benchmark_duration,
        "completed": metrics.completed,
        "total_input_tokens": metrics.total_input,
        "total_output_tokens": metrics.total_output,
        "request_throughput": metrics.request_throughput,
        "request_goodput:":
        metrics.request_goodput if goodput_config_dict else None,
        "output_throughput": metrics.output_throughput,
        "total_token_throughput": metrics.total_token_throughput,
        "input_lens": [output.prompt_len for output in outputs],
        "output_lens": actual_output_lens,
        "ttfts": [output.ttft for output in outputs],
        "itls": [output.itl for output in outputs],
        "generated_texts": [output.generated_text for output in outputs],
        "errors": [output.error for output in outputs],
    }

    if rps_change_events:
        result["rps_change_events"] = rps_change_events

    def process_one_metric(
        # E.g., "ttft"
        metric_attribute_name: str,
        # E.g., "TTFT"
        metric_name: str,
        # E.g., "Time to First Token"
        metric_header: str,
    ):
        # This function prints and adds statistics of the specified
        # metric.
        if metric_attribute_name not in selected_percentile_metrics:
            return
        print("{s:{c}^{n}}".format(s=metric_header, n=50, c='-'))
        print("{:<40} {:<10.2f}".format(
            f"Mean {metric_name} (ms):",
            getattr(metrics, f"mean_{metric_attribute_name}_ms")))
        print("{:<40} {:<10.2f}".format(
            f"Median {metric_name} (ms):",
            getattr(metrics, f"median_{metric_attribute_name}_ms")))
        result[f"mean_{metric_attribute_name}_ms"] = getattr(
            metrics, f"mean_{metric_attribute_name}_ms")
        result[f"median_{metric_attribute_name}_ms"] = getattr(
            metrics, f"median_{metric_attribute_name}_ms")
        result[f"std_{metric_attribute_name}_ms"] = getattr(
            metrics, f"std_{metric_attribute_name}_ms")
        for p, value in getattr(metrics,
                                f"percentiles_{metric_attribute_name}_ms"):
            p_word = str(int(p)) if int(p) == p else str(p)
            print("{:<40} {:<10.2f}".format(f"P{p_word} {metric_name} (ms):",
                                            value))
            result[f"p{p_word}_{metric_attribute_name}_ms"] = value

    process_one_metric("ttft", "TTFT", "Time to First Token")
    process_one_metric("tpot", "TPOT",
                       "Time per Output Token (excl. 1st token)")
    process_one_metric("itl", "ITL", "Inter-token Latency")
    process_one_metric("e2el", "E2EL", "End-to-end Latency")

    print("=" * 50)

    return result


def check_goodput_args(args):
    # Check and parse goodput arguments
    goodput_config_dict = {}
    VALID_NAMES = ["ttft", "tpot", "e2el"]
    if args.goodput:
        goodput_config_dict = parse_goodput(args.goodput)
        for slo_name, slo_val in goodput_config_dict.items():
            if slo_name not in VALID_NAMES:
                raise ValueError(
                    f"Invalid metric name found, {slo_name}: {slo_val}. "
                    "The service level objective name should be one of "
                    f"{str(VALID_NAMES)}. ")
            if slo_val < 0:
                raise ValueError(
                    f"Invalid value found, {slo_name}: {slo_val}. "
                    "The service level objective value should be "
                    "non-negative.")
    return goodput_config_dict


def parse_goodput(slo_pairs):
    goodput_config_dict = {}
    try:
        for slo_pair in slo_pairs:
            slo_name, slo_val = slo_pair.split(":")
            goodput_config_dict[slo_name] = float(slo_val)
    except ValueError as err:
        raise argparse.ArgumentTypeError(
            "Invalid format found for service level objectives. "
            "Specify service level objectives for goodput as \"KEY:VALUE\" "
            "pairs, where the key is a metric name, and the value is a "
            "number in milliseconds.") from err
    return goodput_config_dict


def save_to_pytorch_benchmark_format(args: argparse.Namespace,
                                     results: dict[str, Any],
                                     file_name: str) -> None:
    metrics = [
        "median_ttft_ms", "mean_ttft_ms", "std_ttft_ms", "p99_ttft_ms",
        "mean_tpot_ms", "median_tpot_ms", "std_tpot_ms", "p99_tpot_ms",
        "median_itl_ms", "mean_itl_ms", "std_itl_ms", "p99_itl_ms"
    ]
    # These raw data might be useful, but they are rather big. They can be added
    # later if needed
    ignored_metrics = ["ttfts", "itls", "generated_texts", "errors"]
    pt_records = convert_to_pytorch_benchmark_format(
        args=args,
        metrics={k: [results[k]]
                 for k in metrics},
        extra_info={
            k: results[k]
            for k in results if k not in metrics and k not in ignored_metrics
        })
    if pt_records:
        # Don't use json suffix here as we don't want CI to pick it up
        pt_file = f"{os.path.splitext(file_name)[0]}.pytorch.json"
        write_to_json(pt_file, pt_records)


def add_cli_args(parser: argparse.ArgumentParser):
    add_dataset_parser(parser)
    parser.add_argument(
        "--endpoint-type",
        type=str,
        default="openai",
        choices=list(ASYNC_REQUEST_FUNCS.keys()),
    )
    parser.add_argument(
        "--label",
        type=str,
        default=None,
        help="The label (prefix) of the benchmark results. If not specified, "
        "the endpoint type will be used as the label.",
    )
    parser.add_argument(
        "--base-url",
        type=str,
        default=None,
        help="Server or API base url if not using http host and port.",
    )
    # Use 127.0.0.1 here instead of localhost to force the use of ipv4
    parser.add_argument("--host", type=str, default="127.0.0.1")
    parser.add_argument("--port", type=int, default=8000)
    parser.add_argument(
        "--endpoint",
        type=str,
        default="/v1/completions",
        help="API endpoint.",
    )
    parser.add_argument(
        "--max-concurrency",
        type=int,
        default=None,
        help="Maximum number of concurrent requests. This can be used "
        "to help simulate an environment where a higher level component "
        "is enforcing a maximum number of concurrent requests. While the "
        "--request-rate argument controls the rate at which requests are "
        "initiated, this argument will control how many are actually allowed "
        "to execute at a time. This means that when used in combination, the "
        "actual request rate may be lower than specified with --request-rate, "
        "if the server is not processing requests fast enough to keep up.")

    parser.add_argument(
        "--model",
        type=str,
        required=True,
        help="Name of the model.",
    )
    parser.add_argument(
        "--tokenizer",
        type=str,
        help=
        "Name or path of the tokenizer, if not using the default tokenizer.",  # noqa: E501
    )
    parser.add_argument("--use-beam-search", action="store_true")
    parser.add_argument(
        "--logprobs",
        type=int,
        default=None,
        help=("Number of logprobs-per-token to compute & return as part of "
              "the request. If unspecified, then either (1) if beam search "
              "is disabled, no logprobs are computed & a single dummy "
              "logprob is returned for each token; or (2) if beam search "
              "is enabled 1 logprob per token is computed"),
    )
    parser.add_argument(
        "--request-rate",
        type=float,
        default=float("inf"),
        help="Number of requests per second. If this is inf, "
        "then all the requests are sent at time 0. "
        "Otherwise, we use Poisson process or gamma distribution "
        "to synthesize the request arrival times.",
    )
    parser.add_argument(
        "--burstiness",
        type=float,
        default=1.0,
        help="Burstiness factor of the request generation. "
        "Only take effect when request_rate is not inf. "
        "Default value is 1, which follows Poisson process. "
        "Otherwise, the request intervals follow a gamma distribution. "
        "A lower burstiness value (0 < burstiness < 1) results in more "
        "bursty requests. A higher burstiness value (burstiness > 1) "
        "results in a more uniform arrival of requests.",
    )
    parser.add_argument(
        "--trust-remote-code",
        action="store_true",
        help="Trust remote code from huggingface",
    )
    parser.add_argument(
        "--disable-tqdm",
        action="store_true",
        help="Specify to disable tqdm progress bar.",
    )
    parser.add_argument(
        "--profile",
        action="store_true",
        help="Use Torch Profiler. The endpoint must be launched with "
        "VLLM_TORCH_PROFILER_DIR to enable profiler.",
    )
    parser.add_argument(
        "--save-result",
        action="store_true",
        help="Specify to save benchmark results to a json file",
    )
    parser.add_argument(
        "--save-detailed",
        action="store_true",
        help="When saving the results, whether to include per request "
        "information such as response, error, ttfs, tpots, etc.",
    )
    parser.add_argument(
        "--append-result",
        action="store_true",
        help="Append the benchmark result to the existing json file.",
    )
    parser.add_argument(
        "--metadata",
        metavar="KEY=VALUE",
        nargs="*",
        help="Key-value pairs (e.g, --metadata version=0.3.3 tp=1) "
        "for metadata of this run to be saved in the result JSON file "
        "for record keeping purposes.",
    )
    parser.add_argument(
        "--result-dir",
        type=str,
        default=None,
        help="Specify directory to save benchmark json results."
        "If not specified, results are saved in the current directory.",
    )
    parser.add_argument(
        "--result-filename",
        type=str,
        default=None,
        help="Specify the filename to save benchmark json results."
        "If not specified, results will be saved in "
        "{label}-{args.request_rate}qps-{base_model_id}-{current_dt}.json"  # noqa
        " format.",
    )
    parser.add_argument(
        "--ignore-eos",
        action="store_true",
        help="Set ignore_eos flag when sending the benchmark request."
        "Warning: ignore_eos is not supported in deepspeed_mii and tgi.")
    parser.add_argument(
        "--percentile-metrics",
        type=str,
        default="ttft,tpot,itl",
        help="Comma-separated list of selected metrics to report percentils. "
        "This argument specifies the metrics to report percentiles. "
        "Allowed metric names are \"ttft\", \"tpot\", \"itl\", \"e2el\". ")
    parser.add_argument(
        "--metric-percentiles",
        type=str,
        default="99",
        help="Comma-separated list of percentiles for selected metrics. "
        "To report 25-th, 50-th, and 75-th percentiles, use \"25,50,75\". "
        "Default value is \"99\"."
        "Use \"--percentile-metrics\" to select metrics.",
    )
    parser.add_argument(
        "--goodput",
        nargs="+",
        required=False,
        help="Specify service level objectives for goodput as \"KEY:VALUE\" "
        "pairs, where the key is a metric name, and the value is in "
        "milliseconds. Multiple \"KEY:VALUE\" pairs can be provided, "
        "separated by spaces. Allowed request level metric names are "
        "\"ttft\", \"tpot\", \"e2el\". For more context on the definition of "
        "goodput, refer to DistServe paper: https://arxiv.org/pdf/2401.09670 "
        "and the blog: https://hao-ai-lab.github.io/blogs/distserve",
    )

    sampling_group = parser.add_argument_group("sampling parameters")
    sampling_group.add_argument(
        "--top-p",
        type=float,
        default=None,
        help="Top-p sampling parameter. Only has effect on "
        "openai-compatible backends.",
    )
    sampling_group.add_argument(
        "--top-k",
        type=int,
        default=None,
        help="Top-k sampling parameter. Only has effect on "
        "openai-compatible backends.",
    )
    sampling_group.add_argument(
        "--min-p",
        type=float,
        default=None,
        help="Min-p sampling parameter. Only has effect on "
        "openai-compatible backends.",
    )
    sampling_group.add_argument(
        "--temperature",
        type=float,
        default=None,
        help="Temperature sampling parameter. Only has effect on "
        "openai-compatible backends. If not specified, default to greedy "
        "decoding (i.e. temperature==0.0).",
    )

    parser.add_argument(
        '--tokenizer-mode',
        type=str,
        default="auto",
        choices=['auto', 'slow', 'mistral', 'custom'],
        help='The tokenizer mode.\n\n* "auto" will use the '
        'fast tokenizer if available.\n* "slow" will '
        'always use the slow tokenizer. \n* '
        '"mistral" will always use the `mistral_common` tokenizer. \n*'
        '"custom" will use --tokenizer to select the preregistered tokenizer.')

    parser.add_argument("--served-model-name",
                        type=str,
                        default=None,
                        help="The model name used in the API. "
                        "If not specified, the model name will be the "
                        "same as the ``--model`` argument. ")

    parser.add_argument("--lora-modules",
                        nargs='+',
                        default=None,
                        help="A subset of LoRA module names passed in when "
                        "launching the server. For each request, the "
                        "script chooses a LoRA module at random.")

    parser.add_argument(
        "--ramp-up-strategy",
        type=str,
        default=None,
        choices=["linear", "exponential"],
        help="The ramp-up strategy. This would be used to "
        "ramp up the request rate from initial RPS to final "
        "RPS rate (specified by --ramp-up-start-rps and "
        "--ramp-up-end-rps.) over the duration of the benchmark."
    )
    parser.add_argument(
        "--ramp-up-start-rps",
        type=float,
        default=None,
        help="The starting request rate for ramp-up (RPS). "
        "Needs to be specified when --ramp-up-strategy is used.",
    )
    parser.add_argument(
        "--ramp-up-end-rps",
        type=float,
        default=None,
        help="The ending request rate for ramp-up (RPS). "
        "Needs to be specified when --ramp-up-strategy is used.",
    )


def main(args: argparse.Namespace):
    print(args)
    random.seed(args.seed)
    np.random.seed(args.seed)

<<<<<<< HEAD
    # Validate ramp-up arguments
    if args.ramp_up_strategy is not None:
        if args.request_rate != float("inf"):
            raise ValueError(
                "When using ramp-up, do not specify --request-rate. "
                "The request rate will be controlled by ramp-up parameters. "
                "Please remove the --request-rate argument."
            )
        if args.ramp_up_start_rps is None or args.ramp_up_end_rps is None:
            raise ValueError(
                "When using --ramp-up-strategy, both --ramp-up-start-rps and "
                "--ramp-up-end-rps must be specified"
            )
        if args.ramp_up_start_rps < 0 or args.ramp_up_end_rps < 0:
            raise ValueError("Ramp-up start and end RPS must be non-negative")
        if args.ramp_up_start_rps > args.ramp_up_end_rps:
            raise ValueError("Ramp-up start RPS must be less than end RPS")
        if (args.ramp_up_strategy == "exponential"
                and args.ramp_up_start_rps == 0):
            raise ValueError(
                "For exponential ramp-up, the start RPS cannot be 0.")

    endpoint_type = args.endpoint_type
=======
>>>>>>> d70bc7c0
    label = args.label
    model_id = args.model
    model_name = args.served_model_name
    tokenizer_id = args.tokenizer if args.tokenizer is not None else args.model
    tokenizer_mode = args.tokenizer_mode

    if args.base_url is not None:
        api_url = f"{args.base_url}{args.endpoint}"
        base_url = f"{args.base_url}"
    else:
        api_url = f"http://{args.host}:{args.port}{args.endpoint}"
        base_url = f"http://{args.host}:{args.port}"

    tokenizer = get_tokenizer(tokenizer_id,
                              tokenizer_mode=tokenizer_mode,
                              trust_remote_code=args.trust_remote_code)

    if args.dataset_name is None:
        raise ValueError(
            "Please specify '--dataset-name' and the corresponding "
            "'--dataset-path' if required.")

    # Load the dataset.
    input_requests = get_samples(args, tokenizer)
    goodput_config_dict = check_goodput_args(args)

    # Collect the sampling parameters.
    sampling_params = {
        k: v
        for k, v in {
            "top_p": args.top_p,
            "top_k": args.top_k,
            "min_p": args.min_p,
            "temperature": args.temperature,
        }.items() if v is not None
    }

    # Sampling parameters are only supported by openai-compatible backend.
    if sampling_params and args.backend not in OPENAI_COMPATIBLE_BACKENDS:
        raise ValueError("Sampling parameters are only supported by "
                         "openai-compatible backends.")

    if "temperature" not in sampling_params:
        sampling_params["temperature"] = 0.0  # Default to greedy decoding.

    # Avoid GC processing "static" data - reduce pause times.
    gc.collect()
    gc.freeze()

    benchmark_result = asyncio.run(
        benchmark(
            endpoint_type=args.endpoint_type,
            api_url=api_url,
            base_url=base_url,
            model_id=model_id,
            model_name=model_name,
            tokenizer=tokenizer,
            input_requests=input_requests,
            logprobs=args.logprobs,
            request_rate=args.request_rate,
            burstiness=args.burstiness,
            disable_tqdm=args.disable_tqdm,
            profile=args.profile,
            selected_percentile_metrics=args.percentile_metrics.split(","),
            selected_percentiles=[
                float(p) for p in args.metric_percentiles.split(",")
            ],
            ignore_eos=args.ignore_eos,
            goodput_config_dict=goodput_config_dict,
            max_concurrency=args.max_concurrency,
            lora_modules=args.lora_modules,
            extra_body=sampling_params,
            ramp_up_strategy=args.ramp_up_strategy,
            ramp_up_start_rps=args.ramp_up_start_rps,
            ramp_up_end_rps=args.ramp_up_end_rps,
        ))

    # Save config and results to json
    if args.save_result or args.append_result:
        result_json: dict[str, Any] = {}

        # Setup
        current_dt = datetime.now().strftime("%Y%m%d-%H%M%S")
        result_json["date"] = current_dt
        result_json["endpoint_type"] = args.endpoint_type
        result_json["label"] = label
        result_json["model_id"] = model_id
        result_json["tokenizer_id"] = tokenizer_id
        result_json["num_prompts"] = args.num_prompts

        # Metadata
        if args.metadata:
            for item in args.metadata:
                if "=" in item:
                    kvstring = item.split("=")
                    result_json[kvstring[0].strip()] = kvstring[1].strip()
                else:
                    raise ValueError(
                        "Invalid metadata format. Please use KEY=VALUE format."
                    )

        # Traffic
        result_json["request_rate"] = (args.request_rate if args.request_rate
                                       < float("inf") else "inf")
        result_json["burstiness"] = args.burstiness
        result_json["max_concurrency"] = args.max_concurrency

        if args.ramp_up_strategy is not None:
            result_json["ramp_up_strategy"] = args.ramp_up_strategy
            result_json["ramp_up_start_rps"] = args.ramp_up_start_rps
            result_json["ramp_up_end_rps"] = args.ramp_up_end_rps

        # Merge with benchmark result
        result_json = {**result_json, **benchmark_result}

        if not args.save_detailed:
            # Remove fields with too many data points
            for field in [
                    "input_lens",
                    "output_lens",
                    "ttfts",
                    "itls",
                    "generated_texts",
                    "errors",
            ]:
                if field in result_json:
                    del result_json[field]
                if field in benchmark_result:
                    del benchmark_result[field]

        # Save to file
        base_model_id = model_id.split("/")[-1]
        max_concurrency_str = (f"-concurrency{args.max_concurrency}"
                               if args.max_concurrency is not None else "")
<<<<<<< HEAD
        label = label or endpoint_type
        if args.ramp_up_strategy is not None:
            file_name = f"{label}-ramp-up-{args.ramp_up_strategy}-{args.ramp_up_start_rps}qps-{args.ramp_up_end_rps}qps{max_concurrency_str}-{base_model_id}-{current_dt}.json" # noqa
        else:
            file_name = f"{label}-{args.request_rate}qps{max_concurrency_str}-{base_model_id}-{current_dt}.json"  # noqa
=======
        label = label or args.endpoint_type
        file_name = f"{label}-{args.request_rate}qps{max_concurrency_str}-{base_model_id}-{current_dt}.json"  #noqa
>>>>>>> d70bc7c0
        if args.result_filename:
            file_name = args.result_filename
        if args.result_dir:
            os.makedirs(args.result_dir, exist_ok=True)
            file_name = os.path.join(args.result_dir, file_name)
        with open(file_name,
                  mode="a+" if args.append_result else "w",
                  encoding="utf-8") as outfile:
            # Append a newline.
            if args.append_result and outfile.tell() != 0:
                outfile.write("\n")
            json.dump(result_json, outfile)
        save_to_pytorch_benchmark_format(args, result_json, file_name)<|MERGE_RESOLUTION|>--- conflicted
+++ resolved
@@ -880,7 +880,6 @@
     random.seed(args.seed)
     np.random.seed(args.seed)
 
-<<<<<<< HEAD
     # Validate ramp-up arguments
     if args.ramp_up_strategy is not None:
         if args.request_rate != float("inf"):
@@ -904,8 +903,6 @@
                 "For exponential ramp-up, the start RPS cannot be 0.")
 
     endpoint_type = args.endpoint_type
-=======
->>>>>>> d70bc7c0
     label = args.label
     model_id = args.model
     model_name = args.served_model_name
@@ -1040,16 +1037,11 @@
         base_model_id = model_id.split("/")[-1]
         max_concurrency_str = (f"-concurrency{args.max_concurrency}"
                                if args.max_concurrency is not None else "")
-<<<<<<< HEAD
         label = label or endpoint_type
         if args.ramp_up_strategy is not None:
             file_name = f"{label}-ramp-up-{args.ramp_up_strategy}-{args.ramp_up_start_rps}qps-{args.ramp_up_end_rps}qps{max_concurrency_str}-{base_model_id}-{current_dt}.json" # noqa
         else:
             file_name = f"{label}-{args.request_rate}qps{max_concurrency_str}-{base_model_id}-{current_dt}.json"  # noqa
-=======
-        label = label or args.endpoint_type
-        file_name = f"{label}-{args.request_rate}qps{max_concurrency_str}-{base_model_id}-{current_dt}.json"  #noqa
->>>>>>> d70bc7c0
         if args.result_filename:
             file_name = args.result_filename
         if args.result_dir:
