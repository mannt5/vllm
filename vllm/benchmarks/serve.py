--- conflicted
+++ resolved
@@ -32,17 +32,8 @@
 from tqdm.asyncio import tqdm
 from transformers import PreTrainedTokenizerBase
 
-<<<<<<< HEAD
-from vllm.benchmarks.datasets import (AIMODataset, ASRDataset, BurstGPTDataset,
-                                      ConversationDataset, HuggingFaceDataset,
-                                      InstructCoderDataset, MTBenchDataset,
-                                      NextEditPredictionDataset, RandomDataset,
-                                      SampleRequest, ShareGPTDataset,
-                                      SonnetDataset, VisionArenaDataset)
-=======
 from vllm.benchmarks.datasets import (SampleRequest, add_dataset_parser,
                                       get_samples)
->>>>>>> 110df743
 from vllm.benchmarks.endpoint_request_func import (ASYNC_REQUEST_FUNCS,
                                                    OPENAI_COMPATIBLE_BACKENDS,
                                                    RequestFuncInput,
@@ -84,8 +75,6 @@
     percentiles_e2el_ms: list[tuple[float, float]]
 
 
-<<<<<<< HEAD
-=======
 def _get_current_request_rate(
     ramp_up_strategy: Optional[Literal["linear", "exponential"]],
     ramp_up_start_rps: Optional[int],
@@ -108,19 +97,14 @@
     return request_rate
 
 
->>>>>>> 110df743
 async def get_request(
     input_requests: list[SampleRequest],
     request_rate: float,
     burstiness: float = 1.0,
-<<<<<<< HEAD
-) -> AsyncGenerator[SampleRequest, None]:
-=======
     ramp_up_strategy: Optional[Literal["linear", "exponential"]] = None,
     ramp_up_start_rps: Optional[int] = None,
     ramp_up_end_rps: Optional[int] = None,
 ) -> AsyncGenerator[tuple[SampleRequest, float], None]:
->>>>>>> 110df743
     """
     Asynchronously generates requests at a specified rate
     with OPTIONAL burstiness and OPTIONAL ramp-up strategy.
@@ -146,12 +130,6 @@
         ramp_up_end_rps (optional):
             The ending request rate for ramp-up.
     """
-<<<<<<< HEAD
-    input_requests: Iterable[SampleRequest] = iter(input_requests)
-
-    # Calculate scale parameter theta to maintain the desired request_rate.
-=======
->>>>>>> 110df743
     assert burstiness > 0, (
         f"A positive burstiness factor is expected, but given {burstiness}.")
     # Convert to list to get length for ramp-up calculations
@@ -327,12 +305,9 @@
     max_concurrency: Optional[int],
     lora_modules: Optional[Iterable[str]],
     extra_body: Optional[dict],
-<<<<<<< HEAD
-=======
     ramp_up_strategy: Optional[Literal["linear", "exponential"]] = None,
     ramp_up_start_rps: Optional[int] = None,
     ramp_up_end_rps: Optional[int] = None,
->>>>>>> 110df743
 ):
     if endpoint_type in ASYNC_REQUEST_FUNCS:
         request_func = ASYNC_REQUEST_FUNCS[endpoint_type]
@@ -422,9 +397,6 @@
 
     benchmark_start_time = time.perf_counter()
     tasks: list[asyncio.Task] = []
-<<<<<<< HEAD
-    async for request in get_request(input_requests, request_rate, burstiness):
-=======
 
     rps_change_events = []
     last_int_rps = -1
@@ -448,7 +420,6 @@
                         "timestamp": timestamp
                     })
                 last_int_rps = current_int_rps
->>>>>>> 110df743
         prompt, prompt_len, output_len, mm_content = (
             request.prompt,
             request.prompt_len,
@@ -682,23 +653,6 @@
         help="API endpoint.",
     )
     parser.add_argument(
-<<<<<<< HEAD
-        "--dataset-name",
-        type=str,
-        default="random",
-        choices=["sharegpt", "burstgpt", "sonnet", "random", "hf"],
-        help="Name of the dataset to benchmark on.",
-    )
-    parser.add_argument(
-        "--dataset-path",
-        type=str,
-        default=None,
-        help="Path to the sharegpt/sonnet dataset. "
-        "Or the huggingface dataset ID if using HF dataset.",
-    )
-    parser.add_argument(
-=======
->>>>>>> 110df743
         "--max-concurrency",
         type=int,
         default=None,
@@ -844,42 +798,6 @@
         "goodput, refer to DistServe paper: https://arxiv.org/pdf/2401.09670 "
         "and the blog: https://hao-ai-lab.github.io/blogs/distserve",
     )
-<<<<<<< HEAD
-
-    # group for dataset specific arguments
-    sonnet_group = parser.add_argument_group("sonnet dataset options")
-    sonnet_group.add_argument(
-        "--sonnet-input-len",
-        type=int,
-        default=550,
-        help=
-        "Number of input tokens per request, used only for sonnet dataset.",
-    )
-    sonnet_group.add_argument(
-        "--sonnet-output-len",
-        type=int,
-        default=150,
-        help=
-        "Number of output tokens per request, used only for sonnet dataset.",
-    )
-    sonnet_group.add_argument(
-        "--sonnet-prefix-len",
-        type=int,
-        default=200,
-        help=
-        "Number of prefix tokens per request, used only for sonnet dataset.",
-    )
-
-    sharegpt_group = parser.add_argument_group("sharegpt dataset options")
-    sharegpt_group.add_argument(
-        "--sharegpt-output-len",
-        type=int,
-        default=None,
-        help="Output length for each request. Overrides the output length "
-        "from the ShareGPT dataset.",
-    )
-=======
->>>>>>> 110df743
 
     sampling_group = parser.add_argument_group("sampling parameters")
     sampling_group.add_argument(
@@ -899,13 +817,6 @@
     sampling_group.add_argument(
         "--min-p",
         type=float,
-<<<<<<< HEAD
-        default=0.0,
-        help="Range ratio for sampling input/output length, "
-        "used only for random sampling. Must be in the range [0, 1) to define "
-        "a symmetric sampling range"
-        "[length * (1 - range_ratio), length * (1 + range_ratio)].",
-=======
         default=None,
         help="Min-p sampling parameter. Only has effect on "
         "openai-compatible backends.",
@@ -917,7 +828,6 @@
         help="Temperature sampling parameter. Only has effect on "
         "openai-compatible backends. If not specified, default to greedy "
         "decoding (i.e. temperature==0.0).",
->>>>>>> 110df743
     )
 
     hf_group = parser.add_argument_group("hf dataset options")
@@ -1069,120 +979,8 @@
             "Please specify '--dataset-name' and the corresponding "
             "'--dataset-path' if required.")
 
-<<<<<<< HEAD
-    if args.dataset_name == "sonnet":
-        dataset = SonnetDataset(dataset_path=args.dataset_path)
-        # For the "sonnet" dataset, formatting depends on the backend.
-        if args.backend == "openai-chat":
-            input_requests = dataset.sample(
-                num_requests=args.num_prompts,
-                input_len=args.sonnet_input_len,
-                output_len=args.sonnet_output_len,
-                prefix_len=args.sonnet_prefix_len,
-                tokenizer=tokenizer,
-                return_prompt_formatted=False,
-            )
-        else:
-            assert tokenizer.chat_template or tokenizer.default_chat_template, (
-                "Tokenizer/model must have chat template for sonnet dataset.")
-            input_requests = dataset.sample(
-                num_requests=args.num_prompts,
-                input_len=args.sonnet_input_len,
-                output_len=args.sonnet_output_len,
-                prefix_len=args.sonnet_prefix_len,
-                tokenizer=tokenizer,
-                return_prompt_formatted=True,
-            )
-
-    elif args.dataset_name == "hf":
-        # all following datasets are implemented from the
-        # HuggingFaceDataset base class
-        if args.dataset_path in VisionArenaDataset.SUPPORTED_DATASET_PATHS:
-            dataset_class = VisionArenaDataset
-            args.hf_split = "train"
-            args.hf_subset = None
-        elif args.dataset_path in InstructCoderDataset.SUPPORTED_DATASET_PATHS:
-            dataset_class = InstructCoderDataset
-            args.hf_split = "train"
-        elif args.dataset_path in MTBenchDataset.SUPPORTED_DATASET_PATHS:
-            dataset_class = MTBenchDataset
-            args.hf_split = "train"
-        elif args.dataset_path in ConversationDataset.SUPPORTED_DATASET_PATHS:
-            dataset_class = ConversationDataset
-            args.hf_split = "train"
-        elif args.dataset_path in AIMODataset.SUPPORTED_DATASET_PATHS:
-            dataset_class = AIMODataset
-            args.hf_split = "train"
-        elif args.dataset_path in NextEditPredictionDataset.SUPPORTED_DATASET_PATHS:  # noqa: E501
-            dataset_class = NextEditPredictionDataset
-            args.hf_split = "train"
-        elif args.dataset_path in ASRDataset.SUPPORTED_DATASET_PATHS:
-            dataset_class = ASRDataset
-            args.hf_split = "train"
-        else:
-            supported_datasets = set([
-                dataset_name for cls in HuggingFaceDataset.__subclasses__()
-                for dataset_name in cls.SUPPORTED_DATASET_PATHS
-            ])
-            raise ValueError(
-                f"Unsupported dataset path: {args.dataset_path}. "
-                "Huggingface dataset only supports dataset_path"
-                f" from one of following: {supported_datasets}. "
-                "Please consider contributing if you would "
-                "like to add support for additional dataset formats.")
-
-        if dataset_class.IS_MULTIMODAL and endpoint_type not in [
-                "openai-chat",
-                "openai-audio",
-        ]:
-            # multi-modal benchmark is only available on OpenAI Chat backend.
-            raise ValueError(
-                "Multi-modal content is only supported on 'openai-chat' and "
-                "'openai-audio' backend.")
-        input_requests = dataset_class(
-            dataset_path=args.dataset_path,
-            dataset_subset=args.hf_subset,
-            dataset_split=args.hf_split,
-            random_seed=args.seed,
-        ).sample(
-            num_requests=args.num_prompts,
-            tokenizer=tokenizer,
-            output_len=args.hf_output_len,
-        )
-
-    else:
-        # For datasets that follow a similar structure, use a mapping.
-        dataset_mapping = {
-            "sharegpt":
-            lambda: ShareGPTDataset(random_seed=args.seed,
-                                    dataset_path=args.dataset_path).sample(
-                                        tokenizer=tokenizer,
-                                        num_requests=args.num_prompts,
-                                        output_len=args.sharegpt_output_len,
-                                    ),
-            "burstgpt":
-            lambda: BurstGPTDataset(random_seed=args.seed,
-                                    dataset_path=args.dataset_path).
-            sample(tokenizer=tokenizer, num_requests=args.num_prompts),
-            "random":
-            lambda: RandomDataset(dataset_path=args.dataset_path).sample(
-                tokenizer=tokenizer,
-                num_requests=args.num_prompts,
-                prefix_len=args.random_prefix_len,
-                input_len=args.random_input_len,
-                output_len=args.random_output_len,
-                range_ratio=args.random_range_ratio,
-            ),
-        }
-
-        try:
-            input_requests = dataset_mapping[args.dataset_name]()
-        except KeyError as err:
-            raise ValueError(f"Unknown dataset: {args.dataset_name}") from err
-=======
     # Load the dataset.
     input_requests = get_samples(args, tokenizer)
->>>>>>> 110df743
     goodput_config_dict = check_goodput_args(args)
 
     # Collect the sampling parameters.
@@ -1231,12 +1029,9 @@
             max_concurrency=args.max_concurrency,
             lora_modules=args.lora_modules,
             extra_body=sampling_params,
-<<<<<<< HEAD
-=======
             ramp_up_strategy=args.ramp_up_strategy,
             ramp_up_start_rps=args.ramp_up_start_rps,
             ramp_up_end_rps=args.ramp_up_end_rps,
->>>>>>> 110df743
         ))
 
     # Save config and results to json
