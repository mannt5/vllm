--- conflicted
+++ resolved
@@ -140,29 +140,14 @@
     total_requests = len(input_requests)
     assert total_requests > 0, "No requests provided."
 
-<<<<<<< HEAD
-    for request in input_requests:
-        current_request_rate = _get_current_request_rate(
-            ramp_up_strategy, ramp_up_start_rps, ramp_up_end_rps,
-            request_index, total_requests, request_rate)
-
-        yield request, current_request_rate
-
-        request_index += 1
-
-=======
     # Precompute delays among requests to minimize request send laggings
     request_rates = []
     delay_ts = []
     for request_index, request in enumerate(input_requests):
-        current_request_rate = _get_current_request_rate(ramp_up_strategy,
-                                                      ramp_up_start_rps,
-                                                      ramp_up_end_rps,
-                                                      request_index,
-                                                      total_requests,
-                                                      request_rate)
+        current_request_rate = _get_current_request_rate(
+            ramp_up_strategy, ramp_up_start_rps, ramp_up_end_rps,
+            request_index, total_requests, request_rate)
         request_rates.append(current_request_rate)
->>>>>>> ca4eb82b
         if current_request_rate == float("inf"):
             delay_ts.append(0)
         else:
@@ -171,7 +156,7 @@
             # Sample the request interval from the gamma distribution.
             # If burstiness is 1, it follows exponential distribution.
             delay_ts.append(np.random.gamma(shape=burstiness, scale=theta))
-    
+
     # Calculate the cumulative delay time from the first sent out requests.
     for i in range(1, len(delay_ts)):
         delay_ts[i] += delay_ts[i - 1]
@@ -181,11 +166,11 @@
         # logic would re-scale delay time to ensure the final delay_ts
         # align with target_total_delay_s.
         #
-        # NOTE: If we simply accumulate the random delta values 
-        # from the gamma distribution, their sum would have 1-2% gap 
+        # NOTE: If we simply accumulate the random delta values
+        # from the gamma distribution, their sum would have 1-2% gap
         # from target_total_delay_s. The purpose of the following logic is to
-        # close the gap for stablizing the throughput data 
-        # from different random seeds. 
+        # close the gap for stablizing the throughput data
+        # from different random seeds.
         target_total_delay_s = total_requests / request_rate
         normalize_factor = target_total_delay_s / delay_ts[-1]
         delay_ts = [delay * normalize_factor for delay in delay_ts]
