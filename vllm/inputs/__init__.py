<<<<<<< HEAD
from .data import (EmbedsPrompt, ExplicitEncoderDecoderPrompt, LLMInputs,
                   ParsedText, ParsedTokens, PromptInputs,
                   SingletonPromptInputs, TextPrompt, TokensPrompt,
                   get_prompt_type, is_valid_encoder_decoder_llm_inputs,
                   parse_and_batch_prompt)
=======
from .data import (EncoderDecoderLLMInputs, ExplicitEncoderDecoderPrompt,
                   LLMInputs, PromptInputs, SingletonPromptInputs, TextPrompt,
                   TokensPrompt, build_explicit_enc_dec_prompt,
                   to_enc_dec_tuple_list, zip_enc_dec_prompts)
>>>>>>> ec266536
from .registry import InputContext, InputRegistry

INPUT_REGISTRY = InputRegistry()
"""
The global :class:`~InputRegistry` which is used by :class:`~vllm.LLMEngine`
to dispatch data processing according to the target model.

See also:
    :ref:`input_processing_pipeline`
"""

__all__ = [
    "TextPrompt",
    "TokensPrompt",
    "EmbedsPrompt",
    "PromptInputs",
    "SingletonPromptInputs",
    "ExplicitEncoderDecoderPrompt",
    "LLMInputs",
    "EncoderDecoderLLMInputs",
    "build_explicit_enc_dec_prompt",
    "to_enc_dec_tuple_list",
    "zip_enc_dec_prompts",
    "INPUT_REGISTRY",
    "InputContext",
    "InputRegistry",
]<|MERGE_RESOLUTION|>--- conflicted
+++ resolved
@@ -1,15 +1,7 @@
-<<<<<<< HEAD
-from .data import (EmbedsPrompt, ExplicitEncoderDecoderPrompt, LLMInputs,
-                   ParsedText, ParsedTokens, PromptInputs,
-                   SingletonPromptInputs, TextPrompt, TokensPrompt,
-                   get_prompt_type, is_valid_encoder_decoder_llm_inputs,
-                   parse_and_batch_prompt)
-=======
-from .data import (EncoderDecoderLLMInputs, ExplicitEncoderDecoderPrompt,
+from .data import (EmbedsPrompt, EncoderDecoderLLMInputs, ExplicitEncoderDecoderPrompt,
                    LLMInputs, PromptInputs, SingletonPromptInputs, TextPrompt,
                    TokensPrompt, build_explicit_enc_dec_prompt,
                    to_enc_dec_tuple_list, zip_enc_dec_prompts)
->>>>>>> ec266536
 from .registry import InputContext, InputRegistry
 
 INPUT_REGISTRY = InputRegistry()
