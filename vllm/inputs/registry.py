--- conflicted
+++ resolved
@@ -1,12 +1,8 @@
 import functools
 from collections import UserDict
 from dataclasses import dataclass
-<<<<<<< HEAD
 from typing import (TYPE_CHECKING, Callable, Dict, Mapping, Optional, Protocol,
-                    Tuple, Type, TypeVar)
-=======
-from typing import TYPE_CHECKING, Callable, Dict, Optional, Tuple, Type
->>>>>>> 7025b11d
+                    Tuple, Type)
 
 from torch import nn
 from transformers import PretrainedConfig
