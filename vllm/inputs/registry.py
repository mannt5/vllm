import functools
from collections import UserDict
from dataclasses import dataclass
from typing import (TYPE_CHECKING, Any, Callable, Dict, Mapping, Optional,
                    Protocol, Tuple, Type)

from torch import nn
from transformers import PretrainedConfig
from typing_extensions import TypeVar

from vllm.logger import init_logger
from vllm.utils import (get_allowed_kwarg_only_overrides, print_warning_once,
                        resolve_mm_processor_kwargs)

<<<<<<< HEAD
from .data import ProcessorInputs
=======
from .data import DecoderOnlyInputs
>>>>>>> 59230ef3

if TYPE_CHECKING:
    from vllm.config import ModelConfig
    from vllm.multimodal import MultiModalDataDict, MultiModalRegistry
    from vllm.sequence import SequenceData

logger = init_logger(__name__)

C = TypeVar("C", bound=PretrainedConfig, default=PretrainedConfig)


@dataclass(frozen=True)
class InputContext:
    """
    Contains information about the model which may be used to
    modify the inputs.
    """

    model_config: "ModelConfig"
    """The configuration of the model."""

    def get_hf_config(self, hf_config_type: Type[C] = PretrainedConfig) -> C:
        """
        Get the HuggingFace configuration
        (:class:`transformers.PretrainedConfig`) of the model,
        additionally checking its type.

        Raises:
            TypeError: If the model is not of the specified type.
        """

        hf_config = self.model_config.hf_config
        if not isinstance(hf_config, hf_config_type):
            raise TypeError("Invalid type of HuggingFace config. "
                            f"Expected type: {hf_config_type}, but "
                            f"found type: {type(hf_config)}")

        return hf_config

    def get_hf_image_processor_config(self) -> Dict[str, Any]:
        """
        Get the HuggingFace image processor configuration of the model.
        """

        return self.model_config.hf_image_processor_config


N = TypeVar("N", bound=Type[nn.Module])


class DummyDataFactory(Protocol):

    def __call__(
        self,
        ctx: InputContext,
        seq_len: int,
        mm_counts: Mapping[str, int],
        **mm_processor_kwargs: Any,
    ) -> Tuple["SequenceData", Optional["MultiModalDataDict"]]:
        """
        Create dummy data to be inputted into the model.

        Note:
            :data:`InputProcessor` is not applied to the dummy data.

            The :code:`mm_processor_kwargs` are overrides provided at
            initialization time to values in the config whose values
            may affect the number of tokens per instance.
        """
        ...


class _MultiModalCounts(UserDict):
    """
    Wraps `mm_counts` for a more informative error message
    when attempting to access a plugin that does not exist.
    """

    def __getitem__(self, key: str) -> int:
        try:
            return super().__getitem__(key)
        except KeyError as exc:
            msg = (f"There is no multi-modal plugin with the key: {key}. "
                   f"Available keys: {set(self.keys())}")
            raise KeyError(msg) from exc


<<<<<<< HEAD
InputProcessor = Callable[[InputContext, ProcessorInputs], ProcessorInputs]
=======
InputProcessor = Callable[[InputContext, DecoderOnlyInputs], DecoderOnlyInputs]
>>>>>>> 59230ef3
"""Preprocess the inputs to the model."""


class InputRegistry:
    """
    A registry to dispatch data processing
    according to the target model.
    """

    def __init__(self) -> None:
        self._dummy_factories_by_model_type: Dict[Type[nn.Module],
                                                  DummyDataFactory] = {}
        self._dummy_encoder_factories_by_model_type: Dict[
            Type[nn.Module], DummyDataFactory] = {}
        self._input_processors_by_model_type: Dict[Type[nn.Module],
                                                   InputProcessor] = {}

    def _default_dummy_data_factory(
        self,
        ctx: InputContext,
        seq_len: int,
        mm_counts: Mapping[str, int],
    ) -> Tuple["SequenceData", Optional["MultiModalDataDict"]]:
        """
        The default dummy data factory represents the longest possible text
        that can be inputted to the model.

        Note:
            :data:`InputProcessor` is not applied to the dummy data.
        """
        # Avoid circular import
        from vllm.sequence import SequenceData

        dummy_seq_data = SequenceData.from_prompt_token_counts((0, seq_len))
        dummy_multi_modal_data = None

        return dummy_seq_data, dummy_multi_modal_data

    def register_dummy_data(self, factory: DummyDataFactory):
        """
        Register a dummy data factory to a model class.

        During memory profiling, the provided function is invoked to create
        dummy data to be inputted into the model. The resulting memory usage
        should be an upper bound of what the model would use at inference time.
        """

        def wrapper(model_cls: N) -> N:
            if model_cls in self._dummy_factories_by_model_type:
                logger.warning(
                    "Model class %s already has dummy data "
                    "registered to %s. It is overwritten by the new one.",
                    model_cls, self)

            self._dummy_factories_by_model_type[model_cls] = factory

            return model_cls

        return wrapper

    def _get_dummy_data_factory(self, model_cls: Type[nn.Module]):
        return self._dummy_factories_by_model_type \
            .get(model_cls, self._default_dummy_data_factory)

    def register_dummy_encoder_data(self, factory: DummyDataFactory):
        """
        Register a dummy encoder data factory to a model class

        This is similar to :meth:`~register_dummy_data`, but for encoder input.
        """

        def wrapper(model_cls: N) -> N:
            if model_cls in self._dummy_encoder_factories_by_model_type:
                logger.warning(
                    "Model class %s already has dummy encoder data "
                    "registered to %s. It is overwritten by the new one.",
                    model_cls, self)

            self._dummy_encoder_factories_by_model_type[model_cls] = factory

            return model_cls

        return wrapper

    def _get_dummy_encoder_data_factory(self, model_cls: Type[nn.Module]):
        return self._dummy_encoder_factories_by_model_type \
            .get(model_cls, self._default_dummy_data_factory)

    def dummy_data_for_profiling(
        self,
        model_config: "ModelConfig",
        seq_len: int,
        mm_registry: "MultiModalRegistry",
        is_encoder_data: bool = False,
    ) -> Tuple["SequenceData", Optional["MultiModalDataDict"]]:
        """
        Create dummy data for profiling the memory usage of a model.

        The model is identified by ``model_config``.

        See also:
            :ref:`enabling_multimodal_inputs`

        Note:
            This should be called after
            :meth:`~MultiModalRegistry.init_mm_limits_per_prompt`.
        """
        # Avoid circular import
        from vllm.model_executor.model_loader import get_model_architecture

        model_cls, _ = get_model_architecture(model_config)
        if is_encoder_data:
            dummy_factory = self._get_dummy_encoder_data_factory(model_cls)
        else:
            dummy_factory = self._get_dummy_data_factory(model_cls)
        mm_counts = mm_registry.get_mm_limits_per_prompt(model_config)
        mm_processor_kwargs = get_allowed_kwarg_only_overrides(
            dummy_factory, overrides=model_config.mm_processor_kwargs)

        seq_data, mm_data = dummy_factory(InputContext(model_config), seq_len,
                                          _MultiModalCounts(mm_counts),
                                          **mm_processor_kwargs)

        # Having more tokens is over-conservative but otherwise fine
        num_tokens = seq_data.prompt_token_ids
        if len(num_tokens) < seq_len:
            if is_encoder_data:
                print_warning_once(
                    f"Expected at least {seq_len} dummy encoder tokens for "
                    f"profiling, but found {len(num_tokens)} tokens instead.")
            else:
                raise AssertionError(
                    f"Expected at least {seq_len} dummy tokens for profiling, "
                    f"but found {len(num_tokens)} tokens instead.")
        if mm_data is not None:
            for k, v in mm_data.items():
                num_items = len(v) if isinstance(v, list) else 1
                num_expected = mm_counts[k]
                assert num_items >= num_expected, (
                    f"Expected at least {num_expected} dummy '{k}' instances "
                    f"for profiling, but found {num_items} instances instead.")

        return seq_data, mm_data

<<<<<<< HEAD
    def _default_input_processor(self, ctx: InputContext,
                                 inputs: ProcessorInputs) -> ProcessorInputs:
=======
    def _default_input_processor(
        self,
        ctx: InputContext,
        inputs: DecoderOnlyInputs,
    ) -> DecoderOnlyInputs:
>>>>>>> 59230ef3
        """The default input processor is a no-op."""
        return inputs

    def register_input_processor(self, processor: InputProcessor):
        """
        Register an input processor to a model class.

        The provided function is invoked on each input to the model. This
        happens before :meth:`~vllm.multimodal.MultiModalRegistry.map_input`.

        See also:
            :ref:`input_processing_pipeline`
        """

        def wrapper(model_cls: N) -> N:
            if model_cls in self._input_processors_by_model_type:
                logger.warning(
                    "Model class %s already has input processor "
                    "registered to %s. It is overwritten by the new one.",
                    model_cls, self)

            self._input_processors_by_model_type[model_cls] = processor

            return model_cls

        return wrapper

    def _get_model_input_processor(self, model_cls: Type[nn.Module]):
        return self._input_processors_by_model_type \
            .get(model_cls, self._default_input_processor)

<<<<<<< HEAD
    def process_input(
        self,
        model_config: "ModelConfig",
        inputs: ProcessorInputs,
    ) -> ProcessorInputs:
=======
    def process_input(self, model_config: "ModelConfig",
                      inputs: DecoderOnlyInputs) -> DecoderOnlyInputs:
>>>>>>> 59230ef3
        """
        Apply an input processor to an instance of model inputs.

        The model is identified by ``model_config``.

        See also:
            :ref:`input_processing_pipeline`
        """
        # Avoid circular import
        from vllm.model_executor.model_loader import get_model_architecture

        model_cls, _ = get_model_architecture(model_config)
        processor = self._get_model_input_processor(model_cls)

        # Handle multimodal processor kwargs with priority:
        #     Inference kwargs -> Init kwargs -> {}
        # If it's empty, it'll fall back to the default kwarg values
        mm_processor_kwargs = resolve_mm_processor_kwargs(
            model_config.mm_processor_kwargs,
            inputs.get("mm_processor_kwargs"),
            processor,
        )

        return processor(InputContext(model_config), inputs,
                         **mm_processor_kwargs)

    def create_input_processor(self, model_config: "ModelConfig"):
        """
        Create an input processor (see :meth:`_process_input`) for a
        specific model.
        """
        return functools.partial(self.process_input, model_config)<|MERGE_RESOLUTION|>--- conflicted
+++ resolved
@@ -1,22 +1,20 @@
 import functools
 from collections import UserDict
 from dataclasses import dataclass
-from typing import (TYPE_CHECKING, Any, Callable, Dict, Mapping, Optional,
-                    Protocol, Tuple, Type)
+from typing import (TYPE_CHECKING, Any, Callable, Dict, List, Mapping,
+                    Optional, Protocol, Tuple, Type, cast)
 
 from torch import nn
 from transformers import PretrainedConfig
 from typing_extensions import TypeVar
 
+from vllm.inputs import SingletonInputs
+from vllm.inputs.parse import is_encoder_decoder_inputs
 from vllm.logger import init_logger
 from vllm.utils import (get_allowed_kwarg_only_overrides, print_warning_once,
                         resolve_mm_processor_kwargs)
 
-<<<<<<< HEAD
 from .data import ProcessorInputs
-=======
-from .data import DecoderOnlyInputs
->>>>>>> 59230ef3
 
 if TYPE_CHECKING:
     from vllm.config import ModelConfig
@@ -104,11 +102,7 @@
             raise KeyError(msg) from exc
 
 
-<<<<<<< HEAD
 InputProcessor = Callable[[InputContext, ProcessorInputs], ProcessorInputs]
-=======
-InputProcessor = Callable[[InputContext, DecoderOnlyInputs], DecoderOnlyInputs]
->>>>>>> 59230ef3
 """Preprocess the inputs to the model."""
 
 
@@ -253,16 +247,8 @@
 
         return seq_data, mm_data
 
-<<<<<<< HEAD
     def _default_input_processor(self, ctx: InputContext,
                                  inputs: ProcessorInputs) -> ProcessorInputs:
-=======
-    def _default_input_processor(
-        self,
-        ctx: InputContext,
-        inputs: DecoderOnlyInputs,
-    ) -> DecoderOnlyInputs:
->>>>>>> 59230ef3
         """The default input processor is a no-op."""
         return inputs
 
@@ -294,16 +280,11 @@
         return self._input_processors_by_model_type \
             .get(model_cls, self._default_input_processor)
 
-<<<<<<< HEAD
     def process_input(
         self,
         model_config: "ModelConfig",
         inputs: ProcessorInputs,
     ) -> ProcessorInputs:
-=======
-    def process_input(self, model_config: "ModelConfig",
-                      inputs: DecoderOnlyInputs) -> DecoderOnlyInputs:
->>>>>>> 59230ef3
         """
         Apply an input processor to an instance of model inputs.
 
@@ -317,18 +298,30 @@
 
         model_cls, _ = get_model_architecture(model_config)
         processor = self._get_model_input_processor(model_cls)
+
+        inputs_mm_processor_kwargs: Dict[str, Any] = {}
+        singleton_inputs = cast(
+            List[SingletonInputs],
+            ([inputs["encoder"], inputs["decoder"]]
+             if is_encoder_decoder_inputs(inputs) else [inputs]),
+        )
+        for singleton_input in singleton_inputs:
+            if singleton_input["type"] == "token":
+                kw = singleton_input.pop("mm_processor_kwargs")
+                if kw is not None:
+                    inputs_mm_processor_kwargs.update(kw)
 
         # Handle multimodal processor kwargs with priority:
         #     Inference kwargs -> Init kwargs -> {}
         # If it's empty, it'll fall back to the default kwarg values
-        mm_processor_kwargs = resolve_mm_processor_kwargs(
+        inputs_mm_processor_kwargs = resolve_mm_processor_kwargs(
             model_config.mm_processor_kwargs,
-            inputs.get("mm_processor_kwargs"),
+            inputs_mm_processor_kwargs,
             processor,
         )
 
         return processor(InputContext(model_config), inputs,
-                         **mm_processor_kwargs)
+                         **inputs_mm_processor_kwargs)
 
     def create_input_processor(self, model_config: "ModelConfig"):
         """
