# SPDX-License-Identifier: Apache-2.0

import asyncio
from collections.abc import Mapping
from typing import Any, Optional, Union, cast

from typing_extensions import assert_never

from vllm import envs
from vllm.config import ModelConfig
from vllm.logger import init_logger
from vllm.lora.request import LoRARequest
from vllm.multimodal import MULTIMODAL_REGISTRY, MultiModalRegistry
from vllm.multimodal.inputs import (MultiModalDataDict, MultiModalEncDecInputs,
                                    MultiModalInputs)
from vllm.prompt_adapter.request import PromptAdapterRequest
from vllm.transformers_utils.tokenizer import AnyTokenizer
from vllm.transformers_utils.tokenizer_group import TokenizerGroup

from .data import (DecoderOnlyInputs, EmbedsInputs, EmbedsPrompt,
                   EncoderDecoderInputs, ProcessorInputs, PromptType,
                   SingletonInputs, SingletonPrompt, TextPrompt, TokenInputs,
                   TokensPrompt, embeds_inputs, token_inputs)
from .parse import is_explicit_encoder_decoder_prompt, parse_singleton_prompt

logger = init_logger(__name__)


class InputPreprocessor:

    def __init__(
        self,
        model_config: ModelConfig,
        tokenizer: Optional[TokenizerGroup],
        mm_registry: MultiModalRegistry = MULTIMODAL_REGISTRY,
    ) -> None:
        super().__init__()

        self.model_config = model_config
        self.tokenizer = tokenizer
        self.mm_registry = mm_registry

    def get_tokenizer_group(self) -> TokenizerGroup:
        if self.tokenizer is None:
            raise ValueError("You cannot pass text prompts when "
                             "`skip_tokenizer_init` is True")

        return self.tokenizer

    def get_bos_token_id(self,
                         lora_request: Optional[LoRARequest] = None
                         ) -> Optional[int]:
        if self.tokenizer is None:
            logger.warning("Using None for BOS token id because tokenizer "
                           "is not initialized")
            return None

        return self.tokenizer.get_lora_tokenizer(lora_request).bos_token_id

    def get_eos_token_id(self,
                         lora_request: Optional[LoRARequest] = None
                         ) -> Optional[int]:
        if self.tokenizer is None:
            logger.warning("Using None for EOS token id because tokenizer "
                           "is not initialized")
            return None

        return self.tokenizer.get_lora_tokenizer(lora_request).eos_token_id

    def get_decoder_start_token_id(self) -> Optional[int]:
        '''
        Obtain the decoder start token id employed by an encoder/decoder
        model. Returns None for non-encoder/decoder models or if the
        model config is unavailable.
        '''

        if not self.model_config.is_encoder_decoder:
            logger.warning_once(
                "Using None for decoder start token id because "
                "this is not an encoder/decoder model.")
            return None

        if (self.model_config is None or self.model_config.hf_config is None):
            logger.warning_once(
                "Using None for decoder start token id because "
                "model config is not available.")
            return None

        dec_start_token_id = getattr(self.model_config.hf_config,
                                     'decoder_start_token_id', None)
        if dec_start_token_id is None:
            logger.warning_once(
                "Falling back on <BOS> for decoder start token "
                "id because decoder start token id is not "
                "available.")
            dec_start_token_id = self.get_bos_token_id()

        return dec_start_token_id

    def _get_default_enc_dec_decoder_prompt(self) -> list[int]:
        '''
        Specifically for encoder/decoder models:
        generate a default decoder prompt for when
        the user specifies only the encoder prompt.

        Encoder/decoder models utilize the decoder
        prompt in different ways; as new models are
        added, it is intended that this function
        will be extended to produce differing
        default decoder prompts, depending on the
        model variety.

        Absent a special case, the default behavior
        of this method is to mirror the behavior of
        the HuggingFace (HF) GenerationMixin for a None
        decoder prompt, which is to employ a logit processor
        setting to force the first decoded token to be <BOS>.
        Here, this behavior is approximated by having the
        "default" decoder prompt be <BOS>.

        However, it is possible that in the future
        other models may have different or more
        complex logic for the default decoder prompt.
        This motivates having a special helper method
        for default decoder prompts.

        Returns:

        * prompt_token_ids
        '''

        bos_token_id = self.get_bos_token_id()
        assert bos_token_id is not None
        return [bos_token_id]

    def _prepare_decoder_input_ids_for_generation(
        self,
        decoder_input_ids: Optional[list[int]],
    ) -> list[int]:
        """
        Prepares `decoder_input_ids` for generation with encoder-decoder models.

        Based on:
        https://github.com/huggingface/transformers/blob/4037a2b5b1278736e566aec12e169100275545ea/src/transformers/generation/utils.py
        specifically,
        `GenerationMixin._prepare_decoder_input_ids_for_generation()`.

        Arguments:

        * decoder_input_ids: input token ids to preprocess

        Returns:

        * Processed token list
        """

        decoder_start_token_id = self.get_decoder_start_token_id()
        assert decoder_start_token_id is not None

        if decoder_input_ids is None:
            # no decoder prompt input ->
            # use decoder_start_token_id as decoder_input_ids
            decoder_input_ids = self._get_default_enc_dec_decoder_prompt()

        if (len(decoder_input_ids) == 0
                or decoder_input_ids[0] != decoder_start_token_id):
            decoder_input_ids = [decoder_start_token_id] + decoder_input_ids

        return decoder_input_ids

    def _apply_prompt_adapter(
        self,
        prompt_token_ids: list[int],
        prompt_adapter_request: Optional[PromptAdapterRequest],
    ) -> list[int]:
        if prompt_adapter_request:
            prompt_token_ids = (
                [0] * prompt_adapter_request.prompt_adapter_num_virtual_tokens
                + prompt_token_ids)

        return prompt_token_ids

    def _get_tokenization_kw(
        self,
        overrides: Optional[dict[str, Any]] = None,
    ) -> dict[str, Any]:
        kwargs = dict[str, Any]()

        if self.model_config.hf_config.model_type == "whisper":
            # For Whisper, special tokens should be provided by the user based
            # on the task and language of their request. Also needed to avoid
            # appending an EOS token to the prompt which disrupts generation.
            kwargs["add_special_tokens"] = False

        if overrides:
            kwargs.update(overrides)

        return kwargs

    def _tokenize_prompt(
        self,
        prompt: str,
        lora_request: Optional[LoRARequest],
        tokenization_kwargs: Optional[dict[str, Any]] = None,
    ) -> list[int]:
        """
        Apply the model's tokenizer to a text prompt, returning the
        corresponding token IDs.
        """
        tokenizer = self.get_tokenizer_group()
        tokenization_kwargs = self._get_tokenization_kw(tokenization_kwargs)

        encoder_config = self.model_config.encoder_config

        if encoder_config and encoder_config.get("do_lower_case", False):
            prompt = prompt.lower()

        return tokenizer.encode(prompt=prompt,
                                lora_request=lora_request,
                                **tokenization_kwargs)

    async def _tokenize_prompt_async(
        self,
        prompt: str,
        lora_request: Optional[LoRARequest],
        tokenization_kwargs: Optional[dict[str, Any]] = None,
    ) -> list[int]:
        """Async version of {meth}`_tokenize_prompt`."""
        tokenizer = self.get_tokenizer_group()
        tokenization_kwargs = self._get_tokenization_kw(tokenization_kwargs)

        return await tokenizer.encode_async(prompt=prompt,
                                            lora_request=lora_request,
                                            **tokenization_kwargs)

    def _get_mm_tokenizer(
        self,
        lora_request: Optional[LoRARequest],
    ) -> AnyTokenizer:
        # PrithviGeoSpatialMAE needs to be initialized without a tokenizer
        # while using also multi-modal input
        if not self.tokenizer:
            return cast(AnyTokenizer, object())  # Dummy

        tokenizer_group = self.get_tokenizer_group()
        return tokenizer_group.get_lora_tokenizer(lora_request)

    async def _get_mm_tokenizer_async(
        self,
        lora_request: Optional[LoRARequest],
    ) -> AnyTokenizer:
        # PrithviGeoSpatialMAE needs to be initialized without a tokenizer
        # while using also multi-modal input
        if not self.tokenizer:
            return cast(AnyTokenizer, object())  # Dummy

        tokenizer_group = self.get_tokenizer_group()
        return await tokenizer_group.get_lora_tokenizer_async(lora_request)

    def _process_multimodal(
        self,
        prompt: Union[str, list[int]],
        mm_data: MultiModalDataDict,
        mm_processor_kwargs: Optional[Mapping[str, object]],
        lora_request: Optional[LoRARequest],
        return_mm_hashes: bool = False,
    ) -> MultiModalInputs:
        """
        Apply the model's multi-modal processor to a multi-modal prompt,
        returning the corresponding token IDs and metadata.
        """
        tokenizer = self._get_mm_tokenizer(lora_request)

        mm_processor = self.mm_registry.create_processor(self.model_config,
                                                         tokenizer=tokenizer)

        if mm_processor_kwargs is None:
            mm_processor_kwargs = {}

        return mm_processor.apply(prompt, mm_data, mm_processor_kwargs,
                                  return_mm_hashes)

    async def _process_multimodal_async(
        self,
        prompt: Union[str, list[int]],
        mm_data: MultiModalDataDict,
        mm_processor_kwargs: Optional[Mapping[str, object]],
        lora_request: Optional[LoRARequest],
        return_mm_hashes: bool = False,
    ) -> MultiModalInputs:
<<<<<<< HEAD
        """Async version of {meth}`_process_multimodal`."""
        # At the moment on model (PrithviGeoSpatialMAE) requires to be
        # initialized without a tokenizer while using also multi-modal input
        if not self.tokenizer:
            tokenizer = object()  # Dummy
        else:
            tokenizer_group = self.get_tokenizer_group()
            tokenizer = await tokenizer_group.get_lora_tokenizer_async(
                lora_request)
=======
        """Async version of :meth:`_process_multimodal`."""
        tokenizer = await self._get_mm_tokenizer_async(lora_request)
>>>>>>> 9352cdb5

        mm_processor = self.mm_registry.create_processor(self.model_config,
                                                         tokenizer=tokenizer)
        if mm_processor_kwargs is None:
            mm_processor_kwargs = {}

        return mm_processor.apply(prompt, mm_data, mm_processor_kwargs,
                                  return_mm_hashes)

    def _process_embeds(
        self,
        parsed_content: EmbedsPrompt,
    ) -> EmbedsInputs:
        if envs.VLLM_USE_V1:
            raise ValueError("prompt_embeds is only available in V0.")

        prompt_embeds = parsed_content["prompt_embeds"]

        # prompt_embeds must be (seq_len, hidden_size), but if the user
        # passes in a batch of size 1, i.e. (1, seq_len, hidden_size),
        # we can unambiguously process the intent by squeezing the batch
        # dimension.
        if prompt_embeds.ndim == 3:
            prompt_embeds = prompt_embeds.squeeze(dim=0)

        if prompt_embeds.ndim != 2:
            raise ValueError(
                "prompt_embeds must be of shape (seq_len, hidden_size).")

        return embeds_inputs(prompt_embeds=prompt_embeds,
                             cache_salt=parsed_content.get("cache_salt"))

    async def _process_embeds_async(
        self,
        parsed_content: EmbedsPrompt,
    ) -> EmbedsInputs:
        return self._process_embeds(parsed_content)

    def _process_tokens(
        self,
        parsed_content: TokensPrompt,
        lora_request: Optional[LoRARequest] = None,
        return_mm_hashes: bool = False,
    ) -> Union[TokenInputs, MultiModalInputs]:
        prompt_token_ids = parsed_content["prompt_token_ids"]
        token_type_ids = parsed_content.get("token_type_ids")

        inputs: Union[TokenInputs, MultiModalInputs]
        if multi_modal_data := parsed_content.get("multi_modal_data"):
            inputs = self._process_multimodal(
                prompt_token_ids,
                multi_modal_data,
                parsed_content.get("mm_processor_kwargs"),
                lora_request=lora_request,
                return_mm_hashes=return_mm_hashes,
            )
        else:
            inputs = token_inputs(
                prompt_token_ids=prompt_token_ids,
                token_type_ids=token_type_ids,
            )

        if cache_salt := parsed_content.get("cache_salt"):
            inputs["cache_salt"] = cache_salt

        return inputs

    async def _process_tokens_async(
        self,
        parsed_content: TokensPrompt,
        lora_request: Optional[LoRARequest] = None,
        return_mm_hashes: bool = False,
    ) -> Union[TokenInputs, MultiModalInputs]:
        prompt_token_ids = parsed_content["prompt_token_ids"]
        token_type_ids = parsed_content.get("token_type_ids")

        inputs: Union[TokenInputs, MultiModalInputs]
        if multi_modal_data := parsed_content.get("multi_modal_data"):
            inputs = await self._process_multimodal_async(
                prompt_token_ids,
                multi_modal_data,
                parsed_content.get("mm_processor_kwargs"),
                lora_request=lora_request,
                return_mm_hashes=return_mm_hashes,
            )
        else:
            inputs = token_inputs(
                prompt_token_ids=prompt_token_ids,
                token_type_ids=token_type_ids,
            )

        if cache_salt := parsed_content.get("cache_salt"):
            inputs["cache_salt"] = cache_salt

        return inputs

    def _process_text(
        self,
        parsed_content: TextPrompt,
        tokenization_kwargs: Optional[dict[str, Any]] = None,
        lora_request: Optional[LoRARequest] = None,
        return_mm_hashes: bool = False,
    ) -> Union[TokenInputs, MultiModalInputs]:
        prompt_text = parsed_content["prompt"]

        inputs: Union[TokenInputs, MultiModalInputs]
        if multi_modal_data := parsed_content.get("multi_modal_data"):
            inputs = self._process_multimodal(
                prompt_text,
                multi_modal_data,
                parsed_content.get("mm_processor_kwargs"),
                lora_request=lora_request,
                return_mm_hashes=return_mm_hashes,
            )
        else:
            prompt_token_ids = self._tokenize_prompt(
                prompt_text,
                lora_request=lora_request,
                tokenization_kwargs=tokenization_kwargs,
            )
            inputs = token_inputs(
                prompt=prompt_text,
                prompt_token_ids=prompt_token_ids,
            )

        if cache_salt := parsed_content.get("cache_salt"):
            inputs["cache_salt"] = cache_salt

        return inputs

    async def _process_text_async(
        self,
        parsed_content: TextPrompt,
        tokenization_kwargs: Optional[dict[str, Any]] = None,
        lora_request: Optional[LoRARequest] = None,
        return_mm_hashes: bool = False,
    ) -> Union[TokenInputs, MultiModalInputs]:
        prompt_text = parsed_content["prompt"]

        inputs: Union[TokenInputs, MultiModalInputs]
        if multi_modal_data := parsed_content.get("multi_modal_data"):
            inputs = await self._process_multimodal_async(
                prompt_text,
                multi_modal_data,
                parsed_content.get("mm_processor_kwargs"),
                lora_request=lora_request,
                return_mm_hashes=return_mm_hashes,
            )
        else:
            prompt_token_ids = await self._tokenize_prompt_async(
                prompt_text,
                lora_request=lora_request,
                tokenization_kwargs=tokenization_kwargs,
            )
            inputs = token_inputs(
                prompt=prompt_text,
                prompt_token_ids=prompt_token_ids,
            )

        if cache_salt := parsed_content.get("cache_salt"):
            inputs["cache_salt"] = cache_salt

        return inputs

    def _prompt_to_llm_inputs(
        self,
        prompt: SingletonPrompt,
        tokenization_kwargs: Optional[dict[str, Any]] = None,
        lora_request: Optional[LoRARequest] = None,
        return_mm_hashes: bool = False,
    ) -> SingletonInputs:
        """
        Extract the singleton inputs from a prompt.

        Arguments:

        * prompt: single encoder or decoder input prompt
        * lora_request: this is only valid for decoder prompts
        * return_mm_hashes: whether to return multimodal hashes

        Returns:

        * {class}`SingletonInputs` instance
        """
        parsed = parse_singleton_prompt(prompt)

        if parsed["type"] == "embeds":
            return self._process_embeds(parsed["content"])
        if parsed["type"] == "tokens":
            return self._process_tokens(
                parsed["content"],
                lora_request=lora_request,
                return_mm_hashes=return_mm_hashes,
            )
        if parsed["type"] == "text":
            return self._process_text(
                parsed["content"],
                tokenization_kwargs=tokenization_kwargs,
                lora_request=lora_request,
                return_mm_hashes=return_mm_hashes,
            )
        if parsed["type"] == "str":
            return self._process_text(
                TextPrompt(prompt=parsed["content"]),
                tokenization_kwargs=tokenization_kwargs,
                lora_request=lora_request,
                return_mm_hashes=return_mm_hashes,
            )

        assert_never(parsed)

    async def _prompt_to_llm_inputs_async(
        self,
        prompt: SingletonPrompt,
        tokenization_kwargs: Optional[dict[str, Any]] = None,
        lora_request: Optional[LoRARequest] = None,
        return_mm_hashes: bool = False,
    ) -> SingletonInputs:
<<<<<<< HEAD
        """Async version of {meth}`_extract_prompt_components`."""
=======
        """Async version of :meth:`_prompt_to_llm_inputs`."""
>>>>>>> 9352cdb5
        parsed = parse_singleton_prompt(prompt)

        if parsed["type"] == "embeds":
            return await self._process_embeds_async(parsed["content"])
        if parsed["type"] == "tokens":
            return await self._process_tokens_async(
                parsed["content"],
                lora_request=lora_request,
                return_mm_hashes=return_mm_hashes,
            )
        if parsed["type"] == "text":
            return await self._process_text_async(
                parsed["content"],
                tokenization_kwargs=tokenization_kwargs,
                lora_request=lora_request,
                return_mm_hashes=return_mm_hashes,
            )
        if parsed["type"] == "str":
            return await self._process_text_async(
                TextPrompt(prompt=parsed["content"]),
                tokenization_kwargs=tokenization_kwargs,
                lora_request=lora_request,
                return_mm_hashes=return_mm_hashes,
            )

        assert_never(parsed)

    def _build_enc_dec_llm_inputs(
        self,
        encoder_inputs: SingletonInputs,
        decoder_inputs: Optional[SingletonInputs],
    ) -> EncoderDecoderInputs:
        if (encoder_inputs["type"] == "embeds"
                or decoder_inputs and decoder_inputs["type"] == "embeds"):
            raise ValueError("Embedding inputs are not supported for encoder-"
                             "decoder models")

        # Needed for mypy
        encoder_inputs = cast(Union[TokenInputs, MultiModalInputs],
                              encoder_inputs)
        decoder_inputs = cast(Optional[Union[TokenInputs, MultiModalInputs]],
                              decoder_inputs)

        if decoder_inputs is None:
            if self.model_config.hf_config.model_type == "whisper":
                # For Whisper models, the text prompt should go to the decoder.
                # If no explicit encoder/decoder inputs, then copy the prompt
                # from the encoder to the decoder. The encoder tokens are later
                # overridden by the audio features.
                dec_token_ids = encoder_inputs["prompt_token_ids"].copy()
            else:
                dec_token_ids = self._prepare_decoder_input_ids_for_generation(
                    None)
            decoder_inputs = token_inputs(dec_token_ids)
        else:
            if "multi_modal_data" in decoder_inputs:
                raise ValueError("Multi-modal decoder inputs of encoder-"
                                 "decoder models are not supported yet")

            dec_token_ids = self._prepare_decoder_input_ids_for_generation(
                decoder_inputs["prompt_token_ids"])
            decoder_inputs["prompt_token_ids"] = dec_token_ids

        return EncoderDecoderInputs(
            encoder=encoder_inputs,
            decoder=decoder_inputs,
        )

    def _split_enc_dec_mm_inputs(
        self,
        inputs: Union[SingletonInputs, MultiModalEncDecInputs],
        decoder_inputs_to_override: Optional[SingletonInputs] = None,
    ) -> tuple[SingletonInputs, SingletonInputs]:
        """
        For encoder/decoder models only:
        Separate Encoder/Decoder inputs from a MultiModalEncDecInputs
        """
        if (inputs["type"] == "embeds" or decoder_inputs_to_override
                and decoder_inputs_to_override["type"] == "embeds"):
            raise ValueError("Embedding inputs are not supported for encoder-"
                             "decoder models")

        # Needed for mypy
        inputs = cast(
            Union[TokenInputs, MultiModalInputs, MultiModalEncDecInputs],
            inputs,
        )
        decoder_inputs_to_override = cast(
            Optional[Union[TokenInputs, MultiModalInputs]],
            decoder_inputs_to_override,
        )

        encoder_inputs: SingletonInputs
        decoder_inputs: SingletonInputs

        if inputs["type"] == "multimodal":  # Multimodal data inputs
            if not ("encoder_prompt" in inputs
                    and "encoder_prompt_token_ids" in inputs):
                raise RuntimeError("You should register an encoder-decoder "
                                   "multi-modal processor for encoder-decoder "
                                   "models.")
            inputs = cast(MultiModalEncDecInputs, inputs)

            encoder_inputs = token_inputs(
                prompt=inputs["encoder_prompt"],
                prompt_token_ids=inputs["encoder_prompt_token_ids"],
            )

            decoder_prompt_inputs = decoder_inputs_to_override or inputs
            decoder_inputs = MultiModalInputs(
                type="multimodal",
                prompt=decoder_prompt_inputs.get("prompt", ""),
                prompt_token_ids=decoder_prompt_inputs["prompt_token_ids"],
                mm_kwargs=inputs["mm_kwargs"],
                mm_hashes=inputs["mm_hashes"],
                mm_placeholders=inputs["mm_placeholders"],
            )
            if cache_salt := inputs.get("cache_salt"):
                decoder_inputs["cache_salt"] = cache_salt

        elif inputs["type"] == "token":  # Text-only inputs
            encoder_inputs = token_inputs(prompt="", prompt_token_ids=[])
            decoder_inputs = decoder_inputs_to_override or inputs
        else:
            assert_never(inputs)  # type: ignore[arg-type]

        return encoder_inputs, decoder_inputs

    def _process_encoder_decoder_prompt(
        self,
        prompt: PromptType,
        tokenization_kwargs: Optional[dict[str, Any]] = None,
    ) -> EncoderDecoderInputs:
        """
        For encoder/decoder models only:
        Process an input prompt into an {class}`EncoderDecoderInputs` instance.

        There are two types of input prompts:
        singleton prompts which carry only the
        encoder prompt, and explicit encoder/decoder
        prompts which carry both the encoder and the
        decoder prompts as member variables.

        This function handles the following scenarios:
        * Singleton encoder prompt: extract encoder prompt
          token ids & infer default decoder prompt token ids
        * Explicit encoder/decoder prompt: extract encoder
          and decoder prompt token ids

        Note that for Explicit encoder/decoder prompts,
        each sub-prompt (encoder or decoder prompt) can
        have any possible singleton type; thus this
        method relies on helper functions to obtain
        token ids for the sub-prompts.

        Arguments:

        * prompt: an input prompt

        Returns:

        * {class}`EncoderDecoderInputs` instance
        """
        encoder_inputs: SingletonInputs
        decoder_inputs: Optional[SingletonInputs]

        if is_explicit_encoder_decoder_prompt(prompt):
            encoder_inputs = self._prompt_to_llm_inputs(
                prompt["encoder_prompt"],
                tokenization_kwargs=tokenization_kwargs,
            )
            if (decoder_input := prompt["decoder_prompt"]) is None:
                decoder_inputs = None
            else:
                decoder_inputs = self._prompt_to_llm_inputs(decoder_input)
            # For multimodal model, override decoder prompt from processor
            # with explicit decoder prompt.
            if self.model_config.is_multimodal_model:
                encoder_inputs, decoder_inputs = (
                    self._split_enc_dec_mm_inputs(encoder_inputs,
                                                  decoder_inputs))
        else:
            inputs = self._prompt_to_llm_inputs(
                prompt,
                tokenization_kwargs=tokenization_kwargs,
            )
            if self.model_config.is_multimodal_model:
                # Encoder-Decoder Multimodal model
                encoder_inputs, decoder_inputs = (
                    self._split_enc_dec_mm_inputs(inputs))
            else:
                encoder_inputs = inputs
                decoder_inputs = None

        return self._build_enc_dec_llm_inputs(encoder_inputs, decoder_inputs)

    async def _process_encoder_decoder_prompt_async(
        self,
        prompt: PromptType,
        tokenization_kwargs: Optional[dict[str, Any]] = None,
    ) -> EncoderDecoderInputs:
        """Async version of {meth}`_process_encoder_decoder_prompt`."""
        encoder_inputs: SingletonInputs
        decoder_inputs: Optional[SingletonInputs]

        if is_explicit_encoder_decoder_prompt(prompt):
            encoder_task = self._prompt_to_llm_inputs_async(
                prompt["encoder_prompt"],
                tokenization_kwargs=tokenization_kwargs,
            )

            if (decoder_input := prompt["decoder_prompt"]) is None:
                encoder_inputs = await encoder_task
                decoder_inputs = None
            else:
                decoder_task = self._prompt_to_llm_inputs_async(
                    decoder_input,
                    tokenization_kwargs=tokenization_kwargs,
                )

                encoder_inputs, decoder_inputs = await asyncio.gather(
                    encoder_task, decoder_task)

            # For multimodal model, override decoder prompt from processor
            # with explicit decoder prompt.
            if self.model_config.is_multimodal_model:
                encoder_inputs, decoder_inputs = (
                    self._split_enc_dec_mm_inputs(encoder_inputs,
                                                  decoder_inputs))
        else:
            inputs = await self._prompt_to_llm_inputs_async(
                prompt,
                tokenization_kwargs=tokenization_kwargs,
            )
            if self.model_config.is_multimodal_model:
                # Encoder-Decoder Multimodal model
                encoder_inputs, decoder_inputs = (
                    self._split_enc_dec_mm_inputs(inputs))
            else:
                encoder_inputs = inputs
                decoder_inputs = None

        return self._build_enc_dec_llm_inputs(encoder_inputs, decoder_inputs)

    def _build_decoder_only_llm_inputs(
        self,
        prompt_inputs: DecoderOnlyInputs,
        prompt_adapter_request: Optional[PromptAdapterRequest],
    ) -> DecoderOnlyInputs:
        if "prompt_token_ids" in prompt_inputs:
            prompt_inputs = cast(Union[TokenInputs, MultiModalInputs],
                                 prompt_inputs)  # Needed for mypy
            prompt_inputs["prompt_token_ids"] = self._apply_prompt_adapter(
                prompt_inputs["prompt_token_ids"],
                prompt_adapter_request=prompt_adapter_request,
            )

        return prompt_inputs

    def _process_decoder_only_prompt(
        self,
        prompt: SingletonPrompt,
        tokenization_kwargs: Optional[dict[str, Any]] = None,
        lora_request: Optional[LoRARequest] = None,
        prompt_adapter_request: Optional[PromptAdapterRequest] = None,
        return_mm_hashes: bool = False,
    ) -> DecoderOnlyInputs:
        """
        For decoder-only models:
        Process an input prompt into an {class}`DecoderOnlyInputs` instance.

        Arguments:

        * prompt: input prompt
        * lora_request
        * prompt_adapter_request
        * return_mm_hashes

        Returns:

        * {class}`DecoderOnlyInputs` instance
        """

        prompt_comps = self._prompt_to_llm_inputs(
            prompt,
            tokenization_kwargs=tokenization_kwargs,
            lora_request=lora_request,
            return_mm_hashes=return_mm_hashes,
        )

        return self._build_decoder_only_llm_inputs(
            prompt_comps,
            prompt_adapter_request=prompt_adapter_request,
        )

    async def _process_decoder_only_prompt_async(
        self,
        prompt: SingletonPrompt,
        tokenization_kwargs: Optional[dict[str, Any]] = None,
        lora_request: Optional[LoRARequest] = None,
        prompt_adapter_request: Optional[PromptAdapterRequest] = None,
        return_mm_hashes: bool = False,
    ) -> DecoderOnlyInputs:
        """Async version of {meth}`_process_decoder_only_prompt`."""
        prompt_comps = await self._prompt_to_llm_inputs_async(
            prompt,
            tokenization_kwargs=tokenization_kwargs,
            lora_request=lora_request,
            return_mm_hashes=return_mm_hashes,
        )

        return self._build_decoder_only_llm_inputs(
            prompt_comps,
            prompt_adapter_request=prompt_adapter_request,
        )

    def preprocess(
        self,
        prompt: PromptType,
        tokenization_kwargs: Optional[dict[str, Any]] = None,
        lora_request: Optional[LoRARequest] = None,
        prompt_adapter_request: Optional[PromptAdapterRequest] = None,
        return_mm_hashes: bool = False,
    ) -> ProcessorInputs:
        """Preprocess the input prompt."""
        if self.model_config.is_encoder_decoder:
            assert not return_mm_hashes, (
                "Multimodal hashes for encoder-decoder models should not be ",
                "returned until they are supported on vLLM V1.")
            # Encoder-decoder model requires special mapping of
            # input prompts to encoder & decoder
            return self._process_encoder_decoder_prompt(prompt)

        if is_explicit_encoder_decoder_prompt(prompt):
            raise ValueError("Cannot pass encoder-decoder prompt "
                             "to decoder-only models")

        # Decoder-only operation
        return self._process_decoder_only_prompt(
            prompt,
            tokenization_kwargs=tokenization_kwargs,
            lora_request=lora_request,
            prompt_adapter_request=prompt_adapter_request,
            return_mm_hashes=return_mm_hashes,
        )

    async def preprocess_async(
        self,
        prompt: PromptType,
        tokenization_kwargs: Optional[dict[str, Any]] = None,
        lora_request: Optional[LoRARequest] = None,
        prompt_adapter_request: Optional[PromptAdapterRequest] = None,
        return_mm_hashes: bool = False,
    ) -> ProcessorInputs:
        """Async version of {meth}`preprocess`."""
        if self.model_config.is_encoder_decoder:
            assert not return_mm_hashes, (
                "Multimodal hashes for encoder-decoder models should not be ",
                "returned until they are supported on vLLM V1.")
            # Encoder-decoder model requires special mapping of
            # input prompts to encoder & decoder
            return await self._process_encoder_decoder_prompt_async(prompt)

        if is_explicit_encoder_decoder_prompt(prompt):
            raise ValueError("Cannot pass encoder-decoder prompt "
                             "to decoder-only models")

        # Decoder-only operation
        return await self._process_decoder_only_prompt_async(
            prompt,
            tokenization_kwargs=tokenization_kwargs,
            lora_request=lora_request,
            prompt_adapter_request=prompt_adapter_request,
            return_mm_hashes=return_mm_hashes,
        )<|MERGE_RESOLUTION|>--- conflicted
+++ resolved
@@ -288,20 +288,8 @@
         lora_request: Optional[LoRARequest],
         return_mm_hashes: bool = False,
     ) -> MultiModalInputs:
-<<<<<<< HEAD
         """Async version of {meth}`_process_multimodal`."""
-        # At the moment on model (PrithviGeoSpatialMAE) requires to be
-        # initialized without a tokenizer while using also multi-modal input
-        if not self.tokenizer:
-            tokenizer = object()  # Dummy
-        else:
-            tokenizer_group = self.get_tokenizer_group()
-            tokenizer = await tokenizer_group.get_lora_tokenizer_async(
-                lora_request)
-=======
-        """Async version of :meth:`_process_multimodal`."""
         tokenizer = await self._get_mm_tokenizer_async(lora_request)
->>>>>>> 9352cdb5
 
         mm_processor = self.mm_registry.create_processor(self.model_config,
                                                          tokenizer=tokenizer)
@@ -520,11 +508,7 @@
         lora_request: Optional[LoRARequest] = None,
         return_mm_hashes: bool = False,
     ) -> SingletonInputs:
-<<<<<<< HEAD
-        """Async version of {meth}`_extract_prompt_components`."""
-=======
-        """Async version of :meth:`_prompt_to_llm_inputs`."""
->>>>>>> 9352cdb5
+        """Async version of {meth}`_prompt_to_llm_inputs`."""
         parsed = parse_singleton_prompt(prompt)
 
         if parsed["type"] == "embeds":
