import asyncio
from typing import List, Optional, Union

from typing_extensions import assert_never

from vllm.config import ModelConfig
from vllm.logger import init_logger
from vllm.lora.request import LoRARequest
from vllm.prompt_adapter.request import PromptAdapterRequest
from vllm.transformers_utils.tokenizer_group import BaseTokenizerGroup

<<<<<<< HEAD
from .data import (DecoderOnlyInputs, EmptyInputs, EncoderDecoderInputs,
                   PromptType, SingletonPrompt, embed_inputs, empty_inputs,
                   token_inputs)
=======
from .data import (EncoderDecoderLLMInputs, LLMInputs, PromptType,
                   SingletonPrompt)
>>>>>>> 065a304c
from .parse import is_explicit_encoder_decoder_prompt, parse_singleton_prompt

logger = init_logger(__name__)


class InputPreprocessor:

    def __init__(
        self,
        model_config: ModelConfig,
        tokenizer: Optional[BaseTokenizerGroup],
    ) -> None:
        super().__init__()

        self.model_config = model_config
        self.tokenizer = tokenizer

    def get_tokenizer_group(self) -> BaseTokenizerGroup:
        if self.tokenizer is None:
            raise ValueError("You cannot pass text prompts when "
                             "`skip_tokenizer_init` is True")

        return self.tokenizer

    def get_bos_token_id(self,
                         lora_request: Optional[LoRARequest] = None
                         ) -> Optional[int]:
        if self.tokenizer is None:
            logger.warning("Using None for BOS token id because tokenizer "
                           "is not initialized")
            return None

        return self.tokenizer.get_lora_tokenizer(lora_request).bos_token_id

    def get_eos_token_id(self,
                         lora_request: Optional[LoRARequest] = None
                         ) -> Optional[int]:
        if self.tokenizer is None:
            logger.warning("Using None for EOS token id because tokenizer "
                           "is not initialized")
            return None

        return self.tokenizer.get_lora_tokenizer(lora_request).eos_token_id

    def get_decoder_start_token_id(self) -> Optional[int]:
        '''
        Obtain the decoder start token id employed by an encoder/decoder
        model. Returns None for non-encoder/decoder models or if the
        model config is unavailable.
        '''

        if not self.is_encoder_decoder_model():
            logger.warning("Using None for decoder start token id because "
                           "this is not an encoder/decoder model.")
            return None

        if (self.model_config is None or self.model_config.hf_config is None):
            logger.warning("Using None for decoder start token id because "
                           "model config is not available.")
            return None

        dec_start_token_id = getattr(self.model_config.hf_config,
                                     'decoder_start_token_id', None)
        if dec_start_token_id is None:
            logger.warning("Falling back on <BOS> for decoder start token id "
                           "because decoder start token id is not available.")
            dec_start_token_id = self.get_bos_token_id()

        return dec_start_token_id

    def _get_default_enc_dec_decoder_prompt(self) -> List[int]:
        '''
        Specifically for encoder/decoder models:
        generate a default decoder prompt for when
        the user specifies only the encoder prompt.

        Encoder/decoder models utilize the decoder
        prompt in different ways; as new models are
        added, it is intended that this function
        will be extended to produce differing
        default decoder prompts, depending on the
        model variety.

        Absent a special case, the default behavior
        of this method is to mirror the behavior of
        the HuggingFace (HF) GenerationMixin for a None
        decoder prompt, which is to employ a logit processor
        setting to force the first decoded token to be <BOS>.
        Here, this behavior is approximated by having the
        "default" decoder prompt be <BOS>.

        However, it is possible that in the future
        other models may have different or more
        complex logic for the default decoder prompt.
        This motivates having a special helper method
        for default decoder prompts.

        Returns:

        * prompt_token_ids
        '''

        bos_token_id = self.get_bos_token_id()
        assert bos_token_id is not None
        return [bos_token_id]

    def _prepare_decoder_input_ids_for_generation(
        self,
        decoder_input_ids: Optional[List[int]],
    ) -> List[int]:
        """
        Prepares `decoder_input_ids` for generation with encoder-decoder models.

        Based on

        https://github.com/huggingface/transformers/blob/
        4037a2b5b1278736e566aec12e169100275545ea/
        src/transformers/generation/utils.py

        specifically GenerationMixin._prepare_decoder_input_ids_for_generation()

        Arguments:

        * decoder_input_ids: input token ids to preprocess

        Returns:

        * Processed token list
        """

        decoder_start_token_id = self.get_decoder_start_token_id()
        assert decoder_start_token_id is not None

        if decoder_input_ids is None:
            # no decoder prompt input ->
            # use decoder_start_token_id as decoder_input_ids
            decoder_input_ids = self._get_default_enc_dec_decoder_prompt()

        if (len(decoder_input_ids) == 0
                or decoder_input_ids[0] != decoder_start_token_id):
            decoder_input_ids = [decoder_start_token_id] + decoder_input_ids

        return decoder_input_ids

    def _apply_prompt_adapter(
        self,
        prompt_token_ids: List[int],
        prompt_adapter_request: Optional[PromptAdapterRequest],
    ) -> List[int]:
        if prompt_adapter_request:
            prompt_token_ids = (
                [0] * prompt_adapter_request.prompt_adapter_num_virtual_tokens
                + prompt_token_ids)

        return prompt_token_ids

    def _tokenize_prompt(
        self,
        prompt: str,
        request_id: str,
        lora_request: Optional[LoRARequest],
    ) -> List[int]:
        """
        Apply the model's tokenizer to a text prompt, returning the
        corresponding token IDs.
        """
        tokenizer = self.get_tokenizer_group()

        return tokenizer.encode(request_id=request_id,
                                prompt=prompt,
                                lora_request=lora_request)

    async def _tokenize_prompt_async(
        self,
        prompt: str,
        request_id: str,
        lora_request: Optional[LoRARequest],
    ) -> List[int]:
        """Async version of :meth:`_tokenize_prompt`."""
        tokenizer = self.get_tokenizer_group()

        return await tokenizer.encode_async(request_id=request_id,
                                            prompt=prompt,
                                            lora_request=lora_request)

    def _prompt_to_llm_inputs(
        self,
<<<<<<< HEAD
        inputs: SingletonPrompt,
=======
        prompt: SingletonPrompt,
>>>>>>> 065a304c
        request_id: str,
        lora_request: Optional[LoRARequest] = None,
    ) -> DecoderOnlyInputs:
        '''
        Extract the components of any single encoder or decoder input prompt.

        Arguments:

        * request_id
        * prompt: single encoder or decoder input prompt
        * lora_request: this is only valid for decoder prompts

        Returns:

        * prompt
        * prompt_token_ids
        * multi_modal_data
        '''

        parsed = parse_singleton_prompt(prompt)

        if parsed["type"] == "str":
            prompt_text = parsed["content"]
            prompt_token_ids = self._tokenize_prompt(
                prompt_text,
                request_id=request_id,
                lora_request=lora_request,
            )
<<<<<<< HEAD

            return token_inputs(
                prompt=prompt,
                prompt_token_ids=prompt_token_ids,
            )

        if parsed["type"] == "tokens":
            prompt_token_ids = parsed["content"]["prompt_token_ids"]
            multi_modal_data = parsed["content"].get("multi_modal_data")

            return token_inputs(
                prompt_token_ids=prompt_token_ids,
                multi_modal_data=multi_modal_data,
            )

        if parsed["type"] == "text":
            prompt = parsed["content"]["prompt"]
=======
            multi_modal_data = None
        elif parsed["type"] == "tokens":
            prompt_text = None
            prompt_token_ids = parsed["content"]["prompt_token_ids"]
            multi_modal_data = parsed["content"].get("multi_modal_data")
        elif parsed["type"] == "text":
            prompt_text = parsed["content"]["prompt"]
>>>>>>> 065a304c
            prompt_token_ids = self._tokenize_prompt(
                prompt_text,
                request_id=request_id,
                lora_request=lora_request,
            )
            multi_modal_data = parsed["content"].get("multi_modal_data")

<<<<<<< HEAD
            return token_inputs(
                prompt=prompt,
                prompt_token_ids=prompt_token_ids,
                multi_modal_data=multi_modal_data,
            )
=======
        return prompt_text, prompt_token_ids, multi_modal_data
>>>>>>> 065a304c

        if parsed["type"] == "embeds":
            prompt_embeds = parsed["content"]["prompt_embeds"]
            multi_modal_data = parsed["content"].get("multi_modal_data")

            return embed_inputs(
                prompt_embeds=prompt_embeds,
                multi_modal_data=multi_modal_data,
            )

        assert_never(parsed)

    async def _prompt_to_llm_inputs_async(
        self,
<<<<<<< HEAD
        inputs: SingletonPrompt,
=======
        prompt: SingletonPrompt,
>>>>>>> 065a304c
        request_id: str,
        lora_request: Optional[LoRARequest] = None,
    ) -> DecoderOnlyInputs:
        """Async version of :meth:`_extract_prompt_components`."""
        parsed = parse_singleton_prompt(prompt)

        if parsed["type"] == "str":
            prompt_text = parsed["content"]
            prompt_token_ids = await self._tokenize_prompt_async(
                prompt_text,
                request_id=request_id,
                lora_request=lora_request,
            )
<<<<<<< HEAD

            return token_inputs(
                prompt=prompt,
                prompt_token_ids=prompt_token_ids,
            )

        if parsed["type"] == "tokens":
            prompt_token_ids = parsed["content"]["prompt_token_ids"]
            multi_modal_data = parsed["content"].get("multi_modal_data")

            return token_inputs(
                prompt_token_ids=prompt_token_ids,
                multi_modal_data=multi_modal_data,
            )

        if parsed["type"] == "text":
            prompt = parsed["content"]["prompt"]
=======
            multi_modal_data = None
        elif parsed["type"] == "tokens":
            prompt_text = None
            prompt_token_ids = parsed["content"]["prompt_token_ids"]
            multi_modal_data = parsed["content"].get("multi_modal_data")
        elif parsed["type"] == "text":
            prompt_text = parsed["content"]["prompt"]
>>>>>>> 065a304c
            prompt_token_ids = await self._tokenize_prompt_async(
                prompt_text,
                request_id=request_id,
                lora_request=lora_request,
            )
            multi_modal_data = parsed["content"].get("multi_modal_data")

<<<<<<< HEAD
            return token_inputs(
                prompt=prompt,
                prompt_token_ids=prompt_token_ids,
                multi_modal_data=multi_modal_data,
            )

        if parsed["type"] == "embeds":
            prompt_embeds = parsed["content"]["prompt_embeds"]
            multi_modal_data = parsed["content"].get("multi_modal_data")

            return embed_inputs(
                prompt_embeds=prompt_embeds,
                multi_modal_data=multi_modal_data,
            )

        assert_never(parsed)
=======
        return prompt_text, prompt_token_ids, multi_modal_data
>>>>>>> 065a304c

    def _build_enc_dec_llm_inputs(
        self,
        encoder_inputs: DecoderOnlyInputs,
        decoder_inputs: Union[EmptyInputs, DecoderOnlyInputs],
    ) -> EncoderDecoderInputs:
        if encoder_inputs["type"] == "token":
            if "multi_modal_data" in encoder_inputs:
                raise ValueError("Multi-modal encoder-decoder models are "
                                 "not supported yet")
        elif encoder_inputs["type"] == "embed":
            raise NotImplementedError
        else:
            assert_never(encoder_inputs)

        if decoder_inputs["type"] == "token":
            if "prompt_token_ids" in decoder_inputs:
                decoder_inputs["prompt_token_ids"] = (
                    self._prepare_decoder_input_ids_for_generation(
                        decoder_inputs["prompt_token_ids"]))

            if "multi_modal_data" in decoder_inputs:
                raise ValueError("Multi-modal encoder-decoder models are "
                                 "not supported yet")
        elif decoder_inputs["type"] == "embed":
            raise NotImplementedError
        elif decoder_inputs["type"] == "empty":
            pass
        else:
            assert_never(encoder_inputs)

        return EncoderDecoderInputs(
            encoder=encoder_inputs,
            decoder=decoder_inputs,
        )

    def _process_encoder_decoder_prompt(
        self,
        prompt: PromptType,
        request_id: str,
    ) -> EncoderDecoderInputs:
        '''
        For encoder/decoder models only:
        Process an input prompt into an
        :class:`EncoderDecoderDecoderOnlyInputs` instance.

        There are two types of input prompts:
        singleton prompts which carry only the
        encoder prompt, and explicit encoder/decoder
        prompts which carry both the encoder and the
        decoder prompts as member variables.

        This function handles the following scenarios:
        * Singleton encoder prompt: extract encoder prompt
          token ids & infer default decoder prompt token ids
        * Explicit encoder/decoder prompt: extract encoder
          and decoder prompt token ids

        Note that for Explicit encoder/decoder prompts,
        each sub-prompt (encoder or decoder prompt) can
        have any possible singleton type; thus this
        method relies on helper functions to obtain
        token ids for the sub-prompts.

        Arguments:

        * prompt: an input prompt
        * request_id

        Returns:

        * :class:`EncoderDecoderDecoderOnlyInputs` instance
        '''

        encoder_inputs: DecoderOnlyInputs
        decoder_inputs: Union[EmptyInputs, DecoderOnlyInputs]

        if is_explicit_encoder_decoder_prompt(prompt):
<<<<<<< HEAD
            encoder_inputs = self._prompt_to_llm_inputs(
=======
            encoder_comps = self._extract_prompt_components(
>>>>>>> 065a304c
                prompt["encoder_prompt"],
                request_id=request_id,
            )

            if (decoder_input := prompt["decoder_prompt"]) is None:
<<<<<<< HEAD
                decoder_inputs = empty_inputs()
=======
                decoder_comps = None, None, None
>>>>>>> 065a304c
            else:
                decoder_inputs = self._prompt_to_llm_inputs(
                    decoder_input,
                    request_id=request_id,
                )
        else:
<<<<<<< HEAD
            encoder_inputs = self._prompt_to_llm_inputs(
=======
            encoder_comps = self._extract_prompt_components(
>>>>>>> 065a304c
                prompt,
                request_id=request_id,
            )

            decoder_inputs = empty_inputs()

        return self._build_enc_dec_llm_inputs(encoder_inputs, decoder_inputs)

    async def _process_encoder_decoder_prompt_async(
        self,
        prompt: PromptType,
        request_id: str,
    ) -> EncoderDecoderInputs:
        """Async version of :meth:`_process_encoder_decoder_prompt`."""
        encoder_inputs: DecoderOnlyInputs
        decoder_inputs: Union[EmptyInputs, DecoderOnlyInputs]

        if is_explicit_encoder_decoder_prompt(prompt):
<<<<<<< HEAD
            encoder_task = self._prompt_to_llm_inputs_async(
=======
            encoder_task = self._extract_prompt_components_async(
>>>>>>> 065a304c
                prompt["encoder_prompt"],
                request_id=request_id,
            )

            if (decoder_input := prompt["decoder_prompt"]) is None:
<<<<<<< HEAD
                encoder_inputs = await encoder_task
                decoder_inputs = empty_inputs()
=======
                encoder_comps = await encoder_task
                decoder_comps = None, None, None
>>>>>>> 065a304c
            else:
                decoder_task = self._prompt_to_llm_inputs_async(
                    decoder_input,
                    request_id=request_id,
                )

                encoder_inputs, decoder_inputs = await asyncio.gather(
                    encoder_task, decoder_task)
        else:
<<<<<<< HEAD
            encoder_inputs = await self._prompt_to_llm_inputs_async(
=======
            encoder_comps = await self._extract_prompt_components_async(
>>>>>>> 065a304c
                prompt,
                request_id=request_id,
            )

            decoder_inputs = empty_inputs()

        return self._build_enc_dec_llm_inputs(encoder_inputs, decoder_inputs)

    def _build_decoder_only_llm_inputs(
        self,
        prompt_inputs: DecoderOnlyInputs,
        prompt_adapter_request: Optional[PromptAdapterRequest],
    ) -> DecoderOnlyInputs:
        if prompt_inputs["type"] == "token":
            if "prompt_token_ids" in prompt_inputs:
                prompt_inputs["prompt_token_ids"] = self._apply_prompt_adapter(
                    prompt_inputs["prompt_token_ids"],
                    prompt_adapter_request=prompt_adapter_request,
                )
        elif prompt_inputs["type"] == "embed":
            pass
        else:
            assert_never(prompt_inputs)

        return prompt_inputs

    def _process_decoder_only_prompt(
        self,
<<<<<<< HEAD
        inputs: SingletonPrompt,
=======
        prompt: SingletonPrompt,
>>>>>>> 065a304c
        request_id: str,
        lora_request: Optional[LoRARequest] = None,
        prompt_adapter_request: Optional[PromptAdapterRequest] = None,
    ) -> DecoderOnlyInputs:
        '''
        For decoder-only models:
        Process an input prompt into an :class:`DecoderOnlyInputs` instance.

        Arguments:

        * prompt: input prompt
        * request_id
        * lora_request
        * prompt_adapter_request

        Returns:

        * :class:`DecoderOnlyInputs` instance
        '''

<<<<<<< HEAD
        prompt_comps = self._prompt_to_llm_inputs(
            inputs,
=======
        prompt_comps = self._extract_prompt_components(
            prompt,
>>>>>>> 065a304c
            request_id=request_id,
            lora_request=lora_request,
        )

        return self._build_decoder_only_llm_inputs(
            prompt_comps,
            prompt_adapter_request=prompt_adapter_request,
        )

    async def _process_decoder_only_prompt_async(
        self,
<<<<<<< HEAD
        inputs: SingletonPrompt,
=======
        prompt: SingletonPrompt,
>>>>>>> 065a304c
        request_id: str,
        lora_request: Optional[LoRARequest] = None,
        prompt_adapter_request: Optional[PromptAdapterRequest] = None,
    ) -> DecoderOnlyInputs:
        """Async version of :meth:`_process_decoder_only_prompt`."""
<<<<<<< HEAD
        prompt_comps = await self._prompt_to_llm_inputs_async(
            inputs,
=======
        prompt_comps = await self._extract_prompt_components_async(
            prompt,
>>>>>>> 065a304c
            request_id=request_id,
            lora_request=lora_request,
        )

        return self._build_decoder_only_llm_inputs(
            prompt_comps,
            prompt_adapter_request=prompt_adapter_request,
        )

    def preprocess(
        self,
        prompt: PromptType,
        request_id: str,
        lora_request: Optional[LoRARequest] = None,
        prompt_adapter_request: Optional[PromptAdapterRequest] = None,
    ) -> Union[DecoderOnlyInputs, EncoderDecoderInputs]:
        """Preprocess the input prompt."""
        if self.is_encoder_decoder_model():
            # Encoder-decoder model requires special mapping of
            # input prompts to encoder & decoder
            return self._process_encoder_decoder_prompt(
                prompt,
                request_id=request_id,
            )

        if is_explicit_encoder_decoder_prompt(prompt):
            raise ValueError("Cannot pass encoder-decoder prompt "
                             "to decoder-only models")

        # Decoder-only operation
        return self._process_decoder_only_prompt(
            prompt,
            request_id=request_id,
            lora_request=lora_request,
            prompt_adapter_request=prompt_adapter_request,
        )

    async def preprocess_async(
        self,
        prompt: PromptType,
        request_id: str,
        lora_request: Optional[LoRARequest] = None,
        prompt_adapter_request: Optional[PromptAdapterRequest] = None,
    ) -> Union[DecoderOnlyInputs, EncoderDecoderInputs]:
        """Async version of :meth:`preprocess`."""
        if self.is_encoder_decoder_model():
            # Encoder-decoder model requires special mapping of
            # input prompts to encoder & decoder
            return await self._process_encoder_decoder_prompt_async(
                prompt,
                request_id=request_id,
            )

        if is_explicit_encoder_decoder_prompt(prompt):
            raise ValueError("Cannot pass encoder-decoder prompt "
                             "to decoder-only models")

        # Decoder-only operation
        return await self._process_decoder_only_prompt_async(
            prompt,
            request_id=request_id,
            lora_request=lora_request,
            prompt_adapter_request=prompt_adapter_request,
        )

    def is_encoder_decoder_model(self):
        return self.model_config.is_encoder_decoder_model<|MERGE_RESOLUTION|>--- conflicted
+++ resolved
@@ -9,14 +9,9 @@
 from vllm.prompt_adapter.request import PromptAdapterRequest
 from vllm.transformers_utils.tokenizer_group import BaseTokenizerGroup
 
-<<<<<<< HEAD
 from .data import (DecoderOnlyInputs, EmptyInputs, EncoderDecoderInputs,
                    PromptType, SingletonPrompt, embed_inputs, empty_inputs,
                    token_inputs)
-=======
-from .data import (EncoderDecoderLLMInputs, LLMInputs, PromptType,
-                   SingletonPrompt)
->>>>>>> 065a304c
 from .parse import is_explicit_encoder_decoder_prompt, parse_singleton_prompt
 
 logger = init_logger(__name__)
@@ -204,11 +199,7 @@
 
     def _prompt_to_llm_inputs(
         self,
-<<<<<<< HEAD
-        inputs: SingletonPrompt,
-=======
         prompt: SingletonPrompt,
->>>>>>> 065a304c
         request_id: str,
         lora_request: Optional[LoRARequest] = None,
     ) -> DecoderOnlyInputs:
@@ -237,10 +228,9 @@
                 request_id=request_id,
                 lora_request=lora_request,
             )
-<<<<<<< HEAD
 
             return token_inputs(
-                prompt=prompt,
+                prompt=prompt_text,
                 prompt_token_ids=prompt_token_ids,
             )
 
@@ -254,16 +244,7 @@
             )
 
         if parsed["type"] == "text":
-            prompt = parsed["content"]["prompt"]
-=======
-            multi_modal_data = None
-        elif parsed["type"] == "tokens":
-            prompt_text = None
-            prompt_token_ids = parsed["content"]["prompt_token_ids"]
-            multi_modal_data = parsed["content"].get("multi_modal_data")
-        elif parsed["type"] == "text":
             prompt_text = parsed["content"]["prompt"]
->>>>>>> 065a304c
             prompt_token_ids = self._tokenize_prompt(
                 prompt_text,
                 request_id=request_id,
@@ -271,15 +252,11 @@
             )
             multi_modal_data = parsed["content"].get("multi_modal_data")
 
-<<<<<<< HEAD
             return token_inputs(
-                prompt=prompt,
+                prompt=prompt_text,
                 prompt_token_ids=prompt_token_ids,
                 multi_modal_data=multi_modal_data,
             )
-=======
-        return prompt_text, prompt_token_ids, multi_modal_data
->>>>>>> 065a304c
 
         if parsed["type"] == "embeds":
             prompt_embeds = parsed["content"]["prompt_embeds"]
@@ -294,11 +271,7 @@
 
     async def _prompt_to_llm_inputs_async(
         self,
-<<<<<<< HEAD
-        inputs: SingletonPrompt,
-=======
         prompt: SingletonPrompt,
->>>>>>> 065a304c
         request_id: str,
         lora_request: Optional[LoRARequest] = None,
     ) -> DecoderOnlyInputs:
@@ -312,10 +285,9 @@
                 request_id=request_id,
                 lora_request=lora_request,
             )
-<<<<<<< HEAD
 
             return token_inputs(
-                prompt=prompt,
+                prompt=prompt_text,
                 prompt_token_ids=prompt_token_ids,
             )
 
@@ -329,16 +301,7 @@
             )
 
         if parsed["type"] == "text":
-            prompt = parsed["content"]["prompt"]
-=======
-            multi_modal_data = None
-        elif parsed["type"] == "tokens":
-            prompt_text = None
-            prompt_token_ids = parsed["content"]["prompt_token_ids"]
-            multi_modal_data = parsed["content"].get("multi_modal_data")
-        elif parsed["type"] == "text":
             prompt_text = parsed["content"]["prompt"]
->>>>>>> 065a304c
             prompt_token_ids = await self._tokenize_prompt_async(
                 prompt_text,
                 request_id=request_id,
@@ -346,9 +309,8 @@
             )
             multi_modal_data = parsed["content"].get("multi_modal_data")
 
-<<<<<<< HEAD
             return token_inputs(
-                prompt=prompt,
+                prompt=prompt_text,
                 prompt_token_ids=prompt_token_ids,
                 multi_modal_data=multi_modal_data,
             )
@@ -363,9 +325,6 @@
             )
 
         assert_never(parsed)
-=======
-        return prompt_text, prompt_token_ids, multi_modal_data
->>>>>>> 065a304c
 
     def _build_enc_dec_llm_inputs(
         self,
@@ -444,32 +403,20 @@
         decoder_inputs: Union[EmptyInputs, DecoderOnlyInputs]
 
         if is_explicit_encoder_decoder_prompt(prompt):
-<<<<<<< HEAD
             encoder_inputs = self._prompt_to_llm_inputs(
-=======
-            encoder_comps = self._extract_prompt_components(
->>>>>>> 065a304c
                 prompt["encoder_prompt"],
                 request_id=request_id,
             )
 
             if (decoder_input := prompt["decoder_prompt"]) is None:
-<<<<<<< HEAD
                 decoder_inputs = empty_inputs()
-=======
-                decoder_comps = None, None, None
->>>>>>> 065a304c
             else:
                 decoder_inputs = self._prompt_to_llm_inputs(
                     decoder_input,
                     request_id=request_id,
                 )
         else:
-<<<<<<< HEAD
             encoder_inputs = self._prompt_to_llm_inputs(
-=======
-            encoder_comps = self._extract_prompt_components(
->>>>>>> 065a304c
                 prompt,
                 request_id=request_id,
             )
@@ -488,23 +435,14 @@
         decoder_inputs: Union[EmptyInputs, DecoderOnlyInputs]
 
         if is_explicit_encoder_decoder_prompt(prompt):
-<<<<<<< HEAD
             encoder_task = self._prompt_to_llm_inputs_async(
-=======
-            encoder_task = self._extract_prompt_components_async(
->>>>>>> 065a304c
                 prompt["encoder_prompt"],
                 request_id=request_id,
             )
 
             if (decoder_input := prompt["decoder_prompt"]) is None:
-<<<<<<< HEAD
                 encoder_inputs = await encoder_task
                 decoder_inputs = empty_inputs()
-=======
-                encoder_comps = await encoder_task
-                decoder_comps = None, None, None
->>>>>>> 065a304c
             else:
                 decoder_task = self._prompt_to_llm_inputs_async(
                     decoder_input,
@@ -514,11 +452,7 @@
                 encoder_inputs, decoder_inputs = await asyncio.gather(
                     encoder_task, decoder_task)
         else:
-<<<<<<< HEAD
             encoder_inputs = await self._prompt_to_llm_inputs_async(
-=======
-            encoder_comps = await self._extract_prompt_components_async(
->>>>>>> 065a304c
                 prompt,
                 request_id=request_id,
             )
@@ -547,11 +481,7 @@
 
     def _process_decoder_only_prompt(
         self,
-<<<<<<< HEAD
-        inputs: SingletonPrompt,
-=======
         prompt: SingletonPrompt,
->>>>>>> 065a304c
         request_id: str,
         lora_request: Optional[LoRARequest] = None,
         prompt_adapter_request: Optional[PromptAdapterRequest] = None,
@@ -572,13 +502,8 @@
         * :class:`DecoderOnlyInputs` instance
         '''
 
-<<<<<<< HEAD
         prompt_comps = self._prompt_to_llm_inputs(
-            inputs,
-=======
-        prompt_comps = self._extract_prompt_components(
             prompt,
->>>>>>> 065a304c
             request_id=request_id,
             lora_request=lora_request,
         )
@@ -590,23 +515,14 @@
 
     async def _process_decoder_only_prompt_async(
         self,
-<<<<<<< HEAD
-        inputs: SingletonPrompt,
-=======
         prompt: SingletonPrompt,
->>>>>>> 065a304c
         request_id: str,
         lora_request: Optional[LoRARequest] = None,
         prompt_adapter_request: Optional[PromptAdapterRequest] = None,
     ) -> DecoderOnlyInputs:
         """Async version of :meth:`_process_decoder_only_prompt`."""
-<<<<<<< HEAD
         prompt_comps = await self._prompt_to_llm_inputs_async(
-            inputs,
-=======
-        prompt_comps = await self._extract_prompt_components_async(
             prompt,
->>>>>>> 065a304c
             request_id=request_id,
             lora_request=lora_request,
         )
