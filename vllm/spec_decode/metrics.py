--- conflicted
+++ resolved
@@ -86,17 +86,14 @@
         self._rank = rank
         if isinstance(device_type, torch.device):
             device_type = device_type.type
-<<<<<<< HEAD
-        if device_type == 'cuda':
-            self._copy_stream = torch.cuda.Stream()
-        elif device_type == 'hpu':
-            import habana_frameworks.torch as htorch
-            self._copy_stream = htorch.hpu.Stream()
-=======
+
         stream = current_platform.Stream
         if stream is not None:
             self._copy_stream = stream()
->>>>>>> fc966e9c
+
+        if device_type == 'hpu':
+            import habana_frameworks.torch as htorch
+            self._copy_stream = htorch.hpu.Stream()
 
     def maybe_collect_rejsample_metrics(
             self, k: int) -> Optional[SpecDecodeWorkerMetrics]:
