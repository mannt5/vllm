from collections import defaultdict
from functools import cached_property
from typing import Any, Dict, List, Optional, Set, Tuple, Union

import torch

from vllm.config import ParallelConfig, SpeculativeConfig
from vllm.distributed.communication_op import broadcast_tensor_dict
from vllm.logger import init_logger
from vllm.model_executor.layers.rejection_sampler import RejectionSampler
from vllm.model_executor.layers.sampler import SamplerOutput
from vllm.model_executor.layers.spec_decode_base_sampler import (
    SpecDecodeBaseSampler, SpecDecodeStochasticBaseSampler)
from vllm.model_executor.layers.typical_acceptance_sampler import (
    TypicalAcceptanceSampler)
from vllm.sequence import (CompletionSequenceGroupOutput, ExecuteModelRequest,
<<<<<<< HEAD
                           HiddenStates, SamplerOutput, SequenceGroupMetadata,
                           IntermediateTensors, SequenceGroupMetadataDelta,
=======
                           HiddenStates, SequenceGroupMetadata,
>>>>>>> 0b952af4
                           get_all_seq_ids, get_all_seq_ids_and_request_ids)
from vllm.spec_decode.batch_expansion import BatchExpansionTop1Scorer
from vllm.spec_decode.draft_model_runner import TP1DraftModelRunner
from vllm.spec_decode.interfaces import (SpeculativeProposals,
                                         SpeculativeScorer, SpeculativeScores)
from vllm.spec_decode.medusa_worker import MedusaWorker
from vllm.spec_decode.metrics import AsyncMetricsCollector
from vllm.spec_decode.mlp_speculator_worker import MLPSpeculatorWorker
from vllm.spec_decode.multi_step_worker import MultiStepWorker
from vllm.spec_decode.ngram_worker import NGramWorker
from vllm.spec_decode.proposer_worker_base import ProposerWorkerBase
from vllm.spec_decode.smaller_tp_proposer_worker import SmallerTpProposerWorker
from vllm.spec_decode.target_model_runner import TargetModelRunner
from vllm.spec_decode.util import (Timer, create_sequence_group_output,
                                   get_all_num_logprobs,
                                   get_sampled_token_logprobs, nvtx_range,
                                   split_batch_by_proposal_len)
from vllm.worker.worker import Worker
from vllm.worker.worker_base import LoraNotSupportedWorkerBase, WorkerBase

logger = init_logger(__name__)


def create_spec_worker(*args, **kwargs) -> "SpecDecodeWorker":
    """Helper method that is the entrypoint for Executors which use
    WorkerWrapper. It constructs a SpecDecodeWorker from the speculative config.
    """
    assert "speculative_config" in kwargs
    speculative_config: SpeculativeConfig = kwargs.get("speculative_config")
    assert speculative_config is not None

    draft_worker_kwargs = kwargs.copy()

    kwargs["model_runner_cls"] = TargetModelRunner
    target_worker = Worker(*args, **kwargs)
    # Set the disable_logprobs variable in the TargetModelRunner instance
    # as per its value specified in the SpeculativeConfig.
    target_worker.model_runner.disable_logprobs =\
         speculative_config.disable_logprobs

    # Override draft-model specific worker args.
    draft_worker_kwargs.update(
        model_config=speculative_config.draft_model_config,
        parallel_config=speculative_config.draft_parallel_config,
        ngram_prompt_lookup_max=speculative_config.ngram_prompt_lookup_max,
        ngram_prompt_lookup_min=speculative_config.ngram_prompt_lookup_min,
        # TODO allow draft-model specific load config.
        #load_config=load_config,
    )

    spec_decode_worker = SpecDecodeWorker.create_worker(
        scorer_worker=target_worker,
        draft_worker_kwargs=draft_worker_kwargs,
        disable_by_batch_size=speculative_config.
        speculative_disable_by_batch_size,
        draft_token_acceptance_method=speculative_config.
        draft_token_acceptance_method,
        typical_acceptance_sampler_posterior_threshold=speculative_config.
        typical_acceptance_sampler_posterior_threshold,
        typical_acceptance_sampler_posterior_alpha=speculative_config.
        typical_acceptance_sampler_posterior_alpha,
        disable_logprobs=speculative_config.disable_logprobs,
        disable_log_stats=speculative_config.disable_log_stats,
    )

    return spec_decode_worker


class SpecDecodeWorker(LoraNotSupportedWorkerBase):
    """Worker which implements speculative decoding.

    Speculative decoding reduces decoding per-token latency by using a proposal
    method, such as a small draft model, to speculate ahead of a larger LLM. The
    probabilities of the speculative tokens are then determined by the larger
    LLM, after which some verification routine determines which (if any) of the
    speculative tokens are accepted by the larger LLM.

    See https://github.com/vllm-project/vllm/pull/2188 and
    https://github.com/vllm-project/vllm/pull/3103 for more info.

    The current implementation has the following limitations:
    * Only draft-model proposal is implemented (contributions for more forms are
        welcome!).
    * Only top-1 proposal and scoring are implemented. Tree-attention is left as
        future work.
    * All sequences in a batch must have the same proposal length, or zero. This
        can be improved by having per-sequence speculation in the future.
    * The scoring forward pass is done without an MQA kernel, which is
        suboptimal especially as the batch size, proposal length, and sequence
        lengths grow. Contributions to add a MQA scoring are welcome once
        correctness tests pass.
        More info here https://docs.google.com/document/d/1T-JaS2T1NRfdP51qzqpyakoCXxSXTtORppiwaj5asxA/edit.
    """

    @classmethod
    def create_worker(
        cls,
        scorer_worker: Worker,
        draft_worker_kwargs: Dict[str, Any],
        disable_by_batch_size: Optional[int],
        draft_token_acceptance_method: str,
        typical_acceptance_sampler_posterior_threshold: float,
        typical_acceptance_sampler_posterior_alpha: float,
        disable_logprobs: bool,
        disable_log_stats: bool,
    ) -> "SpecDecodeWorker":

        allow_zero_draft_token_step = True
        ngram_prompt_lookup_max = (
            draft_worker_kwargs.pop("ngram_prompt_lookup_max"))
        ngram_prompt_lookup_min = (
            draft_worker_kwargs.pop("ngram_prompt_lookup_min"))
        if ngram_prompt_lookup_max > 0:
            proposer_worker = NGramWorker(**draft_worker_kwargs)
            proposer_worker.set_ngram_window_size(ngram_prompt_lookup_min,
                                                  ngram_prompt_lookup_max)
        else:
            draft_parallel_config: ParallelConfig = draft_worker_kwargs[
                'parallel_config']
            draft_tp = draft_parallel_config.tensor_parallel_size
            target_tp = scorer_worker.parallel_config.tensor_parallel_size

            if draft_worker_kwargs[
                    "model_config"].hf_config.model_type == "mlp_speculator":
                proposer_worker = MLPSpeculatorWorker(**draft_worker_kwargs)
            elif draft_worker_kwargs[
                    "model_config"].hf_config.model_type == "medusa":
                proposer_worker = MedusaWorker(**draft_worker_kwargs)
            else:
                print(f"SANG-TODO {draft_tp=}")
                if draft_tp == 1:
                    draft_worker_kwargs[
                        "model_runner_cls"] = TP1DraftModelRunner
                else:
                    if draft_worker_kwargs[
                            "model_config"].hf_config.model_type == "eagle":
                        raise NotImplementedError(
                            "EAGLE does not support TP > 1 yet")

                    allow_zero_draft_token_step = False
                proposer_worker = MultiStepWorker(**draft_worker_kwargs)

            proposer_worker = SmallerTpProposerWorker.maybe_wrap_worker(
                proposer_worker, draft_tp, target_tp)

        logger.info("Configuring SpecDecodeWorker with proposer=%s",
                    type(proposer_worker))

        spec_decode_sampler: SpecDecodeBaseSampler = None
        if draft_token_acceptance_method == "rejection_sampler":
            spec_decode_sampler = RejectionSampler(
                disable_bonus_tokens=False, )
        elif draft_token_acceptance_method == "typical_acceptance_sampler":
            spec_decode_sampler = TypicalAcceptanceSampler(
                disable_bonus_tokens=False,
                posterior_threshold=\
                    typical_acceptance_sampler_posterior_threshold,
                posterior_alpha=typical_acceptance_sampler_posterior_alpha,
            )
        logger.info("Configuring SpecDecodeWorker with sampler=%s",
                    type(spec_decode_sampler))

        return SpecDecodeWorker(
            proposer_worker,
            scorer_worker,
            disable_logprobs=disable_logprobs,
            disable_log_stats=disable_log_stats,
            disable_by_batch_size=disable_by_batch_size,
            spec_decode_sampler=spec_decode_sampler,
            allow_zero_draft_token_step=allow_zero_draft_token_step)

    def __init__(
        self,
        proposer_worker: ProposerWorkerBase,
        scorer_worker: WorkerBase,
        spec_decode_sampler: SpecDecodeBaseSampler,
        disable_logprobs: bool = False,
        disable_log_stats: bool = False,
        metrics_collector: Optional[AsyncMetricsCollector] = None,
        disable_by_batch_size: Optional[int] = None,
        allow_zero_draft_token_step: Optional[bool] = True,
    ):
        """
        Create a SpecDecodeWorker.

        Args:
            proposer_worker: A worker that can produce speculative tokens for
                sequences.
            scorer_worker: A worker that produces probabilities of speculative
                tokens according to some base model. Typically a vanilla vLLM
                Worker.
            spec_decode_sampler: A Torch module used to perform acceptance
                sampling of the draft tokens in the verification step of
                speculative decoding. Currently we support two different 
                types of sampler namely RejectionSampler and
                TypicalAcceptanceSampler. 'spec_decode_sampler' is either an
                instance of RejectionSampler or TypicalAcceptanceSampler.
            disable_logprobs: If set to True, token log probabilities will
                not be output in both the draft worker and the target worker.
                If set to False, log probabilities will be output by both.
            disable_log_stats: If set to True, disable periodic printing of
                speculative stage times.
            disable_by_batch_size: If the batch size is larger than this,
                disable speculative decoding for new incoming requests.
            metrics_collector: Helper class for collecting metrics; can be set
                for testing purposes.
            allow_zero_draft_token_step: whether to allow a step where the draft
                model generates no draft token; should disallow when the tp of
                draft model is larger than 1 (TODO: #5814)
        """
        self.proposer_worker = proposer_worker
        self.scorer_worker = scorer_worker
        print(f"SANG-TODO {proposer_worker=} {scorer_worker=}")
        scorer_runner = getattr(self.scorer_worker, "model_runner", None)
        self.generators = scorer_runner.get_generators(
        ) if scorer_runner else None
        self.disable_by_batch_size = disable_by_batch_size or float("inf")
        self.spec_decode_sampler = spec_decode_sampler
        self._allow_zero_draft_token_step = allow_zero_draft_token_step
        self._metrics = AsyncMetricsCollector(
            self.spec_decode_sampler
        ) if metrics_collector is None else metrics_collector
        # Tracks the sequence IDs that received a bonus token ID in
        # their last forward pass. Needed only if KV cache is being
        # used for token generation such as in the case of MultiStepWorker.
        self._seq_with_bonus_token_in_last_step: Set[int] = set()
        # Tracks the currently active request ids and the sequence IDs
        # corresponding to them
        self._request_id_seq_id_mapping: Dict[str, Set[int]] = defaultdict(set)
        # Tracks if the proposer worker uses the KV cache or not.

        self.probs_dtype = self.spec_decode_sampler.probs_dtype
        self.token_id_dtype = self.spec_decode_sampler.token_id_dtype
        # Lazy initialization.
        self.scorer: SpeculativeScorer

        # Hidden states from target model to pass to proposer
        # in the subsequent step.
        self.previous_hidden_states: Optional[HiddenStates] = None
        self._disable_logprobs = disable_logprobs
        self._disable_log_stats = disable_log_stats
        self._seq_group_metadata_cache: Dict[str, SequenceGroupMetadata] = {}

    def init_device(self) -> None:
        """Initialize both scorer and proposer models.
        """
        # The scorer worker model is initialized first in case the proposer
        # model has a smaller TP degree than the target worker.
        self.scorer_worker.init_device()
        self.proposer_worker.init_device()

        # NOTE(cade): load_model is not part of the WorkerBase interface.
        self.scorer_worker.load_model()
        self.proposer_worker.load_model()

        self._metrics.init_gpu_tensors(self.rank)
        self.spec_decode_sampler.init_gpu_tensors(self.rank)

        self.scorer = BatchExpansionTop1Scorer(
            scorer_worker=self.scorer_worker,
            device=self.device,
            vocab_size=self._vocab_size)

        self._configure_model_sampler_for_spec_decode()

    def load_model(self, *args, **kwargs):
        pass

    def _configure_model_sampler_for_spec_decode(self):
        """Configure model sampler to emit GPU tensors. This allows spec decode
        to keep data on device without transferring to CPU and serializing,
        which significantly reduces overhead of sampling during verification.

        NOTE(cade): This breaks abstraction boundaries pretty badly. The better
        design is to have the "move to CPU and serialize" sampling decision be
        done outside of the model/sampler; this way the "last-mile" worker
        object which interfaces with the scheduler can serialize and incur the
        performance hit as necessary. This allows us to run the worker several
        iterations in a row without incurring the "move to CPU and serialize"
        performance penalty.

        Since this requires a large change to vLLM, we defer it to later and
        temporarily accept this broken abstraction boundary.

        NOTE(cade): This will require a special check if the proposer worker
        does not have a sampler (e.g. ngram speculation).
        """
        (self.scorer_worker.model_runner.model.sampler.include_gpu_probs_tensor
         ) = True
        (self.scorer_worker.model_runner.model.sampler.
         should_modify_greedy_probs_inplace) = True
        self.proposer_worker.set_include_gpu_probs_tensor()
        self.proposer_worker.set_should_modify_greedy_probs_inplace()

    def determine_num_available_blocks(self) -> Tuple[int, int]:
        """Determine the number of cache blocks to use.

        This is done by profiling the scorer model (which is typically the
        larger of the two). Then the total memory which would be used by the
        scorer cache is divided evenly between the proposer and scorer model KV,
        such that the number of blocks is equal in both KV caches.
        """
        num_gpu_blocks, num_cpu_blocks = (
            self.scorer_worker.determine_num_available_blocks())

        scorer_cache_block_size_bytes = (
            self.scorer_worker.get_cache_block_size_bytes())
        proposer_cache_block_size_bytes = (
            self.proposer_worker.get_cache_block_size_bytes())

        new_num_gpu_blocks = split_num_cache_blocks_evenly(
            scorer_cache_block_size_bytes, proposer_cache_block_size_bytes,
            num_gpu_blocks)
        return new_num_gpu_blocks, num_cpu_blocks

    def initialize_cache(self, num_gpu_blocks: int,
                         num_cpu_blocks: int) -> None:
        """Initialize the cache engine of the scorer and proposer workers.
        """
        self.scorer_worker.initialize_cache(num_gpu_blocks=num_gpu_blocks,
                                            num_cpu_blocks=num_cpu_blocks)
        self.proposer_worker.initialize_cache(num_gpu_blocks=num_gpu_blocks,
                                              num_cpu_blocks=num_cpu_blocks)

    def _get_cached_seq_group_metadata(
            self,
            seq_group_metadata_list: List[Union[SequenceGroupMetadata,
                                                SequenceGroupMetadataDelta]],
            finished_request_ids: List[str]) -> List[SequenceGroupMetadata]:
        """Return a list of cached Sequence Group Metadata after updating its
        state.

        It is used because scheduler only sends delta to workers to reduce
        the data payload size. The function also cleans up cache based on
        a given `finished_request_ids`.
        """
        new_seq_group_metadata_list = []
        for metadata_or_delta in seq_group_metadata_list:
            request_id = metadata_or_delta.request_id
            if request_id not in self._seq_group_metadata_cache:
                # The first prefill.
                assert isinstance(metadata_or_delta, SequenceGroupMetadata)
                self._seq_group_metadata_cache[request_id] = metadata_or_delta
            else:
                # The first prefill is already cached.
                if isinstance(metadata_or_delta, SequenceGroupMetadataDelta):
                    self._seq_group_metadata_cache[request_id].apply_delta(
                        metadata_or_delta)
                else:
                    # If metadata snapshot is sent again, it is
                    # preempted. Reset the cache because we need to start
                    # from scratch.
                    assert isinstance(metadata_or_delta, SequenceGroupMetadata)
                    self._seq_group_metadata_cache[
                        request_id] = metadata_or_delta

            new_seq_group_metadata_list.append(
                self._seq_group_metadata_cache[request_id])

        # Clean up finished ids
        for finished_id in finished_request_ids:
            del self._seq_group_metadata_cache[finished_id]

        return new_seq_group_metadata_list

    @torch.inference_mode()
    def _execute_model_spmd(
        self,
        execute_model_req: ExecuteModelRequest,
        intermediate_tensors: Optional[IntermediateTensors] = None
    ) -> List[SamplerOutput]:
        """Execute the spec decoding model in spmd manner."""
        if execute_model_req is not None:
            new_seq_group_metadata_list = self._get_cached_seq_group_metadata(
                execute_model_req.seq_group_metadata_list,
                execute_model_req.finished_requests_ids)
            # It should be only set from workers.
            assert execute_model_req.previous_hidden_states is None

            execute_model_req.seq_group_metadata_list = (
                new_seq_group_metadata_list)

        assert intermediate_tensors is None, (
            "Pipeline parallelism is not supported with spec decoding.")
        self._track_finished_requests(execute_model_req)

        disable_all_speculation = self._should_disable_all_speculation(
            execute_model_req)
        num_lookahead_slots = execute_model_req.num_lookahead_slots

        self._maybe_disable_speculative_tokens(
            disable_all_speculation, execute_model_req.seq_group_metadata_list)
        # print(f"SANG-TODO {execute_model_req.seq_group_metadata_list=}")
        if num_lookahead_slots == 0 or len(
                execute_model_req.seq_group_metadata_list
        ) == 0 or disable_all_speculation:
            print(f"SANG-TODO _run_no_spec {num_lookahead_slots=}")
            print(
                f"SANG-TODO Scheduled! {execute_model_req.seq_group_metadata_list=}"
            )
            return self._run_no_spec(execute_model_req,
                                     skip_proposer=disable_all_speculation)

        print(
            f"SANG-TODO _run_speculative_decoding_step {num_lookahead_slots=}")
        return self._run_speculative_decoding_step(execute_model_req,
                                                   num_lookahead_slots)

    @torch.inference_mode()
    def execute_model(
        self,
        execute_model_req: Optional[ExecuteModelRequest] = None
    ) -> List[SamplerOutput]:
        """Perform speculative decoding on the input batch.
        """
        assert False, "expected not to enter this path"
        if self.rank != self._driver_rank:
            self._run_non_driver_rank()
            return []

        if execute_model_req is None:
            # This signals that there's no more requests to process for now.
            # All workers are running infinite loop with broadcast_tensor_dict,
            # and it stops the loop when the driver broadcasts an empty input.
            # Send an empty input to notify all other workers to stop their
            # execution loop.
            broadcast_tensor_dict({}, src=0)
            return []

        self._track_finished_requests(execute_model_req)
        disable_all_speculation = self._should_disable_all_speculation(
            execute_model_req)
        num_lookahead_slots = execute_model_req.num_lookahead_slots

        # Speculative decoding is disabled in the following cases:
        # 1. Prefill phase: Speculative decoding is not
        #    used during the prefill phase.
        # 2. Auto-disable enabled: The running queue size exceeds
        #    the specified threshold.
        # 3. No request: There are no requests in the batch, or
        #    none of the requests in the batch have spec decoding enabled.
        # In any of these cases, the proposer and scorer workers
        # are called normally.
        no_spec = num_lookahead_slots == 0 or disable_all_speculation or all(
            sgm.num_speculative_tokens == 0
            for sgm in execute_model_req.seq_group_metadata_list)

        # Broadcast how many lookahead slots are scheduled for this step, and
        # whether all speculation is disabled, to all non-driver workers.

        # This is required as if the number of draft model runs changes
        # dynamically, the non-driver workers won't know unless we perform a
        # communication to inform them.

        # no_spec is used to signal non-driver worker about prefill vs decode
        # stage. This is needed to ensure that order of execution of proposer
        # and scorer is same in both driver and non-driver workers (i.e.,
        # scorer -> proposer for prefill and proposer -> scorer in decode). This
        # order is needed to support models like EAGLE that take scorer states
        # as inputs.
        broadcast_dict = dict(
            num_lookahead_slots=num_lookahead_slots,
            no_spec=no_spec,
            disable_all_speculation=disable_all_speculation,
        )
        broadcast_tensor_dict(broadcast_dict, src=self._driver_rank)

        assert execute_model_req.seq_group_metadata_list is not None, (
            "speculative decoding requires non-None seq_group_metadata_list")

        self._maybe_disable_speculative_tokens(
            disable_all_speculation, execute_model_req.seq_group_metadata_list)

        if no_spec:
            return self._run_no_spec(execute_model_req,
                                     skip_proposer=disable_all_speculation)
        return self._run_speculative_decoding_step(execute_model_req,
                                                   num_lookahead_slots)

    @torch.inference_mode()
    def start_worker_execution_loop(self) -> None:
        """Execute model loop to perform speculative decoding
        in parallel worker."""
        while self._run_non_driver_rank():
            pass

    def _should_disable_all_speculation(
            self, execute_model_req: ExecuteModelRequest) -> bool:
        # When the batch size is too large, disable speculative decoding
        # to stop trading off throughput for latency.
        return (execute_model_req.running_queue_size >=
                self.disable_by_batch_size)

    def _maybe_disable_speculative_tokens(
            self, disable_all_speculation: bool,
            seq_group_metadata_list: List[SequenceGroupMetadata]) -> None:
        if not disable_all_speculation:
            return

        for seq_group_metadata in seq_group_metadata_list:
            print(f"SANG-TODO {type(seq_group_metadata)=}")
            # Once num_speculative_tokens is set to 0, the spec decode
            # of this request will be disabled forever.
            # TODO(comaniac): We currently store spec decoding specific
            # state in the global data structure, but we should maintain
            # this state within spec decode worker.
            seq_group_metadata.num_speculative_tokens = 0

    def _serialize_sampler_output_no_logprobs(
            self, execute_model_req: ExecuteModelRequest,
            sampler_output: SamplerOutput) -> SamplerOutput:
        """
        Creates and returns a `SamplerOutput` with only the sampled token IDs 
        being serialized to CPU & populated in `CompletionSequenceGroupOutput`.
        All other parameters in `CompletionSequenceGroupOutput` related to log 
        probabilities are skipped.

        Args:
            execute_model_req (ExecuteModelRequest): The model request that
            was executed.
            sampler_output (SamplerOutput): The output from the sampler with
            only GPU tensors populated.

        Returns:
            SamplerOutput: A new `SamplerOutput` instance containing a list of 
            `CompletionSequenceGroupOutput` objects with only sampled token
            IDs populated.
        """
        seq_ids = get_all_seq_ids(execute_model_req.seq_group_metadata_list)
        sampled_token_ids_list = sampler_output.sampled_token_ids.tolist()
        completion_seq_group_output_list: List[
            CompletionSequenceGroupOutput] = []
        for index, seq_id in enumerate(seq_ids):
            completion_seq_group_output_list.append(
                create_sequence_group_output(
                    token_id=sampled_token_ids_list[index][0],
                    token_id_logprob_rank=-1,
                    token_id_logprob=0.0,
                    seq_id=seq_id,
                    topk_token_ids=[],
                    topk_logprobs=[],
                ))
        return SamplerOutput(outputs=completion_seq_group_output_list)

    @nvtx_range("spec_decode_worker._run_no_spec")
    def _run_no_spec(self, execute_model_req: ExecuteModelRequest,
                     skip_proposer: bool) -> List[SamplerOutput]:
        """Run a single generation step without any speculation. The input is
        sent to the proposer and scorer model so that the KV cache is consistent
        between the two. When skip_proposer is True, the proposer model is
        not called, meaning that the kv-cache in proposer for requests is not
        updated, so they cannot enable spec decode in the rest decoding.
        """
<<<<<<< HEAD
        print(f"SANG-TODO {self.scorer_worker=} {skip_proposer=}")
        print(f"SANG-TODO draft model execute before")
        if not skip_proposer:
            self.proposer_worker.execute_model(execute_model_req)
        print(f"SANG-TODO draft model execute done")

        print(f"SANG-TODO  target model _execute_model_spmd")
        sampler_output = self.scorer_worker._execute_model_spmd(
            execute_model_req)
        print(
            f"SANG-TODO  target model _execute_model_spmd {len(sampler_output)=}"
        )
        if len(sampler_output) == 0:
            return []
=======
>>>>>>> 0b952af4

        print(f"SANG-TODO {sampler_output=} {len(sampler_output)=}")
        assert len(sampler_output) == 1
        sampler_output = sampler_output[0]

        # Store hidden states from target model execution.
        hidden_states = sampler_output.hidden_states
        if hidden_states is not None:
            if self.previous_hidden_states is None:
                self.previous_hidden_states = HiddenStates(
                    hidden_states, execute_model_req.seq_group_metadata_list)
            else:
                self.previous_hidden_states.update(
                    hidden_states, execute_model_req.seq_group_metadata_list)

        if not skip_proposer:
            # We prepare the prefill hidden states here so that there no
            # additional complexity in worker for spec_decode vs non_spec_decode
            # flow and execute_model doesn't need additional modifications.
            execute_model_req.previous_hidden_states = \
                prepare_prefill_hidden_states(
                    sampler_output.prefill_hidden_states)

            self.proposer_worker.execute_model(execute_model_req)

        sampler_output_to_return = (self._serialize_sampler_output_no_logprobs(
            execute_model_req=execute_model_req, sampler_output=sampler_output)
                                    if self._disable_logprobs else
                                    sampler_output)

        # Clear device tensors from sampler output. This reduces communication
        # overhead when the engine runs in a different process than the workers.
        sampler_output.sampled_token_probs = None
        sampler_output.sampled_token_ids = None
        sampler_output.logprobs = None
        return [sampler_output_to_return]

    def _run_non_driver_rank(self) -> bool:
        """Run proposer and verifier model in non-driver workers. This is used
        for both speculation cases (num_lookahead_slots>0) and non-speculation
        cases (e.g. prefill).

        Returns True if there are remaining sequences to process.
        """
        assert self.rank != self._driver_rank

        data = broadcast_tensor_dict(src=self._driver_rank)
        if not data:
            return False
        num_lookahead_slots = data["num_lookahead_slots"]

        # In case of prefill, scorer_worker has to be run before proposer so
        # that the hidden states can be propagated to proposer when needed.
        if data["no_spec"]:
            self.scorer_worker.execute_model()

        if not data["disable_all_speculation"]:
            # Even if num_lookahead_slots is zero, we want to run the
            # proposer model as it may have KV.
            #
            # We run the proposer once per lookahead slot. In the future we
            # should delegate how many times it runs to the proposer.
            for _ in range(max(num_lookahead_slots, 1)):
                self.proposer_worker.execute_model()

        if not data["no_spec"]:
            self.scorer_worker.execute_model()

        return True

    @nvtx_range("spec_decode_worker._run_speculative_decoding_step")
    def _run_speculative_decoding_step(
            self, execute_model_req: ExecuteModelRequest,
            num_lookahead_slots: int) -> List[SamplerOutput]:
        """Execute a single step of speculative decoding.

        This invokes the proposer worker to get k speculative tokens for each
        sequence, then scores each speculative token using the scoring worker.

        Returns a list of SamplerOutput, each containing a single token per
        sequence.
        """
        assert num_lookahead_slots == execute_model_req.num_lookahead_slots

        # Pass last hidden states from target model to proposer
        execute_model_req.previous_hidden_states = self.previous_hidden_states
        self.previous_hidden_states = None

        with Timer() as proposal_timer:
            # Generate proposals using draft worker.
            proposals = self.proposer_worker.get_spec_proposals(
                execute_model_req, self._seq_with_bonus_token_in_last_step)
        print(f"SANG-TODO draft {proposals=}")
        if not self._allow_zero_draft_token_step and proposals.no_proposals:
            #TODO: Fix it #5814
            raise RuntimeError("Cannot handle cases where distributed draft "
                               "workers generate no tokens")

        execute_model_req.previous_hidden_states = None

        with Timer() as scoring_timer:
            proposal_scores = self.scorer.score_proposals(
                execute_model_req,
                proposals,
            )
        # if proposal_scores is None:
        #     return []
        print(f"SANG-TODO {proposal_scores=}")
        with Timer() as verification_timer:
            accepted_token_ids, target_logprobs = self._verify_tokens(
                execute_model_req.seq_group_metadata_list, proposal_scores,
                proposals, execute_model_req.num_lookahead_slots)

        print(f"SANG-TODO {accepted_token_ids=}")
        stage_times = (proposal_timer.elapsed_time_ms / num_lookahead_slots,
                       scoring_timer.elapsed_time_ms,
                       verification_timer.elapsed_time_ms)

        return self._create_output_sampler_list(
            execute_model_req.seq_group_metadata_list,
            accepted_token_ids,
            target_logprobs=target_logprobs,
            k=execute_model_req.num_lookahead_slots,
            stage_times=stage_times)

    @nvtx_range("spec_decode_worker._verify_tokens")
    def _verify_tokens(
        self,
        seq_group_metadata_list: List[SequenceGroupMetadata],
        proposal_scores: SpeculativeScores,
        proposals: SpeculativeProposals,
        max_proposal_len: int,
    ) -> Tuple[torch.Tensor, torch.Tensor]:
        """Determine which speculative tokens are accepted using the
        probabilities of each token according to the proposer and scorer models.

        Returns a tuple of Tensors, one for the accepted token ids and one for
        the logprobs according to the scoring model.
        """
        proposal_lens_list = proposals.proposal_lens.tolist()

        # vLLM currently only supports proposal lens equal to zero or the batch
        # proposal len. This adds some complexity (splitting the batch into spec
        # and non spec sequences) and should be removed in the future. It can be
        # done by supporting per-sequence proposal lens.
        (_, spec_indices), (_, non_spec_indices) = split_batch_by_proposal_len(
            seq_group_metadata_list, proposal_lens_list)
        original_indices = spec_indices + non_spec_indices

        # Get probabilities of target model, including bonus tokens.
        proposal_verifier_probs = proposal_scores.probs[spec_indices]

        # Get non-speculative sampled tokens from target model.
        non_spec_token_ids = proposal_scores.token_ids[non_spec_indices]

        # Get bonus tokens from target model.
        bonus_token_ids = proposal_scores.token_ids[spec_indices, -1:]

        # Get probabilities according to proposal method.
        proposal_probs = proposals.proposal_probs[spec_indices]

        # Get proposed tokens.
        proposal_token_ids = proposals.proposal_token_ids[spec_indices]

        # Sampler arguments
        sampler_extra_kwargs: Dict[str, Any] = {}
        if self.generators and isinstance(self.spec_decode_sampler,
                                          SpecDecodeStochasticBaseSampler):
            sampler_extra_kwargs["seeded_seqs"] = {
                idx: self.generators[sgm.request_id]
                for idx, sgm in enumerate(seq_group_metadata_list)
                if sgm.sampling_params.seed is not None
            }

        accepted_token_ids = self.spec_decode_sampler(
            target_with_bonus_probs=proposal_verifier_probs,
            bonus_token_ids=bonus_token_ids,
            draft_probs=proposal_probs,
            draft_token_ids=proposal_token_ids,
            **sampler_extra_kwargs,
        )
        # Append output tokens from non-speculative sequences to
        # the accepted token ids tensor.
        print(f"SANG-TODO {non_spec_token_ids=} {non_spec_token_ids.shape=}")
        non_spec_token_ids = non_spec_token_ids.expand(-1, max_proposal_len +
                                                       1).clone()
        non_spec_token_ids[:, 1:] = -1
        accepted_token_ids = torch.cat(
            [accepted_token_ids, non_spec_token_ids])
        logprobs = proposal_scores.logprobs
        # Rearrange so that results are in the order of the original seq group
        # metadata.
        accepted_token_ids[original_indices] = accepted_token_ids.clone()

        hidden_states = proposal_scores.hidden_states
        if hidden_states is not None:
            # Contract hidden states based on accepted tokens
            hs_size = hidden_states.shape[-1]

            accepted_index = accepted_token_ids + 1  # Convert -1 to 0
            accepted_index = accepted_index.count_nonzero(dim=1).add_(-1)
            index = accepted_index[:, None, None].expand(-1, 1, hs_size)
            second_last_token_hidden_states = hidden_states[:, -2]  # b x d
            hidden_states = hidden_states.gather(1, index).squeeze(1)  # b x d
            # Store hidden states from target model for subsequent decode step
            self.previous_hidden_states = HiddenStates(
                hidden_states, seq_group_metadata_list,
                second_last_token_hidden_states)

        return accepted_token_ids, logprobs

    def _create_output_sampler_list(
        self,
        seq_group_metadata_list: List[SequenceGroupMetadata],
        accepted_token_ids: torch.Tensor,  # shape: [batch_size, k+1]
        target_logprobs: torch.Tensor,  # shape: [batch_size, k+1, vocab_size]
        k: int,
        stage_times: Tuple[float, float, float],
    ) -> List[SamplerOutput]:
        """Given the accepted token ids, create a list of SamplerOutput.

        The output is padded with -1 tokens such that each sequence has
        the same number of outputs.
        """
        batch_size, num_steps = accepted_token_ids.shape
        accepted_token_ids_by_step = accepted_token_ids.transpose(0, 1)
        if self._disable_logprobs:
            # We are skipping the logprobs. Hence don't serialize the
            # logprobs related tensors from the GPU. Instead create
            # empty/dummy lists.
            (accepted_token_id_ranks_by_step,
            accepted_token_id_logprobs_by_step,
            topk_logprobs_by_step, topk_indices_by_step) =\
            self._create_dummy_logprob_lists(
                batch_size, num_steps,
                self.scorer_worker.model_config.max_logprobs)
        else:
            # Organize input tensors by step instead of by sequence.
            target_logprobs_by_step = target_logprobs.transpose(0, 1)
            # Serialize all tensors into Python lists.
            (accepted_token_id_ranks_by_step,
            accepted_token_id_logprobs_by_step,
            topk_logprobs_by_step, topk_indices_by_step) =\
                self._create_logprob_lists_from_tensors(
                    target_logprobs_by_step, accepted_token_ids_by_step,
                    self.scorer_worker.model_config.max_logprobs)

        # Get the sequence ids and num_logprobs (sampling parameter) in the
        # batch.
        seq_ids, request_ids_seq_ids_mapping = get_all_seq_ids_and_request_ids(
            seq_group_metadata_list)

        num_logprobs_per_seq = get_all_num_logprobs(seq_group_metadata_list)

        # Serialize tensor to CPU Python list.
        accepted_token_ids_by_step = accepted_token_ids_by_step.tolist()

        # Construct the output on a per-step, per-sequence basis.
        sampler_output_list: List[SamplerOutput] = []
        for step_index in range(num_steps):
            if all(token_id == -1
                   for token_id in accepted_token_ids_by_step[step_index]):
                break

            step_output_token_ids: List[CompletionSequenceGroupOutput] = []
            for sequence_index in range(batch_size):
                # Each sequence may have a different num_logprobs; retrieve it.
                num_logprobs = num_logprobs_per_seq[sequence_index]
                step_output_token_ids.append(
                    create_sequence_group_output(
                        token_id=accepted_token_ids_by_step[step_index]
                        [sequence_index],
                        token_id_logprob_rank=accepted_token_id_ranks_by_step[
                            step_index][sequence_index],
                        token_id_logprob=accepted_token_id_logprobs_by_step[
                            step_index][sequence_index],
                        seq_id=seq_ids[sequence_index],
                        topk_token_ids=topk_indices_by_step[step_index]
                        [sequence_index][:num_logprobs],
                        topk_logprobs=topk_logprobs_by_step[step_index]
                        [sequence_index][:num_logprobs],
                    ))
            sampler_output_list.append(
                SamplerOutput(outputs=step_output_token_ids))

        # Populate the data structures needed to keep track of sequences with
        # bonus tokens.
        self._track_sequences_with_bonus_tokens(seq_ids,
                                                request_ids_seq_ids_mapping,
                                                accepted_token_ids_by_step)
        maybe_rejsample_metrics = (
            self._metrics.maybe_collect_rejsample_metrics(k))
        if maybe_rejsample_metrics is not None:
            sampler_output_list[
                0].spec_decode_worker_metrics = maybe_rejsample_metrics

            # Log time spent in each stage periodically.
            # This is periodic because the rejection sampler emits metrics
            # periodically.
            self._maybe_log_stage_times(*stage_times)

        return sampler_output_list

    def _maybe_log_stage_times(self, average_time_per_proposal_tok_ms: float,
                               scoring_time_ms: float,
                               verification_time_ms: float) -> None:
        """Log the speculative stage times. If stat logging is disabled, do
        nothing.
        """
        if self._disable_log_stats:
            return

        logger.info(
            "SpecDecodeWorker stage times: "
            "average_time_per_proposal_tok_ms=%.02f "
            "scoring_time_ms=%.02f verification_time_ms=%.02f",
            average_time_per_proposal_tok_ms, scoring_time_ms,
            verification_time_ms)

    def _create_dummy_logprob_lists(
        self,
        batch_size: int,
        num_steps: int,
        num_top_k: int,
    ) -> Tuple[List[List[int]], List[List[float]],
               List[List[List[Optional[float]]]],
               List[List[List[Optional[int]]]]]:
        """
        Creates and returns four dummy lists representing token probabilities 
        and their ranks.

        This method initializes and returns:
            - The ranks of the accepted tokens, shaped (num_steps, batch_size)
            - The log probabilities of the accepted tokens,
              shaped (num_steps, batch_size)
            - The log probabilities of the top k tokens,
              shaped (num_steps, batch_size, num_top_k)
            - The token IDs of the top k tokens,
              shaped (num_steps, batch_size, num_top_k)

        Args:
            batch_size (int): The size of the batch.
            num_steps (int): The number of steps in the sequence.
            num_top_k (int): The number of top-k token log probabilities to
            return.
        
        Returns:
            A tuple containing four dummy lists as described above.
        """
        accepted_token_id_ranks_by_step = [[-1] * batch_size
                                           for _ in range(num_steps)]
        accepted_token_id_logprobs_by_step = [[0.0] * batch_size
                                              for _ in range(num_steps)]
        topk_logprobs_by_step: List[List[List[Optional[float]]]] = [[
            [None] * num_top_k for _ in range(batch_size)
        ] for _ in range(num_steps)]
        topk_indices_by_step: List[List[List[Optional[int]]]] = [[
            [None] * num_top_k for _ in range(batch_size)
        ] for _ in range(num_steps)]
        return (accepted_token_id_ranks_by_step,
                accepted_token_id_logprobs_by_step, topk_logprobs_by_step,
                topk_indices_by_step)

    def _create_logprob_lists_from_tensors(
        self,
        target_logprobs_by_step: torch.Tensor,
        accepted_token_ids_by_step: torch.Tensor,
        num_top_k: int,
    ) -> Tuple[List[List[int]], List[List[float]],
               List[List[List[Optional[float]]]],
               List[List[List[Optional[int]]]]]:
        """
        Creates and returns four lists representing token probabilities and
        their ranks.

        This method initializes and returns four lists containing:
            - The ranks of the accepted tokens, shaped (num_steps, batch_size)
            - The log probabilities of the accepted tokens,
              shaped (num_steps, batch_size)
            - The log probabilities of the top k tokens,
              shaped (num_steps, batch_size, num_top_k)
            - The token IDs of the top k tokens,
              shaped (num_steps, batch_size, num_top_k)

        Args:
            target_logprobs_by_step (torch.Tensor): Tensor representing the
            log probabilities of the target model,
            shaped (num_steps, batch_size, vocab_size)
            accepted_token_ids_by_step (torch.Tensor): Tensor representing
            the accepted  token_ids, shaped (num_steps, batch_size) 
            num_top_k (int): The number of top-k token log probabilities to
            return.
        
        Returns:
            A tuple containing the lists as described above.
        """
        # Serialize all tensors to CPU Python lists.
        # Get the logprobs/rank of the accepted tokens.
        (accepted_token_id_ranks_by_step_tensor,
         accepted_token_id_logprobs_by_step_tensor
         ) = get_sampled_token_logprobs(
             logprob_tensor=target_logprobs_by_step,
             sampled_token_ids=accepted_token_ids_by_step,
         )
        # Get the top-k logprobs (which may or may not include the
        # logprob of the accepted token).
        (topk_logprobs_by_step_tensor,
         topk_indices_by_step_tensor) = target_logprobs_by_step.topk(
             k=num_top_k,
             dim=-1,
         )
        accepted_token_id_ranks_by_step = (
            accepted_token_id_ranks_by_step_tensor.tolist())
        accepted_token_id_logprobs_by_step = (
            accepted_token_id_logprobs_by_step_tensor.tolist())
        topk_logprobs_by_step = topk_logprobs_by_step_tensor.tolist()
        topk_indices_by_step = topk_indices_by_step_tensor.tolist()
        return (accepted_token_id_ranks_by_step,
                accepted_token_id_logprobs_by_step, topk_logprobs_by_step,
                topk_indices_by_step)

    def _track_finished_requests(self, execute_model_req: ExecuteModelRequest):
        """
        Removes the finished requests and their associated sequence ids from
        internal book keeping data structures.
        """
        for finished_request in execute_model_req.finished_requests_ids:
            for seq_id in self._request_id_seq_id_mapping[finished_request]:
                self._seq_with_bonus_token_in_last_step.discard(seq_id)
            del self._request_id_seq_id_mapping[finished_request]

    def _track_sequences_with_bonus_tokens(
            self, seq_ids: List[int],
            request_ids_seq_ids_mapping: Dict[str, Set[int]],
            accepted_token_ids_by_step: List[List[int]]):
        """
        Updates the internal data structures which keep track of sequences
        which have been assigned bonus tokens in their last forward pass.
        """
        for seq_index, seq_id in enumerate(seq_ids):
            last_token_id = accepted_token_ids_by_step[-1][seq_index]
            if last_token_id == -1:
                self._seq_with_bonus_token_in_last_step.discard(seq_id)
            else:
                self._seq_with_bonus_token_in_last_step.add(seq_id)
        for request_id, sequences in request_ids_seq_ids_mapping.items():
            self._request_id_seq_id_mapping[request_id].update(sequences)

    @cached_property
    def _vocab_size(self) -> int:
        """Get the vocab size of the model and make sure it's consistent between
        draft and target workers.
        """
        vocab_sizes = [
            worker.vocab_size
            for worker in [self.proposer_worker, self.scorer_worker]
        ]
        assert all(vocab_sizes[0] == vocab_size for vocab_size in vocab_sizes)
        return vocab_sizes[0]

    @property
    def rank(self):
        return self.scorer_worker.rank

    @property
    def device(self):
        return self.scorer_worker.device

    @property
    def _driver_rank(self) -> int:
        return 0

    def get_cache_block_size_bytes(self):
        """Return the size of a cache block in bytes.
        
        This function is only used to compose workers within a SpecDecodeWorker.
        We leave composing a SpecDecodeWorker within a SpecDecodeWorker
        undefined for now, although it could be implemented in the future.
        See https://arxiv.org/abs/2308.04623.
        """
        raise NotImplementedError


def split_num_cache_blocks_evenly(scorer_cache_block_size_bytes: int,
                                  proposer_cache_block_size_bytes: int,
                                  total_num_gpu_blocks: int) -> int:
    """Given total_num_gpu_blocks, the number of GPU blocks that could be
    allocate to the target model, this function calculates how many blocks
    should be given to the draft and target model.

    Note that usually the block size, in bytes, of each model is different,
    as it's a function of number of KV/layer, number of heads, and hidden
    dimension size.

    Since the target and draft models allocate the same number of blocks, we
    simply calculate the number of blocks where if allocated by both models,
    the total memory usage from KV cache is no larger than the number of
    blocks allocatable by the target model alone.
    """
    new_num_gpu_blocks = int(
        total_num_gpu_blocks * scorer_cache_block_size_bytes /
        (proposer_cache_block_size_bytes + scorer_cache_block_size_bytes))

    return new_num_gpu_blocks


def prepare_prefill_hidden_states(
        prefill_hidden_states: torch.Tensor) -> HiddenStates:
    # For prefill step in proposer, we run the model for N-1 tokens
    # because Nth token will be processed in the first decode step. For
    # N-1 tokens, the input should be 0:N-1 hidden states which should
    # be concatanated with 1:N token (since output of scorer has to be
    # the input for proposer). Therefore, we shift the hidden states to
    # align n-1th hidden state with nth token.
    return HiddenStates(prefill_hidden_states.roll(
        shifts=1, dims=0)) if prefill_hidden_states is not None else None<|MERGE_RESOLUTION|>--- conflicted
+++ resolved
@@ -14,12 +14,8 @@
 from vllm.model_executor.layers.typical_acceptance_sampler import (
     TypicalAcceptanceSampler)
 from vllm.sequence import (CompletionSequenceGroupOutput, ExecuteModelRequest,
-<<<<<<< HEAD
                            HiddenStates, SamplerOutput, SequenceGroupMetadata,
                            IntermediateTensors, SequenceGroupMetadataDelta,
-=======
-                           HiddenStates, SequenceGroupMetadata,
->>>>>>> 0b952af4
                            get_all_seq_ids, get_all_seq_ids_and_request_ids)
 from vllm.spec_decode.batch_expansion import BatchExpansionTop1Scorer
 from vllm.spec_decode.draft_model_runner import TP1DraftModelRunner
@@ -573,7 +569,6 @@
         not called, meaning that the kv-cache in proposer for requests is not
         updated, so they cannot enable spec decode in the rest decoding.
         """
-<<<<<<< HEAD
         print(f"SANG-TODO {self.scorer_worker=} {skip_proposer=}")
         print(f"SANG-TODO draft model execute before")
         if not skip_proposer:
@@ -588,8 +583,6 @@
         )
         if len(sampler_output) == 0:
             return []
-=======
->>>>>>> 0b952af4
 
         print(f"SANG-TODO {sampler_output=} {len(sampler_output)=}")
         assert len(sampler_output) == 1
