--- conflicted
+++ resolved
@@ -78,12 +78,8 @@
         typical_acceptance_sampler_posterior_alpha=speculative_config.
         typical_acceptance_sampler_posterior_alpha,
         disable_logprobs=speculative_config.disable_logprobs,
-<<<<<<< HEAD
+        disable_log_stats=speculative_config.disable_log_stats,
         cpu_draft_worker=speculative_config.cpu_draft_worker)
-=======
-        disable_log_stats=speculative_config.disable_log_stats,
-    )
->>>>>>> c01a6cb2
 
     return spec_decode_worker
 
@@ -124,11 +120,8 @@
         typical_acceptance_sampler_posterior_threshold: float,
         typical_acceptance_sampler_posterior_alpha: float,
         disable_logprobs: bool,
-<<<<<<< HEAD
+        disable_log_stats: bool,
         cpu_draft_worker: Optional[bool],
-=======
-        disable_log_stats: bool,
->>>>>>> c01a6cb2
     ) -> "SpecDecodeWorker":
 
         allow_zero_draft_token_step = True
