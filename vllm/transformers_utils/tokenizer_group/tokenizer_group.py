# SPDX-License-Identifier: Apache-2.0

from typing import List, Optional

from vllm.config import TokenizerPoolConfig
from vllm.lora.request import LoRARequest
from vllm.transformers_utils.tokenizer import (AnyTokenizer, encode_tokens,
                                               get_lora_tokenizer,
                                               get_lora_tokenizer_async,
                                               get_tokenizer)
from vllm.utils import LRUCache

from .base_tokenizer_group import BaseTokenizerGroup


class TokenizerGroup(BaseTokenizerGroup):
    """A group of tokenizers that can be used for LoRA adapters."""

    def __init__(self, tokenizer_id: str, enable_lora: bool, max_num_seqs: int,
                 max_input_length: Optional[int], **tokenizer_config):
        self.tokenizer_id = tokenizer_id
        self.tokenizer_config = tokenizer_config
        self.enable_lora = enable_lora
        self.max_input_length = max_input_length
        self.tokenizer = get_tokenizer(self.tokenizer_id, **tokenizer_config)
        max_loras = tokenizer_config.get("max_loras", 0)
        self.lora_tokenizers = LRUCache[int, AnyTokenizer](
            capacity=max(max_loras, max_num_seqs) if enable_lora else 0)

    @classmethod
    def from_config(cls, tokenizer_pool_config: Optional[TokenizerPoolConfig],
                    **init_kwargs) -> "TokenizerGroup":
        return cls(**init_kwargs)

    def ping(self) -> bool:
        """Check if the tokenizer group is alive."""
        return True

    def get_max_input_len(self,
                          lora_request: Optional[LoRARequest] = None
                          ) -> Optional[int]:
        """Get the maximum input length for the LoRA request."""
        return self.max_input_length

    def _raise_if_input_too_long(self,
                                 encoded_tokens: List[int],
                                 lora_request: Optional[LoRARequest] = None):
        input_length = len(encoded_tokens)
        if lora_request:
            max_input_length = (lora_request.long_lora_max_len
                                or self.max_input_length)
        else:
            max_input_length = self.max_input_length
        if max_input_length is not None and input_length > max_input_length:
            raise ValueError("Input too long.", input_length, max_input_length)

    def encode(self,
               prompt: str,
<<<<<<< HEAD
               request_id: Optional[str] = None,
               max_length: Optional[int] = None,
               truncation: Optional[bool] = None,
=======
>>>>>>> 03a70eac
               lora_request: Optional[LoRARequest] = None,
               add_special_tokens: Optional[bool] = None) -> List[int]:

        tokenizer = self.get_lora_tokenizer(lora_request)
        ret = encode_tokens(tokenizer,
                            prompt,
                            max_length=max_length,
                            truncation=truncation,
                            add_special_tokens=add_special_tokens)
        self._raise_if_input_too_long(ret, lora_request)
        return ret

    async def encode_async(
            self,
            prompt: str,
            lora_request: Optional[LoRARequest] = None,
            add_special_tokens: Optional[bool] = None) -> List[int]:
        tokenizer = await self.get_lora_tokenizer_async(lora_request)
        ret = encode_tokens(tokenizer,
                            prompt,
                            add_special_tokens=add_special_tokens)
        self._raise_if_input_too_long(ret, lora_request)
        return ret

    def get_lora_tokenizer(
        self,
        lora_request: Optional[LoRARequest] = None,
    ) -> AnyTokenizer:
        if not lora_request or not self.enable_lora:
            return self.tokenizer
        if lora_request.lora_int_id not in self.lora_tokenizers:
            tokenizer = (get_lora_tokenizer(
                lora_request, **self.tokenizer_config) or self.tokenizer)
            self.lora_tokenizers.put(lora_request.lora_int_id, tokenizer)
            return tokenizer
        else:
            return self.lora_tokenizers[lora_request.lora_int_id]

    async def get_lora_tokenizer_async(
        self,
        lora_request: Optional[LoRARequest] = None,
    ) -> AnyTokenizer:
        if not lora_request or not self.enable_lora:
            return self.tokenizer
        if lora_request.lora_int_id not in self.lora_tokenizers:
            tokenizer = (await get_lora_tokenizer_async(
                lora_request, **self.tokenizer_config) or self.tokenizer)
            self.lora_tokenizers.put(lora_request.lora_int_id, tokenizer)
            return tokenizer
        else:
            return self.lora_tokenizers[lora_request.lora_int_id]<|MERGE_RESOLUTION|>--- conflicted
+++ resolved
@@ -56,12 +56,9 @@
 
     def encode(self,
                prompt: str,
-<<<<<<< HEAD
                request_id: Optional[str] = None,
                max_length: Optional[int] = None,
                truncation: Optional[bool] = None,
-=======
->>>>>>> 03a70eac
                lora_request: Optional[LoRARequest] = None,
                add_special_tokens: Optional[bool] = None) -> List[int]:
 
