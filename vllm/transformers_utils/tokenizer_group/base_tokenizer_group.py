--- conflicted
+++ resolved
@@ -33,12 +33,9 @@
     @abstractmethod
     def encode(self,
                prompt: str,
-<<<<<<< HEAD
                request_id: Optional[str] = None,
                max_length: Optional[int] = None,
                truncation: Optional[bool] = None,
-=======
->>>>>>> 03a70eac
                lora_request: Optional[LoRARequest] = None,
                add_special_tokens: Optional[bool] = None) -> List[int]:
         """Encode a prompt using the tokenizer group."""
