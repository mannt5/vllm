--- conflicted
+++ resolved
@@ -14,23 +14,8 @@
 
 from vllm.envs import VLLM_USE_MODELSCOPE
 from vllm.logger import init_logger
-<<<<<<< HEAD
-=======
 # yapf conflicts with isort for this block
 # yapf: disable
-from vllm.transformers_utils.configs import (ChatGLMConfig, Cohere2Config,
-                                             DbrxConfig, DeepseekVLV2Config,
-                                             EAGLEConfig, ExaoneConfig,
-                                             H2OVLChatConfig,
-                                             InternVLChatConfig, JAISConfig,
-                                             KimiVLConfig, MedusaConfig,
-                                             MllamaConfig, MLPSpeculatorConfig,
-                                             MPTConfig, NemotronConfig,
-                                             NVLM_D_Config, Olmo2Config,
-                                             RWConfig, SkyworkR1VChatConfig,
-                                             SolarConfig, Telechat2Config,
-                                             UltravoxConfig)
->>>>>>> e82ee40d
 # yapf: enable
 from vllm.transformers_utils.utils import check_gguf_file
 from vllm.utils import LazyLoader, resolve_obj_by_qualname
@@ -53,29 +38,6 @@
     "mllama": "MllamaConfig"
 }
 
-<<<<<<< HEAD
-_CONFIG_REGISTRY: Dict[str, str] = {
-    "chatglm": "ChatGLMConfig",
-    "cohere2": "Cohere2Config",
-    "dbrx": "DbrxConfig",
-    "deepseek_vl_v2": "DeepseekVLV2Config",
-    "mpt": "MPTConfig",
-    "RefinedWeb": "RWConfig",  # For tiiuae/falcon-40b(-instruct)
-    "RefinedWebModel": "RWConfig",  # For tiiuae/falcon-7b(-instruct)
-    "jais": "JAISConfig",
-    "mlp_speculator": "MLPSpeculatorConfig",
-    "medusa": "MedusaConfig",
-    "eagle": "EAGLEConfig",
-    "exaone": "ExaoneConfig",
-    "h2ovl_chat": "H2OVLChatConfig",
-    "internvl_chat": "InternVLChatConfig",
-    "nemotron": "NemotronConfig",
-    "NVLM_D": "NVLM_D_Config",
-    "olmo2": "Olmo2Config",
-    "solar": "SolarConfig",
-    "telechat": "Telechat2Config",
-    "ultravox": "UltravoxConfig",
-=======
 _CONFIG_REGISTRY: Dict[str, Type[PretrainedConfig]] = {
     "chatglm": ChatGLMConfig,
     "cohere2": Cohere2Config,
@@ -99,7 +61,6 @@
     "skywork_chat": SkyworkR1VChatConfig,
     "telechat": Telechat2Config,
     "ultravox": UltravoxConfig,
->>>>>>> e82ee40d
     **_CONFIG_REGISTRY_OVERRIDE_HF
 }
 
@@ -769,16 +730,12 @@
     # Separate model folder from file path for GGUF models
     if check_gguf_file(model):
         model = Path(model).parent
-<<<<<<< HEAD
     from transformers.models.auto.image_processing_auto import (
         get_image_processor_config)
-    return get_image_processor_config(model, revision=revision, **kwargs)
-=======
     return get_image_processor_config(model,
                                       token=hf_token,
                                       revision=revision,
                                       **kwargs)
->>>>>>> e82ee40d
 
 
 def get_hf_text_config(config: "PretrainedConfig"):
