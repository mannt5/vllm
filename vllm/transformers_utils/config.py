# SPDX-License-Identifier: Apache-2.0
# SPDX-FileCopyrightText: Copyright contributors to the vLLM project

import enum
import json
import os
import time
from functools import cache, partial
from pathlib import Path
from typing import Any, Callable, Literal, Optional, TypeVar, Union

import huggingface_hub
from huggingface_hub import get_safetensors_metadata, hf_hub_download
from huggingface_hub import list_repo_files as hf_list_repo_files
from huggingface_hub import try_to_load_from_cache
from huggingface_hub.utils import (EntryNotFoundError, HfHubHTTPError,
                                   HFValidationError, LocalEntryNotFoundError,
                                   RepositoryNotFoundError,
                                   RevisionNotFoundError)
from torch import nn
from transformers import GenerationConfig, PretrainedConfig
from transformers.models.auto.image_processing_auto import (
    get_image_processor_config)
from transformers.models.auto.modeling_auto import (
    MODEL_FOR_CAUSAL_LM_MAPPING_NAMES)
from transformers.models.auto.tokenization_auto import get_tokenizer_config
from transformers.utils import CONFIG_NAME as HF_CONFIG_NAME

from vllm import envs
from vllm.logger import init_logger
# yapf conflicts with isort for this block
# yapf: disable
from vllm.transformers_utils.configs import (ChatGLMConfig, Cohere2Config,
                                             DbrxConfig, DeepseekVLV2Config,
                                             EAGLEConfig, ExaoneConfig,
                                             JAISConfig, KimiVLConfig,
                                             MedusaConfig, MiniMaxText01Config,
                                             MiniMaxVL01Config, MllamaConfig,
                                             MLPSpeculatorConfig, MPTConfig,
                                             NemotronConfig, NVLM_D_Config,
                                             OvisConfig, RWConfig,
                                             SkyworkR1VChatConfig, SolarConfig,
                                             Telechat2Config, UltravoxConfig)
# yapf: enable
from vllm.transformers_utils.utils import check_gguf_file
from vllm.utils import resolve_obj_by_qualname

if envs.VLLM_USE_MODELSCOPE:
    from modelscope import AutoConfig
else:
    from transformers import AutoConfig

MISTRAL_CONFIG_NAME = "params.json"

logger = init_logger(__name__)


def _get_hf_token() -> Optional[str]:
    """
    Get the HuggingFace token from environment variable.

    Returns None if the token is not set, is an empty string, 
    or contains only whitespace.
    This follows the same pattern as huggingface_hub library which
    treats empty string tokens as None to avoid authentication errors.
    """
    token = os.getenv('HF_TOKEN')
    if token and token.strip():
        return token
    return None


_CONFIG_REGISTRY_OVERRIDE_HF: dict[str, type[PretrainedConfig]] = {
    "mllama": MllamaConfig
}

_CONFIG_REGISTRY: dict[str, type[PretrainedConfig]] = {
    "chatglm": ChatGLMConfig,
    "cohere2": Cohere2Config,
    "dbrx": DbrxConfig,
    "deepseek_vl_v2": DeepseekVLV2Config,
    "kimi_vl": KimiVLConfig,
    "mpt": MPTConfig,
    "RefinedWeb": RWConfig,  # For tiiuae/falcon-40b(-instruct)
    "RefinedWebModel": RWConfig,  # For tiiuae/falcon-7b(-instruct)
    "jais": JAISConfig,
    "mlp_speculator": MLPSpeculatorConfig,
    "medusa": MedusaConfig,
    "eagle": EAGLEConfig,
    "exaone": ExaoneConfig,
    "minimax_text_01": MiniMaxText01Config,
    "minimax_vl_01": MiniMaxVL01Config,
    "nemotron": NemotronConfig,
    "NVLM_D": NVLM_D_Config,
    "ovis": OvisConfig,
    "solar": SolarConfig,
    "skywork_chat": SkyworkR1VChatConfig,
    "telechat": Telechat2Config,
    "ultravox": UltravoxConfig,
    **_CONFIG_REGISTRY_OVERRIDE_HF
}

_CONFIG_ATTRS_MAPPING: dict[str, str] = {
    "llm_config": "text_config",
}


class ConfigFormat(str, enum.Enum):
    AUTO = "auto"
    HF = "hf"
    MISTRAL = "mistral"


_R = TypeVar("_R")


def with_retry(
    func: Callable[[], _R],
    log_msg: str,
    max_retries: int = 2,
    retry_delay: int = 2,
) -> _R:
    for attempt in range(max_retries):
        try:
            return func()
        except Exception as e:
            if attempt == max_retries - 1:
                logger.error("%s: %s", log_msg, e)
                raise
            logger.error("%s: %s, retrying %d of %d", log_msg, e, attempt + 1,
                         max_retries)
            time.sleep(retry_delay)
            retry_delay *= 2

    raise AssertionError("Should not be reached")


# @cache doesn't cache exceptions
@cache
def list_repo_files(
    repo_id: str,
    *,
    revision: Optional[str] = None,
    repo_type: Optional[str] = None,
    token: Union[str, bool, None] = None,
) -> list[str]:

    def lookup_files() -> list[str]:
        # directly list files if model is local
        if (local_path := Path(repo_id)).exists():
            return [
                str(file.relative_to(local_path))
                for file in local_path.rglob('*') if file.is_file()
            ]
        # if model is remote, use hf_hub api to list files
        try:
            if envs.VLLM_USE_MODELSCOPE:
                from vllm.transformers_utils.utils import (
                    modelscope_list_repo_files)
                return modelscope_list_repo_files(repo_id,
                                                  revision=revision,
                                                  token=os.getenv(
                                                      "MODELSCOPE_API_TOKEN",
                                                      None))
            return hf_list_repo_files(repo_id,
                                      revision=revision,
                                      repo_type=repo_type,
                                      token=token)
        except huggingface_hub.errors.OfflineModeIsEnabled:
            # Don't raise in offline mode,
            # all we know is that we don't have this
            # file cached.
            return []

    return with_retry(lookup_files, "Error retrieving file list")


def file_exists(
    repo_id: str,
    file_name: str,
    *,
    repo_type: Optional[str] = None,
    revision: Optional[str] = None,
    token: Union[str, bool, None] = None,
) -> bool:
    file_list = list_repo_files(repo_id,
                                repo_type=repo_type,
                                revision=revision,
                                token=token)
    return file_name in file_list


# In offline mode the result can be a false negative
def file_or_path_exists(model: Union[str, Path], config_name: str,
                        revision: Optional[str]) -> bool:
    if (local_path := Path(model)).exists():
        return (local_path / config_name).is_file()

    # Offline mode support: Check if config file is cached already
    cached_filepath = try_to_load_from_cache(repo_id=model,
                                             filename=config_name,
                                             revision=revision)
    if isinstance(cached_filepath, str):
        # The config file exists in cache- we can continue trying to load
        return True

    # NB: file_exists will only check for the existence of the config file on
    # hf_hub. This will fail in offline mode.

    # Call HF to check if the file exists
    return file_exists(str(model),
                       config_name,
                       revision=revision,
                       token=_get_hf_token())


def patch_rope_scaling(config: PretrainedConfig) -> None:
    """Provide backwards compatibility for RoPE."""
    text_config = getattr(config, "text_config", None)
    if text_config is not None:
        patch_rope_scaling(text_config)

    rope_scaling = getattr(config, "rope_scaling", None)
    if rope_scaling is not None:
        patch_rope_scaling_dict(rope_scaling)


def patch_rope_scaling_dict(rope_scaling: dict[str, Any]) -> None:
    if "rope_type" in rope_scaling and "type" in rope_scaling:
        rope_type = rope_scaling["rope_type"]
        rope_type_legacy = rope_scaling["type"]
        if rope_type != rope_type_legacy:
            raise ValueError(
                f"Found conflicts between 'rope_type={rope_type}' (modern "
                f"field) and 'type={rope_type_legacy}' (legacy field). "
                "You should only specify one of them.")

    if "rope_type" not in rope_scaling and "type" in rope_scaling:
        rope_scaling["rope_type"] = rope_scaling["type"]
        logger.info("Replacing legacy 'type' key with 'rope_type'")

    if "rope_type" not in rope_scaling:
        raise ValueError("rope_scaling should have a 'rope_type' key")

    if rope_scaling["rope_type"] == "su":
        rope_scaling["rope_type"] = "longrope"
        logger.warning("Replacing legacy rope_type 'su' with 'longrope'")
    elif rope_scaling["rope_type"] == "mrope":
        assert "mrope_section" in rope_scaling
        rope_scaling["rope_type"] = "default"
        logger.warning("Replacing legacy rope_type 'mrope' with 'default'")


def _uses_mrope(config: PretrainedConfig) -> bool:
    rope_scaling = getattr(config, "rope_scaling", None)
    if rope_scaling is None:
        return False

    return "mrope_section" in rope_scaling


def uses_mrope(config: PretrainedConfig) -> bool:
    """Detect if the model with this config uses M-ROPE."""
    return _uses_mrope(config) or thinker_uses_mrope(config)


def thinker_uses_mrope(config: PretrainedConfig) -> bool:
    """Detect if the model contains a thinker config and it uses M-ROPE."""
    thinker_config = getattr(config, "thinker_config", None)
    if thinker_config is None:
        return False

    thinker_text_config = getattr(thinker_config, "text_config", None)
    if thinker_text_config is None:
        return False

    return uses_mrope(thinker_text_config)


def is_encoder_decoder(config: PretrainedConfig) -> bool:
    """Detect if the model with this config is used as an encoder/decoder."""
    text_config = getattr(config, "text_config", None)
    if text_config is not None:
        return is_encoder_decoder(text_config)

    return getattr(config, "is_encoder_decoder", False)


def _maybe_remap_hf_config_attrs(config: PretrainedConfig) -> PretrainedConfig:
    """Remap config attributes to match the expected names."""
    for old_attr, new_attr in _CONFIG_ATTRS_MAPPING.items():
        if hasattr(config, old_attr):
            if not hasattr(config, new_attr):
                config.update({new_attr: getattr(config, old_attr)})
            delattr(config, old_attr)
            logger.debug("Remapped config attribute '%s' to '%s'", old_attr,
                         new_attr)
    return config


def get_config(
    model: Union[str, Path],
    trust_remote_code: bool,
    revision: Optional[str] = None,
    code_revision: Optional[str] = None,
    config_format: ConfigFormat = ConfigFormat.AUTO,
    **kwargs,
) -> PretrainedConfig:
    # Separate model folder from file path for GGUF models

    is_gguf = check_gguf_file(model)
    if is_gguf:
        kwargs["gguf_file"] = Path(model).name
        model = Path(model).parent

    if config_format == ConfigFormat.AUTO:
        try:
            if is_gguf or file_or_path_exists(
                    model, HF_CONFIG_NAME, revision=revision):
                config_format = ConfigFormat.HF
            elif file_or_path_exists(model,
                                     MISTRAL_CONFIG_NAME,
                                     revision=revision):
                config_format = ConfigFormat.MISTRAL
            else:
                raise ValueError(
                    "Could not detect config format for no config file found. "
                    "Ensure your model has either config.json (HF format) "
                    "or params.json (Mistral format).")

        except Exception as e:
            error_message = (
                "Invalid repository ID or local directory specified:"
                " '{model}'.\nPlease verify the following requirements:\n"
                "1. Provide a valid Hugging Face repository ID.\n"
                "2. Specify a local directory that contains a recognized "
                "configuration file.\n"
                "   - For Hugging Face models: ensure the presence of a "
                "'config.json'.\n"
                "   - For Mistral models: ensure the presence of a "
                "'params.json'.\n"
                "3. For GGUF: pass the local path of the GGUF checkpoint.\n"
                "   Loading GGUF from a remote repo directly is not yet "
                "supported.\n").format(model=model)

            raise ValueError(error_message) from e

    if config_format == ConfigFormat.HF:
        config_dict, _ = PretrainedConfig.get_config_dict(
            model,
            revision=revision,
            code_revision=code_revision,
            token=_get_hf_token(),
            **kwargs,
        )

        # Use custom model class if it's in our registry
        model_type = config_dict.get("model_type")
        if model_type in _CONFIG_REGISTRY:
            config_class = _CONFIG_REGISTRY[model_type]
            config = config_class.from_pretrained(
                model,
                revision=revision,
                code_revision=code_revision,
                token=_get_hf_token(),
                **kwargs,
            )
        else:
            try:
                config = AutoConfig.from_pretrained(
                    model,
                    trust_remote_code=trust_remote_code,
                    revision=revision,
                    code_revision=code_revision,
<<<<<<< HEAD
                    token=os.getenv('HF_TOKEN', None),
                    # some old custom model's config needs
                    # `has_no_defaults_at_init=True` to work.
                    has_no_defaults_at_init=trust_remote_code,
=======
                    token=_get_hf_token(),
>>>>>>> d1b689c4
                    **kwargs,
                )
            except ValueError as e:
                if (not trust_remote_code
                        and "requires you to execute the configuration file"
                        in str(e)):
                    err_msg = (
                        "Failed to load the model config. If the model "
                        "is a custom model not yet available in the "
                        "HuggingFace transformers library, consider setting "
                        "`trust_remote_code=True` in LLM or using the "
                        "`--trust-remote-code` flag in the CLI.")
                    raise RuntimeError(err_msg) from e
                else:
                    raise e
        config = _maybe_remap_hf_config_attrs(config)

    elif config_format == ConfigFormat.MISTRAL:
        config = load_params_config(model, revision, **kwargs)
    else:
        supported_formats = [
            fmt.value for fmt in ConfigFormat if fmt != ConfigFormat.AUTO
        ]
        raise ValueError(
            f"Unsupported config format: {config_format}. "
            f"Supported formats are: {', '.join(supported_formats)}. "
            f"Ensure your model uses one of these configuration formats "
            f"or specify the correct format explicitly.")

    # Special architecture mapping check for GGUF models
    if is_gguf:
        if config.model_type not in MODEL_FOR_CAUSAL_LM_MAPPING_NAMES:
            raise RuntimeError(
                f"Can't get gguf config for {config.model_type}.")
        model_type = MODEL_FOR_CAUSAL_LM_MAPPING_NAMES[config.model_type]
        config.update({"architectures": [model_type]})

    patch_rope_scaling(config)

    if trust_remote_code:
        maybe_register_config_serialize_by_value()

    return config


def try_get_local_file(model: Union[str, Path],
                       file_name: str,
                       revision: Optional[str] = 'main') -> Optional[Path]:
    file_path = Path(model) / file_name
    if file_path.is_file():
        return file_path
    else:
        try:
            cached_filepath = try_to_load_from_cache(repo_id=model,
                                                     filename=file_name,
                                                     revision=revision)
            if isinstance(cached_filepath, str):
                return Path(cached_filepath)
        except HFValidationError:
            ...
    return None


def get_hf_file_to_dict(file_name: str,
                        model: Union[str, Path],
                        revision: Optional[str] = 'main'):
    """
    Downloads a file from the Hugging Face Hub and returns
    its contents as a dictionary.

    Parameters:
    - file_name (str): The name of the file to download.
    - model (str): The name of the model on the Hugging Face Hub.
    - revision (str): The specific version of the model.

    Returns:
    - config_dict (dict): A dictionary containing
    the contents of the downloaded file.
    """

    file_path = try_get_local_file(model=model,
                                   file_name=file_name,
                                   revision=revision)

    if file_path is None:
        try:
            hf_hub_file = hf_hub_download(model, file_name, revision=revision)
        except huggingface_hub.errors.OfflineModeIsEnabled:
            return None
        except (RepositoryNotFoundError, RevisionNotFoundError,
                EntryNotFoundError, LocalEntryNotFoundError) as e:
            logger.debug("File or repository not found in hf_hub_download", e)
            return None
        except HfHubHTTPError as e:
            logger.warning(
                "Cannot connect to Hugging Face Hub. Skipping file "
                "download for '%s':",
                file_name,
                exc_info=e)
            return None
        file_path = Path(hf_hub_file)

    if file_path is not None and file_path.is_file():
        with open(file_path) as file:
            return json.load(file)

    return None


@cache
def get_pooling_config(model: str, revision: Optional[str] = 'main'):
    """
    This function gets the pooling and normalize
    config from the model - only applies to
    sentence-transformers models.

    Args:
        model (str): The name of the Hugging Face model.
        revision (str, optional): The specific version
        of the model to use. Defaults to 'main'.

    Returns:
        dict: A dictionary containing the pooling
        type and whether normalization is used.
    """

    modules_file_name = "modules.json"

    modules_dict = None
    if file_or_path_exists(model=model,
                           config_name=modules_file_name,
                           revision=revision):
        modules_dict = get_hf_file_to_dict(modules_file_name, model, revision)

    if modules_dict is None:
        return None

    logger.info("Found sentence-transformers modules configuration.")

    pooling = next((item for item in modules_dict
                    if item["type"] == "sentence_transformers.models.Pooling"),
                   None)
    normalize = bool(
        next((item for item in modules_dict
              if item["type"] == "sentence_transformers.models.Normalize"),
             False))

    if pooling:

        pooling_file_name = "{}/config.json".format(pooling["path"])
        pooling_dict = get_hf_file_to_dict(pooling_file_name, model, revision)
        pooling_type_name = next(
            (item for item, val in pooling_dict.items() if val is True), None)

        if pooling_type_name is not None:
            pooling_type_name = get_pooling_config_name(pooling_type_name)

        logger.info("Found pooling configuration.")
        return {"pooling_type": pooling_type_name, "normalize": normalize}

    return None


def get_pooling_config_name(pooling_name: str) -> Union[str, None]:
    if "pooling_mode_" in pooling_name:
        pooling_name = pooling_name.replace("pooling_mode_", "")

    if "_" in pooling_name:
        pooling_name = pooling_name.split("_")[0]

    if "lasttoken" in pooling_name:
        pooling_name = "last"

    supported_pooling_types = ['LAST', 'ALL', 'CLS', 'STEP', 'MEAN']
    pooling_type_name = pooling_name.upper()

    try:
        if pooling_type_name in supported_pooling_types:
            return pooling_type_name
    except NotImplementedError as e:
        logger.debug("Pooling type not supported", e)
        return None
    return None


@cache
def get_sentence_transformer_tokenizer_config(model: str,
                                              revision: Optional[str] = 'main'
                                              ):
    """
    Returns the tokenization configuration dictionary for a
    given Sentence Transformer BERT model.

    Parameters:
    - model (str): The name of the Sentence Transformer
    BERT model.
    - revision (str, optional): The revision of the m
    odel to use. Defaults to 'main'.

    Returns:
    - dict: A dictionary containing the configuration parameters
    for the Sentence Transformer BERT model.
    """
    sentence_transformer_config_files = [
        "sentence_bert_config.json",
        "sentence_roberta_config.json",
        "sentence_distilbert_config.json",
        "sentence_camembert_config.json",
        "sentence_albert_config.json",
        "sentence_xlm-roberta_config.json",
        "sentence_xlnet_config.json",
    ]
    encoder_dict = None

    for config_file in sentence_transformer_config_files:
        if try_get_local_file(model=model,
                              file_name=config_file,
                              revision=revision) is not None:
            encoder_dict = get_hf_file_to_dict(config_file, model, revision)
            if encoder_dict:
                break

    if not encoder_dict and not model.startswith("/"):
        try:
            # If model is on HuggingfaceHub, get the repo files
            repo_files = list_repo_files(model,
                                         revision=revision,
                                         token=_get_hf_token())
        except Exception:
            repo_files = []

        for config_name in sentence_transformer_config_files:
            if config_name in repo_files:
                encoder_dict = get_hf_file_to_dict(config_name, model,
                                                   revision)
                if encoder_dict:
                    break

    if not encoder_dict:
        return None

    logger.info("Found sentence-transformers tokenize configuration.")

    if all(k in encoder_dict for k in ("max_seq_length", "do_lower_case")):
        return encoder_dict
    return None


def maybe_register_config_serialize_by_value() -> None:
    """Try to register HF model configuration class to serialize by value

        If trust_remote_code is set, and the model's config file specifies an
        `AutoConfig` class, then the config class is typically an instance of
        a custom class imported from the HF modules cache.

        Examples:

        >>> from transformers import AutoConfig
        >>> klass = AutoConfig.from_pretrained('meta-llama/Meta-Llama-3-8B', trust_remote_code=True)
        >>> klass.__class__ # transformers.models.llama.configuration_llama.LlamaConfig
        >>> import transformers_modules # error, not initialized
        >>> klass = AutoConfig.from_pretrained('deepseek-ai/DeepSeek-V2.5', trust_remote_code=True)
        >>> import transformers_modules # success, initialized
        >>> klass.__class__ # transformers_modules.deepseek-ai.DeepSeek-V2.5.98b11844770b2c3ffc18b175c758a803640f4e77.configuration_deepseek.DeepseekV2Config

        In the DeepSeek example, the config class is an instance of a custom
        class that is not serializable by default. This class will not be
        importable in spawned workers, and won't exist at all on
        other nodes, which breaks serialization of the config.

        In this function we tell the cloudpickle serialization library to pass
        instances of these generated classes by value instead of by reference,
        i.e. the class definition is serialized along with its data so that the
        class module does not need to be importable on the receiving end.

        See: https://github.com/cloudpipe/cloudpickle?tab=readme-ov-file#overriding-pickles-serialization-mechanism-for-importable-constructs
    """ # noqa
    try:
        import transformers_modules
    except ImportError:
        # the config does not need trust_remote_code
        return

    try:
        import cloudpickle
        cloudpickle.register_pickle_by_value(transformers_modules)

        # ray vendors its own version of cloudpickle
        from vllm.executor.ray_utils import ray
        if ray:
            ray.cloudpickle.register_pickle_by_value(transformers_modules)

        # multiprocessing uses pickle to serialize arguments when using spawn
        # Here we get pickle to use cloudpickle to serialize config objects
        # that contain instances of the custom config class to avoid
        # serialization problems if the generated module (and model) has a `.`
        # in its name
        import multiprocessing
        import pickle

        from vllm.config import VllmConfig

        def _reduce_config(config: VllmConfig):
            return (pickle.loads, (cloudpickle.dumps(config), ))

        multiprocessing.reducer.register(VllmConfig, _reduce_config)

    except Exception as e:
        logger.warning(
            "Unable to register remote classes used by"
            " trust_remote_code with by-value serialization. This may"
            " lead to a later error. If remote code is not needed"
            " remove `--trust-remote-code`",
            exc_info=e)


def load_params_config(model: Union[str, Path], revision: Optional[str],
                       **kwargs) -> PretrainedConfig:
    # This function loads a params.json config which
    # should be used when loading models in mistral format

    config_file_name = "params.json"

    config_dict = get_hf_file_to_dict(config_file_name, model, revision)
    if config_dict is None:
        raise ValueError(
            f"Failed to load mistral '{config_file_name}' config for model "
            f"{model}. Please check if the model is a mistral-format model "
            f"and if the config file exists.")
    assert isinstance(config_dict, dict)

    config_mapping = {
        "dim": "hidden_size",
        "norm_eps": "rms_norm_eps",
        "n_kv_heads": "num_key_value_heads",
        "n_layers": "num_hidden_layers",
        "n_heads": "num_attention_heads",
        "hidden_dim": "intermediate_size",
    }

    def recurse_elems(elem: Any):
        if isinstance(elem, dict):
            config_dict = {}
            for key, value in elem.items():
                key = config_mapping.get(key, key)
                config_dict[key] = recurse_elems(value)

            return config_dict
        else:
            return elem

    config_dict["model_type"] = config_dict.get("model_type", "transformer")
    config_dict["hidden_act"] = config_dict.get("activation", "silu")
    config_dict["tie_word_embeddings"] = config_dict.get(
        "tie_embeddings", False)

    if config_dict.get("max_position_embeddings") is None:
        max_position_embeddings = 128_000
        try:
            trust_remote_code_val = kwargs.get("trust_remote_code", False)
            hf_config = get_config(model=model,
                                   trust_remote_code=trust_remote_code_val,
                                   revision=revision,
                                   config_format=ConfigFormat.HF)
            if hf_value := hf_config.get_text_config().max_position_embeddings:
                max_position_embeddings = hf_value
        except Exception as e:
            logger.warning(
                "The params.json file is missing 'max_position_embeddings'"
                " and could not get a value from the HF config."
                " Defaulting to 128000",
                exc_info=e)
        config_dict["max_position_embeddings"] = max_position_embeddings

    if config_dict.get("quantization") is not None:
        quantization = config_dict.get("quantization", {})
        if quantization.get("qformat_weight") == "fp8_e4m3":
            # This maps to the FP8 static per-tensor quantization scheme
            quantization_config = {
                "quant_method": "fp8",
                "activation_scheme": "static"
            }
        elif quantization.get("quant_method") == "compressed-tensors":
            # Pass through the quantization config to compressed-tensors
            quantization_config = quantization
        else:
            raise ValueError(
                f"Found unknown quantization='{quantization}' in config")

        config_dict["quantization_config"] = quantization_config

    config_type: Literal["text",
                         "multimodal"] = "multimodal" if config_dict.get(
                             "vision_encoder") is not None else "text"

    if config_dict.get("moe") is not None:
        config_dict["architectures"] = ["MixtralForCausalLM"]
    else:
        config_dict["architectures"] = ["MistralForCausalLM"]

    if config_type == "multimodal":
        multimodal_config = config_dict.pop("vision_encoder")
        quantization_config = config_dict.get("quantization_config", {})

        config_dict = {
            "text_config": config_dict,
            "vision_config": multimodal_config
        }
        config_dict["architectures"] = ["PixtralForConditionalGeneration"]
        config_dict["model_type"] = "pixtral"
        if quantization_config:
            config_dict["quantization_config"] = quantization_config

    config_dict.update(kwargs)

    config_dict = recurse_elems(config_dict)

    # transform to HF config format
    if config_type == "multimodal":
        config_dict["text_config"] = PretrainedConfig(
            **config_dict["text_config"])
        config_dict["vision_config"] = PretrainedConfig(
            **config_dict["vision_config"])

    return PretrainedConfig(**config_dict)


def get_hf_image_processor_config(
    model: Union[str, Path],
    hf_token: Optional[Union[bool, str]] = None,
    revision: Optional[str] = None,
    **kwargs,
) -> dict[str, Any]:
    # ModelScope does not provide an interface for image_processor
    if envs.VLLM_USE_MODELSCOPE:
        return dict()
    # Separate model folder from file path for GGUF models
    if check_gguf_file(model):
        model = Path(model).parent
    return get_image_processor_config(model,
                                      token=hf_token,
                                      revision=revision,
                                      **kwargs)


def get_hf_text_config(config: PretrainedConfig):
    """Get the "sub" config relevant to llm for multi modal models.
    No op for pure text models.
    """
    # This block should be unnecessary after https://github.com/huggingface/transformers/pull/37517
    if hasattr(config, "thinker_config"):
        # TODO(suyang.fy): Refactor code.
        #  For Qwen2.5-Omni, change hf_text_config to
        #  thinker_config.text_config.
        return config.thinker_config.text_config

    text_config = config.get_text_config()

    if text_config is not config:
        # The code operates under the assumption that text_config should have
        # `num_attention_heads` (among others). Assert here to fail early
        # if transformers config doesn't align with this assumption.
        assert hasattr(text_config, "num_attention_heads")

    return text_config


def try_get_generation_config(
    model: str,
    trust_remote_code: bool,
    revision: Optional[str] = None,
) -> Optional[GenerationConfig]:
    try:
        return GenerationConfig.from_pretrained(
            model,
            revision=revision,
        )
    except OSError:  # Not found
        try:
            config = get_config(
                model,
                trust_remote_code=trust_remote_code,
                revision=revision,
            )
            return GenerationConfig.from_model_config(config)
        except OSError:  # Not found
            return None


def get_cross_encoder_activation_function(config: PretrainedConfig):

    function_name: Optional[str] = None
    if hasattr(config, "sentence_transformers") and "activation_fn" in \
        config.sentence_transformers:
        function_name = config.sentence_transformers["activation_fn"]

    elif (hasattr(config, "sbert_ce_default_activation_function")
          and config.sbert_ce_default_activation_function is not None):
        function_name = config.sbert_ce_default_activation_function

    if function_name is not None:
        assert function_name.startswith("torch.nn.modules."), \
            "Loading of activation functions is restricted to " \
            "torch.nn.modules for security reasons"
        return resolve_obj_by_qualname(function_name)()
    else:
        return nn.Sigmoid() if config.num_labels == 1 else nn.Identity()


def try_get_safetensors_metadata(
    model: str,
    *,
    revision: Optional[str] = None,
):
    get_safetensors_metadata_partial = partial(
        get_safetensors_metadata,
        model,
        revision=revision,
        token=_get_hf_token(),
    )

    try:
        return with_retry(get_safetensors_metadata_partial,
                          "Error retrieving safetensors")
    except Exception:
        return None


def try_get_tokenizer_config(
    pretrained_model_name_or_path: Union[str, os.PathLike],
    trust_remote_code: bool,
    revision: Optional[str] = None,
) -> Optional[dict[str, Any]]:
    try:
        return get_tokenizer_config(
            pretrained_model_name_or_path,
            trust_remote_code=trust_remote_code,
            revision=revision,
        )
    except Exception:
        return None<|MERGE_RESOLUTION|>--- conflicted
+++ resolved
@@ -372,14 +372,10 @@
                     trust_remote_code=trust_remote_code,
                     revision=revision,
                     code_revision=code_revision,
-<<<<<<< HEAD
-                    token=os.getenv('HF_TOKEN', None),
+                    token=_get_hf_token(),
                     # some old custom model's config needs
                     # `has_no_defaults_at_init=True` to work.
                     has_no_defaults_at_init=trust_remote_code,
-=======
-                    token=_get_hf_token(),
->>>>>>> d1b689c4
                     **kwargs,
                 )
             except ValueError as e:
