--- conflicted
+++ resolved
@@ -34,16 +34,14 @@
                                              H2OVLChatConfig,
                                              InternVLChatConfig, JAISConfig,
                                              KimiVLConfig, MedusaConfig,
-<<<<<<< HEAD
+                                             MiniMaxText01Config, MiniMaxVL01Config, 
                                              MllamaConfig, MLPSpeculatorConfig,
                                              MPTConfig, NemotronConfig,
                                              NVLM_D_Config, OvisConfig,
-=======
                                              MiniMaxText01Config,
                                              MiniMaxVL01Config, MllamaConfig,
                                              MLPSpeculatorConfig, MPTConfig,
                                              NemotronConfig, NVLM_D_Config,
->>>>>>> 900edfa8
                                              RWConfig, SkyworkR1VChatConfig,
                                              SolarConfig, Telechat2Config,
                                              UltravoxConfig)
