# SPDX-License-Identifier: Apache-2.0

import enum
import json
import os
import time
from functools import cache
from pathlib import Path
from typing import Any, Callable, Dict, Literal, Optional, Type, Union

import huggingface_hub
from huggingface_hub import hf_hub_download
from huggingface_hub import list_repo_files as hf_list_repo_files
from huggingface_hub import try_to_load_from_cache
from huggingface_hub.utils import (EntryNotFoundError, HfHubHTTPError,
                                   HFValidationError, LocalEntryNotFoundError,
                                   RepositoryNotFoundError,
                                   RevisionNotFoundError)
from torch import nn
from transformers import GenerationConfig, PretrainedConfig
from transformers.models.auto.image_processing_auto import (
    get_image_processor_config)
from transformers.models.auto.modeling_auto import (
    MODEL_FOR_CAUSAL_LM_MAPPING_NAMES)
from transformers.utils import CONFIG_NAME as HF_CONFIG_NAME

from vllm.envs import VLLM_USE_MODELSCOPE
from vllm.logger import init_logger
# yapf conflicts with isort for this block
# yapf: disable
from vllm.transformers_utils.configs import (ChatGLMConfig, Cohere2Config,
                                             DbrxConfig, DeepseekVLV2Config,
                                             EAGLEConfig, ExaoneConfig,
                                             H2OVLChatConfig,
                                             InternVLChatConfig, JAISConfig,
                                             KimiVLConfig, MedusaConfig,
<<<<<<< HEAD
                                             MiniMaxText01Config,
                                             MiniMaxVL01Config, MllamaConfig,
                                             MLPSpeculatorConfig, MPTConfig,
                                             NemotronConfig, NVLM_D_Config,
                                             Olmo2Config, RWConfig,
=======
                                             MllamaConfig, MLPSpeculatorConfig,
                                             MPTConfig, NemotronConfig,
                                             NVLM_D_Config, RWConfig,
>>>>>>> 0d6e187e
                                             SkyworkR1VChatConfig, SolarConfig,
                                             Telechat2Config, UltravoxConfig)
# yapf: enable
from vllm.transformers_utils.utils import check_gguf_file
from vllm.utils import resolve_obj_by_qualname

if VLLM_USE_MODELSCOPE:
    from modelscope import AutoConfig
else:
    from transformers import AutoConfig

MISTRAL_CONFIG_NAME = "params.json"
HF_TOKEN = os.getenv('HF_TOKEN', None)

logger = init_logger(__name__)

_CONFIG_REGISTRY_OVERRIDE_HF: Dict[str, Type[PretrainedConfig]] = {
    "mllama": MllamaConfig
}

_CONFIG_REGISTRY: Dict[str, Type[PretrainedConfig]] = {
    "chatglm": ChatGLMConfig,
    "cohere2": Cohere2Config,
    "dbrx": DbrxConfig,
    "deepseek_vl_v2": DeepseekVLV2Config,
    "kimi_vl": KimiVLConfig,
    "mpt": MPTConfig,
    "RefinedWeb": RWConfig,  # For tiiuae/falcon-40b(-instruct)
    "RefinedWebModel": RWConfig,  # For tiiuae/falcon-7b(-instruct)
    "jais": JAISConfig,
    "mlp_speculator": MLPSpeculatorConfig,
    "medusa": MedusaConfig,
    "eagle": EAGLEConfig,
    "exaone": ExaoneConfig,
    "h2ovl_chat": H2OVLChatConfig,
    "internvl_chat": InternVLChatConfig,
    "minimax_text_01": MiniMaxText01Config,
    "minimax_vl_01": MiniMaxVL01Config,
    "nemotron": NemotronConfig,
    "NVLM_D": NVLM_D_Config,
    "solar": SolarConfig,
    "skywork_chat": SkyworkR1VChatConfig,
    "telechat": Telechat2Config,
    "ultravox": UltravoxConfig,
    **_CONFIG_REGISTRY_OVERRIDE_HF
}


class ConfigFormat(str, enum.Enum):
    AUTO = "auto"
    HF = "hf"
    MISTRAL = "mistral"


def with_retry(func: Callable[[], Any],
               log_msg: str,
               max_retries: int = 2,
               retry_delay: int = 2):
    for attempt in range(max_retries):
        try:
            return func()
        except Exception as e:
            if attempt == max_retries - 1:
                logger.error("%s: %s", log_msg, e)
                raise
            logger.error("%s: %s, retrying %d of %d", log_msg, e, attempt + 1,
                         max_retries)
            time.sleep(retry_delay)
            retry_delay *= 2


# @cache doesn't cache exceptions
@cache
def list_repo_files(
    repo_id: str,
    *,
    revision: Optional[str] = None,
    repo_type: Optional[str] = None,
    token: Union[str, bool, None] = None,
) -> list[str]:

    def lookup_files() -> list[str]:
        # directly list files if model is local
        if (local_path := Path(repo_id)).exists():
            return [
                str(file.relative_to(local_path))
                for file in local_path.rglob('*') if file.is_file()
            ]
        # if model is remote, use hf_hub api to list files
        try:
            if VLLM_USE_MODELSCOPE:
                from vllm.transformers_utils.utils import (
                    modelscope_list_repo_files)
                return modelscope_list_repo_files(repo_id,
                                                  revision=revision,
                                                  token=token)
            return hf_list_repo_files(repo_id,
                                      revision=revision,
                                      repo_type=repo_type,
                                      token=token)
        except huggingface_hub.errors.OfflineModeIsEnabled:
            # Don't raise in offline mode,
            # all we know is that we don't have this
            # file cached.
            return []

    return with_retry(lookup_files, "Error retrieving file list")


def file_exists(
    repo_id: str,
    file_name: str,
    *,
    repo_type: Optional[str] = None,
    revision: Optional[str] = None,
    token: Union[str, bool, None] = None,
) -> bool:
    file_list = list_repo_files(repo_id,
                                repo_type=repo_type,
                                revision=revision,
                                token=token)
    return file_name in file_list


# In offline mode the result can be a false negative
def file_or_path_exists(model: Union[str, Path], config_name: str,
                        revision: Optional[str]) -> bool:
    if (local_path := Path(model)).exists():
        return (local_path / config_name).is_file()

    # Offline mode support: Check if config file is cached already
    cached_filepath = try_to_load_from_cache(repo_id=model,
                                             filename=config_name,
                                             revision=revision)
    if isinstance(cached_filepath, str):
        # The config file exists in cache- we can continue trying to load
        return True

    # NB: file_exists will only check for the existence of the config file on
    # hf_hub. This will fail in offline mode.

    # Call HF to check if the file exists
    return file_exists(str(model),
                       config_name,
                       revision=revision,
                       token=HF_TOKEN)


def patch_rope_scaling(config: PretrainedConfig) -> None:
    """Provide backwards compatibility for RoPE."""
    text_config = getattr(config, "text_config", None)
    if text_config is not None:
        patch_rope_scaling(text_config)

    rope_scaling = getattr(config, "rope_scaling", None)
    if rope_scaling is not None:
        patch_rope_scaling_dict(rope_scaling)


def patch_rope_scaling_dict(rope_scaling: Dict[str, Any]) -> None:
    if "rope_type" in rope_scaling and "type" in rope_scaling:
        rope_type = rope_scaling["rope_type"]
        rope_type_legacy = rope_scaling["type"]
        if rope_type != rope_type_legacy:
            raise ValueError(
                f"Found conflicts between 'rope_type={rope_type}' (modern "
                f"field) and 'type={rope_type_legacy}' (legacy field). "
                "You should only specify one of them.")

    if "rope_type" not in rope_scaling and "type" in rope_scaling:
        rope_scaling["rope_type"] = rope_scaling["type"]
        logger.info("Replacing legacy 'type' key with 'rope_type'")

    if "rope_type" not in rope_scaling:
        raise ValueError("rope_scaling should have a 'rope_type' key")

    if rope_scaling["rope_type"] == "su":
        rope_scaling["rope_type"] = "longrope"
        logger.warning("Replacing legacy rope_type 'su' with 'longrope'")
    elif rope_scaling["rope_type"] == "mrope":
        assert "mrope_section" in rope_scaling
        rope_scaling["rope_type"] = "default"
        logger.warning("Replacing legacy rope_type 'mrope' with 'default'")


def _uses_mrope(config: PretrainedConfig) -> bool:
    rope_scaling = getattr(config, "rope_scaling", None)
    if rope_scaling is None:
        return False

    return "mrope_section" in rope_scaling


def uses_mrope(config: PretrainedConfig) -> bool:
    """Detect if the model with this config uses M-ROPE."""
    return _uses_mrope(config) or thinker_uses_mrope(config)


def thinker_uses_mrope(config: PretrainedConfig) -> bool:
    """Detect if the model contains a thinker config and it uses M-ROPE."""
    thinker_config = getattr(config, "thinker_config", None)
    if thinker_config is None:
        return False

    thinker_text_config = getattr(thinker_config, "text_config", None)
    if thinker_text_config is None:
        return False

    return uses_mrope(thinker_text_config)


def is_encoder_decoder(config: PretrainedConfig) -> bool:
    """Detect if the model with this config is used as an encoder/decoder."""
    text_config = getattr(config, "text_config", None)
    if text_config is not None:
        return is_encoder_decoder(text_config)

    return getattr(config, "is_encoder_decoder", False)


def get_config(
    model: Union[str, Path],
    trust_remote_code: bool,
    revision: Optional[str] = None,
    code_revision: Optional[str] = None,
    config_format: ConfigFormat = ConfigFormat.AUTO,
    **kwargs,
) -> PretrainedConfig:
    # Separate model folder from file path for GGUF models

    is_gguf = check_gguf_file(model)
    if is_gguf:
        kwargs["gguf_file"] = Path(model).name
        model = Path(model).parent

    if config_format == ConfigFormat.AUTO:
        try:
            if is_gguf or file_or_path_exists(
                    model, HF_CONFIG_NAME, revision=revision):
                config_format = ConfigFormat.HF
            elif file_or_path_exists(model,
                                     MISTRAL_CONFIG_NAME,
                                     revision=revision):
                config_format = ConfigFormat.MISTRAL
            else:
                raise ValueError(
                    "Could not detect config format for no config file found. "
                    "Ensure your model has either config.json (HF format) "
                    "or params.json (Mistral format).")

        except Exception as e:
            error_message = (
                "Invalid repository ID or local directory specified:"
                " '{model}'.\nPlease verify the following requirements:\n"
                "1. Provide a valid Hugging Face repository ID.\n"
                "2. Specify a local directory that contains a recognized "
                "configuration file.\n"
                "   - For Hugging Face models: ensure the presence of a "
                "'config.json'.\n"
                "   - For Mistral models: ensure the presence of a "
                "'params.json'.\n").format(model=model)

            raise ValueError(error_message) from e

    if config_format == ConfigFormat.HF:
        config_dict, _ = PretrainedConfig.get_config_dict(
            model,
            revision=revision,
            code_revision=code_revision,
            token=HF_TOKEN,
            **kwargs,
        )

        # Use custom model class if it's in our registry
        model_type = config_dict.get("model_type")
        if model_type in _CONFIG_REGISTRY:
            config_class = _CONFIG_REGISTRY[model_type]
            config = config_class.from_pretrained(
                model,
                revision=revision,
                code_revision=code_revision,
                token=HF_TOKEN,
                **kwargs,
            )
        else:
            try:
                config = AutoConfig.from_pretrained(
                    model,
                    trust_remote_code=trust_remote_code,
                    revision=revision,
                    code_revision=code_revision,
                    token=HF_TOKEN,
                    **kwargs,
                )
            except ValueError as e:
                if (not trust_remote_code
                        and "requires you to execute the configuration file"
                        in str(e)):
                    err_msg = (
                        "Failed to load the model config. If the model "
                        "is a custom model not yet available in the "
                        "HuggingFace transformers library, consider setting "
                        "`trust_remote_code=True` in LLM or using the "
                        "`--trust-remote-code` flag in the CLI.")
                    raise RuntimeError(err_msg) from e
                else:
                    raise e

    elif config_format == ConfigFormat.MISTRAL:
        config = load_params_config(model, revision, token=HF_TOKEN, **kwargs)
    else:
        supported_formats = [
            fmt.value for fmt in ConfigFormat if fmt != ConfigFormat.AUTO
        ]
        raise ValueError(
            f"Unsupported config format: {config_format}. "
            f"Supported formats are: {', '.join(supported_formats)}. "
            f"Ensure your model uses one of these configuration formats "
            f"or specify the correct format explicitly.")

    # Special architecture mapping check for GGUF models
    if is_gguf:
        if config.model_type not in MODEL_FOR_CAUSAL_LM_MAPPING_NAMES:
            raise RuntimeError(
                f"Can't get gguf config for {config.model_type}.")
        model_type = MODEL_FOR_CAUSAL_LM_MAPPING_NAMES[config.model_type]
        config.update({"architectures": [model_type]})

    patch_rope_scaling(config)

    if trust_remote_code:
        maybe_register_config_serialize_by_value()

    return config


def try_get_local_file(model: Union[str, Path],
                       file_name: str,
                       revision: Optional[str] = 'main') -> Optional[Path]:
    file_path = Path(model) / file_name
    if file_path.is_file():
        return file_path
    else:
        try:
            cached_filepath = try_to_load_from_cache(repo_id=model,
                                                     filename=file_name,
                                                     revision=revision)
            if isinstance(cached_filepath, str):
                return Path(cached_filepath)
        except HFValidationError:
            ...
    return None


def get_hf_file_to_dict(file_name: str,
                        model: Union[str, Path],
                        revision: Optional[str] = 'main'):
    """
    Downloads a file from the Hugging Face Hub and returns
    its contents as a dictionary.

    Parameters:
    - file_name (str): The name of the file to download.
    - model (str): The name of the model on the Hugging Face Hub.
    - revision (str): The specific version of the model.

    Returns:
    - config_dict (dict): A dictionary containing
    the contents of the downloaded file.
    """

    file_path = try_get_local_file(model=model,
                                   file_name=file_name,
                                   revision=revision)

    if file_path is None:
        try:
            hf_hub_file = hf_hub_download(model, file_name, revision=revision)
        except huggingface_hub.errors.OfflineModeIsEnabled:
            return None
        except (RepositoryNotFoundError, RevisionNotFoundError,
                EntryNotFoundError, LocalEntryNotFoundError) as e:
            logger.debug("File or repository not found in hf_hub_download", e)
            return None
        except HfHubHTTPError as e:
            logger.warning(
                "Cannot connect to Hugging Face Hub. Skipping file "
                "download for '%s':",
                file_name,
                exc_info=e)
            return None
        file_path = Path(hf_hub_file)

    if file_path is not None and file_path.is_file():
        with open(file_path) as file:
            return json.load(file)

    return None


@cache
def get_pooling_config(model: str, revision: Optional[str] = 'main'):
    """
    This function gets the pooling and normalize
    config from the model - only applies to
    sentence-transformers models.

    Args:
        model (str): The name of the Hugging Face model.
        revision (str, optional): The specific version
        of the model to use. Defaults to 'main'.

    Returns:
        dict: A dictionary containing the pooling
        type and whether normalization is used.
    """

    modules_file_name = "modules.json"

    modules_dict = None
    if file_or_path_exists(model=model,
                           config_name=modules_file_name,
                           revision=revision):
        modules_dict = get_hf_file_to_dict(modules_file_name, model, revision)

    if modules_dict is None:
        return None

    logger.info("Found sentence-transformers modules configuration.")

    pooling = next((item for item in modules_dict
                    if item["type"] == "sentence_transformers.models.Pooling"),
                   None)
    normalize = bool(
        next((item for item in modules_dict
              if item["type"] == "sentence_transformers.models.Normalize"),
             False))

    if pooling:

        pooling_file_name = "{}/config.json".format(pooling["path"])
        pooling_dict = get_hf_file_to_dict(pooling_file_name, model, revision)
        pooling_type_name = next(
            (item for item, val in pooling_dict.items() if val is True), None)

        if pooling_type_name is not None:
            pooling_type_name = get_pooling_config_name(pooling_type_name)

        logger.info("Found pooling configuration.")
        return {"pooling_type": pooling_type_name, "normalize": normalize}

    return None


def get_pooling_config_name(pooling_name: str) -> Union[str, None]:
    if "pooling_mode_" in pooling_name:
        pooling_name = pooling_name.replace("pooling_mode_", "")

    if "_" in pooling_name:
        pooling_name = pooling_name.split("_")[0]

    if "lasttoken" in pooling_name:
        pooling_name = "last"

    supported_pooling_types = ['LAST', 'ALL', 'CLS', 'STEP', 'MEAN']
    pooling_type_name = pooling_name.upper()

    try:
        if pooling_type_name in supported_pooling_types:
            return pooling_type_name
    except NotImplementedError as e:
        logger.debug("Pooling type not supported", e)
        return None
    return None


@cache
def get_sentence_transformer_tokenizer_config(model: str,
                                              revision: Optional[str] = 'main'
                                              ):
    """
    Returns the tokenization configuration dictionary for a
    given Sentence Transformer BERT model.

    Parameters:
    - model (str): The name of the Sentence Transformer
    BERT model.
    - revision (str, optional): The revision of the m
    odel to use. Defaults to 'main'.

    Returns:
    - dict: A dictionary containing the configuration parameters
    for the Sentence Transformer BERT model.
    """
    sentence_transformer_config_files = [
        "sentence_bert_config.json",
        "sentence_roberta_config.json",
        "sentence_distilbert_config.json",
        "sentence_camembert_config.json",
        "sentence_albert_config.json",
        "sentence_xlm-roberta_config.json",
        "sentence_xlnet_config.json",
    ]
    encoder_dict = None

    for config_file in sentence_transformer_config_files:
        if try_get_local_file(model=model,
                              file_name=config_file,
                              revision=revision) is not None:
            encoder_dict = get_hf_file_to_dict(config_file, model, revision)
            if encoder_dict:
                break

    if not encoder_dict and not model.startswith("/"):
        try:
            # If model is on HuggingfaceHub, get the repo files
            repo_files = list_repo_files(model,
                                         revision=revision,
                                         token=HF_TOKEN)
        except Exception:
            repo_files = []

        for config_name in sentence_transformer_config_files:
            if config_name in repo_files:
                encoder_dict = get_hf_file_to_dict(config_name, model,
                                                   revision)
                if encoder_dict:
                    break

    if not encoder_dict:
        return None

    logger.info("Found sentence-transformers tokenize configuration.")

    if all(k in encoder_dict for k in ("max_seq_length", "do_lower_case")):
        return encoder_dict
    return None


def maybe_register_config_serialize_by_value() -> None:
    """Try to register HF model configuration class to serialize by value

        If trust_remote_code is set, and the model's config file specifies an
        `AutoConfig` class, then the config class is typically an instance of
        a custom class imported from the HF modules cache.

        Examples:

        >>> from transformers import AutoConfig
        >>> klass = AutoConfig.from_pretrained('meta-llama/Meta-Llama-3-8B', trust_remote_code=True)
        >>> klass.__class__ # transformers.models.llama.configuration_llama.LlamaConfig
        >>> import transformers_modules # error, not initialized
        >>> klass = AutoConfig.from_pretrained('deepseek-ai/DeepSeek-V2.5', trust_remote_code=True)
        >>> import transformers_modules # success, initialized
        >>> klass.__class__ # transformers_modules.deepseek-ai.DeepSeek-V2.5.98b11844770b2c3ffc18b175c758a803640f4e77.configuration_deepseek.DeepseekV2Config

        In the DeepSeek example, the config class is an instance of a custom
        class that is not serializable by default. This class will not be
        importable in spawned workers, and won't exist at all on
        other nodes, which breaks serialization of the config.

        In this function we tell the cloudpickle serialization library to pass
        instances of these generated classes by value instead of by reference,
        i.e. the class definition is serialized along with its data so that the
        class module does not need to be importable on the receiving end.

        See: https://github.com/cloudpipe/cloudpickle?tab=readme-ov-file#overriding-pickles-serialization-mechanism-for-importable-constructs
    """ # noqa
    try:
        import transformers_modules
    except ImportError:
        # the config does not need trust_remote_code
        return

    try:
        import cloudpickle
        cloudpickle.register_pickle_by_value(transformers_modules)

        # ray vendors its own version of cloudpickle
        from vllm.executor.ray_utils import ray
        if ray:
            ray.cloudpickle.register_pickle_by_value(transformers_modules)

        # multiprocessing uses pickle to serialize arguments when using spawn
        # Here we get pickle to use cloudpickle to serialize config objects
        # that contain instances of the custom config class to avoid
        # serialization problems if the generated module (and model) has a `.`
        # in its name
        import multiprocessing
        import pickle

        from vllm.config import VllmConfig

        def _reduce_config(config: VllmConfig):
            return (pickle.loads, (cloudpickle.dumps(config), ))

        multiprocessing.reducer.register(VllmConfig, _reduce_config)

    except Exception as e:
        logger.warning(
            "Unable to register remote classes used by"
            " trust_remote_code with by-value serialization. This may"
            " lead to a later error. If remote code is not needed"
            " remove `--trust-remote-code`",
            exc_info=e)


def load_params_config(model: Union[str, Path], revision: Optional[str],
                       **kwargs) -> PretrainedConfig:
    # This function loads a params.json config which
    # should be used when loading models in mistral format

    config_file_name = "params.json"

    config_dict = get_hf_file_to_dict(config_file_name, model, revision)
    if config_dict is None:
        raise ValueError(
            f"Failed to load mistral '{config_file_name}' config for model "
            f"{model}. Please check if the model is a mistral-format model "
            f"and if the config file exists.")
    assert isinstance(config_dict, dict)

    config_mapping = {
        "dim": "hidden_size",
        "norm_eps": "rms_norm_eps",
        "n_kv_heads": "num_key_value_heads",
        "n_layers": "num_hidden_layers",
        "n_heads": "num_attention_heads",
        "hidden_dim": "intermediate_size",
    }

    def recurse_elems(elem: Any):
        if isinstance(elem, dict):
            config_dict = {}
            for key, value in elem.items():
                key = config_mapping.get(key, key)
                config_dict[key] = recurse_elems(value)

            return config_dict
        else:
            return elem

    config_dict["model_type"] = config_dict.get("model_type", "transformer")
    config_dict["hidden_act"] = config_dict.get("activation", "silu")
    config_dict["tie_word_embeddings"] = config_dict.get(
        "tie_embeddings", False)
    config_dict["max_seq_len"] = config_dict.get("max_seq_len", 128_000)
    config_dict["max_position_embeddings"] = config_dict.get(
        "max_position_embeddings", 128_000)

    if config_dict.get("quantization") is not None:
        quantization = config_dict.get("quantization", {})
        if quantization.get("qformat_weight") == "fp8_e4m3":
            # This maps to the FP8 static per-tensor quantization scheme
            quantization_config = {
                "quant_method": "fp8",
                "activation_scheme": "static"
            }
        elif quantization.get("quant_method") == "compressed-tensors":
            # Pass through the quantization config to compressed-tensors
            quantization_config = quantization
        else:
            raise ValueError(
                f"Found unknown quantization='{quantization}' in config")

        config_dict["quantization_config"] = quantization_config

    config_type: Literal["text",
                         "multimodal"] = "multimodal" if config_dict.get(
                             "vision_encoder") is not None else "text"

    if config_dict.get("moe") is not None:
        config_dict["architectures"] = ["MixtralForCausalLM"]
    else:
        config_dict["architectures"] = ["MistralForCausalLM"]

    if config_type == "multimodal":
        multimodal_config = config_dict.pop("vision_encoder")
        quantization_config = config_dict.get("quantization_config", {})

        config_dict = {
            "text_config": config_dict,
            "vision_config": multimodal_config
        }
        config_dict["architectures"] = ["PixtralForConditionalGeneration"]
        config_dict["model_type"] = "pixtral"
        if quantization_config:
            config_dict["quantization_config"] = quantization_config

    config_dict.update(kwargs)

    config_dict = recurse_elems(config_dict)

    # transform to HF config format
    if config_type == "multimodal":
        config_dict["text_config"] = PretrainedConfig(
            **config_dict["text_config"])
        config_dict["vision_config"] = PretrainedConfig(
            **config_dict["vision_config"])

    return PretrainedConfig(**config_dict)


def get_hf_image_processor_config(
    model: Union[str, Path],
    hf_token: Optional[Union[bool, str]] = None,
    revision: Optional[str] = None,
    **kwargs,
) -> Dict[str, Any]:
    # ModelScope does not provide an interface for image_processor
    if VLLM_USE_MODELSCOPE:
        return dict()
    # Separate model folder from file path for GGUF models
    if check_gguf_file(model):
        model = Path(model).parent
    return get_image_processor_config(model,
                                      token=hf_token,
                                      revision=revision,
                                      **kwargs)


def get_hf_text_config(config: PretrainedConfig):
    """Get the "sub" config relevant to llm for multi modal models.
    No op for pure text models.
    """
    if hasattr(config, "text_config"):
        # The code operates under the assumption that text_config should have
        # `num_attention_heads` (among others). Assert here to fail early
        # if transformers config doesn't align with this assumption.
        assert hasattr(config.text_config, "num_attention_heads")
        return config.text_config
    elif hasattr(config, "thinker_config"):
        # TODO(suyang.fy): Refactor code.
        #  For Qwen2.5-Omni, change hf_text_config to
        #  thinker_config.text_config.
        return config.thinker_config.text_config
    else:
        return config


def try_get_generation_config(
    model: str,
    trust_remote_code: bool,
    revision: Optional[str] = None,
) -> Optional[GenerationConfig]:
    try:
        return GenerationConfig.from_pretrained(
            model,
            revision=revision,
        )
    except OSError:  # Not found
        try:
            config = get_config(
                model,
                trust_remote_code=trust_remote_code,
                revision=revision,
            )
            return GenerationConfig.from_model_config(config)
        except OSError:  # Not found
            return None


def get_cross_encoder_activation_function(config: PretrainedConfig):
    if (hasattr(config, "sbert_ce_default_activation_function")
            and config.sbert_ce_default_activation_function is not None):

        function_name = config.sbert_ce_default_activation_function
        assert function_name.startswith("torch.nn.modules."), \
            "Loading of activation functions is restricted to " \
            "torch.nn.modules for security reasons"
        return resolve_obj_by_qualname(function_name)()
    else:
        return nn.Sigmoid() if config.num_labels == 1 else nn.Identity()<|MERGE_RESOLUTION|>--- conflicted
+++ resolved
@@ -34,17 +34,11 @@
                                              H2OVLChatConfig,
                                              InternVLChatConfig, JAISConfig,
                                              KimiVLConfig, MedusaConfig,
-<<<<<<< HEAD
                                              MiniMaxText01Config,
-                                             MiniMaxVL01Config, MllamaConfig,
-                                             MLPSpeculatorConfig, MPTConfig,
-                                             NemotronConfig, NVLM_D_Config,
-                                             Olmo2Config, RWConfig,
-=======
+                                             MiniMaxVL01Config,
                                              MllamaConfig, MLPSpeculatorConfig,
                                              MPTConfig, NemotronConfig,
                                              NVLM_D_Config, RWConfig,
->>>>>>> 0d6e187e
                                              SkyworkR1VChatConfig, SolarConfig,
                                              Telechat2Config, UltravoxConfig)
 # yapf: enable
