# SPDX-License-Identifier: Apache-2.0
# SPDX-FileCopyrightText: Copyright contributors to the vLLM project

import enum
import json
import os
import time
from functools import cache, partial
from pathlib import Path
from typing import Any, Callable, Optional, TypeVar, Union

import huggingface_hub
from huggingface_hub import get_safetensors_metadata, hf_hub_download
from huggingface_hub import list_repo_files as hf_list_repo_files
from huggingface_hub import try_to_load_from_cache
from huggingface_hub.utils import (EntryNotFoundError, HfHubHTTPError,
                                   HFValidationError, LocalEntryNotFoundError,
                                   RepositoryNotFoundError,
                                   RevisionNotFoundError)
from torch import nn
from transformers import GenerationConfig, PretrainedConfig
from transformers.models.auto.image_processing_auto import (
    get_image_processor_config)
from transformers.models.auto.modeling_auto import (
    MODEL_FOR_CAUSAL_LM_MAPPING_NAMES)
from transformers.models.auto.tokenization_auto import get_tokenizer_config
from transformers.utils import CONFIG_NAME as HF_CONFIG_NAME

from vllm import envs
from vllm.logger import init_logger
# yapf conflicts with isort for this block
# yapf: disable
from vllm.transformers_utils.configs import (ChatGLMConfig, Cohere2Config,
                                             DbrxConfig, DeepseekVLV2Config,
                                             EAGLEConfig, ExaoneConfig,
                                             JAISConfig, KimiVLConfig,
                                             MedusaConfig, MiniMaxText01Config,
                                             MiniMaxVL01Config, MllamaConfig,
                                             MLPSpeculatorConfig, MPTConfig,
                                             NemotronConfig, NVLM_D_Config,
                                             OvisConfig, RWConfig,
                                             SkyworkR1VChatConfig, SolarConfig,
                                             Telechat2Config, UltravoxConfig)
# yapf: enable
from vllm.transformers_utils.configs.mistral import adapt_config_dict
from vllm.transformers_utils.utils import check_gguf_file
from vllm.utils import MULTIMODAL_MODEL_MAX_NUM_BATCHED_TOKENS, resolve_obj_by_qualname

if envs.VLLM_USE_MODELSCOPE:
    from modelscope import AutoConfig
else:
    from transformers import AutoConfig

MISTRAL_CONFIG_NAME = "params.json"

logger = init_logger(__name__)


def _get_hf_token() -> Optional[str]:
    """
    Get the HuggingFace token from environment variable.

    Returns None if the token is not set, is an empty string, 
    or contains only whitespace.
    This follows the same pattern as huggingface_hub library which
    treats empty string tokens as None to avoid authentication errors.
    """
    token = os.getenv('HF_TOKEN')
    if token and token.strip():
        return token
    return None


_CONFIG_REGISTRY_OVERRIDE_HF: dict[str, type[PretrainedConfig]] = {
    "mllama": MllamaConfig
}

_CONFIG_REGISTRY: dict[str, type[PretrainedConfig]] = {
    "chatglm": ChatGLMConfig,
    "cohere2": Cohere2Config,
    "dbrx": DbrxConfig,
    "deepseek_vl_v2": DeepseekVLV2Config,
    "kimi_vl": KimiVLConfig,
    "mpt": MPTConfig,
    "RefinedWeb": RWConfig,  # For tiiuae/falcon-40b(-instruct)
    "RefinedWebModel": RWConfig,  # For tiiuae/falcon-7b(-instruct)
    "jais": JAISConfig,
    "mlp_speculator": MLPSpeculatorConfig,
    "medusa": MedusaConfig,
    "eagle": EAGLEConfig,
    "exaone": ExaoneConfig,
    "minimax_text_01": MiniMaxText01Config,
    "minimax_vl_01": MiniMaxVL01Config,
    "nemotron": NemotronConfig,
    "NVLM_D": NVLM_D_Config,
    "ovis": OvisConfig,
    "solar": SolarConfig,
    "skywork_chat": SkyworkR1VChatConfig,
    "telechat": Telechat2Config,
    "ultravox": UltravoxConfig,
    **_CONFIG_REGISTRY_OVERRIDE_HF
}

_CONFIG_ATTRS_MAPPING: dict[str, str] = {
    "llm_config": "text_config",
}


class ConfigFormat(str, enum.Enum):
    AUTO = "auto"
    HF = "hf"
    MISTRAL = "mistral"


_R = TypeVar("_R")


def with_retry(
    func: Callable[[], _R],
    log_msg: str,
    max_retries: int = 2,
    retry_delay: int = 2,
) -> _R:
    for attempt in range(max_retries):
        try:
            return func()
        except Exception as e:
            if attempt == max_retries - 1:
                logger.error("%s: %s", log_msg, e)
                raise
            logger.error("%s: %s, retrying %d of %d", log_msg, e, attempt + 1,
                         max_retries)
            time.sleep(retry_delay)
            retry_delay *= 2

    raise AssertionError("Should not be reached")


# @cache doesn't cache exceptions
@cache
def list_repo_files(
    repo_id: str,
    *,
    revision: Optional[str] = None,
    repo_type: Optional[str] = None,
    token: Union[str, bool, None] = None,
) -> list[str]:

    def lookup_files() -> list[str]:
        # directly list files if model is local
        if (local_path := Path(repo_id)).exists():
            return [
                str(file.relative_to(local_path))
                for file in local_path.rglob('*') if file.is_file()
            ]
        # if model is remote, use hf_hub api to list files
        try:
            if envs.VLLM_USE_MODELSCOPE:
                from vllm.transformers_utils.utils import (
                    modelscope_list_repo_files)
                return modelscope_list_repo_files(repo_id,
                                                  revision=revision,
                                                  token=os.getenv(
                                                      "MODELSCOPE_API_TOKEN",
                                                      None))
            return hf_list_repo_files(repo_id,
                                      revision=revision,
                                      repo_type=repo_type,
                                      token=token)
        except huggingface_hub.errors.OfflineModeIsEnabled:
            # Don't raise in offline mode,
            # all we know is that we don't have this
            # file cached.
            return []

    return with_retry(lookup_files, "Error retrieving file list")


def file_exists(
    repo_id: str,
    file_name: str,
    *,
    repo_type: Optional[str] = None,
    revision: Optional[str] = None,
    token: Union[str, bool, None] = None,
) -> bool:
    file_list = list_repo_files(repo_id,
                                repo_type=repo_type,
                                revision=revision,
                                token=token)
    return file_name in file_list


# In offline mode the result can be a false negative
def file_or_path_exists(model: Union[str, Path], config_name: str,
                        revision: Optional[str]) -> bool:
    if (local_path := Path(model)).exists():
        return (local_path / config_name).is_file()

    # Offline mode support: Check if config file is cached already
    cached_filepath = try_to_load_from_cache(repo_id=model,
                                             filename=config_name,
                                             revision=revision)
    if isinstance(cached_filepath, str):
        # The config file exists in cache- we can continue trying to load
        return True

    # NB: file_exists will only check for the existence of the config file on
    # hf_hub. This will fail in offline mode.

    # Call HF to check if the file exists
    return file_exists(str(model),
                       config_name,
                       revision=revision,
                       token=_get_hf_token())


def patch_rope_scaling(config: PretrainedConfig) -> None:
    """Provide backwards compatibility for RoPE."""
    text_config = getattr(config, "text_config", None)
    if text_config is not None:
        patch_rope_scaling(text_config)

    rope_scaling = getattr(config, "rope_scaling", None)
    if rope_scaling is not None:
        patch_rope_scaling_dict(rope_scaling)


def patch_rope_scaling_dict(rope_scaling: dict[str, Any]) -> None:
    if "rope_type" in rope_scaling and "type" in rope_scaling:
        rope_type = rope_scaling["rope_type"]
        rope_type_legacy = rope_scaling["type"]
        if rope_type != rope_type_legacy:
            raise ValueError(
                f"Found conflicts between 'rope_type={rope_type}' (modern "
                f"field) and 'type={rope_type_legacy}' (legacy field). "
                "You should only specify one of them.")

    if "rope_type" not in rope_scaling and "type" in rope_scaling:
        rope_scaling["rope_type"] = rope_scaling["type"]
        logger.info("Replacing legacy 'type' key with 'rope_type'")

    if "rope_type" not in rope_scaling:
        raise ValueError("rope_scaling should have a 'rope_type' key")

    if rope_scaling["rope_type"] == "su":
        rope_scaling["rope_type"] = "longrope"
        logger.warning("Replacing legacy rope_type 'su' with 'longrope'")
    elif rope_scaling["rope_type"] == "mrope":
        assert "mrope_section" in rope_scaling
        rope_scaling["rope_type"] = "default"
        logger.warning("Replacing legacy rope_type 'mrope' with 'default'")


def _uses_mrope(config: PretrainedConfig) -> bool:
    rope_scaling = getattr(config, "rope_scaling", None)
    if rope_scaling is None:
        return False

    return "mrope_section" in rope_scaling


def uses_mrope(config: PretrainedConfig) -> bool:
    """Detect if the model with this config uses M-ROPE."""
    return _uses_mrope(config) or thinker_uses_mrope(config)


def thinker_uses_mrope(config: PretrainedConfig) -> bool:
    """Detect if the model contains a thinker config and it uses M-ROPE."""
    thinker_config = getattr(config, "thinker_config", None)
    if thinker_config is None:
        return False

    thinker_text_config = getattr(thinker_config, "text_config", None)
    if thinker_text_config is None:
        return False

    return uses_mrope(thinker_text_config)


def is_encoder_decoder(config: PretrainedConfig) -> bool:
    """Detect if the model with this config is used as an encoder/decoder."""
    text_config = getattr(config, "text_config", None)
    if text_config is not None:
        return is_encoder_decoder(text_config)

    return getattr(config, "is_encoder_decoder", False)


def _maybe_remap_hf_config_attrs(config: PretrainedConfig) -> PretrainedConfig:
    """Remap config attributes to match the expected names."""
    for old_attr, new_attr in _CONFIG_ATTRS_MAPPING.items():
        if hasattr(config, old_attr):
            if not hasattr(config, new_attr):
                config.update({new_attr: getattr(config, old_attr)})
            delattr(config, old_attr)
            logger.debug("Remapped config attribute '%s' to '%s'", old_attr,
                         new_attr)
    return config


def get_config(
    model: Union[str, Path],
    trust_remote_code: bool,
    revision: Optional[str] = None,
    code_revision: Optional[str] = None,
    config_format: ConfigFormat = ConfigFormat.AUTO,
    **kwargs,
) -> PretrainedConfig:
    # Separate model folder from file path for GGUF models

    is_gguf = check_gguf_file(model)
    if is_gguf:
        kwargs["gguf_file"] = Path(model).name
        model = Path(model).parent

    if config_format == ConfigFormat.AUTO:
        try:
            if is_gguf or file_or_path_exists(
                    model, HF_CONFIG_NAME, revision=revision):
                config_format = ConfigFormat.HF
            elif file_or_path_exists(model,
                                     MISTRAL_CONFIG_NAME,
                                     revision=revision):
                config_format = ConfigFormat.MISTRAL
            else:
                raise ValueError(
                    "Could not detect config format for no config file found. "
                    "Ensure your model has either config.json (HF format) "
                    "or params.json (Mistral format).")

        except Exception as e:
            error_message = (
                "Invalid repository ID or local directory specified:"
                " '{model}'.\nPlease verify the following requirements:\n"
                "1. Provide a valid Hugging Face repository ID.\n"
                "2. Specify a local directory that contains a recognized "
                "configuration file.\n"
                "   - For Hugging Face models: ensure the presence of a "
                "'config.json'.\n"
                "   - For Mistral models: ensure the presence of a "
                "'params.json'.\n"
                "3. For GGUF: pass the local path of the GGUF checkpoint.\n"
                "   Loading GGUF from a remote repo directly is not yet "
                "supported.\n").format(model=model)

            raise ValueError(error_message) from e

    if config_format == ConfigFormat.HF:
        config_dict, _ = PretrainedConfig.get_config_dict(
            model,
            revision=revision,
            code_revision=code_revision,
            token=_get_hf_token(),
            **kwargs,
        )

        # Use custom model class if it's in our registry
        model_type = config_dict.get("model_type")
        if model_type in _CONFIG_REGISTRY:
            config_class = _CONFIG_REGISTRY[model_type]
            config = config_class.from_pretrained(
                model,
                revision=revision,
                code_revision=code_revision,
                token=_get_hf_token(),
                **kwargs,
            )
        else:
            try:
                config = AutoConfig.from_pretrained(
                    model,
                    trust_remote_code=trust_remote_code,
                    revision=revision,
                    code_revision=code_revision,
                    token=_get_hf_token(),
                    # some old custom model's config needs
                    # `has_no_defaults_at_init=True` to work.
                    has_no_defaults_at_init=trust_remote_code,
                    **kwargs,
                )
            except ValueError as e:
                if (not trust_remote_code
                        and "requires you to execute the configuration file"
                        in str(e)):
                    err_msg = (
                        "Failed to load the model config. If the model "
                        "is a custom model not yet available in the "
                        "HuggingFace transformers library, consider setting "
                        "`trust_remote_code=True` in LLM or using the "
                        "`--trust-remote-code` flag in the CLI.")
                    raise RuntimeError(err_msg) from e
                else:
                    raise e
        config = _maybe_remap_hf_config_attrs(config)

    elif config_format == ConfigFormat.MISTRAL:
        # This function loads a params.json config which
        # should be used when loading models in mistral format
        config_dict = _download_mistral_config_file(model, revision)
<<<<<<< HEAD
        if (max_position_embeddings := config_dict.get("max_position_embeddings")) is None:
            max_position_embeddings = _maybe_retrieve_max_pos_from_hf(model, revision, **kwargs)
            config_dict["max_position_embeddings"] = max_position_embeddings

            config = adapt_config_dict(config_dict)
        else:
            supported_formats = [
                fmt.value for fmt in ConfigFormat if fmt != ConfigFormat.AUTO
            ]
            raise ValueError(
                f"Unsupported config format: {config_format}. "
                f"Supported formats are: {', '.join(supported_formats)}. "
                f"Ensure your model uses one of these configuration formats "
                f"or specify the correct format explicitly.")
=======
        if (max_position_embeddings :=
                config_dict.get("max_position_embeddings")) is None:
            max_position_embeddings = _maybe_retrieve_max_pos_from_hf(
                model, revision, **kwargs)
            config_dict["max_position_embeddings"] = max_position_embeddings

        config = adapt_config_dict(config_dict)
    else:
        supported_formats = [
            fmt.value for fmt in ConfigFormat if fmt != ConfigFormat.AUTO
        ]
        raise ValueError(
            f"Unsupported config format: {config_format}. "
            f"Supported formats are: {', '.join(supported_formats)}. "
            f"Ensure your model uses one of these configuration formats "
            f"or specify the correct format explicitly.")
>>>>>>> b942c094

    # Special architecture mapping check for GGUF models
    if is_gguf:
        if config.model_type not in MODEL_FOR_CAUSAL_LM_MAPPING_NAMES:
            raise RuntimeError(
                f"Can't get gguf config for {config.model_type}.")
        model_type = MODEL_FOR_CAUSAL_LM_MAPPING_NAMES[config.model_type]
        config.update({"architectures": [model_type]})

    patch_rope_scaling(config)

    if trust_remote_code:
        maybe_register_config_serialize_by_value()

    return config


def try_get_local_file(model: Union[str, Path],
                       file_name: str,
                       revision: Optional[str] = 'main') -> Optional[Path]:
    file_path = Path(model) / file_name
    if file_path.is_file():
        return file_path
    else:
        try:
            cached_filepath = try_to_load_from_cache(repo_id=model,
                                                     filename=file_name,
                                                     revision=revision)
            if isinstance(cached_filepath, str):
                return Path(cached_filepath)
        except HFValidationError:
            ...
    return None


def get_hf_file_to_dict(file_name: str,
                        model: Union[str, Path],
                        revision: Optional[str] = 'main'):
    """
    Downloads a file from the Hugging Face Hub and returns
    its contents as a dictionary.

    Parameters:
    - file_name (str): The name of the file to download.
    - model (str): The name of the model on the Hugging Face Hub.
    - revision (str): The specific version of the model.

    Returns:
    - config_dict (dict): A dictionary containing
    the contents of the downloaded file.
    """

    file_path = try_get_local_file(model=model,
                                   file_name=file_name,
                                   revision=revision)

    if file_path is None:
        try:
            hf_hub_file = hf_hub_download(model, file_name, revision=revision)
        except huggingface_hub.errors.OfflineModeIsEnabled:
            return None
        except (RepositoryNotFoundError, RevisionNotFoundError,
                EntryNotFoundError, LocalEntryNotFoundError) as e:
            logger.debug("File or repository not found in hf_hub_download", e)
            return None
        except HfHubHTTPError as e:
            logger.warning(
                "Cannot connect to Hugging Face Hub. Skipping file "
                "download for '%s':",
                file_name,
                exc_info=e)
            return None
        file_path = Path(hf_hub_file)

    if file_path is not None and file_path.is_file():
        with open(file_path) as file:
            return json.load(file)

    return None


@cache
def get_pooling_config(model: str, revision: Optional[str] = 'main'):
    """
    This function gets the pooling and normalize
    config from the model - only applies to
    sentence-transformers models.

    Args:
        model (str): The name of the Hugging Face model.
        revision (str, optional): The specific version
        of the model to use. Defaults to 'main'.

    Returns:
        dict: A dictionary containing the pooling
        type and whether normalization is used.
    """

    modules_file_name = "modules.json"

    modules_dict = None
    if file_or_path_exists(model=model,
                           config_name=modules_file_name,
                           revision=revision):
        modules_dict = get_hf_file_to_dict(modules_file_name, model, revision)

    if modules_dict is None:
        return None

    logger.info("Found sentence-transformers modules configuration.")

    pooling = next((item for item in modules_dict
                    if item["type"] == "sentence_transformers.models.Pooling"),
                   None)
    normalize = bool(
        next((item for item in modules_dict
              if item["type"] == "sentence_transformers.models.Normalize"),
             False))

    if pooling:

        pooling_file_name = "{}/config.json".format(pooling["path"])
        pooling_dict = get_hf_file_to_dict(pooling_file_name, model, revision)
        pooling_type_name = next(
            (item for item, val in pooling_dict.items() if val is True), None)

        if pooling_type_name is not None:
            pooling_type_name = get_pooling_config_name(pooling_type_name)

        logger.info("Found pooling configuration.")
        return {"pooling_type": pooling_type_name, "normalize": normalize}

    return None


def get_pooling_config_name(pooling_name: str) -> Union[str, None]:
    if "pooling_mode_" in pooling_name:
        pooling_name = pooling_name.replace("pooling_mode_", "")

    if "_" in pooling_name:
        pooling_name = pooling_name.split("_")[0]

    if "lasttoken" in pooling_name:
        pooling_name = "last"

    supported_pooling_types = ['LAST', 'ALL', 'CLS', 'STEP', 'MEAN']
    pooling_type_name = pooling_name.upper()

    try:
        if pooling_type_name in supported_pooling_types:
            return pooling_type_name
    except NotImplementedError as e:
        logger.debug("Pooling type not supported", e)
        return None
    return None


@cache
def get_sentence_transformer_tokenizer_config(model: str,
                                              revision: Optional[str] = 'main'
                                              ):
    """
    Returns the tokenization configuration dictionary for a
    given Sentence Transformer BERT model.

    Parameters:
    - model (str): The name of the Sentence Transformer
    BERT model.
    - revision (str, optional): The revision of the m
    odel to use. Defaults to 'main'.

    Returns:
    - dict: A dictionary containing the configuration parameters
    for the Sentence Transformer BERT model.
    """
    sentence_transformer_config_files = [
        "sentence_bert_config.json",
        "sentence_roberta_config.json",
        "sentence_distilbert_config.json",
        "sentence_camembert_config.json",
        "sentence_albert_config.json",
        "sentence_xlm-roberta_config.json",
        "sentence_xlnet_config.json",
    ]
    encoder_dict = None

    for config_file in sentence_transformer_config_files:
        if try_get_local_file(model=model,
                              file_name=config_file,
                              revision=revision) is not None:
            encoder_dict = get_hf_file_to_dict(config_file, model, revision)
            if encoder_dict:
                break

    if not encoder_dict and not model.startswith("/"):
        try:
            # If model is on HuggingfaceHub, get the repo files
            repo_files = list_repo_files(model,
                                         revision=revision,
                                         token=_get_hf_token())
        except Exception:
            repo_files = []

        for config_name in sentence_transformer_config_files:
            if config_name in repo_files:
                encoder_dict = get_hf_file_to_dict(config_name, model,
                                                   revision)
                if encoder_dict:
                    break

    if not encoder_dict:
        return None

    logger.info("Found sentence-transformers tokenize configuration.")

    if all(k in encoder_dict for k in ("max_seq_length", "do_lower_case")):
        return encoder_dict
    return None


def maybe_register_config_serialize_by_value() -> None:
    """Try to register HF model configuration class to serialize by value

        If trust_remote_code is set, and the model's config file specifies an
        `AutoConfig` class, then the config class is typically an instance of
        a custom class imported from the HF modules cache.

        Examples:

        >>> from transformers import AutoConfig
        >>> klass = AutoConfig.from_pretrained('meta-llama/Meta-Llama-3-8B', trust_remote_code=True)
        >>> klass.__class__ # transformers.models.llama.configuration_llama.LlamaConfig
        >>> import transformers_modules # error, not initialized
        >>> klass = AutoConfig.from_pretrained('deepseek-ai/DeepSeek-V2.5', trust_remote_code=True)
        >>> import transformers_modules # success, initialized
        >>> klass.__class__ # transformers_modules.deepseek-ai.DeepSeek-V2.5.98b11844770b2c3ffc18b175c758a803640f4e77.configuration_deepseek.DeepseekV2Config

        In the DeepSeek example, the config class is an instance of a custom
        class that is not serializable by default. This class will not be
        importable in spawned workers, and won't exist at all on
        other nodes, which breaks serialization of the config.

        In this function we tell the cloudpickle serialization library to pass
        instances of these generated classes by value instead of by reference,
        i.e. the class definition is serialized along with its data so that the
        class module does not need to be importable on the receiving end.

        See: https://github.com/cloudpipe/cloudpickle?tab=readme-ov-file#overriding-pickles-serialization-mechanism-for-importable-constructs
    """ # noqa
    try:
        import transformers_modules
        transformers_modules_available = True
    except ImportError:
        transformers_modules_available = False

    try:
        import multiprocessing
        import pickle

        import cloudpickle

        from vllm.config import VllmConfig

        # Register multiprocessing reducers to handle cross-process
        # serialization of VllmConfig objects that may contain custom configs
        # from transformers_modules
        def _reduce_config(config: VllmConfig):
            return (pickle.loads, (cloudpickle.dumps(config), ))

        multiprocessing.reducer.register(VllmConfig, _reduce_config)

        # Register transformers_modules with cloudpickle if available
        if transformers_modules_available:
            cloudpickle.register_pickle_by_value(transformers_modules)

            # ray vendors its own version of cloudpickle
            from vllm.executor.ray_utils import ray
            if ray:
                ray.cloudpickle.register_pickle_by_value(transformers_modules)

    except Exception as e:
        logger.warning(
            "Unable to register remote classes used by"
            " trust_remote_code with by-value serialization. This may"
            " lead to a later error. If remote code is not needed"
            " remove `--trust-remote-code`",
            exc_info=e)


def get_hf_image_processor_config(
    model: Union[str, Path],
    hf_token: Optional[Union[bool, str]] = None,
    revision: Optional[str] = None,
    **kwargs,
) -> dict[str, Any]:
    # ModelScope does not provide an interface for image_processor
    if envs.VLLM_USE_MODELSCOPE:
        return dict()
    # Separate model folder from file path for GGUF models
    if check_gguf_file(model):
        model = Path(model).parent
    return get_image_processor_config(model,
                                      token=hf_token,
                                      revision=revision,
                                      **kwargs)


def get_hf_text_config(config: PretrainedConfig):
    """Get the "sub" config relevant to llm for multi modal models.
    No op for pure text models.
    """
    # This block should be unnecessary after https://github.com/huggingface/transformers/pull/37517
    if hasattr(config, "thinker_config"):
        # TODO(suyang.fy): Refactor code.
        #  For Qwen2.5-Omni, change hf_text_config to
        #  thinker_config.text_config.
        return config.thinker_config.text_config

    text_config = config.get_text_config()

    if text_config is not config:
        # The code operates under the assumption that text_config should have
        # `num_attention_heads` (among others). Assert here to fail early
        # if transformers config doesn't align with this assumption.
        assert hasattr(text_config, "num_attention_heads")

    return text_config


def try_get_generation_config(
    model: str,
    trust_remote_code: bool,
    revision: Optional[str] = None,
) -> Optional[GenerationConfig]:
    try:
        return GenerationConfig.from_pretrained(
            model,
            revision=revision,
        )
    except OSError:  # Not found
        try:
            config = get_config(
                model,
                trust_remote_code=trust_remote_code,
                revision=revision,
            )
            return GenerationConfig.from_model_config(config)
        except OSError:  # Not found
            return None


def get_classification_activation_function(config: PretrainedConfig):
    return nn.Sigmoid() if config.num_labels == 1 else nn.Softmax()


def get_cross_encoder_activation_function(config: PretrainedConfig):
    function_name: Optional[str] = None
    if (hasattr(config, "sentence_transformers")
            and "activation_fn" in config.sentence_transformers):
        function_name = config.sentence_transformers["activation_fn"]
    elif (hasattr(config, "sbert_ce_default_activation_function")
          and config.sbert_ce_default_activation_function is not None):
        function_name = config.sbert_ce_default_activation_function

    if function_name is not None:
        assert function_name.startswith("torch.nn.modules."), (
            "Loading of activation functions is restricted to "
            "torch.nn.modules for security reasons")
        return resolve_obj_by_qualname(function_name)()

    return nn.Sigmoid() if config.num_labels == 1 else nn.Identity()


def try_get_safetensors_metadata(
    model: str,
    *,
    revision: Optional[str] = None,
):
    get_safetensors_metadata_partial = partial(
        get_safetensors_metadata,
        model,
        revision=revision,
        token=_get_hf_token(),
    )

    try:
        return with_retry(get_safetensors_metadata_partial,
                          "Error retrieving safetensors")
    except Exception:
        return None


def try_get_tokenizer_config(
    pretrained_model_name_or_path: Union[str, os.PathLike],
    trust_remote_code: bool,
    revision: Optional[str] = None,
) -> Optional[dict[str, Any]]:
    try:
        return get_tokenizer_config(
            pretrained_model_name_or_path,
            trust_remote_code=trust_remote_code,
            revision=revision,
        )
    except Exception:
        return None


def _download_mistral_config_file(model, revision) -> dict:
    config_file_name = "params.json"
    config_dict = get_hf_file_to_dict(config_file_name, model, revision)
    if config_dict is None:
        raise ValueError(
            f"Failed to load mistral '{config_file_name}' config for model "
            f"{model}. Please check if the model is a mistral-format model "
            f"and if the config file exists.")
    assert isinstance(config_dict, dict)
    return config_dict

<<<<<<< HEAD
def _maybe_retrieve_max_pos_from_hf(model, revision, **kwargs) -> Optional[int]:
=======

def _maybe_retrieve_max_pos_from_hf(model, revision, **kwargs) -> int:
>>>>>>> b942c094
    max_position_embeddings = 128_000
    try:
        trust_remote_code_val = kwargs.get("trust_remote_code", False)
        hf_config = get_config(model=model,
<<<<<<< HEAD
                            trust_remote_code=trust_remote_code_val,
                            revision=revision,
                            config_format=ConfigFormat.HF)
=======
                               trust_remote_code=trust_remote_code_val,
                               revision=revision,
                               config_format=ConfigFormat.HF)
>>>>>>> b942c094
        if hf_value := hf_config.get_text_config().max_position_embeddings:
            max_position_embeddings = hf_value
    except Exception as e:
        logger.warning(
            "The params.json file is missing 'max_position_embeddings'"
            " and could not get a value from the HF config."
            " Defaulting to 128000",
            exc_info=e)

    return max_position_embeddings<|MERGE_RESOLUTION|>--- conflicted
+++ resolved
@@ -398,22 +398,6 @@
         # This function loads a params.json config which
         # should be used when loading models in mistral format
         config_dict = _download_mistral_config_file(model, revision)
-<<<<<<< HEAD
-        if (max_position_embeddings := config_dict.get("max_position_embeddings")) is None:
-            max_position_embeddings = _maybe_retrieve_max_pos_from_hf(model, revision, **kwargs)
-            config_dict["max_position_embeddings"] = max_position_embeddings
-
-            config = adapt_config_dict(config_dict)
-        else:
-            supported_formats = [
-                fmt.value for fmt in ConfigFormat if fmt != ConfigFormat.AUTO
-            ]
-            raise ValueError(
-                f"Unsupported config format: {config_format}. "
-                f"Supported formats are: {', '.join(supported_formats)}. "
-                f"Ensure your model uses one of these configuration formats "
-                f"or specify the correct format explicitly.")
-=======
         if (max_position_embeddings :=
                 config_dict.get("max_position_embeddings")) is None:
             max_position_embeddings = _maybe_retrieve_max_pos_from_hf(
@@ -430,7 +414,6 @@
             f"Supported formats are: {', '.join(supported_formats)}. "
             f"Ensure your model uses one of these configuration formats "
             f"or specify the correct format explicitly.")
->>>>>>> b942c094
 
     # Special architecture mapping check for GGUF models
     if is_gguf:
@@ -849,25 +832,14 @@
     assert isinstance(config_dict, dict)
     return config_dict
 
-<<<<<<< HEAD
-def _maybe_retrieve_max_pos_from_hf(model, revision, **kwargs) -> Optional[int]:
-=======
-
 def _maybe_retrieve_max_pos_from_hf(model, revision, **kwargs) -> int:
->>>>>>> b942c094
     max_position_embeddings = 128_000
     try:
         trust_remote_code_val = kwargs.get("trust_remote_code", False)
         hf_config = get_config(model=model,
-<<<<<<< HEAD
                             trust_remote_code=trust_remote_code_val,
                             revision=revision,
                             config_format=ConfigFormat.HF)
-=======
-                               trust_remote_code=trust_remote_code_val,
-                               revision=revision,
-                               config_format=ConfigFormat.HF)
->>>>>>> b942c094
         if hf_value := hf_config.get_text_config().max_position_embeddings:
             max_position_embeddings = hf_value
     except Exception as e:
