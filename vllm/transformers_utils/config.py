--- conflicted
+++ resolved
@@ -19,17 +19,12 @@
 # yapf: disable
 from vllm.transformers_utils.configs import (ChatGLMConfig, DbrxConfig,
                                              EAGLEConfig, ExaoneConfig,
-<<<<<<< HEAD
-                                             Grok1Config, InternVLChatConfig,
-                                             JAISConfig, MedusaConfig,
-                                             MllamaConfig, MLPSpeculatorConfig,
-                                             MPTConfig, NemotronConfig,
-=======
-                                             InternVLChatConfig, JAISConfig,
+                                             InternVLChatConfig,
+                                             Grok1Config,
+                                             JAISConfig,
                                              MedusaConfig, MllamaConfig,
                                              MLPSpeculatorConfig, MPTConfig,
                                              NemotronConfig, NVLM_D_Config,
->>>>>>> 151ef4ef
                                              Qwen2VLConfig, RWConfig,
                                              SolarConfig, UltravoxConfig)
 # yapf: enable
