--- conflicted
+++ resolved
@@ -63,17 +63,7 @@
         else:
             raise TypeError(f"Unsupported tokenizer: {type(tokenizer_)}")
 
-<<<<<<< HEAD
-        # the following attributes are set to fit VLLM's design
-        self.is_fast = True
-        self.chat_template = True
-        self.bos_token_id = None
-        self.all_special_ids: List[Any] = []
-        self.all_special_tokens: List[Any] = []
-        self.all_special_tokens_extended: List[Any] = []
-=======
         self.tokenizer = tokenizer_
->>>>>>> c6202dae
 
     @classmethod
     def from_pretrained(cls,
