<<<<<<< HEAD
from .mistral import (MistralTokenizer, maybe_serialize_tool_calls,
                      truncate_tool_call_ids)
=======
# SPDX-License-Identifier: Apache-2.0

from .mistral import MistralTokenizer, maybe_serialize_tool_calls
>>>>>>> 18016a5e

__all__ = [
    "MistralTokenizer", "maybe_serialize_tool_calls", "truncate_tool_call_ids"
]<|MERGE_RESOLUTION|>--- conflicted
+++ resolved
@@ -1,11 +1,7 @@
-<<<<<<< HEAD
+# SPDX-License-Identifier: Apache-2.0
+
 from .mistral import (MistralTokenizer, maybe_serialize_tool_calls,
                       truncate_tool_call_ids)
-=======
-# SPDX-License-Identifier: Apache-2.0
-
-from .mistral import MistralTokenizer, maybe_serialize_tool_calls
->>>>>>> 18016a5e
 
 __all__ = [
     "MistralTokenizer", "maybe_serialize_tool_calls", "truncate_tool_call_ids"
