# SPDX-License-Identifier: Apache-2.0

from vllm.transformers_utils.configs.chatglm import ChatGLMConfig
from vllm.transformers_utils.configs.cohere2 import Cohere2Config
from vllm.transformers_utils.configs.dbrx import DbrxConfig
from vllm.transformers_utils.configs.deepseek_vl2 import DeepseekVLV2Config
from vllm.transformers_utils.configs.eagle import EAGLEConfig
from vllm.transformers_utils.configs.exaone import ExaoneConfig
# RWConfig is for the original tiiuae/falcon-40b(-instruct) and
# tiiuae/falcon-7b(-instruct) models. Newer Falcon models will use the
# `FalconConfig` class from the official HuggingFace transformers library.
from vllm.transformers_utils.configs.falcon import RWConfig
from vllm.transformers_utils.configs.h2ovl import H2OVLChatConfig
from vllm.transformers_utils.configs.internvl import InternVLChatConfig
from vllm.transformers_utils.configs.jais import JAISConfig
from vllm.transformers_utils.configs.kimi_vl import KimiVLConfig
from vllm.transformers_utils.configs.medusa import MedusaConfig
from vllm.transformers_utils.configs.mllama import MllamaConfig
from vllm.transformers_utils.configs.mlp_speculator import MLPSpeculatorConfig
from vllm.transformers_utils.configs.moonvit import MoonViTConfig
from vllm.transformers_utils.configs.mpt import MPTConfig
from vllm.transformers_utils.configs.nemotron import NemotronConfig
from vllm.transformers_utils.configs.nvlm_d import NVLM_D_Config
<<<<<<< HEAD
from vllm.transformers_utils.configs.olmo2 import Olmo2Config
from vllm.transformers_utils.configs.ovis2 import OvisConfig
=======
>>>>>>> b724afe3
from vllm.transformers_utils.configs.skyworkr1v import SkyworkR1VChatConfig
from vllm.transformers_utils.configs.solar import SolarConfig
from vllm.transformers_utils.configs.telechat2 import Telechat2Config
from vllm.transformers_utils.configs.ultravox import UltravoxConfig

__all__ = [
    "ChatGLMConfig",
    "Cohere2Config",
    "DbrxConfig",
    "DeepseekVLV2Config",
    "MPTConfig",
    "RWConfig",
    "H2OVLChatConfig",
    "InternVLChatConfig",
    "JAISConfig",
    "MedusaConfig",
    "EAGLEConfig",
    "ExaoneConfig",
    "MllamaConfig",
    "MLPSpeculatorConfig",
    "MoonViTConfig",
    "KimiVLConfig",
    "NemotronConfig",
    "NVLM_D_Config",
<<<<<<< HEAD
    "Olmo2Config",
    "OvisConfig",
=======
>>>>>>> b724afe3
    "SkyworkR1VChatConfig",
    "SolarConfig",
    "Telechat2Config",
    "UltravoxConfig",
]<|MERGE_RESOLUTION|>--- conflicted
+++ resolved
@@ -21,11 +21,7 @@
 from vllm.transformers_utils.configs.mpt import MPTConfig
 from vllm.transformers_utils.configs.nemotron import NemotronConfig
 from vllm.transformers_utils.configs.nvlm_d import NVLM_D_Config
-<<<<<<< HEAD
-from vllm.transformers_utils.configs.olmo2 import Olmo2Config
 from vllm.transformers_utils.configs.ovis2 import OvisConfig
-=======
->>>>>>> b724afe3
 from vllm.transformers_utils.configs.skyworkr1v import SkyworkR1VChatConfig
 from vllm.transformers_utils.configs.solar import SolarConfig
 from vllm.transformers_utils.configs.telechat2 import Telechat2Config
@@ -50,11 +46,7 @@
     "KimiVLConfig",
     "NemotronConfig",
     "NVLM_D_Config",
-<<<<<<< HEAD
-    "Olmo2Config",
     "OvisConfig",
-=======
->>>>>>> b724afe3
     "SkyworkR1VChatConfig",
     "SolarConfig",
     "Telechat2Config",
