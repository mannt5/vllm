--- conflicted
+++ resolved
@@ -8,11 +8,9 @@
 from vllm.transformers_utils.configs.medusa import MedusaConfig
 from vllm.transformers_utils.configs.mlp_speculator import MLPSpeculatorConfig
 from vllm.transformers_utils.configs.mpt import MPTConfig
-<<<<<<< HEAD
+from vllm.transformers_utils.configs.nemotron import NemotronConfig
 from vllm.transformers_utils.configs.teleflm import TeleFLMConfig
-=======
-from vllm.transformers_utils.configs.nemotron import NemotronConfig
->>>>>>> ecb33a28
+
 
 __all__ = [
     "ChatGLMConfig",
@@ -22,9 +20,6 @@
     "JAISConfig",
     "MedusaConfig",
     "MLPSpeculatorConfig",
-<<<<<<< HEAD
+    "NemotronConfig",
     "TeleFLMConfig",
-=======
-    "NemotronConfig",
->>>>>>> ecb33a28
 ]