<<<<<<< HEAD
from typing import Dict, List, Optional
from typing import Sequence as GenericSequence
from typing import Tuple, TypeVar, Union

from transformers import PreTrainedTokenizer, PreTrainedTokenizerFast

from vllm.logprobs import Logprob
from vllm.sampling_params import SamplingParams
from vllm.utils import ensure_list
=======
from typing import Dict, List, Optional, Tuple

from vllm.sequence import Logprob, SamplingParams, Sequence, SequenceGroup

from .tokenizer import AnyTokenizer
from .tokenizer_group import BaseTokenizerGroup
>>>>>>> fb377d7e

# Used eg. for marking rejected tokens in spec decoding.
INVALID_TOKEN_ID = -1

T = TypeVar("T")


class IncrementalDetokenizer:

<<<<<<< HEAD
    def __init__(self):
        self.prefix_offset = 0
        self.read_offset = 0
        # Input + output tokens
        self.tokens: Optional[List[str]] = None
=======
    def get_tokenizer_for_seq(self, sequence: Sequence) -> AnyTokenizer:
        """Returns the HF tokenizer to use for a given sequence."""
        return self.tokenizer_group.get_lora_tokenizer(sequence.lora_request)
>>>>>>> fb377d7e

    def decode_sequence_inplace(self, all_input_ids: GenericSequence[int],
                                output_logprobs: Optional[List[Dict[int,
                                                                    Logprob]]],
                                params: SamplingParams,
                                tokenizer: PreTrainedTokenizer) -> str:
        """Decodes the new token for a sequence. In-place operation.

        Args:
            all_input_ids: The sequence to decode.
            output_logprobs: The current list of output logprobs.
            params: The sampling parameters used to generate the sequence.
            tokenizer: The tokenizer to use.

        Returns:
            The number of characters added to the output text.
        """
        if not all_input_ids:
            return ""

        token_id_generated_this_iteration = all_input_ids[-1]

        # Convert prompt token IDs to tokens if necessary.
        # Do it here so that we don't have to repeat this
        # computation for each logprob.
        if self.tokens is None:
            (self.tokens, self.prefix_offset,
             self.read_offset) = convert_prompt_ids_to_tokens(
                 tokenizer=tokenizer,
                 prompt_ids=all_input_ids[:-1],
                 skip_special_tokens=params.skip_special_tokens,
             )

        (new_tokens, new_decoded_token_text, prefix_offset,
         read_offset) = detokenize_incrementally(
             tokenizer=tokenizer,
             all_input_ids=all_input_ids,
             prev_tokens=self.tokens,
             prefix_offset=self.prefix_offset,
             read_offset=self.read_offset,
             skip_special_tokens=params.skip_special_tokens,
             spaces_between_special_tokens=params.
             spaces_between_special_tokens,
         )

        # Decode logprobs
        if output_logprobs and (logprobs := output_logprobs[-1]):
            previous_tokens = ensure_list(all_input_ids[:-1])
            for token_id, sample_logprob in logprobs.items():
                # If the token was generated this iteration,
                # use the provided text.
                if token_id == token_id_generated_this_iteration:
                    sample_logprob.decoded_token = new_decoded_token_text
                    continue

                if (sample_logprob.decoded_token is None
                        and token_id != INVALID_TOKEN_ID):
                    all_input_ids_with_logprob = previous_tokens + [token_id]
                    (_, new_text, _, _) = detokenize_incrementally(
                        tokenizer=tokenizer,
                        all_input_ids=all_input_ids_with_logprob,
                        prev_tokens=self.tokens,
                        prefix_offset=self.prefix_offset,
                        read_offset=self.read_offset,
                        skip_special_tokens=params.skip_special_tokens,
                        spaces_between_special_tokens=params.
                        spaces_between_special_tokens,
                    )
                    sample_logprob.decoded_token = new_text

        self.tokens.extend(new_tokens)
        self.prefix_offset = prefix_offset
        self.read_offset = read_offset

        return new_decoded_token_text


def decode_output_tokens(
    output_token_ids: GenericSequence[int],
    prompt_token_ids: List[int],
    tokenizer: PreTrainedTokenizer,
    skip_special_tokens: bool,
) -> str:
    if not prompt_token_ids:
        return tokenizer.decode(output_token_ids,
                                skip_special_tokens=skip_special_tokens)

    # Ensure spaces are handled as if the output tokens were decoded as
    # a full list of ids including the prompt.
    token_ids = prompt_token_ids[-4:]
    prefix_ids_str = tokenizer.decode(token_ids,
                                      skip_special_tokens=skip_special_tokens)
    token_ids.extend(output_token_ids)
    all_ids_str = tokenizer.decode(token_ids,
                                   skip_special_tokens=skip_special_tokens)
    return all_ids_str[len(prefix_ids_str):]


def decode_prompt_logprobs_inplace(all_token_ids: List[int],
                                   prompt_logprobs: List[Optional[Dict[
                                       int, Logprob]]], position_offset: int,
                                   params: SamplingParams,
                                   tokenizer: PreTrainedTokenizer) -> None:
    """Decodes the logprobs for the prompt of a sequence group.

    Args:
        seq_group: The sequence group to decode.
        prompt_logprobs: The logprobs to decode.
        position_offset: Offset of the first index of the logprobs
            relative to the start of the sequence (for chunked prefill).

    Returns:
        The prompt logprobs with the decoded tokens.
    """

    # # Only prompt, without the generated token.
    prompt_token_ids = all_token_ids[:-1]

    prefix_offset = 0
    read_offset = 0
    next_iter_prefix_offset = 0
    next_iter_read_offset = 0
    next_iter_tokens: List[str] = []
    prev_tokens = None

    for token_position_in_logprob, prompt_logprobs_for_token in enumerate(
            prompt_logprobs):

        # Absolute token position equals the index in the logprobs
        # list plus the offset of the entire logprobs list relative
        # to the start of the sequence.
        token_position = token_position_in_logprob + position_offset
        if not prompt_logprobs_for_token:
            continue
        for token_id, sample_logprob in prompt_logprobs_for_token.items():
            if (sample_logprob.decoded_token is None
                    and token_id != INVALID_TOKEN_ID):
                prompt_token_ids_with_token = (
                    prompt_token_ids[:token_position] + [token_id])
                (new_tokens, new_text, new_prefix_offset,
                 new_read_offset) = detokenize_incrementally(
                     tokenizer=tokenizer,
                     all_input_ids=prompt_token_ids_with_token,
                     prev_tokens=prev_tokens,
                     prefix_offset=prefix_offset,
                     read_offset=read_offset,
                     skip_special_tokens=params.skip_special_tokens,
                     spaces_between_special_tokens=params.
                     spaces_between_special_tokens,
                 )

                sample_logprob.decoded_token = new_text

                # Use the offsets & prev tokens corresponding to
                # real tokens to ensure detokenization is consistent
                # actual with prompt.
                if token_id == all_token_ids[token_position]:
                    next_iter_prefix_offset = new_prefix_offset
                    next_iter_read_offset = new_read_offset
                    next_iter_tokens = new_tokens

        # Advance to the next token position.
        prefix_offset = next_iter_prefix_offset
        read_offset = next_iter_read_offset
        if prev_tokens is None:
            prev_tokens = next_iter_tokens
        else:
            prev_tokens.extend(next_iter_tokens)


def _replace_none_with_empty(tokens: List[Optional[str]]):
    for i, token in enumerate(tokens):
        if token is None:
            tokens[i] = ""


def _convert_tokens_to_string_with_added_encoders(
    tokenizer: AnyTokenizer,
    output_tokens: List[str],
    skip_special_tokens: bool,
    spaces_between_special_tokens: bool,
) -> str:
    # Adapted from
    # https://github.com/huggingface/transformers/blob/v4.28.0/src/transformers/tokenization_utils.py#L921
    # NOTE(woosuk): The following code is slow because it runs a for loop over
    # the output_tokens. In Python, running a for loop over a list can be slow
    # even when the loop body is very simple.
    sub_texts: List[str] = []
    current_sub_text: List[str] = []
    all_special_tokens = set(tokenizer.all_special_tokens)
    for token in output_tokens:
        if skip_special_tokens and token in all_special_tokens:
            continue
        if token in tokenizer.get_added_vocab():
            if current_sub_text:
                sub_text = tokenizer.convert_tokens_to_string(current_sub_text)
                sub_texts.append(sub_text)
                current_sub_text = []
            sub_texts.append(token)
        else:
            current_sub_text.append(token)
    if current_sub_text:
        sub_text = tokenizer.convert_tokens_to_string(current_sub_text)
        sub_texts.append(sub_text)
    if spaces_between_special_tokens:
        return " ".join(sub_texts)
    else:
        return "".join(sub_texts)


# 5 is an arbitrary value that should work for all
# tokenizers (bigger = more conservative).
INITIAL_INCREMENTAL_DETOKENIZATION_OFFSET = 5


def convert_prompt_ids_to_tokens(
<<<<<<< HEAD
    tokenizer: Union[PreTrainedTokenizer, PreTrainedTokenizerFast],
    prompt_ids: GenericSequence[int],
=======
    tokenizer: AnyTokenizer,
    prompt_ids: List[int],
>>>>>>> fb377d7e
    skip_special_tokens: bool = False,
) -> Tuple[List[str], int, int]:
    """Converts the prompt ids to tokens and returns the tokens and offsets
    for incremental detokenization.

    Note that not all tokens are converted to strings. Only the tokens that
    are necessary for incremental detokenization are converted to strings.
    """
    # We do not need to convert the whole prompt to tokens.
    # Offset a little more in case we have special tokens.
    new_tokens = tokenizer.convert_ids_to_tokens(
        prompt_ids[-INITIAL_INCREMENTAL_DETOKENIZATION_OFFSET - 2:],
        skip_special_tokens=skip_special_tokens)
    read_offset = len(new_tokens)
    prefix_offset = max(
        read_offset - INITIAL_INCREMENTAL_DETOKENIZATION_OFFSET, 0)
    # This is required to guard against out-of-vocab prompt token ids
    _replace_none_with_empty(new_tokens)
    return new_tokens, prefix_offset, read_offset


# Based on
# https://github.com/huggingface/text-generation-inference/blob/v0.9.4/server/text_generation_server/models/model.py#L62C9-L62C15
# under Apache 2.0 license
def detokenize_incrementally(
<<<<<<< HEAD
    tokenizer: Union[PreTrainedTokenizer, PreTrainedTokenizerFast],
    all_input_ids: GenericSequence[int],
=======
    tokenizer: AnyTokenizer,
    all_input_ids: List[int],
>>>>>>> fb377d7e
    prev_tokens: Optional[List[str]],
    prefix_offset: int,
    read_offset: int,
    skip_special_tokens: bool = False,
    spaces_between_special_tokens: bool = True,
) -> Tuple[List[str], str, int, int]:
    """Detokenizes the input ids incrementally and returns the new tokens
    and the new text.

    If `prev_tokens` is None, this function will convert the input ids to
    tokens and return the tokens and the new text. Otherwise, it will return the
    new tokens and the new text.

    This function will also return the new prefix offset and the new read
    offset to be used in the next iteration.

    The offsets are necessary to defeat cleanup algorithms in the decode which
    decide to add a space or not depending on the surrounding ids.

    Args:
        tokenizer: The tokenizer to use.
        all_input_ids: The input ids. The last id is the new token id.
        prev_tokens: The previous tokens. If None, this function will convert
            the input ids to tokens and return the tokens and the new text.
        prefix_offset: The prefix offset.
        read_offset: The read offset.
        skip_special_tokens: Whether to skip special tokens.
        spaces_between_special_tokens: Whether to add spaces between special
            tokens.
    """
    new_token_id = all_input_ids[-1]
    # This is the first iteration for this sequence
    is_first_iter = prev_tokens is None
    if is_first_iter:
        (prev_tokens, prefix_offset,
         read_offset) = convert_prompt_ids_to_tokens(
             tokenizer,
             all_input_ids[:-1],
             skip_special_tokens=skip_special_tokens)
    assert prev_tokens is not None

    # If the new token id is out of bounds, return an empty string.
    if new_token_id >= len(tokenizer):
        new_tokens = [""]
    else:
        # Put new_token_id in a list so skip_special_tokens is respected
        new_tokens = tokenizer.convert_ids_to_tokens(
            [new_token_id], skip_special_tokens=skip_special_tokens)
        if isinstance(new_tokens, str):
            new_tokens = [new_tokens]
    output_tokens = prev_tokens + new_tokens

    # If this is the first iteration, return all tokens.
    if is_first_iter:
        new_tokens = output_tokens

    # The prefix text is necessary only to defeat cleanup algorithms in
    # the decode which decide to add a space or not depending on the
    # surrounding ids.
    if tokenizer.is_fast or not tokenizer.get_added_vocab():
        prefix_text = tokenizer.convert_tokens_to_string(
            output_tokens[prefix_offset:read_offset])
        new_text = tokenizer.convert_tokens_to_string(
            output_tokens[prefix_offset:])
    else:
        prefix_text = _convert_tokens_to_string_with_added_encoders(
            tokenizer,
            output_tokens[prefix_offset:read_offset],
            skip_special_tokens=skip_special_tokens,
            spaces_between_special_tokens=spaces_between_special_tokens,
        )
        new_text = _convert_tokens_to_string_with_added_encoders(
            tokenizer,
            output_tokens[prefix_offset:],
            skip_special_tokens=skip_special_tokens,
            spaces_between_special_tokens=spaces_between_special_tokens,
        )

    if len(new_text) <= len(prefix_text) or new_text.endswith("�"):
        # utf-8 char at the end means it's a potential unfinished byte sequence
        # from byte fallback tokenization.
        # If it's in the middle, it's probably a real invalid id generated
        # by the model
        return new_tokens, "", prefix_offset, read_offset

    new_text = new_text[len(prefix_text):]
    return new_tokens, new_text, read_offset, len(output_tokens)<|MERGE_RESOLUTION|>--- conflicted
+++ resolved
@@ -1,21 +1,12 @@
-<<<<<<< HEAD
 from typing import Dict, List, Optional
 from typing import Sequence as GenericSequence
-from typing import Tuple, TypeVar, Union
-
-from transformers import PreTrainedTokenizer, PreTrainedTokenizerFast
+from typing import Tuple, TypeVar
 
 from vllm.logprobs import Logprob
 from vllm.sampling_params import SamplingParams
 from vllm.utils import ensure_list
-=======
-from typing import Dict, List, Optional, Tuple
-
-from vllm.sequence import Logprob, SamplingParams, Sequence, SequenceGroup
 
 from .tokenizer import AnyTokenizer
-from .tokenizer_group import BaseTokenizerGroup
->>>>>>> fb377d7e
 
 # Used eg. for marking rejected tokens in spec decoding.
 INVALID_TOKEN_ID = -1
@@ -25,23 +16,17 @@
 
 class IncrementalDetokenizer:
 
-<<<<<<< HEAD
     def __init__(self):
         self.prefix_offset = 0
         self.read_offset = 0
         # Input + output tokens
         self.tokens: Optional[List[str]] = None
-=======
-    def get_tokenizer_for_seq(self, sequence: Sequence) -> AnyTokenizer:
-        """Returns the HF tokenizer to use for a given sequence."""
-        return self.tokenizer_group.get_lora_tokenizer(sequence.lora_request)
->>>>>>> fb377d7e
 
     def decode_sequence_inplace(self, all_input_ids: GenericSequence[int],
                                 output_logprobs: Optional[List[Dict[int,
                                                                     Logprob]]],
                                 params: SamplingParams,
-                                tokenizer: PreTrainedTokenizer) -> str:
+                                tokenizer: AnyTokenizer) -> str:
         """Decodes the new token for a sequence. In-place operation.
 
         Args:
@@ -116,7 +101,7 @@
 def decode_output_tokens(
     output_token_ids: GenericSequence[int],
     prompt_token_ids: List[int],
-    tokenizer: PreTrainedTokenizer,
+    tokenizer: AnyTokenizer,
     skip_special_tokens: bool,
 ) -> str:
     if not prompt_token_ids:
@@ -138,7 +123,7 @@
                                    prompt_logprobs: List[Optional[Dict[
                                        int, Logprob]]], position_offset: int,
                                    params: SamplingParams,
-                                   tokenizer: PreTrainedTokenizer) -> None:
+                                   tokenizer: AnyTokenizer) -> None:
     """Decodes the logprobs for the prompt of a sequence group.
 
     Args:
@@ -252,13 +237,8 @@
 
 
 def convert_prompt_ids_to_tokens(
-<<<<<<< HEAD
-    tokenizer: Union[PreTrainedTokenizer, PreTrainedTokenizerFast],
+    tokenizer: AnyTokenizer,
     prompt_ids: GenericSequence[int],
-=======
-    tokenizer: AnyTokenizer,
-    prompt_ids: List[int],
->>>>>>> fb377d7e
     skip_special_tokens: bool = False,
 ) -> Tuple[List[str], int, int]:
     """Converts the prompt ids to tokens and returns the tokens and offsets
@@ -284,13 +264,8 @@
 # https://github.com/huggingface/text-generation-inference/blob/v0.9.4/server/text_generation_server/models/model.py#L62C9-L62C15
 # under Apache 2.0 license
 def detokenize_incrementally(
-<<<<<<< HEAD
-    tokenizer: Union[PreTrainedTokenizer, PreTrainedTokenizerFast],
+    tokenizer: AnyTokenizer,
     all_input_ids: GenericSequence[int],
-=======
-    tokenizer: AnyTokenizer,
-    all_input_ids: List[int],
->>>>>>> fb377d7e
     prev_tokens: Optional[List[str]],
     prefix_offset: int,
     read_offset: int,
