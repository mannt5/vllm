# SPDX-License-Identifier: Apache-2.0
# SPDX-FileCopyrightText: Copyright contributors to the vLLM project

from __future__ import annotations

import asyncio
import concurrent
import contextlib
import datetime
import enum
import gc
import getpass
import hashlib
import importlib
import importlib.metadata
import importlib.util
import inspect
import ipaddress
import json
import multiprocessing
import os
import pickle
import signal
import socket
import subprocess
import sys
import tempfile
import textwrap
import threading
import time
import traceback
import types
import uuid
import warnings
import weakref
from argparse import (Action, ArgumentDefaultsHelpFormatter, ArgumentParser,
                      ArgumentTypeError, RawDescriptionHelpFormatter,
                      _ArgumentGroup)
from asyncio import FIRST_COMPLETED, AbstractEventLoop, Task
from collections import UserDict, defaultdict
from collections.abc import (AsyncGenerator, Awaitable, Collection, Generator,
                             Hashable, Iterable, Iterator, KeysView, Mapping)
from concurrent.futures.process import ProcessPoolExecutor
from dataclasses import dataclass, field
from functools import cache, lru_cache, partial, wraps
from types import MappingProxyType
from typing import (TYPE_CHECKING, Any, Callable, Generic, Literal, NamedTuple,
                    Optional, Sequence, Tuple, Type, TypeVar, Union, cast,
                    overload)
from urllib.parse import urlparse
from uuid import uuid4

import cachetools
import cloudpickle
import numpy as np
import numpy.typing as npt
import psutil
import regex as re
import torch
import torch.types
import yaml
import zmq
import zmq.asyncio
from packaging import version
from packaging.version import Version
from torch.library import Library
from typing_extensions import Never, ParamSpec, TypeIs, assert_never

import vllm.envs as envs
from vllm.logger import enable_trace_function_call, init_logger

if TYPE_CHECKING:
    from argparse import Namespace

    from vllm.config import ModelConfig, VllmConfig

logger = init_logger(__name__)

# This value is chosen to have a balance between ITL and TTFT. Note it is
# not optimized for throughput.
DEFAULT_MAX_NUM_BATCHED_TOKENS = 2048
POOLING_MODEL_MAX_NUM_BATCHED_TOKENS = 32768
MULTIMODAL_MODEL_MAX_NUM_BATCHED_TOKENS = 5120

# Exception strings for non-implemented encoder/decoder scenarios

# Reminder: Please update docs/features/compatibility_matrix.md
# If the feature combo become valid

STR_NOT_IMPL_ENC_DEC_SWA = \
    "Sliding window attention for encoder/decoder models " + \
                    "is not currently supported."

STR_NOT_IMPL_ENC_DEC_PREFIX_CACHE = \
    "Prefix caching for encoder/decoder models " + \
                    "is not currently supported."

STR_NOT_IMPL_ENC_DEC_CHUNKED_PREFILL = \
    "Chunked prefill for encoder/decoder models " + \
                    "is not currently supported."

STR_NOT_IMPL_ENC_DEC_LOGIT_SOFTCAP = (
    "Models with logits_soft_cap "
    "require FlashInfer backend, which is "
    "currently not supported for encoder/decoder "
    "models.")

STR_NOT_IMPL_ENC_DEC_LORA = ("LoRA is not currently "
                             "supported with encoder/decoder "
                             "models.")

STR_NOT_IMPL_ENC_DEC_PP = ("Pipeline parallelism is not "
                           "currently supported with "
                           "encoder/decoder models.")

STR_NOT_IMPL_ENC_DEC_MM = ("Multimodal is not currently "
                           "supported with encoder/decoder "
                           "models.")

STR_NOT_IMPL_ENC_DEC_SPEC_DEC = ("Speculative decoding is not "
                                 "currently supported with encoder/"
                                 "decoder models.")

STR_NOT_IMPL_ENC_DEC_BACKEND = ("XFormers and Flash-Attention are the only "
                                "backends currently supported with encoder/"
                                "decoder models.")

STR_NOT_IMPL_ENC_DEC_PROMPT_ADAPTER = ("Prompt adapters are not "
                                       "currently supported with encoder/"
                                       "decoder models.")

# Efficiently import all enc/dec error strings
# rather than having to import all of the above
STR_NOT_IMPL_ENC_DEC_ERR_STRS = {
    "STR_NOT_IMPL_ENC_DEC_SWA": STR_NOT_IMPL_ENC_DEC_SWA,
    "STR_NOT_IMPL_ENC_DEC_PREFIX_CACHE": STR_NOT_IMPL_ENC_DEC_PREFIX_CACHE,
    "STR_NOT_IMPL_ENC_DEC_CHUNKED_PREFILL":
    STR_NOT_IMPL_ENC_DEC_CHUNKED_PREFILL,
    "STR_NOT_IMPL_ENC_DEC_LOGIT_SOFTCAP": STR_NOT_IMPL_ENC_DEC_LOGIT_SOFTCAP,
    "STR_NOT_IMPL_ENC_DEC_LORA": STR_NOT_IMPL_ENC_DEC_LORA,
    "STR_NOT_IMPL_ENC_DEC_PP": STR_NOT_IMPL_ENC_DEC_PP,
    "STR_NOT_IMPL_ENC_DEC_MM": STR_NOT_IMPL_ENC_DEC_MM,
    "STR_NOT_IMPL_ENC_DEC_SPEC_DEC": STR_NOT_IMPL_ENC_DEC_SPEC_DEC,
    "STR_NOT_IMPL_ENC_DEC_BACKEND": STR_NOT_IMPL_ENC_DEC_BACKEND,
    "STR_NOT_IMPL_ENC_DEC_PROMPT_ADAPTER": STR_NOT_IMPL_ENC_DEC_PROMPT_ADAPTER,
}

# Constants related to forcing the attention backend selection

# String name of register which may be set in order to
# force auto-selection of attention backend by Attention
# wrapper
STR_BACKEND_ENV_VAR: str = "VLLM_ATTENTION_BACKEND"

# Possible string values of STR_BACKEND_ENV_VAR
# register, corresponding to possible backends
STR_FLASHINFER_ATTN_VAL: str = "FLASHINFER"
STR_TORCH_SDPA_ATTN_VAL: str = "TORCH_SDPA"
STR_ROCM_FLASH_ATTN_VAL: str = "ROCM_FLASH"
STR_XFORMERS_ATTN_VAL: str = "XFORMERS"
STR_FLASH_ATTN_VAL: str = "FLASH_ATTN"
STR_DUAL_CHUNK_FLASH_ATTN_VAL: str = "DUAL_CHUNK_FLASH_ATTN"
STR_INVALID_VAL: str = "INVALID"

GB_bytes = 1_000_000_000
"""The number of bytes in one gigabyte (GB)."""

GiB_bytes = 1 << 30
"""The number of bytes in one gibibyte (GiB)."""

STR_DTYPE_TO_TORCH_DTYPE = {
    "half": torch.half,
    "bfloat16": torch.bfloat16,
    "float": torch.float,
    "fp8": torch.uint8,
    "fp8_e4m3": torch.uint8,
    "fp8_e5m2": torch.uint8,
    "int8": torch.int8,
}

TORCH_DTYPE_TO_NUMPY_DTYPE = {
    torch.float16: np.float16,
    torch.float32: np.float32,
    torch.float64: np.float64,
    torch.uint8: np.uint8,
    torch.int32: np.int32,
    torch.int64: np.int64,
}


@contextlib.contextmanager
def set_default_torch_num_threads(num_threads: int):
    """Sets the default number of threads for PyTorch to the given value."""
    old_num_threads = torch.get_num_threads()
    torch.set_num_threads(num_threads)
    yield
    torch.set_num_threads(old_num_threads)


P = ParamSpec('P')
T = TypeVar("T")
U = TypeVar("U")

_K = TypeVar("_K", bound=Hashable)
_V = TypeVar("_V")
_T = TypeVar("_T")


class _Sentinel:
    ...


ALL_PINNED_SENTINEL = _Sentinel()


class Device(enum.Enum):
    GPU = enum.auto()
    CPU = enum.auto()


class LayerBlockType(enum.Enum):
    attention = "attention"
    mamba = "mamba"


class Counter:

    def __init__(self, start: int = 0) -> None:
        self.counter = start

    def __next__(self) -> int:
        i = self.counter
        self.counter += 1
        return i

    def reset(self) -> None:
        self.counter = 0


class _MappingOrderCacheView(UserDict[_K, _V]):

    def __init__(self, data: Mapping[_K, _V], ordered_keys: Mapping[_K, None]):
        super().__init__(data)
        self.ordered_keys = ordered_keys

    def __iter__(self) -> Iterator[_K]:
        return iter(self.ordered_keys)

    def keys(self) -> KeysView[_K]:
        return KeysView(self.ordered_keys)


class CacheInfo(NamedTuple):
    hits: int
    total: int

    @property
    def hit_ratio(self) -> float:
        if self.total == 0:
            return 0

        return self.hits / self.total

    def __sub__(self, other: CacheInfo):
        return CacheInfo(
            hits=self.hits - other.hits,
            total=self.total - other.total,
        )


class LRUCache(cachetools.LRUCache[_K, _V], Generic[_K, _V]):

    def __init__(self,
                 capacity: float,
                 getsizeof: Optional[Callable[[_V], float]] = None):
        super().__init__(capacity, getsizeof)

        self.pinned_items = set[_K]()

        self._hits = 0
        self._total = 0
        self._last_info = CacheInfo(hits=0, total=0)

    def __getitem__(self, key: _K, *, update_info: bool = True) -> _V:
        value = super().__getitem__(key)

        if update_info:
            self._hits += 1
            self._total += 1

        return value

    def __delitem__(self, key: _K) -> None:
        run_on_remove = key in self
        value = self.__getitem__(key,
                                 update_info=False)  # type: ignore[call-arg]
        super().__delitem__(key)
        if key in self.pinned_items:
            # Todo: add warning to inform that del pinned item
            self._unpin(key)
        if run_on_remove:
            self._on_remove(key, value)

    @property
    def cache(self) -> Mapping[_K, _V]:
        """Return the internal cache dictionary in order (read-only)."""
        return _MappingOrderCacheView(
            self._Cache__data,  # type: ignore
            self.order)

    @property
    def order(self) -> Mapping[_K, None]:
        """Return the internal order dictionary (read-only)."""
        return MappingProxyType(self._LRUCache__order)  # type: ignore

    @property
    def capacity(self) -> float:
        return self.maxsize

    @property
    def usage(self) -> float:
        if self.maxsize == 0:
            return 0

        return self.currsize / self.maxsize

    def stat(self, *, delta: bool = False) -> CacheInfo:
        """
        Gets the cumulative number of hits and queries against this cache.

        If `delta=True`, instead gets these statistics
        since the last call that also passed `delta=True`.
        """
        info = CacheInfo(hits=self._hits, total=self._total)

        if delta:
            info_delta = info - self._last_info
            self._last_info = info
            info = info_delta

        return info

    def touch(self, key: _K) -> None:
        try:
            self._LRUCache__order.move_to_end(key)  # type: ignore
        except KeyError:
            self._LRUCache__order[key] = None  # type: ignore

    @overload
    def get(self, key: _K, /) -> Optional[_V]:
        ...

    @overload
    def get(self, key: _K, /, default: Union[_V, _T]) -> Union[_V, _T]:
        ...

    def get(self,
            key: _K,
            /,
            default: Optional[Union[_V,
                                    _T]] = None) -> Optional[Union[_V, _T]]:
        value: Optional[Union[_V, _T]]
        if key in self:
            value = self.__getitem__(
                key, update_info=False)  # type: ignore[call-arg]

            self._hits += 1
        else:
            value = default

        self._total += 1
        return value

    @overload
    def pop(self, key: _K) -> _V:
        ...

    @overload
    def pop(self, key: _K, default: Union[_V, _T]) -> Union[_V, _T]:
        ...

    def pop(self,
            key: _K,
            default: Optional[Union[_V,
                                    _T]] = None) -> Optional[Union[_V, _T]]:
        value: Optional[Union[_V, _T]]
        if key not in self:
            return default

        value = self.__getitem__(key,
                                 update_info=False)  # type: ignore[call-arg]
        self.__delitem__(key)
        return value

    def put(self, key: _K, value: _V) -> None:
        self.__setitem__(key, value)

    def pin(self, key: _K) -> None:
        """
        Pins a key in the cache preventing it from being
        evicted in the LRU order.
        """
        if key not in self:
            raise ValueError(f"Cannot pin key: {key} not in cache.")
        self.pinned_items.add(key)

    def _unpin(self, key: _K) -> None:
        """
        Unpins a key in the cache allowing it to be
        evicted in the LRU order.
        """
        self.pinned_items.remove(key)

    def _on_remove(self, key: _K, value: Optional[_V]) -> None:
        pass

    def remove_oldest(self, *, remove_pinned: bool = False) -> None:
        if len(self) == 0:
            return

        self.popitem(remove_pinned=remove_pinned)

    def _remove_old_if_needed(self) -> None:
        while self.currsize > self.capacity:
            self.remove_oldest()

    def popitem(self, remove_pinned: bool = False):
        """Remove and return the `(key, value)` pair least recently used."""
        if not remove_pinned:
            # pop the oldest item in the cache that is not pinned
            lru_key = next(
                (key for key in self.order if key not in self.pinned_items),
                ALL_PINNED_SENTINEL)
            if lru_key is ALL_PINNED_SENTINEL:
                raise RuntimeError("All items are pinned, "
                                   "cannot remove oldest from the cache.")
        else:
            lru_key = next(iter(self.order))
        value = self.pop(cast(_K, lru_key))
        return (lru_key, value)

    def clear(self) -> None:
        while len(self) > 0:
            self.remove_oldest(remove_pinned=True)

        self._hits = 0
        self._total = 0
        self._last_info = CacheInfo(hits=0, total=0)


class PyObjectCache:
    """Used to cache python objects to avoid object allocations
    across scheduler iterations.
    """

    def __init__(self, obj_builder):
        self._obj_builder = obj_builder
        self._index = 0

        self._obj_cache = []
        for _ in range(128):
            self._obj_cache.append(self._obj_builder())

    def _grow_cache(self):
        # Double the size of the cache
        num_objs = len(self._obj_cache)
        for _ in range(num_objs):
            self._obj_cache.append(self._obj_builder())

    def get_object(self):
        """Returns a pre-allocated cached object. If there is not enough
        objects, then the cache size will double.
        """
        if self._index >= len(self._obj_cache):
            self._grow_cache()
            assert self._index < len(self._obj_cache)

        obj = self._obj_cache[self._index]
        self._index += 1

        return obj

    def reset(self):
        """Makes all cached-objects available for the next scheduler iteration.
        """
        self._index = 0


@cache
def get_max_shared_memory_bytes(gpu: int = 0) -> int:
    """Returns the maximum shared memory per thread block in bytes."""
    from vllm import _custom_ops as ops
    max_shared_mem = (
        ops.get_max_shared_memory_per_block_device_attribute(gpu))
    # value 0 will cause MAX_SEQ_LEN become negative and test_attention.py
    # will fail
    assert max_shared_mem > 0, "max_shared_mem can not be zero"
    return int(max_shared_mem)


def get_cpu_memory() -> int:
    """Returns the total CPU memory of the node in bytes."""
    return psutil.virtual_memory().total


def random_uuid() -> str:
    return str(uuid.uuid4().hex)


def make_async(
    func: Callable[P, T],
    executor: Optional[concurrent.futures.Executor] = None
) -> Callable[P, Awaitable[T]]:
    """Take a blocking function, and run it on in an executor thread.

    This function prevents the blocking function from blocking the
    asyncio event loop.
    The code in this function needs to be thread safe.
    """

    def _async_wrapper(*args: P.args, **kwargs: P.kwargs) -> asyncio.Future:
        loop = asyncio.get_event_loop()
        p_func = partial(func, *args, **kwargs)
        return loop.run_in_executor(executor=executor, func=p_func)

    return _async_wrapper


def _next_task(iterator: AsyncGenerator[T, None],
               loop: AbstractEventLoop) -> Task:
    # Can use anext() in python >= 3.10
    return loop.create_task(iterator.__anext__())  # type: ignore[arg-type]


async def merge_async_iterators(
    *iterators: AsyncGenerator[T,
                               None], ) -> AsyncGenerator[tuple[int, T], None]:
    """Merge multiple asynchronous iterators into a single iterator.

    This method handle the case where some iterators finish before others.
    When it yields, it yields a tuple (i, item) where i is the index of the
    iterator that yields the item.
    """
    if len(iterators) == 1:
        # Fast-path single iterator case.
        async for item in iterators[0]:
            yield 0, item
        return

    loop = asyncio.get_running_loop()

    awaits = {_next_task(pair[1], loop): pair for pair in enumerate(iterators)}
    try:
        while awaits:
            done, _ = await asyncio.wait(awaits.keys(),
                                         return_when=FIRST_COMPLETED)
            for d in done:
                pair = awaits.pop(d)
                try:
                    item = await d
                    i, it = pair
                    awaits[_next_task(it, loop)] = pair
                    yield i, item
                except StopAsyncIteration:
                    pass
    finally:
        # Cancel any remaining iterators
        for f, (_, it) in awaits.items():
            with contextlib.suppress(BaseException):
                f.cancel()
                await it.aclose()


async def collect_from_async_generator(
        iterator: AsyncGenerator[T, None]) -> list[T]:
    """Collect all items from an async generator into a list."""
    items = []
    async for item in iterator:
        items.append(item)
    return items


def get_ip() -> str:
    host_ip = envs.VLLM_HOST_IP
    if "HOST_IP" in os.environ and "VLLM_HOST_IP" not in os.environ:
        logger.warning(
            "The environment variable HOST_IP is deprecated and ignored, as"
            " it is often used by Docker and other software to"
            " interact with the container's network stack. Please "
            "use VLLM_HOST_IP instead to set the IP address for vLLM processes"
            " to communicate with each other.")
    if host_ip:
        return host_ip

    # IP is not set, try to get it from the network interface

    # try ipv4
    s = socket.socket(socket.AF_INET, socket.SOCK_DGRAM)
    try:
        s.connect(("8.8.8.8", 80))  # Doesn't need to be reachable
        return s.getsockname()[0]
    except Exception:
        pass

    # try ipv6
    try:
        s = socket.socket(socket.AF_INET6, socket.SOCK_DGRAM)
        # Google's public DNS server, see
        # https://developers.google.com/speed/public-dns/docs/using#addresses
        s.connect(("2001:4860:4860::8888", 80))  # Doesn't need to be reachable
        return s.getsockname()[0]
    except Exception:
        pass

    warnings.warn(
        "Failed to get the IP address, using 0.0.0.0 by default."
        "The value can be set by the environment variable"
        " VLLM_HOST_IP or HOST_IP.",
        stacklevel=2)
    return "0.0.0.0"


def is_valid_ipv6_address(address: str) -> bool:
    try:
        ipaddress.IPv6Address(address)
        return True
    except ValueError:
        return False


def get_distributed_init_method(ip: str, port: int) -> str:
    return get_tcp_uri(ip, port)


def get_tcp_uri(ip: str, port: int) -> str:
    # Brackets are not permitted in ipv4 addresses,
    # see https://github.com/python/cpython/issues/103848
    return f"tcp://[{ip}]:{port}" if ":" in ip else f"tcp://{ip}:{port}"


def get_open_zmq_ipc_path() -> str:
    base_rpc_path = envs.VLLM_RPC_BASE_PATH
    return f"ipc://{base_rpc_path}/{uuid4()}"


def get_open_zmq_inproc_path() -> str:
    return f"inproc://{uuid4()}"


def get_open_port() -> int:
    """
    Get an open port for the vLLM process to listen on.
    An edge case to handle, is when we run data parallel,
    we need to avoid ports that are potentially used by
    the data parallel master process.
    Right now we reserve 10 ports for the data parallel master
    process. Currently it uses 2 ports.
    """
    if "VLLM_DP_MASTER_PORT" in os.environ:
        dp_master_port = envs.VLLM_DP_MASTER_PORT
        reserved_port_range = range(dp_master_port, dp_master_port + 10)
        while True:
            candidate_port = _get_open_port()
            if candidate_port not in reserved_port_range:
                return candidate_port
    return _get_open_port()


def _get_open_port() -> int:
    port = envs.VLLM_PORT
    if port is not None:
        while True:
            try:
                with socket.socket(socket.AF_INET, socket.SOCK_STREAM) as s:
                    s.bind(("", port))
                    return port
            except OSError:
                port += 1  # Increment port number if already in use
                logger.info("Port %d is already in use, trying port %d",
                            port - 1, port)
    # try ipv4
    try:
        with socket.socket(socket.AF_INET, socket.SOCK_STREAM) as s:
            s.bind(("", 0))
            return s.getsockname()[1]
    except OSError:
        # try ipv6
        with socket.socket(socket.AF_INET6, socket.SOCK_STREAM) as s:
            s.bind(("", 0))
            return s.getsockname()[1]


def find_process_using_port(port: int) -> Optional[psutil.Process]:
    # TODO: We can not check for running processes with network
    # port on macOS. Therefore, we can not have a full graceful shutdown
    # of vLLM. For now, let's not look for processes in this case.
    # Ref: https://www.florianreinhard.de/accessdenied-in-psutil/
    if sys.platform.startswith("darwin"):
        return None

    for conn in psutil.net_connections():
        if conn.laddr.port == port:
            try:
                return psutil.Process(conn.pid)
            except psutil.NoSuchProcess:
                return None
    return None


def update_environment_variables(envs: dict[str, str]):
    for k, v in envs.items():
        if k in os.environ and os.environ[k] != v:
            logger.warning(
                "Overwriting environment variable %s "
                "from '%s' to '%s'", k, os.environ[k], v)
        os.environ[k] = v


def chunk_list(lst: list[T], chunk_size: int):
    """Yield successive chunk_size chunks from lst."""
    for i in range(0, len(lst), chunk_size):
        yield lst[i:i + chunk_size]


def cdiv(a: int, b: int) -> int:
    """Ceiling division."""
    return -(a // -b)


def next_power_of_2(n) -> int:
    """The next power of 2 (inclusive)"""
    if n < 1:
        return 1
    return 1 << (n - 1).bit_length()


def round_up(x: int, y: int) -> int:
    return ((x + y - 1) // y) * y


def round_down(x: int, y: int) -> int:
    return (x // y) * y


def _generate_random_fp8(
    tensor: torch.Tensor,
    low: float,
    high: float,
) -> None:
    # NOTE(zhaoyang): Due to NaN and Inf representation for fp8 data type,
    # it may occur Inf or NaN if we directly use torch.randint
    # to generate random data for fp8 data.
    # For example, s.11111.00 in fp8e5m2 format represents Inf.
    #     | E4M3        | E5M2
    #-----|-------------|-------------------
    # Inf | N/A         | s.11111.00
    # NaN | s.1111.111  | s.11111.{01,10,11}
    from vllm import _custom_ops as ops
    tensor_tmp = torch.empty_like(tensor, dtype=torch.float16)
    tensor_tmp.uniform_(low, high)
    ops.convert_fp8(tensor, tensor_tmp)
    del tensor_tmp


def get_kv_cache_torch_dtype(
        cache_dtype: Optional[Union[str, torch.dtype]],
        model_dtype: Optional[Union[str, torch.dtype]] = None) -> torch.dtype:
    if isinstance(cache_dtype, str):
        if cache_dtype == "auto":
            if isinstance(model_dtype,
                          str) and model_dtype in STR_DTYPE_TO_TORCH_DTYPE:
                torch_dtype = STR_DTYPE_TO_TORCH_DTYPE[model_dtype]
            elif isinstance(model_dtype, torch.dtype):
                torch_dtype = model_dtype
            else:
                raise ValueError(f"Invalid model dtype: {model_dtype}")
        elif cache_dtype in STR_DTYPE_TO_TORCH_DTYPE:
            torch_dtype = STR_DTYPE_TO_TORCH_DTYPE[cache_dtype]
        else:
            raise ValueError(f"Invalid kv cache dtype: {cache_dtype}")
    elif isinstance(cache_dtype, torch.dtype):
        torch_dtype = cache_dtype
    else:
        raise ValueError(f"Invalid kv cache dtype: {cache_dtype}")
    return torch_dtype


def create_kv_caches_with_random_flash(
    num_blocks: int,
    block_size: int,
    num_layers: int,
    num_heads: int,
    head_size: int,
    cache_dtype: Optional[Union[str, torch.dtype]],
    model_dtype: Optional[Union[str, torch.dtype]] = None,
    seed: Optional[int] = None,
    device: Optional[str] = "cuda",
    cache_layout: Optional[str] = "NHD",
) -> tuple[list[torch.Tensor], list[torch.Tensor]]:
    from vllm.platforms import current_platform
    current_platform.seed_everything(seed)

    torch_dtype = get_kv_cache_torch_dtype(cache_dtype, model_dtype)
    generic_kv_cache_shape = (num_blocks, 2, block_size, num_heads, head_size)
    assert cache_layout in ("NHD", "HND")
    stride_order = (0, 1, 2, 3, 4) if cache_layout == "NHD" else (0, 1, 3, 2,
                                                                  4)

    kv_cache_allocation_shape = tuple(generic_kv_cache_shape[i]
                                      for i in stride_order)
    scale = head_size**-0.5

    key_caches: list[torch.Tensor] = []
    value_caches: list[torch.Tensor] = []

    for _ in range(num_layers):
        key_value_cache = torch.empty(size=kv_cache_allocation_shape,
                                      dtype=torch_dtype,
                                      device=device).permute(*stride_order)
        if cache_dtype in ["auto", "half", "bfloat16", "float"]:
            key_value_cache.uniform_(-scale, scale)
        elif cache_dtype == 'fp8':
            _generate_random_fp8(key_value_cache, -scale, scale)
        else:
            raise ValueError(
                f"Does not support key cache of type {cache_dtype}")
        key_caches.append(key_value_cache[:, 0])
        value_caches.append(key_value_cache[:, 1])
    return key_caches, value_caches


def create_kv_caches_with_random(
    num_blocks: int,
    block_size: int,
    num_layers: int,
    num_heads: int,
    head_size: int,
    cache_dtype: Optional[Union[str, torch.dtype]],
    model_dtype: Optional[Union[str, torch.dtype]] = None,
    seed: Optional[int] = None,
    device: Optional[str] = "cuda",
) -> tuple[list[torch.Tensor], list[torch.Tensor]]:

    if cache_dtype == "fp8" and head_size % 16:
        raise ValueError(
            f"Does not support key cache of type fp8 with head_size {head_size}"
        )
    from vllm.platforms import current_platform
    current_platform.seed_everything(seed)

    torch_dtype = get_kv_cache_torch_dtype(cache_dtype, model_dtype)

    scale = head_size**-0.5
    x = 16 // torch.tensor([], dtype=torch_dtype).element_size()
    key_cache_shape = (num_blocks, num_heads, head_size // x, block_size, x)
    key_caches: list[torch.Tensor] = []
    for _ in range(num_layers):
        key_cache = torch.empty(size=key_cache_shape,
                                dtype=torch_dtype,
                                device=device)
        if cache_dtype in ["auto", "half", "bfloat16", "float"]:
            key_cache.uniform_(-scale, scale)
        elif cache_dtype == 'fp8':
            _generate_random_fp8(key_cache, -scale, scale)
        else:
            raise ValueError(
                f"Does not support key cache of type {cache_dtype}")
        key_caches.append(key_cache)

    value_cache_shape = (num_blocks, num_heads, head_size, block_size)
    value_caches: list[torch.Tensor] = []
    for _ in range(num_layers):
        value_cache = torch.empty(size=value_cache_shape,
                                  dtype=torch_dtype,
                                  device=device)
        if cache_dtype in ["auto", "half", "bfloat16", "float"]:
            value_cache.uniform_(-scale, scale)
        elif cache_dtype == 'fp8':
            _generate_random_fp8(value_cache, -scale, scale)
        else:
            raise ValueError(
                f"Does not support value cache of type {cache_dtype}")
        value_caches.append(value_cache)
    return key_caches, value_caches


@cache
def is_pin_memory_available() -> bool:
    from vllm.platforms import current_platform
    return current_platform.is_pin_memory_available()


@cache
def is_uva_available() -> bool:
    """Check if Unified Virtual Addressing (UVA) is available."""
    # UVA requires pinned memory.
    # TODO: Add more requirements for UVA if needed.
    return is_pin_memory_available()


class DeviceMemoryProfiler:

    def __init__(self, device: Optional[torch.types.Device] = None):
        self.device = device

    def current_memory_usage(self) -> float:
        # Return the memory usage in bytes.
        from vllm.platforms import current_platform
        gc.collect()
        return current_platform.get_current_memory_usage(self.device)

    def __enter__(self):
        self.initial_memory = self.current_memory_usage()
        # This allows us to call methods of the context manager if needed
        return self

    def __exit__(self, exc_type, exc_val, exc_tb):
        self.final_memory = self.current_memory_usage()
        self.consumed_memory = self.final_memory - self.initial_memory

        # Force garbage collection
        gc.collect()


def make_ndarray_with_pad(
    x: list[list[T]],
    pad: T,
    dtype: npt.DTypeLike,
    *,
    max_len: Optional[int] = None,
) -> npt.NDArray:
    """
    Make a padded array from 2D inputs.

    The padding is applied to the end of each inner list until it reaches
    `max_len`.
    """
    if max_len is None:
        # Unlike for most functions, map is faster than a genexpr over `len`
        max_len = max(map(len, x), default=0)

    padded_x = np.full((len(x), max_len), pad, dtype=dtype)
    for ind, blocktb in enumerate(x):
        assert len(blocktb) <= max_len
        padded_x[ind, :len(blocktb)] = blocktb

    return padded_x


def make_tensor_with_pad(
    x: list[list[T]],
    pad: T,
    dtype: torch.dtype,
    *,
    max_len: Optional[int] = None,
    device: Optional[Union[str, torch.device]] = None,
    pin_memory: bool = False,
) -> torch.Tensor:
    """
    Make a padded tensor from 2D inputs.

    The padding is applied to the end of each inner list until it reaches
    `max_len`.
    """
    np_dtype = TORCH_DTYPE_TO_NUMPY_DTYPE[dtype]
    padded_x = make_ndarray_with_pad(x, pad, np_dtype, max_len=max_len)

    tensor = torch.from_numpy(padded_x).to(device)
    if pin_memory:
        tensor = tensor.pin_memory()

    return tensor


def async_tensor_h2d(
    data: list,
    dtype: torch.dtype,
    target_device: Union[str, torch.device],
    pin_memory: bool,
) -> torch.Tensor:
    """Asynchronously create a tensor and copy it from host to device."""
    t = torch.tensor(data, dtype=dtype, pin_memory=pin_memory, device="cpu")
    return t.to(device=target_device, non_blocking=True)


def get_dtype_size(dtype: torch.dtype) -> int:
    """Get the size of the data type in bytes."""
    return torch.tensor([], dtype=dtype).element_size()


# bool = 0, int = 1, float = 2, complex = 3
def _get_precision_level(dtype: torch.dtype) -> int:
    # NOTE: Complex dtypes return `is_floating_point=False`
    return ((dtype != torch.bool) + dtype.is_floating_point +
            dtype.is_complex * 2)


def is_lossless_cast(src_dtype: torch.dtype, tgt_dtype: torch.dtype):
    """
    Test whether it is lossless to cast a tensor from
    `src_dtype` to `tgt_dtype`.
    """
    if src_dtype == tgt_dtype:
        return True

    src_level = _get_precision_level(src_dtype)
    tgt_level = _get_precision_level(tgt_dtype)

    if src_level < tgt_level:
        return True
    if src_level > tgt_level:
        return False

    # Compare integral types
    if not src_dtype.is_floating_point and not src_dtype.is_complex:
        src_info = torch.iinfo(src_dtype)
        tgt_info = torch.iinfo(tgt_dtype)
        return src_info.min >= tgt_info.min and src_info.max <= tgt_info.max

    # Compare floating-point types
    src_info = torch.finfo(src_dtype)
    tgt_info = torch.finfo(tgt_dtype)
    return (src_info.min >= tgt_info.min and src_info.max <= tgt_info.max
            and src_info.resolution >= tgt_info.resolution)


def common_broadcastable_dtype(dtypes: Collection[torch.dtype]):
    """
    Get the common `dtype` where all of the other `dtypes` can be
    cast to it without losing any information.
    """
    return max(
        dtypes,
        key=lambda dtype: sum(is_lossless_cast(dt, dtype) for dt in dtypes),
    )


# `collections` helpers
def is_list_of(
    value: object,
    typ: Union[type[T], tuple[type[T], ...]],
    *,
    check: Literal["first", "all"] = "first",
) -> TypeIs[list[T]]:
    if not isinstance(value, list):
        return False

    if check == "first":
        return len(value) == 0 or isinstance(value[0], typ)
    elif check == "all":
        return all(isinstance(v, typ) for v in value)

    assert_never(check)


def flatten_2d_lists(lists: Iterable[Iterable[T]]) -> list[T]:
    """Flatten a list of lists to a single list."""
    return [item for sublist in lists for item in sublist]


def full_groupby(values: Iterable[_V], *, key: Callable[[_V], _K]):
    """
    Unlike [`itertools.groupby`][], groups are not broken by
    non-contiguous data.
    """
    groups = defaultdict[_K, list[_V]](list)

    for value in values:
        groups[key(value)].append(value)

    return groups.items()


# TODO: This function can be removed if transformer_modules classes are
# serialized by value when communicating between processes
def init_cached_hf_modules() -> None:
    """
    Lazy initialization of the Hugging Face modules.
    """
    from transformers.dynamic_module_utils import init_hf_modules
    init_hf_modules()


@cache
def find_library(lib_name: str) -> str:
    """
    Find the library file in the system.
    `lib_name` is full filename, with both prefix and suffix.
    This function resolves `lib_name` to the full path of the library.
    """
    # Adapted from https://github.com/openai/triton/blob/main/third_party/nvidia/backend/driver.py#L19 # noqa
    # According to https://en.wikipedia.org/wiki/Filesystem_Hierarchy_Standard
    # `/sbin/ldconfig` should exist in all Linux systems.
    # `/sbin/ldconfig` searches the library in the system
    libs = subprocess.check_output(["/sbin/ldconfig", "-p"]).decode()
    # each line looks like the following:
    # libcuda.so.1 (libc6,x86-64) => /lib/x86_64-linux-gnu/libcuda.so.1
    locs = [line.split()[-1] for line in libs.splitlines() if lib_name in line]
    # `LD_LIBRARY_PATH` searches the library in the user-defined paths
    env_ld_library_path = envs.LD_LIBRARY_PATH
    if not locs and env_ld_library_path:
        locs = [
            os.path.join(dir, lib_name)
            for dir in env_ld_library_path.split(":")
            if os.path.exists(os.path.join(dir, lib_name))
        ]
    if not locs:
        raise ValueError(f"Cannot find {lib_name} in the system.")
    return locs[0]


def find_nccl_library() -> str:
    """
    We either use the library file specified by the `VLLM_NCCL_SO_PATH`
    environment variable, or we find the library file brought by PyTorch.
    After importing `torch`, `libnccl.so.2` or `librccl.so.1` can be
    found by `ctypes` automatically.
    """
    so_file = envs.VLLM_NCCL_SO_PATH

    # manually load the nccl library
    if so_file:
        logger.info(
            "Found nccl from environment variable VLLM_NCCL_SO_PATH=%s",
            so_file)
    else:
        if torch.version.cuda is not None:
            so_file = "libnccl.so.2"
        elif torch.version.hip is not None:
            so_file = "librccl.so.1"
        else:
            raise ValueError("NCCL only supports CUDA and ROCm backends.")
        logger.info("Found nccl from library %s", so_file)
    return so_file


prev_set_stream = torch.cuda.set_stream

_current_stream = None


def _patched_set_stream(stream: torch.cuda.Stream) -> None:
    global _current_stream
    _current_stream = stream
    prev_set_stream(stream)


torch.cuda.set_stream = _patched_set_stream


def current_stream() -> torch.cuda.Stream:
    """
    replace `torch.cuda.current_stream()` with `vllm.utils.current_stream()`.
    it turns out that `torch.cuda.current_stream()` is quite expensive,
    as it will construct a new stream object at each call.
    here we patch `torch.cuda.set_stream` to keep track of the current stream
    directly, so that we can avoid calling `torch.cuda.current_stream()`.

    the underlying hypothesis is that we do not call `torch._C._cuda_setStream`
    from C/C++ code.
    """
    from vllm.platforms import current_platform
    global _current_stream
    if _current_stream is None:
        # when this function is called before any stream is set,
        # we return the default stream.
        # On ROCm using the default 0 stream in combination with RCCL
        # is hurting performance. Therefore creating a dedicated stream
        # per process
        _current_stream = torch.cuda.Stream() if current_platform.is_rocm(
        ) else torch.cuda.current_stream()
    return _current_stream


def enable_trace_function_call_for_thread(vllm_config: VllmConfig) -> None:
    """Set up function tracing for the current thread,
    if enabled via the VLLM_TRACE_FUNCTION environment variable
    """

    if envs.VLLM_TRACE_FUNCTION:
        tmp_dir = tempfile.gettempdir()
        # add username to tmp_dir to avoid permission issues
        tmp_dir = os.path.join(tmp_dir, getpass.getuser())
        filename = (f"VLLM_TRACE_FUNCTION_for_process_{os.getpid()}"
                    f"_thread_{threading.get_ident()}_"
                    f"at_{datetime.datetime.now()}.log").replace(" ", "_")
        log_path = os.path.join(tmp_dir, "vllm",
                                f"vllm-instance-{vllm_config.instance_id}",
                                filename)
        os.makedirs(os.path.dirname(log_path), exist_ok=True)
        enable_trace_function_call(log_path)


# `functools` helpers
def identity(value: T, **kwargs) -> T:
    """Returns the first provided value."""
    return value


F = TypeVar('F', bound=Callable[..., Any])


def deprecate_args(
    start_index: int,
    is_deprecated: Union[bool, Callable[[], bool]] = True,
    additional_message: Optional[str] = None,
) -> Callable[[F], F]:

    if not callable(is_deprecated):
        is_deprecated = partial(identity, is_deprecated)

    def wrapper(fn: F) -> F:

        params = inspect.signature(fn).parameters
        pos_types = (
            inspect.Parameter.POSITIONAL_ONLY,
            inspect.Parameter.POSITIONAL_OR_KEYWORD,
        )
        pos_kws = [
            kw for kw, param in params.items() if param.kind in pos_types
        ]

        @wraps(fn)
        def inner(*args, **kwargs):
            if is_deprecated():
                deprecated_args = pos_kws[start_index:len(args)]
                if deprecated_args:
                    msg = (
                        f"The positional arguments {deprecated_args} are "
                        "deprecated and will be removed in a future update.")
                    if additional_message is not None:
                        msg += f" {additional_message}"

                    warnings.warn(
                        DeprecationWarning(msg),
                        stacklevel=3,  # The inner function takes up one level
                    )

            return fn(*args, **kwargs)

        return inner  # type: ignore

    return wrapper


def deprecate_kwargs(
    *kws: str,
    is_deprecated: Union[bool, Callable[[], bool]] = True,
    additional_message: Optional[str] = None,
) -> Callable[[F], F]:
    deprecated_kws = set(kws)

    if not callable(is_deprecated):
        is_deprecated = partial(identity, is_deprecated)

    def wrapper(fn: F) -> F:

        @wraps(fn)
        def inner(*args, **kwargs):
            if is_deprecated():
                deprecated_kwargs = kwargs.keys() & deprecated_kws
                if deprecated_kwargs:
                    msg = (
                        f"The keyword arguments {deprecated_kwargs} are "
                        "deprecated and will be removed in a future update.")
                    if additional_message is not None:
                        msg += f" {additional_message}"

                    warnings.warn(
                        DeprecationWarning(msg),
                        stacklevel=3,  # The inner function takes up one level
                    )

            return fn(*args, **kwargs)

        return inner  # type: ignore

    return wrapper


@lru_cache(maxsize=8)
def _cuda_device_count_stateless(
        cuda_visible_devices: Optional[str] = None) -> int:
    # Note: cuda_visible_devices is not used, but we keep it as an argument for
    # LRU Cache purposes.

    # Code below is based on
    # https://github.com/pytorch/pytorch/blob/
    # c1cd946818442aca8c7f812b16d187ce1586c3bc/
    # torch/cuda/__init__.py#L831C1-L831C17
    import torch.cuda
    import torch.version

    from vllm.platforms import current_platform
    if not torch.cuda._is_compiled():
        return 0
    if current_platform.is_rocm():
        # ROCm uses amdsmi instead of nvml for stateless device count
        # This requires a sufficiently modern version of Torch 2.4.0
        raw_count = torch.cuda._device_count_amdsmi() if (hasattr(
            torch.cuda, "_device_count_amdsmi")) else -1
    else:
        raw_count = torch.cuda._device_count_nvml()
    r = torch._C._cuda_getDeviceCount() if raw_count < 0 else raw_count
    return r


def cuda_device_count_stateless() -> int:
    """Get number of CUDA devices, caching based on the value of
    CUDA_VISIBLE_DEVICES at the time of call.

    This should be used instead of torch.cuda.device_count()
    unless CUDA_VISIBLE_DEVICES has already been set to the desired
    value."""

    # This can be removed and simply replaced with torch.cuda.get_device_count
    # after https://github.com/pytorch/pytorch/pull/122815 is released.
    return _cuda_device_count_stateless(envs.CUDA_VISIBLE_DEVICES)


def cuda_is_initialized() -> bool:
    """Check if CUDA is initialized."""
    if not torch.cuda._is_compiled():
        return False
    return torch.cuda.is_initialized()


def cuda_get_device_properties(device,
                               names: Sequence[str],
                               init_cuda=False) -> tuple[Any, ...]:
    """Get specified CUDA device property values without initializing CUDA in
    the current process."""
    if init_cuda or cuda_is_initialized():
        props = torch.cuda.get_device_properties(device)
        return tuple(getattr(props, name) for name in names)

    # Run in subprocess to avoid initializing CUDA as a side effect.
    mp_ctx = multiprocessing.get_context("fork")
    with ProcessPoolExecutor(max_workers=1, mp_context=mp_ctx) as executor:
        return executor.submit(cuda_get_device_properties, device, names,
                               True).result()


def weak_bind(bound_method: Callable[..., Any], ) -> Callable[..., None]:
    """Make an instance method that weakly references
    its associated instance and no-ops once that
    instance is collected."""
    ref = weakref.ref(bound_method.__self__)  # type: ignore[attr-defined]
    unbound = bound_method.__func__  # type: ignore[attr-defined]

    def weak_bound(*args, **kwargs) -> None:
        if inst := ref():
            unbound(inst, *args, **kwargs)

    return weak_bound


#From: https://stackoverflow.com/a/4104188/2749989
def run_once(f: Callable[P, None]) -> Callable[P, None]:

    def wrapper(*args: P.args, **kwargs: P.kwargs) -> None:
        if not wrapper.has_run:  # type: ignore[attr-defined]
            wrapper.has_run = True  # type: ignore[attr-defined]
            return f(*args, **kwargs)

    wrapper.has_run = False  # type: ignore[attr-defined]
    return wrapper


class StoreBoolean(Action):

    def __call__(self, parser, namespace, values, option_string=None):
        if values.lower() == "true":
            setattr(namespace, self.dest, True)
        elif values.lower() == "false":
            setattr(namespace, self.dest, False)
        else:
            raise ValueError(f"Invalid boolean value: {values}. "
                             "Expected 'true' or 'false'.")


class SortedHelpFormatter(ArgumentDefaultsHelpFormatter,
                          RawDescriptionHelpFormatter):
    """SortedHelpFormatter that sorts arguments by their option strings."""

    def _split_lines(self, text, width):
        """
        1. Sentences split across lines have their single newlines removed.
        2. Paragraphs and explicit newlines are split into separate lines.
        3. Each line is wrapped to the specified width (width of terminal).
        """
        # The patterns also include whitespace after the newline
        single_newline = re.compile(r"(?<!\n)\n(?!\n)\s*")
        multiple_newlines = re.compile(r"\n{2,}\s*")
        text = single_newline.sub(' ', text)
        lines = re.split(multiple_newlines, text)
        return sum([textwrap.wrap(line, width) for line in lines], [])

    def add_arguments(self, actions):
        actions = sorted(actions, key=lambda x: x.option_strings)
        super().add_arguments(actions)


class FlexibleArgumentParser(ArgumentParser):
    """ArgumentParser that allows both underscore and dash in names."""

    _deprecated: set[Action] = set()

    def __init__(self, *args, **kwargs):
        # Set the default 'formatter_class' to SortedHelpFormatter
        if 'formatter_class' not in kwargs:
            kwargs['formatter_class'] = SortedHelpFormatter
        super().__init__(*args, **kwargs)

    if sys.version_info < (3, 13):
        # Enable the deprecated kwarg for Python 3.12 and below

        def parse_known_args(self, args=None, namespace=None):
            namespace, args = super().parse_known_args(args, namespace)
            for action in FlexibleArgumentParser._deprecated:
                if (hasattr(namespace, dest := action.dest)
                        and getattr(namespace, dest) != action.default):
                    logger.warning_once("argument '%s' is deprecated", dest)
            return namespace, args

        def add_argument(self, *args, **kwargs):
            deprecated = kwargs.pop("deprecated", False)
            action = super().add_argument(*args, **kwargs)
            if deprecated:
                FlexibleArgumentParser._deprecated.add(action)
            return action

        class _FlexibleArgumentGroup(_ArgumentGroup):

            def add_argument(self, *args, **kwargs):
                deprecated = kwargs.pop("deprecated", False)
                action = super().add_argument(*args, **kwargs)
                if deprecated:
                    FlexibleArgumentParser._deprecated.add(action)
                return action

        def add_argument_group(self, *args, **kwargs):
            group = self._FlexibleArgumentGroup(self, *args, **kwargs)
            self._action_groups.append(group)
            return group

    def parse_args(  # type: ignore[override]
        self,
        args: list[str] | None = None,
        namespace: Namespace | None = None,
    ):
        if args is None:
            args = sys.argv[1:]

        # Check for --model in command line arguments first
        if args and args[0] == "serve":
            model_in_cli_args = any(arg == '--model' for arg in args)

            if model_in_cli_args:
                raise ValueError(
                    "With `vllm serve`, you should provide the model as a "
                    "positional argument or in a config file instead of via "
                    "the `--model` option.")

        if '--config' in args:
            args = self._pull_args_from_config(args)

        def repl(match: re.Match) -> str:
            """Replaces underscores with dashes in the matched string."""
            return match.group(0).replace("_", "-")

        # Everything between the first -- and the first .
        pattern = re.compile(r"(?<=--)[^\.]*")

        # Convert underscores to dashes and vice versa in argument names
        processed_args = list[str]()
        for arg in args:
            if arg.startswith('--'):
                if '=' in arg:
                    key, value = arg.split('=', 1)
                    key = pattern.sub(repl, key, count=1)
                    processed_args.append(f'{key}={value}')
                else:
                    key = pattern.sub(repl, arg, count=1)
                    processed_args.append(key)
            elif arg.startswith('-O') and arg != '-O' and len(arg) == 2:
                # allow -O flag to be used without space, e.g. -O3
                processed_args.append('-O')
                processed_args.append(arg[2:])
            else:
                processed_args.append(arg)

        def create_nested_dict(keys: list[str], value: str) -> dict[str, Any]:
            """Creates a nested dictionary from a list of keys and a value.

            For example, `keys = ["a", "b", "c"]` and `value = 1` will create:
            `{"a": {"b": {"c": 1}}}`
            """
            nested_dict: Any = value
            for key in reversed(keys):
                nested_dict = {key: nested_dict}
            return nested_dict

        def recursive_dict_update(
            original: dict[str, Any],
            update: dict[str, Any],
        ):
            """Recursively updates a dictionary with another dictionary."""
            for k, v in update.items():
                if isinstance(v, dict) and isinstance(original.get(k), dict):
                    recursive_dict_update(original[k], v)
                else:
                    original[k] = v

        delete = set[int]()
        dict_args = defaultdict[str, dict[str, Any]](dict)
        for i, processed_arg in enumerate(processed_args):
            if processed_arg.startswith("--") and "." in processed_arg:
                if "=" in processed_arg:
                    processed_arg, value_str = processed_arg.split("=", 1)
                    if "." not in processed_arg:
                        # False positive, . was only in the value
                        continue
                else:
                    value_str = processed_args[i + 1]
                    delete.add(i + 1)

                key, *keys = processed_arg.split(".")
                try:
                    value = json.loads(value_str)
                except json.decoder.JSONDecodeError:
                    value = value_str

                # Merge all values with the same key into a single dict
                arg_dict = create_nested_dict(keys, value)
                recursive_dict_update(dict_args[key], arg_dict)
                delete.add(i)
        # Filter out the dict args we set to None
        processed_args = [
            a for i, a in enumerate(processed_args) if i not in delete
        ]
        # Add the dict args back as if they were originally passed as JSON
        for dict_arg, dict_value in dict_args.items():
            processed_args.append(dict_arg)
            processed_args.append(json.dumps(dict_value))

        return super().parse_args(processed_args, namespace)

    def check_port(self, value):
        try:
            value = int(value)
        except ValueError:
            msg = "Port must be an integer"
            raise ArgumentTypeError(msg) from None

        if not (1024 <= value <= 65535):
            raise ArgumentTypeError("Port must be between 1024 and 65535")

        return value

    def _pull_args_from_config(self, args: list[str]) -> list[str]:
        """Method to pull arguments specified in the config file
        into the command-line args variable.

        The arguments in config file will be inserted between
        the argument list.

        example:
        ```yaml
            port: 12323
            tensor-parallel-size: 4
        ```
        ```python
        $: vllm {serve,chat,complete} "facebook/opt-12B" \
            --config config.yaml -tp 2
        $: args = [
            "serve,chat,complete",
            "facebook/opt-12B",
            '--config', 'config.yaml',
            '-tp', '2'
        ]
        $: args = [
            "serve,chat,complete",
            "facebook/opt-12B",
            '--port', '12323',
            '--tensor-parallel-size', '4',
            '-tp', '2'
            ]
        ```

        Please note how the config args are inserted after the sub command.
        this way the order of priorities is maintained when these are args
        parsed by super().
        """
        assert args.count(
            '--config') <= 1, "More than one config file specified!"

        index = args.index('--config')
        if index == len(args) - 1:
            raise ValueError("No config file specified! \
                             Please check your command-line arguments.")

        file_path = args[index + 1]

        config_args = self._load_config_file(file_path)

        # 0th index is for {serve,chat,complete}
        # optionally followed by model_tag (only for serve)
        # followed by config args
        # followed by rest of cli args.
        # maintaining this order will enforce the precedence
        # of cli > config > defaults
        if args[0] == "serve":
            model_in_cli = len(args) > 1 and not args[1].startswith('-')
            model_in_config = any(arg == '--model' for arg in config_args)

            if not model_in_cli and not model_in_config:
                raise ValueError(
                    "No model specified! Please specify model either "
                    "as a positional argument or in a config file.")

            if model_in_cli:
                # Model specified as positional arg, keep CLI version
                args = [args[0]] + [
                    args[1]
                ] + config_args + args[2:index] + args[index + 2:]
            else:
                # No model in CLI, use config if available
                args = [args[0]
                        ] + config_args + args[1:index] + args[index + 2:]
        else:
            args = [args[0]] + config_args + args[1:index] + args[index + 2:]

        return args

    def _load_config_file(self, file_path: str) -> list[str]:
        """Loads a yaml file and returns the key value pairs as a
        flattened list with argparse like pattern
        ```yaml
            port: 12323
            tensor-parallel-size: 4
        ```
        returns:
            processed_args: list[str] = [
                '--port': '12323',
                '--tensor-parallel-size': '4'
            ]
        """
        extension: str = file_path.split('.')[-1]
        if extension not in ('yaml', 'yml'):
            raise ValueError(
                "Config file must be of a yaml/yml type.\
                              %s supplied", extension)

        # only expecting a flat dictionary of atomic types
        processed_args: list[str] = []

        config: dict[str, Union[int, str]] = {}
        try:
            with open(file_path) as config_file:
                config = yaml.safe_load(config_file)
        except Exception as ex:
            logger.error(
                "Unable to read the config file at %s. \
                Make sure path is correct", file_path)
            raise ex

        store_boolean_arguments = [
            action.dest for action in self._actions
            if isinstance(action, StoreBoolean)
        ]

        for key, value in config.items():
            if isinstance(value, bool) and key not in store_boolean_arguments:
                if value:
                    processed_args.append('--' + key)
            else:
                processed_args.append('--' + key)
                processed_args.append(str(value))

        return processed_args


async def _run_task_with_lock(task: Callable, lock: asyncio.Lock, *args,
                              **kwargs):
    """Utility function to run async task in a lock"""
    async with lock:
        return await task(*args, **kwargs)


def supports_kw(
    callable: Callable[..., object],
    kw_name: str,
    *,
    requires_kw_only: bool = False,
    allow_var_kwargs: bool = True,
) -> bool:
    """Check if a keyword is a valid kwarg for a callable; if requires_kw_only
    disallows kwargs names that can also be positional arguments.
    """
    params = inspect.signature(callable).parameters
    if not params:
        return False

    param_val = params.get(kw_name)

    # Types where the it may be valid, i.e., explicitly defined & nonvariadic
    passable_kw_types = set((inspect.Parameter.POSITIONAL_ONLY,
                             inspect.Parameter.POSITIONAL_OR_KEYWORD,
                             inspect.Parameter.KEYWORD_ONLY))

    if param_val:
        is_sig_param = param_val.kind in passable_kw_types
        # We want kwargs only, but this is passable as a positional arg
        if (requires_kw_only and is_sig_param
                and param_val.kind != inspect.Parameter.KEYWORD_ONLY):
            return False
        if ((requires_kw_only
             and param_val.kind == inspect.Parameter.KEYWORD_ONLY)
                or (not requires_kw_only and is_sig_param)):
            return True

    # If we're okay with var-kwargs, it's supported as long as
    # the kw_name isn't something like *args, **kwargs
    if allow_var_kwargs:
        # Get the last param; type is ignored here because params is a proxy
        # mapping, but it wraps an ordered dict, and they appear in order.
        # Ref: https://docs.python.org/3/library/inspect.html#inspect.Signature.parameters
        last_param = params[next(reversed(params))]  # type: ignore
        return (last_param.kind == inspect.Parameter.VAR_KEYWORD
                and last_param.name != kw_name)
    return False


def resolve_mm_processor_kwargs(
    init_kwargs: Optional[Mapping[str, object]],
    inference_kwargs: Optional[Mapping[str, object]],
    callable: Callable[..., object],
    *,
    requires_kw_only: bool = True,
    allow_var_kwargs: bool = False,
) -> dict[str, Any]:
    """Applies filtering to eliminate invalid mm_processor_kwargs, i.e.,
    those who are not explicit keywords to the given callable (of one is
    given; otherwise no filtering is done), then merges the kwarg dicts,
    giving priority to inference_kwargs if there are any collisions.

    In the case that no kwarg overrides are provided, returns an empty
    dict so that it can still be kwarg expanded into the callable later on.

    If allow_var_kwargs=True, allows for things that can be expanded into
    kwargs as long as they aren't naming collision for var_kwargs or potential
    positional arguments.
    """
    # Filter inference time multimodal processor kwargs provided
    runtime_mm_kwargs = get_allowed_kwarg_only_overrides(
        callable,
        overrides=inference_kwargs,
        requires_kw_only=requires_kw_only,
        allow_var_kwargs=allow_var_kwargs,
    )

    # Filter init time multimodal processor kwargs provided
    init_mm_kwargs = get_allowed_kwarg_only_overrides(
        callable,
        overrides=init_kwargs,
        requires_kw_only=requires_kw_only,
        allow_var_kwargs=allow_var_kwargs,
    )

    # Merge the final processor kwargs, prioritizing inference
    # time values over the initialization time values.
    mm_processor_kwargs = {**init_mm_kwargs, **runtime_mm_kwargs}
    return mm_processor_kwargs


def get_allowed_kwarg_only_overrides(
    callable: Callable[..., object],
    overrides: Optional[Mapping[str, object]],
    *,
    requires_kw_only: bool = True,
    allow_var_kwargs: bool = False,
) -> dict[str, Any]:
    """
    Given a callable which has one or more keyword only params and a dict
    mapping param names to values, drop values that can be not be kwarg
    expanded to overwrite one or more keyword-only args. This is used in a
    few places to handle custom processor overrides for multimodal models,
    e.g., for profiling when processor options provided by the user
    may affect the number of mm tokens per instance.

    Args:
        callable: Callable which takes 0 or more keyword only arguments.
                  If None is provided, all overrides names are allowed.
        overrides: Potential overrides to be used when invoking the callable.
        allow_var_kwargs: Allows overrides that are expandable for var kwargs.

    Returns:
        Dictionary containing the kwargs to be leveraged which may be used
        to overwrite one or more keyword only arguments when invoking the
        callable.
    """
    if not overrides:
        return {}

    # Drop any mm_processor_kwargs provided by the user that
    # are not kwargs, unless it can fit it var_kwargs param
    filtered_overrides = {
        kwarg_name: val
        for kwarg_name, val in overrides.items()
        if supports_kw(callable,
                       kwarg_name,
                       requires_kw_only=requires_kw_only,
                       allow_var_kwargs=allow_var_kwargs)
    }

    # If anything is dropped, log a warning
    dropped_keys = overrides.keys() - filtered_overrides.keys()
    if dropped_keys:
        if requires_kw_only:
            logger.warning(
                "The following intended overrides are not keyword-only args "
                "and will be dropped: %s", dropped_keys)
        else:
            logger.warning(
                "The following intended overrides are not keyword args "
                "and will be dropped: %s", dropped_keys)

    return filtered_overrides


# Using dynamo with vLLM doesn't really work well with PyTorch versions < 2.4.0.
# In particular, the FakeScalarType is not supported for earlier versions of
# PyTorch which breaks dynamo for any ops registered using ScalarType.
def supports_dynamo() -> bool:
    base_torch_version = Version(Version(torch.__version__).base_version)
    return base_torch_version >= Version("2.4.0")


# Some backends use pytorch version < 2.4.0 which doesn't
# support `torch.library.custom_op`.
def supports_custom_op() -> bool:
    return hasattr(torch.library, "custom_op")


class AtomicCounter:
    """An atomic, thread-safe counter"""

    def __init__(self, initial=0):
        """Initialize a new atomic counter to given initial value"""
        self._value = initial
        self._lock = threading.Lock()

    def inc(self, num=1):
        """Atomically increment the counter by num and return the new value"""
        with self._lock:
            self._value += num
            return self._value

    def dec(self, num=1):
        """Atomically decrement the counter by num and return the new value"""
        with self._lock:
            self._value -= num
            return self._value

    @property
    def value(self):
        return self._value


# Adapted from: https://stackoverflow.com/a/47212782/5082708
class LazyDict(Mapping[str, T], Generic[T]):

    def __init__(self, factory: dict[str, Callable[[], T]]):
        self._factory = factory
        self._dict: dict[str, T] = {}

    def __getitem__(self, key: str) -> T:
        if key not in self._dict:
            if key not in self._factory:
                raise KeyError(key)
            self._dict[key] = self._factory[key]()
        return self._dict[key]

    def __setitem__(self, key: str, value: Callable[[], T]):
        self._factory[key] = value

    def __iter__(self):
        return iter(self._factory)

    def __len__(self):
        return len(self._factory)


class ClassRegistry(UserDict[Type[T], _V]):

    def __getitem__(self, key: Type[T]) -> _V:
        for cls in key.mro():
            if cls in self.data:
                return self.data[cls]

        raise KeyError(key)

    def __contains__(self, key: object) -> bool:
        return self.contains(key)

    def contains(self, key: object, *, strict: bool = False) -> bool:
        if not isinstance(key, type):
            return False

        if strict:
            return key in self.data

        return any(cls in self.data for cls in key.mro())


def weak_ref_tensor(tensor: Any) -> Any:
    """
    Create a weak reference to a tensor.
    The new tensor will share the same data as the original tensor,
    but will not keep the original tensor alive.
    """
    if isinstance(tensor, torch.Tensor):
        return torch.ops._C.weak_ref_tensor(tensor)
    else:
        return tensor


def weak_ref_tensors(
    tensors: Union[torch.Tensor, list[torch.Tensor], tuple[torch.Tensor]]
) -> Union[torch.Tensor, list[Any], tuple[Any], Any]:
    """
    Convenience function to create weak references to tensors,
    for single tensor, list of tensors or tuple of tensors.
    """
    if isinstance(tensors, torch.Tensor):
        return weak_ref_tensor(tensors)
    if isinstance(tensors, list):
        return [weak_ref_tensor(t) for t in tensors]
    if isinstance(tensors, tuple):
        return tuple(weak_ref_tensor(t) for t in tensors)
    raise ValueError("Invalid type for tensors")


def get_cuda_view_from_cpu_tensor(cpu_tensor: torch.Tensor) -> torch.Tensor:
    """
    Get a CUDA view of a CPU tensor using Unified Virtual Addressing (UVA).
    """
    assert cpu_tensor.is_pinned(), "CPU tensor must be pinned"
    return torch.ops._C.get_cuda_view_from_cpu_tensor(cpu_tensor)


def import_from_path(module_name: str, file_path: Union[str, os.PathLike]):
    """
    Import a Python file according to its file path.

    Based on the official recipe:
    https://docs.python.org/3/library/importlib.html#importing-a-source-file-directly
    """
    spec = importlib.util.spec_from_file_location(module_name, file_path)
    if spec is None:
        raise ModuleNotFoundError(f"No module named '{module_name}'")

    assert spec.loader is not None

    module = importlib.util.module_from_spec(spec)
    sys.modules[module_name] = module
    spec.loader.exec_module(module)
    return module


@cache
def get_vllm_optional_dependencies():
    metadata = importlib.metadata.metadata("vllm")
    requirements = metadata.get_all("Requires-Dist", [])
    extras = metadata.get_all("Provides-Extra", [])

    return {
        extra: [
            re.split(r";|>=|<=|==", req)[0] for req in requirements
            if req.endswith(f'extra == "{extra}"')
        ]
        for extra in extras
    }


class _PlaceholderBase:
    """
    Disallows downstream usage of placeholder modules.

    We need to explicitly override each dunder method because
    [`__getattr__`][vllm.utils._PlaceholderBase.__getattr__]
    is not called when they are accessed.

    Info:
        [Special method lookup](https://docs.python.org/3/reference/datamodel.html#special-lookup)
    """

    def __getattr__(self, key: str) -> Never:
        """
        The main class should implement this to throw an error
        for attribute accesses representing downstream usage.
        """
        raise NotImplementedError

    # [Basic customization]

    def __lt__(self, other: object):
        return self.__getattr__("__lt__")

    def __le__(self, other: object):
        return self.__getattr__("__le__")

    def __eq__(self, other: object):
        return self.__getattr__("__eq__")

    def __ne__(self, other: object):
        return self.__getattr__("__ne__")

    def __gt__(self, other: object):
        return self.__getattr__("__gt__")

    def __ge__(self, other: object):
        return self.__getattr__("__ge__")

    def __hash__(self):
        return self.__getattr__("__hash__")

    def __bool__(self):
        return self.__getattr__("__bool__")

    # [Callable objects]

    def __call__(self, *args: object, **kwargs: object):
        return self.__getattr__("__call__")

    # [Container types]

    def __len__(self):
        return self.__getattr__("__len__")

    def __getitem__(self, key: object):
        return self.__getattr__("__getitem__")

    def __setitem__(self, key: object, value: object):
        return self.__getattr__("__setitem__")

    def __delitem__(self, key: object):
        return self.__getattr__("__delitem__")

    # __missing__ is optional according to __getitem__ specification,
    # so it is skipped

    # __iter__ and __reversed__ have a default implementation
    # based on __len__ and __getitem__, so they are skipped.

    # [Numeric Types]

    def __add__(self, other: object):
        return self.__getattr__("__add__")

    def __sub__(self, other: object):
        return self.__getattr__("__sub__")

    def __mul__(self, other: object):
        return self.__getattr__("__mul__")

    def __matmul__(self, other: object):
        return self.__getattr__("__matmul__")

    def __truediv__(self, other: object):
        return self.__getattr__("__truediv__")

    def __floordiv__(self, other: object):
        return self.__getattr__("__floordiv__")

    def __mod__(self, other: object):
        return self.__getattr__("__mod__")

    def __divmod__(self, other: object):
        return self.__getattr__("__divmod__")

    def __pow__(self, other: object, modulo: object = ...):
        return self.__getattr__("__pow__")

    def __lshift__(self, other: object):
        return self.__getattr__("__lshift__")

    def __rshift__(self, other: object):
        return self.__getattr__("__rshift__")

    def __and__(self, other: object):
        return self.__getattr__("__and__")

    def __xor__(self, other: object):
        return self.__getattr__("__xor__")

    def __or__(self, other: object):
        return self.__getattr__("__or__")

    # r* and i* methods have lower priority than
    # the methods for left operand so they are skipped

    def __neg__(self):
        return self.__getattr__("__neg__")

    def __pos__(self):
        return self.__getattr__("__pos__")

    def __abs__(self):
        return self.__getattr__("__abs__")

    def __invert__(self):
        return self.__getattr__("__invert__")

    # __complex__, __int__ and __float__ have a default implementation
    # based on __index__, so they are skipped.

    def __index__(self):
        return self.__getattr__("__index__")

    def __round__(self, ndigits: object = ...):
        return self.__getattr__("__round__")

    def __trunc__(self):
        return self.__getattr__("__trunc__")

    def __floor__(self):
        return self.__getattr__("__floor__")

    def __ceil__(self):
        return self.__getattr__("__ceil__")

    # [Context managers]

    def __enter__(self):
        return self.__getattr__("__enter__")

    def __exit__(self, *args: object, **kwargs: object):
        return self.__getattr__("__exit__")


class PlaceholderModule(_PlaceholderBase):
    """
    A placeholder object to use when a module does not exist.

    This enables more informative errors when trying to access attributes
    of a module that does not exists.
    """

    def __init__(self, name: str) -> None:
        super().__init__()

        # Apply name mangling to avoid conflicting with module attributes
        self.__name = name

    def placeholder_attr(self, attr_path: str):
        return _PlaceholderModuleAttr(self, attr_path)

    def __getattr__(self, key: str):
        name = self.__name

        try:
            importlib.import_module(name)
        except ImportError as exc:
            for extra, names in get_vllm_optional_dependencies().items():
                if name in names:
                    msg = f"Please install vllm[{extra}] for {extra} support"
                    raise ImportError(msg) from exc

            raise exc

        raise AssertionError("PlaceholderModule should not be used "
                             "when the original module can be imported")


class _PlaceholderModuleAttr(_PlaceholderBase):

    def __init__(self, module: PlaceholderModule, attr_path: str) -> None:
        super().__init__()

        # Apply name mangling to avoid conflicting with module attributes
        self.__module = module
        self.__attr_path = attr_path

    def placeholder_attr(self, attr_path: str):
        return _PlaceholderModuleAttr(self.__module,
                                      f"{self.__attr_path}.{attr_path}")

    def __getattr__(self, key: str):
        getattr(self.__module, f"{self.__attr_path}.{key}")

        raise AssertionError("PlaceholderModule should not be used "
                             "when the original module can be imported")


# create a library to hold the custom op
vllm_lib = Library("vllm", "FRAGMENT")  # noqa


def direct_register_custom_op(
        op_name: str,
        op_func: Callable,
        mutates_args: list[str],
        fake_impl: Optional[Callable] = None,
        target_lib: Optional[Library] = None,
        dispatch_key: str = "CUDA",
        tags: Tuple[torch.Tag, ...] = (),
):
    """
    `torch.library.custom_op` can have significant overhead because it
    needs to consider complicated dispatching logic. This function
    directly registers a custom op and dispatches it to the CUDA backend.
    See https://gist.github.com/youkaichao/ecbea9ec9fc79a45d2adce1784d7a9a5
    for more details.

    By default, the custom op is registered to the vLLM library. If you
    want to register it to a different library, you can pass the library
    object to the `target_lib` argument.

    IMPORTANT: the lifetime of the operator is tied to the lifetime of the
    library object. If you want to bind the operator to a different library,
    make sure the library object is alive when the operator is used.
    """
    if not supports_custom_op():
        from vllm.platforms import current_platform
        assert not current_platform.is_cuda_alike(), (
            "cuda platform needs torch>=2.4 to support custom op, "
            "chances are you are using an old version of pytorch "
            "or a custom build of pytorch. It is recommended to "
            "use vLLM in a fresh new environment and let it install "
            "the required dependencies.")
        return

    import torch.library
    if hasattr(torch.library, "infer_schema"):
        schema_str = torch.library.infer_schema(op_func,
                                                mutates_args=mutates_args)
    else:
        # for pytorch 2.4
        import torch._custom_op.impl
        schema_str = torch._custom_op.impl.infer_schema(op_func, mutates_args)
    my_lib = target_lib or vllm_lib
    my_lib.define(op_name + schema_str, tags=tags)
    my_lib.impl(op_name, op_func, dispatch_key=dispatch_key)
    if fake_impl is not None:
        my_lib._register_fake(op_name, fake_impl)


def resolve_obj_by_qualname(qualname: str) -> Any:
    """
    Resolve an object by its fully qualified name.
    """
    module_name, obj_name = qualname.rsplit(".", 1)
    module = importlib.import_module(module_name)
    return getattr(module, obj_name)


def kill_process_tree(pid: int):
    """
    Kills all descendant processes of the given pid by sending SIGKILL.

    Args:
        pid (int): Process ID of the parent process
    """
    try:
        parent = psutil.Process(pid)
    except psutil.NoSuchProcess:
        return

    # Get all children recursively
    children = parent.children(recursive=True)

    # Send SIGKILL to all children first
    for child in children:
        with contextlib.suppress(ProcessLookupError):
            os.kill(child.pid, signal.SIGKILL)

    # Finally kill the parent
    with contextlib.suppress(ProcessLookupError):
        os.kill(pid, signal.SIGKILL)


@dataclass
class MemorySnapshot:
    """Memory snapshot."""
    torch_peak: int = 0
    free_memory: int = 0
    total_memory: int = 0
    cuda_memory: int = 0
    torch_memory: int = 0
    non_torch_memory: int = 0
    timestamp: float = 0.0
    auto_measure: bool = True

    def __post_init__(self):
        if self.auto_measure:
            self.measure()

    def measure(self):
        # we measure the torch peak memory usage via allocated_bytes,
        # rather than `torch.cuda.memory_reserved()` .
        # After `torch.cuda.reset_peak_memory_stats()`,
        # `torch.cuda.memory_reserved()` will keep growing, and only shrink
        # when we call `torch.cuda.empty_cache()` or OOM happens.
        self.torch_peak = torch.cuda.memory_stats().get(
            "allocated_bytes.all.peak", 0)

        self.free_memory, self.total_memory = torch.cuda.mem_get_info()
        self.cuda_memory = self.total_memory - self.free_memory

        # torch.cuda.memory_reserved() is how many bytes
        # PyTorch gets from cuda (by calling cudaMalloc, etc.)
        # this is used to measure the non-torch memory usage
        self.torch_memory = torch.cuda.memory_reserved()

        self.non_torch_memory = self.cuda_memory - self.torch_memory
        self.timestamp = time.time()

    def __sub__(self, other: MemorySnapshot) -> MemorySnapshot:
        return MemorySnapshot(
            torch_peak=self.torch_peak - other.torch_peak,
            free_memory=self.free_memory - other.free_memory,
            total_memory=self.total_memory - other.total_memory,
            cuda_memory=self.cuda_memory - other.cuda_memory,
            torch_memory=self.torch_memory - other.torch_memory,
            non_torch_memory=self.non_torch_memory - other.non_torch_memory,
            timestamp=self.timestamp - other.timestamp,
            auto_measure=False,
        )


@dataclass
class MemoryProfilingResult:
    """Memory profiling result. All numbers are in bytes.
    """
    non_kv_cache_memory: int = 0
    torch_peak_increase: int = 0
    non_torch_increase: int = 0
    weights_memory: float = 0
    before_create: MemorySnapshot = field(default_factory=MemorySnapshot)
    before_profile: MemorySnapshot = field(default_factory=MemorySnapshot)
    after_profile: MemorySnapshot = field(default_factory=MemorySnapshot)
    profile_time: float = 0.0

    def __repr__(self) -> str:
        return (f"Memory profiling takes {self.profile_time:.2f} seconds. "
                f"Total non KV cache memory: "
                f"{(self.non_kv_cache_memory / GiB_bytes):.2f}GiB; "
                f"torch peak memory increase: "
                f"{(self.torch_peak_increase / GiB_bytes):.2f}GiB; "
                f"non-torch forward increase memory: "
                f"{(self.non_torch_increase / GiB_bytes):.2f}GiB; "
                f"weights memory: {(self.weights_memory / GiB_bytes):.2f}GiB.")


@contextlib.contextmanager
def memory_profiling(
        baseline_snapshot: MemorySnapshot,
        weights_memory: int) -> Generator[MemoryProfilingResult, None, None]:
    """Memory profiling context manager.
    baseline_snapshot: the memory snapshot before the current vLLM instance.
    weights_memory: memory used by PyTorch when loading the model weights.
        Note that, before loading the model weights, we also initialize the device
        and distributed environment, which may consume some memory. This part is not
        included in the weights_memory because PyTorch does not control it.

    The memory in one GPU can be classified into 3 categories:
    1. memory used by anything other than the current vLLM instance.
    2. memory used by torch in the current vLLM instance.
    3. memory used in the current vLLM instance, but not by torch.

    A quantitive example:

    Before creating the current vLLM instance:
        category 1: 1 GiB
        category 2: 0 GiB
        category 3: 0 GiB

    After creating the current vLLM instance and loading the model,
    (i.e. before profiling):
        category 1: 1 GiB
        category 2: 2 GiB (model weights take 2 GiB)
        category 3: 0.5 GiB (memory used by NCCL)

    During profiling (peak):
        category 1: 1 GiB
        category 2: 4 GiB (peak activation tensors take 2 GiB)
        category 3: 1 GiB (memory used by NCCL + buffers for some attention backends)

    After profiling:
        category 1: 1 GiB
        category 2: 3 GiB (after garbage-collecting activation tensors)
        category 3: 1 GiB (memory used by NCCL + buffers for some attention backends)

    In this case, non-kv cache takes 5 GiB in total, including:
    a. 2 GiB used by the model weights (category 2)
    b. 2 GiB reserved for the peak activation tensors (category 2)
    c. 1 GiB used by non-torch components (category 3)

    The memory used for loading weights (a.) is directly given from the argument `weights_memory`.

    The increase of `torch.cuda.memory_stats()["allocated_bytes.all.peak"]` during profiling gives (b.).

    The increase of `non_torch_memory` from creating the current vLLM instance until after profiling to get (c.).
    """ # noqa
    gc.collect()
    torch.cuda.empty_cache()
    torch.cuda.reset_peak_memory_stats()

    result = MemoryProfilingResult()

    result.before_create = baseline_snapshot
    # the part of memory used for holding the model weights
    result.weights_memory = weights_memory

    result.before_profile.measure()

    yield result

    gc.collect()
    torch.cuda.empty_cache()

    result.after_profile.measure()

    diff_profile = result.after_profile - result.before_profile
    diff_from_create = result.after_profile - result.before_create
    result.torch_peak_increase = diff_profile.torch_peak
    result.non_torch_increase = diff_from_create.non_torch_memory
    result.profile_time = diff_profile.timestamp
    result.non_kv_cache_memory = result.non_torch_increase + result.torch_peak_increase + result.weights_memory  # noqa


# Adapted from: https://github.com/sgl-project/sglang/blob/v0.4.1/python/sglang/srt/utils.py#L630 # noqa: E501
def set_ulimit(target_soft_limit=65535):
    if sys.platform.startswith('win'):
        logger.info("Windows detected, skipping ulimit adjustment.")
        return

    import resource
    resource_type = resource.RLIMIT_NOFILE
    current_soft, current_hard = resource.getrlimit(resource_type)

    if current_soft < target_soft_limit:
        try:
            resource.setrlimit(resource_type,
                               (target_soft_limit, current_hard))
        except ValueError as e:
            logger.warning(
                "Found ulimit of %s and failed to automatically increase "
                "with error %s. This can cause fd limit errors like "
                "`OSError: [Errno 24] Too many open files`. Consider "
                "increasing with ulimit -n", current_soft, e)


# Adapted from: https://github.com/sgl-project/sglang/blob/v0.4.1/python/sglang/utils.py#L28 # noqa: E501
def get_exception_traceback():
    etype, value, tb = sys.exc_info()
    err_str = "".join(traceback.format_exception(etype, value, tb))
    return err_str


def split_zmq_path(path: str) -> Tuple[str, str, str]:
    """Split a zmq path into its parts."""
    parsed = urlparse(path)
    if not parsed.scheme:
        raise ValueError(f"Invalid zmq path: {path}")

    scheme = parsed.scheme
    host = parsed.hostname or ""
    port = str(parsed.port or "")

    if scheme == "tcp" and not all((host, port)):
        # The host and port fields are required for tcp
        raise ValueError(f"Invalid zmq path: {path}")

    if scheme != "tcp" and port:
        # port only makes sense with tcp
        raise ValueError(f"Invalid zmq path: {path}")

    return scheme, host, port


def make_zmq_path(scheme: str, host: str, port: Optional[int] = None) -> str:
    """Make a ZMQ path from its parts.

    Args:
        scheme: The ZMQ transport scheme (e.g. tcp, ipc, inproc).
        host: The host - can be an IPv4 address, IPv6 address, or hostname.
        port: Optional port number, only used for TCP sockets.

    Returns:
        A properly formatted ZMQ path string.
    """
    if port is None:
        return f"{scheme}://{host}"
    if is_valid_ipv6_address(host):
        return f"{scheme}://[{host}]:{port}"
    return f"{scheme}://{host}:{port}"


# Adapted from: https://github.com/sgl-project/sglang/blob/v0.4.1/python/sglang/srt/utils.py#L783 # noqa: E501
def make_zmq_socket(
    ctx: Union[zmq.asyncio.Context, zmq.Context],  # type: ignore[name-defined]
    path: str,
    socket_type: Any,
    bind: Optional[bool] = None,
    identity: Optional[bytes] = None,
    linger: Optional[int] = None,
) -> Union[zmq.Socket, zmq.asyncio.Socket]:  # type: ignore[name-defined]
    """Make a ZMQ socket with the proper bind/connect semantics."""

    mem = psutil.virtual_memory()
    socket = ctx.socket(socket_type)

    # Calculate buffer size based on system memory
    total_mem = mem.total / 1024**3
    available_mem = mem.available / 1024**3
    # For systems with substantial memory (>32GB total, >16GB available):
    # - Set a large 0.5GB buffer to improve throughput
    # For systems with less memory:
    # - Use system default (-1) to avoid excessive memory consumption
    if total_mem > 32 and available_mem > 16:
        buf_size = int(0.5 * 1024**3)  # 0.5GB in bytes
    else:
        buf_size = -1  # Use system default buffer size

    if bind is None:
        bind = socket_type not in (zmq.PUSH, zmq.SUB, zmq.XSUB)

    if socket_type in (zmq.PULL, zmq.DEALER, zmq.ROUTER):
        socket.setsockopt(zmq.RCVHWM, 0)
        socket.setsockopt(zmq.RCVBUF, buf_size)

    if socket_type in (zmq.PUSH, zmq.DEALER, zmq.ROUTER):
        socket.setsockopt(zmq.SNDHWM, 0)
        socket.setsockopt(zmq.SNDBUF, buf_size)

    if identity is not None:
        socket.setsockopt(zmq.IDENTITY, identity)

    if linger is not None:
        socket.setsockopt(zmq.LINGER, linger)

    # Determine if the path is a TCP socket with an IPv6 address.
    # Enable IPv6 on the zmq socket if so.
    scheme, host, _ = split_zmq_path(path)
    if scheme == "tcp" and is_valid_ipv6_address(host):
        socket.setsockopt(zmq.IPV6, 1)

    if bind:
        socket.bind(path)
    else:
        socket.connect(path)

    return socket


@contextlib.contextmanager
def zmq_socket_ctx(
    path: str,
    socket_type: Any,
    bind: Optional[bool] = None,
    linger: int = 0,
    identity: Optional[bytes] = None,
) -> Iterator[zmq.Socket]:
    """Context manager for a ZMQ socket"""

    ctx = zmq.Context()  # type: ignore[attr-defined]
    try:
        yield make_zmq_socket(ctx,
                              path,
                              socket_type,
                              bind=bind,
                              identity=identity)
    except KeyboardInterrupt:
        logger.debug("Got Keyboard Interrupt.")

    finally:
        ctx.destroy(linger=linger)


def is_in_ray_actor():
    """Check if we are in a Ray actor."""

    try:
        import ray
        return (ray.is_initialized()
                and ray.get_runtime_context().get_actor_id() is not None)
    except ImportError:
        return False


def _maybe_force_spawn():
    """Check if we need to force the use of the `spawn` multiprocessing start
    method.
    """
    if os.environ.get("VLLM_WORKER_MULTIPROC_METHOD") == "spawn":
        return

    reason = None
    if cuda_is_initialized():
        reason = "CUDA is initialized"
    elif is_in_ray_actor():
        # even if we choose to spawn, we need to pass the ray address
        # to the subprocess so that it knows how to connect to the ray cluster.
        # env vars are inherited by subprocesses, even if we use spawn.
        import ray
        os.environ["RAY_ADDRESS"] = ray.get_runtime_context().gcs_address
        reason = "In a Ray actor and can only be spawned"

    if reason is not None:
        logger.warning(
            "We must use the `spawn` multiprocessing start method. "
            "Overriding VLLM_WORKER_MULTIPROC_METHOD to 'spawn'. "
            "See https://docs.vllm.ai/en/latest/usage/"
            "troubleshooting.html#python-multiprocessing "
            "for more information. Reason: %s", reason)
        os.environ["VLLM_WORKER_MULTIPROC_METHOD"] = "spawn"


def get_mp_context():
    """Get a multiprocessing context with a particular method (spawn or fork).
    By default we follow the value of the VLLM_WORKER_MULTIPROC_METHOD to
    determine the multiprocessing method (default is fork). However, under
    certain conditions, we may enforce spawn and override the value of
    VLLM_WORKER_MULTIPROC_METHOD.
    """
    _maybe_force_spawn()
    mp_method = envs.VLLM_WORKER_MULTIPROC_METHOD
    return multiprocessing.get_context(mp_method)


def bind_kv_cache(
        ctx: dict[str, Any],
        kv_cache: list[list[torch.Tensor]],  # [virtual_engine][layer_index]
) -> None:
    # Bind the kv_cache tensor to Attention modules, similar to
    # ctx[layer_name].kv_cache[ve]=kv_cache[ve][extract_layer_index(layer_name)]
    # Special things handled here:
    # 1. Some models have non-attention layers, e.g., Jamba
    # 2. Pipeline parallelism, each rank only has a subset of layers
    # 3. Encoder attention has no kv cache
    # 4. Encoder-decoder models, encoder-decoder attention and decoder-only
    #    attention of the same layer (e.g., bart's decoder.layers.1.self_attn
    #    and decoder.layers.1.encoder_attn) is mapped to the same kv cache
    #    tensor
    from vllm.attention import AttentionType
    from vllm.model_executor.models.utils import extract_layer_index
    layer_need_kv_cache = [
        layer_name for layer_name in ctx
        if (hasattr(ctx[layer_name], 'attn_type') and ctx[layer_name].attn_type
            in (AttentionType.DECODER, AttentionType.ENCODER_DECODER))
    ]
    layer_index_sorted = sorted(
        set(
            extract_layer_index(layer_name)
            for layer_name in layer_need_kv_cache))
    for layer_name in layer_need_kv_cache:
        kv_cache_idx = layer_index_sorted.index(
            extract_layer_index(layer_name))
        forward_ctx = ctx[layer_name]
        assert len(forward_ctx.kv_cache) == len(kv_cache)
        for ve, ve_kv_cache in enumerate(kv_cache):
            forward_ctx.kv_cache[ve] = ve_kv_cache[kv_cache_idx]


def run_method(obj: Any, method: Union[str, bytes, Callable], args: tuple[Any],
               kwargs: dict[str, Any]) -> Any:
    """
    Run a method of an object with the given arguments and keyword arguments.
    If the method is string, it will be converted to a method using getattr.
    If the method is serialized bytes and will be deserialized using
    cloudpickle.
    If the method is a callable, it will be called directly.
    """
    if isinstance(method, bytes):
        func = partial(cloudpickle.loads(method), obj)
    elif isinstance(method, str):
        try:
            func = getattr(obj, method)
        except AttributeError:
            raise NotImplementedError(f"Method {method!r} is not"
                                      " implemented.") from None
    else:
        func = partial(method, obj)  # type: ignore
    return func(*args, **kwargs)


def import_pynvml():
    """
    Historical comments:

    libnvml.so is the library behind nvidia-smi, and
    pynvml is a Python wrapper around it. We use it to get GPU
    status without initializing CUDA context in the current process.
    Historically, there are two packages that provide pynvml:
    - `nvidia-ml-py` (https://pypi.org/project/nvidia-ml-py/): The official
        wrapper. It is a dependency of vLLM, and is installed when users
        install vLLM. It provides a Python module named `pynvml`.
    - `pynvml` (https://pypi.org/project/pynvml/): An unofficial wrapper.
        Prior to version 12.0, it also provides a Python module `pynvml`,
        and therefore conflicts with the official one. What's worse,
        the module is a Python package, and has higher priority than
        the official one which is a standalone Python file.
        This causes errors when both of them are installed.
        Starting from version 12.0, it migrates to a new module
        named `pynvml_utils` to avoid the conflict.
    It is so confusing that many packages in the community use the
    unofficial one by mistake, and we have to handle this case.
    For example, `nvcr.io/nvidia/pytorch:24.12-py3` uses the unofficial
    one, and it will cause errors, see the issue
    https://github.com/vllm-project/vllm/issues/12847 for example.
    After all the troubles, we decide to copy the official `pynvml`
    module to our codebase, and use it directly.
    """
    import vllm.third_party.pynvml as pynvml
    return pynvml


def warn_for_unimplemented_methods(cls: type[T]) -> type[T]:
    """
    A replacement for `abc.ABC`.
    When we use `abc.ABC`, subclasses will fail to instantiate
    if they do not implement all abstract methods.
    Here, we only require `raise NotImplementedError` in the
    base class, and log a warning if the method is not implemented
    in the subclass.
    """

    original_init = cls.__init__

    def find_unimplemented_methods(self: object):
        unimplemented_methods = []
        for attr_name in dir(self):
            # bypass inner method
            if attr_name.startswith('_'):
                continue

            try:
                attr = getattr(self, attr_name)
                # get the func of callable method
                if callable(attr):
                    attr_func = attr.__func__
            except AttributeError:
                continue
            src = inspect.getsource(attr_func)
            if "NotImplementedError" in src:
                unimplemented_methods.append(attr_name)
        if unimplemented_methods:
            method_names = ','.join(unimplemented_methods)
            msg = (f"Methods {method_names} not implemented in {self}")
            logger.warning(msg)

    @wraps(original_init)
    def wrapped_init(self, *args, **kwargs) -> None:
        original_init(self, *args, **kwargs)
        find_unimplemented_methods(self)

    type.__setattr__(cls, '__init__', wrapped_init)
    return cls


class LazyLoader(types.ModuleType):
    """
    LazyLoader module borrowed from Tensorflow
    https://github.com/tensorflow/tensorflow/blob/main/tensorflow/python/util/lazy_loader.py
    with a addition of "module caching".

    Lazily import a module, mainly to avoid pulling in large dependencies.
    Modules such as `xgrammar` might do additional side effects, so we
    only want to use this when it is needed, delaying all eager effects
    """

    def __init__(
        self,
        local_name: str,
        parent_module_globals: dict[str, Any],
        name: str,
    ):
        self._local_name = local_name
        self._parent_module_globals = parent_module_globals
        self._module: types.ModuleType | None = None

        super().__init__(str(name))

    def _load(self) -> types.ModuleType:
        # Import the target module and insert it into the parent's namespace
        try:
            module = importlib.import_module(self.__name__)
            self._parent_module_globals[self._local_name] = module
            # The additional add to sys.modules
            # ensures library is actually loaded.
            sys.modules[self._local_name] = module
        except ModuleNotFoundError as err:
            raise err from None

        # Update this object's dict so that if someone keeps a
        # reference to the LazyLoader, lookups are efficient
        # (__getattr__ is only called on lookups that fail).
        self.__dict__.update(module.__dict__)
        return module

    def __getattr__(self, item: Any) -> Any:
        if self._module is None:
            self._module = self._load()
        return getattr(self._module, item)

    def __dir__(self) -> list[str]:
        if self._module is None:
            self._module = self._load()
        return dir(self._module)


def swap_dict_values(obj: dict[_K, _V], key1: _K, key2: _K) -> None:
    """
    Helper function to swap values for two keys
    """
    v1 = obj.get(key1)
    v2 = obj.get(key2)
    if v1 is not None:
        obj[key2] = v1
    else:
        obj.pop(key2, None)
    if v2 is not None:
        obj[key1] = v2
    else:
        obj.pop(key1, None)


@contextlib.contextmanager
def cprofile_context(save_file: Optional[str] = None):
    """Run a cprofile

    Args:
        save_file: path to save the profile result. "1" or
          None will result in printing to stdout.
    """
    import cProfile

    prof = cProfile.Profile()
    prof.enable()

    try:
        yield
    finally:
        prof.disable()
        if save_file and save_file != "1":
            prof.dump_stats(save_file)
        else:
            prof.print_stats(sort="cumtime")


def cprofile(save_file: Optional[str] = None, enabled: bool = True):
    """Decorator to profile a Python method using cProfile.

    Args:
        save_file: Path to save the profile result.
            If "1", None, or "", results will be printed to stdout.
        enabled: Set to false to turn this into a no-op
    """

    def decorator(func: Callable):

        @wraps(func)
        def wrapper(*args, **kwargs):
            if not enabled:
                # If profiling is disabled, just call the function directly.
                return func(*args, **kwargs)

            with cprofile_context(save_file):
                return func(*args, **kwargs)

        return wrapper

    return decorator


# Only relevant for models using ALiBi (e.g, MPT)
def check_use_alibi(model_config: ModelConfig) -> bool:
    cfg = model_config.hf_text_config
    return (getattr(cfg, "alibi", False)  # Falcon
            or ("BloomForCausalLM" in getattr(model_config.hf_config,
                                              "architectures", []))  # Bloom
            or getattr(cfg, "position_encoding_type", "") ==
            "alibi"  # codellm_1b_alibi
            or (hasattr(cfg, "attn_config")  # MPT
                and ((isinstance(cfg.attn_config, dict)
                      and cfg.attn_config.get("alibi", False)) or
                     (not isinstance(cfg.attn_config, dict)
                      and getattr(cfg.attn_config, "alibi", False)))))


def sha256(input) -> int:
    """Hash any picklable Python object using SHA-256.

    The input is serialized using pickle before hashing, which allows
    arbitrary Python objects to be used. Note that this function does
    not use a hash seed—if you need one, prepend it explicitly to the input.

    Args:
        input: Any picklable Python object.

    Returns:
        An integer representing the SHA-256 hash of the serialized input.
    """
    input_bytes = pickle.dumps(input, protocol=pickle.HIGHEST_PROTOCOL)
    return int.from_bytes(hashlib.sha256(input_bytes).digest(),
                          byteorder="big")


def is_torch_equal_or_newer(target: str) -> bool:
    """Check if the installed torch version is >= the target version.

    Args:
        target: a version string, like "2.6.0".

    Returns:
        Whether the condition meets.
    """
    try:
        return _is_torch_equal_or_newer(str(torch.__version__), target)
    except Exception:
        # Fallback to PKG-INFO to load the package info, needed by the doc gen.
        return Version(importlib.metadata.version('torch')) >= Version(target)

<<<<<<< HEAD
class GrowingMemoryObjGraph:
    def __init__(self):
        from vllm import envs
        if not envs.VLLM_OBJ_GRAPH_DIR:
            raise RuntimeError("VLLM_OBJ_GRAPH_DIR is not set.")
        self._obj_graph_dir = envs.VLLM_OBJ_GRAPH_DIR
        os.makedirs(self._obj_graph_dir, exist_ok=True)

        self._start_state = False


    def start(self) -> str:
        import objgraph

        gc.collect()
        objgraph.growth()
        self._start_state = True
        self.start_time = time.time()
        return "start growing obj graph statistics"

    def stop(self) -> str:
        import objgraph

        if not self._start_state:
            msg = "obj graph statistics is not started"
            logger.warning(msg)
            return msg

        # Generate output filename with date
        current_date = datetime.datetime.now().strftime("%Y%m%d_%H%M%S")
        
        # Create subdirectory for this analysis
        analysis_dir = os.path.join(self._obj_graph_dir, 
                                    f"analysis_{current_date}")
        try:
            os.makedirs(analysis_dir, exist_ok=True)
        except OSError as e:
            logger.error("Failed to create directory %s: %s", analysis_dir, e)
            return f"Failed to create directory: {e}"
                
        output_lines = []
        current_time = time.time()
        statistics_time = current_time - self.start_time
        start_time_formatted = datetime.datetime.fromtimestamp(
            self.start_time).strftime("%Y-%m-%d %H:%M:%S")
        output_lines.append(
            f"{'='*50}\n start time {start_time_formatted}, Statistics time: {statistics_time} seconds\n{'='*50}\n"
        )

        gc.collect()
        growth_info = objgraph.growth()

        for gt in growth_info:
            output_lines.append(
                f"Growth type: {gt[0]}, Count: {gt[1]}, Growth amount: {gt[2]}"
            )

        for gt in growth_info:
            # Get the first object of this type
            try:
                obj = objgraph.by_type(gt[0])[0]
            except IndexError:
                logger.warning("Type %s has no available objects", gt[0])
                continue

            # Generate back reference graph
            objgraph.show_backrefs(
                obj, 
                max_depth=10, 
                too_many=5,
                filename=os.path.join(
                    analysis_dir, f"{gt[0]}_backrefs.dot")
            )
            
            # Generate reference graph
            objgraph.show_refs(
                obj, 
                max_depth=10, 
                too_many=5,
                filename=os.path.join(
                    analysis_dir, f"{gt[0]}_refs.dot")
            )
            
            # Generate reference chain to module
            objgraph.show_chain(
                objgraph.find_backref_chain(
                    obj, objgraph.is_proper_module),
                filename=os.path.join(
                    analysis_dir, f"{gt[0]}_chain.dot")
            )

        output_file_path = os.path.join(
            analysis_dir, "growing_memory_stats.log")
        try:
            with open(output_file_path, 'w', encoding='utf-8') as f:
                for line in output_lines:
                    f.write(line + '\n')
        except OSError as e:
            logger.error("Failed to write to file %s: %s", output_file_path, e)
            return f"Failed to write to file: {e}"
        
        logger.info("obj graph statistics completed, output_lines: %s", 
                    output_lines)
        
        return "obj graph statistics completed"
=======

# Helper function used in testing.
def _is_torch_equal_or_newer(torch_version: str, target: str) -> bool:
    torch_version = version.parse(torch_version)
    return torch_version >= version.parse(target)
>>>>>>> 1afa9948
<|MERGE_RESOLUTION|>--- conflicted
+++ resolved
@@ -2924,7 +2924,12 @@
         # Fallback to PKG-INFO to load the package info, needed by the doc gen.
         return Version(importlib.metadata.version('torch')) >= Version(target)
 
-<<<<<<< HEAD
+
+# Helper function used in testing.
+def _is_torch_equal_or_newer(torch_version: str, target: str) -> bool:
+    torch_version = version.parse(torch_version)
+    return torch_version >= version.parse(target)
+
 class GrowingMemoryObjGraph:
     def __init__(self):
         from vllm import envs
@@ -2955,16 +2960,16 @@
 
         # Generate output filename with date
         current_date = datetime.datetime.now().strftime("%Y%m%d_%H%M%S")
-        
+
         # Create subdirectory for this analysis
-        analysis_dir = os.path.join(self._obj_graph_dir, 
+        analysis_dir = os.path.join(self._obj_graph_dir,
                                     f"analysis_{current_date}")
         try:
             os.makedirs(analysis_dir, exist_ok=True)
         except OSError as e:
             logger.error("Failed to create directory %s: %s", analysis_dir, e)
             return f"Failed to create directory: {e}"
-                
+
         output_lines = []
         current_time = time.time()
         statistics_time = current_time - self.start_time
@@ -2992,22 +2997,22 @@
 
             # Generate back reference graph
             objgraph.show_backrefs(
-                obj, 
-                max_depth=10, 
+                obj,
+                max_depth=10,
                 too_many=5,
                 filename=os.path.join(
                     analysis_dir, f"{gt[0]}_backrefs.dot")
             )
-            
+
             # Generate reference graph
             objgraph.show_refs(
-                obj, 
-                max_depth=10, 
+                obj,
+                max_depth=10,
                 too_many=5,
                 filename=os.path.join(
                     analysis_dir, f"{gt[0]}_refs.dot")
             )
-            
+
             # Generate reference chain to module
             objgraph.show_chain(
                 objgraph.find_backref_chain(
@@ -3025,15 +3030,8 @@
         except OSError as e:
             logger.error("Failed to write to file %s: %s", output_file_path, e)
             return f"Failed to write to file: {e}"
-        
-        logger.info("obj graph statistics completed, output_lines: %s", 
+
+        logger.info("obj graph statistics completed, output_lines: %s",
                     output_lines)
-        
-        return "obj graph statistics completed"
-=======
-
-# Helper function used in testing.
-def _is_torch_equal_or_newer(torch_version: str, target: str) -> bool:
-    torch_version = version.parse(torch_version)
-    return torch_version >= version.parse(target)
->>>>>>> 1afa9948
+
+        return "obj graph statistics completed"