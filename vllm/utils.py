--- conflicted
+++ resolved
@@ -845,27 +845,7 @@
     assert_never(check)
 
 
-<<<<<<< HEAD
-JSONTree = Union[dict[str, "JSONTree[T]"], list["JSONTree[T]"],
-                 tuple["JSONTree[T]", ...], T]
-"""A nested JSON structure where the leaves need not be JSON-serializable."""
-
-
-def json_map_leaves(func: Callable[[T], U], value: JSONTree[T]) -> JSONTree[U]:
-    if isinstance(value, dict):
-        return {k: json_map_leaves(func, v) for k, v in value.items()}
-    elif isinstance(value, list):
-        return [json_map_leaves(func, v) for v in value]
-    elif isinstance(value, tuple):
-        return tuple(json_map_leaves(func, v) for v in value)
-    else:
-        return func(value)
-
-
 def flatten_2d_lists(lists: Iterable[Iterable[T]]) -> list[T]:
-=======
-def flatten_2d_lists(lists: list[list[T]]) -> list[T]:
->>>>>>> 3556a414
     """Flatten a list of lists to a single list."""
     return [item for sublist in lists for item in sublist]
 
