--- conflicted
+++ resolved
@@ -1617,7 +1617,6 @@
         return any(cls in self.data for cls in key.mro())
 
 
-<<<<<<< HEAD
 @cache
 def is_navi() -> bool:
     from vllm.platforms import current_platform
@@ -1629,10 +1628,7 @@
     return archName is not None and "gfx1" in archName
 
 
-def weak_ref_tensor(tensor: torch.Tensor) -> torch.Tensor:
-=======
 def weak_ref_tensor(tensor: Any) -> Any:
->>>>>>> 7329ff54
     """
     Create a weak reference to a tensor.
     The new tensor will share the same data as the original tensor,
