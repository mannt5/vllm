import argparse
import asyncio
import contextlib
import datetime
import enum
import gc
import os
import socket
import subprocess
import sys
import tempfile
import threading
import uuid
import warnings
from asyncio import FIRST_COMPLETED, ensure_future
from functools import lru_cache, partial, wraps
from platform import uname
from typing import (Any, AsyncGenerator, Awaitable, Callable, Dict, Generic,
                    Hashable, List, Literal, Optional, OrderedDict, Set, Tuple,
                    Type, TypeVar, Union, overload)
from uuid import uuid4

import numpy as np
import numpy.typing as npt
import psutil
import torch
import torch.types
<<<<<<< HEAD
from typing_extensions import ParamSpec, TypeGuard, assert_never
=======
from typing_extensions import ParamSpec, TypeIs, assert_never
>>>>>>> 7eb4a51c

import vllm.envs as envs
from vllm import _custom_ops as ops
from vllm.logger import enable_trace_function_call, init_logger

logger = init_logger(__name__)

# Exception strings for non-implemented encoder/decoder scenarios

STR_NOT_IMPL_ENC_DEC_SWA = \
    "Sliding window attention for encoder/decoder models " + \
                    "is not currently supported."

STR_NOT_IMPL_ENC_DEC_PREFIX_CACHE = \
    "Prefix caching for encoder/decoder models " + \
                    "is not currently supported."

STR_NOT_IMPL_ENC_DEC_CHUNKED_PREFILL = \
    "Chunked prefill for encoder/decoder models " + \
                    "is not currently supported."

STR_NOT_IMPL_ENC_DEC_LOGIT_SOFTCAP = (
    "Models with logits_soft_cap "
    "require FlashInfer backend, which is "
    "currently not supported for encoder/decoder "
    "models.")

STR_NOT_IMPL_ENC_DEC_LORA = ("LoRA is currently not currently "
                             "supported with encoder/decoder "
                             "models.")

STR_NOT_IMPL_ENC_DEC_PP = ("Pipeline parallelism is not "
                           "currently supported with "
                           "encoder/decoder models.")

STR_NOT_IMPL_ENC_DEC_MM = ("Multimodal is not currently "
                           "supported with encoder/decoder "
                           "models.")

STR_NOT_IMPL_ENC_DEC_SPEC_DEC = ("Speculative decoding is not "
                                 "currently supported with encoder/"
                                 "decoder models.")

STR_NOT_IMPL_ENC_DEC_CUDAGRAPH = ("CUDAGraph is not "
                                  "currently supported with encoder/"
                                  "decoder models.")

STR_NOT_IMPL_ENC_DEC_BACKEND = ("XFormers is the only backend "
                                "currently supported with encoder/"
                                "decoder models.")

STR_NOT_IMPL_ENC_DEC_PROMPT_ADAPTER = ("Prompt adapters are not "
                                       "currently supported with encoder/"
                                       "decoder models.")

# Efficiently import all enc/dec error strings
# rather than having to import all of the above
STR_NOT_IMPL_ENC_DEC_ERR_STRS = {
    "STR_NOT_IMPL_ENC_DEC_SWA": STR_NOT_IMPL_ENC_DEC_SWA,
    "STR_NOT_IMPL_ENC_DEC_PREFIX_CACHE": STR_NOT_IMPL_ENC_DEC_PREFIX_CACHE,
    "STR_NOT_IMPL_ENC_DEC_CHUNKED_PREFILL":
    STR_NOT_IMPL_ENC_DEC_CHUNKED_PREFILL,
    "STR_NOT_IMPL_ENC_DEC_LOGIT_SOFTCAP": STR_NOT_IMPL_ENC_DEC_LOGIT_SOFTCAP,
    "STR_NOT_IMPL_ENC_DEC_LORA": STR_NOT_IMPL_ENC_DEC_LORA,
    "STR_NOT_IMPL_ENC_DEC_PP": STR_NOT_IMPL_ENC_DEC_PP,
    "STR_NOT_IMPL_ENC_DEC_MM": STR_NOT_IMPL_ENC_DEC_MM,
    "STR_NOT_IMPL_ENC_DEC_SPEC_DEC": STR_NOT_IMPL_ENC_DEC_SPEC_DEC,
    "STR_NOT_IMPL_ENC_DEC_CUDA_GRAPH": STR_NOT_IMPL_ENC_DEC_CUDAGRAPH,
    "STR_NOT_IMPL_ENC_DEC_BACKEND": STR_NOT_IMPL_ENC_DEC_BACKEND,
    "STR_NOT_IMPL_ENC_DEC_PROMPT_ADAPTER": STR_NOT_IMPL_ENC_DEC_PROMPT_ADAPTER,
}

# Constants related to forcing the attention backend selection

# String name of register which may be set in order to
# force auto-selection of attention backend by Attention
# wrapper
STR_BACKEND_ENV_VAR: str = "VLLM_ATTENTION_BACKEND"

# Possible string values of STR_BACKEND_ENV_VAR
# register, corresponding to possible backends
STR_FLASHINFER_ATTN_VAL: str = "FLASHINFER"
STR_TORCH_SDPA_ATTN_VAL: str = "TORCH_SDPA"
STR_ROCM_FLASH_ATTN_VAL: str = "ROCM_FLASH"
STR_XFORMERS_ATTN_VAL: str = "XFORMERS"
STR_FLASH_ATTN_VAL: str = "FLASH_ATTN"
STR_INVALID_VAL: str = "INVALID"

STR_DTYPE_TO_TORCH_DTYPE = {
    "half": torch.half,
    "bfloat16": torch.bfloat16,
    "float": torch.float,
    "fp8": torch.uint8,
    "fp8_e4m3": torch.uint8,
    "fp8_e5m2": torch.uint8,
}

TORCH_DTYPE_TO_NUMPY_DTYPE = {
    torch.float16: np.float16,
    torch.float32: np.float32,
    torch.float64: np.float64,
    torch.uint8: np.uint8,
    torch.int32: np.int32,
    torch.int64: np.int64,
}

P = ParamSpec('P')
K = TypeVar("K")
T = TypeVar("T")
U = TypeVar("U")


class _Sentinel:
    ...


ALL_PINNED_SENTINEL = _Sentinel()


class Device(enum.Enum):
    GPU = enum.auto()
    CPU = enum.auto()


class Counter:

    def __init__(self, start: int = 0) -> None:
        self.counter = start

    def __next__(self) -> int:
        i = self.counter
        self.counter += 1
        return i

    def reset(self) -> None:
        self.counter = 0


class LRUCache(Generic[T]):

    def __init__(self, capacity: int):
        self.cache: OrderedDict[Hashable, T] = OrderedDict()
        self.pinned_items: Set[Hashable] = set()
        self.capacity = capacity

    def __contains__(self, key: Hashable) -> bool:
        return key in self.cache

    def __len__(self) -> int:
        return len(self.cache)

    def __getitem__(self, key: Hashable) -> T:
        value = self.cache[key]  # Raise KeyError if not exists
        self.cache.move_to_end(key)
        return value

    def __setitem__(self, key: Hashable, value: T) -> None:
        self.put(key, value)

    def __delitem__(self, key: Hashable) -> None:
        self.pop(key)

    def touch(self, key: Hashable) -> None:
        self.cache.move_to_end(key)

    def get(self,
            key: Hashable,
            default_value: Optional[T] = None) -> Optional[T]:
        value: Optional[T]
        if key in self.cache:
            value = self.cache[key]
            self.cache.move_to_end(key)
        else:
            value = default_value
        return value

    def put(self, key: Hashable, value: T) -> None:
        self.cache[key] = value
        self.cache.move_to_end(key)
        self._remove_old_if_needed()

    def pin(self, key: Hashable) -> None:
        """
        Pins a key in the cache preventing it from being
        evicted in the LRU order.
        """
        if key not in self.cache:
            raise ValueError(f"Cannot pin key: {key} not in cache.")
        self.pinned_items.add(key)

    def _unpin(self, key: Hashable) -> None:
        self.pinned_items.remove(key)

    def _on_remove(self, key: Hashable, value: Optional[T]):
        pass

    def remove_oldest(self, remove_pinned=False):
        if not self.cache:
            return

        if not remove_pinned:
            # pop the oldest item in the cache that is not pinned
            lru_key = next(
                (key for key in self.cache if key not in self.pinned_items),
                ALL_PINNED_SENTINEL)
            if lru_key is ALL_PINNED_SENTINEL:
                raise RuntimeError("All items are pinned, "
                                   "cannot remove oldest from the cache.")
        else:
            lru_key = next(iter(self.cache))
        self.pop(lru_key)

    def _remove_old_if_needed(self) -> None:
        while len(self.cache) > self.capacity:
            self.remove_oldest()

    def pop(self,
            key: Hashable,
            default_value: Optional[T] = None) -> Optional[T]:
        run_on_remove = key in self.cache
        value: Optional[T] = self.cache.pop(key, default_value)
        # remove from pinned items
        if key in self.pinned_items:
            self._unpin(key)
        if run_on_remove:
            self._on_remove(key, value)
        return value

    def clear(self):
        while len(self.cache) > 0:
            self.remove_oldest(remove_pinned=True)
        self.cache.clear()


def is_hip() -> bool:
    return torch.version.hip is not None


@lru_cache(maxsize=None)
def is_cpu() -> bool:
    from importlib.metadata import PackageNotFoundError, version
    try:
        return "cpu" in version("vllm")
    except PackageNotFoundError:
        return False


@lru_cache(maxsize=None)
def is_openvino() -> bool:
    from importlib.metadata import PackageNotFoundError, version
    try:
        return "openvino" in version("vllm")
    except PackageNotFoundError:
        return False


@lru_cache(maxsize=None)
def is_neuron() -> bool:
    try:
        import transformers_neuronx
    except ImportError:
        transformers_neuronx = None
    return transformers_neuronx is not None


@lru_cache(maxsize=None)
def is_tpu() -> bool:
    try:
        import libtpu
    except ImportError:
        libtpu = None
    return libtpu is not None


@lru_cache(maxsize=None)
def is_xpu() -> bool:
    from importlib.metadata import version
    is_xpu_flag = "xpu" in version("vllm")
    # vllm is not build with xpu
    if not is_xpu_flag:
        return False
    try:
        import intel_extension_for_pytorch as ipex  # noqa: F401
        _import_ipex = True
    except ImportError as e:
        logger.warning("Import Error for IPEX: %s", e.msg)
        _import_ipex = False
    # ipex dependency is not ready
    if not _import_ipex:
        logger.warning("not found ipex lib")
        return False
    return hasattr(torch, "xpu") and torch.xpu.is_available()


@lru_cache(maxsize=None)
def get_max_shared_memory_bytes(gpu: int = 0) -> int:
    """Returns the maximum shared memory per thread block in bytes."""
    max_shared_mem = (
        ops.get_max_shared_memory_per_block_device_attribute(gpu))
    # value 0 will cause MAX_SEQ_LEN become negative and test_attention.py
    # will fail
    assert max_shared_mem > 0, "max_shared_mem can not be zero"
    return int(max_shared_mem)


def get_cpu_memory() -> int:
    """Returns the total CPU memory of the node in bytes."""
    return psutil.virtual_memory().total


def random_uuid() -> str:
    return str(uuid.uuid4().hex)


@lru_cache(maxsize=None)
def get_vllm_instance_id() -> str:
    """
    If the environment variable VLLM_INSTANCE_ID is set, return it.
    Otherwise, return a random UUID.
    Instance id represents an instance of the VLLM. All processes in the same
    instance should have the same instance id.
    """
    return envs.VLLM_INSTANCE_ID or f"vllm-instance-{random_uuid()}"


@lru_cache(maxsize=None)
def in_wsl() -> bool:
    # Reference: https://github.com/microsoft/WSL/issues/4071
    return "microsoft" in " ".join(uname()).lower()


def make_async(func: Callable[P, T]) -> Callable[P, Awaitable[T]]:
    """Take a blocking function, and run it on in an executor thread.

    This function prevents the blocking function from blocking the
    asyncio event loop.
    The code in this function needs to be thread safe.
    """

    def _async_wrapper(*args: P.args, **kwargs: P.kwargs) -> asyncio.Future:
        loop = asyncio.get_event_loop()
        p_func = partial(func, *args, **kwargs)
        return loop.run_in_executor(executor=None, func=p_func)

    return _async_wrapper


async def iterate_with_cancellation(
    iterator: AsyncGenerator[T, None],
    is_cancelled: Callable[[], Awaitable[bool]],
) -> AsyncGenerator[T, None]:
    """Convert async iterator into one that polls the provided function
    at least once per second to check for client cancellation.
    """

    # Can use anext() in python >= 3.10
    awaits = [ensure_future(iterator.__anext__())]
    while True:
        done, pending = await asyncio.wait(awaits, timeout=1)
        if await is_cancelled():
            with contextlib.suppress(BaseException):
                awaits[0].cancel()
                await iterator.aclose()
            raise asyncio.CancelledError("client cancelled")
        if done:
            try:
                item = await awaits[0]
                awaits[0] = ensure_future(iterator.__anext__())
                yield item
            except StopAsyncIteration:
                # we are done
                return


async def merge_async_iterators(
    *iterators: AsyncGenerator[T, None],
    is_cancelled: Optional[Callable[[], Awaitable[bool]]] = None,
) -> AsyncGenerator[Tuple[int, T], None]:
    """Merge multiple asynchronous iterators into a single iterator.

    This method handle the case where some iterators finish before others.
    When it yields, it yields a tuple (i, item) where i is the index of the
    iterator that yields the item.

    It also optionally polls a provided function at least once per second
    to check for client cancellation.
    """

    # Can use anext() in python >= 3.10
    awaits = {
        ensure_future(pair[1].__anext__()): pair
        for pair in enumerate(iterators)
    }
    timeout = None if is_cancelled is None else 1
    try:
        while awaits:
            done, pending = await asyncio.wait(awaits.keys(),
                                               return_when=FIRST_COMPLETED,
                                               timeout=timeout)
            if is_cancelled is not None and await is_cancelled():
                raise asyncio.CancelledError("client cancelled")
            for d in done:
                pair = awaits.pop(d)
                try:
                    item = await d
                    i, it = pair
                    awaits[ensure_future(it.__anext__())] = pair
                    yield i, item
                except StopAsyncIteration:
                    pass
    finally:
        # Cancel any remaining iterators
        for f, (_, it) in awaits.items():
            with contextlib.suppress(BaseException):
                f.cancel()
                await it.aclose()


def get_ip() -> str:
    host_ip = envs.VLLM_HOST_IP
    if host_ip:
        return host_ip

    # IP is not set, try to get it from the network interface

    # try ipv4
    s = socket.socket(socket.AF_INET, socket.SOCK_DGRAM)
    try:
        s.connect(("8.8.8.8", 80))  # Doesn't need to be reachable
        return s.getsockname()[0]
    except Exception:
        pass

    # try ipv6
    try:
        s = socket.socket(socket.AF_INET6, socket.SOCK_DGRAM)
        # Google's public DNS server, see
        # https://developers.google.com/speed/public-dns/docs/using#addresses
        s.connect(("2001:4860:4860::8888", 80))  # Doesn't need to be reachable
        return s.getsockname()[0]
    except Exception:
        pass

    warnings.warn(
        "Failed to get the IP address, using 0.0.0.0 by default."
        "The value can be set by the environment variable"
        " VLLM_HOST_IP or HOST_IP.",
        stacklevel=2)
    return "0.0.0.0"


def get_distributed_init_method(ip: str, port: int) -> str:
    # Brackets are not permitted in ipv4 addresses,
    # see https://github.com/python/cpython/issues/103848
    return f"tcp://[{ip}]:{port}" if ":" in ip else f"tcp://{ip}:{port}"


def get_open_zmq_ipc_path() -> str:
    base_rpc_path = envs.VLLM_RPC_BASE_PATH
    return f"ipc://{base_rpc_path}/{uuid4()}"


def get_open_port() -> int:
    port = envs.VLLM_PORT
    if port is not None:
        while True:
            try:
                with socket.socket(socket.AF_INET, socket.SOCK_STREAM) as s:
                    s.bind(("", port))
                    return port
            except OSError:
                port += 1  # Increment port number if already in use
                logger.info("Port %d is already in use, trying port %d",
                            port - 1, port)
    # try ipv4
    try:
        with socket.socket(socket.AF_INET, socket.SOCK_STREAM) as s:
            s.bind(("", 0))
            return s.getsockname()[1]
    except OSError:
        # try ipv6
        with socket.socket(socket.AF_INET6, socket.SOCK_STREAM) as s:
            s.bind(("", 0))
            return s.getsockname()[1]


def update_environment_variables(envs: Dict[str, str]):
    for k, v in envs.items():
        if k in os.environ and os.environ[k] != v:
            logger.warning(
                "Overwriting environment variable %s "
                "from '%s' to '%s'", k, os.environ[k], v)
        os.environ[k] = v


def chunk_list(lst: List[T], chunk_size: int):
    """Yield successive chunk_size chunks from lst."""
    for i in range(0, len(lst), chunk_size):
        yield lst[i:i + chunk_size]


def cdiv(a: int, b: int) -> int:
    """Ceiling division."""
    return -(a // -b)


def _generate_random_fp8(
    tensor: torch.Tensor,
    low: float,
    high: float,
) -> None:
    # NOTE(zhaoyang): Due to NaN and Inf representation for fp8 data type,
    # it may occur Inf or NaN if we directly use torch.randint
    # to generate random data for fp8 data.
    # For example, s.11111.00 in fp8e5m2 format represents Inf.
    #     | E4M3        | E5M2
    #-----|-------------|-------------------
    # Inf | N/A         | s.11111.00
    # NaN | s.1111.111  | s.11111.{01,10,11}
    from vllm import _custom_ops as ops
    tensor_tmp = torch.empty_like(tensor, dtype=torch.float16)
    tensor_tmp.uniform_(low, high)
    ops.convert_fp8(tensor, tensor_tmp)
    del tensor_tmp


def get_kv_cache_torch_dtype(
        cache_dtype: Optional[Union[str, torch.dtype]],
        model_dtype: Optional[Union[str, torch.dtype]] = None) -> torch.dtype:
    if isinstance(cache_dtype, str):
        if cache_dtype == "auto":
            if isinstance(model_dtype, str):
                torch_dtype = STR_DTYPE_TO_TORCH_DTYPE[model_dtype]
            elif isinstance(model_dtype, torch.dtype):
                torch_dtype = model_dtype
            else:
                raise ValueError(f"Invalid model dtype: {model_dtype}")
        elif cache_dtype in ["half", "bfloat16", "float"]:
            torch_dtype = STR_DTYPE_TO_TORCH_DTYPE[cache_dtype]
        elif cache_dtype == "fp8":
            torch_dtype = torch.uint8
        else:
            raise ValueError(f"Invalid kv cache dtype: {cache_dtype}")
    elif isinstance(cache_dtype, torch.dtype):
        torch_dtype = cache_dtype
    else:
        raise ValueError(f"Invalid kv cache dtype: {cache_dtype}")
    return torch_dtype


def create_kv_caches_with_random_flash(
    num_blocks: int,
    block_size: int,
    num_layers: int,
    num_heads: int,
    head_size: int,
    cache_dtype: Optional[Union[str, torch.dtype]],
    model_dtype: Optional[Union[str, torch.dtype]] = None,
    seed: int = 0,
    device: Optional[str] = "cuda",
) -> Tuple[List[torch.Tensor], List[torch.Tensor]]:
    torch.random.manual_seed(seed)
    if torch.cuda.is_available():
        torch.cuda.manual_seed(seed)

    torch_dtype = get_kv_cache_torch_dtype(cache_dtype, model_dtype)
    key_value_cache_shape = (num_blocks, 2, block_size, num_heads, head_size)
    scale = head_size**-0.5

    key_caches: List[torch.Tensor] = []
    value_caches: List[torch.Tensor] = []

    for _ in range(num_layers):
        key_value_cache = torch.empty(size=key_value_cache_shape,
                                      dtype=torch_dtype,
                                      device=device)
        if cache_dtype in ["auto", "half", "bfloat16", "float"]:
            key_value_cache.uniform_(-scale, scale)
        elif cache_dtype == 'fp8':
            _generate_random_fp8(key_value_cache, -scale, scale)
        else:
            raise ValueError(
                f"Does not support key cache of type {cache_dtype}")
        key_caches.append(key_value_cache[:, 0])
        value_caches.append(key_value_cache[:, 1])
    return key_caches, value_caches


def create_kv_caches_with_random(
    num_blocks: int,
    block_size: int,
    num_layers: int,
    num_heads: int,
    head_size: int,
    cache_dtype: Optional[Union[str, torch.dtype]],
    model_dtype: Optional[Union[str, torch.dtype]] = None,
    seed: int = 0,
    device: Optional[str] = "cuda",
) -> Tuple[List[torch.Tensor], List[torch.Tensor]]:

    if cache_dtype == "fp8" and head_size % 16:
        raise ValueError(
            f"Does not support key cache of type fp8 with head_size {head_size}"
        )

    torch.random.manual_seed(seed)
    if torch.cuda.is_available():
        torch.cuda.manual_seed(seed)

    torch_dtype = get_kv_cache_torch_dtype(cache_dtype, model_dtype)

    scale = head_size**-0.5
    x = 16 // torch.tensor([], dtype=torch_dtype).element_size()
    key_cache_shape = (num_blocks, num_heads, head_size // x, block_size, x)
    key_caches: List[torch.Tensor] = []
    for _ in range(num_layers):
        key_cache = torch.empty(size=key_cache_shape,
                                dtype=torch_dtype,
                                device=device)
        if cache_dtype in ["auto", "half", "bfloat16", "float"]:
            key_cache.uniform_(-scale, scale)
        elif cache_dtype == 'fp8':
            _generate_random_fp8(key_cache, -scale, scale)
        else:
            raise ValueError(
                f"Does not support key cache of type {cache_dtype}")
        key_caches.append(key_cache)

    value_cache_shape = (num_blocks, num_heads, head_size, block_size)
    value_caches: List[torch.Tensor] = []
    for _ in range(num_layers):
        value_cache = torch.empty(size=value_cache_shape,
                                  dtype=torch_dtype,
                                  device=device)
        if cache_dtype in ["auto", "half", "bfloat16", "float"]:
            value_cache.uniform_(-scale, scale)
        elif cache_dtype == 'fp8':
            _generate_random_fp8(value_cache, -scale, scale)
        else:
            raise ValueError(
                f"Does not support value cache of type {cache_dtype}")
        value_caches.append(value_cache)
    return key_caches, value_caches


@lru_cache
def print_warning_once(msg: str) -> None:
    logger.warning(msg)


@lru_cache(maxsize=None)
def is_pin_memory_available() -> bool:

    if in_wsl():
        # Pinning memory in WSL is not supported.
        # https://docs.nvidia.com/cuda/wsl-user-guide/index.html#known-limitations-for-linux-cuda-applications
        print_warning_once("Using 'pin_memory=False' as WSL is detected. "
                           "This may slow down the performance.")
        return False
    elif is_xpu():
        print_warning_once("Pin memory is not supported on XPU.")
        return False
    elif is_neuron():
        print_warning_once("Pin memory is not supported on Neuron.")
        return False
    elif is_cpu() or is_openvino():
        return False
    return True


class CudaMemoryProfiler:

    def __init__(self, device: Optional[torch.types.Device] = None):
        self.device = device

    def current_memory_usage(self) -> float:
        # Return the memory usage in bytes.
        if torch.cuda.is_available():
            torch.cuda.reset_peak_memory_stats(self.device)
            mem = torch.cuda.max_memory_allocated(self.device)
        elif is_xpu():
            torch.xpu.reset_peak_memory_stats(self.device)  # type: ignore
            mem = torch.xpu.max_memory_allocated(self.device)  # type: ignore
        return mem

    def __enter__(self):
        self.initial_memory = self.current_memory_usage()
        # This allows us to call methods of the context manager if needed
        return self

    def __exit__(self, exc_type, exc_val, exc_tb):
        self.final_memory = self.current_memory_usage()
        self.consumed_memory = self.final_memory - self.initial_memory

        # Force garbage collection
        gc.collect()


def make_ndarray_with_pad(
    x: List[List[T]],
    pad: T,
    dtype: npt.DTypeLike,
    *,
    max_len: Optional[int] = None,
) -> npt.NDArray:
    """
    Make a padded array from 2D inputs.

    The padding is applied to the end of each inner list until it reaches
    `max_len`.
    """
    if max_len is None:
        # Unlike for most functions, map is faster than a genexpr over `len`
        max_len = max(map(len, x), default=0)

    padded_x = np.full((len(x), max_len), pad, dtype=dtype)
    for ind, blocktb in enumerate(x):
        assert len(blocktb) <= max_len
        padded_x[ind, :len(blocktb)] = blocktb

    return padded_x


def make_tensor_with_pad(
    x: List[List[T]],
    pad: T,
    dtype: torch.dtype,
    *,
    max_len: Optional[int] = None,
    device: Optional[Union[str, torch.device]] = None,
    pin_memory: bool = False,
) -> torch.Tensor:
    """
    Make a padded tensor from 2D inputs.

    The padding is applied to the end of each inner list until it reaches
    `max_len`.
    """
    np_dtype = TORCH_DTYPE_TO_NUMPY_DTYPE[dtype]
    padded_x = make_ndarray_with_pad(x, pad, np_dtype, max_len=max_len)

    tensor = torch.from_numpy(padded_x).to(device)
    if pin_memory:
        tensor = tensor.pin_memory()

    return tensor


def async_tensor_h2d(
    data: list,
    dtype: torch.dtype,
    target_device: Union[str, torch.device],
    pin_memory: bool,
) -> torch.Tensor:
    """Asynchronously create a tensor and copy it from host to device."""
    t = torch.tensor(data, dtype=dtype, pin_memory=pin_memory, device="cpu")
    return t.to(device=target_device, non_blocking=True)


def maybe_expand_dim(tensor: torch.Tensor,
                     target_dims: int,
                     size: int = 1) -> torch.Tensor:
    """Expand the tensor to the target_dims."""
    if tensor.ndim < target_dims:
        tensor = tensor.view(-1, *([size] * (target_dims - tensor.ndim)))
    return tensor


def get_dtype_size(dtype: torch.dtype) -> int:
    """Get the size of the data type in bytes."""
    return torch.tensor([], dtype=dtype).element_size()


# `collections` helpers
def is_list_of(
    value: object,
    typ: Type[T],
    *,
    check: Literal["first", "all"] = "first",
<<<<<<< HEAD
) -> TypeGuard[List[T]]:
    if not isinstance(value, list):
        return False
=======
) -> TypeIs[List[T]]:
    if not isinstance(value, list):
        return False

    if check == "first":
        return len(value) == 0 or isinstance(value[0], typ)
    elif check == "all":
        return all(isinstance(v, typ) for v in value)

    assert_never(check)


def merge_dicts(dict1: Dict[K, List[T]],
                dict2: Dict[K, List[T]]) -> Dict[K, List[T]]:
    """Merge 2 dicts that have key -> List of items.

    When a key conflicts, the values in dict1 is prioritized.
    """
    merged_dict: Dict[K, List[T]] = defaultdict(list)

    for key, value in dict1.items():
        merged_dict[key].extend(value)
>>>>>>> 7eb4a51c

    if check == "first":
        return len(value) == 0 or isinstance(value[0], typ)
    elif check == "all":
        return all(isinstance(v, typ) for v in value)

    assert_never(check)


JSONTree = Union[Dict[str, "JSONTree[T]"], List["JSONTree[T]"],
                 Tuple["JSONTree[T]", ...], T]
"""A nested JSON structure where the leaves need not be JSON-serializable."""


@overload
def json_map_leaves(
    func: Callable[[T], U],
    value: Dict[str, JSONTree[T]],
) -> Dict[str, JSONTree[U]]:
    ...


@overload
def json_map_leaves(
    func: Callable[[T], U],
    value: List[JSONTree[T]],
) -> List[JSONTree[U]]:
    ...


@overload
def json_map_leaves(
    func: Callable[[T], U],
    value: Tuple[JSONTree[T], ...],
) -> Tuple[JSONTree[U], ...]:
    ...


@overload
def json_map_leaves(
    func: Callable[[T], U],
    value: JSONTree[T],
) -> JSONTree[U]:
    ...


def json_map_leaves(func: Callable[[T], U], value: JSONTree[T]) -> JSONTree[U]:
    if isinstance(value, dict):
        return {k: json_map_leaves(func, v) for k, v in value.items()}
    elif isinstance(value, list):
        return [json_map_leaves(func, v) for v in value]
    elif isinstance(value, tuple):
        return tuple(json_map_leaves(func, v) for v in value)
    else:
        return func(value)


def flatten_2d_lists(lists: List[List[T]]) -> List[T]:
    """Flatten a list of lists to a single list."""
    return [item for sublist in lists for item in sublist]


def init_cached_hf_modules() -> None:
    """
    Lazy initialization of the Hugging Face modules.
    """
    from transformers.dynamic_module_utils import init_hf_modules
    init_hf_modules()


@lru_cache(maxsize=None)
def find_library(lib_name: str) -> str:
    """
    Find the library file in the system.
    `lib_name` is full filename, with both prefix and suffix.
    This function resolves `lib_name` to the full path of the library.
    """
    # Adapted from https://github.com/openai/triton/blob/main/third_party/nvidia/backend/driver.py#L19 # noqa
    # According to https://en.wikipedia.org/wiki/Filesystem_Hierarchy_Standard
    # `/sbin/ldconfig` should exist in all Linux systems.
    # `/sbin/ldconfig` searches the library in the system
    libs = subprocess.check_output(["/sbin/ldconfig", "-p"]).decode()
    # each line looks like the following:
    # libcuda.so.1 (libc6,x86-64) => /lib/x86_64-linux-gnu/libcuda.so.1
    locs = [line.split()[-1] for line in libs.splitlines() if lib_name in line]
    # `LD_LIBRARY_PATH` searches the library in the user-defined paths
    env_ld_library_path = envs.LD_LIBRARY_PATH
    if not locs and env_ld_library_path:
        locs = [
            os.path.join(dir, lib_name)
            for dir in env_ld_library_path.split(":")
            if os.path.exists(os.path.join(dir, lib_name))
        ]
    if not locs:
        raise ValueError(f"Cannot find {lib_name} in the system.")
    return locs[0]


def find_nccl_library() -> str:
    """
    We either use the library file specified by the `VLLM_NCCL_SO_PATH`
    environment variable, or we find the library file brought by PyTorch.
    After importing `torch`, `libnccl.so.2` or `librccl.so.1` can be
    found by `ctypes` automatically.
    """
    so_file = envs.VLLM_NCCL_SO_PATH

    # manually load the nccl library
    if so_file:
        logger.info(
            "Found nccl from environment variable VLLM_NCCL_SO_PATH=%s",
            so_file)
    else:
        if torch.version.cuda is not None:
            so_file = "libnccl.so.2"
        elif torch.version.hip is not None:
            so_file = "librccl.so.1"
        else:
            raise ValueError("NCCL only supports CUDA and ROCm backends.")
        logger.info("Found nccl from library %s", so_file)
    return so_file


def enable_trace_function_call_for_thread() -> None:
    """Set up function tracing for the current thread,
    if enabled via the VLLM_TRACE_FUNCTION environment variable
    """

    if envs.VLLM_TRACE_FUNCTION:
        tmp_dir = tempfile.gettempdir()
        filename = (f"VLLM_TRACE_FUNCTION_for_process_{os.getpid()}"
                    f"_thread_{threading.get_ident()}_"
                    f"at_{datetime.datetime.now()}.log").replace(" ", "_")
        log_path = os.path.join(tmp_dir, "vllm", get_vllm_instance_id(),
                                filename)
        os.makedirs(os.path.dirname(log_path), exist_ok=True)
        enable_trace_function_call(log_path)


# `functools` helpers
def identity(value: T) -> T:
    return value


F = TypeVar('F', bound=Callable[..., Any])


def deprecate_kwargs(
        *kws: str,
        is_deprecated: Union[bool, Callable[[], bool]] = True,
        additional_message: Optional[str] = None) -> Callable[[F], F]:
    deprecated_kws = set(kws)

    if not callable(is_deprecated):
        is_deprecated = partial(identity, is_deprecated)

    def wrapper(fn: F) -> F:

        @wraps(fn)
        def inner(*args, **kwargs):
            if is_deprecated():
                deprecated_kwargs = kwargs.keys() & deprecated_kws
                if deprecated_kwargs:
                    msg = (
                        f"The keyword arguments {deprecated_kwargs} are "
                        "deprecated and will be removed in a future update.")
                    if additional_message is not None:
                        msg += f" {additional_message}"

                    warnings.warn(
                        DeprecationWarning(msg),
                        stacklevel=3,  # The inner function takes up one level
                    )

            return fn(*args, **kwargs)

        return inner  # type: ignore

    return wrapper


@lru_cache(maxsize=8)
def _cuda_device_count_stateless(
        cuda_visible_devices: Optional[str] = None) -> int:
    # Note: cuda_visible_devices is not used, but we keep it as an argument for
    # LRU Cache purposes.

    # Code below is based on
    # https://github.com/pytorch/pytorch/blob/
    # c1cd946818442aca8c7f812b16d187ce1586c3bc/
    # torch/cuda/__init__.py#L831C1-L831C17
    import torch.cuda
    import torch.version

    if not torch.cuda._is_compiled():
        return 0
    if is_hip():
        # ROCm uses amdsmi instead of nvml for stateless device count
        # This requires a sufficiently modern version of Torch 2.4.0
        raw_count = torch.cuda._device_count_amdsmi() if (hasattr(
            torch.cuda, "_device_count_amdsmi")) else -1
    else:
        raw_count = torch.cuda._device_count_nvml()
    r = torch._C._cuda_getDeviceCount() if raw_count < 0 else raw_count
    return r


def cuda_device_count_stateless() -> int:
    """Get number of CUDA devices, caching based on the value of
    CUDA_VISIBLE_DEVICES at the time of call.
    
    This should be used instead of torch.cuda.device_count()
    unless CUDA_VISIBLE_DEVICES has already been set to the desired
    value."""

    # This can be removed and simply replaced with torch.cuda.get_device_count
    # after https://github.com/pytorch/pytorch/pull/122815 is released.
    return _cuda_device_count_stateless(envs.CUDA_VISIBLE_DEVICES)


#From: https://stackoverflow.com/a/4104188/2749989
def run_once(f):

    def wrapper(*args, **kwargs) -> Any:
        if not wrapper.has_run:  # type: ignore[attr-defined]
            wrapper.has_run = True  # type: ignore[attr-defined]
            return f(*args, **kwargs)

    wrapper.has_run = False  # type: ignore[attr-defined]
    return wrapper


class FlexibleArgumentParser(argparse.ArgumentParser):
    """ArgumentParser that allows both underscore and dash in names."""

    def parse_args(self, args=None, namespace=None):
        if args is None:
            args = sys.argv[1:]

        # Convert underscores to dashes and vice versa in argument names
        processed_args = []
        for arg in args:
            if arg.startswith('--'):
                if '=' in arg:
                    key, value = arg.split('=', 1)
                    key = '--' + key[len('--'):].replace('_', '-')
                    processed_args.append(f'{key}={value}')
                else:
                    processed_args.append('--' +
                                          arg[len('--'):].replace('_', '-'))
            else:
                processed_args.append(arg)

        return super().parse_args(processed_args, namespace)


async def _run_task_with_lock(task: Callable, lock: asyncio.Lock, *args,
                              **kwargs):
    """Utility function to run async task in a lock"""
    async with lock:
        return await task(*args, **kwargs)<|MERGE_RESOLUTION|>--- conflicted
+++ resolved
@@ -25,11 +25,7 @@
 import psutil
 import torch
 import torch.types
-<<<<<<< HEAD
-from typing_extensions import ParamSpec, TypeGuard, assert_never
-=======
 from typing_extensions import ParamSpec, TypeIs, assert_never
->>>>>>> 7eb4a51c
 
 import vllm.envs as envs
 from vllm import _custom_ops as ops
@@ -809,34 +805,9 @@
     typ: Type[T],
     *,
     check: Literal["first", "all"] = "first",
-<<<<<<< HEAD
-) -> TypeGuard[List[T]]:
-    if not isinstance(value, list):
-        return False
-=======
 ) -> TypeIs[List[T]]:
     if not isinstance(value, list):
         return False
-
-    if check == "first":
-        return len(value) == 0 or isinstance(value[0], typ)
-    elif check == "all":
-        return all(isinstance(v, typ) for v in value)
-
-    assert_never(check)
-
-
-def merge_dicts(dict1: Dict[K, List[T]],
-                dict2: Dict[K, List[T]]) -> Dict[K, List[T]]:
-    """Merge 2 dicts that have key -> List of items.
-
-    When a key conflicts, the values in dict1 is prioritized.
-    """
-    merged_dict: Dict[K, List[T]] = defaultdict(list)
-
-    for key, value in dict1.items():
-        merged_dict[key].extend(value)
->>>>>>> 7eb4a51c
 
     if check == "first":
         return len(value) == 0 or isinstance(value[0], typ)
