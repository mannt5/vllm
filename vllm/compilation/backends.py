# SPDX-License-Identifier: Apache-2.0
# SPDX-FileCopyrightText: Copyright contributors to the vLLM project

import ast
import dataclasses
import os
import pprint
import time
from collections.abc import Sequence
<<<<<<< HEAD
=======
from contextlib import contextmanager
>>>>>>> 110df743
from typing import Any, Callable, Optional

import torch
import torch.fx as fx
from torch._dispatch.python import enable_python_dispatcher

import vllm.envs as envs
from vllm.config import CompilationConfig, VllmConfig
from vllm.logger import init_logger
from vllm.platforms import current_platform
from vllm.utils import is_torch_equal_or_newer, resolve_obj_by_qualname

from .compiler_interface import (CompilerInterface, EagerAdaptor,
                                 InductorAdaptor, InductorStandaloneAdaptor)
from .counter import compilation_counter
from .inductor_pass import InductorPass
from .pass_manager import PostGradPassManager

logger = init_logger(__name__)


def make_compiler(compilation_config: CompilationConfig) -> CompilerInterface:
    if compilation_config.use_inductor:
        if envs.VLLM_USE_STANDALONE_COMPILE and is_torch_equal_or_newer(
<<<<<<< HEAD
                "2.8.0"):
=======
                "2.8.0.dev"):
>>>>>>> 110df743
            logger.debug("Using InductorStandaloneAdaptor")
            return InductorStandaloneAdaptor()
        else:
            logger.debug("Using InductorAdaptor")
            return InductorAdaptor()
    else:
        logger.debug("Using EagerAdaptor")
        return EagerAdaptor()


class CompilerManager:
    """
    A manager to manage the compilation process, including
    caching the compiled graph, loading the compiled graph,
    and compiling the graph.

    The cache is a dict mapping
    `(runtime_shape, graph_index, backend_name)`
    to `any_data` returned from the compiler.

    When serializing the cache, we save it to a Python file
    for readability. We don't use json here because json doesn't
    support int as key.
    """

    def __init__(self, compilation_config: CompilationConfig):
        self.cache: dict[tuple[Optional[int], int, str], Any] = dict()
        self.is_cache_updated = False
        self.compilation_config = compilation_config
        self.compiler = make_compiler(compilation_config)

    def compute_hash(self, vllm_config: VllmConfig) -> str:
        return self.compiler.compute_hash(vllm_config)

    def initialize_cache(self,
                         cache_dir: str,
                         disable_cache: bool = False,
                         prefix: str = ""):
        """
        Initialize the cache directory for the compiler.

        The organization of the cache directory is as follows:
        cache_dir=/path/to/hash_str/rank_i_j/prefix/
        inside cache_dir, there will be:
        - vllm_compile_cache.py
        - computation_graph.py
        - transformed_code.py

        for multiple prefixes, they can share the same
        base cache dir of /path/to/hash_str/rank_i_j/ ,
        to store some common compilation artifacts.
        """

        self.disable_cache = disable_cache
        self.cache_dir = cache_dir
        self.cache_file_path = os.path.join(cache_dir, "vllm_compile_cache.py")

        if not disable_cache and os.path.exists(self.cache_file_path):
            # load the cache from the file
            with open(self.cache_file_path) as f:
                # we use ast.literal_eval to parse the data
                # because it is a safe way to parse Python literals.
                # do not use eval(), it is unsafe.
                self.cache = ast.literal_eval(f.read())

        self.compiler.initialize_cache(cache_dir=cache_dir,
                                       disable_cache=disable_cache,
                                       prefix=prefix)

    def save_to_file(self):
        if self.disable_cache or not self.is_cache_updated:
            return
        printer = pprint.PrettyPrinter(indent=4)
        data = printer.pformat(self.cache)
        with open(self.cache_file_path, "w") as f:
            f.write(data)

    def load(self,
             graph: fx.GraphModule,
             example_inputs: list[Any],
             graph_index: int,
             runtime_shape: Optional[int] = None) -> Optional[Callable]:
        if (runtime_shape, graph_index, self.compiler.name) not in self.cache:
            return None
        handle = self.cache[(runtime_shape, graph_index, self.compiler.name)]
        compiled_graph = self.compiler.load(handle, graph, example_inputs,
                                            graph_index, runtime_shape)
        logger.debug(
            "Directly load the %s-th graph for shape %s from %s via "
            "handle %s", graph_index, str(runtime_shape), self.compiler.name,
            handle)
        return compiled_graph

    def compile(self,
                graph: fx.GraphModule,
                example_inputs,
                additional_inductor_config,
                compilation_config: CompilationConfig,
                graph_index: int = 0,
                num_graphs: int = 1,
                runtime_shape: Optional[int] = None) -> Any:
        if graph_index == 0:
            # before compiling the first graph, record the start time
            global compilation_start_time
            compilation_start_time = time.time()

        compilation_counter.num_backend_compilations += 1

        compiled_graph = None

        # try to load from the cache
        compiled_graph = self.load(graph, example_inputs, graph_index,
                                   runtime_shape)
        if compiled_graph is not None:
            if graph_index == num_graphs - 1:
                # after loading the last graph for this shape, record the time.
                # there can be multiple graphs due to piecewise compilation.
                now = time.time()
                elapsed = now - compilation_start_time
                logger.info(
                    "Directly load the compiled graph(s) for shape %s "
                    "from the cache, took %.3f s", str(runtime_shape), elapsed)
            return compiled_graph

        # no compiler cached the graph, or the cache is disabled,
        # we need to compile it
        if isinstance(self.compiler, InductorAdaptor):
            # Let compile_fx generate a key for us
            maybe_key = None
        else:
            maybe_key = \
                f"artifact_shape_{runtime_shape}_subgraph_{graph_index}"
        compiled_graph, handle = self.compiler.compile(
            graph, example_inputs, additional_inductor_config, runtime_shape,
            maybe_key)

        assert compiled_graph is not None, "Failed to compile the graph"

        # store the artifact in the cache
        if handle is not None:
            self.cache[(runtime_shape, graph_index,
                        self.compiler.name)] = handle
            self.is_cache_updated = True
            if graph_index == 0:
                # adds some info logging for the first graph
                logger.info("Cache the graph of shape %s for later use",
                            str(runtime_shape))
            logger.debug(
                "store the %s-th graph for shape %s from %s via handle %s",
                graph_index, str(runtime_shape), self.compiler.name, handle)

        # after compiling the last graph, record the end time
        if graph_index == num_graphs - 1:
            now = time.time()
            elapsed = now - compilation_start_time
            compilation_config.compilation_time += elapsed
            if runtime_shape is None:
                logger.info("Compiling a graph for general shape takes %.2f s",
                            elapsed)
            else:
                logger.info("Compiling a graph for shape %s takes %.2f s",
                            runtime_shape, elapsed)

        return compiled_graph


@dataclasses.dataclass
class SplitItem:
    submod_name: str
    graph_id: int
    is_splitting_graph: bool
    graph: fx.GraphModule


def split_graph(graph: fx.GraphModule,
                ops: list[str]) -> tuple[fx.GraphModule, list[SplitItem]]:
    # split graph by ops
    subgraph_id = 0
    node_to_subgraph_id = {}
    split_op_graphs = []
    for node in graph.graph.nodes:
        if node.op in ("output", "placeholder"):
            continue
        if node.op == 'call_function' and str(node.target) in ops:
            subgraph_id += 1
            node_to_subgraph_id[node] = subgraph_id
            split_op_graphs.append(subgraph_id)
            subgraph_id += 1
        else:
            node_to_subgraph_id[node] = subgraph_id

    # `keep_original_order` is important!
    # otherwise pytorch might reorder the nodes and
    # the semantics of the graph will change when we
    # have mutations in the graph
    split_gm = torch.fx.passes.split_module.split_module(
        graph,
        None,
        lambda node: node_to_subgraph_id[node],
        keep_original_order=True)

    outputs = []

    names = [name for (name, module) in split_gm.named_modules()]

    for name in names:
        if "." in name or name == "":
            # recursive child module or the root module
            continue

        module = getattr(split_gm, name)

        graph_id = int(name.replace("submod_", ""))
        outputs.append(
            SplitItem(name, graph_id, (graph_id in split_op_graphs), module))

    # sort by intetger graph_id, rather than string name
    outputs.sort(key=lambda x: x.graph_id)

    return split_gm, outputs


# we share the global graph pool among all the backends
global_graph_pool = None

compilation_start_time = 0.0


class PiecewiseCompileInterpreter(torch.fx.Interpreter):
    """Code adapted from `torch.fx.passes.shape_prop.ShapeProp`.
    It runs the given graph with fake inputs, and compile some
    submodules specified by `compile_submod_names` with the given
    compilation configs.

    NOTE: the order in `compile_submod_names` matters, because
    it will be used to determine the order of the compiled piecewise
    graphs. The first graph will handle logging, and the last graph
    has some special cudagraph output handling.
    """

    def __init__(self, module: torch.fx.GraphModule,
                 compile_submod_names: list[str], vllm_config: VllmConfig,
                 graph_pool, vllm_backend: "VllmBackend"):
        super().__init__(module)
        from torch._guards import detect_fake_mode
        self.fake_mode = detect_fake_mode()
        self.compile_submod_names = compile_submod_names
        self.compilation_config = vllm_config.compilation_config
        self.graph_pool = graph_pool
        self.vllm_config = vllm_config
        self.vllm_backend = vllm_backend
        # When True, it annoyingly dumps the torch.fx.Graph on errors.
        self.extra_traceback = False

    def run(self, *args):
        fake_args = [
            self.fake_mode.from_tensor(t) if isinstance(t, torch.Tensor) else t
            for t in args
        ]
        with self.fake_mode, enable_python_dispatcher():
            return super().run(*fake_args)

    def call_module(self, target: torch.fx.node.Target,
                    args: tuple[torch.fx.node.Argument,
                                ...], kwargs: dict[str, Any]) -> Any:
        assert isinstance(target, str)
        output = super().call_module(target, args, kwargs)

        if target in self.compile_submod_names:
            index = self.compile_submod_names.index(target)
            submod = self.fetch_attr(target)
            sym_shape_indices = [
                i for i, x in enumerate(args) if isinstance(x, torch.SymInt)
            ]
            global compilation_start_time
            compiled_graph_for_general_shape = self.vllm_backend.\
                compiler_manager.compile(
                submod,
                args,
                self.compilation_config.inductor_compile_config,
                self.compilation_config,
                graph_index=index,
                num_graphs=len(self.compile_submod_names),
                runtime_shape=None)

            piecewise_backend = resolve_obj_by_qualname(
                current_platform.get_piecewise_backend_cls())
            self.module.__dict__[target] = piecewise_backend(
                submod, self.vllm_config, self.graph_pool, index,
                len(self.compile_submod_names), sym_shape_indices,
                compiled_graph_for_general_shape, self.vllm_backend)

            compilation_counter.num_piecewise_capturable_graphs_seen += 1

        return output


# the tag for the part of model being compiled,
# e.g. backbone/eagle_head
model_tag: str = "backbone"


@contextmanager
def set_model_tag(tag: str):
    """Context manager to set the model tag."""
    global model_tag
    assert tag != model_tag, \
        f"Model tag {tag} is the same as the current tag {model_tag}."
    old_tag = model_tag
    model_tag = tag
    try:
        yield
    finally:
        model_tag = old_tag


class VllmBackend:
    """The compilation backend for `torch.compile` with vLLM.
    It is used for compilation level of `CompilationLevel.PIECEWISE`,
    where we customize the compilation.

    The major work of this backend is to split the graph into
    piecewise graphs, and pass them to the piecewise backend.

    This backend also adds the PostGradPassManager to Inductor config,
    which handles the post-grad passes.
    """

    vllm_config: VllmConfig
    compilation_config: CompilationConfig
    graph_pool: Any
    _called: bool = False
    # the graph we compiled
    graph: fx.GraphModule
    # the stiching graph module for all the piecewise graphs
    split_gm: fx.GraphModule
    piecewise_graphs: list[SplitItem]
    returned_callable: Callable
    # Inductor passes to run on the graph pre-defunctionalization
    post_grad_passes: Sequence[Callable]
    sym_tensor_indices: list[int]
    input_buffers: list[torch.Tensor]
    compiler_manager: CompilerManager

    def __init__(
        self,
        vllm_config: VllmConfig,
        prefix: str = "",
    ):

        # if the model is initialized with a non-empty prefix,
        # then usually it's enough to use that prefix,
        # e.g. launguage_model, vision_model, etc.
        # when multiple parts are initialized as independent
        # models, we need to use the model_tag to distinguish
        # them, e.g. backbone (default), eagle_head, etc.
        self.prefix = prefix or model_tag

        global global_graph_pool
        if global_graph_pool is None:
            global_graph_pool = current_platform.graph_pool_handle()

        # TODO: in the future, if we want to use multiple
        # streams, it might not be safe to share a global pool.
        # only investigate this when we use multiple streams
        self.graph_pool = global_graph_pool

        # Passes to run on the graph post-grad.
        self.post_grad_pass_manager = PostGradPassManager()

        self.sym_tensor_indices = []
        self.input_buffers = []

        self.vllm_config = vllm_config
        self.compilation_config = vllm_config.compilation_config

        self.compiler_manager: CompilerManager = CompilerManager(
            self.compilation_config)

        # `torch.compile` is JIT compiled, so we don't need to
        # do anything here

    def configure_post_pass(self):
        config = self.compilation_config
        self.post_grad_pass_manager.configure(self.vllm_config)

        # Post-grad custom passes are run using the post_grad_custom_post_pass
        # hook. If a pass for that hook exists, add it to the pass manager.
        inductor_config = config.inductor_compile_config
        PASS_KEY = "post_grad_custom_post_pass"
        if PASS_KEY in inductor_config:
            # Config should automatically wrap all inductor passes
            if isinstance(inductor_config[PASS_KEY], PostGradPassManager):
                assert (inductor_config[PASS_KEY].uuid() ==
                        self.post_grad_pass_manager.uuid())
            else:
                assert isinstance(inductor_config[PASS_KEY], InductorPass)
                self.post_grad_pass_manager.add(inductor_config[PASS_KEY])
        inductor_config[PASS_KEY] = self.post_grad_pass_manager

    def __call__(self, graph: fx.GraphModule, example_inputs) -> Callable:

        vllm_config = self.vllm_config
        if not self.compilation_config.cache_dir:
            # no provided cache dir, generate one based on the known factors
            # that affects the compilation. if none of the factors change,
            # the cache dir will be the same so that we can reuse the compiled
            # graph.

            factors = []
            # 0. factors come from the env, for example, The values of
            # VLLM_PP_LAYER_PARTITION will affects the computation graph.
            env_hash = envs.compute_hash()
            factors.append(env_hash)

            # 1. factors come from the vllm_config (it mainly summarizes how the
            #    model is created)
            config_hash = vllm_config.compute_hash()
            factors.append(config_hash)

            # 2. factors come from the code files that are traced by Dynamo (
            #    it mainly summarizes how the model is used in forward pass)
            forward_code_files = list(
                sorted(self.compilation_config.traced_files))
            self.compilation_config.traced_files.clear()
            logger.debug(
                "Traced files (to be considered for compilation cache):\n%s",
                "\n".join(forward_code_files))
            hash_content = []
            for filepath in forward_code_files:
                hash_content.append(filepath)
                if filepath == "<string>":
                    # This means the function was dynamically generated, with
                    # e.g. exec(). We can't actually check these.
                    continue
                with open(filepath) as f:
                    hash_content.append(f.read())
            import hashlib
            code_hash = hashlib.md5("\n".join(hash_content).encode(),
                                    usedforsecurity=False).hexdigest()
            factors.append(code_hash)

            # 3. compiler hash
            compiler_hash = self.compiler_manager.compute_hash(vllm_config)
            factors.append(compiler_hash)

            # combine all factors to generate the cache dir
            hash_key = hashlib.md5(str(factors).encode(),
                                   usedforsecurity=False).hexdigest()[:10]

            cache_dir = os.path.join(
                envs.VLLM_CACHE_ROOT,
                "torch_compile_cache",
                hash_key,
            )
            self.compilation_config.cache_dir = cache_dir

        cache_dir = self.compilation_config.cache_dir
        os.makedirs(cache_dir, exist_ok=True)
        self.compilation_config.cache_dir = cache_dir
        rank = vllm_config.parallel_config.rank
        dp_rank = vllm_config.parallel_config.data_parallel_rank
        local_cache_dir = os.path.join(cache_dir, f"rank_{rank}_{dp_rank}",
                                       self.prefix)
        os.makedirs(local_cache_dir, exist_ok=True)
        self.compilation_config.local_cache_dir = local_cache_dir

        disable_cache = envs.VLLM_DISABLE_COMPILE_CACHE

        if disable_cache:
            logger.info("vLLM's torch.compile cache is disabled.")
        else:
            logger.info("Using cache directory: %s for vLLM's torch.compile",
                        local_cache_dir)

        self.compiler_manager.initialize_cache(local_cache_dir, disable_cache,
                                               self.prefix)

        # when dynamo calls the backend, it means the bytecode
        # transform and analysis are done
        compilation_counter.num_graphs_seen += 1
        from .monitor import torch_compile_start_time
        dynamo_time = time.time() - torch_compile_start_time
        logger.info("Dynamo bytecode transform time: %.2f s", dynamo_time)
        self.compilation_config.compilation_time += dynamo_time

        # we control the compilation process, each instance can only be
        # called once
        assert not self._called, "VllmBackend can only be called once"

        self.graph = graph
        self.configure_post_pass()

        self.split_gm, self.piecewise_graphs = split_graph(
            graph, self.compilation_config.splitting_ops)

        from torch._dynamo.utils import lazy_format_graph_code

        # depyf will hook lazy_format_graph_code and dump the graph
        # for debugging, no need to print the graph here
        lazy_format_graph_code("before split", self.graph)
        lazy_format_graph_code("after split", self.split_gm)

        compilation_counter.num_piecewise_graphs_seen += len(
            self.piecewise_graphs)
        submod_names_to_compile = [
            item.submod_name for item in self.piecewise_graphs
            if not item.is_splitting_graph
        ]

        # propagate the split graph to the piecewise backend,
        # compile submodules with symbolic shapes
        PiecewiseCompileInterpreter(self.split_gm, submod_names_to_compile,
                                    self.vllm_config, self.graph_pool,
                                    self).run(*example_inputs)

        graph_path = os.path.join(local_cache_dir, "computation_graph.py")
        if not os.path.exists(graph_path):
            # code adapted from https://github.com/thuml/depyf/blob/dab831108a752d1facc00acdd6d4243891845c37/depyf/explain/patched_lazy_format_graph_code.py#L30 # noqa
            # use `print_readable` because it can include submodules
            src = "from __future__ import annotations\nimport torch\n" + \
                self.split_gm.print_readable(print_output=False)
            src = src.replace("<lambda>", "GraphModule")
            with open(graph_path, "w") as f:
                f.write(src)

            logger.debug("Computation graph saved to %s", graph_path)

        self._called = True

        if not self.compilation_config.use_cudagraph or \
            not self.compilation_config.cudagraph_copy_inputs:
            return self.split_gm

        # if we need to copy input buffers for cudagraph
        from torch._guards import detect_fake_mode
        fake_mode = detect_fake_mode()
        fake_args = [
            fake_mode.from_tensor(t) if isinstance(t, torch.Tensor) else t
            for t in example_inputs
        ]

        # index of tensors that have symbolic shapes (batch size)
        # for weights and static buffers, they will have concrete shapes.
        # symbolic shape only happens for input tensors.
        from torch.fx.experimental.symbolic_shapes import is_symbolic
        self.sym_tensor_indices = [
            i for i, x in enumerate(fake_args)
            if isinstance(x, torch._subclasses.fake_tensor.FakeTensor) and \
                any(is_symbolic(d) for d in x.size())
        ]

        # compiler managed cudagraph input buffers
        # we assume the first run with symbolic shapes
        # has the maximum size among all the tensors
        self.input_buffers = [
            example_inputs[x].clone() for x in self.sym_tensor_indices
        ]

        # this is the callable we return to Dynamo to run
        def copy_and_call(*args):
            list_args = list(args)
            for i, index in enumerate(self.sym_tensor_indices):
                runtime_tensor = list_args[index]
                runtime_shape = runtime_tensor.shape[0]
                static_tensor = self.input_buffers[i][:runtime_shape]

                # copy the tensor to the static buffer
                static_tensor.copy_(runtime_tensor)

                # replace the tensor in the list_args to the static buffer
                list_args[index] = static_tensor
            return self.split_gm(*list_args)

        return copy_and_call<|MERGE_RESOLUTION|>--- conflicted
+++ resolved
@@ -7,10 +7,7 @@
 import pprint
 import time
 from collections.abc import Sequence
-<<<<<<< HEAD
-=======
 from contextlib import contextmanager
->>>>>>> 110df743
 from typing import Any, Callable, Optional
 
 import torch
@@ -35,11 +32,7 @@
 def make_compiler(compilation_config: CompilationConfig) -> CompilerInterface:
     if compilation_config.use_inductor:
         if envs.VLLM_USE_STANDALONE_COMPILE and is_torch_equal_or_newer(
-<<<<<<< HEAD
-                "2.8.0"):
-=======
                 "2.8.0.dev"):
->>>>>>> 110df743
             logger.debug("Using InductorStandaloneAdaptor")
             return InductorStandaloneAdaptor()
         else:
