# SPDX-License-Identifier: Apache-2.0
# SPDX-FileCopyrightText: Copyright contributors to the vLLM project

from torch import fx as fx

from vllm.config import VllmConfig
from vllm.logger import init_logger

from .activation_quant_fusion import ActivationQuantFusionPass
from .collective_fusion import AsyncTPPass
from .fix_functionalization import FixFunctionalizationPass
from .fusion import FusionPass
from .fusion_attn import AttnFusionPass
from .inductor_pass import CustomGraphPass, InductorPass, get_pass_context
from .noop_elimination import NoOpEliminationPass
from .sequence_parallelism import SequenceParallelismPass
from .vllm_inductor_pass import VllmInductorPass

logger = init_logger(__name__)


class PostGradPassManager(CustomGraphPass):
    """
    The pass manager for post-grad passes.
    It handles configuration, adding custom passes, and running passes.
    It supports uuid for the Inductor code cache. That includes torch<2.6
    support using pickling (in .inductor_pass.CustomGraphPass).

    The order of the post-grad post-passes is:
    1. passes (constructor parameter)
    2. default passes (NoopEliminationPass, FusionPass)
    3. config["post_grad_custom_post_pass"] (if it exists)
    4. fix_functionalization
    This way, all passes operate on a functionalized graph.
    """

    def __init__(self):
        self.passes: list[VllmInductorPass] = []

    def __call__(self, graph: fx.Graph):
        shape = get_pass_context().runtime_shape
        for pass_ in self.passes:
            if pass_.is_applicable_for_shape(shape):
                pass_(graph)

        # always run fix_functionalization last
        self.fix_functionalization(graph)

    def configure(self, config: VllmConfig):
        self.pass_config = config.compilation_config.pass_config
        if self.pass_config.enable_noop:
            self.passes += [NoOpEliminationPass(config)]

        if self.pass_config.enable_sequence_parallelism:
            self.passes += [SequenceParallelismPass(config)]
            if self.pass_config.enable_async_tp:
                self.passes += [AsyncTPPass(config)]

        if self.pass_config.enable_fusion:
            self.passes += [FusionPass.instance(config)]
            self.passes += [ActivationQuantFusionPass(config)]

<<<<<<< HEAD
        if self.pass_config.enable_sequence_parallelism:
            self.passes += [SequenceParallelismPass(config)]
            if self.pass_config.enable_async_tp:
                self.passes += [AsyncTPPass(config)]
=======
        if self.pass_config.enable_attn_fusion:
            self.passes += [AttnFusionPass(config)]
>>>>>>> 110df743

        self.fix_functionalization = FixFunctionalizationPass(config)

    def add(self, pass_: InductorPass):
        assert isinstance(pass_, InductorPass)
        self.passes.append(pass_)

    def uuid(self):
        """
        The PostGradPassManager is set as a custom pass in the Inductor and
        affects compilation caching. Its uuid depends on the UUIDs of all
        dependent passes and the pass config. See InductorPass for more info.
        """
        state = {"pass_config": self.pass_config.uuid(), "passes": []}
        for pass_ in self.passes:
            state["passes"].append(pass_.uuid())
        state["passes"].append(self.fix_functionalization.uuid())
        return InductorPass.hash_dict(state)<|MERGE_RESOLUTION|>--- conflicted
+++ resolved
@@ -60,15 +60,8 @@
             self.passes += [FusionPass.instance(config)]
             self.passes += [ActivationQuantFusionPass(config)]
 
-<<<<<<< HEAD
-        if self.pass_config.enable_sequence_parallelism:
-            self.passes += [SequenceParallelismPass(config)]
-            if self.pass_config.enable_async_tp:
-                self.passes += [AsyncTPPass(config)]
-=======
         if self.pass_config.enable_attn_fusion:
             self.passes += [AttnFusionPass(config)]
->>>>>>> 110df743
 
         self.fix_functionalization = FixFunctionalizationPass(config)
 
