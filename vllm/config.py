# SPDX-License-Identifier: Apache-2.0

import ast
import copy
import enum
import hashlib
import importlib.metadata
import json
import sys
import warnings
from collections import Counter
from collections.abc import Mapping
from contextlib import contextmanager
from dataclasses import dataclass, field, replace
from importlib.util import find_spec
from pathlib import Path
from typing import (TYPE_CHECKING, Any, Callable, ClassVar, Final, Literal,
                    Optional, Protocol, Union)

import torch
from packaging.version import Version
from pydantic import BaseModel, Field, PrivateAttr
from torch.distributed import ProcessGroup, ReduceOp
from transformers import PretrainedConfig

import vllm.envs as envs
from vllm.compilation.inductor_pass import CallableInductorPass, InductorPass
from vllm.logger import init_logger
from vllm.model_executor.layers.quantization import (QUANTIZATION_METHODS,
                                                     get_quantization_config)
from vllm.model_executor.models import ModelRegistry
from vllm.platforms import CpuArchEnum, current_platform
from vllm.sampling_params import GuidedDecodingParams
from vllm.tracing import is_otel_available, otel_import_error_traceback
from vllm.transformers_utils.config import (
    ConfigFormat, get_config, get_hf_image_processor_config,
    get_hf_text_config, get_pooling_config,
    get_sentence_transformer_tokenizer_config, is_encoder_decoder,
    try_get_generation_config, uses_mrope)
from vllm.transformers_utils.s3_utils import S3Model
from vllm.transformers_utils.utils import is_s3, maybe_model_redirect
from vllm.utils import (GiB_bytes, LayerBlockType, cuda_device_count_stateless,
<<<<<<< HEAD
                        get_cpu_memory, is_mi250, is_navi, random_uuid,
=======
                        get_cpu_memory, get_open_port, random_uuid,
>>>>>>> 3b00ff91
                        resolve_obj_by_qualname)

if TYPE_CHECKING:
    from ray.util.placement_group import PlacementGroup

    from vllm.executor.executor_base import ExecutorBase
    from vllm.model_executor.layers.quantization.base_config import (
        QuantizationConfig)
    from vllm.model_executor.model_loader.loader import BaseModelLoader
    from vllm.transformers_utils.tokenizer_group.base_tokenizer_group import (
        BaseTokenizerGroup)
else:
    QuantizationConfig = None

logger = init_logger(__name__)

# This value is chosen to have a balance between ITL and TTFT. Note it is
# not optimized for throughput.
_DEFAULT_MAX_NUM_BATCHED_TOKENS = 2048
_POOLING_MODEL_MAX_NUM_BATCHED_TOKENS = 32768
_MULTIMODAL_MODEL_MAX_NUM_BATCHED_TOKENS = 5120

TaskOption = Literal["auto", "generate", "embedding", "embed", "classify",
                     "score", "reward", "transcription"]

_ResolvedTask = Literal["generate", "embed", "classify", "score", "reward",
                        "draft", "transcription"]

RunnerType = Literal["generate", "pooling", "draft", "transcription"]

_RUNNER_TASKS: dict[RunnerType, list[_ResolvedTask]] = {
    "generate": ["generate"],
    "pooling": ["embed", "classify", "score", "reward"],
    "draft": ["draft"],
    "transcription": ["transcription"],
}

_TASK_RUNNER: dict[_ResolvedTask, RunnerType] = {
    task: runner
    for runner, tasks in _RUNNER_TASKS.items()
    for task in tasks
}

HfOverrides = Union[dict[str, Any], Callable[[PretrainedConfig],
                                             PretrainedConfig]]


class SupportsHash(Protocol):

    def compute_hash(self) -> str:
        ...


class SupportsMetricsInfo(Protocol):

    def metrics_info(self) -> dict[str, str]:
        ...


class ModelImpl(str, enum.Enum):
    AUTO = "auto"
    VLLM = "vllm"
    TRANSFORMERS = "transformers"


class ModelConfig:
    """Configuration for the model.

    Args:
        model: Name or path of the huggingface model to use.
            It is also used as the content for `model_name` tag in metrics
            output when `served_model_name` is not specified.
        task: The task to use the model for. Each vLLM instance only supports
            one task, even if the same model can be used for multiple tasks.
            When the model only supports one task, "auto" can be used to select
            it; otherwise, you must specify explicitly which task to use.
        tokenizer: Name or path of the huggingface tokenizer to use.
        tokenizer_mode: Tokenizer mode. "auto" will use the fast tokenizer if
            available, "slow" will always use the slow tokenizer,
            "mistral" will always use the tokenizer from `mistral_common`, and
            "custom" will use --tokenizer to select the preregistered tokenizer.
        trust_remote_code: Trust remote code (e.g., from HuggingFace) when
            downloading the model and tokenizer.
        allowed_local_media_path: Allowing API requests to read local images or
            videos from directories specified by the server file system.
            This is a security risk. Should only be enabled in trusted
            environments.
        dtype: Data type for model weights and activations. The "auto" option
            will use FP16 precision for FP32 and FP16 models, and BF16 precision
            for BF16 models.
        seed: Random seed for reproducibility.
        revision: The specific model version to use. It can be a branch name,
            a tag name, or a commit id. If unspecified, will use the default
            version.
        code_revision: The specific revision to use for the model code on
            Hugging Face Hub. It can be a branch name, a tag name, or a
            commit id. If unspecified, will use the default version.
        tokenizer_revision: The specific tokenizer version to use. It can be a
            branch name, a tag name, or a commit id. If unspecified, will use
            the default version.
        max_model_len: Maximum length of a sequence (including prompt and
            output). If None, will be derived from the model.
        spec_target_max_model_len: Specify the the maximum length for spec
            decoding draft models.
        quantization: Quantization method that was used to quantize the model
            weights. If None, we assume the model weights are not quantized.
        enforce_eager: Whether to enforce eager execution. If True, we will
            disable CUDA graph and always execute the model in eager mode.
            If False, we will use CUDA graph and eager execution in hybrid.
            If None, the user did not specify, so default to False.
        max_seq_len_to_capture: Maximum sequence len covered by CUDA graphs.
            When a sequence has context length larger than this, we fall back
            to eager mode. Additionally for encoder-decoder models, if the
            sequence length of the encoder input is larger than this, we fall
            back to the eager mode.
        max_logprobs: Maximum number of log probabilities. Defaults to 20.
        disable_sliding_window: Whether to disable sliding window. If True,
            we will disable the sliding window functionality of the model.
            If the model does not support sliding window, this argument is
            ignored.
        skip_tokenizer_init: If true, skip initialization of tokenizer and
            detokenizer.
        served_model_name: The model name used in metrics tag `model_name`,
            matches the model name exposed via the APIs. If multiple model
            names provided, the first name will be used. If not specified,
            the model name will be the same as `model`.
        limit_mm_per_prompt: Maximum number of data items per modality
            per prompt. Only applicable for multimodal models.
        use_async_output_proc: Whether to use async output processor.
            Defaults to True.
        config_format: The config format which shall be loaded.
            Defaults to 'auto' which defaults to 'hf'.
        hf_overrides: If a dictionary, contains arguments to be forwarded to the
            HuggingFace config. If a callable, it is called to update the
            HuggingFace config.
        mm_processor_kwargs: Arguments to be forwarded to the model's processor
            for multi-modal data, e.g., image processor.
        disable_mm_preprocessor_cache: If true, then disables caching of the
            multi-modal preprocessor/mapper. (not recommended)
        override_neuron_config: Initialize non default neuron config or
            override default neuron config that are specific to Neuron devices,
            this argument will be used to configure the neuron config that
            can not be gathered from the vllm arguments.
        override_pooler_config: Initialize non default pooling config or
            override default pooling config for the pooling model.
        logits_processor_pattern: Optional regex pattern specifying valid
            logits processor qualified names that can be passed with the
            `logits_processors` extra completion argument. Defaults to None,
            which allows no processors.
        generation_config: Configuration parameter file for generation.
        model_impl: Which implementation of the model to use:
            "auto" will try to use the vLLM implementation if it exists and
                fall back to the Transformers implementation if no vLLM
                implementation is available.
            "vllm" will use the vLLM model implementation.
            "transformers" will use the Transformers model implementation.
        override_generation_config: Override the generation config with the
            given config.
    """

    def compute_hash(self) -> str:
        """
        WARNING: Whenever a new field is added to this config,
        ensure that it is included in the factors list if
        it affects the computation graph.

        Provide a hash that uniquely identifies all the configs
        that affect the structure of the computation
        graph from input ids/embeddings to the final hidden states,
        excluding anything before input ids/embeddings and after
        the final hidden states.
        """
        factors: list[Any] = []
        factors.append(self.model)
        factors.append(self.dtype)
        factors.append(self.quantization)
        factors.append(self.revision)
        factors.append(self.code_revision)
        factors.append(self.trust_remote_code)
        factors.append(self.rope_scaling)
        factors.append(self.rope_theta)
        # rope cos/sin cache depends on the max_position_embeddings
        factors.append(
            getattr(self.hf_config, "max_position_embeddings", "None"))
        return hashlib.sha256(str(factors).encode()).hexdigest()

    def __init__(
        self,
        model: str,
        task: Union[TaskOption, Literal["draft"]],
        tokenizer: str,
        tokenizer_mode: str,
        trust_remote_code: bool,
        dtype: Union[str, torch.dtype],
        seed: int,
        hf_config_path: Optional[str] = None,
        allowed_local_media_path: str = "",
        revision: Optional[str] = None,
        code_revision: Optional[str] = None,
        rope_scaling: Optional[dict[str, Any]] = None,
        rope_theta: Optional[float] = None,
        tokenizer_revision: Optional[str] = None,
        max_model_len: Optional[int] = None,
        spec_target_max_model_len: Optional[int] = None,
        quantization: Optional[str] = None,
        enforce_eager: Optional[bool] = None,
        max_seq_len_to_capture: Optional[int] = None,
        max_logprobs: int = 20,
        disable_sliding_window: bool = False,
        disable_cascade_attn: bool = False,
        skip_tokenizer_init: bool = False,
        served_model_name: Optional[Union[str, list[str]]] = None,
        limit_mm_per_prompt: Optional[Mapping[str, int]] = None,
        use_async_output_proc: bool = True,
        config_format: ConfigFormat = ConfigFormat.AUTO,
        hf_overrides: Optional[HfOverrides] = None,
        mm_processor_kwargs: Optional[dict[str, Any]] = None,
        disable_mm_preprocessor_cache: bool = False,
        override_neuron_config: Optional[dict[str, Any]] = None,
        override_pooler_config: Optional["PoolerConfig"] = None,
        logits_processor_pattern: Optional[str] = None,
        generation_config: str = "auto",
        enable_sleep_mode: bool = False,
        override_generation_config: Optional[dict[str, Any]] = None,
        model_impl: Union[str, ModelImpl] = ModelImpl.AUTO,
    ) -> None:
        self.model = maybe_model_redirect(model)
        self.tokenizer = maybe_model_redirect(tokenizer)

        self.hf_config_path = hf_config_path
        if isinstance(hf_config_path, str):
            self.hf_config_path = maybe_model_redirect(hf_config_path)

        self.tokenizer_mode = tokenizer_mode
        self.trust_remote_code = trust_remote_code
        self.allowed_local_media_path = allowed_local_media_path
        self.seed = seed
        self.revision = revision
        self.code_revision = code_revision
        self.rope_scaling = rope_scaling
        self.rope_theta = rope_theta
        self.model_impl = model_impl

        if hf_overrides is None:
            hf_overrides = {}

        if callable(hf_overrides):
            hf_overrides_kw = {}
            hf_overrides_fn = hf_overrides
        else:
            hf_overrides_kw = hf_overrides
            hf_overrides_fn = None

        if rope_scaling is not None:
            hf_override: dict[str, Any] = {"rope_scaling": rope_scaling}
            hf_overrides_kw.update(hf_override)
            hf_overrides_str = json.dumps(hf_overrides)
            msg = (
                "`--rope-scaling` will be removed in a future release. "
                f"'Please instead use `--hf-overrides '{hf_overrides_str}'`")
            warnings.warn(DeprecationWarning(msg), stacklevel=2)
        if rope_theta is not None:
            hf_override = {"rope_theta": rope_theta}
            hf_overrides_kw.update(hf_override)
            hf_overrides_str = json.dumps(hf_overrides)
            msg = (
                "`--rope-theta` will be removed in a future release. "
                f"'Please instead use `--hf-overrides '{hf_overrides_str}'`")
            warnings.warn(DeprecationWarning(msg), stacklevel=2)

        self.maybe_pull_model_tokenizer_for_s3(model, tokenizer)

        if (backend := envs.VLLM_ATTENTION_BACKEND
            ) and backend == "FLASHINFER" and find_spec("flashinfer") is None:
            raise ValueError(
                "VLLM_ATTENTION_BACKEND is set to FLASHINFER, but flashinfer "
                "module was not found."
                "See https://github.com/vllm-project/vllm/blob/main/Dockerfile "
                "for instructions on how to install it.")

        # The tokenizer version is consistent with the model version by default.
        if tokenizer_revision is None:
            self.tokenizer_revision = revision
        else:
            self.tokenizer_revision = tokenizer_revision
        self.quantization = quantization
        self.enforce_eager = enforce_eager
        self.max_seq_len_to_capture = max_seq_len_to_capture
        self.max_logprobs = max_logprobs
        self.disable_sliding_window = disable_sliding_window
        self.disable_cascade_attn = disable_cascade_attn
        self.skip_tokenizer_init = skip_tokenizer_init
        self.enable_sleep_mode = enable_sleep_mode

        from vllm.platforms import current_platform

        if self.enable_sleep_mode and not current_platform.is_cuda():
            raise ValueError("Sleep mode is only supported on CUDA devices.")

        hf_config = get_config(self.hf_config_path or self.model,
                               trust_remote_code, revision, code_revision,
                               config_format)

        if hf_overrides_kw:
            logger.info("Overriding HF config with %s", hf_overrides_kw)
            hf_config.update(hf_overrides_kw)
        if hf_overrides_fn:
            logger.info("Overriding HF config with %s", hf_overrides_fn)
            hf_config = hf_overrides_fn(hf_config)

        self.hf_config = hf_config

        self.hf_text_config = get_hf_text_config(self.hf_config)
        self.encoder_config = self._get_encoder_config()
        self.hf_image_processor_config = get_hf_image_processor_config(
            self.model, revision)
        self.dtype = _get_and_verify_dtype(self.hf_config, dtype)
        self.use_async_output_proc = use_async_output_proc
        self.mm_processor_kwargs = mm_processor_kwargs
        self.disable_mm_preprocessor_cache = disable_mm_preprocessor_cache

        # Set enforce_eager to False if the value is unset.
        if self.enforce_eager is None:
            self.enforce_eager = False

        interleaved_attn_models = ["gemma2", "gemma3_text", "cohere2"]
        sliding_window = getattr(self.hf_text_config, "sliding_window", None)
        has_interleaved_attention = (sliding_window is not None) and (
            isinstance(sliding_window, list) or
            (self.hf_text_config.model_type in interleaved_attn_models))

        if (not self.disable_sliding_window and has_interleaved_attention):
            if (backend :=
                    envs.VLLM_ATTENTION_BACKEND) in ("XFORMERS", "FLASHINFER"):
                sliding_window_len_min = get_min_sliding_window(
                    self.hf_text_config.sliding_window)

                logger.warning_once(
                    f"{self.hf_text_config.model_type} has interleaved "
                    "attention, which is currently not supported by the "
                    f"{backend} backend. Disabling sliding window and capping "
                    "the max length to the sliding window size "
                    f"({sliding_window_len_min}).")
                self.disable_sliding_window = True
            else:
                # for a model with interleaved attention,
                # the scheduler and the model treat it as full attention
                # (i.e., not dropping any tokens outside the window).
                # only the attention layer itself is aware of the sliding
                # window, and use the window size to compute the attention.
                self.hf_text_config.interleaved_sliding_window = sliding_window
                delattr(self.hf_text_config, "sliding_window")
                sliding_window = None

        self.max_model_len = _get_and_verify_max_len(
            hf_config=self.hf_text_config,
            max_model_len=max_model_len,
            disable_sliding_window=self.disable_sliding_window,
            sliding_window_len=self.get_hf_config_sliding_window(),
            spec_target_max_model_len=spec_target_max_model_len,
            encoder_config=self.encoder_config)
        self.served_model_name = get_served_model_name(model,
                                                       served_model_name)
        self.multimodal_config = self._init_multimodal_config(
            limit_mm_per_prompt)
        if not self.skip_tokenizer_init:
            self._verify_tokenizer_mode()

        self.is_attention_free = self._init_attention_free()
        self.is_hybrid = self._init_is_hybrid()
        self.has_inner_state = self._init_has_inner_state()

        if current_platform.is_neuron():
            self.override_neuron_config = override_neuron_config
        else:
            self.override_neuron_config = None

        supported_tasks, task = self._resolve_task(task)
        self.supported_tasks = supported_tasks
        self.task: Final = task
        if self.task in ("draft", "generate"):
            self.truncation_side = "left"
        else:
            self.truncation_side = "right"

        self.pooler_config = self._init_pooler_config(override_pooler_config)
        self.logits_processor_pattern = logits_processor_pattern

        self.generation_config = generation_config
        self.override_generation_config = override_generation_config or {}

        self._verify_quantization()
        self._verify_cuda_graph()
        self._verify_bnb_config()

    @property
    def registry(self):
        return ModelRegistry

    @property
    def architectures(self) -> list[str]:
        return getattr(self.hf_config, "architectures", [])

    def maybe_pull_model_tokenizer_for_s3(self, model: str,
                                          tokenizer: str) -> None:
        """
        Pull the model config or tokenizer to a temporary
        directory in case of S3.

        Args:
            model: The model name or path.
            tokenizer: The tokenizer name or path.

        """
        if is_s3(model) or is_s3(tokenizer):
            if is_s3(model):
                s3_model = S3Model()
                s3_model.pull_files(
                    model, allow_pattern=["*.model", "*.py", "*.json"])
                self.model_weights = self.model
                self.model = s3_model.dir

            if is_s3(tokenizer):
                s3_tokenizer = S3Model()
                s3_tokenizer.pull_files(
                    model, ignore_pattern=["*.pt", "*.safetensors", "*.bin"])
                self.tokenizer = s3_tokenizer.dir

    def _init_multimodal_config(
        self, limit_mm_per_prompt: Optional[Mapping[str, int]]
    ) -> Optional["MultiModalConfig"]:
        if self.registry.is_multimodal_model(self.architectures):
            return MultiModalConfig(limit_per_prompt=limit_mm_per_prompt or {})

        if limit_mm_per_prompt:
            raise ValueError("`limit_mm_per_prompt` is only supported for "
                             "multimodal models.")

        return None

    def _get_encoder_config(self):
        return get_sentence_transformer_tokenizer_config(
            self.model, self.revision)

    def _init_pooler_config(
        self,
        override_pooler_config: Optional["PoolerConfig"],
    ) -> Optional["PoolerConfig"]:

        if self.runner_type == "pooling":
            user_config = override_pooler_config or PoolerConfig()

            base_config = get_pooling_config(self.model, self.revision)
            if base_config is not None:
                # Only set values that are not overridden by the user
                for k, v in base_config.items():
                    if getattr(user_config, k) is None:
                        setattr(user_config, k, v)

            return user_config

        return None

    def _init_attention_free(self) -> bool:
        return self.registry.is_attention_free_model(self.architectures)

    def _init_is_hybrid(self) -> bool:
        return self.registry.is_hybrid_model(self.architectures)

    def _init_has_inner_state(self) -> bool:
        return self.registry.model_has_inner_state(self.architectures)

    def _verify_tokenizer_mode(self) -> None:
        tokenizer_mode = self.tokenizer_mode.lower()
        if tokenizer_mode not in ["auto", "slow", "mistral", "custom"]:
            raise ValueError(
                f"Unknown tokenizer mode: {self.tokenizer_mode}. Must be "
                "either 'auto', 'slow', 'mistral' or 'custom'.")
        self.tokenizer_mode = tokenizer_mode

    def _get_preferred_task(
        self,
        architectures: list[str],
        supported_tasks: set[_ResolvedTask],
    ) -> Optional[_ResolvedTask]:
        model_id = self.model
        if get_pooling_config(model_id, self.revision):
            return "embed"
        if self.registry.is_cross_encoder_model(architectures):
            return "score"
        if self.registry.is_transcription_model(architectures):
            return "transcription"

        suffix_to_preferred_task: list[tuple[str, _ResolvedTask]] = [
            # Other models follow this pattern
            ("ForCausalLM", "generate"),
            ("ForConditionalGeneration", "generate"),
            ("ForSequenceClassification", "classify"),
            ("ChatModel", "generate"),
            ("LMHeadModel", "generate"),
            ("EmbeddingModel", "embed"),
            ("RewardModel", "reward"),
        ]
        _, arch = self.registry.inspect_model_cls(architectures)

        for suffix, pref_task in suffix_to_preferred_task:
            if arch.endswith(suffix) and pref_task in supported_tasks:
                return pref_task

        return None

    def _resolve_task(
        self,
        task_option: Union[TaskOption, Literal["draft"]],
    ) -> tuple[set[_ResolvedTask], _ResolvedTask]:
        if task_option == "draft":
            return {"draft"}, "draft"

        registry = self.registry
        architectures = self.architectures

        runner_support: dict[RunnerType, bool] = {
            # NOTE: Listed from highest to lowest priority,
            # in case the model supports multiple of them
            "transcription": registry.is_transcription_model(architectures),
            "generate": registry.is_text_generation_model(architectures),
            "pooling": registry.is_pooling_model(architectures),
        }
        supported_runner_types_lst: list[RunnerType] = [
            runner_type
            for runner_type, is_supported in runner_support.items()
            if is_supported
        ]

        supported_tasks_lst: list[_ResolvedTask] = [
            task for runner_type in supported_runner_types_lst
            for task in _RUNNER_TASKS[runner_type]
        ]
        supported_tasks = set(supported_tasks_lst)

        if task_option == "auto":
            selected_task = next(iter(supported_tasks_lst))

            if len(supported_tasks_lst) > 1:
                preferred_task = self._get_preferred_task(
                    architectures, supported_tasks)
                if preferred_task is not None:
                    selected_task = preferred_task

                logger.info(
                    "This model supports multiple tasks: %s. "
                    "Defaulting to '%s'.", supported_tasks, selected_task)
        else:
            # Aliases
            if task_option == "embedding":
                preferred_task = self._get_preferred_task(
                    architectures, supported_tasks)
                if preferred_task != "embed":
                    msg = ("The 'embedding' task will be restricted to "
                           "embedding models in a future release. Please "
                           "pass `--task classify`, `--task score`, or "
                           "`--task reward` explicitly for other pooling "
                           "models.")
                    warnings.warn(msg, DeprecationWarning, stacklevel=2)

                task_option = preferred_task or "embed"

            if task_option not in supported_tasks:
                msg = (
                    f"This model does not support the '{task_option}' task. "
                    f"Supported tasks: {supported_tasks}")
                raise ValueError(msg)

            selected_task = task_option

        return supported_tasks, selected_task

    def _parse_quant_hf_config(self):
        quant_cfg = getattr(self.hf_config, "quantization_config", None)
        if quant_cfg is None:
            # compressed-tensors uses a "compression_config" key
            quant_cfg = getattr(self.hf_config, "compression_config", None)
        return quant_cfg

    def _verify_quantization(self) -> None:
        supported_quantization = QUANTIZATION_METHODS
        optimized_quantization_methods = [
            "fp8", "marlin", "modelopt", "gptq_marlin_24", "gptq_marlin",
            "awq_marlin", "fbgemm_fp8", "compressed_tensors",
            "compressed-tensors", "experts_int8", "quark", "nvfp4"
        ]
        if self.quantization is not None:
            self.quantization = self.quantization.lower()

        # Parse quantization method from the HF model config, if available.
        quant_cfg = self._parse_quant_hf_config()

        if quant_cfg is not None:
            quant_method = quant_cfg.get("quant_method", "").lower()

            # Detect which checkpoint is it
            for name in QUANTIZATION_METHODS:
                from vllm.platforms import current_platform
                method = get_quantization_config(name)
                quantization_override = method.override_quantization_method(
                    quant_cfg, self.quantization)
                if (quantization_override and quantization_override
                        in current_platform.supported_quantization):
                    quant_method = quantization_override
                    self.quantization = quantization_override
                    break

            # Verify quantization configurations.
            if self.quantization is None:
                self.quantization = quant_method
            elif self.quantization != quant_method:
                raise ValueError(
                    "Quantization method specified in the model config "
                    f"({quant_method}) does not match the quantization "
                    f"method specified in the `quantization` argument "
                    f"({self.quantization}).")

        if self.quantization is not None:
            if self.quantization not in supported_quantization:
                raise ValueError(
                    f"Unknown quantization method: {self.quantization}. Must "
                    f"be one of {supported_quantization}.")
            from vllm.platforms import current_platform
            current_platform.verify_quantization(self.quantization)
            if self.quantization not in optimized_quantization_methods:
                logger.warning(
                    "%s quantization is not fully "
                    "optimized yet. The speed can be slower than "
                    "non-quantized models.", self.quantization)

    def _verify_cuda_graph(self) -> None:
        if self.max_seq_len_to_capture is None:
            self.max_seq_len_to_capture = self.max_model_len
        self.max_seq_len_to_capture = min(self.max_seq_len_to_capture,
                                          self.max_model_len)
        MODEL_NOT_SUPPORT_CUDA_GRAPH_ROCM = ['mllama']
        if (self.hf_config.model_type in MODEL_NOT_SUPPORT_CUDA_GRAPH_ROCM
                and not self.enforce_eager and current_platform.is_rocm()):
            logger.warning(
                "CUDA graph is not supported for %s on ROCm yet, fallback "
                "to the eager mode.", self.hf_config.model_type)
            self.enforce_eager = True

    def _verify_bnb_config(self) -> None:
        """
        The current version of bitsandbytes (0.45.3) with 8-bit models does not
        yet support CUDA graph.
        # TODO Remove this when bitsandbytes supports.
        """
        is_bitsandbytes = self.quantization == "bitsandbytes"
        has_quantization_config = (getattr(self.hf_config,
                                           "quantization_config", None)
                                   is not None)
        is_8bit = (self.hf_config.quantization_config.get(
            "load_in_8bit", False) if has_quantization_config else False)
        if all([
                is_bitsandbytes,
                has_quantization_config,
                is_8bit,
                not self.enforce_eager,
        ]):
            logger.warning(
                "CUDA graph is not supported on BitsAndBytes 8bit yet, "
                "fallback to the eager mode.")

            self.enforce_eager = True

    def _verify_with_expert_parallelism(self) -> None:
        num_expert_names = [
            "moe_num_experts",  # Dbrx
            "num_experts",  # Jamba
            "n_routed_experts",  # DeepSeek
            "num_local_experts",  # Mixtral
        ]
        num_experts = 0
        for name in num_expert_names:
            num_experts = getattr(self.hf_text_config, name, 0)
            if num_experts > 0:
                break
        if num_experts < 1:
            raise ValueError(
                "Number of experts in the model must be greater than 0 "
                "when expert parallelism is enabled.")

    def verify_async_output_proc(self, parallel_config, speculative_config,
                                 device_config) -> None:
        if not self.use_async_output_proc:
            # Nothing to check
            return

        if parallel_config.pipeline_parallel_size > 1:
            self.use_async_output_proc = False
            return

        # Reminder: Please update docs/source/features/compatibility_matrix.md
        # If the feature combo become valid
        from vllm.platforms import current_platform
        if not current_platform.is_async_output_supported(self.enforce_eager):
            self.use_async_output_proc = False
            return

        if envs.VLLM_USE_RAY_SPMD_WORKER:
            self.use_async_output_proc = False
            return

        # Async postprocessor is not necessary for pooling models
        # since there is no token generation
        if self.runner_type == "pooling":
            self.use_async_output_proc = False

        # Reminder: Please update docs/source/features/compatibility_matrix.md
        # If the feature combo become valid
        if speculative_config:
            self.use_async_output_proc = False

    def verify_with_parallel_config(
        self,
        parallel_config: "ParallelConfig",
    ) -> None:
        total_num_attention_heads = getattr(self.hf_text_config,
                                            "num_attention_heads", 0)
        tensor_parallel_size = parallel_config.tensor_parallel_size
        if total_num_attention_heads % tensor_parallel_size != 0:
            raise ValueError(
                f"Total number of attention heads ({total_num_attention_heads})"
                " must be divisible by tensor parallel size "
                f"({tensor_parallel_size}).")

        if parallel_config.enable_expert_parallel:
            self._verify_with_expert_parallelism()

        pipeline_parallel_size = parallel_config.pipeline_parallel_size
        if pipeline_parallel_size > 1:
            if not self.registry.is_pp_supported_model(self.architectures):
                raise NotImplementedError(
                    "Pipeline parallelism is not supported for this model. "
                    "Supported models implement the `SupportsPP` interface.")

            if self.use_async_output_proc:
                self.use_async_output_proc = False

    def get_hf_config_sliding_window(
            self) -> Union[Optional[int], list[Optional[int]]]:
        """Get the sliding window size, or None if disabled."""

        # Some models, like Qwen2 and Qwen1.5, use `use_sliding_window` in
        # addition to sliding window size. We check if that field is present
        # and if it's False, return None.
        if (hasattr(self.hf_text_config, "use_sliding_window")
                and not self.hf_text_config.use_sliding_window):
            return None
        return getattr(self.hf_text_config, "sliding_window", None)

    def get_sliding_window(self) -> Optional[Union[int, list[Optional[int]]]]:
        """Get the sliding window size, or None if disabled.
        """
        # If user disables sliding window, return None.
        if self.disable_sliding_window:
            return None
        # Otherwise get the value from the hf config.
        return self.get_hf_config_sliding_window()

    def get_vocab_size(self) -> int:
        return self.hf_text_config.vocab_size

    def get_hidden_size(self) -> int:
        return self.hf_text_config.hidden_size

    @property
    def is_deepseek_mla(self) -> bool:
        if not hasattr(self.hf_text_config, "model_type"):
            return False
        elif self.hf_text_config.model_type in \
            ('deepseek_v2', 'deepseek_v3', 'deepseek_mtp'):
            return self.hf_text_config.kv_lora_rank is not None
        elif self.hf_text_config.model_type == 'eagle':
            # if the model is an EAGLE module, check for the
            # underlying architecture
            return self.hf_text_config.model.model_type in \
                    ('deepseek_v2', 'deepseek_v3') \
                and self.hf_text_config.kv_lora_rank is not None
        return False

    def get_head_size(self) -> int:
        # TODO remove hard code
        if self.is_deepseek_mla:
            qk_rope_head_dim = getattr(self.hf_text_config, "qk_rope_head_dim",
                                       0)
            if self.use_mla:
                return self.hf_text_config.kv_lora_rank + qk_rope_head_dim
            else:
                qk_nope_head_dim = getattr(self.hf_text_config,
                                           "qk_nope_head_dim", 0)
                if qk_rope_head_dim and qk_nope_head_dim:
                    return qk_rope_head_dim + qk_nope_head_dim

        if hasattr(self.hf_text_config,
                   "model_type") and (self.hf_text_config.model_type
                                      == "zamba2"):
            return self.hf_text_config.attention_head_dim

        if self.is_attention_free:
            return 0

        if hasattr(self.hf_text_config, "head_dim"):
            return self.hf_text_config.head_dim
        # FIXME(woosuk): This may not be true for all models.
        return (self.hf_text_config.hidden_size //
                self.hf_text_config.num_attention_heads)

    def get_total_num_kv_heads(self) -> int:
        """Returns the total number of KV heads."""
        # For GPTBigCode & Falcon:
        # NOTE: for falcon, when new_decoder_architecture is True, the
        # multi_query flag is ignored and we use n_head_kv for the number of
        # KV heads.
        falcon_model_types = ["falcon", "RefinedWeb", "RefinedWebModel"]
        new_decoder_arch_falcon = (
            self.hf_config.model_type in falcon_model_types
            and getattr(self.hf_config, "new_decoder_architecture", False))
        if not new_decoder_arch_falcon and getattr(self.hf_text_config,
                                                   "multi_query", False):
            # Multi-query attention, only one KV head.
            # Currently, tensor parallelism is not supported in this case.
            return 1

        # For DBRX and MPT
        if self.hf_config.model_type == "mpt":
            if "kv_n_heads" in self.hf_config.attn_config:
                return self.hf_config.attn_config["kv_n_heads"]
            return self.hf_config.num_attention_heads
        if self.hf_config.model_type == "dbrx":
            return getattr(self.hf_config.attn_config, "kv_n_heads",
                           self.hf_config.num_attention_heads)

        if self.is_attention_free:
            return 0

        attributes = [
            # For Falcon:
            "n_head_kv",
            "num_kv_heads",
            # For LLaMA-2:
            "num_key_value_heads",
            # For ChatGLM:
            "multi_query_group_num",
        ]
        for attr in attributes:
            num_kv_heads = getattr(self.hf_text_config, attr, None)
            if num_kv_heads is not None:
                return num_kv_heads

        # For non-grouped-query attention models, the number of KV heads is
        # equal to the number of attention heads.
        return self.hf_text_config.num_attention_heads

    def get_num_kv_heads(self, parallel_config: "ParallelConfig") -> int:
        """Returns the number of KV heads per GPU."""
        if self.use_mla:
            # When using MLA during decode it becomes MQA
            return 1

        total_num_kv_heads = self.get_total_num_kv_heads()
        # If tensor parallelism is used, we divide the number of KV heads by
        # the tensor parallel size. We will replicate the KV heads in the
        # case where the number of KV heads is smaller than the tensor
        # parallel size so each GPU has at least one KV head.
        return max(1,
                   total_num_kv_heads // parallel_config.tensor_parallel_size)

    def get_num_attention_heads(self,
                                parallel_config: "ParallelConfig") -> int:
        num_heads = getattr(self.hf_text_config, "num_attention_heads", 0)
        return num_heads // parallel_config.tensor_parallel_size

    def get_layers_start_end_indices(
            self, parallel_config: "ParallelConfig") -> tuple[int, int]:
        from vllm.distributed.utils import get_pp_indices
        if self.hf_text_config.model_type == "deepseek_mtp":
            total_num_hidden_layers = getattr(self.hf_text_config,
                                              "num_nextn_predict_layers", 0)
        else:
            total_num_hidden_layers = getattr(self.hf_text_config,
                                              "num_hidden_layers", 0)
        # the layout order is: DP x PP x TP
        pp_rank = (parallel_config.rank // parallel_config.tensor_parallel_size
                   ) % parallel_config.pipeline_parallel_size
        pp_size = parallel_config.pipeline_parallel_size
        start, end = get_pp_indices(total_num_hidden_layers, pp_rank, pp_size)
        return start, end

    def get_num_layers(self, parallel_config: "ParallelConfig") -> int:
        start, end = self.get_layers_start_end_indices(parallel_config)
        return end - start

    def get_num_layers_by_block_type(
        self,
        parallel_config: "ParallelConfig",
        block_type: LayerBlockType = LayerBlockType.attention,
    ) -> int:
        # This function relies on 'layers_block_type' in hf_config,
        # for w/o this attribute, we will need to have workarounds like so
        attn_block_type = block_type == LayerBlockType.attention
        is_transformer = not self.is_hybrid and not self.is_attention_free
        start, end = self.get_layers_start_end_indices(parallel_config)

        if is_transformer:
            # Handle the basic case first
            return end - start if attn_block_type else 0
        elif self.is_attention_free:
            # Attention free
            # Note that this code assumes there
            # is only one type of attention-free block type.
            return 0 if attn_block_type else end - start
        else:
            # Hybrid model
            layers_block_type_value = getattr(self.hf_config,
                                              "layers_block_type", None)
            if layers_block_type_value is None:
                raise ValueError("The model is an hybrid without a "
                                 "layers_block_type in the hf_config, "
                                 "cannot determine the num of "
                                 f"{block_type.value} layers")

            if hasattr(self.hf_text_config,
                       "model_type") and (self.hf_text_config.model_type
                                          == "zamba2"):
                if attn_block_type:
                    return sum(t == "hybrid"
                               for t in layers_block_type_value[start:end])
                else:
                    return self.get_num_layers(parallel_config)

            return sum(t == block_type.value
                       for t in layers_block_type_value[start:end])

    def get_multimodal_config(self) -> "MultiModalConfig":
        """
        Get the multimodal configuration of the model.

        Raises:
            ValueError: If the model is not multimodal.
        """
        if self.multimodal_config is None:
            raise ValueError("The model is not multimodal.")

        return self.multimodal_config

    def try_get_generation_config(self) -> dict[str, Any]:
        if self.generation_config in ("auto", "vllm"):
            config = try_get_generation_config(
                self.hf_config_path or self.model,
                trust_remote_code=self.trust_remote_code,
                revision=self.revision,
            )
        else:
            config = try_get_generation_config(
                self.generation_config,
                trust_remote_code=self.trust_remote_code,
            )

        if config is None:
            return {}

        return config.to_diff_dict()

    def get_diff_sampling_param(self) -> dict[str, Any]:
        """
        This method returns a dictionary containing the parameters
        that differ from the default sampling parameters. If
        `generation_config` is `"vllm"`, an empty dictionary is returned.

        Returns:
            dict[str, Any]: A dictionary with the differing sampling
            parameters, if `generation_config` is `"vllm"` an empty dictionary.
        """
        if self.generation_config == "vllm":
            config = {}
        else:
            config = self.try_get_generation_config()

        # Overriding with given generation config
        config.update(self.override_generation_config)

        available_params = [
            "repetition_penalty",
            "temperature",
            "top_k",
            "top_p",
            "min_p",
            "max_new_tokens",
        ]
        if any(p in config for p in available_params):
            diff_sampling_param = {
                p: config.get(p)
                for p in available_params if config.get(p) is not None
            }
            # Huggingface definition of max_new_tokens is equivalent
            # to vLLM's max_tokens
            if "max_new_tokens" in diff_sampling_param:
                diff_sampling_param["max_tokens"] = diff_sampling_param.pop(
                    "max_new_tokens")
        else:
            diff_sampling_param = {}

        if diff_sampling_param:
            logger.warning_once(
                "Default sampling parameters have been overridden by the "
                "model's Hugging Face generation config recommended from the "
                "model creator. If this is not intended, please relaunch "
                "vLLM instance with `--generation-config vllm`.")
        return diff_sampling_param

    @property
    def is_encoder_decoder(self) -> bool:
        """Extract the HF encoder/decoder model flag."""
        return is_encoder_decoder(self.hf_config)

    @property
    def uses_mrope(self) -> bool:
        return uses_mrope(self.hf_config)

    @property
    def is_multimodal_model(self) -> bool:
        return self.multimodal_config is not None

    @property
    def is_cross_encoder(self) -> bool:
        return self.registry.is_cross_encoder_model(self.architectures)

    @property
    def use_mla(self) -> bool:
        return self.is_deepseek_mla and not envs.VLLM_MLA_DISABLE

    @property
    def supported_runner_types(self) -> set[RunnerType]:
        return {_TASK_RUNNER[task] for task in self.supported_tasks}

    @property
    def runner_type(self) -> RunnerType:
        return _TASK_RUNNER[self.task]

    @property
    def is_v1_compatible(self) -> bool:
        architectures = getattr(self.hf_config, "architectures", [])
        return ModelRegistry.is_v1_compatible(architectures)


class CacheConfig:
    """Configuration for the KV cache.

    Args:
        block_size: Size of a cache block in number of tokens.
        gpu_memory_utilization: Fraction of GPU memory to use for the
            vLLM execution.
        swap_space: Size of the CPU swap space per GPU (in GiB).
        cache_dtype: Data type for kv cache storage.
        is_attention_free: Whether the model is attention-free.
        num_gpu_blocks_override: Number of GPU blocks to use. This overrides the
            profiled num_gpu_blocks if specified. Does nothing if None.
        sliding_window: Sliding window size for the KV cache. Can not work with
            prefix caching enabled.
        enable_prefix_caching: Whether to enable prefix caching.
        cpu_offload_gb: Size of the CPU offload buffer in GiB.
    """

    def compute_hash(self) -> str:
        """
        WARNING: Whenever a new field is added to this config,
        ensure that it is included in the factors list if
        it affects the computation graph.

        Provide a hash that uniquely identifies all the configs
        that affect the structure of the computation
        graph from input ids/embeddings to the final hidden states,
        excluding anything before input ids/embeddings and after
        the final hidden states.
        """
        factors: list[Any] = []
        factors.append(self.cache_dtype)
        # `cpu_offload_gb` does not use `torch.compile` yet.
        hash_str = hashlib.md5(str(factors).encode(),
                               usedforsecurity=False).hexdigest()
        return hash_str

    def __init__(
        self,
        block_size: int,
        gpu_memory_utilization: float,
        swap_space: float,
        cache_dtype: str,
        is_attention_free: bool = False,
        num_gpu_blocks_override: Optional[int] = None,
        sliding_window: Optional[int] = None,
        enable_prefix_caching: bool = False,
        prefix_caching_hash_algo: str = "builtin",
        cpu_offload_gb: float = 0,
        calculate_kv_scales: Optional[bool] = None,
    ) -> None:
        self.block_size = block_size
        self.gpu_memory_utilization = gpu_memory_utilization
        self.swap_space_bytes = swap_space * GiB_bytes
        self.num_gpu_blocks_override = num_gpu_blocks_override
        self.cache_dtype = cache_dtype
        self.is_attention_free = is_attention_free
        self.sliding_window = sliding_window
        self.enable_prefix_caching = enable_prefix_caching
        self.prefix_caching_hash_algo = prefix_caching_hash_algo
        self.cpu_offload_gb = cpu_offload_gb
        self.calculate_kv_scales = calculate_kv_scales
        self._verify_args()
        self._verify_cache_dtype()
        self._verify_prefix_caching()

        # Will be set after profiling.
        self.num_gpu_blocks: Optional[int] = None
        self.num_cpu_blocks: Optional[int] = None

        # Set calculate_kv_scales to False if the value is unset.
        if self.calculate_kv_scales is None:
            self.calculate_kv_scales = False

    def metrics_info(self):
        # convert cache_config to dict(key: str, value: str) for prometheus
        # metrics info
        return {key: str(value) for key, value in self.__dict__.items()}

    def _verify_args(self) -> None:
        if self.cpu_offload_gb < 0:
            raise ValueError("CPU offload space must be non-negative"
                             f", but got {self.cpu_offload_gb}")

        if self.gpu_memory_utilization > 1.0:
            raise ValueError(
                "GPU memory utilization must be less than 1.0. Got "
                f"{self.gpu_memory_utilization}.")

    def _verify_cache_dtype(self) -> None:
        if self.cache_dtype == "auto":
            pass
        elif self.cache_dtype in ("fp8", "fp8_e4m3", "fp8_e5m2"):
            logger.info(
                "Using fp8 data type to store kv cache. It reduces the GPU "
                "memory footprint and boosts the performance. "
                "Meanwhile, it may cause accuracy drop without a proper "
                "scaling factor")
        else:
            raise ValueError(f"Unknown kv cache dtype: {self.cache_dtype}")

    def _verify_prefix_caching(self) -> None:
        if not self.enable_prefix_caching:
            return

        if self.sliding_window is not None and not envs.VLLM_USE_V1:
            raise NotImplementedError(
                "Prefix caching is not supported with sliding window. "
                "Run with --disable-sliding-window to use prefix caching.")

        if self.enable_prefix_caching and self.prefix_caching_hash_algo not in (
                "builtin", "sha256"):
            raise ValueError(
                "Unknown prefix caching hash algorithm: "
                f"{self.prefix_caching_hash_algo}. Must be either "
                "'builtin' or 'sha256'.")

    def verify_with_parallel_config(
        self,
        parallel_config: "ParallelConfig",
    ) -> None:
        total_cpu_memory = get_cpu_memory()
        # FIXME(woosuk): Here, it is assumed that the GPUs in a tensor parallel
        # group are in the same node. However, the GPUs may span multiple nodes.
        num_gpus_per_node = parallel_config.tensor_parallel_size
        cpu_memory_usage = self.swap_space_bytes * num_gpus_per_node

        msg = (f"{cpu_memory_usage / GiB_bytes:.2f} GiB out of the "
               f"{total_cpu_memory / GiB_bytes:.2f} GiB total CPU memory "
               "is allocated for the swap space.")
        if cpu_memory_usage > 0.7 * total_cpu_memory:
            raise ValueError("Too large swap space. " + msg)
        elif cpu_memory_usage > 0.4 * total_cpu_memory:
            logger.warning("Possibly too large swap space. %s", msg)


@dataclass
class TokenizerPoolConfig:
    """Configuration for the tokenizer pool.

    Args:
        pool_size: Number of tokenizer workers in the pool.
        pool_type: Type of the pool.
        extra_config: Additional config for the pool.
            The way the config will be used depends on the
            pool type.
    """
    pool_size: int
    pool_type: Union[str, type["BaseTokenizerGroup"]]
    extra_config: dict

    def compute_hash(self) -> str:
        """
        WARNING: Whenever a new field is added to this config,
        ensure that it is included in the factors list if
        it affects the computation graph.

        Provide a hash that uniquely identifies all the configs
        that affect the structure of the computation
        graph from input ids/embeddings to the final hidden states,
        excluding anything before input ids/embeddings and after
        the final hidden states.
        """
        # no factors to consider.
        # this config will not affect the computation graph.
        factors: list[Any] = []
        hash_str = hashlib.md5(str(factors).encode(),
                               usedforsecurity=False).hexdigest()
        return hash_str

    def __post_init__(self):
        if self.pool_type not in ("ray", ) and not isinstance(
                self.pool_type, type):
            raise ValueError(f"Unknown pool type: {self.pool_type}")
        if not isinstance(self.extra_config, dict):
            raise ValueError("extra_config must be a dictionary.")

    @classmethod
    def create_config(
        cls, tokenizer_pool_size: int,
        tokenizer_pool_type: Union[str, type["BaseTokenizerGroup"]],
        tokenizer_pool_extra_config: Optional[Union[str, dict]]
    ) -> Optional["TokenizerPoolConfig"]:
        """Create a TokenizerPoolConfig from the given parameters.

        If tokenizer_pool_size is 0, return None.

        Args:
            tokenizer_pool_size: Number of tokenizer workers in the pool.
            tokenizer_pool_type: Type of the pool.
            tokenizer_pool_extra_config: Additional config for the pool.
                The way the config will be used depends on the
                pool type. This can be a JSON string (will be parsed).
        """
        if tokenizer_pool_size:
            if isinstance(tokenizer_pool_extra_config, str):
                tokenizer_pool_extra_config_parsed = json.loads(
                    tokenizer_pool_extra_config)
            else:
                tokenizer_pool_extra_config_parsed = (
                    tokenizer_pool_extra_config or {})
            tokenizer_pool_config = cls(tokenizer_pool_size,
                                        tokenizer_pool_type,
                                        tokenizer_pool_extra_config_parsed)
        else:
            tokenizer_pool_config = None
        return tokenizer_pool_config


class LoadFormat(str, enum.Enum):
    AUTO = "auto"
    PT = "pt"
    SAFETENSORS = "safetensors"
    NPCACHE = "npcache"
    DUMMY = "dummy"
    TENSORIZER = "tensorizer"
    SHARDED_STATE = "sharded_state"
    GGUF = "gguf"
    BITSANDBYTES = "bitsandbytes"
    MISTRAL = "mistral"
    RUNAI_STREAMER = "runai_streamer"
    FASTSAFETENSORS = "fastsafetensors"


@dataclass
class LoadConfig:
    """
        download_dir: Directory to download and load the weights, default to the
            default cache directory of huggingface.
        load_format: The format of the model weights to load:
            "auto" will try to load the weights in the safetensors format and
                fall back to the pytorch bin format if safetensors format is
                not available.
            "pt" will load the weights in the pytorch bin format.
            "safetensors" will load the weights in the safetensors format.
            "npcache" will load the weights in pytorch format and store
                a numpy cache to speed up the loading.
            "dummy" will initialize the weights with random values, which is
                mainly for profiling.
            "tensorizer" will use CoreWeave's tensorizer library for
                fast weight loading.
            "bitsandbytes" will load nf4 type weights.
            "sharded_state" will load weights from pre-sharded checkpoint files,
                supporting efficient loading of tensor-parallel models.
            "gguf" will load weights from GGUF format files.
            "mistral" will load weights from consolidated safetensors files used
                by Mistral models.
            "runai_streamer" will load weights from RunAI streamer format files.
        model_loader_extra_config: The extra config for the model loader.
        ignore_patterns: The list of patterns to ignore when loading the model.
            Default to "original/**/*" to avoid repeated loading of llama's
            checkpoints.
        use_tqdm_on_load: Whether to enable tqdm for showing progress bar during
            loading. Default to True
    """

    load_format: Union[str, LoadFormat, "BaseModelLoader"] = LoadFormat.AUTO
    download_dir: Optional[str] = None
    model_loader_extra_config: Optional[Union[str, dict]] = field(
        default_factory=dict)
    ignore_patterns: Optional[Union[list[str], str]] = None
    use_tqdm_on_load: bool = True

    def compute_hash(self) -> str:
        """
        WARNING: Whenever a new field is added to this config,
        ensure that it is included in the factors list if
        it affects the computation graph.

        Provide a hash that uniquely identifies all the configs
        that affect the structure of the computation
        graph from input ids/embeddings to the final hidden states,
        excluding anything before input ids/embeddings and after
        the final hidden states.
        """
        # no factors to consider.
        # this config will not affect the computation graph.
        factors: list[Any] = []
        hash_str = hashlib.md5(str(factors).encode(),
                               usedforsecurity=False).hexdigest()
        return hash_str

    def __post_init__(self):
        model_loader_extra_config = self.model_loader_extra_config or {}
        if isinstance(model_loader_extra_config, str):
            self.model_loader_extra_config = json.loads(
                model_loader_extra_config)
        if isinstance(self.load_format, str):
            load_format = self.load_format.lower()
            self.load_format = LoadFormat(load_format)

        if self.ignore_patterns is not None and len(self.ignore_patterns) > 0:
            logger.info(
                "Ignoring the following patterns when downloading weights: %s",
                self.ignore_patterns)
        else:
            self.ignore_patterns = ["original/**/*"]


@dataclass
class ParallelConfig:
    """Configuration for the distributed execution."""

    pipeline_parallel_size: int = 1  # Number of pipeline parallel groups.
    tensor_parallel_size: int = 1  # Number of tensor parallel groups.
    data_parallel_size: int = 1  # Number of data parallel groups.
    data_parallel_rank: int = 0  # Rank of the data parallel group.
    # Local rank of the data parallel group, defaults to global rank.
    data_parallel_rank_local: Optional[int] = None
    # IP of the data parallel master.
    data_parallel_master_ip: str = "127.0.0.1"
    data_parallel_master_port: int = 29500  # Port of the data parallel master.
    enable_expert_parallel: bool = False  # Use EP instead of TP for MoE layers.

    # Maximum number of multiple batches
    # when load model sequentially. To avoid RAM OOM when using tensor
    # parallel and large models.
    max_parallel_loading_workers: Optional[int] = None

    # Disable the custom all-reduce kernel and fall back to NCCL.
    disable_custom_all_reduce: bool = False

    # Config for the tokenizer pool. If None, will use synchronous tokenization.
    tokenizer_pool_config: Optional[TokenizerPoolConfig] = None

    # Whether to profile Ray workers with nsight, see https://docs.ray.io/en/latest/ray-observability/user-guides/profiling.html#profiling-nsight-profiler.
    ray_workers_use_nsight: bool = False

    # ray distributed model workers placement group.
    placement_group: Optional["PlacementGroup"] = None

    # Backend to use for distributed model
    # workers, either "ray" or "mp" (multiprocessing). If the product
    # of pipeline_parallel_size and tensor_parallel_size is less than
    # or equal to the number of GPUs available, "mp" will be used to
    # keep processing on a single host. Otherwise, this will default
    # to "ray" if Ray is installed and fail otherwise. Note that tpu
    # and hpu only support Ray for distributed inference.
    distributed_executor_backend: Optional[Union[str,
                                                 type["ExecutorBase"]]] = None

    # the full name of the worker class to use. If "auto", the worker class
    # will be determined based on the platform.
    worker_cls: str = "auto"
    sd_worker_cls: str = "auto"
    worker_extension_cls: str = ""

    # world_size is TPxPP, it affects the number of workers we create.
    world_size: int = field(init=False)
    # world_size_across_dp is TPxPPxDP, it is the size of the world
    # including data parallelism.
    world_size_across_dp: int = field(init=False)

    rank: int = 0

    def get_next_dp_init_port(self) -> int:
        """
        We might need to initialize process groups in multiple
        processes that is related to data parallelism,
        e.g. both in the worker and in the engine, which
        can live in different processes. To avoid port conflicts, we
        increment the port number each time we need to initialize a
        new process group related to data parallelism.
        """
        answer = self.data_parallel_master_port
        self.data_parallel_master_port += 1
        return answer

    def stateless_init_dp_group(self) -> "ProcessGroup":
        from vllm.distributed.utils import (
            stateless_init_torch_distributed_process_group)

        # use gloo since the engine process might not have cuda device
        dp_group = stateless_init_torch_distributed_process_group(
            self.data_parallel_master_ip,
            self.get_next_dp_init_port(),
            self.data_parallel_rank,
            self.data_parallel_size,
            backend="gloo")

        return dp_group

    @staticmethod
    def has_unfinished_dp(dp_group: "ProcessGroup",
                          has_unfinished: bool) -> bool:
        tensor = torch.tensor([has_unfinished],
                              dtype=torch.int32,
                              device="cpu")
        # dp rank 0: has_unfinished_seqs=True
        # dp rank 1: has_unfinished_seqs=False
        # aggregated: has_unfinished_seqs=True
        # so this is an OR operation, i.e. MAX in integers
        torch.distributed.all_reduce(tensor, op=ReduceOp.MAX, group=dp_group)
        aggregated_has_unfinished = bool(tensor.item())
        return aggregated_has_unfinished

    def compute_hash(self):
        """
        Provide a hash that uniquely identifies all the configs
        that affect the structure of the computation
        graph from input ids/embeddings to the final hidden states,
        excluding anything before input ids/embeddings and after
        the final hidden states.
        """
        factors: list[Any] = []
        factors.append(self.pipeline_parallel_size)
        factors.append(self.tensor_parallel_size)
        return hashlib.sha256(str(factors).encode()).hexdigest()

    def __post_init__(self) -> None:
        self.world_size = self.pipeline_parallel_size * \
            self.tensor_parallel_size

        if self.data_parallel_size > 1:
            # Data parallel was specified in the engine args.
            self.data_parallel_master_port = get_open_port()
            # TODO multi-node
        else:
            # Otherwise fall back to env vars (e.g. for offline SPMD case).
            self.data_parallel_size = envs.VLLM_DP_SIZE
            self.data_parallel_rank = envs.VLLM_DP_RANK
            self.data_parallel_rank_local = envs.VLLM_DP_RANK_LOCAL
            self.data_parallel_master_ip = envs.VLLM_DP_MASTER_IP
            self.data_parallel_master_port = envs.VLLM_DP_MASTER_PORT

        self.world_size_across_dp = self.world_size * self.data_parallel_size

        if self.distributed_executor_backend == "external_launcher":
            import os
            os.environ["VLLM_ENABLE_V1_MULTIPROCESSING"] = "0"
            logger.info("Disabling V1 multiprocessing for external launcher.")

        ray_only_devices: list[str] = []
        from vllm.platforms import current_platform
        if (current_platform.device_type in ray_only_devices
                and self.world_size > 1):
            if self.distributed_executor_backend is None:
                self.distributed_executor_backend = "ray"
            if self.distributed_executor_backend != "ray":
                raise ValueError(
                    f"{current_platform.device_type.upper()} backend only "
                    "supports Ray for distributed inference.")

        if self.distributed_executor_backend is None and self.world_size > 1:
            # We use multiprocessing by default if world_size fits on the
            # current node and we aren't in a ray placement group.

            from vllm.executor import ray_utils
            backend = "mp"
            ray_found = ray_utils.ray_is_available()
            if current_platform.is_neuron():
                # neuron uses single process to control multiple devices
                backend = "uni"
            elif (current_platform.is_cuda()
                  and cuda_device_count_stateless() < self.world_size):
                if not ray_found:
                    raise ValueError("Unable to load Ray which is "
                                     "required for multi-node inference, "
                                     "please install Ray with `pip install "
                                     "ray`.") from ray_utils.ray_import_err
                backend = "ray"
            elif ray_found:
                if self.placement_group:
                    backend = "ray"
                else:
                    from ray import is_initialized as ray_is_initialized
                    if ray_is_initialized():
                        from ray.util import get_current_placement_group
                        if get_current_placement_group():
                            backend = "ray"
            self.distributed_executor_backend = backend
            logger.info("Defaulting to use %s for distributed inference",
                        backend)

        if self.distributed_executor_backend is None and self.world_size == 1:
            self.distributed_executor_backend = "uni"

        self._verify_args()

        if is_mi250() and self.tensor_parallel_size > 1:
            self.disable_custom_all_reduce = True
            logger.info(
                "Disabled the custom all-reduce kernel because it is not "
                "working correctly on multi AMD MI250.")

        if is_navi() and self.tensor_parallel_size <= 2:
            self.disable_custom_all_reduce = True
            logger.info(
                "Disabled the custom all-reduce kernel because it is not "
                "working correctly when using two AMD Navi GPUs.")

    @property
    def use_ray(self) -> bool:
        return self.distributed_executor_backend == "ray" or (
            isinstance(self.distributed_executor_backend, type)
            and self.distributed_executor_backend.uses_ray)

    def _verify_args(self) -> None:
        # Lazy import to avoid circular import
        from vllm.executor.executor_base import ExecutorBase
        if self.distributed_executor_backend not in (
                "ray", "mp", "uni",
                "external_launcher", None) and not (isinstance(
                    self.distributed_executor_backend, type) and issubclass(
                        self.distributed_executor_backend, ExecutorBase)):
            raise ValueError(
                "Unrecognized distributed executor backend "
                f"{self.distributed_executor_backend}. Supported "
                "values are 'ray', 'mp' 'uni', 'external_launcher' or"
                " custom ExecutorBase subclass.")
        if self.use_ray:
            from vllm.executor import ray_utils
            ray_utils.assert_ray_available()
        if (not self.disable_custom_all_reduce and self.world_size > 1
                and self.pipeline_parallel_size > 1):
            self.disable_custom_all_reduce = True
            logger.info(
                "Disabled the custom all-reduce kernel because it is not "
                "supported with pipeline parallelism.")
        if self.ray_workers_use_nsight and not self.use_ray:
            raise ValueError("Unable to use nsight profiling unless workers "
                             "run with Ray.")

        assert isinstance(self.worker_extension_cls, str), (
            "worker_extension_cls must be a string (qualified class name).")


@dataclass
class SchedulerConfig:
    """Scheduler configuration."""

    runner_type: str = "generate"  # The runner type to launch for the model.

    # Maximum number of tokens to be processed in a single iteration.
    max_num_batched_tokens: int = field(default=None)  # type: ignore

    # Maximum number of sequences to be processed in a single iteration.
    max_num_seqs: int = 128

    # Maximum length of a sequence (including prompt and generated text).
    max_model_len: int = 8192

    # Maximum number of sequences that can be partially prefilled concurrently
    max_num_partial_prefills: int = 1

    # Maximum number of "very long prompt" sequences that can be prefilled
    # concurrently (long is defined by long_prefill_threshold)
    max_long_partial_prefills: int = 1

    # calculate context length that determines which sequences are
    # considered "long"
    long_prefill_token_threshold: int = 0

    # The number of slots to allocate per sequence per
    # step, beyond the known token ids. This is used in speculative
    # decoding to store KV activations of tokens which may or may not be
    # accepted.
    num_lookahead_slots: int = 0

    # Apply a delay (of delay factor multiplied by previous
    # prompt latency) before scheduling next prompt.
    delay_factor: float = 0.0

    # If True, prefill requests can be chunked based
    # on the remaining max_num_batched_tokens.
    enable_chunked_prefill: bool = False

    is_multimodal_model: bool = False

    # NOTE: The following multimodal encoder budget will be initialized to
    # max_num_batched_tokens and overridden in case max multimodal embedding
    # size is larger.
    # TODO (ywang96): Make these configurable.
    # Multimodal encoder compute budget, only used in V1
    max_num_encoder_input_tokens: int = field(default=None)  # type: ignore

    # Multimodal encoder cache size, only used in V1
    encoder_cache_size: int = field(default=None)  # type: ignore

    # Whether to perform preemption by swapping or
    # recomputation. If not specified, we determine the mode as follows:
    # We use recomputation by default since it incurs lower overhead than
    # swapping. However, when the sequence group has multiple sequences
    # (e.g., beam search), recomputation is not currently supported. In
    # such a case, we use swapping instead.
    preemption_mode: Optional[str] = None

    num_scheduler_steps: int = 1

    multi_step_stream_outputs: bool = False

    # Private API. If used, scheduler sends delta data to
    # workers instead of an entire data. It should be enabled only
    # when SPMD worker architecture is enabled. I.e.,
    # VLLM_USE_RAY_SPMD_WORKER=1
    send_delta_data: bool = False

    # The scheduling policy to use. "fcfs" (default) or "priority".
    policy: str = "fcfs"

    chunked_prefill_enabled: bool = field(init=False)

    # scheduler class or path. "vllm.core.scheduler.Scheduler" (default)
    # or "mod.custom_class".
    scheduler_cls: Union[str, type[object]] = "vllm.core.scheduler.Scheduler"

    def compute_hash(self) -> str:
        """
        WARNING: Whenever a new field is added to this config,
        ensure that it is included in the factors list if
        it affects the computation graph.

        Provide a hash that uniquely identifies all the configs
        that affect the structure of the computation
        graph from input ids/embeddings to the final hidden states,
        excluding anything before input ids/embeddings and after
        the final hidden states.
        """
        # no factors to consider.
        # this config will not affect the computation graph.
        factors: list[Any] = []
        hash_str = hashlib.md5(str(factors).encode(),
                               usedforsecurity=False).hexdigest()
        return hash_str

    def __post_init__(self) -> None:
        if self.max_num_batched_tokens is None:
            if self.enable_chunked_prefill:
                if self.num_scheduler_steps > 1:
                    # Multi-step Chunked-Prefill doesn't allow prompt-chunking
                    # for now. Have max_num_batched_tokens set to max_model_len
                    # so we don't reject sequences on account of a short
                    # max_num_batched_tokens.
                    self.max_num_batched_tokens = max(
                        self.max_model_len, _DEFAULT_MAX_NUM_BATCHED_TOKENS)
                else:
                    self.max_num_batched_tokens = (
                        _DEFAULT_MAX_NUM_BATCHED_TOKENS)
            else:
                # If max_model_len is too short, use
                # _DEFAULT_MAX_NUM_BATCHED_TOKENS as the default value
                # for higher throughput.
                self.max_num_batched_tokens = max(
                    self.max_model_len, _DEFAULT_MAX_NUM_BATCHED_TOKENS)

            if self.runner_type == "pooling":
                # Choose specific value for higher throughput
                self.max_num_batched_tokens = max(
                    self.max_num_batched_tokens,
                    _POOLING_MODEL_MAX_NUM_BATCHED_TOKENS,
                )
            if self.is_multimodal_model:
                # The value needs to be at least the number of multimodal tokens
                self.max_num_batched_tokens = max(
                    self.max_num_batched_tokens,
                    _MULTIMODAL_MODEL_MAX_NUM_BATCHED_TOKENS,
                )

        self.max_num_encoder_input_tokens = self.max_num_batched_tokens
        self.encoder_cache_size = self.max_num_batched_tokens

        if self.enable_chunked_prefill:
            logger.info(
                "Chunked prefill is enabled with max_num_batched_tokens=%d.",
                self.max_num_batched_tokens)

        self.chunked_prefill_enabled = self.enable_chunked_prefill
        if self.max_num_partial_prefills > 1:
            if self.long_prefill_token_threshold == 0:
                self.long_prefill_token_threshold = int(self.max_model_len *
                                                        0.04)

            logger.info(
                "Concurrent partial prefills enabled with "
                "max_num_partial_prefills=%d, max_long_partial_prefills=%d, "
                "long_prefill_token_threshold=%d",
                self.max_num_partial_prefills, self.max_long_partial_prefills,
                self.long_prefill_token_threshold)

        self._verify_args()

    def _verify_args(self) -> None:
        if (self.max_num_batched_tokens < self.max_model_len
                and not self.chunked_prefill_enabled):
            raise ValueError(
                f"max_num_batched_tokens ({self.max_num_batched_tokens}) is "
                f"smaller than max_model_len ({self.max_model_len}). "
                "This effectively limits the maximum sequence length to "
                "max_num_batched_tokens and makes vLLM reject longer "
                "sequences. Please increase max_num_batched_tokens or "
                "decrease max_model_len.")

        if self.max_num_batched_tokens < self.max_num_seqs:
            raise ValueError(
                f"max_num_batched_tokens ({self.max_num_batched_tokens}) must "
                "be greater than or equal to max_num_seqs "
                f"({self.max_num_seqs}).")

        if self.num_lookahead_slots < 0:
            raise ValueError(
                "num_lookahead_slots "
                f"({self.num_lookahead_slots}) must be greater than or "
                "equal to 0.")

        if self.num_scheduler_steps < 1:
            raise ValueError(
                "num_scheduler_steps "
                f"({self.num_scheduler_steps}) must be greater than or "
                "equal to 1.")

        if self.max_num_partial_prefills < 1:
            raise ValueError(
                f"max_num_partial_prefills ({self.max_num_partial_prefills}) "
                "must be greater than or equal to 1.")
        elif self.max_num_partial_prefills > 1:
            if not self.chunked_prefill_enabled:
                raise ValueError("Chunked prefill must be enabled to set "
                                 "max_num_partial_prefills > 1.")

            if self.long_prefill_token_threshold > self.max_model_len:
                raise ValueError(
                    "long_prefill_token_threshold "
                    f"({self.long_prefill_token_threshold}) cannot be greater "
                    f"than the max_model_len ({self.max_model_len}).")

        if (self.max_long_partial_prefills
                < 1) or (self.max_long_partial_prefills
                         > self.max_num_partial_prefills):
            raise ValueError(
                f"max_long_partial_prefills ({self.max_long_partial_prefills}) "
                "must be greater than or equal to 1 and less than or equal to "
                f"max_num_partial_prefills ({self.max_num_partial_prefills}).")

    @property
    def is_multi_step(self) -> bool:
        return self.num_scheduler_steps > 1


class DeviceConfig:
    device: Optional[torch.device]
    device_type: str

    def compute_hash(self) -> str:
        """
        WARNING: Whenever a new field is added to this config,
        ensure that it is included in the factors list if
        it affects the computation graph.

        Provide a hash that uniquely identifies all the configs
        that affect the structure of the computation
        graph from input ids/embeddings to the final hidden states,
        excluding anything before input ids/embeddings and after
        the final hidden states.
        """
        # no factors to consider.
        # the device/platform information will be summarized
        # by torch/vllm automatically.
        factors: list[Any] = []
        hash_str = hashlib.md5(str(factors).encode(),
                               usedforsecurity=False).hexdigest()
        return hash_str

    def __init__(self, device: str = "auto") -> None:
        if device == "auto":
            # Automated device type detection
            from vllm.platforms import current_platform
            self.device_type = current_platform.device_type
            if not self.device_type:
                raise RuntimeError("Failed to infer device type")
        else:
            # Device type is assigned explicitly
            self.device_type = device

        # Some device types require processing inputs on CPU
        if self.device_type in ["neuron"]:
            self.device = torch.device("cpu")
        elif self.device_type in ["tpu"]:
            self.device = None
        else:
            # Set device with device type
            self.device = torch.device(self.device_type)


@dataclass
class SpeculativeConfig:
    """
    Configuration for speculative decoding.
    Configurable parameters include:
    - General Speculative Decoding Control:
        - num_speculative_tokens (int): The number of speculative
            tokens, if provided. It will default to the number in the draft
            model config if present, otherwise, it is required.
        - model (Optional[str]): The name of the draft model, eagle head,
            or additional weights, if provided.
        - method (Optional[str]): The name of the speculative method to use.
            If users provide and set the `model` param, the speculative method
            type will be detected automatically if possible, if `model` param
            is not provided, the method name must be provided.
            - Possible values:
                - ngram
                    Related additional configuration:
                    - prompt_lookup_max (Optional[int]):
                        Maximum size of ngram token window when using Ngram
                        proposer, required when method is set to ngram.
                    - prompt_lookup_min (Optional[int]):
                        Minimum size of ngram token window when using Ngram
                        proposer, if provided. Defaults to 1.
                - eagle
                - medusa
                - mlp_speculator
                - draft_model
        - acceptance_method (str): The method to use for accepting draft
            tokens. This can take two possible values: 'rejection_sampler' and
            'typical_acceptance_sampler' for RejectionSampler and
            TypicalAcceptanceSampler respectively. If not specified, it
            defaults to 'rejection_sampler'.
            - Possible values:
                - rejection_sampler
                - typical_acceptance_sampler
                    Related additional configuration:
                    - posterior_threshold (Optional[float]):
                        A threshold value that sets a lower bound on the
                        posterior probability of a token in the target model
                        for it to be accepted. This threshold is used only
                        when we use the TypicalAcceptanceSampler for token
                        acceptance.
                    - posterior_alpha (Optional[float]):
                        Scaling factor for entropy-based threshold, applied
                        when using TypicalAcceptanceSampler.
        - draft_tensor_parallel_size (Optional[int]): The degree of the tensor
            parallelism for the draft model. Can only be 1 or the same as the
            target model's tensor parallel size.
        - disable_logprobs (bool): If set to True, token log probabilities are
            not returned during speculative decoding. If set to False, token
            log probabilities are returned according to the log probability
            settings in SamplingParams. If not specified, it defaults to True.

    - Draft Model Configuration:
        - quantization (Optional[str]): Quantization method that was used to
            quantize the draft model weights. If None, we assume the
            model weights are not quantized. Note that it only takes effect
            when using the draft model-based speculative method.
        - max_model_len (Optional[int]): The maximum model length of the
            draft model. Used when testing the ability to skip
            speculation for some sequences.
        - revision: The specific model version to use for the draft model. It
            can be a branch name, a tag name, or a commit id. If unspecified,
            will use the default version.
        - code_revision: The specific revision to use for the draft model code
            on Hugging Face Hub. It can be a branch name, a tag name, or a
            commit id. If unspecified, will use the default version.

    - Advanced Control:
        - disable_mqa_scorer (bool): Disable the MQA scorer and fall back to
            batch expansion for scoring proposals. If not specified, it
            defaults to False.
        - disable_by_batch_size (Optional[int]): Disable speculative decoding
            for new incoming requests when the number of enqueued requests is
            larger than this value, if provided.

    Although the parameters above are structured hierarchically, there is no
    need to nest them during configuration.

    Non-configurable internal parameters include:
    - Model Configuration:
        - target_model_config (ModelConfig): The configuration of the target
            model.
        - draft_model_config (ModelConfig): The configuration of the draft
            model initialized internal.
    - Parallelism Configuration:
        - target_parallel_config (ParallelConfig): The parallel configuration
            for the target model.
        - draft_parallel_config (ParallelConfig): The parallel configuration
            for the draft model initialized internal.
    - Execution Control:
        - enable_chunked_prefill (bool): Whether vLLM is configured to use
            chunked prefill or not. Used for raising an error since it's not
            yet compatible with speculative decode.
        - disable_log_stats (bool): Whether to disable the periodic printing of
            stage times in speculative decoding.
    """
    # speculative configs from cli args
    num_speculative_tokens: int = field(default=None,
                                        init=True)  # type: ignore
    method: Optional[str] = None
    acceptance_method: str = "rejection_sampler"
    draft_tensor_parallel_size: Optional[int] = None
    disable_logprobs: bool = True

    model: Optional[str] = None
    quantization: Optional[str] = None
    max_model_len: Optional[int] = None
    revision: Optional[str] = None
    code_revision: Optional[str] = None

    disable_mqa_scorer: bool = False
    disable_by_batch_size: Optional[int] = None
    prompt_lookup_max: Optional[int] = None
    prompt_lookup_min: Optional[int] = None
    posterior_threshold: Optional[float] = None
    posterior_alpha: Optional[float] = None

    # required configuration params passed from engine
    target_model_config: ModelConfig = field(default=None,
                                             init=True)  # type: ignore
    target_parallel_config: ParallelConfig = field(default=None,
                                                   init=True)  # type: ignore
    enable_chunked_prefill: bool = field(default=None,
                                         init=True)  # type: ignore
    disable_log_stats: bool = field(default=None, init=True)  # type: ignore

    # params generated in the post-init stage
    draft_model_config: ModelConfig = field(default=None,
                                            init=True)  # type: ignore
    draft_parallel_config: ParallelConfig = field(default=None,
                                                  init=True)  # type: ignore

    def compute_hash(self) -> str:
        """
        WARNING: Whenever a new field is added to this config,
        ensure that it is included in the factors list if
        it affects the computation graph.

        Provide a hash that uniquely identifies all the configs
        that affect the structure of the computation
        graph from input ids/embeddings to the final hidden states,
        excluding anything before input ids/embeddings and after
        the final hidden states.
        """
        # no factors to consider.
        # spec decode does not use `torch.compile` yet.
        factors: list[Any] = []
        hash_str = hashlib.md5(str(factors).encode(),
                               usedforsecurity=False).hexdigest()
        return hash_str

    @classmethod
    def from_dict(cls, dict_value: dict) -> "SpeculativeConfig":
        """Parse the CLI value for the speculative config."""
        return cls(**dict_value)

    @staticmethod
    def hf_config_override(hf_config: PretrainedConfig) -> PretrainedConfig:
        if hf_config.model_type == "deepseek_v3":
            hf_config.model_type = "deepseek_mtp"
        if hf_config.model_type == "deepseek_mtp":
            n_predict = getattr(hf_config, "num_nextn_predict_layers", None)
            hf_config.update({
                "n_predict": n_predict,
                "architectures": ["DeepSeekMTPModel"]
            })
        return hf_config

    def __post_init__(self):

        # Note: After next release, the method parameter will be used to
        # specify the speculative method, which helps to extend the
        # configuration of non-model-based proposers, and the model parameter
        # will be used when the draft model or head is needed.
        # If users do not specify the method, the speculative method will
        # be detected automatically if possible. If the speculative method can
        # not be detected, it will be considered as the draft-model-based
        # method by default.

        if self.model is None and self.num_speculative_tokens is not None:
            # TODO(Shangming): Refactor mtp configuration logic when supporting
            # mtp acceleration for more models besides deepseek_v3
            if self.target_model_config.hf_text_config.model_type \
                        == "deepseek_v3":
                # use the draft model from the same model:
                self.model = self.target_model_config.model
            elif self.method in ("ngram", "[ngram]"):
                self.model = "ngram"
            else:
                raise ValueError("num_speculative_tokens was provided without "
                                 "speculative model.")

        # Automatically configure the ngram method during configuration
        # refactoring to ensure a smooth transition.
        if self.method is None and (self.model is not None
                                    and self.model in ("ngram", "[ngram]")):
            self.method = "ngram"

        if self.method in ("ngram", "[ngram]"):
            # Unified to "ngram" internally
            self.method = "ngram"
            # Set default values if not provided
            if (self.prompt_lookup_min is None
                    and self.prompt_lookup_max is None):
                # TODO(woosuk): Tune these values. They are arbitrarily chosen.
                self.prompt_lookup_min = 5
                self.prompt_lookup_max = 5
            elif self.prompt_lookup_min is None:
                assert self.prompt_lookup_max is not None
                self.prompt_lookup_min = self.prompt_lookup_max
            elif self.prompt_lookup_max is None:
                assert self.prompt_lookup_min is not None
                self.prompt_lookup_max = self.prompt_lookup_min

            # Validate values
            if self.prompt_lookup_min < 1:
                raise ValueError(
                    f"prompt_lookup_min={self.prompt_lookup_min} must be > 0")
            if self.prompt_lookup_max < 1:
                raise ValueError(
                    f"prompt_lookup_max={self.prompt_lookup_max} must be > 0")
            if self.prompt_lookup_min > self.prompt_lookup_max:
                raise ValueError(
                    f"prompt_lookup_min={self.prompt_lookup_min} must "
                    f"be <= prompt_lookup_max={self.prompt_lookup_max}")

            # TODO: current we still need extract vocab_size from target model
            # config, in future, we may try refactor it out, and set
            # draft related config as None here.
            self.draft_model_config = self.target_model_config
            self.draft_parallel_config = self.target_parallel_config
        else:
            self.prompt_lookup_max = 0
            self.prompt_lookup_min = 0

            if self.model is not None:
                self.draft_model_config = ModelConfig(
                    model=self.model,
                    task="draft",
                    tokenizer=self.target_model_config.tokenizer,
                    tokenizer_mode=self.target_model_config.tokenizer_mode,
                    trust_remote_code=self.target_model_config.
                    trust_remote_code,
                    allowed_local_media_path=self.target_model_config.
                    allowed_local_media_path,
                    dtype=self.target_model_config.dtype,
                    seed=self.target_model_config.seed,
                    revision=self.revision,
                    code_revision=self.code_revision,
                    tokenizer_revision=self.target_model_config.
                    tokenizer_revision,
                    max_model_len=None,
                    spec_target_max_model_len=self.target_model_config.
                    max_model_len,
                    quantization=self.quantization,
                    enforce_eager=self.target_model_config.enforce_eager,
                    max_seq_len_to_capture=self.target_model_config.
                    max_seq_len_to_capture,
                    max_logprobs=self.target_model_config.max_logprobs,
                    hf_overrides=SpeculativeConfig.hf_config_override,
                )

                # Automatically detect the method
                if "eagle-" in self.draft_model_config.model.lower():
                    self.method = "eagle"
                elif self.draft_model_config.hf_config.model_type == "medusa":
                    self.method = "medusa"
                elif (self.draft_model_config.hf_config.model_type ==
                      "mlp_speculator"):
                    self.method = "mlp_speculator"
                else:
                    self.method = "draft_model"

                # Replace hf_config for EAGLE draft_model
                if self.method == "eagle":
                    if self.enable_chunked_prefill:
                        raise ValueError(
                            "Chunked prefill and EAGLE are not compatible.")

                    from vllm.transformers_utils.configs.eagle import (
                        EAGLEConfig)
                    if isinstance(self.draft_model_config.hf_config,
                                  EAGLEConfig):
                        pass
                    else:
                        eagle_config = EAGLEConfig(
                            self.draft_model_config.hf_config)
                        self.draft_model_config.hf_config = eagle_config

                if (self.num_speculative_tokens is not None
                        and hasattr(self.draft_model_config.hf_config,
                                    "num_lookahead_tokens")):
                    self.draft_model_config.hf_config.num_lookahead_tokens = \
                    self.num_speculative_tokens

                n_predict = getattr(self.draft_model_config.hf_config,
                                    "n_predict", None)
                if n_predict is not None:
                    if self.num_speculative_tokens is None:
                        # Default to max value defined in draft model config.
                        self.num_speculative_tokens = n_predict
                    elif self.num_speculative_tokens > n_predict and \
                            self.num_speculative_tokens % n_predict != 0:
                        # Ensure divisibility for MTP module reuse.
                        raise ValueError(
                            f"num_speculative_tokens:{self.num_speculative_tokens}"
                            f" must be divisible by {n_predict=}")

                self.draft_tensor_parallel_size = \
                    SpeculativeConfig._verify_and_get_draft_tp(
                        self.target_parallel_config,
                        self.draft_tensor_parallel_size,
                        self.draft_model_config.hf_config
                )

                self.draft_model_config.max_model_len = (
                    SpeculativeConfig._maybe_override_draft_max_model_len(
                        self.max_model_len,
                        self.draft_model_config.max_model_len,
                        self.target_model_config.max_model_len,
                    ))

                self.draft_parallel_config = (
                    SpeculativeConfig.create_draft_parallel_config(
                        self.target_parallel_config,
                        self.draft_tensor_parallel_size))

        if self.acceptance_method == "typical_acceptance_sampler":
            if self.posterior_threshold is None:
                self.posterior_threshold = 0.09
            if self.posterior_alpha is None:
                self.posterior_alpha = 0.3

        self._verify_args()

    @staticmethod
    def _maybe_override_draft_max_model_len(
        speculative_max_model_len: Optional[int],
        draft_max_model_len: int,
        target_max_model_len: int,
    ) -> int:
        """Determine the max sequence len for the draft model. This is usually
        the draft_max_model_len, but may be the target_max_model_len if it is
        less than the draft_max_model_len, or may be speculative_max_model_len
        if it is specified.

        This is necessary so that sequences do not exceed the capacity of the
        draft model or the target model.

        speculative_max_model_len is mainly used for testing that sequences can
        skip speculation.
        """

        if speculative_max_model_len is not None:

            if speculative_max_model_len > draft_max_model_len:
                raise ValueError(f"{speculative_max_model_len=} cannot be "
                                 f"larger than {draft_max_model_len=}")

            if speculative_max_model_len > target_max_model_len:
                raise ValueError(f"{speculative_max_model_len=} cannot be "
                                 f"larger than {target_max_model_len=}")

            return speculative_max_model_len

        return min(
            draft_max_model_len,
            target_max_model_len,
        )

    @staticmethod
    def _verify_and_get_draft_tp(
            target_parallel_config: ParallelConfig,
            speculative_draft_tensor_parallel_size: Optional[int],
            draft_hf_config: PretrainedConfig) -> int:
        """
        Verifies and adjusts the tensor parallel size for a draft model
        specified using speculative_draft_tensor_parallel_size.
        """
        # If speculative_draft_tensor_parallel_size is unset then set it
        # appropriately else verify that it is set correctly.
        if speculative_draft_tensor_parallel_size is None:
            if draft_hf_config.model_type == "mlp_speculator":
                speculative_draft_tensor_parallel_size = 1
                if target_parallel_config.tensor_parallel_size > 1:
                    logger.warning(
                        "%s cannot currently be run with tp>1; "
                        "setting speculative_draft_tensor_parallel_size=1",
                        draft_hf_config.model_type)
            else:
                speculative_draft_tensor_parallel_size = \
                    target_parallel_config.tensor_parallel_size
        elif speculative_draft_tensor_parallel_size not in (
                1, target_parallel_config.tensor_parallel_size):
            raise ValueError(
                f"{speculative_draft_tensor_parallel_size=} cannot be "
                f"other value than 1 or target model tensor_parallel_size")
        return speculative_draft_tensor_parallel_size

    @staticmethod
    def create_draft_parallel_config(
        target_parallel_config: ParallelConfig,
        speculative_draft_tensor_parallel_size: int,
    ) -> ParallelConfig:
        """Create a parallel config for use by the draft worker.

        This is mostly a copy of the target parallel config, except the tp_size.
        """
        draft_parallel_config = ParallelConfig(
            pipeline_parallel_size=target_parallel_config.
            pipeline_parallel_size,
            tensor_parallel_size=speculative_draft_tensor_parallel_size,
            distributed_executor_backend=target_parallel_config.
            distributed_executor_backend,
            max_parallel_loading_workers=target_parallel_config.
            max_parallel_loading_workers,
            disable_custom_all_reduce=target_parallel_config.
            disable_custom_all_reduce,
            tokenizer_pool_config=target_parallel_config.tokenizer_pool_config,
            ray_workers_use_nsight=target_parallel_config.
            ray_workers_use_nsight,
            placement_group=target_parallel_config.placement_group,
        )

        return draft_parallel_config

    def _verify_args(self) -> None:
        if self.num_speculative_tokens is None:
            raise ValueError(
                "num_speculative_tokens must be provided with "
                "speculative model unless the draft model config contains an "
                "n_predict parameter.")

        if self.num_speculative_tokens <= 0:
            raise ValueError("Expected num_speculative_tokens to be greater "
                             f"than zero ({self.num_speculative_tokens}).")

        if self.draft_model_config:
            self.draft_model_config.verify_with_parallel_config(
                self.draft_parallel_config)
            # Validate and set draft token acceptance related settings.

        if self.acceptance_method is None:
            raise ValueError("acceptance_method is not set. "
                             "Expected values are rejection_sampler or "
                             "typical_acceptance_sampler.")

        if (self.acceptance_method != 'rejection_sampler'
                and self.acceptance_method != 'typical_acceptance_sampler'):
            raise ValueError(
                "Expected acceptance_method to be either "
                "rejection_sampler or typical_acceptance_sampler. Instead it "
                f"is {self.acceptance_method}")

        if self.acceptance_method == "typical_acceptance_sampler" and (
            (self.posterior_threshold is not None
             and self.posterior_threshold < 0) or
            (self.posterior_alpha is not None and self.posterior_alpha < 0)):
            raise ValueError(
                "Expected the posterior_threshold and posterior_alpha of "
                "typical_acceptance_sampler to be > 0. "
                "Instead found posterior_threshold = "
                f"{self.posterior_threshold} and posterior_alpha = "
                f"{self.posterior_alpha}")

        if (self.disable_by_batch_size is not None
                and self.disable_by_batch_size < 2):
            raise ValueError("Expect the batch size threshold of disabling "
                             "speculative decoding is > 1, but got "
                             f"{self.disable_by_batch_size=}")

    @property
    def num_lookahead_slots(self) -> int:
        """The number of additional slots the scheduler should allocate per
        step, in addition to the slots allocated for each known token.

        This is equal to the number of speculative tokens, as each speculative
        token must be scored.
        """
        return self.num_speculative_tokens

    def __repr__(self) -> str:
        if self.prompt_lookup_max is not None and self.prompt_lookup_max > 0:
            draft_model = "ngram"
        else:
            draft_model = self.draft_model_config.model
        num_spec_tokens = self.num_speculative_tokens
        return f"SpeculativeConfig({draft_model=}, {num_spec_tokens=})"


@dataclass
class LoRAConfig:
    max_lora_rank: int
    max_loras: int
    fully_sharded_loras: bool = False
    max_cpu_loras: Optional[int] = None
    lora_dtype: Optional[Union[torch.dtype, str]] = None
    lora_extra_vocab_size: int = 256
    # This is a constant.
    lora_vocab_padding_size: ClassVar[int] = 256
    long_lora_scaling_factors: Optional[tuple[float]] = None
    bias_enabled: bool = False

    def compute_hash(self) -> str:
        """
        WARNING: Whenever a new field is added to this config,
        ensure that it is included in the factors list if
        it affects the computation graph.

        Provide a hash that uniquely identifies all the configs
        that affect the structure of the computation
        graph from input ids/embeddings to the final hidden states,
        excluding anything before input ids/embeddings and after
        the final hidden states.
        """
        factors: list[Any] = []
        factors.append(self.max_lora_rank)
        factors.append(self.max_loras)
        factors.append(self.fully_sharded_loras)
        factors.append(self.lora_dtype)
        factors.append(self.lora_extra_vocab_size)
        factors.append(self.long_lora_scaling_factors)
        factors.append(self.bias_enabled)
        hash_str = hashlib.md5(str(factors).encode(),
                               usedforsecurity=False).hexdigest()
        return hash_str

    def __post_init__(self):
        # Setting the maximum rank to 512 should be able to satisfy the vast
        # majority of applications.
        possible_max_ranks = (8, 16, 32, 64, 128, 256, 320, 512)
        possible_lora_extra_vocab_size = (256, 512)
        if self.max_lora_rank not in possible_max_ranks:
            raise ValueError(
                f"max_lora_rank ({self.max_lora_rank}) must be one of "
                f"{possible_max_ranks}.")
        if self.lora_extra_vocab_size not in possible_lora_extra_vocab_size:
            raise ValueError(
                f"lora_extra_vocab_size ({self.lora_extra_vocab_size}) "
                f"must be one of {possible_lora_extra_vocab_size}.")
        if self.max_loras < 1:
            raise ValueError(f"max_loras ({self.max_loras}) must be >= 1.")
        if self.max_cpu_loras is None:
            self.max_cpu_loras = self.max_loras
        elif self.max_cpu_loras < self.max_loras:
            raise ValueError(
                f"max_cpu_loras ({self.max_cpu_loras}) must be >= "
                f"max_loras ({self.max_loras})")

    def verify_with_cache_config(self, cache_config: CacheConfig):
        # TODO LoRA supports CPU offload.
        if cache_config.cpu_offload_gb > 0:
            raise ValueError("CPU offload is not supported with LoRA yet.")

    def verify_with_model_config(self, model_config: ModelConfig):
        if self.lora_dtype in (None, "auto"):
            self.lora_dtype = model_config.dtype
        elif isinstance(self.lora_dtype, str):
            self.lora_dtype = getattr(torch, self.lora_dtype)

    def verify_with_scheduler_config(self, scheduler_config: SchedulerConfig):
        # Reminder: Please update docs/source/features/compatibility_matrix.md
        # If the feature combo become valid
        if scheduler_config.chunked_prefill_enabled:
            logger.warning("LoRA with chunked prefill is still experimental "
                           "and may be unstable.")


@dataclass
class PromptAdapterConfig:
    max_prompt_adapters: int
    max_prompt_adapter_token: int
    max_cpu_prompt_adapters: Optional[int] = None
    prompt_adapter_dtype: Optional[torch.dtype] = None

    def compute_hash(self) -> str:
        """
        WARNING: Whenever a new field is added to this config,
        ensure that it is included in the factors list if
        it affects the computation graph.

        Provide a hash that uniquely identifies all the configs
        that affect the structure of the computation
        graph from input ids/embeddings to the final hidden states,
        excluding anything before input ids/embeddings and after
        the final hidden states.
        """
        # no factors to consider.
        # this config will not affect the computation graph.
        factors: list[Any] = []
        hash_str = hashlib.md5(str(factors).encode(),
                               usedforsecurity=False).hexdigest()
        return hash_str

    def __post_init__(self):

        if self.max_prompt_adapters < 1:
            raise ValueError(f"max_prompt_adapters "
                             f"({self.max_prompt_adapters}) must be >= 1.")
        if self.max_prompt_adapter_token == 0:
            raise ValueError("max_prompt_adapter_token must be set.")
        if self.max_cpu_prompt_adapters is None:
            self.max_cpu_prompt_adapters = self.max_prompt_adapters

    def verify_with_model_config(self, model_config: ModelConfig):
        if self.prompt_adapter_dtype in (None, "auto"):
            self.prompt_adapter_dtype = model_config.dtype
        elif isinstance(self.prompt_adapter_dtype, str):
            self.prompt_adapter_dtype = getattr(torch,
                                                self.prompt_adapter_dtype)


@dataclass
class MultiModalConfig:
    """Controls the behavior of multimodal models."""

    limit_per_prompt: Mapping[str, int] = field(default_factory=dict)
    """
    The maximum number of input items allowed per prompt for each modality.
    """

    def compute_hash(self) -> str:
        """
        WARNING: Whenever a new field is added to this config,
        ensure that it is included in the factors list if
        it affects the computation graph.

        Provide a hash that uniquely identifies all the configs
        that affect the structure of the computation
        graph from input ids/embeddings to the final hidden states,
        excluding anything before input ids/embeddings and after
        the final hidden states.
        """
        # no factors to consider.
        # this config will not affect the computation graph.
        factors: list[Any] = []
        hash_str = hashlib.md5(str(factors).encode(),
                               usedforsecurity=False).hexdigest()
        return hash_str

    def get_limit_per_prompt(self, modality: str) -> int:
        """
        Get the maximum number of input items allowed per prompt
        for the given modality.

        If not set by the user, this defaults to `1`.
        """
        return self.limit_per_prompt.get(modality, 1)

    # TODO: Add configs to init vision tower or not.


@dataclass
class PoolerConfig:
    """Controls the behavior of output pooling in pooling models."""

    pooling_type: Optional[str] = None
    """
    The pooling method of the pooling model. This should be a key in
    :class:`vllm.model_executor.layers.pooler.PoolingType`.
    """

    normalize: Optional[bool] = None
    """
    Whether to normalize the pooled outputs. Usually, this should be set to
    ``True`` for embedding outputs.
    """

    softmax: Optional[bool] = None
    """
    Whether to apply softmax to the pooled outputs. Usually, this should be set
    to ``True`` for classification outputs.
    """

    step_tag_id: Optional[int] = None
    """
    If set, only the score corresponding to the ``step_tag_id`` in the
    generated sentence should be returned. Otherwise, the scores for all tokens
    are returned.
    """

    returned_token_ids: Optional[list[int]] = None
    """
    A list of indices for the vocabulary dimensions to be extracted,
    such as the token IDs of ``good_token`` and ``bad_token`` in the
    ``math-shepherd-mistral-7b-prm`` model.
    """

    def compute_hash(self) -> str:
        """
        WARNING: Whenever a new field is added to this config,
        ensure that it is included in the factors list if
        it affects the computation graph.

        Provide a hash that uniquely identifies all the configs
        that affect the structure of the computation
        graph from input ids/embeddings to the final hidden states,
        excluding anything before input ids/embeddings and after
        the final hidden states.
        """
        # no factors to consider.
        # this config will not affect the computation graph.
        factors: list[Any] = []
        hash_str = hashlib.md5(str(factors).encode(),
                               usedforsecurity=False).hexdigest()
        return hash_str

    @staticmethod
    def from_json(json_str: str) -> "PoolerConfig":
        return PoolerConfig(**json.loads(json_str))


_STR_DTYPE_TO_TORCH_DTYPE = {
    "half": torch.float16,
    "float16": torch.float16,
    "float": torch.float32,
    "float32": torch.float32,
    "bfloat16": torch.bfloat16,
}

_ROCM_NOT_SUPPORTED_DTYPE: list[str] = []  #


def _get_and_verify_dtype(
    config: PretrainedConfig,
    dtype: Union[str, torch.dtype],
) -> torch.dtype:
    # NOTE: getattr(config, "torch_dtype", torch.float32) is not correct
    # because config.torch_dtype can be None.
    config_dtype = getattr(config, "torch_dtype", None)

    # Fallbacks for multi-modal models if the root config
    # does not define torch_dtype
    if config_dtype is None and hasattr(config, "text_config"):
        config_dtype = getattr(config.text_config, "torch_dtype", None)
    if config_dtype is None and hasattr(config, "vision_config"):
        config_dtype = getattr(config.vision_config, "torch_dtype", None)

    if config_dtype is None:
        config_dtype = torch.float32

    if isinstance(dtype, str):
        dtype = dtype.lower()
        if dtype == "auto":
            if config_dtype == torch.float32:
                # Following common practice, we use float16 for float32 models
                torch_dtype = torch.float16
            else:
                torch_dtype = config_dtype

            from vllm.platforms import current_platform
            if (current_platform.is_cpu()
                    and current_platform.get_cpu_architecture()
                    == CpuArchEnum.POWERPC
                    and (config_dtype == torch.float16
                         or config_dtype == torch.float32)):
                logger.info(
                    "For POWERPC, we cast models to bfloat16 instead of "
                    "using float16 by default. Float16 is not currently "
                    "supported for POWERPC.")
                torch_dtype = torch.bfloat16

            # TODO: change this condition to check if the platform support bf16
            # instead of checking the OS. For instance M2 shall supports bf16
            # already. But we need to modify `cpu_extension.cmake` to activate
            # the feature in the build.
            if (current_platform.is_cpu() and sys.platform.startswith("darwin")
                    and current_platform.get_cpu_architecture()
                    == CpuArchEnum.ARM and config_dtype == torch.bfloat16):
                logger.info("For macOS with Apple Silicon, currently bfloat16 "
                            "is not supported. Setting dtype to float16.")
                torch_dtype = torch.float16

            if current_platform.is_hpu() and config_dtype == torch.float16:
                logger.info(
                    "For HPU, we cast models to bfloat16 instead of "
                    "using float16 by default. Please specify `dtype` if you "
                    "want to use float16.")
                torch_dtype = torch.bfloat16
        else:
            if dtype not in _STR_DTYPE_TO_TORCH_DTYPE:
                raise ValueError(f"Unknown dtype: {dtype}")
            torch_dtype = _STR_DTYPE_TO_TORCH_DTYPE[dtype]
    elif isinstance(dtype, torch.dtype):
        torch_dtype = dtype
    else:
        raise ValueError(f"Unknown dtype: {dtype}")

    # Verify the dtype.
    if torch_dtype != config_dtype:
        if torch_dtype == torch.float32:
            # Upcasting to float32 is allowed.
            logger.info("Upcasting %s to %s.", config_dtype, torch_dtype)
            pass
        elif config_dtype == torch.float32:
            # Downcasting from float32 to float16 or bfloat16 is allowed.
            logger.info("Downcasting %s to %s.", config_dtype, torch_dtype)
            pass
        else:
            # Casting between float16 and bfloat16 is allowed with a warning.
            logger.warning("Casting %s to %s.", config_dtype, torch_dtype)

    return torch_dtype


def _get_and_verify_max_len(
    hf_config: PretrainedConfig,
    max_model_len: Optional[int],
    disable_sliding_window: bool,
    sliding_window_len: Optional[Union[int, list[Optional[int]]]],
    spec_target_max_model_len: Optional[int] = None,
    encoder_config: Optional[Any] = None,
) -> int:
    """Get and verify the model's maximum length."""
    derived_max_model_len = float("inf")
    possible_keys = [
        # OPT
        "max_position_embeddings",
        # GPT-2
        "n_positions",
        # MPT
        "max_seq_len",
        # ChatGLM2
        "seq_length",
        # Command-R
        "model_max_length",
        # Whisper
        "max_target_positions",
        # Others
        "max_sequence_length",
        "max_seq_length",
        "seq_len",
    ]
    # Choose the smallest "max_length" from the possible keys.
    max_len_key = None
    for key in possible_keys:
        max_len = getattr(hf_config, key, None)
        if max_len is not None:
            max_len_key = key if max_len < derived_max_model_len \
                else max_len_key
            derived_max_model_len = min(derived_max_model_len, max_len)

    # If sliding window is manually disabled, max_length should be less
    # than the sliding window length in the model config.
    if disable_sliding_window and sliding_window_len is not None:

        sliding_window_len_min = get_min_sliding_window(sliding_window_len)
        max_len_key = "sliding_window" \
            if sliding_window_len_min < derived_max_model_len else max_len_key
        derived_max_model_len = min(derived_max_model_len,
                                    sliding_window_len_min)

    # If none of the keys were found in the config, use a default and
    # log a warning.
    if derived_max_model_len == float("inf"):
        if max_model_len is not None:
            # If max_model_len is specified, we use it.
            return max_model_len

        if spec_target_max_model_len is not None:
            # If this is a speculative draft model, we use the max model len
            # from the target model.
            return spec_target_max_model_len

        default_max_len = 2048
        logger.warning(
            "The model's config.json does not contain any of the following "
            "keys to determine the original maximum length of the model: "
            "%s. Assuming the model's maximum length is %d.", possible_keys,
            default_max_len)
        derived_max_model_len = default_max_len

    rope_scaling = getattr(hf_config, "rope_scaling", None)
    # NOTE(woosuk): Gemma3's max_model_len (128K) is already scaled by RoPE
    # scaling, so we skip applying the scaling factor again.
    if rope_scaling is not None and "gemma3" not in hf_config.model_type:
        # No need to consider "type" key because of patch_rope_scaling when
        # loading HF config
        rope_type = rope_scaling["rope_type"]

        if rope_type not in ("su", "longrope", "llama3"):
            if disable_sliding_window:
                # TODO(robertgshaw): Find a model that supports rope_scaling
                # with sliding window to see if this case should be allowed.
                raise NotImplementedError(
                    "Disabling sliding window is not supported for models "
                    "with rope_scaling. Please raise an issue so we can "
                    "investigate.")

            # NOTE: rope_type == "default" does not define factor
            # https://github.com/huggingface/transformers/blob/v4.45.2/src/transformers/modeling_rope_utils.py
            scaling_factor = rope_scaling.get("factor", 1.0)

            if rope_type == "yarn":
                derived_max_model_len = rope_scaling[
                    "original_max_position_embeddings"]
            derived_max_model_len *= scaling_factor

    if encoder_config and "max_seq_length" in encoder_config:
        derived_max_model_len = encoder_config["max_seq_length"]

    # If the user specified a max length, make sure it is smaller than the
    # derived length from the HF model config.
    if max_model_len is None:
        max_model_len = int(derived_max_model_len)
    elif max_model_len > derived_max_model_len:
        # Some models might have a separate key for specifying model_max_length
        # that will be bigger than derived_max_model_len. We compare user input
        # with model_max_length and allow this override when it's smaller.
        model_max_length = getattr(hf_config, "model_max_length", None)
        if model_max_length is not None and max_model_len <= model_max_length:
            if disable_sliding_window:
                # TODO(robertgshaw): Find a model that has model_max_length
                # with sliding window to see if this case should be allowed.
                raise NotImplementedError(
                    "Disabling sliding window is not supported for models "
                    "model_max_length in the config. Please raise an issue "
                    "so we can investigate.")
        else:
            msg = (
                f"User-specified max_model_len ({max_model_len}) is greater "
                f"than the derived max_model_len ({max_len_key}="
                f"{derived_max_model_len} or model_max_length="
                f"{model_max_length} in model's config.json). This may lead "
                "to incorrect model outputs or CUDA errors.")
            if envs.VLLM_ALLOW_LONG_MAX_MODEL_LEN:
                logger.warning(
                    "%s Make sure the value is correct and within the "
                    "model context size.", msg)
            else:
                raise ValueError(
                    f"{msg} To allow overriding this maximum, set "
                    "the env var VLLM_ALLOW_LONG_MAX_MODEL_LEN=1")
    return int(max_model_len)


def get_min_sliding_window(
        sliding_window: Union[int, list[Optional[int]]]) -> int:
    if isinstance(sliding_window, list):
        return min(s for s in sliding_window if s is not None)

    return sliding_window


def get_served_model_name(model: str,
                          served_model_name: Optional[Union[str, list[str]]]):
    """
    If the input is a non-empty list, the first model_name in
    `served_model_name` is taken.
    If the input is a non-empty string, it is used directly.
    For cases where the input is either an empty string or an
    empty list, the fallback is to use `self.model`.
    """
    if not served_model_name:
        return model
    if isinstance(served_model_name, list):
        return served_model_name[0]
    return served_model_name


@dataclass
class DecodingConfig:
    """Dataclass which contains the decoding strategy of the engine"""

    # Which guided decoding algo to use.
    # 'outlines' / 'lm-format-enforcer' / 'xgrammar'
    guided_decoding_backend: str = 'xgrammar'

    reasoning_backend: Optional[str] = None

    def compute_hash(self) -> str:
        """
        WARNING: Whenever a new field is added to this config,
        ensure that it is included in the factors list if
        it affects the computation graph.

        Provide a hash that uniquely identifies all the configs
        that affect the structure of the computation
        graph from input ids/embeddings to the final hidden states,
        excluding anything before input ids/embeddings and after
        the final hidden states.
        """
        # no factors to consider.
        # this config will not affect the computation graph.
        factors: list[Any] = []
        hash_str = hashlib.md5(str(factors).encode(),
                               usedforsecurity=False).hexdigest()
        return hash_str

    def __post_init__(self):
        v0_valid_guided_backends = [
            'outlines', 'lm-format-enforcer', 'xgrammar'
        ]
        v1_valid_guided_backends = ['xgrammar', 'guidance', 'auto']

        backend = GuidedDecodingParams(
            backend=self.guided_decoding_backend).backend_name
        if envs.VLLM_USE_V1:
            valid_guided_backends = v1_valid_guided_backends
        else:
            valid_guided_backends = v0_valid_guided_backends
        if backend not in valid_guided_backends:
            raise ValueError(f"Invalid guided_decoding_backend '{backend}',"
                             f" must be one of {valid_guided_backends}")


@dataclass
class ObservabilityConfig:
    """Configuration for observability - metrics and tracing."""
    show_hidden_metrics: bool = False

    otlp_traces_endpoint: Optional[str] = None

    # Collecting detailed timing information for each request can be expensive.

    # If set, collects the model forward time for the request.
    collect_model_forward_time: bool = False

    # If set, collects the model execute time for the request.
    collect_model_execute_time: bool = False

    def compute_hash(self) -> str:
        """
        WARNING: Whenever a new field is added to this config,
        ensure that it is included in the factors list if
        it affects the computation graph.

        Provide a hash that uniquely identifies all the configs
        that affect the structure of the computation
        graph from input ids/embeddings to the final hidden states,
        excluding anything before input ids/embeddings and after
        the final hidden states.
        """
        # no factors to consider.
        # this config will not affect the computation graph.
        factors: list[Any] = []
        hash_str = hashlib.md5(str(factors).encode(),
                               usedforsecurity=False).hexdigest()
        return hash_str

    def __post_init__(self):
        if not is_otel_available() and self.otlp_traces_endpoint is not None:
            raise ValueError(
                "OpenTelemetry is not available. Unable to configure "
                "'otlp_traces_endpoint'. Ensure OpenTelemetry packages are "
                f"installed. Original error:\n{otel_import_error_traceback}")


class KVTransferConfig(BaseModel):
    """Configuration for distributed KV cache transfer."""

    # The KV connector for vLLM to transmit KV caches between vLLM instances.
    kv_connector: Optional[str] = None

    # The device used by kv connector to buffer the KV cache.
    # Currently only support 'cuda'.
    kv_buffer_device: Optional[str] = "cuda"

    # The buffer size for TorchDistributedConnector. Measured in number of
    # bytes. Recommended value: 1e9 (about 1GB).
    kv_buffer_size: float = 1e9

    # Whether this vLLM instance produces, consumes KV cache, or both. Choices
    # are 'kv_producer', 'kv_consumer', and 'both'.
    kv_role: Optional[str] = None

    # The rank of this vLLM instance in the KV cache transfer. Typical value:
    # 0 for prefill instance, 1 for decode instance.
    # Currently only 1P1D is supported.
    kv_rank: Optional[int] = None

    # The number of parallel instances for KV cache transfer. For
    # PyNcclConnector, this should be 2.
    kv_parallel_size: int = 1

    # The KV connector ip, used to build distributed connection
    kv_ip: str = "127.0.0.1"

    # The KV connector port, used to build distributed connection
    kv_port: int = 14579

    # any extra config that the connector may need
    kv_connector_extra_config: dict[str, Any] = {}

    def compute_hash(self) -> str:
        """
        WARNING: Whenever a new field is added to this config,
        ensure that it is included in the factors list if
        it affects the computation graph.

        Provide a hash that uniquely identifies all the configs
        that affect the structure of the computation
        graph from input ids/embeddings to the final hidden states,
        excluding anything before input ids/embeddings and after
        the final hidden states.
        """
        # no factors to consider.
        # this config will not affect the computation graph.
        factors: list[Any] = []
        hash_str = hashlib.md5(str(factors).encode(),
                               usedforsecurity=False).hexdigest()
        return hash_str

    @classmethod
    def from_cli(cls, cli_value: str) -> "KVTransferConfig":
        """Parse the CLI value for the kv cache transfer config."""
        return KVTransferConfig.model_validate_json(cli_value)

    def model_post_init(self, __context: Any) -> None:

        if self.kv_role is not None and self.kv_role not in [
                "kv_producer", "kv_consumer", "kv_both"
        ]:
            raise ValueError(
                f"Unsupported kv_role: {self.kv_role}. "
                f"Supported roles are `kv_producer`, `kv_consumer`, "
                f"and `kv_both`")

        if self.kv_connector is not None and self.kv_role is None:
            raise ValueError("Please specify kv_disagg_role when kv_connector "
                             "is set, supported roles are `kv_producer`, "
                             "`kv_consumer`, and `kv_both`")

    @property
    def is_kv_transfer_instance(self) -> bool:
        return self.kv_connector is not None and \
            self.kv_role in ["kv_producer", "kv_consumer", "kv_both"]

    @property
    def need_kv_parallel_group(self) -> bool:
        # for those database-based connector, vLLM does not need to create
        # parallel group, and in that case the kv parallel size will be 1.
        return self.kv_connector is not None and self.kv_parallel_size > 1

    @property
    def is_kv_producer(self) -> bool:
        return self.kv_connector is not None and \
            self.kv_role in ["kv_producer", "kv_both"]

    @property
    def is_kv_consumer(self) -> bool:
        return self.kv_connector is not None and \
            self.kv_role in ["kv_consumer", "kv_both"]

    def get_from_extra_config(self, key, default) -> Any:
        return self.kv_connector_extra_config.get(key, default)


class CompilationLevel:
    # constants for the levels of the compilation process
    NO_COMPILATION = 0
    DYNAMO_AS_IS = 1
    DYNAMO_ONCE = 2
    PIECEWISE = 3


class CompilationConfig(BaseModel):
    """
    Configuration for compilation.
    It has three parts:
    - Top-level Compilation control:
        - level: the level of compilation.
            - 0: no compilation.
            - 1: dynamo as is.
            - 2: dynamo once.
            - 3: piecewise compilation.
        - debug_dump_path: the path to dump the debug information.
        - cache_dir: the directory to store the compiled graph, to
            accelerate Inductor compilation. By default, it will use
            model-related information to generate a cache directory.
        - backend: the backend for compilation. It needs to be a string.
            - "" (empty string): use the default backend.
            - "eager"/"openxla"/...: use the specified backend registered in PyTorch.
            - "full.module.name": a qualified name which can be used to import the backend function.
            We use string to avoid serialization issues when using compilation in a distributed setting.
            When the compilation level is 1 or 2, the backend is used for the compilation directly (it sees the whole graph).
            When the compilation level is 3, the backend is used for the piecewise compilation (it sees a part of the graph).
        - custom_ops: fine-grained control over which custom ops to enable/disable.
            Use 'all' to enable all, 'none' to disable all.
            Also specify a list of custom op names to enable (prefixed with a '+'),
            or disable (prefixed with a '-').
            Examples:
                - 'all,-op1' to enable all except op1
                - 'none,+op1,+op2' to enable only op1 and op2
            By default, all custom ops are enabled when running without Inductor
                and disabled when running with Inductor (compile_level >= Inductor).
        - splitting_ops: a list of ops to split the full graph into subgraphs, used in piecewise compilation.
    - CudaGraph capture:
        - use_cudagraph: whether to use cudagraph inside compilation.
            - False: cudagraph inside compilation is not used.
            - True: cudagraph inside compilation is used. It requires
                that all input buffers have fixed addresses, and all
                splitting ops write their outputs to input buffers.
            Note that this is orthogonal to the cudagraph capture logic
            outside of compilation.
            TODO: move outside cudagraph logic into compilation.
            torch.compile will handle cudagraph capture logic in the future.
        - cudagraph_capture_sizes: sizes to capture cudagraph.
            - None (default): capture sizes are inferred from vllm config.
            - list[int]: capture sizes are specified as given.
        - cudagraph_num_of_warmups: number of warmup runs for cudagraph.
            It means the first several runs will be treated as warmup runs.
            Only after that, the execution will be recorded, and the recorded
            cudagraph will be used for subsequent runs.
        - cudagraph_copy_inputs: whether to copy input tensors for
            cudagraph. If the caller can guarantee that the same input buffers
            are always used, it can set this to False. Otherwise, it should
            set this to True, and the compiler will copy the input to an
            internally managed buffer. Default is False.
    - Inductor compilation:
        - use_inductor: whether to use inductor compilation.
            - False: inductor compilation is not used. graph runs in eager.
            - True: inductor compilation is used. one graph for symbolic shape
                is compiled. In addition, compile for compile_sizes,
                using configurations in inductor_compile_config.
        - compile_sizes: sizes to compile for inductor. In addition
            to integers, it also supports "cudagraph_capture_sizes" to
            specify the sizes for cudagraph capture.
        - inductor_compile_config: additional configurations for inductor.
            - None: use default configurations.
        - inductor_passes: additional passes for inductor. It is a dictionary
            from pass name to pass function qualified name. We use function
            name because the config uses json format. If we pass the config
            from Python, functions can also be passed directly via Python object
            constructor, e.g. `CompilationConfig(inductor_passes={"a": func})`
        - custom inductor passes: see PassConfig for more details

    Why we have different sizes for cudagraph and inductor:
    - cudagraph: a cudagraph captured for a specific size can only be used
        for the same size. We need to capture all the sizes we want to use.
    - inductor: a graph compiled by inductor for a general shape can be used
        for different sizes. Inductor can also compile for specific sizes,
        where it can have more information to optimize the graph with fully
        static shapes. However, we find the general shape compilation is
        sufficient for most cases. It might be beneficial to compile for
        certain small batchsizes, where inductor is good at optimizing.
    """ # noqa
    level: int = 0
    debug_dump_path: str = ""
    cache_dir: str = ""
    backend: str = ""
    custom_ops: list[str] = Field(default_factory=list)
    splitting_ops: list[str] = Field(default=None)  # type: ignore

    use_inductor: bool = True
    compile_sizes: Optional[list[Union[int, str]]] = Field(default=None)
    inductor_compile_config: dict = Field(default_factory=dict)
    inductor_passes: dict[str, str] = Field(default_factory=dict)

    use_cudagraph: bool = False
    cudagraph_num_of_warmups: int = 0
    cudagraph_capture_sizes: Optional[list[int]] = None
    cudagraph_copy_inputs: bool = False

    class PassConfig(BaseModel):
        """
        Configuration for custom Inductor passes.
        This is separate from general CompilationConfig so that inductor passes
        don't all have access to full configuration - that would create a cycle
        as the PassManager is set as a property of config.
        - dump_graph_stages: list of stages for which we want to dump the graph.
            Each pass defines its own stages (before, after, maybe in-between).
        - dump_graph_dir: directory to dump the graphs. Default is .
        - enable_fusion: whether to enable the custom fusion pass.
        - enable_noop: whether to enable the custom no-op elimination pass.
            TODO(luka) better pass enabling system.
        """
        dump_graph_stages: list[str] = Field(default_factory=list)
        dump_graph_dir: Path = Field(default=Path("."))
        enable_fusion: bool = True
        enable_noop: bool = True

        def uuid(self):
            """
            Produces a hash unique to the pass configuration.
            Any new fields that affect compilation should be added to the hash.
            Do not include dump_graph_* in the hash - they don't affect
            compilation.
            """
            dict_ = self.model_dump(include={"enable_fusion", "enable_noop"})
            return InductorPass.hash_dict(dict_)

        def model_post_init(self, __context: Any) -> None:
            if not self.enable_noop and self.enable_fusion:
                logger.warning_once(
                    "Fusion enabled but reshape elimination disabled. "
                    "RMSNorm + quant (fp8) fusion might not work")

    pass_config: PassConfig = Field(default_factory=PassConfig)

    # not configurable, computed after init
    max_capture_size: int = PrivateAttr
    local_cache_dir: str = PrivateAttr  # local cache dir for each rank
    # optimization:
    # Intuitively, bs_to_padded_graph_size should be dict[int, int].
    # since we know all keys are in a range [0, max_capture_size],
    # we can optimize it to list[int] for better lookup performance.
    bs_to_padded_graph_size: list[int] = PrivateAttr

    # keep track of enabled and disabled custom ops
    enabled_custom_ops: Counter[str] = PrivateAttr
    disabled_custom_ops: Counter[str] = PrivateAttr
    traced_files: set[str] = PrivateAttr
    compilation_time: float = PrivateAttr

    # Per-model forward context
    # Map from layer name to the attention cls
    static_forward_context: dict[str, Any] = PrivateAttr

    def compute_hash(self) -> str:
        """
        WARNING: Whenever a new field is added to this config,
        ensure that it is included in the factors list if
        it affects the computation graph.

        Provide a hash that uniquely identifies all the configs
        that affect the structure of the computation
        graph from input ids/embeddings to the final hidden states,
        excluding anything before input ids/embeddings and after
        the final hidden states.
        """
        factors: list[Any] = []
        factors.append(self.level)
        factors.append(self.backend)
        factors.append(self.custom_ops)
        factors.append(self.splitting_ops)
        factors.append(self.use_inductor)
        factors.append(self.inductor_compile_config)
        factors.append(self.inductor_passes)
        factors.append(self.pass_config.uuid())
        return hashlib.sha256(str(factors).encode()).hexdigest()

    def __repr__(self) -> str:
        exclude = {
            "static_forward_context",
            "enabled_custom_ops",
            "disabled_custom_ops",
            "compilation_time",
            "bs_to_padded_graph_size",
            "pass_config",
            "traced_files",
        }
        return self.model_dump_json(exclude=exclude, exclude_unset=True)

    __str__ = __repr__

    @classmethod
    def from_cli(cls, cli_value: str) -> "CompilationConfig":
        """Parse the CLI value for the compilation config."""
        if cli_value in ["0", "1", "2", "3"]:
            return cls(level=int(cli_value))
        # do not use `eval`, it is dangerous and can execute arbitrary code
        dict_value = ast.literal_eval(cli_value)
        return CompilationConfig.model_validate(dict_value)

    def model_post_init(self, __context: Any) -> None:

        count_none = self.custom_ops.count("none")
        count_all = self.custom_ops.count("all")
        assert count_none + count_all <= 1, "Can only specify 'none' or 'all'"

        # TODO(zou3519/luka): There are 2 issues with auto-functionalization V2:
        # 1. A bug in PyTorch, fixed in 2.7:
        #    https://github.com/pytorch/pytorch/issues/147924
        # 2. Custom passes (fusion) rely on auto-functionalization V1 and don't
        #    work with V2. Addressing this will take extra engineering effort
        #    and it is not yet a priority. RFC here:
        #    https://github.com/vllm-project/vllm/issues/14703

        if Version(importlib.metadata.version('torch')) >= Version("2.6"):
            KEY = 'enable_auto_functionalized_v2'
            if KEY not in self.inductor_compile_config:
                self.inductor_compile_config[KEY] = False

        if self.splitting_ops is None:
            self.splitting_ops = []

        for k, v in self.inductor_passes.items():
            if not isinstance(v, str):
                assert callable(v), (
                    f"pass {k} should be callable or a qualified name")
                self.inductor_compile_config[k] = v if isinstance(
                    v, InductorPass) else CallableInductorPass(v)
                continue

            # resolve function from qualified name
            names = v.split(".")
            module = ".".join(names[:-1])
            func_name = names[-1]
            func = __import__(module).__dict__[func_name]
            self.inductor_compile_config[k] = func if isinstance(
                func, InductorPass) else CallableInductorPass(func)

        self.enabled_custom_ops = Counter()
        self.disabled_custom_ops = Counter()
        self.traced_files = set()
        self.static_forward_context = {}
        self.compilation_time = 0.0

    def init_backend(self, vllm_config: "VllmConfig") -> Union[str, Callable]:
        if self.level == CompilationLevel.NO_COMPILATION:
            raise ValueError("No compilation level is set.")

        from torch._dynamo.backends.registry import list_backends
        torch_backends = list_backends(exclude_tags=tuple())
        if self.level in [
                CompilationLevel.DYNAMO_AS_IS, CompilationLevel.DYNAMO_ONCE
        ]:
            if self.backend == "":
                return "eager"
            if self.backend in torch_backends:
                return self.backend
            return resolve_obj_by_qualname(self.backend)

        # TODO: pass user-specified backend to piecewise compilation
        # merge with the config use_inductor
        assert self.level == CompilationLevel.PIECEWISE

        from vllm.compilation.backends import VllmBackend
        return VllmBackend(vllm_config)

    def init_with_cudagraph_sizes(self,
                                  cudagraph_capture_sizes: list[int]) -> None:
        """To complete the initialization of config,
        we need to know the cudagraph sizes."""

        if self.cudagraph_capture_sizes is None:
            self.cudagraph_capture_sizes = cudagraph_capture_sizes
        else:
            # de-duplicate the sizes provided by the config
            self.cudagraph_capture_sizes = list(
                set(self.cudagraph_capture_sizes))
            logger.info(("cudagraph sizes specified by model runner"
                         " %s is overridden by config %s"),
                        cudagraph_capture_sizes, self.cudagraph_capture_sizes)

        computed_compile_sizes = []
        if self.compile_sizes is not None:
            # de-duplicate the sizes provided by the config
            self.compile_sizes = list(set(self.compile_sizes))
            for x in self.compile_sizes:
                if isinstance(x, str):
                    assert x == "cudagraph_capture_sizes", \
                    "Unrecognized size type in compile_sizes, " \
                    f"expect 'cudagraph_capture_sizes', got {x}"
                    computed_compile_sizes.extend(self.cudagraph_capture_sizes)
                else:
                    assert isinstance(x, int)
                    computed_compile_sizes.append(x)
        self.compile_sizes = computed_compile_sizes  # type: ignore

        # sort to make sure cudagraph capture sizes are in descending order
        self.cudagraph_capture_sizes.sort(reverse=True)
        self.max_capture_size = self.cudagraph_capture_sizes[
            0] if self.cudagraph_capture_sizes else 0

        # pre-compute the mapping from batch size to padded graph size
        self.bs_to_padded_graph_size = [
            0 for i in range(self.max_capture_size + 1)
        ]
        for end, start in zip(self.cudagraph_capture_sizes,
                              self.cudagraph_capture_sizes[1:] + [0]):
            for bs in range(start, end):
                if bs == start:
                    self.bs_to_padded_graph_size[bs] = start
                else:
                    self.bs_to_padded_graph_size[bs] = end
        self.bs_to_padded_graph_size[
            self.max_capture_size] = self.max_capture_size

    def set_splitting_ops_for_v1(self):
        # If default, override splitting ops for piecewise cudagraph on V1.
        # NOTE: this function needs to be called
        if not self.splitting_ops:
            self.splitting_ops = [
                "vllm.unified_attention",
                "vllm.unified_attention_with_output",
            ]


@dataclass
class VllmConfig:
    """Dataclass which contains all vllm-related configuration. This
    simplifies passing around the distinct configurations in the codebase.
    """

    model_config: ModelConfig = field(default=None, init=True)  # type: ignore
    cache_config: CacheConfig = field(default=None, init=True)  # type: ignore
    parallel_config: ParallelConfig = field(default_factory=ParallelConfig,
                                            init=True)
    scheduler_config: SchedulerConfig = field(default_factory=SchedulerConfig,
                                              init=True)
    device_config: DeviceConfig = field(default=None,
                                        init=True)  # type: ignore
    load_config: LoadConfig = field(default=None, init=True)  # type: ignore
    lora_config: Optional[LoRAConfig] = None
    speculative_config: SpeculativeConfig = field(default=None,
                                                  init=True)  # type: ignore
    decoding_config: Optional[DecodingConfig] = None
    observability_config: Optional[ObservabilityConfig] = None
    prompt_adapter_config: Optional[PromptAdapterConfig] = None
    quant_config: Optional[QuantizationConfig] = None
    compilation_config: CompilationConfig = field(default=None,
                                                  init=True)  # type: ignore
    kv_transfer_config: KVTransferConfig = field(default=None,
                                                 init=True)  # type: ignore
    # some opaque config, only used to provide additional information
    # for the hash computation, mainly used for testing, debugging or out of
    # tree config registration.
    additional_config: SupportsHash = field(default=None,
                                            init=True)  # type: ignore
    instance_id: str = ""

    def compute_hash(self) -> str:
        """
        WARNING: Whenever a new field is added to this config,
        ensure that it is included in the factors list if
        it affects the computation graph.

        Provide a hash that uniquely identifies all the configs
        that affect the structure of the computation
        graph from input ids/embeddings to the final hidden states,
        excluding anything before input ids/embeddings and after
        the final hidden states.
        """
        factors: list[Any] = []

        # summarize vllm config
        vllm_factors: list[Any] = []
        from vllm import __version__
        vllm_factors.append(__version__)
        vllm_factors.append(envs.VLLM_USE_V1)
        if self.model_config:
            vllm_factors.append(self.model_config.compute_hash())
        else:
            vllm_factors.append("None")
        if self.cache_config:
            vllm_factors.append(self.cache_config.compute_hash())
        else:
            vllm_factors.append("None")
        if self.parallel_config:
            vllm_factors.append(self.parallel_config.compute_hash())
        else:
            vllm_factors.append("None")
        if self.scheduler_config:
            vllm_factors.append(self.scheduler_config.compute_hash())
        else:
            vllm_factors.append("None")
        if self.device_config:
            vllm_factors.append(self.device_config.compute_hash())
        else:
            vllm_factors.append("None")
        if self.load_config:
            vllm_factors.append(self.load_config.compute_hash())
        else:
            vllm_factors.append("None")
        if self.lora_config:
            vllm_factors.append(self.lora_config.compute_hash())
            # LoRA creates static buffers based on max_num_batched_tokens.
            # The tensor sizes and strides get captured in the torch.compile
            # graph explicitly.
            vllm_factors.append(
                str(self.scheduler_config.max_num_batched_tokens))
        else:
            vllm_factors.append("None")
        if self.speculative_config:
            vllm_factors.append(self.speculative_config.compute_hash())
        else:
            vllm_factors.append("None")
        if self.decoding_config:
            vllm_factors.append(self.decoding_config.compute_hash())
        else:
            vllm_factors.append("None")
        if self.observability_config:
            vllm_factors.append(self.observability_config.compute_hash())
        else:
            vllm_factors.append("None")
        if self.prompt_adapter_config:
            vllm_factors.append(self.prompt_adapter_config.compute_hash())
        else:
            vllm_factors.append("None")
        if self.quant_config:
            pass  # should be captured by model_config.quantization
        if self.compilation_config:
            vllm_factors.append(self.compilation_config.compute_hash())
        else:
            vllm_factors.append("None")
        if self.kv_transfer_config:
            vllm_factors.append(self.kv_transfer_config.compute_hash())
        else:
            vllm_factors.append("None")
        if self.additional_config:
            vllm_factors.append(self.additional_config.compute_hash())
        else:
            vllm_factors.append("None")
        factors.append(vllm_factors)

        hash_str = hashlib.md5(str(factors).encode(),
                               usedforsecurity=False).hexdigest()[:10]
        return hash_str

    def pad_for_cudagraph(self, batch_size: int) -> int:
        # if batch_size > self.compilation_config.max_capture_size,
        # it should raise an IndexError.
        # the caller should make sure the batch_size is within the range,
        # i.e., batch_size <= self.compilation_config.max_capture_size
        return self.compilation_config.bs_to_padded_graph_size[batch_size]

    @staticmethod
    def _get_quantization_config(
            model_config: ModelConfig,
            load_config: LoadConfig) -> Optional[QuantizationConfig]:
        """Get the quantization config."""
        from vllm.platforms import current_platform
        if model_config.quantization is not None:
            from vllm.model_executor.model_loader.weight_utils import (
                get_quant_config)
            quant_config = get_quant_config(model_config, load_config)
            capability_tuple = current_platform.get_device_capability()

            if capability_tuple is not None:
                capability = capability_tuple.to_int()
                if capability < quant_config.get_min_capability():
                    raise ValueError(
                        f"The quantization method {model_config.quantization} "
                        "is not supported for the current GPU. Minimum "
                        f"capability: {quant_config.get_min_capability()}. "
                        f"Current capability: {capability}.")
            supported_dtypes = quant_config.get_supported_act_dtypes()
            if model_config.dtype not in supported_dtypes:
                raise ValueError(
                    f"{model_config.dtype} is not supported for quantization "
                    f"method {model_config.quantization}. Supported dtypes: "
                    f"{supported_dtypes}")
            return quant_config
        return None

    def with_hf_config(
        self,
        hf_config: PretrainedConfig,
        architectures: Optional[list[str]] = None,
    ) -> "VllmConfig":
        if architectures is not None:
            hf_config = copy.deepcopy(hf_config)
            hf_config.architectures = architectures

        model_config = copy.deepcopy(self.model_config)
        model_config.hf_config = hf_config

        return replace(self, model_config=model_config)

    def __post_init__(self):
        """Verify configs are valid & consistent with each other.
        """
        if self.model_config is not None:
            self.model_config.verify_async_output_proc(self.parallel_config,
                                                       self.speculative_config,
                                                       self.device_config)
            self.model_config.verify_with_parallel_config(self.parallel_config)

        if self.cache_config is not None:
            self.cache_config.verify_with_parallel_config(self.parallel_config)

        if self.lora_config:
            self.lora_config.verify_with_cache_config(self.cache_config)
            self.lora_config.verify_with_model_config(self.model_config)
            self.lora_config.verify_with_scheduler_config(
                self.scheduler_config)
        if self.prompt_adapter_config:
            self.prompt_adapter_config.verify_with_model_config(
                self.model_config)

        if self.quant_config is None and \
            self.model_config is not None and self.load_config is not None:
            self.quant_config = VllmConfig._get_quantization_config(
                self.model_config, self.load_config)

        from vllm.platforms import current_platform
        if self.scheduler_config is not None and \
            self.model_config is not None and \
            self.scheduler_config.chunked_prefill_enabled and \
            self.model_config.dtype == torch.float32 and \
            current_platform.get_device_capability() == (7, 5):
            logger.warning_once(
                "Turing devices tensor cores do not support float32 matmul. "
                "To workaround this limitation, vLLM will set 'ieee' input "
                "precision for chunked prefill triton kernels.")

        if self.compilation_config is None:
            self.compilation_config = CompilationConfig()
        if envs.VLLM_USE_V1 and self.model_config is not None and \
            not self.model_config.enforce_eager:
            # NOTE(woosuk): Currently, we use inductor because the piecewise
            # CUDA graphs do not work properly with the custom CUDA kernels.
            # FIXME(woosuk): Disable inductor to reduce the compilation time
            # and avoid any potential issues with the inductor.
            # FIXME(rob): Add function to set all of these.
            self.compilation_config.custom_ops = ["none"]
            if current_platform.is_rocm():
                self.compilation_config.custom_ops = [
                    "+rms_norm", "+silu_and_mul"
                ]
            self.compilation_config.use_cudagraph = True
            self.compilation_config.use_inductor = True
            self.compilation_config.cudagraph_num_of_warmups = 1
            self.compilation_config.pass_config.enable_fusion = False
            self.compilation_config.pass_config.enable_noop = False
            self.compilation_config.level = CompilationLevel.PIECEWISE
            self.compilation_config.set_splitting_ops_for_v1()

        self._set_cudagraph_sizes()

        if self.cache_config is not None and \
            self.cache_config.cpu_offload_gb > 0 and \
            self.compilation_config.level != CompilationLevel.NO_COMPILATION:
            logger.warning(
                "CPU offload is not supported with `torch.compile` yet."
                " Disabling `torch.compile`.")
            self.compilation_config.level = CompilationLevel.NO_COMPILATION

        if ((not envs.VLLM_USE_V1) and self.lora_config is not None
                and self.compilation_config.level
                != CompilationLevel.NO_COMPILATION):
            logger.warning(
                "LoRA for V0 is not supported with `torch.compile` yet. "
                "Disabling `torch.compile`.")
            self.compilation_config.level = CompilationLevel.NO_COMPILATION


        if self.model_config and self.model_config.use_mla and \
            not (current_platform.is_cuda() or current_platform.is_rocm()):
            logger.info(
                "MLA is enabled on a non-GPU platform; forcing chunked "
                "prefill and prefix caching to be disabled.")
            self.scheduler_config.enable_chunked_prefill = False
            self.scheduler_config.chunked_prefill_enabled = False
            self.scheduler_config.max_num_batched_tokens = max(
                self.scheduler_config.max_model_len,
                _DEFAULT_MAX_NUM_BATCHED_TOKENS)

            if self.cache_config is not None:
                self.cache_config.enable_prefix_caching = False

        current_platform.check_and_update_config(self)

        if not self.instance_id:
            self.instance_id = random_uuid()[:5]

    def _set_cudagraph_sizes(self):
        """
        cudagraph batchsize padding logic:

        `[1, 2, 4] + [8 * i for i in range(1, 1025)]` is a list of all possible
        batch sizes that cudagraph will capture.

        Depending on the engine's configuration of `max_num_seqs`, the
        candidate batch sizes to capture cudagraph will shrink to the subset
        which just cover the range of `[1, max_num_seqs]`. In the common case,
        `max_num_seqs` is 256, and the cudagraph batch sizes will be
        `[1, 2, 4, 8, 16, 24, 32, 40, ..., 256]`.

        However, if users specify the cudagraph capture sizes through
        compilation config, we will use the specified sizes instead.

        In the end, `vllm_config.compilation_config.cudagraph_capture_sizes`
        will be the final sizes to capture cudagraph (in descending order).

        During runtime, if batchsize is larger than
        `vllm_config.compilation_config.cudagraph_capture_sizes`,
        no cudagraph will be used.
        If the batch size is no larger than
        `vllm_config.compilation_config.cudagraph_capture_sizes`,
        we can quickly find the padded graph size for a given batch size by
        looking up `vllm_config.compilation_config.bs_to_padded_graph_size`.
        """

        # calculate the default `batch_size_capture_list`
        if not envs.VLLM_USE_V1:
            batch_size_capture_list = []
            max_batchsize_to_capture = 0
            if self.scheduler_config is not None and \
                self.model_config is not None and \
                    not self.model_config.enforce_eager:

                possible_sizes = [1, 2, 4] + [8 * i for i in range(1, 1025)]
                # find the minimum size that is larger than max_num_seqs,
                # which then becomes the max_batchsize_to_capture
                larger_sizes = [
                    x for x in possible_sizes
                    if x >= self.scheduler_config.max_num_seqs
                ]
                if larger_sizes:
                    max_batchsize_to_capture = larger_sizes[0]
                else:
                    max_batchsize_to_capture = possible_sizes[-1]

                # filter out the sizes that are
                # larger than max_batchsize_to_capture
                batch_size_capture_list = [
                    size for size in possible_sizes
                    if size <= max_batchsize_to_capture
                ]
        else:
            batch_size_capture_list = []
            if self.model_config is not None and \
                not self.model_config.enforce_eager:
                batch_size_capture_list = [1, 2, 4
                                           ] + [i for i in range(8, 513, 8)]
                max_num_tokens = self.scheduler_config.max_num_batched_tokens
                batch_size_capture_list = [
                    size for size in batch_size_capture_list
                    if size <= max_num_tokens
                ]

        self.compilation_config.init_with_cudagraph_sizes(
            batch_size_capture_list)

    def __str__(self):
        return (
            f"model={self.model_config.model!r},"
            f" speculative_config={self.speculative_config!r},"
            f" tokenizer={self.model_config.tokenizer!r}, "
            f"skip_tokenizer_init={self.model_config.skip_tokenizer_init},"
            f" tokenizer_mode={self.model_config.tokenizer_mode}, "
            f"revision={self.model_config.revision}, "
            f"override_neuron_config={self.model_config.override_neuron_config},"
            f" tokenizer_revision={self.model_config.tokenizer_revision}, "
            f"trust_remote_code={self.model_config.trust_remote_code}, "
            f"dtype={self.model_config.dtype}, "
            f"max_seq_len={self.model_config.max_model_len},"
            f" download_dir={self.load_config.download_dir!r}, "
            f"load_format={self.load_config.load_format}, "
            f"tensor_parallel_size={self.parallel_config.tensor_parallel_size},"
            f" pipeline_parallel_size={self.parallel_config.pipeline_parallel_size}, "  # noqa
            f"disable_custom_all_reduce={self.parallel_config.disable_custom_all_reduce}, "  # noqa
            f"quantization={self.model_config.quantization}, "
            f"enforce_eager={self.model_config.enforce_eager}, "
            f"kv_cache_dtype={self.cache_config.cache_dtype}, "
            f" device_config={self.device_config.device}, "
            f"decoding_config={self.decoding_config!r}, "
            f"observability_config={self.observability_config!r}, "
            f"seed={self.model_config.seed}, "
            f"served_model_name={self.model_config.served_model_name}, "
            f"num_scheduler_steps={self.scheduler_config.num_scheduler_steps}, "
            f"multi_step_stream_outputs={self.scheduler_config.multi_step_stream_outputs}, "  # noqa
            f"enable_prefix_caching={self.cache_config.enable_prefix_caching}, "
            f"chunked_prefill_enabled={self.scheduler_config.chunked_prefill_enabled}, "  # noqa
            f"use_async_output_proc={self.model_config.use_async_output_proc}, "
            f"disable_mm_preprocessor_cache={self.model_config.disable_mm_preprocessor_cache!r}, "  # noqa
            f"mm_processor_kwargs={self.model_config.mm_processor_kwargs}, "
            f"pooler_config={self.model_config.pooler_config!r}, "
            f"compilation_config={self.compilation_config!r}")


_current_vllm_config: Optional[VllmConfig] = None


@contextmanager
def set_current_vllm_config(vllm_config: VllmConfig, check_compile=False):
    """
    Temporarily set the current vLLM config.
    Used during model initialization.
    We save the current vLLM config in a global variable,
    so that all modules can access it, e.g. custom ops
    can access the vLLM config to determine how to dispatch.
    """
    global _current_vllm_config
    old_vllm_config = _current_vllm_config
    from vllm.compilation.counter import compilation_counter
    num_models_seen = compilation_counter.num_models_seen
    try:
        _current_vllm_config = vllm_config
        yield
    finally:
        logger.debug("enabled custom ops: %s",
                     vllm_config.compilation_config.enabled_custom_ops)
        logger.debug("disabled custom ops: %s",
                     vllm_config.compilation_config.disabled_custom_ops)
        if check_compile and \
            vllm_config.compilation_config.level == CompilationLevel.PIECEWISE \
            and compilation_counter.num_models_seen == num_models_seen:
            # If the model supports compilation,
            # compilation_counter.num_models_seen should be increased
            # by at least 1.
            # If it is not increased, it means the model does not support
            # compilation (does not have @support_torch_compile decorator).
            logger.warning(
                "`torch.compile` is turned on, but the model %s"
                " does not support it. Please open an issue on GitHub"
                " if you want it to be supported.",
                vllm_config.model_config.model)
        _current_vllm_config = old_vllm_config


def get_current_vllm_config() -> VllmConfig:
    if _current_vllm_config is None:
        # in ci, usually when we test custom ops/modules directly,
        # we don't set the vllm config. In that case, we set a default
        # config.
        logger.warning("Current vLLM config is not set.")
        from vllm.config import VllmConfig
        return VllmConfig()
    return _current_vllm_config<|MERGE_RESOLUTION|>--- conflicted
+++ resolved
@@ -40,12 +40,8 @@
 from vllm.transformers_utils.s3_utils import S3Model
 from vllm.transformers_utils.utils import is_s3, maybe_model_redirect
 from vllm.utils import (GiB_bytes, LayerBlockType, cuda_device_count_stateless,
-<<<<<<< HEAD
-                        get_cpu_memory, is_mi250, is_navi, random_uuid,
-=======
-                        get_cpu_memory, get_open_port, random_uuid,
->>>>>>> 3b00ff91
-                        resolve_obj_by_qualname)
+                        get_cpu_memory, get_open_port, is_mi250, is_navi,
+                        random_uuid, resolve_obj_by_qualname)
 
 if TYPE_CHECKING:
     from ray.util.placement_group import PlacementGroup
