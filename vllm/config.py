--- conflicted
+++ resolved
@@ -104,16 +104,12 @@
         self.tokenizer_mode = tokenizer_mode
 
     def _verify_quantization(self) -> None:
-<<<<<<< HEAD
-        supported_quantization = ["awq", "gptq"]
+        supported_quantization = ["awq", "gptq", "squeezellm"]
         if hasattr(self.hf_config, "quantization_config"
                    ) and self.hf_config.quantization_config.get(
                        "quant_method") == QuantizationMethod.GPTQ:
             self.quantization = "gptq"
 
-=======
-        supported_quantization = ["awq", "squeezellm"]
->>>>>>> 1f24755b
         if self.quantization is None:
             return
         quantization = self.quantization.lower()
