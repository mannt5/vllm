# SPDX-License-Identifier: Apache-2.0

import ast
import copy
import enum
import hashlib
import inspect
import json
import re
import textwrap
import uuid
import warnings
from collections import Counter
from contextlib import contextmanager
from dataclasses import (MISSING, Field, asdict, dataclass, field, fields,
                         is_dataclass, replace)
from functools import cached_property
from importlib.util import find_spec
from pathlib import Path
from typing import (TYPE_CHECKING, Any, Callable, ClassVar, Literal, Optional,
                    Protocol, TypeVar, Union, cast, get_args, get_origin)

import torch
from torch.distributed import ProcessGroup, ReduceOp
from transformers import PretrainedConfig
from typing_extensions import deprecated

import vllm.envs as envs
from vllm import version
from vllm.compilation.inductor_pass import CallableInductorPass, InductorPass
from vllm.logger import init_logger
from vllm.model_executor.layers.quantization import (QUANTIZATION_METHODS,
                                                     QuantizationMethods,
                                                     get_quantization_config)
from vllm.model_executor.models import ModelRegistry
from vllm.platforms import current_platform
from vllm.tracing import is_otel_available, otel_import_error_traceback
from vllm.transformers_utils.config import (
    ConfigFormat, get_config, get_hf_image_processor_config,
    get_hf_text_config, get_pooling_config,
    get_sentence_transformer_tokenizer_config, is_encoder_decoder,
    try_get_generation_config, uses_mrope)
from vllm.transformers_utils.s3_utils import S3Model
from vllm.transformers_utils.utils import is_s3, maybe_model_redirect
from vllm.utils import (GiB_bytes, LayerBlockType, cuda_device_count_stateless,
                        get_cpu_memory, get_open_port, is_torch_equal_or_newer,
                        random_uuid, resolve_obj_by_qualname)

if TYPE_CHECKING:
    from _typeshed import DataclassInstance
    from ray.util.placement_group import PlacementGroup

    from vllm.executor.executor_base import ExecutorBase
    from vllm.model_executor.layers.quantization.base_config import (
        QuantizationConfig)
    from vllm.model_executor.model_loader import BaseModelLoader

    ConfigType = type[DataclassInstance]
else:
    QuantizationConfig = Any
    ConfigType = type

logger = init_logger(__name__)

ConfigT = TypeVar("ConfigT", bound=ConfigType)

# This value is chosen to have a balance between ITL and TTFT. Note it is
# not optimized for throughput.
_DEFAULT_MAX_NUM_BATCHED_TOKENS = 2048
_POOLING_MODEL_MAX_NUM_BATCHED_TOKENS = 32768
_MULTIMODAL_MODEL_MAX_NUM_BATCHED_TOKENS = 5120

TaskOption = Literal["auto", "generate", "embedding", "embed", "classify",
                     "score", "reward", "transcription"]

_ResolvedTask = Literal["generate", "embed", "classify", "score", "reward",
                        "draft", "transcription"]

RunnerType = Literal["generate", "pooling", "draft", "transcription"]

_RUNNER_TASKS: dict[RunnerType, list[_ResolvedTask]] = {
    "generate": ["generate"],
    "pooling": ["embed", "classify", "score", "reward"],
    "draft": ["draft"],
    "transcription": ["transcription"],
}

_TASK_RUNNER: dict[_ResolvedTask, RunnerType] = {
    task: runner
    for runner, tasks in _RUNNER_TASKS.items()
    for task in tasks
}

HfOverrides = Union[dict[str, Any], Callable[[PretrainedConfig],
                                             PretrainedConfig]]


class SupportsHash(Protocol):

    def compute_hash(self) -> str:
        ...


class SupportsMetricsInfo(Protocol):

    def metrics_info(self) -> dict[str, str]:
        ...


class ModelImpl(str, enum.Enum):
    AUTO = "auto"
    VLLM = "vllm"
    TRANSFORMERS = "transformers"


def get_attr_docs(cls: type[Any]) -> dict[str, str]:
    """
    Get any docstrings placed after attribute assignments in a class body.

    https://davidism.com/mit-license/
    """

    def pairwise(iterable):
        """
        Manually implement https://docs.python.org/3/library/itertools.html#itertools.pairwise

        Can be removed when Python 3.9 support is dropped.
        """
        iterator = iter(iterable)
        a = next(iterator, None)

        for b in iterator:
            yield a, b
            a = b

    cls_node = ast.parse(textwrap.dedent(inspect.getsource(cls))).body[0]

    if not isinstance(cls_node, ast.ClassDef):
        raise TypeError("Given object was not a class.")

    out = {}

    # Consider each pair of nodes.
    for a, b in pairwise(cls_node.body):
        # Must be an assignment then a constant string.
        if (not isinstance(a, (ast.Assign, ast.AnnAssign))
                or not isinstance(b, ast.Expr)
                or not isinstance(b.value, ast.Constant)
                or not isinstance(b.value.value, str)):
            continue

        doc = inspect.cleandoc(b.value.value)

        # An assignment can have multiple targets (a = b = v), but an
        # annotated assignment only has one target.
        targets = a.targets if isinstance(a, ast.Assign) else [a.target]

        for target in targets:
            # Must be assigning to a plain name.
            if not isinstance(target, ast.Name):
                continue

            out[target.id] = doc

    return out


def config(cls: ConfigT) -> ConfigT:
    """
    A decorator that ensures all fields in a dataclass have default values
    and that each field has a docstring.

    If a `ConfigT` is used as a CLI argument itself, the default value provided
    by `get_kwargs` will be the result parsing a JSON string as the kwargs
    (i.e. `ConfigT(**json.loads(cli_arg))`). However, if a particular `ConfigT`
    requires custom construction from CLI (i.e. `CompilationConfig`), it can
    have a `from_cli` method, which will be called instead.
    """
    if not is_dataclass(cls):
        raise TypeError("The decorated class must be a dataclass.")
    attr_docs = get_attr_docs(cls)
    for f in fields(cls):
        if f.init and f.default is MISSING and f.default_factory is MISSING:
            raise ValueError(
                f"Field '{f.name}' in {cls.__name__} must have a default value."
            )

        if f.name not in attr_docs:
            raise ValueError(
                f"Field '{f.name}' in {cls.__name__} must have a docstring.")

        if get_origin(f.type) is Union:
            args = get_args(f.type)
            literal_args = [arg for arg in args if get_origin(arg) is Literal]
            if len(literal_args) > 1:
                raise ValueError(
                    f"Field '{f.name}' in {cls.__name__} must use a single "
                    "Literal type. Please use 'Literal[Literal1, Literal2]' "
                    "instead of 'Union[Literal1, Literal2]'.")
    return cls


def get_field(cls: ConfigType, name: str) -> Field:
    """Get the default factory field of a dataclass by name. Used for getting
    default factory fields in `EngineArgs`."""
    if not is_dataclass(cls):
        raise TypeError("The given class is not a dataclass.")
    cls_fields = {f.name: f for f in fields(cls)}
    if name not in cls_fields:
        raise ValueError(f"Field '{name}' not found in {cls.__name__}.")
    named_field: Field = cls_fields[name]
    if (default_factory := named_field.default_factory) is not MISSING:
        return field(default_factory=default_factory)
    if (default := named_field.default) is not MISSING:
        return field(default=default)
    raise ValueError(
        f"{cls.__name__}.{name} must have a default value or default factory.")


def is_init_field(cls: ConfigType, name: str) -> bool:
    return next(f for f in fields(cls) if f.name == name).init


TokenizerMode = Literal["auto", "slow", "mistral", "custom"]
ModelDType = Literal["auto", "half", "float16", "bfloat16", "float", "float32"]


@config
@dataclass
class ModelConfig:
    """Configuration for the model."""

    model: str = "facebook/opt-125m"
    """Name or path of the Hugging Face model to use. It is also used as the
    content for `model_name` tag in metrics output when `served_model_name` is
    not specified."""
    task: Literal[TaskOption, Literal["draft"]] = "auto"
    """The task to use the model for. Each vLLM instance only supports one
    task, even if the same model can be used for multiple tasks. When the model
    only supports one task, "auto" can be used to select it; otherwise, you
    must specify explicitly which task to use."""
    tokenizer: str = None  # type: ignore
    """Name or path of the Hugging Face tokenizer to use. If unspecified, model
    name or path will be used."""
    tokenizer_mode: TokenizerMode = "auto"
    """Tokenizer mode:\n
    - "auto" will use the fast tokenizer if available.\n
    - "slow" will always use the slow tokenizer.\n
    - "mistral" will always use the tokenizer from `mistral_common`.\n
    - "custom" will use --tokenizer to select the preregistered tokenizer."""
    trust_remote_code: bool = False
    """Trust remote code (e.g., from HuggingFace) when downloading the model
    and tokenizer."""
    dtype: Union[ModelDType, torch.dtype] = "auto"
    """Data type for model weights and activations:\n
    - "auto" will use FP16 precision for FP32 and FP16 models, and BF16
    precision for BF16 models.\n
    - "half" for FP16. Recommended for AWQ quantization.\n
    - "float16" is the same as "half".\n
    - "bfloat16" for a balance between precision and range.\n
    - "float" is shorthand for FP32 precision.\n
    - "float32" for FP32 precision."""
    seed: Optional[int] = None
    """Random seed for reproducibility. Initialized to None in V0, but
    initialized to 0 in V1."""
    hf_config_path: Optional[str] = None
    """Name or path of the Hugging Face config to use. If unspecified, model
    name or path will be used."""
    allowed_local_media_path: str = ""
    """Allowing API requests to read local images or videos from directories
    specified by the server file system. This is a security risk. Should only
    be enabled in trusted environments."""
    revision: Optional[str] = None
    """The specific model version to use. It can be a branch name, a tag name,
    or a commit id. If unspecified, will use the default version."""
    code_revision: Optional[str] = None
    """The specific revision to use for the model code on the Hugging Face Hub.
    It can be a branch name, a tag name, or a commit id. If unspecified, will
    use the default version."""
    rope_scaling: dict[str, Any] = field(default_factory=dict)
    """RoPE scaling configuration. For example,
    `{"rope_type":"dynamic","factor":2.0}`."""
    rope_theta: Optional[float] = None
    """RoPE theta. Use with `rope_scaling`. In some cases, changing the RoPE
    theta improves the performance of the scaled model."""
    tokenizer_revision: Optional[str] = None
    """The specific revision to use for the tokenizer on the Hugging Face Hub.
    It can be a branch name, a tag name, or a commit id. If unspecified, will
    use the default version."""
    max_model_len: int = None  # type: ignore
    """Model context length (prompt and output). If unspecified, will be
    automatically derived from the model config.

    When passing via `--max-model-len`, supports k/m/g/K/M/G in human-readable
    format. Examples:\n
    - 1k -> 1000\n
    - 1K -> 1024\n
    - 25.6k -> 25,600"""
    spec_target_max_model_len: Optional[int] = None
    """Specify the maximum length for spec decoding draft models."""
    quantization: Optional[QuantizationMethods] = None
    """Method used to quantize the weights. If `None`, we first check the
    `quantization_config` attribute in the model config file. If that is
    `None`, we assume the model weights are not quantized and use `dtype` to
    determine the data type of the weights."""
    enforce_eager: bool = False
    """Whether to always use eager-mode PyTorch. If True, we will disable CUDA
    graph and always execute the model in eager mode. If False, we will use
    CUDA graph and eager execution in hybrid for maximal performance and
    flexibility."""
    max_seq_len_to_capture: int = 8192
    """Maximum sequence len covered by CUDA graphs. When a sequence has context
    length larger than this, we fall back to eager mode. Additionally for
    encoder-decoder models, if the sequence length of the encoder input is
    larger than this, we fall back to the eager mode."""
    max_logprobs: int = 20
    """Maximum number of log probabilities to return when `logprobs` is
    specified in `SamplingParams`. The default value comes the default for the
    OpenAI Chat Completions API."""
    disable_sliding_window: bool = False
    """Whether to disable sliding window. If True, we will disable the sliding
    window functionality of the model, capping to sliding window size. If the
    model does not support sliding window, this argument is ignored."""
    disable_cascade_attn: bool = False
    """Disable cascade attention for V1. While cascade attention does not
    change the mathematical correctness, disabling it could be useful for
    preventing potential numerical issues. Note that even if this is set to
    False, cascade attention will be only used when the heuristic tells that
    it's beneficial."""
    skip_tokenizer_init: bool = False
    """Skip initialization of tokenizer and detokenizer. Expects valid
    `prompt_token_ids` and `None` for prompt from the input. The generated
    output will contain token ids."""
    enable_prompt_embeds: bool = False
    """If `True`, enables passing text embeddings as inputs via the
    `prompt_embeds` key. Note that enabling this will double the time required
    for graph compilation."""
    served_model_name: Optional[Union[str, list[str]]] = None
    """The model name(s) used in the API. If multiple names are provided, the
    server will respond to any of the provided names. The model name in the
    model field of a response will be the first name in this list. If not
    specified, the model name will be the same as the `--model` argument. Noted
    that this name(s) will also be used in `model_name` tag content of
    prometheus metrics, if multiple names provided, metrics tag will take the
    first one."""
    limit_mm_per_prompt: dict[str, int] = field(default_factory=dict)
    """Maximum number of data items per modality per prompt. Only applicable
    for multimodal models."""
    use_async_output_proc: bool = True
    """Whether to use async output processor."""
    config_format: Union[str, ConfigFormat] = ConfigFormat.AUTO.value
    """The format of the model config to load:\n
    - "auto" will try to load the config in hf format if available else it
    will try to load in mistral format.\n
    - "hf" will load the config in hf format.\n
    - "mistral" will load the config in mistral format."""
    hf_token: Optional[Union[bool, str]] = None
    """The token to use as HTTP bearer authorization for remote files . If
    `True`, will use the token generated when running `huggingface-cli login`
    (stored in `~/.huggingface`)."""
    hf_overrides: HfOverrides = field(default_factory=dict)
    """If a dictionary, contains arguments to be forwarded to the Hugging Face
    config. If a callable, it is called to update the HuggingFace config."""
    mm_processor_kwargs: Optional[dict[str, Any]] = None
    """Arguments to be forwarded to the model's processor for multi-modal data,
    e.g., image processor. Overrides for the multi-modal processor obtained
    from `AutoProcessor.from_pretrained`. The available overrides depend on the
    model that is being run. For example, for Phi-3-Vision: `{"num_crops": 4}`.
    """
    disable_mm_preprocessor_cache: bool = False
    """If `True`, disable caching of the multi-modal preprocessor/mapper (not
    recommended)."""
    override_neuron_config: dict[str, Any] = field(default_factory=dict)
    """Initialize non-default neuron config or override default neuron config
    that are specific to Neuron devices, this argument will be used to
    configure the neuron config that can not be gathered from the vllm
    arguments. e.g. `{"cast_logits_dtype": "bloat16"}`."""
    pooler_config: Optional["PoolerConfig"] = field(init=False)
    """Pooler config which controls the behaviour of output pooling in pooling
    models."""
    override_pooler_config: Optional[Union[dict, "PoolerConfig"]] = None
    """Initialize non-default pooling config or override default pooling config
    for the pooling model. e.g. `{"pooling_type": "mean", "normalize": false}`.
    """
    logits_processor_pattern: Optional[str] = None
    """Optional regex pattern specifying valid logits processor qualified names
    that can be passed with the `logits_processors` extra completion argument.
    Defaults to `None`, which allows no processors."""
    generation_config: str = "auto"
    """The folder path to the generation config. Defaults to `"auto"`, the
    generation config will be loaded from model path. If set to `"vllm"`, no
    generation config is loaded, vLLM defaults will be used. If set to a folder
    path, the generation config will be loaded from the specified folder path.
    If `max_new_tokens` is specified in generation config, then it sets a
    server-wide limit on the number of output tokens for all requests."""
    override_generation_config: dict[str, Any] = field(default_factory=dict)
    """Overrides or sets generation config. e.g. `{"temperature": 0.5}`. If
    used with `--generation-config auto`, the override parameters will be
    merged with the default config from the model. If used with
    `--generation-config vllm`, only the override parameters are used."""
    enable_sleep_mode: bool = False
    """Enable sleep mode for the engine (only cuda platform is supported)."""
    model_impl: Union[str, ModelImpl] = ModelImpl.AUTO.value
    """Which implementation of the model to use:\n
    - "auto" will try to use the vLLM implementation, if it exists, and fall
    back to the Transformers implementation if no vLLM implementation is
    available.\n
    - "vllm" will use the vLLM model implementation.\n
    - "transformers" will use the Transformers model implementation."""

    def compute_hash(self) -> str:
        """
        WARNING: Whenever a new field is added to this config,
        ensure that it is included in the factors list if
        it affects the computation graph.

        Provide a hash that uniquely identifies all the configs
        that affect the structure of the computation
        graph from input ids/embeddings to the final hidden states,
        excluding anything before input ids/embeddings and after
        the final hidden states.
        """
        factors: list[Any] = []
        factors.append(self.model)
        factors.append(self.dtype)
        factors.append(self.quantization)
        factors.append(self.revision)
        factors.append(self.code_revision)
        factors.append(self.max_model_len)
        factors.append(self.max_logprobs)
        factors.append(self.disable_sliding_window)
        factors.append(self.trust_remote_code)
        factors.append(self.generation_config)
        factors.append(self.model_impl)
        factors.append(self.override_generation_config)
        factors.append(self.rope_scaling)
        factors.append(self.rope_theta)
        # hf_config can control how the model looks!
        factors.append(self.hf_config.to_json_string())
        str_factors = str(factors)
        assert_hashable(str_factors)
        return hashlib.sha256(str(factors).encode()).hexdigest()

    def __post_init__(self) -> None:
        # Set the default seed to 0 in V1.
        # NOTE(woosuk): In V0, we set the default seed to None because the
        # driver worker shares the same process as the user process, and thus
        # setting a seed affects the user process as well.
        # In V1, we use separate processes for workers (unless
        # VLLM_ENABLE_V1_MULTIPROCESSING=0), so setting a seed here
        # doesn't affect the user process. However, without a consistent seed,
        # different tensor parallel workers would sample different tokens,
        # leading to inconsistent results.
        if envs.VLLM_USE_V1 and self.seed is None:
            self.seed = 0
            if not envs.VLLM_ENABLE_V1_MULTIPROCESSING:
                logger.warning(
                    "The global random seed is set to %d. Since "
                    "VLLM_ENABLE_V1_MULTIPROCESSING is set to False, this may "
                    "affect the random state of the Python process that "
                    "launched vLLM.", self.seed)

        self.model = maybe_model_redirect(self.model)
        # The tokenizer is consistent with the model by default.
        if self.tokenizer is None:
            self.tokenizer = self.model
        if self.tokenizer_revision is None:
            self.tokenizer_revision = self.revision
        self.tokenizer = maybe_model_redirect(self.tokenizer)

        if isinstance(self.hf_config_path, str):
            self.hf_config_path = maybe_model_redirect(self.hf_config_path)

        if callable(self.hf_overrides):
            hf_overrides_kw = {}
            hf_overrides_fn = self.hf_overrides
        else:
            hf_overrides_kw = self.hf_overrides
            hf_overrides_fn = None

        if self.rope_scaling:
            hf_override: dict[str, Any] = {"rope_scaling": self.rope_scaling}
            hf_overrides_kw.update(hf_override)
            hf_overrides_str = json.dumps(hf_overrides_kw)
            msg = (
                "`--rope-scaling` will be removed in a future release. "
                f"'Please instead use `--hf-overrides '{hf_overrides_str}'`")
            warnings.warn(DeprecationWarning(msg), stacklevel=2)
        if self.rope_theta is not None:
            hf_override = {"rope_theta": self.rope_theta}
            hf_overrides_kw.update(hf_override)
            hf_overrides_str = json.dumps(hf_overrides_kw)
            msg = (
                "`--rope-theta` will be removed in a future release. "
                f"'Please instead use `--hf-overrides '{hf_overrides_str}'`")
            warnings.warn(DeprecationWarning(msg), stacklevel=2)

        self.maybe_pull_model_tokenizer_for_s3(self.model, self.tokenizer)

        if (backend := envs.VLLM_ATTENTION_BACKEND
            ) and backend == "FLASHINFER" and find_spec("flashinfer") is None:
            raise ValueError(
                "VLLM_ATTENTION_BACKEND is set to FLASHINFER, but flashinfer "
                "module was not found. See "
                "https://github.com/vllm-project/vllm/blob/main/docker/Dockerfile "  # noqa: E501
                "for instructions on how to install it.")

        from vllm.platforms import current_platform

        if (self.enable_sleep_mode
                and not current_platform.is_sleep_mode_available()):
            raise ValueError(
                "Sleep mode is not supported on current platform.")

        if isinstance(self.config_format, str):
            self.config_format = ConfigFormat(self.config_format)

        hf_config = get_config(self.hf_config_path or self.model,
                               self.trust_remote_code, self.revision,
                               self.code_revision, self.config_format)

        if hf_overrides_kw:
            logger.info("Overriding HF config with %s", hf_overrides_kw)
            hf_config.update(hf_overrides_kw)
        if hf_overrides_fn:
            logger.info("Overriding HF config with %s", hf_overrides_fn)
            hf_config = hf_overrides_fn(hf_config)

        self.hf_config = hf_config

        self.hf_text_config = get_hf_text_config(self.hf_config)
        self.attention_chunk_size = getattr(self.hf_text_config,
                                            "attention_chunk_size", None)
        self.encoder_config = self._get_encoder_config()
        self.hf_image_processor_config = get_hf_image_processor_config(
            self.model, hf_token=self.hf_token, revision=self.revision)
        self.dtype = _get_and_verify_dtype(self.hf_config, self.dtype)

        interleaved_attn_models = ["gemma2", "gemma3_text", "cohere2"]
        sliding_window = getattr(self.hf_text_config, "sliding_window", None)
        has_interleaved_attention = (sliding_window is not None) and (
            isinstance(sliding_window, list) or
            (self.hf_text_config.model_type in interleaved_attn_models))

        if (not self.disable_sliding_window and has_interleaved_attention):
            if (backend :=
                    envs.VLLM_ATTENTION_BACKEND) in ("XFORMERS", "FLASHINFER"):
                sliding_window_len_min = get_min_sliding_window(
                    self.hf_text_config.sliding_window)

                logger.warning_once(
                    "%s has interleaved attention, which is currently not supported by the %s backend. Disabling sliding window and capping the max length to the sliding window size (%d).",  # noqa: E501
                    self.hf_text_config.model_type,
                    backend,
                    sliding_window_len_min,
                )
                self.disable_sliding_window = True
            else:
                # for a model with interleaved attention,
                # the scheduler and the model treat it as full attention
                # (i.e., not dropping any tokens outside the window).
                # only the attention layer itself is aware of the sliding
                # window, and use the window size to compute the attention.
                self.hf_text_config.interleaved_sliding_window = sliding_window
                # delattr(self.hf_text_config, "sliding_window")
                sliding_window = None

        self.max_model_len = _get_and_verify_max_len(
            hf_config=self.hf_text_config,
            max_model_len=self.max_model_len,
            disable_sliding_window=self.disable_sliding_window,
            sliding_window_len=self.get_hf_config_sliding_window(),
            spec_target_max_model_len=self.spec_target_max_model_len,
            encoder_config=self.encoder_config)
        self.served_model_name = get_served_model_name(self.model,
                                                       self.served_model_name)
        self.multimodal_config = self._init_multimodal_config()
        if not self.skip_tokenizer_init:
            self._verify_tokenizer_mode()

        self.is_attention_free = self._init_attention_free()
        self.is_hybrid = self._init_is_hybrid()
        self.has_noops = self._init_has_noops()
        self.has_inner_state = self._init_has_inner_state()

        if (not current_platform.is_neuron() and self.override_neuron_config):
            raise ValueError(
                "`override_neuron_config` is only supported on Neuron.")

        supported_tasks, task = self._resolve_task(self.task)
        self.supported_tasks = supported_tasks
        self.task = task
        if self.task in ("draft", "generate"):
            self.truncation_side = "left"
        else:
            self.truncation_side = "right"

        self.pooler_config = self._init_pooler_config()

        self._verify_quantization()
        self._verify_cuda_graph()
        self._verify_bnb_config()

    @property
    def registry(self):
        return ModelRegistry

    @property
    def architectures(self) -> list[str]:
        return getattr(self.hf_config, "architectures", [])

    def maybe_pull_model_tokenizer_for_s3(self, model: str,
                                          tokenizer: str) -> None:
        """Pull model/tokenizer from S3 to temporary directory when needed.
        
        Args:
            model: Model name or path
            tokenizer: Tokenizer name or path
        """
        if not (is_s3(model) or is_s3(tokenizer)):
            return

        if is_s3(model):
            s3_model = S3Model()
            s3_model.pull_files(model,
                                allow_pattern=["*.model", "*.py", "*.json"])
            self.model_weights = model
            self.model = s3_model.dir

            # If tokenizer is same as model, download to same directory
            if model == tokenizer:
                s3_model.pull_files(
                    model, ignore_pattern=["*.pt", "*.safetensors", "*.bin"])
                self.tokenizer = s3_model.dir
                return

        # Only download tokenizer if needed and not already handled
        if is_s3(tokenizer):
            s3_tokenizer = S3Model()
            s3_tokenizer.pull_files(
                model, ignore_pattern=["*.pt", "*.safetensors", "*.bin"])
            self.tokenizer = s3_tokenizer.dir

    def _init_multimodal_config(self) -> Optional["MultiModalConfig"]:
        if self.registry.is_multimodal_model(self.architectures):
            return MultiModalConfig(
                limit_per_prompt=self.limit_mm_per_prompt,
                mm_processor_kwargs=self.mm_processor_kwargs,
                disable_mm_preprocessor_cache=self.
                disable_mm_preprocessor_cache)

        if self.limit_mm_per_prompt:
            raise ValueError("`limit_mm_per_prompt` is only supported for "
                             "multimodal models.")
        if self.mm_processor_kwargs:
            raise ValueError("`mm_processor_kwargs` is only supported for "
                             "multimodal models.")
        if self.disable_mm_preprocessor_cache:
            raise ValueError("`disable_mm_preprocessor_cache` is only "
                             "supported for multimodal models.")

        return None

    def _get_encoder_config(self):
        return get_sentence_transformer_tokenizer_config(
            self.model, self.revision)

    def _init_pooler_config(self) -> Optional["PoolerConfig"]:

        if self.runner_type == "pooling":
            if isinstance(self.override_pooler_config, dict):
                self.override_pooler_config = PoolerConfig(
                    **self.override_pooler_config)

            pooler_config = self.override_pooler_config or PoolerConfig()

            base_config = get_pooling_config(self.model, self.revision)
            if base_config is not None:
                # Only set values that are not overridden by the user
                for k, v in base_config.items():
                    if getattr(pooler_config, k) is None:
                        setattr(pooler_config, k, v)

            if self.is_matryoshka:
                if pooler_config.normalize is None:
                    pooler_config.normalize = True
                elif not pooler_config.normalize:
                    raise ValueError(
                        "`normalize` must be enabled (set to True) "
                        "for models that are compatible with "
                        "Matryoshka Representation.")

            return pooler_config

        return None

    def _init_attention_free(self) -> bool:
        return self.registry.is_attention_free_model(self.architectures)

    def _init_is_hybrid(self) -> bool:
        return self.registry.is_hybrid_model(self.architectures)

    def _init_has_noops(self) -> bool:
        architectures = getattr(self.hf_config, "architectures", [])
        return self.registry.is_noops_model(architectures)

    def _init_has_inner_state(self) -> bool:
        return self.registry.model_has_inner_state(self.architectures)

    def _verify_tokenizer_mode(self) -> None:
        tokenizer_mode = cast(TokenizerMode, self.tokenizer_mode.lower())
        if tokenizer_mode not in get_args(TokenizerMode):
            raise ValueError(
                f"Unknown tokenizer mode: {self.tokenizer_mode}. Must be "
                f"one of {get_args(TokenizerMode)}.")
        self.tokenizer_mode = tokenizer_mode

    def _get_preferred_task(
        self,
        architectures: list[str],
        supported_tasks: set[_ResolvedTask],
    ) -> Optional[_ResolvedTask]:
        model_id = self.model
        if get_pooling_config(model_id, self.revision):
            return "embed"
        if self.registry.is_cross_encoder_model(architectures):
            return "score"
        if self.registry.is_transcription_model(architectures):
            return "transcription"

        suffix_to_preferred_task: list[tuple[str, _ResolvedTask]] = [
            # Other models follow this pattern
            ("ForCausalLM", "generate"),
            ("ForConditionalGeneration", "generate"),
            ("ForSequenceClassification", "classify"),
            ("ChatModel", "generate"),
            ("LMHeadModel", "generate"),
            ("EmbeddingModel", "embed"),
            ("RewardModel", "reward"),
        ]
        _, arch = self.registry.inspect_model_cls(architectures)

        for suffix, pref_task in suffix_to_preferred_task:
            if arch.endswith(suffix) and pref_task in supported_tasks:
                return pref_task

        return None

    def _resolve_task(
        self,
        task_option: Literal[TaskOption, Literal["draft"]],
    ) -> tuple[set[_ResolvedTask], _ResolvedTask]:
        if task_option == "draft":
            return {"draft"}, "draft"

        registry = self.registry
        architectures = self.architectures

        runner_support: dict[RunnerType, bool] = {
            # NOTE: Listed from highest to lowest priority,
            # in case the model supports multiple of them
            "transcription": registry.is_transcription_model(architectures),
            "generate": registry.is_text_generation_model(architectures),
            "pooling": registry.is_pooling_model(architectures),
        }
        supported_runner_types_lst: list[RunnerType] = [
            runner_type
            for runner_type, is_supported in runner_support.items()
            if is_supported
        ]

        supported_tasks_lst: list[_ResolvedTask] = [
            task for runner_type in supported_runner_types_lst
            for task in _RUNNER_TASKS[runner_type]
        ]
        supported_tasks = set(supported_tasks_lst)

        if task_option == "auto":
            selected_task = next(iter(supported_tasks_lst))

            if len(supported_tasks_lst) > 1:
                preferred_task = self._get_preferred_task(
                    architectures, supported_tasks)
                if preferred_task is not None:
                    selected_task = preferred_task

                logger.info(
                    "This model supports multiple tasks: %s. "
                    "Defaulting to '%s'.", supported_tasks, selected_task)
        else:
            # Aliases
            if task_option == "embedding":
                preferred_task = self._get_preferred_task(
                    architectures, supported_tasks)
                if preferred_task != "embed":
                    msg = ("The 'embedding' task will be restricted to "
                           "embedding models in a future release. Please "
                           "pass `--task classify`, `--task score`, or "
                           "`--task reward` explicitly for other pooling "
                           "models.")
                    warnings.warn(msg, DeprecationWarning, stacklevel=2)

                task_option = preferred_task or "embed"

            if task_option not in supported_tasks:
                msg = (
                    f"This model does not support the '{task_option}' task. "
                    f"Supported tasks: {supported_tasks}")
                raise ValueError(msg)

            selected_task = task_option

        return supported_tasks, selected_task

    def _parse_quant_hf_config(self):
        quant_cfg = getattr(self.hf_config, "quantization_config", None)
        if quant_cfg is None:
            # compressed-tensors uses a "compression_config" key
            quant_cfg = getattr(self.hf_config, "compression_config", None)
        return quant_cfg

    def _verify_quantization(self) -> None:
        supported_quantization = QUANTIZATION_METHODS
        optimized_quantization_methods = [
            "fp8", "marlin", "modelopt", "gptq_marlin_24", "gptq_marlin",
            "awq_marlin", "fbgemm_fp8", "compressed-tensors", "experts_int8",
            "quark", "modelopt_fp4", "bitblas", "gptq_bitblas"
        ]
        if self.quantization is not None:
            self.quantization = cast(QuantizationMethods,
                                     self.quantization.lower())

        # Parse quantization method from the HF model config, if available.
        quant_cfg = self._parse_quant_hf_config()

        if quant_cfg is not None:
            quant_method = quant_cfg.get("quant_method", "").lower()
            quant_method = quant_method.replace("compressed_tensors",
                                                "compressed-tensors")
            quant_cfg["quant_method"] = quant_method

            # Quantization methods which are overrides (i.e. they have a
            # `override_quantization_method` method) must be checked in order
            # of preference (this is particularly important for GPTQ).
            overrides = [
                "marlin",
                "bitblas",
                "gptq_marlin_24",
                "gptq_marlin",
                "gptq_bitblas",
                "awq_marlin",
                "ipex",
                "moe_wna16",
            ]
            quantization_methods = [
                q for q in supported_quantization if q not in overrides
            ]
            # Any custom overrides will be in quantization_methods so we place
            # them at the start of the list so custom overrides have preference
            # over the built in ones.
            quantization_methods = quantization_methods + overrides

            # Detect which checkpoint is it
            for name in quantization_methods:
                method = get_quantization_config(name)
                quantization_override = method.override_quantization_method(
                    quant_cfg, self.quantization)
                if quantization_override is not None:
                    # Raise error if the override is not custom (custom would
                    # be in QUANTIZATION_METHODS but not QuantizationMethods)
                    # and hasn't been added to the overrides list.
                    if (name in get_args(QuantizationMethods)
                            and name not in overrides):
                        raise ValueError(
                            f"Quantization method {name} is an override but "
                            "is has not been added to the `overrides` list "
                            "above. This is necessary to ensure that the "
                            "overrides are checked in order of preference.")
                    quant_method = quantization_override
                    self.quantization = quantization_override
                    break

            # Verify quantization configurations.
            if self.quantization is None:
                self.quantization = quant_method
            elif self.quantization != quant_method:
                raise ValueError(
                    "Quantization method specified in the model config "
                    f"({quant_method}) does not match the quantization "
                    f"method specified in the `quantization` argument "
                    f"({self.quantization}).")

        if self.quantization is not None:
            if self.quantization not in supported_quantization:
                raise ValueError(
                    f"Unknown quantization method: {self.quantization}. Must "
                    f"be one of {supported_quantization}.")
            from vllm.platforms import current_platform
            current_platform.verify_quantization(self.quantization)
            if self.quantization not in optimized_quantization_methods:
                logger.warning(
                    "%s quantization is not fully "
                    "optimized yet. The speed can be slower than "
                    "non-quantized models.", self.quantization)

    def _verify_cuda_graph(self) -> None:
        self.max_seq_len_to_capture = min(self.max_seq_len_to_capture,
                                          self.max_model_len)
        # CUDAGraph capture not supported for enc-dec models and mllama on ROCm
        ROCM_UNSUPPORTED_MODELS = ['mllama']
        unsupported_rocm = (self.hf_config.model_type
                            in ROCM_UNSUPPORTED_MODELS
                            or self.is_encoder_decoder)

        if (unsupported_rocm and not self.enforce_eager
                and current_platform.is_rocm()):
            logger.warning(
                "CUDA graph is not supported for %s on ROCm yet, fallback "
                "to eager mode.", self.hf_config.model_type)
            self.enforce_eager = True

    def _verify_bnb_config(self) -> None:
        """
        The current version of bitsandbytes (0.45.3) with 8-bit models does not
        yet support CUDA graph.
        # TODO Remove this when bitsandbytes supports.
        """
        is_bitsandbytes = self.quantization == "bitsandbytes"
        has_quantization_config = (getattr(self.hf_config,
                                           "quantization_config", None)
                                   is not None)
        is_8bit = (self.hf_config.quantization_config.get(
            "load_in_8bit", False) if has_quantization_config else False)
        if all([
                is_bitsandbytes,
                has_quantization_config,
                is_8bit,
                not self.enforce_eager,
        ]):
            logger.warning(
                "CUDA graph is not supported on BitsAndBytes 8bit yet, "
                "fallback to the eager mode.")

            self.enforce_eager = True

    def _verify_with_expert_parallelism(self) -> None:
        num_expert_names = [
            "moe_num_experts",  # Dbrx
            "num_experts",  # Jamba
            "n_routed_experts",  # DeepSeek
            "num_local_experts",  # Mixtral
        ]
        num_experts = 0
        for name in num_expert_names:
            num_experts = getattr(self.hf_text_config, name, 0)
            if num_experts > 0:
                break
        if num_experts < 1:
            raise ValueError(
                "Number of experts in the model must be greater than 0 "
                "when expert parallelism is enabled.")

    def verify_dual_chunk_attention_config(
        self,
        load_config: "LoadConfig",
    ) -> None:
        if hasattr(self.hf_config, "dual_chunk_attention_config"):
            # Try loading the sparse attention config
            from vllm.model_executor.model_loader.weight_utils import (
                get_sparse_attention_config)
            sparse_attn_config = get_sparse_attention_config(self, load_config)
            if sparse_attn_config:
                self.hf_config.dual_chunk_attention_config[
                    "sparse_attention_config"] = sparse_attn_config
                if "sparse_attention_enabled" not in \
                        self.hf_config.dual_chunk_attention_config:
                    self.hf_config.dual_chunk_attention_config[
                        "sparse_attention_enabled"] = True

    def verify_async_output_proc(self, parallel_config, speculative_config,
                                 device_config) -> None:
        if not self.use_async_output_proc:
            # Nothing to check
            return

        if parallel_config.pipeline_parallel_size > 1:
            self.use_async_output_proc = False
            return

        # Reminder: Please update docs/source/features/compatibility_matrix.md
        # If the feature combo become valid
        from vllm.platforms import current_platform
        if not current_platform.is_async_output_supported(self.enforce_eager):
            self.use_async_output_proc = False
            return

        if envs.VLLM_USE_RAY_SPMD_WORKER:
            self.use_async_output_proc = False
            return

        # Async postprocessor is not necessary for pooling models
        # since there is no token generation
        if self.runner_type == "pooling":
            self.use_async_output_proc = False

        # Reminder: Please update docs/source/features/compatibility_matrix.md
        # If the feature combo become valid
        if speculative_config:
            self.use_async_output_proc = False

    def verify_with_parallel_config(
        self,
        parallel_config: "ParallelConfig",
    ) -> None:

        if parallel_config.distributed_executor_backend == "external_launcher":
            assert self.seed is not None, (
                "Seed must be set when using external launcher backend to "
                "make sure sampling results are the same across workers.")

        total_num_attention_heads = getattr(self.hf_text_config,
                                            "num_attention_heads", 0)
        tensor_parallel_size = parallel_config.tensor_parallel_size
        if total_num_attention_heads % tensor_parallel_size != 0:
            raise ValueError(
                f"Total number of attention heads ({total_num_attention_heads})"
                " must be divisible by tensor parallel size "
                f"({tensor_parallel_size}).")

        if parallel_config.enable_expert_parallel:
            self._verify_with_expert_parallelism()

        pipeline_parallel_size = parallel_config.pipeline_parallel_size
        if pipeline_parallel_size > 1:
            if not self.registry.is_pp_supported_model(self.architectures):
                raise NotImplementedError(
                    "Pipeline parallelism is not supported for this model. "
                    "Supported models implement the `SupportsPP` interface.")

            if self.use_async_output_proc:
                self.use_async_output_proc = False

    def get_hf_config_sliding_window(
            self) -> Union[Optional[int], list[Optional[int]]]:
        """Get the sliding window size, or None if disabled."""

        # Some models, like Qwen2 and Qwen1.5, use `use_sliding_window` in
        # addition to sliding window size. We check if that field is present
        # and if it's False, return None.
        if (hasattr(self.hf_text_config, "use_sliding_window")
                and not self.hf_text_config.use_sliding_window):
            return None
        return getattr(self.hf_text_config, "sliding_window", None)

    def get_sliding_window(self) -> Optional[Union[int, list[Optional[int]]]]:
        """Get the sliding window size, or None if disabled.
        """
        # If user disables sliding window, return None.
        if self.disable_sliding_window:
            return None
        # Otherwise get the value from the hf config.
        return self.get_hf_config_sliding_window()

    def get_vocab_size(self) -> int:
        return self.hf_text_config.vocab_size

    def get_hidden_size(self) -> int:
        return self.hf_text_config.hidden_size

    @property
    def is_deepseek_mla(self) -> bool:
        if not hasattr(self.hf_text_config, "model_type"):
            return False
        elif self.hf_text_config.model_type in \
            ('deepseek_v2', 'deepseek_v3', 'deepseek_mtp'):
            return self.hf_text_config.kv_lora_rank is not None
        elif self.hf_text_config.model_type == 'eagle':
            # if the model is an EAGLE module, check for the
            # underlying architecture
            return self.hf_text_config.model.model_type in \
                    ('deepseek_v2', 'deepseek_v3') \
                and self.hf_text_config.kv_lora_rank is not None
        return False

    def get_head_size(self) -> int:
        # TODO remove hard code
        if self.is_deepseek_mla:
            qk_rope_head_dim = getattr(self.hf_text_config, "qk_rope_head_dim",
                                       0)
            if self.use_mla:
                return self.hf_text_config.kv_lora_rank + qk_rope_head_dim
            else:
                qk_nope_head_dim = getattr(self.hf_text_config,
                                           "qk_nope_head_dim", 0)
                if qk_rope_head_dim and qk_nope_head_dim:
                    return qk_rope_head_dim + qk_nope_head_dim

        if hasattr(self.hf_text_config,
                   "model_type") and (self.hf_text_config.model_type
                                      == "zamba2"):
            return self.hf_text_config.attention_head_dim

        if self.is_attention_free:
            return 0

<<<<<<< HEAD
        if hasattr(self.hf_text_config, "head_dim") and self.hf_text_config.head_dim is not None:
=======
        # NOTE: Some configs may set head_dim=None in the config
        if getattr(self.hf_text_config, "head_dim", None) is not None:
>>>>>>> eca18691
            return self.hf_text_config.head_dim

        # FIXME(woosuk): This may not be true for all models.
        return (self.hf_text_config.hidden_size //
                self.hf_text_config.num_attention_heads)

    def get_total_num_kv_heads(self) -> int:
        """Returns the total number of KV heads."""
        # For GPTBigCode & Falcon:
        # NOTE: for falcon, when new_decoder_architecture is True, the
        # multi_query flag is ignored and we use n_head_kv for the number of
        # KV heads.
        falcon_model_types = ["falcon", "RefinedWeb", "RefinedWebModel"]
        new_decoder_arch_falcon = (
            self.hf_config.model_type in falcon_model_types
            and getattr(self.hf_config, "new_decoder_architecture", False))
        if not new_decoder_arch_falcon and getattr(self.hf_text_config,
                                                   "multi_query", False):
            # Multi-query attention, only one KV head.
            # Currently, tensor parallelism is not supported in this case.
            return 1

        # For DBRX and MPT
        if self.hf_config.model_type == "mpt":
            if "kv_n_heads" in self.hf_config.attn_config:
                return self.hf_config.attn_config["kv_n_heads"]
            return self.hf_config.num_attention_heads
        if self.hf_config.model_type == "dbrx":
            return getattr(self.hf_config.attn_config, "kv_n_heads",
                           self.hf_config.num_attention_heads)

        if self.hf_config.model_type == "nemotron-nas":
            for block in self.hf_config.block_configs:
                if not block.attention.no_op:
                    return self.hf_config.num_attention_heads \
                        // block.attention.n_heads_in_group

            raise RuntimeError("Couldn't determine number of kv heads")

        if self.is_attention_free:
            return 0

        attributes = [
            # For Falcon:
            "n_head_kv",
            "num_kv_heads",
            # For LLaMA-2:
            "num_key_value_heads",
            # For ChatGLM:
            "multi_query_group_num",
        ]
        for attr in attributes:
            num_kv_heads = getattr(self.hf_text_config, attr, None)
            if num_kv_heads is not None:
                return num_kv_heads

        # For non-grouped-query attention models, the number of KV heads is
        # equal to the number of attention heads.
        return self.hf_text_config.num_attention_heads

    def get_num_kv_heads(self, parallel_config: "ParallelConfig") -> int:
        """Returns the number of KV heads per GPU."""
        if self.use_mla:
            # When using MLA during decode it becomes MQA
            return 1

        total_num_kv_heads = self.get_total_num_kv_heads()
        # If tensor parallelism is used, we divide the number of KV heads by
        # the tensor parallel size. We will replicate the KV heads in the
        # case where the number of KV heads is smaller than the tensor
        # parallel size so each GPU has at least one KV head.
        return max(1,
                   total_num_kv_heads // parallel_config.tensor_parallel_size)

    def get_num_attention_heads(self,
                                parallel_config: "ParallelConfig") -> int:
        num_heads = getattr(self.hf_text_config, "num_attention_heads", 0)
        return num_heads // parallel_config.tensor_parallel_size

    def get_layers_start_end_indices(
            self, parallel_config: "ParallelConfig") -> tuple[int, int]:
        from vllm.distributed.utils import get_pp_indices
        if (self.hf_text_config.model_type == "deepseek_mtp"
                or self.hf_config.model_type == "mimo_mtp"):
            total_num_hidden_layers = getattr(self.hf_text_config,
                                              "num_nextn_predict_layers", 0)
        else:
            total_num_hidden_layers = getattr(self.hf_text_config,
                                              "num_hidden_layers", 0)
        # the layout order is: DP x PP x TP
        pp_rank = (parallel_config.rank // parallel_config.tensor_parallel_size
                   ) % parallel_config.pipeline_parallel_size
        pp_size = parallel_config.pipeline_parallel_size
        start, end = get_pp_indices(total_num_hidden_layers, pp_rank, pp_size)
        return start, end

    def get_num_layers(self, parallel_config: "ParallelConfig") -> int:
        start, end = self.get_layers_start_end_indices(parallel_config)
        return end - start

    def get_num_layers_by_block_type(
        self,
        parallel_config: "ParallelConfig",
        block_type: LayerBlockType = LayerBlockType.attention,
    ) -> int:
        # This function relies on 'layers_block_type' in hf_config,
        # for w/o this attribute, we will need to have workarounds like so
        attn_block_type = block_type == LayerBlockType.attention
        is_transformer = not self.is_hybrid and \
                            not self.has_noops and \
                            not self.is_attention_free
        start, end = self.get_layers_start_end_indices(parallel_config)

        if is_transformer:
            # Handle the basic case first
            return end - start if attn_block_type else 0
        elif self.is_attention_free:
            # Attention free
            # Note that this code assumes there
            # is only one type of attention-free block type.
            return 0 if attn_block_type else end - start
        elif self.has_noops:
            block_configs = self.hf_config.block_configs
            return sum(not bc.attention.no_op
                       for bc in block_configs[start:end])
        else:
            # Hybrid model Jamba
            layers_block_type_value = getattr(self.hf_config,
                                              "layers_block_type", None)
            if layers_block_type_value is not None:
                if hasattr(self.hf_text_config,
                           "model_type") and (self.hf_text_config.model_type
                                              == "zamba2"):
                    if attn_block_type:
                        return sum(t == "hybrid"
                                   for t in layers_block_type_value[start:end])
                    else:
                        return self.get_num_layers(parallel_config)
                return sum(t == block_type.value
                           for t in layers_block_type_value[start:end])

            # Hybrid model Minimax
            attn_type_list = getattr(self.hf_config, "attn_type_list", None)
            if attn_type_list:
                return sum(t == 1 for t in attn_type_list[start:end])

            if layers_block_type_value is None and attn_type_list is None:
                raise ValueError(
                    "The model is an hybrid without a"
                    "layers_block_type or an attn_type_list in the hf_config,"
                    "cannot determine the num of "
                    f"{block_type.value} layers")

            return sum(t == 1 for t in attn_type_list[start:end])

    def get_multimodal_config(self) -> "MultiModalConfig":
        """
        Get the multimodal configuration of the model.

        Raises:
            ValueError: If the model is not multimodal.
        """
        if self.multimodal_config is None:
            raise ValueError("The model is not multimodal.")

        return self.multimodal_config

    def try_get_generation_config(self) -> dict[str, Any]:
        if self.generation_config in ("auto", "vllm"):
            config = try_get_generation_config(
                self.hf_config_path or self.model,
                trust_remote_code=self.trust_remote_code,
                revision=self.revision,
            )
        else:
            config = try_get_generation_config(
                self.generation_config,
                trust_remote_code=self.trust_remote_code,
            )

        if config is None:
            return {}

        return config.to_diff_dict()

    def get_diff_sampling_param(self) -> dict[str, Any]:
        """
        This method returns a dictionary containing the parameters
        that differ from the default sampling parameters. If
        `generation_config` is `"vllm"`, an empty dictionary is returned.

        Returns:
            dict[str, Any]: A dictionary with the differing sampling
            parameters, if `generation_config` is `"vllm"` an empty dictionary.
        """
        if self.generation_config == "vllm":
            config = {}
        else:
            config = self.try_get_generation_config()

        # Overriding with given generation config
        config.update(self.override_generation_config)

        available_params = [
            "repetition_penalty",
            "temperature",
            "top_k",
            "top_p",
            "min_p",
            "max_new_tokens",
        ]
        if any(p in config for p in available_params):
            diff_sampling_param = {
                p: config.get(p)
                for p in available_params if config.get(p) is not None
            }
            # Huggingface definition of max_new_tokens is equivalent
            # to vLLM's max_tokens
            if "max_new_tokens" in diff_sampling_param:
                diff_sampling_param["max_tokens"] = diff_sampling_param.pop(
                    "max_new_tokens")
        else:
            diff_sampling_param = {}

        if diff_sampling_param:
            logger.warning_once(
                "Default sampling parameters have been overridden by the "
                "model's Hugging Face generation config recommended from the "
                "model creator. If this is not intended, please relaunch "
                "vLLM instance with `--generation-config vllm`.")
        return diff_sampling_param

    @property
    def is_encoder_decoder(self) -> bool:
        """Extract the HF encoder/decoder model flag."""
        return is_encoder_decoder(self.hf_config)

    @property
    def uses_mrope(self) -> bool:
        return uses_mrope(self.hf_config)

    @property
    def is_multimodal_model(self) -> bool:
        return self.multimodal_config is not None

    @property
    def is_cross_encoder(self) -> bool:
        return self.registry.is_cross_encoder_model(self.architectures)

    @property
    def use_mla(self) -> bool:
        return self.is_deepseek_mla and not envs.VLLM_MLA_DISABLE

    @property
    def supported_runner_types(self) -> set[RunnerType]:
        return {_TASK_RUNNER[task] for task in self.supported_tasks}

    @property
    def runner_type(self) -> RunnerType:
        return _TASK_RUNNER[cast(_ResolvedTask, self.task)]

    @property
    def is_v1_compatible(self) -> bool:
        architectures = getattr(self.hf_config, "architectures", [])
        return ModelRegistry.is_v1_compatible(architectures)

    @property
    def is_matryoshka(self) -> bool:
        return (hasattr(self.hf_config, "matryoshka_dimensions")
                or getattr(self.hf_config, "is_matryoshka", False))

    @property
    def matryoshka_dimensions(self):
        return getattr(self.hf_config, "matryoshka_dimensions", None)


BlockSize = Literal[1, 8, 16, 32, 64, 128]
CacheDType = Literal["auto", "fp8", "fp8_e4m3", "fp8_e5m2"]
PrefixCachingHashAlgo = Literal["builtin", "sha256"]


@config
@dataclass
class CacheConfig:
    """Configuration for the KV cache."""

    block_size: BlockSize = None  # type: ignore
    """Size of a contiguous cache block in number of tokens. This is ignored on
    neuron devices and set to `--max-model-len`. On CUDA devices, only block
    sizes up to 32 are supported. On HPU devices, block size defaults to 128.

    This config has no static default. If left unspecified by the user, it will
    be set in `Platform.check_and_update_configs()` based on the current
    platform."""
    gpu_memory_utilization: float = 0.9
    """The fraction of GPU memory to be used for the model executor, which can
    range from 0 to 1. For example, a value of 0.5 would imply 50% GPU memory
    utilization. If unspecified, will use the default value of 0.9. This is a
    per-instance limit, and only applies to the current vLLM instance. It does
    not matter if you have another vLLM instance running on the same GPU. For
    example, if you have two vLLM instances running on the same GPU, you can
    set the GPU memory utilization to 0.5 for each instance."""
    swap_space: float = 4
    """Size of the CPU swap space per GPU (in GiB)."""
    cache_dtype: CacheDType = "auto"
    """Data type for kv cache storage. If "auto", will use model data type.
    CUDA 11.8+ supports fp8 (=fp8_e4m3) and fp8_e5m2. ROCm (AMD GPU) supports
    fp8 (=fp8_e4m3)."""
    is_attention_free: bool = False
    """Whether the model is attention-free. This is primarily set in
    `ModelConfig` and that value should be manually duplicated here."""
    num_gpu_blocks_override: Optional[int] = None
    """Number of GPU blocks to use. This overrides the profiled `num_gpu_blocks`
    if specified. Does nothing if `None`. Used for testing preemption."""
    sliding_window: Optional[int] = None
    """Sliding window size for the KV cache. This is primarily set in
    `ModelConfig` and that value should be manually duplicated here."""
    enable_prefix_caching: Optional[bool] = None
    """Whether to enable prefix caching. Disabled by default for V0. Enabled by
    default for V1."""
    prefix_caching_hash_algo: PrefixCachingHashAlgo = "builtin"
    """Set the hash algorithm for prefix caching:\n
    - "builtin" is Python's built-in hash.\n
    - "sha256" is collision resistant but with certain overheads."""
    cpu_offload_gb: float = 0
    """The space in GiB to offload to CPU, per GPU. Default is 0, which means
    no offloading. Intuitively, this argument can be seen as a virtual way to
    increase the GPU memory size. For example, if you have one 24 GB GPU and
    set this to 10, virtually you can think of it as a 34 GB GPU. Then you can
    load a 13B model with BF16 weight, which requires at least 26GB GPU memory.
    Note that this requires fast CPU-GPU interconnect, as part of the model is
    loaded from CPU memory to GPU memory on the fly in each model forward pass.
    """
    calculate_kv_scales: bool = False
    """This enables dynamic calculation of `k_scale` and `v_scale` when
    kv_cache_dtype is fp8. If `False`, the scales will be loaded from the model
    checkpoint if available. Otherwise, the scales will default to 1.0."""

    # Will be set after profiling.
    num_gpu_blocks: Optional[int] = field(default=None, init=False)
    """The number of blocks to allocate for GPU memory."""
    num_cpu_blocks: Optional[int] = field(default=None, init=False)
    """The number of blocks to allocate for CPU memory."""

    def compute_hash(self) -> str:
        """
        WARNING: Whenever a new field is added to this config,
        ensure that it is included in the factors list if
        it affects the computation graph.

        Provide a hash that uniquely identifies all the configs
        that affect the structure of the computation
        graph from input ids/embeddings to the final hidden states,
        excluding anything before input ids/embeddings and after
        the final hidden states.
        """
        factors: list[Any] = []
        factors.append(self.cache_dtype)
        # `cpu_offload_gb` does not use `torch.compile` yet.
        hash_str = hashlib.md5(str(factors).encode(),
                               usedforsecurity=False).hexdigest()
        return hash_str

    def __post_init__(self) -> None:
        self.swap_space_bytes = self.swap_space * GiB_bytes

        self._verify_args()
        self._verify_cache_dtype()
        self._verify_prefix_caching()

    def metrics_info(self):
        # convert cache_config to dict(key: str, value: str) for prometheus
        # metrics info
        return {key: str(value) for key, value in self.__dict__.items()}

    def _verify_args(self) -> None:
        if self.cpu_offload_gb < 0:
            raise ValueError("CPU offload space must be non-negative"
                             f", but got {self.cpu_offload_gb}")

        if self.gpu_memory_utilization > 1.0:
            raise ValueError(
                "GPU memory utilization must be less than 1.0. Got "
                f"{self.gpu_memory_utilization}.")

    def _verify_cache_dtype(self) -> None:
        if self.cache_dtype == "auto":
            pass
        elif self.cache_dtype in get_args(CacheDType):
            logger.info(
                "Using fp8 data type to store kv cache. It reduces the GPU "
                "memory footprint and boosts the performance. "
                "Meanwhile, it may cause accuracy drop without a proper "
                "scaling factor")
        else:
            raise ValueError(f"Unknown kv cache dtype: {self.cache_dtype}")

    def _verify_prefix_caching(self) -> None:
        if not self.enable_prefix_caching:
            return

        if self.sliding_window is not None and not envs.VLLM_USE_V1:
            raise NotImplementedError(
                "Prefix caching is not supported with sliding window. "
                "Run with --disable-sliding-window to use prefix caching.")

        if (self.enable_prefix_caching and self.prefix_caching_hash_algo
                not in get_args(PrefixCachingHashAlgo)):
            raise ValueError(
                "Unknown prefix caching hash algorithm: "
                f"{self.prefix_caching_hash_algo}. Must be one of "
                f"{get_args(PrefixCachingHashAlgo)}.")

    def verify_with_parallel_config(
        self,
        parallel_config: "ParallelConfig",
    ) -> None:
        total_cpu_memory = get_cpu_memory()
        # FIXME(woosuk): Here, it is assumed that the GPUs in a tensor parallel
        # group are in the same node. However, the GPUs may span multiple nodes.
        num_gpus_per_node = parallel_config.tensor_parallel_size
        cpu_memory_usage = self.swap_space_bytes * num_gpus_per_node

        msg = (f"{cpu_memory_usage / GiB_bytes:.2f} GiB out of the "
               f"{total_cpu_memory / GiB_bytes:.2f} GiB total CPU memory "
               "is allocated for the swap space.")
        if cpu_memory_usage > 0.7 * total_cpu_memory:
            raise ValueError("Too large swap space. " + msg)
        elif cpu_memory_usage > 0.4 * total_cpu_memory:
            logger.warning("Possibly too large swap space. %s", msg)


@config
@dataclass
class TokenizerPoolConfig:
    """This config is deprecated and will be removed in a future release.

    Passing these parameters will have no effect. Please remove them from your
    configurations.
    """

    pool_size: int = 0
    """This parameter is deprecated and will be removed in a future release.
    Passing this parameter will have no effect. Please remove it from your
    configurations."""
    pool_type: str = "ray"
    """This parameter is deprecated and will be removed in a future release.
    Passing this parameter will have no effect. Please remove it from your
    configurations."""
    extra_config: dict = field(default_factory=dict)
    """This parameter is deprecated and will be removed in a future release.
    Passing this parameter will have no effect. Please remove it from your
    configurations."""

    def __post_init__(self) -> None:
        logger.warning_once(
            "TokenizerPoolConfig is deprecated and will be removed in a "
            "future release. Passing this parameter will have no effect. "
            "Please remove it from your configurations.")


class LoadFormat(str, enum.Enum):
    AUTO = "auto"
    PT = "pt"
    SAFETENSORS = "safetensors"
    NPCACHE = "npcache"
    DUMMY = "dummy"
    TENSORIZER = "tensorizer"
    SHARDED_STATE = "sharded_state"
    GGUF = "gguf"
    BITSANDBYTES = "bitsandbytes"
    MISTRAL = "mistral"
    RUNAI_STREAMER = "runai_streamer"
    RUNAI_STREAMER_SHARDED = "runai_streamer_sharded"
    FASTSAFETENSORS = "fastsafetensors"


@config
@dataclass
class LoadConfig:
    """Configuration for loading the model weights."""

    load_format: Union[str, LoadFormat,
                       "BaseModelLoader"] = LoadFormat.AUTO.value
    """The format of the model weights to load:\n
    - "auto" will try to load the weights in the safetensors format and fall
    back to the pytorch bin format if safetensors format is not available.\n
    - "pt" will load the weights in the pytorch bin format.\n
    - "safetensors" will load the weights in the safetensors format.\n
    - "npcache" will load the weights in pytorch format and store a numpy cache
    to speed up the loading.\n
    - "dummy" will initialize the weights with random values, which is mainly
    for profiling.\n
    - "tensorizer" will use CoreWeave's tensorizer library for fast weight
    loading. See the Tensorize vLLM Model script in the Examples section for
    more information.\n
    - "runai_streamer" will load the Safetensors weights using Run:ai Model
    Streamer.\n
    - "bitsandbytes" will load the weights using bitsandbytes quantization.\n
    - "sharded_state" will load weights from pre-sharded checkpoint files,
    supporting efficient loading of tensor-parallel models.\n
    - "gguf" will load weights from GGUF format files (details specified in
    https://github.com/ggml-org/ggml/blob/master/docs/gguf.md).\n
    - "mistral" will load weights from consolidated safetensors files used by
    Mistral models."""
    download_dir: Optional[str] = None
    """Directory to download and load the weights, default to the default
    cache directory of Hugging Face."""
    model_loader_extra_config: dict = field(default_factory=dict)
    """Extra config for model loader. This will be passed to the model loader
    corresponding to the chosen load_format."""
    ignore_patterns: Optional[Union[list[str], str]] = None
    """The list of patterns to ignore when loading the model. Default to
    "original/**/*" to avoid repeated loading of llama's checkpoints."""
    use_tqdm_on_load: bool = True
    """Whether to enable tqdm for showing progress bar when loading model
    weights."""
    pt_load_map_location: Union[str, dict[str, str]] = "cpu"
    """
    pt_load_map_location: the map location for loading pytorch checkpoint, to
    support loading checkpoints can only be loaded on certain devices like
    "cuda", this is equivalent to {"": "cuda"}. Another supported format is
    mapping from different devices like from GPU 1 to GPU 0:
    {"cuda:1": "cuda:0"}. Note that when passed from command line, the strings
    in dictionary needs to be double quoted for json parsing. For more details,
    see original doc for `map_location` in https://pytorch.org/docs/stable/generated/torch.load.html
    """

    def compute_hash(self) -> str:
        """
        WARNING: Whenever a new field is added to this config,
        ensure that it is included in the factors list if
        it affects the computation graph.

        Provide a hash that uniquely identifies all the configs
        that affect the structure of the computation
        graph from input ids/embeddings to the final hidden states,
        excluding anything before input ids/embeddings and after
        the final hidden states.
        """
        # no factors to consider.
        # this config will not affect the computation graph.
        factors: list[Any] = []
        hash_str = hashlib.md5(str(factors).encode(),
                               usedforsecurity=False).hexdigest()
        return hash_str

    def __post_init__(self):
        if isinstance(self.load_format, str):
            load_format = self.load_format.lower()
            self.load_format = LoadFormat(load_format)

        if self.ignore_patterns is not None and len(self.ignore_patterns) > 0:
            logger.info(
                "Ignoring the following patterns when downloading weights: %s",
                self.ignore_patterns)
        else:
            self.ignore_patterns = ["original/**/*"]


DistributedExecutorBackend = Literal["ray", "mp", "uni", "external_launcher"]


@config
@dataclass
class ParallelConfig:
    """Configuration for the distributed execution."""

    pipeline_parallel_size: int = 1
    """Number of pipeline parallel groups."""
    tensor_parallel_size: int = 1
    """Number of tensor parallel groups."""
    data_parallel_size: int = 1
    """Number of data parallel groups. MoE layers will be sharded according to
    the product of the tensor parallel size and data parallel size."""
    data_parallel_size_local: int = 1
    """Number of local data parallel groups."""
    data_parallel_rank: int = 0
    """Rank of the data parallel group."""
    data_parallel_rank_local: Optional[int] = None
    """Local rank of the data parallel group,
    set only in SPMD mode."""
    data_parallel_master_ip: str = "127.0.0.1"
    """IP of the data parallel master."""
    data_parallel_rpc_port: int = 29550
    """Port for data parallel messaging."""
    data_parallel_master_port: int = 29500
    """Port of the data parallel master."""
    enable_expert_parallel: bool = False
    """Use expert parallelism instead of tensor parallelism for MoE layers."""
    max_parallel_loading_workers: Optional[int] = None
    """Maximum number of parallel loading workers when loading model
    sequentially in multiple batches. To avoid RAM OOM when using tensor
    parallel and large models."""

    disable_custom_all_reduce: bool = False
    """Disable the custom all-reduce kernel and fall back to NCCL."""

    tokenizer_pool_config: Optional[TokenizerPoolConfig] = None
    """This parameter is deprecated and will be removed in a future release.
    Please remove it from your configs"""

    ray_workers_use_nsight: bool = False
    """Whether to profile Ray workers with nsight, see https://docs.ray.io/en/latest/ray-observability/user-guides/profiling.html#profiling-nsight-profiler."""

    placement_group: Optional["PlacementGroup"] = None
    """ray distributed model workers placement group."""

    distributed_executor_backend: Optional[Union[DistributedExecutorBackend,
                                                 type["ExecutorBase"]]] = None
    """Backend to use for distributed model
    workers, either "ray" or "mp" (multiprocessing). If the product
    of pipeline_parallel_size and tensor_parallel_size is less than
    or equal to the number of GPUs available, "mp" will be used to
    keep processing on a single host. Otherwise, this will default
    to "ray" if Ray is installed and fail otherwise. Note that tpu
    and hpu only support Ray for distributed inference."""

    worker_cls: str = "auto"
    """The full name of the worker class to use. If "auto", the worker class
    will be determined based on the platform."""
    sd_worker_cls: str = "auto"
    """The full name of the worker class to use for speculative decofing.
    If "auto", the worker class will be determined based on the platform."""
    worker_extension_cls: str = ""
    """The full name of the worker extension class to use. The worker extension
    class is dynamically inherited by the worker class. This is used to inject
    new attributes and methods to the worker class for use in collective_rpc
    calls."""

    world_size: int = field(init=False)
    """world_size is TPxPP, it affects the number of workers we create."""

    rank: int = 0
    """Global rank in distributed setup."""

    @property
    def world_size_across_dp(self) -> int:
        """world_size_across_dp is TPxPPxDP, it is the size of the world
        including data parallelism."""
        return self.world_size * self.data_parallel_size

    def get_next_dp_init_port(self) -> int:
        """
        We might need to initialize process groups in multiple
        processes that is related to data parallelism,
        e.g. both in the worker and in the engine, which
        can live in different processes. To avoid port conflicts, we
        increment the port number each time we need to initialize a
        new process group related to data parallelism.
        """
        answer = self.data_parallel_master_port
        self.data_parallel_master_port += 1
        return answer

    def stateless_init_dp_group(self) -> "ProcessGroup":
        from vllm.distributed.utils import (
            stateless_init_torch_distributed_process_group)

        # use gloo since the engine process might not have cuda device
        dp_group = stateless_init_torch_distributed_process_group(
            self.data_parallel_master_ip,
            self.get_next_dp_init_port(),
            self.data_parallel_rank,
            self.data_parallel_size,
            backend="gloo")

        return dp_group

    @staticmethod
    def has_unfinished_dp(dp_group: "ProcessGroup",
                          has_unfinished: bool) -> bool:
        tensor = torch.tensor([has_unfinished],
                              dtype=torch.int32,
                              device="cpu")
        # dp rank 0: has_unfinished_seqs=True
        # dp rank 1: has_unfinished_seqs=False
        # aggregated: has_unfinished_seqs=True
        # so this is an OR operation, i.e. MAX in integers
        torch.distributed.all_reduce(tensor, op=ReduceOp.MAX, group=dp_group)
        aggregated_has_unfinished = bool(tensor.item())
        return aggregated_has_unfinished

    def compute_hash(self):
        """
        Provide a hash that uniquely identifies all the configs
        that affect the structure of the computation
        graph from input ids/embeddings to the final hidden states,
        excluding anything before input ids/embeddings and after
        the final hidden states.
        """
        factors: list[Any] = []
        factors.append(self.pipeline_parallel_size)
        factors.append(self.tensor_parallel_size)
        factors.append(self.enable_expert_parallel)
        return hashlib.sha256(str(factors).encode()).hexdigest()

    def __post_init__(self) -> None:
        self.world_size = self.pipeline_parallel_size * \
            self.tensor_parallel_size

        if self.data_parallel_size_local > self.data_parallel_size:
            raise ValueError(
                f"data_parallel_size_local ({self.data_parallel_size_local}) "
                f"must be <= data_parallel_size ({self.data_parallel_size})")

        if self.data_parallel_size > 1 or self.data_parallel_size_local == 0:
            # Data parallel was specified in the engine args.
            self.data_parallel_master_port = get_open_port()
        else:
            # Otherwise fall back to env vars (e.g. for offline SPMD case).
            self.data_parallel_size = envs.VLLM_DP_SIZE
            self.data_parallel_rank = envs.VLLM_DP_RANK
            self.data_parallel_rank_local = envs.VLLM_DP_RANK_LOCAL
            self.data_parallel_master_ip = envs.VLLM_DP_MASTER_IP
            self.data_parallel_master_port = envs.VLLM_DP_MASTER_PORT

        if self.distributed_executor_backend == "external_launcher":
            import os
            os.environ["VLLM_ENABLE_V1_MULTIPROCESSING"] = "0"
            logger.info("Disabling V1 multiprocessing for external launcher.")

        ray_only_devices: list[str] = []
        from vllm.platforms import current_platform
        if (current_platform.device_type in ray_only_devices
                and self.world_size > 1):
            if self.distributed_executor_backend is None:
                self.distributed_executor_backend = "ray"
            if self.distributed_executor_backend != "ray":
                raise ValueError(
                    f"{current_platform.device_type.upper()} backend only "
                    "supports Ray for distributed inference.")

        if self.distributed_executor_backend is None and self.world_size > 1:
            # We use multiprocessing by default if world_size fits on the
            # current node and we aren't in a ray placement group.

            from vllm.executor import ray_utils
            backend: DistributedExecutorBackend = "mp"
            ray_found = ray_utils.ray_is_available()
            if current_platform.is_neuron():
                # neuron uses single process to control multiple devices
                backend = "uni"
            elif (current_platform.is_cuda()
                  and cuda_device_count_stateless() < self.world_size):
                if not ray_found:
                    raise ValueError("Unable to load Ray which is "
                                     "required for multi-node inference, "
                                     "please install Ray with `pip install "
                                     "ray`.") from ray_utils.ray_import_err
                backend = "ray"
            elif ray_found:
                if self.placement_group:
                    backend = "ray"
                else:
                    from ray import is_initialized as ray_is_initialized
                    if ray_is_initialized():
                        from ray.util import get_current_placement_group
                        if get_current_placement_group():
                            backend = "ray"
            self.distributed_executor_backend = backend
            logger.info("Defaulting to use %s for distributed inference",
                        backend)

        if self.distributed_executor_backend is None and self.world_size == 1:
            self.distributed_executor_backend = "uni"

        self._verify_args()

    @property
    def use_ray(self) -> bool:
        return self.distributed_executor_backend == "ray" or (
            isinstance(self.distributed_executor_backend, type)
            and self.distributed_executor_backend.uses_ray)

    def _verify_args(self) -> None:
        # Lazy import to avoid circular import
        from vllm.executor.executor_base import ExecutorBase
        from vllm.platforms import current_platform
        if self.distributed_executor_backend not in (
                "ray", "mp", "uni",
                "external_launcher", None) and not (isinstance(
                    self.distributed_executor_backend, type) and issubclass(
                        self.distributed_executor_backend, ExecutorBase)):
            raise ValueError(
                "Unrecognized distributed executor backend "
                f"{self.distributed_executor_backend}. Supported "
                "values are 'ray', 'mp' 'uni', 'external_launcher' or"
                " custom ExecutorBase subclass.")
        if self.use_ray:
            from vllm.executor import ray_utils
            ray_utils.assert_ray_available()

        if not current_platform.use_custom_allreduce():
            self.disable_custom_all_reduce = True
            logger.info(
                "Disabled the custom all-reduce kernel because it is not "
                "supported on current platform.")
        if self.ray_workers_use_nsight and not self.use_ray:
            raise ValueError("Unable to use nsight profiling unless workers "
                             "run with Ray.")

        assert isinstance(self.worker_extension_cls, str), (
            "worker_extension_cls must be a string (qualified class name).")


PreemptionMode = Literal["swap", "recompute"]
SchedulerPolicy = Literal["fcfs", "priority"]


@config
@dataclass
class SchedulerConfig:
    """Scheduler configuration."""

    runner_type: RunnerType = "generate"
    """The runner type to launch for the model."""

    max_num_batched_tokens: int = None  # type: ignore
    """Maximum number of tokens to be processed in a single iteration.

    This config has no static default. If left unspecified by the user, it will
    be set in `EngineArgs.create_engine_config` based on the usage context."""

    max_num_seqs: int = None  # type: ignore
    """Maximum number of sequences to be processed in a single iteration.

    This config has no static default. If left unspecified by the user, it will
    be set in `EngineArgs.create_engine_config` based on the usage context."""

    max_model_len: int = None  # type: ignore
    """Maximum length of a sequence (including prompt and generated text). This
    is primarily set in `ModelConfig` and that value should be manually
    duplicated here."""

    max_num_partial_prefills: int = 1
    """For chunked prefill, the maximum number of sequences that can be
    partially prefilled concurrently."""

    max_long_partial_prefills: int = 1
    """For chunked prefill, the maximum number of prompts longer than
    long_prefill_token_threshold that will be prefilled concurrently. Setting
    this less than max_num_partial_prefills will allow shorter prompts to jump
    the queue in front of longer prompts in some cases, improving latency."""

    long_prefill_token_threshold: int = 0
    """For chunked prefill, a request is considered long if the prompt is
    longer than this number of tokens."""

    num_lookahead_slots: int = 0
    """The number of slots to allocate per sequence per
    step, beyond the known token ids. This is used in speculative
    decoding to store KV activations of tokens which may or may not be
    accepted.

    NOTE: This will be replaced by speculative config in the future; it is
    present to enable correctness tests until then."""

    cuda_graph_sizes: list[int] = field(default_factory=lambda: [512])
    """Cuda graph capture sizes, default is 512.
    1. if one value is provided, then the capture list would follow the
    pattern: [1, 2, 4] + [i for i in range(8, cuda_graph_sizes + 1, 8)]
    2. more than one value (e.g. 1 2 128) is provided, then the capture list
    will follow the provided list."""

    delay_factor: float = 0.0
    """Apply a delay (of delay factor multiplied by previous
    prompt latency) before scheduling next prompt."""

    enable_chunked_prefill: bool = None  # type: ignore
    """If True, prefill requests can be chunked based
    on the remaining max_num_batched_tokens."""

    is_multimodal_model: bool = False
    """True if the model is multimodal."""

    # TODO (ywang96): Make this configurable.
    max_num_encoder_input_tokens: int = field(init=False)
    """Multimodal encoder compute budget, only used in V1.

    NOTE: This is not currently configurable. It will be overridden by
    max_num_batched_tokens in case max multimodal embedding size is larger."""

    # TODO (ywang96): Make this configurable.
    encoder_cache_size: int = field(init=False)
    """Multimodal encoder cache size, only used in V1.

    NOTE: This is not currently configurable. It will be overridden by
    max_num_batched_tokens in case max multimodal embedding size is larger."""

    preemption_mode: Optional[PreemptionMode] = None
    """Whether to perform preemption by swapping or
    recomputation. If not specified, we determine the mode as follows:
    We use recomputation by default since it incurs lower overhead than
    swapping. However, when the sequence group has multiple sequences
    (e.g., beam search), recomputation is not currently supported. In
    such a case, we use swapping instead."""

    num_scheduler_steps: int = 1
    """Maximum number of forward steps per scheduler call."""

    multi_step_stream_outputs: bool = True
    """If False, then multi-step will stream outputs at the end of all steps"""

    send_delta_data: bool = False
    """Private API. If used, scheduler sends delta data to
    workers instead of an entire data. It should be enabled only
    when SPMD worker architecture is enabled. I.e.,
    VLLM_USE_RAY_SPMD_WORKER=1"""

    policy: SchedulerPolicy = "fcfs"
    """The scheduling policy to use:\n
    - "fcfs" means first come first served, i.e. requests are handled in order
    of arrival.\n
    - "priority" means requests are handled based on given priority (lower
    value means earlier handling) and time of arrival deciding any ties)."""

    chunked_prefill_enabled: bool = field(init=False)
    """True if chunked prefill is enabled."""

    disable_chunked_mm_input: bool = False
    """If set to true and chunked prefill is enabled, we do not want to
    partially schedule a multimodal item. Only used in V1
    This ensures that if a request has a mixed prompt
    (like text tokens TTTT followed by image tokens IIIIIIIIII) where only
    some image tokens can be scheduled (like TTTTIIIII, leaving IIIII),
    it will be scheduled as TTTT in one step and IIIIIIIIII in the next."""

    # scheduler class or path. "vllm.core.scheduler.Scheduler" (default)
    # or "mod.custom_class".
    scheduler_cls: Union[str, type[object]] = "vllm.core.scheduler.Scheduler"
    """The scheduler class to use. "vllm.core.scheduler.Scheduler" is the
    default scheduler. Can be a class directly or the path to a class of form
    "mod.custom_class"."""

    def compute_hash(self) -> str:
        """
        WARNING: Whenever a new field is added to this config,
        ensure that it is included in the factors list if
        it affects the computation graph.

        Provide a hash that uniquely identifies all the configs
        that affect the structure of the computation
        graph from input ids/embeddings to the final hidden states,
        excluding anything before input ids/embeddings and after
        the final hidden states.
        """
        # no factors to consider.
        # this config will not affect the computation graph.
        factors: list[Any] = []
        hash_str = hashlib.md5(str(factors).encode(),
                               usedforsecurity=False).hexdigest()
        return hash_str

    def __post_init__(self) -> None:
        if self.max_model_len is None:
            self.max_model_len = 8192

        if self.max_num_seqs is None:
            self.max_num_seqs = 128

        if self.max_num_batched_tokens is None:
            if self.enable_chunked_prefill:
                if self.num_scheduler_steps > 1:
                    # Multi-step Chunked-Prefill doesn't allow prompt-chunking
                    # for now. Have max_num_batched_tokens set to max_model_len
                    # so we don't reject sequences on account of a short
                    # max_num_batched_tokens.
                    self.max_num_batched_tokens = max(
                        self.max_model_len, _DEFAULT_MAX_NUM_BATCHED_TOKENS)
                else:
                    self.max_num_batched_tokens = (
                        _DEFAULT_MAX_NUM_BATCHED_TOKENS)
            else:
                # If max_model_len is too short, use
                # _DEFAULT_MAX_NUM_BATCHED_TOKENS as the default value
                # for higher throughput.
                self.max_num_batched_tokens = max(
                    self.max_model_len, _DEFAULT_MAX_NUM_BATCHED_TOKENS)

            if self.runner_type == "pooling":
                # Choose specific value for higher throughput
                self.max_num_batched_tokens = max(
                    self.max_num_batched_tokens,
                    _POOLING_MODEL_MAX_NUM_BATCHED_TOKENS,
                )
            if self.is_multimodal_model:
                # The value needs to be at least the number of multimodal tokens
                self.max_num_batched_tokens = max(
                    self.max_num_batched_tokens,
                    _MULTIMODAL_MODEL_MAX_NUM_BATCHED_TOKENS,
                )

            # When using default settings,
            # Ensure max_num_batched_tokens does not exceed model limit.
            # Some models (e.g., Whisper) have embeddings tied to max length.
            self.max_num_batched_tokens = min(
                self.max_num_seqs * self.max_model_len,
                self.max_num_batched_tokens)

        self.max_num_encoder_input_tokens = self.max_num_batched_tokens
        self.encoder_cache_size = self.max_num_batched_tokens

        if self.enable_chunked_prefill:
            logger.info(
                "Chunked prefill is enabled with max_num_batched_tokens=%d.",
                self.max_num_batched_tokens)

        self.chunked_prefill_enabled = self.enable_chunked_prefill
        if self.max_num_partial_prefills > 1:
            if self.long_prefill_token_threshold == 0:
                self.long_prefill_token_threshold = int(self.max_model_len *
                                                        0.04)

            logger.info(
                "Concurrent partial prefills enabled with "
                "max_num_partial_prefills=%d, max_long_partial_prefills=%d, "
                "long_prefill_token_threshold=%d",
                self.max_num_partial_prefills, self.max_long_partial_prefills,
                self.long_prefill_token_threshold)

        self._verify_args()

    def _verify_args(self) -> None:
        if (self.max_num_batched_tokens < self.max_model_len
                and not self.chunked_prefill_enabled):
            raise ValueError(
                f"max_num_batched_tokens ({self.max_num_batched_tokens}) is "
                f"smaller than max_model_len ({self.max_model_len}). "
                "This effectively limits the maximum sequence length to "
                "max_num_batched_tokens and makes vLLM reject longer "
                "sequences. Please increase max_num_batched_tokens or "
                "decrease max_model_len.")

        if self.max_num_batched_tokens < self.max_num_seqs:
            raise ValueError(
                f"max_num_batched_tokens ({self.max_num_batched_tokens}) must "
                "be greater than or equal to max_num_seqs "
                f"({self.max_num_seqs}).")

        if self.max_num_batched_tokens > self.max_num_seqs * self.max_model_len:
            logger.warning(
                "max_num_batched_tokens (%d) exceeds max_num_seqs"
                "* max_model_len (%d). This may lead to unexpected behavior.",
                self.max_num_batched_tokens,
                self.max_num_seqs * self.max_model_len)

        if self.num_lookahead_slots < 0:
            raise ValueError(
                "num_lookahead_slots "
                f"({self.num_lookahead_slots}) must be greater than or "
                "equal to 0.")

        if self.num_scheduler_steps < 1:
            raise ValueError(
                "num_scheduler_steps "
                f"({self.num_scheduler_steps}) must be greater than or "
                "equal to 1.")

        if self.max_num_partial_prefills < 1:
            raise ValueError(
                f"max_num_partial_prefills ({self.max_num_partial_prefills}) "
                "must be greater than or equal to 1.")
        elif self.max_num_partial_prefills > 1:
            if not self.chunked_prefill_enabled:
                raise ValueError("Chunked prefill must be enabled to set "
                                 "max_num_partial_prefills > 1.")

            if self.long_prefill_token_threshold > self.max_model_len:
                raise ValueError(
                    "long_prefill_token_threshold "
                    f"({self.long_prefill_token_threshold}) cannot be greater "
                    f"than the max_model_len ({self.max_model_len}).")

        if (self.max_long_partial_prefills
                < 1) or (self.max_long_partial_prefills
                         > self.max_num_partial_prefills):
            raise ValueError(
                f"max_long_partial_prefills ({self.max_long_partial_prefills}) "
                "must be greater than or equal to 1 and less than or equal to "
                f"max_num_partial_prefills ({self.max_num_partial_prefills}).")

    @property
    def is_multi_step(self) -> bool:
        return self.num_scheduler_steps > 1


Device = Literal["auto", "cuda", "neuron", "cpu", "tpu", "xpu", "hpu"]


@config
@dataclass
class DeviceConfig:
    """Configuration for the device to use for vLLM execution."""

    device: Union[Device, torch.device] = "auto"
    """Device type for vLLM execution.
    This parameter is deprecated and will be 
    removed in a future release. 
    It will now be set automatically based 
    on the current platform."""
    device_type: str = field(init=False)
    """Device type from the current platform. This is set in
    `__post_init__`."""

    def compute_hash(self) -> str:
        """
        WARNING: Whenever a new field is added to this config,
        ensure that it is included in the factors list if
        it affects the computation graph.

        Provide a hash that uniquely identifies all the configs
        that affect the structure of the computation
        graph from input ids/embeddings to the final hidden states,
        excluding anything before input ids/embeddings and after
        the final hidden states.
        """
        # no factors to consider.
        # the device/platform information will be summarized
        # by torch/vllm automatically.
        factors: list[Any] = []
        hash_str = hashlib.md5(str(factors).encode(),
                               usedforsecurity=False).hexdigest()
        return hash_str

    def __post_init__(self):
        if self.device == "auto":
            # Automated device type detection
            from vllm.platforms import current_platform
            self.device_type = current_platform.device_type
            if not self.device_type:
                raise RuntimeError(
                    "Failed to infer device type, please set "
                    "the environment variable `VLLM_LOGGING_LEVEL=DEBUG` "
                    "to turn on verbose logging to help debug the issue.")
        else:
            # Device type is assigned explicitly
            self.device_type = self.device

        # Some device types require processing inputs on CPU
        if self.device_type in ["neuron"]:
            self.device = torch.device("cpu")
        elif self.device_type in ["tpu"]:
            self.device = None
        else:
            # Set device with device type
            self.device = torch.device(self.device_type)


SpeculativeMethod = Literal["ngram", "eagle", "medusa", "mlp_speculator",
                            "draft_model"]
SpeculativeAcceptanceMethod = Literal["rejection_sampler",
                                      "typical_acceptance_sampler"]


@config
@dataclass
class SpeculativeConfig:
    """Configuration for speculative decoding."""

    # General speculative decoding control
    num_speculative_tokens: int = field(default=None,
                                        init=True)  # type: ignore
    """The number of speculative tokens, if provided. It will default to the
    number in the draft model config if present, otherwise, it is required."""
    model: Optional[str] = None
    """The name of the draft model, eagle head, or additional weights, if
    provided."""
    method: Optional[SpeculativeMethod] = None
    """The name of the speculative method to use. If users provide and set the
    `model` param, the speculative method type will be detected automatically
    if possible, if `model` param is not provided, the method name must be
    provided.

    If using `ngram` method, the related configuration `prompt_lookup_max` and
    `prompt_lookup_min` should be considered."""
    acceptance_method: SpeculativeAcceptanceMethod = "rejection_sampler"
    """The method to use for accepting draft tokens:\n
    - "rejection_sampler" maps to `RejectionSampler`.\n
    - "typical_acceptance_sampler" maps to `TypicalAcceptanceSampler`.

    If using `typical_acceptance_sampler`, the related configuration
    `posterior_threshold` and `posterior_alpha` should be considered."""
    draft_tensor_parallel_size: Optional[int] = None
    """The degree of the tensor parallelism for the draft model. Can only be 1
    or the same as the target model's tensor parallel size."""
    disable_logprobs: bool = True
    """If set to True, token log probabilities are not returned during
    speculative decoding. If set to False, token log probabilities are returned
    according to the log probability settings in SamplingParams."""

    # Draft model configuration
    quantization: Optional[QuantizationMethods] = None
    """Quantization method that was used to quantize the draft model weights.
    If `None`, we assume the model weights are not quantized. Note that it only
    takes effect when using the draft model-based speculative method."""
    max_model_len: Optional[int] = None
    """The maximum model length of the draft model. Used when testing the
    ability to skip speculation for some sequences."""
    revision: Optional[str] = None
    """The specific model version to use for the draft model. It can be a
    branch name, a tag name, or a commit id. If unspecified, will use the
    default version."""
    code_revision: Optional[str] = None
    """The specific revision to use for the draft model code on Hugging Face
    Hub. It can be a branch name, a tag name, or a commit id. If unspecified,
    will use the default version."""

    # Advanced control
    disable_mqa_scorer: bool = False
    """Disable the MQA scorer and fall back to batch expansion for scoring
    proposals."""
    disable_by_batch_size: Optional[int] = None
    """Disable speculative decoding for new incoming requests when the number
    of enqueued requests is larger than this value, if provided."""

    # Ngram proposer configuration
    prompt_lookup_max: Optional[int] = None
    """Maximum size of ngram token window when using Ngram proposer, required
    when method is set to ngram."""
    prompt_lookup_min: Optional[int] = None
    """Minimum size of ngram token window when using Ngram proposer, if
    provided. Defaults to 1."""

    # Typical acceptance sampler configuration
    posterior_threshold: Optional[float] = None
    """A threshold value that sets a lower bound on the posterior probability
    of a token in the target model for it to be accepted. This threshold is
    used only when we use the `TypicalAcceptanceSampler` for token acceptance.
    """
    posterior_alpha: Optional[float] = None
    """Scaling factor for entropy-based threshold, applied when using
    `TypicalAcceptanceSampler`."""

    speculative_token_tree: Optional[str] = None
    """Specifies the tree structure for speculative token generation.
    """
    # required configuration params passed from engine
    target_model_config: ModelConfig = field(default=None,
                                             init=True)  # type: ignore
    """The configuration of the target model."""
    target_parallel_config: ParallelConfig = field(default=None,
                                                   init=True)  # type: ignore
    """The parallel configuration for the target model."""
    enable_chunked_prefill: bool = field(default=None,
                                         init=True)  # type: ignore
    """Whether vLLM is configured to use chunked prefill or not. Used for
    raising an error since it's not yet compatible with speculative decode."""
    disable_log_stats: bool = field(default=None, init=True)  # type: ignore
    """Whether to disable the periodic printing of stage times in speculative
    decoding."""

    # params generated in the post-init stage
    draft_model_config: ModelConfig = field(default=None,
                                            init=True)  # type: ignore
    """The configuration of the draft model initialized internal."""
    draft_parallel_config: ParallelConfig = field(default=None,
                                                  init=True)  # type: ignore
    """The parallel configuration for the draft model initialized internal."""

    def compute_hash(self) -> str:
        """
        WARNING: Whenever a new field is added to this config,
        ensure that it is included in the factors list if
        it affects the computation graph.

        Provide a hash that uniquely identifies all the configs
        that affect the structure of the computation
        graph from input ids/embeddings to the final hidden states,
        excluding anything before input ids/embeddings and after
        the final hidden states.
        """
        factors: list[Any] = []
        # Eagle3 affects the computation graph because it returns intermediate
        # hidden states in addition to the final hidden state.
        factors.append(self.method == "eagle3")
        hash_str = hashlib.md5(str(factors).encode(),
                               usedforsecurity=False).hexdigest()
        return hash_str

    @classmethod
    def from_dict(cls, dict_value: dict) -> "SpeculativeConfig":
        """Parse the CLI value for the speculative config."""
        return cls(**dict_value)

    @staticmethod
    def hf_config_override(hf_config: PretrainedConfig) -> PretrainedConfig:
        if hf_config.model_type == "deepseek_v3":
            hf_config.model_type = "deepseek_mtp"
        if hf_config.model_type == "deepseek_mtp":
            n_predict = getattr(hf_config, "num_nextn_predict_layers", None)
            hf_config.update({
                "n_predict": n_predict,
                "architectures": ["DeepSeekMTPModel"]
            })

        if hf_config.architectures[0] == "MiMoForCausalLM":
            hf_config.model_type = "mimo_mtp"
            n_predict = getattr(hf_config, "num_nextn_predict_layers", None)
            hf_config.update({
                "num_hidden_layers": 0,
                "n_predict": n_predict,
                "architectures": ["MiMoMTPModel"]
            })
            return hf_config

        return hf_config

    def __post_init__(self):

        # Note: "method" is a new parameter that helps to extend the
        # configuration of non-model-based proposers, and the "model" parameter
        # will be used to set the draft model, eagle head, or additional weight
        # when needed. If users do not specify "method", the speculative method
        # will be detected automatically if possible. If the speculative method
        # can not be detected, it will be considered as the "draft_model" by
        # default.

        if self.model is None and self.num_speculative_tokens is not None:
            # TODO(Shangming): Refactor mtp configuration logic when supporting
            # mtp acceleration for more models besides deepseek_v3
            if self.target_model_config and \
                (self.target_model_config.hf_text_config.model_type \
                        == "deepseek_v3" or
                    self.target_model_config.hf_text_config.model_type \
                        == "mimo"):
                # use the draft model from the same model:
                self.model = self.target_model_config.model
            elif self.method in ("ngram", "[ngram]"):
                self.model = "ngram"
            else:
                raise ValueError("num_speculative_tokens was provided without "
                                 "speculative model.")

        # Automatically configure the method for ngram when "model" is used
        # instead of "method"
        if self.method is None and (self.model is not None
                                    and self.model in ("ngram", "[ngram]")):
            self.method = "ngram"

        if self.method in ("ngram", "[ngram]"):
            # Unified to "ngram" internally
            self.method = "ngram"
            # Set default values if not provided
            if (self.prompt_lookup_min is None
                    and self.prompt_lookup_max is None):
                # TODO(woosuk): Tune these values. They are arbitrarily chosen.
                self.prompt_lookup_min = 5
                self.prompt_lookup_max = 5
            elif self.prompt_lookup_min is None:
                assert self.prompt_lookup_max is not None
                self.prompt_lookup_min = self.prompt_lookup_max
            elif self.prompt_lookup_max is None:
                assert self.prompt_lookup_min is not None
                self.prompt_lookup_max = self.prompt_lookup_min

            # Validate values
            if self.prompt_lookup_min < 1:
                raise ValueError(
                    f"prompt_lookup_min={self.prompt_lookup_min} must be > 0")
            if self.prompt_lookup_max < 1:
                raise ValueError(
                    f"prompt_lookup_max={self.prompt_lookup_max} must be > 0")
            if self.prompt_lookup_min > self.prompt_lookup_max:
                raise ValueError(
                    f"prompt_lookup_min={self.prompt_lookup_min} must "
                    f"be <= prompt_lookup_max={self.prompt_lookup_max}")

            # TODO: current we still need extract vocab_size from target model
            # config, in future, we may try refactor it out, and set
            # draft related config as None here.
            self.draft_model_config = self.target_model_config
            self.draft_parallel_config = self.target_parallel_config
        else:
            self.prompt_lookup_max = 0
            self.prompt_lookup_min = 0

            if self.model is not None:
                self.draft_model_config = ModelConfig(
                    model=self.model,
                    task="draft",
                    tokenizer=self.target_model_config.tokenizer,
                    tokenizer_mode=self.target_model_config.tokenizer_mode,
                    trust_remote_code=self.target_model_config.
                    trust_remote_code,
                    allowed_local_media_path=self.target_model_config.
                    allowed_local_media_path,
                    dtype=self.target_model_config.dtype,
                    seed=self.target_model_config.seed,
                    revision=self.revision,
                    code_revision=self.code_revision,
                    tokenizer_revision=self.target_model_config.
                    tokenizer_revision,
                    spec_target_max_model_len=self.target_model_config.
                    max_model_len,
                    quantization=self.quantization,
                    enforce_eager=self.target_model_config.enforce_eager,
                    max_seq_len_to_capture=self.target_model_config.
                    max_seq_len_to_capture,
                    max_logprobs=self.target_model_config.max_logprobs,
                    hf_overrides=SpeculativeConfig.hf_config_override,
                )

                # Automatically detect the method
                if self.method in ('eagle', 'eagle3'):
                    pass
                elif "eagle-" in self.draft_model_config.model.lower() or \
                        "eagle3-" in self.draft_model_config.model.lower():
                    self.method = "eagle"
                elif self.draft_model_config.hf_config.model_type == "medusa":
                    self.method = "medusa"
                elif (self.draft_model_config.hf_config.model_type ==
                      "mlp_speculator"):
                    self.method = "mlp_speculator"
                else:
                    self.method = "draft_model"

                # Replace hf_config for EAGLE draft_model
                if self.method in ("eagle", "eagle3"):
                    if self.enable_chunked_prefill and not envs.VLLM_USE_V1:
                        raise ValueError(
                            "Chunked prefill and EAGLE are not compatible "
                            "when using V0.")

                    from vllm.platforms import current_platform
                    from vllm.transformers_utils.configs.eagle import (
                        EAGLEConfig)
                    if isinstance(self.draft_model_config.hf_config,
                                  EAGLEConfig) or current_platform.is_neuron():
                        pass
                    else:
                        eagle_config = EAGLEConfig(
                            self.draft_model_config.hf_config,
                            method=self.method)
                        self.draft_model_config.hf_config = eagle_config

                if (self.num_speculative_tokens is not None
                        and hasattr(self.draft_model_config.hf_config,
                                    "num_lookahead_tokens")):
                    self.draft_model_config.hf_config.num_lookahead_tokens = \
                    self.num_speculative_tokens

                n_predict = getattr(self.draft_model_config.hf_config,
                                    "n_predict", None)
                if n_predict is not None:
                    if self.num_speculative_tokens is None:
                        # Default to max value defined in draft model config.
                        self.num_speculative_tokens = n_predict
                    elif self.num_speculative_tokens > n_predict and \
                            self.num_speculative_tokens % n_predict != 0:
                        # Ensure divisibility for MTP module reuse.
                        raise ValueError(
                            f"num_speculative_tokens:{self.num_speculative_tokens}"
                            f" must be divisible by {n_predict=}")

                self.draft_tensor_parallel_size = \
                    SpeculativeConfig._verify_and_get_draft_tp(
                        self.target_parallel_config,
                        self.draft_tensor_parallel_size,
                        self.draft_model_config.hf_config
                )

                self.draft_model_config.max_model_len = (
                    SpeculativeConfig._maybe_override_draft_max_model_len(
                        self.max_model_len,
                        self.draft_model_config.max_model_len,
                        self.target_model_config.max_model_len,
                    ))

                self.draft_parallel_config = (
                    SpeculativeConfig.create_draft_parallel_config(
                        self.target_parallel_config,
                        self.draft_tensor_parallel_size))

        if self.acceptance_method == "typical_acceptance_sampler":
            if self.posterior_threshold is None:
                self.posterior_threshold = 0.09
            if self.posterior_alpha is None:
                self.posterior_alpha = 0.3

        self._verify_args()

    @staticmethod
    def _maybe_override_draft_max_model_len(
        speculative_max_model_len: Optional[int],
        draft_max_model_len: int,
        target_max_model_len: int,
    ) -> int:
        """Determine the max sequence len for the draft model. This is usually
        the draft_max_model_len, but may be the target_max_model_len if it is
        less than the draft_max_model_len, or may be speculative_max_model_len
        if it is specified.

        This is necessary so that sequences do not exceed the capacity of the
        draft model or the target model.

        speculative_max_model_len is mainly used for testing that sequences can
        skip speculation.
        """

        if speculative_max_model_len is not None:

            if speculative_max_model_len > draft_max_model_len:
                raise ValueError(f"{speculative_max_model_len=} cannot be "
                                 f"larger than {draft_max_model_len=}")

            if speculative_max_model_len > target_max_model_len:
                raise ValueError(f"{speculative_max_model_len=} cannot be "
                                 f"larger than {target_max_model_len=}")

            return speculative_max_model_len

        return min(
            draft_max_model_len,
            target_max_model_len,
        )

    @staticmethod
    def _verify_and_get_draft_tp(
            target_parallel_config: ParallelConfig,
            speculative_draft_tensor_parallel_size: Optional[int],
            draft_hf_config: PretrainedConfig) -> int:
        """
        Verifies and adjusts the tensor parallel size for a draft model
        specified using speculative_draft_tensor_parallel_size.
        """
        # If speculative_draft_tensor_parallel_size is unset then set it
        # appropriately else verify that it is set correctly.
        if speculative_draft_tensor_parallel_size is None:
            if draft_hf_config.model_type == "mlp_speculator":
                speculative_draft_tensor_parallel_size = 1
                if target_parallel_config.tensor_parallel_size > 1:
                    logger.warning(
                        "%s cannot currently be run with tp>1; "
                        "setting speculative_draft_tensor_parallel_size=1",
                        draft_hf_config.model_type)
            else:
                speculative_draft_tensor_parallel_size = \
                    target_parallel_config.tensor_parallel_size
        elif speculative_draft_tensor_parallel_size not in (
                1, target_parallel_config.tensor_parallel_size):
            raise ValueError(
                f"{speculative_draft_tensor_parallel_size=} cannot be "
                f"other value than 1 or target model tensor_parallel_size")
        return speculative_draft_tensor_parallel_size

    @staticmethod
    def create_draft_parallel_config(
        target_parallel_config: ParallelConfig,
        speculative_draft_tensor_parallel_size: int,
    ) -> ParallelConfig:
        """Create a parallel config for use by the draft worker.

        This is mostly a copy of the target parallel config, except the tp_size.
        """
        draft_parallel_config = ParallelConfig(
            pipeline_parallel_size=target_parallel_config.
            pipeline_parallel_size,
            tensor_parallel_size=speculative_draft_tensor_parallel_size,
            distributed_executor_backend=target_parallel_config.
            distributed_executor_backend,
            max_parallel_loading_workers=target_parallel_config.
            max_parallel_loading_workers,
            disable_custom_all_reduce=target_parallel_config.
            disable_custom_all_reduce,
            ray_workers_use_nsight=target_parallel_config.
            ray_workers_use_nsight,
            placement_group=target_parallel_config.placement_group,
        )

        return draft_parallel_config

    def _verify_args(self) -> None:
        if self.num_speculative_tokens is None:
            raise ValueError(
                "num_speculative_tokens must be provided with "
                "speculative model unless the draft model config contains an "
                "n_predict parameter.")

        if self.num_speculative_tokens <= 0:
            raise ValueError("Expected num_speculative_tokens to be greater "
                             f"than zero ({self.num_speculative_tokens}).")

        if self.draft_model_config:
            self.draft_model_config.verify_with_parallel_config(
                self.draft_parallel_config)
            # Validate and set draft token acceptance related settings.

        if self.acceptance_method is None:
            raise ValueError("acceptance_method is not set. "
                             "Expected values are rejection_sampler or "
                             "typical_acceptance_sampler.")

        if (self.acceptance_method != 'rejection_sampler'
                and self.acceptance_method != 'typical_acceptance_sampler'):
            raise ValueError(
                "Expected acceptance_method to be either "
                "rejection_sampler or typical_acceptance_sampler. Instead it "
                f"is {self.acceptance_method}")

        if self.acceptance_method == "typical_acceptance_sampler" and (
            (self.posterior_threshold is not None
             and self.posterior_threshold < 0) or
            (self.posterior_alpha is not None and self.posterior_alpha < 0)):
            raise ValueError(
                "Expected the posterior_threshold and posterior_alpha of "
                "typical_acceptance_sampler to be > 0. "
                "Instead found posterior_threshold = "
                f"{self.posterior_threshold} and posterior_alpha = "
                f"{self.posterior_alpha}")

        if (self.disable_by_batch_size is not None
                and self.disable_by_batch_size < 2):
            raise ValueError("Expect the batch size threshold of disabling "
                             "speculative decoding is > 1, but got "
                             f"{self.disable_by_batch_size=}")

        if self.method == "eagle3" and self.target_model_config and \
            "llama" not in self.target_model_config.hf_text_config.model_type:
            raise ValueError(
                "Eagle3 is only supported for Llama models. "
                f"Got {self.target_model_config.hf_text_config.model_type=}")

    @property
    def num_lookahead_slots(self) -> int:
        """The number of additional slots the scheduler should allocate per
        step, in addition to the slots allocated for each known token.

        This is equal to the number of speculative tokens, as each speculative
        token must be scored.
        """
        return self.num_speculative_tokens

    def use_eagle(self) -> bool:
        return self.method in ("eagle", "eagle3")

    def __repr__(self) -> str:
        method = self.method
        model = None if method == "ngram" else self.draft_model_config.model
        num_spec_tokens = self.num_speculative_tokens
        return f"SpeculativeConfig({method=}, {model=}, {num_spec_tokens=})"


LoRADType = Literal["auto", "float16", "bfloat16"]


@config
@dataclass
class LoRAConfig:
    """Configuration for LoRA."""

    max_lora_rank: int = 16
    """Max LoRA rank."""
    max_loras: int = 1
    """Max number of LoRAs in a single batch."""
    fully_sharded_loras: bool = False
    """By default, only half of the LoRA computation is sharded with tensor
    parallelism. Enabling this will use the fully sharded layers. At high
    sequence length, max rank or tensor parallel size, this is likely faster.
    """
    max_cpu_loras: Optional[int] = None
    """Maximum number of LoRAs to store in CPU memory. Must be >= than
    `max_loras`."""
    lora_dtype: Union[torch.dtype, LoRADType] = "auto"
    """Data type for LoRA. If auto, will default to base model dtype."""
    lora_extra_vocab_size: int = 256
    """Maximum size of extra vocabulary that can be present in a LoRA adapter
    (added to the base model vocabulary)."""
    lora_vocab_padding_size: ClassVar[int] = current_platform\
        .get_lora_vocab_padding_size()
    long_lora_scaling_factors: Optional[tuple[float, ...]] = None
    """Specify multiple scaling factors (which can be different from base model
    scaling factor - see eg. Long LoRA) to allow for multiple LoRA adapters
    trained with those scaling factors to be used at the same time. If not
    specified, only adapters trained with the base model scaling factor are
    allowed."""
    bias_enabled: bool = False
    """Enable bias for LoRA adapters."""

    def compute_hash(self) -> str:
        """
        WARNING: Whenever a new field is added to this config,
        ensure that it is included in the factors list if
        it affects the computation graph.

        Provide a hash that uniquely identifies all the configs
        that affect the structure of the computation
        graph from input ids/embeddings to the final hidden states,
        excluding anything before input ids/embeddings and after
        the final hidden states.
        """
        factors: list[Any] = []
        factors.append(self.max_lora_rank)
        factors.append(self.max_loras)
        factors.append(self.fully_sharded_loras)
        factors.append(self.lora_dtype)
        factors.append(self.lora_extra_vocab_size)
        factors.append(self.lora_vocab_padding_size)
        factors.append(self.long_lora_scaling_factors)
        factors.append(self.bias_enabled)
        hash_str = hashlib.md5(str(factors).encode(),
                               usedforsecurity=False).hexdigest()
        return hash_str

    def __post_init__(self):
        # Setting the maximum rank to 512 should be able to satisfy the vast
        # majority of applications.
        possible_max_ranks = (8, 16, 32, 64, 128, 256, 320, 512)
        possible_lora_extra_vocab_size = (256, 512)
        if self.max_lora_rank not in possible_max_ranks:
            raise ValueError(
                f"max_lora_rank ({self.max_lora_rank}) must be one of "
                f"{possible_max_ranks}.")
        if self.lora_extra_vocab_size not in possible_lora_extra_vocab_size:
            raise ValueError(
                f"lora_extra_vocab_size ({self.lora_extra_vocab_size}) "
                f"must be one of {possible_lora_extra_vocab_size}.")
        if self.max_loras < 1:
            raise ValueError(f"max_loras ({self.max_loras}) must be >= 1.")
        if self.max_cpu_loras is None:
            self.max_cpu_loras = self.max_loras
        elif self.max_cpu_loras < self.max_loras:
            raise ValueError(
                f"max_cpu_loras ({self.max_cpu_loras}) must be >= "
                f"max_loras ({self.max_loras})")

    def verify_with_cache_config(self, cache_config: CacheConfig):
        if cache_config.cpu_offload_gb > 0 and not envs.VLLM_USE_V1:
            raise ValueError(
                "V0 LoRA does not support CPU offload, please use V1.")

    def verify_with_model_config(self, model_config: ModelConfig):
        if self.lora_dtype in (None, "auto"):
            self.lora_dtype = model_config.dtype
        elif isinstance(self.lora_dtype, str):
            self.lora_dtype = getattr(torch, self.lora_dtype)

    def verify_lora_support(self):
        if self.long_lora_scaling_factors is not None and envs.VLLM_USE_V1:
            raise ValueError(
                "V1 LoRA does not support long LoRA, please use V0.")


@config
@dataclass
class PromptAdapterConfig:
    """Configuration for PromptAdapters."""

    max_prompt_adapters: int = 1
    """Max number of PromptAdapters in a batch."""
    max_prompt_adapter_token: int = 0
    """Max number of PromptAdapters tokens."""
    max_cpu_prompt_adapters: Optional[int] = None
    """Maximum number of PromptAdapters to store in CPU memory. Must be >= than
    `max_prompt_adapters`."""
    prompt_adapter_dtype: Union[torch.dtype, str] = "auto"
    """Data type for PromptAdapter. If auto, will default to base model dtype.
    """

    def compute_hash(self) -> str:
        """
        WARNING: Whenever a new field is added to this config,
        ensure that it is included in the factors list if
        it affects the computation graph.

        Provide a hash that uniquely identifies all the configs
        that affect the structure of the computation
        graph from input ids/embeddings to the final hidden states,
        excluding anything before input ids/embeddings and after
        the final hidden states.
        """
        # no factors to consider.
        # this config will not affect the computation graph.
        factors: list[Any] = []
        hash_str = hashlib.md5(str(factors).encode(),
                               usedforsecurity=False).hexdigest()
        return hash_str

    def __post_init__(self):

        if self.max_prompt_adapters < 1:
            raise ValueError(f"max_prompt_adapters "
                             f"({self.max_prompt_adapters}) must be >= 1.")
        if self.max_prompt_adapter_token == 0:
            raise ValueError("max_prompt_adapter_token must be set.")
        if self.max_cpu_prompt_adapters is None:
            self.max_cpu_prompt_adapters = self.max_prompt_adapters

    def verify_with_model_config(self, model_config: ModelConfig):
        if self.prompt_adapter_dtype == "auto":
            self.prompt_adapter_dtype = model_config.dtype
        elif isinstance(self.prompt_adapter_dtype, str):
            self.prompt_adapter_dtype = getattr(torch,
                                                self.prompt_adapter_dtype)


@config
@dataclass
class MultiModalConfig:
    """Controls the behavior of multimodal models."""

    limit_per_prompt: dict[str, int] = \
        cast(dict[str, int], get_field(ModelConfig, "limit_mm_per_prompt"))
    """
    The maximum number of input items allowed per prompt for each modality.
    Defaults to 1 (V0) or 999 (V1) for each modality.

    For example, to allow up to 16 images and 2 videos per prompt:
    `{"images": 16, "videos": 2}`
    """

    mm_processor_kwargs: Optional[dict[str, object]] = None
    """
    Overrides for the multi-modal processor obtained from
    `transformers.AutoProcessor.from_pretrained`.

    The available overrides depend on the model that is being run.

    For example, for Phi-3-Vision:
    `{"num_crops": 4}`.
    """

    disable_mm_preprocessor_cache: bool = False
    """
    If `True`, disable caching of the processed multi-modal inputs.
    """

    def compute_hash(self) -> str:
        """
        WARNING: Whenever a new field is added to this config,
        ensure that it is included in the factors list if
        it affects the computation graph.

        Provide a hash that uniquely identifies all the configs
        that affect the structure of the computation
        graph from input ids/embeddings to the final hidden states,
        excluding anything before input ids/embeddings and after
        the final hidden states.
        """
        # no factors to consider.
        # this config will not affect the computation graph.
        factors: list[Any] = []
        hash_str = hashlib.md5(str(factors).encode(),
                               usedforsecurity=False).hexdigest()
        return hash_str

    def get_limit_per_prompt(self, modality: str) -> int:
        """
        Get the maximum number of input items allowed per prompt
        for the given modality.
        """
        return self.limit_per_prompt.get(
            modality,
            999 if envs.VLLM_USE_V1 else 1,
        )

    # TODO: Add configs to init vision tower or not.


@config
@dataclass
class PoolerConfig:
    """Controls the behavior of output pooling in pooling models."""

    pooling_type: Optional[str] = None
    """
    The pooling method of the pooling model. This should be a key in
    {class}`vllm.model_executor.layers.pooler.PoolingType`.
    """

    normalize: Optional[bool] = None
    """
    Whether to normalize the pooled outputs. Usually, this should be set to
    ``True`` for embedding outputs.
    """

    softmax: Optional[bool] = None
    """
    Whether to apply softmax to the pooled outputs. Usually, this should be set
    to ``True`` for classification outputs.
    """

    step_tag_id: Optional[int] = None
    """
    If set, only the score corresponding to the ``step_tag_id`` in the
    generated sentence should be returned. Otherwise, the scores for all tokens
    are returned.
    """

    returned_token_ids: Optional[list[int]] = None
    """
    A list of indices for the vocabulary dimensions to be extracted,
    such as the token IDs of ``good_token`` and ``bad_token`` in the
    ``math-shepherd-mistral-7b-prm`` model.
    """

    def compute_hash(self) -> str:
        """
        WARNING: Whenever a new field is added to this config,
        ensure that it is included in the factors list if
        it affects the computation graph.

        Provide a hash that uniquely identifies all the configs
        that affect the structure of the computation
        graph from input ids/embeddings to the final hidden states,
        excluding anything before input ids/embeddings and after
        the final hidden states.
        """
        # no factors to consider.
        # this config will not affect the computation graph.
        factors: list[Any] = []
        hash_str = hashlib.md5(str(factors).encode(),
                               usedforsecurity=False).hexdigest()
        return hash_str


_STR_DTYPE_TO_TORCH_DTYPE = {
    "half": torch.float16,
    "float16": torch.float16,
    "float": torch.float32,
    "float32": torch.float32,
    "bfloat16": torch.bfloat16,
}

_ROCM_NOT_SUPPORTED_DTYPE: list[str] = []  #


def _get_and_verify_dtype(
    config: PretrainedConfig,
    dtype: Union[str, torch.dtype],
) -> torch.dtype:
    # NOTE: getattr(config, "torch_dtype", torch.float32) is not correct
    # because config.torch_dtype can be None.
    config_dtype = getattr(config, "torch_dtype", None)

    # Fallbacks for multi-modal models if the root config
    # does not define torch_dtype
    if config_dtype is None:
        config_dtype = getattr(config.get_text_config(), "torch_dtype", None)
    if config_dtype is None and hasattr(config, "vision_config"):
        config_dtype = getattr(config.vision_config, "torch_dtype", None)

    if config_dtype is None:
        config_dtype = torch.float32

    if isinstance(dtype, str):
        dtype = dtype.lower()
        if dtype == "auto":
            # Set default dtype from model config
            if config_dtype == torch.float32:
                # Following common practice, we use float16 for float32 models
                torch_dtype = torch.float16
            else:
                torch_dtype = config_dtype

            if config.model_type == "plamo2":
                logger.warning(
                    "For PLaMo2, we cast models to bfloat16 instead of using "
                    "float16 by default. This is because float16 does not work."
                )
                torch_dtype = torch.bfloat16

            # Deal with torch dtype fallback for device compatibility.
            from vllm.platforms import current_platform
            if torch_dtype not in current_platform.supported_dtypes:
                device_name = current_platform.get_device_name()

                if ((capability := current_platform.get_device_capability())
                        is None):
                    compute_str = ""
                else:
                    version_str = capability.as_version_str()
                    compute_str = f" (with compute capability {version_str})"
                fallback_dtype = current_platform.supported_dtypes[0]
                logger.warning(
                    "Your %s device%s doesn't support %s. " \
                    "Falling back to %s for compatibility.",
                    device_name, compute_str, torch_dtype, fallback_dtype
                    )
                torch_dtype = fallback_dtype

            if current_platform.is_hpu() and torch_dtype == torch.float16:
                logger.warning(
                    "For HPU, we cast models to bfloat16 instead of "
                    "using float16 by default. Please specify `dtype` if you "
                    "want to use float16.")
                torch_dtype = torch.bfloat16
        elif dtype == "float16" and config.model_type == "plamo2":
            logger.warning(
                "For PLaMo2, using float16 is unstable and might cause "
                "unexpected behavior. Please use bfloat16 or float32 instead.")
            torch_dtype = torch.float16
        else:
            if dtype not in _STR_DTYPE_TO_TORCH_DTYPE:
                raise ValueError(f"Unknown dtype: {dtype}")
            torch_dtype = _STR_DTYPE_TO_TORCH_DTYPE[dtype]
    elif isinstance(dtype, torch.dtype):
        torch_dtype = dtype
    else:
        raise ValueError(f"Unknown dtype: {dtype}")

    # Verify the dtype.
    if torch_dtype != config_dtype:
        if torch_dtype == torch.float32:
            # Upcasting to float32 is allowed.
            logger.info("Upcasting %s to %s.", config_dtype, torch_dtype)
            pass
        elif config_dtype == torch.float32:
            # Downcasting from float32 to float16 or bfloat16 is allowed.
            logger.info("Downcasting %s to %s.", config_dtype, torch_dtype)
            pass
        else:
            # Casting between float16 and bfloat16 is allowed with a warning.
            logger.warning("Casting %s to %s.", config_dtype, torch_dtype)

    return torch_dtype


def _get_and_verify_max_len(
    hf_config: PretrainedConfig,
    max_model_len: Optional[int],
    disable_sliding_window: bool,
    sliding_window_len: Optional[Union[int, list[Optional[int]]]],
    spec_target_max_model_len: Optional[int] = None,
    encoder_config: Optional[Any] = None,
) -> int:
    """Get and verify the model's maximum length."""
    derived_max_model_len = float("inf")
    possible_keys = [
        # OPT
        "max_position_embeddings",
        # GPT-2
        "n_positions",
        # MPT
        "max_seq_len",
        # ChatGLM2
        "seq_length",
        # Command-R
        "model_max_length",
        # Whisper
        "max_target_positions",
        # Others
        "max_sequence_length",
        "max_seq_length",
        "seq_len",
    ]
    # Choose the smallest "max_length" from the possible keys.
    max_len_key = None
    for key in possible_keys:
        max_len = getattr(hf_config, key, None)
        if max_len is not None:
            max_len_key = key if max_len < derived_max_model_len \
                else max_len_key
            derived_max_model_len = min(derived_max_model_len, max_len)
    # For Command-R / Cohere, Cohere2 / Aya Vision models
    if tmp_max_len := getattr(hf_config, "model_max_length", None):
        max_len_key = "model_max_length"
        derived_max_model_len = tmp_max_len

    # If sliding window is manually disabled, max_length should be less
    # than the sliding window length in the model config.
    if disable_sliding_window and sliding_window_len is not None:

        sliding_window_len_min = get_min_sliding_window(sliding_window_len)
        max_len_key = "sliding_window" \
            if sliding_window_len_min < derived_max_model_len else max_len_key
        derived_max_model_len = min(derived_max_model_len,
                                    sliding_window_len_min)

    # If none of the keys were found in the config, use a default and
    # log a warning.
    if derived_max_model_len == float("inf"):
        if max_model_len is not None:
            # If max_model_len is specified, we use it.
            return max_model_len

        if spec_target_max_model_len is not None:
            # If this is a speculative draft model, we use the max model len
            # from the target model.
            return spec_target_max_model_len

        default_max_len = 2048
        logger.warning(
            "The model's config.json does not contain any of the following "
            "keys to determine the original maximum length of the model: "
            "%s. Assuming the model's maximum length is %d.", possible_keys,
            default_max_len)
        derived_max_model_len = default_max_len

    rope_scaling = getattr(hf_config, "rope_scaling", None)
    # NOTE(woosuk): Gemma3's max_model_len (128K) is already scaled by RoPE
    # scaling, so we skip applying the scaling factor again.
    if rope_scaling is not None and "gemma3" not in hf_config.model_type:
        # No need to consider "type" key because of patch_rope_scaling when
        # loading HF config
        rope_type = rope_scaling["rope_type"]

        if rope_type not in ("su", "longrope", "llama3"):
            if disable_sliding_window:
                # TODO(robertgshaw): Find a model that supports rope_scaling
                # with sliding window to see if this case should be allowed.
                raise NotImplementedError(
                    "Disabling sliding window is not supported for models "
                    "with rope_scaling. Please raise an issue so we can "
                    "investigate.")

            # NOTE: rope_type == "default" does not define factor
            # https://github.com/huggingface/transformers/blob/v4.45.2/src/transformers/modeling_rope_utils.py
            scaling_factor = rope_scaling.get("factor", 1.0)

            if rope_type == "yarn":
                derived_max_model_len = rope_scaling[
                    "original_max_position_embeddings"]
            derived_max_model_len *= scaling_factor

    if encoder_config and "max_seq_length" in encoder_config:
        derived_max_model_len = encoder_config["max_seq_length"]

    # If the user specified a max length, make sure it is smaller than the
    # derived length from the HF model config.
    if max_model_len is None:
        max_model_len = int(derived_max_model_len)
        if current_platform.is_tpu():
            logger.warning(
                "--max-model-len is not specified, "
                "it's currently using model's default length %s, "
                "which might be too large."
                "Please input with --max-model-len based on your "
                "request input length and output length, to avoid "
                "unnecessary degradation.", max_model_len)
    elif max_model_len > derived_max_model_len:
        # Some models might have a separate key for specifying model_max_length
        # that will be bigger than derived_max_model_len. We compare user input
        # with model_max_length and allow this override when it's smaller.
        model_max_length = getattr(hf_config, "model_max_length", None)
        if model_max_length is not None and max_model_len <= model_max_length:
            if disable_sliding_window:
                # TODO(robertgshaw): Find a model that has model_max_length
                # with sliding window to see if this case should be allowed.
                raise NotImplementedError(
                    "Disabling sliding window is not supported for models "
                    "model_max_length in the config. Please raise an issue "
                    "so we can investigate.")
        else:
            msg = (
                f"User-specified max_model_len ({max_model_len}) is greater "
                f"than the derived max_model_len ({max_len_key}="
                f"{derived_max_model_len} or model_max_length="
                f"{model_max_length} in model's config.json). This may lead "
                "to incorrect model outputs or CUDA errors.")
            if envs.VLLM_ALLOW_LONG_MAX_MODEL_LEN:
                logger.warning(
                    "%s Make sure the value is correct and within the "
                    "model context size.", msg)
            else:
                raise ValueError(
                    f"{msg} To allow overriding this maximum, set "
                    "the env var VLLM_ALLOW_LONG_MAX_MODEL_LEN=1")
    return int(max_model_len)


def get_min_sliding_window(
        sliding_window: Union[int, list[Optional[int]]]) -> int:
    if isinstance(sliding_window, list):
        return min(s for s in sliding_window if s is not None)

    return sliding_window


def get_served_model_name(model: str,
                          served_model_name: Optional[Union[str, list[str]]]):
    """
    If the input is a non-empty list, the first model_name in
    `served_model_name` is taken.
    If the input is a non-empty string, it is used directly.
    For cases where the input is either an empty string or an
    empty list, the fallback is to use `self.model`.
    """
    if not served_model_name:
        return model
    if isinstance(served_model_name, list):
        return served_model_name[0]
    return served_model_name


GuidedDecodingBackendV0 = Literal["auto", "outlines", "lm-format-enforcer",
                                  "xgrammar", "guidance"]
GuidedDecodingBackendV1 = Literal["auto", "xgrammar", "guidance"]
GuidedDecodingBackend = Literal[GuidedDecodingBackendV0,
                                GuidedDecodingBackendV1]


@config
@dataclass
class DecodingConfig:
    """Dataclass which contains the decoding strategy of the engine."""

    @property
    @deprecated(
        "`guided_decoding_backend` is deprecated and has been renamed to "
        "`backend`. This will be removed in v0.10.0. Please use the "
        "`backend` argument instead.")
    def guided_decoding_backend(self) -> GuidedDecodingBackend:
        return self.backend

    @guided_decoding_backend.setter
    def guided_decoding_backend(self, value: GuidedDecodingBackend):
        self.backend = value

    backend: GuidedDecodingBackend = "auto" if envs.VLLM_USE_V1 else "xgrammar"
    """Which engine will be used for guided decoding (JSON schema / regex etc)
    by default. With "auto", we will make opinionated choices based on request
    contents and what the backend libraries currently support, so the behavior
    is subject to change in each release."""

    disable_fallback: bool = False
    """If `True`, vLLM will not fallback to a different backend on error."""

    disable_any_whitespace: bool = False
    """If `True`, the model will not generate any whitespace during guided
    decoding. This is only supported for xgrammar and guidance backends."""

    disable_additional_properties: bool = False
    """If `True`, the `guidance` backend will not use `additionalProperties`
    in the JSON schema. This is only supported for the `guidance` backend and
    is used to better align its behaviour with `outlines` and `xgrammar`."""

    reasoning_backend: str = ""
    """Select the reasoning parser depending on the model that you're using.
    This is used to parse the reasoning content into OpenAI API format."""

    def compute_hash(self) -> str:
        """
        WARNING: Whenever a new field is added to this config,
        ensure that it is included in the factors list if
        it affects the computation graph.

        Provide a hash that uniquely identifies all the configs
        that affect the structure of the computation
        graph from input ids/embeddings to the final hidden states,
        excluding anything before input ids/embeddings and after
        the final hidden states.
        """
        # no factors to consider.
        # this config will not affect the computation graph.
        factors: list[Any] = []
        hash_str = hashlib.md5(str(factors).encode(),
                               usedforsecurity=False).hexdigest()
        return hash_str

    def __post_init__(self):
        if ":" in self.backend:
            self._extract_backend_options()

        if envs.VLLM_USE_V1:
            valid_guided_backends = get_args(GuidedDecodingBackendV1)
        else:
            valid_guided_backends = get_args(GuidedDecodingBackendV0)
        if self.backend not in valid_guided_backends:
            raise ValueError(f"Invalid backend '{self.backend}',"
                             f" must be one of {valid_guided_backends}")
        if (self.disable_any_whitespace
                and self.backend not in ("xgrammar", "guidance")):
            raise ValueError("disable_any_whitespace is only supported for "
                             "xgrammar and guidance backends.")
        if (self.disable_additional_properties and self.backend != "guidance"):
            raise ValueError("disable_additional_properties is only supported "
                             "for the guidance backend.")

    @deprecated(
        "Passing guided decoding backend options inside backend in the format "
        "'backend:...' is deprecated. This will be removed in v0.10.0. Please "
        "use the dedicated arguments '--disable-fallback', "
        "'--disable-any-whitespace' and '--disable-additional-properties' "
        "instead.")
    def _extract_backend_options(self):
        """Extract backend options from the backend string."""
        backend, options = self.backend.split(":")
        self.backend = cast(GuidedDecodingBackend, backend)
        options_set = set(options.strip().split(","))
        if "no-fallback" in options_set:
            self.disable_fallback = True
        if "disable-any-whitespace" in options_set:
            self.disable_any_whitespace = True
        if "no-additional-properties" in options_set:
            self.disable_additional_properties = True


DetailedTraceModules = Literal["model", "worker", "all"]


@config
@dataclass
class ObservabilityConfig:
    """Configuration for observability - metrics and tracing."""

    show_hidden_metrics_for_version: Optional[str] = None
    """Enable deprecated Prometheus metrics that have been hidden since the
    specified version. For example, if a previously deprecated metric has been
    hidden since the v0.7.0 release, you use
    `--show-hidden-metrics-for-version=0.7` as a temporary escape hatch while
    you migrate to new metrics. The metric is likely to be removed completely
    in an upcoming release."""

    @cached_property
    def show_hidden_metrics(self) -> bool:
        """Check if the hidden metrics should be shown."""
        if self.show_hidden_metrics_for_version is None:
            return False
        return version._prev_minor_version_was(
            self.show_hidden_metrics_for_version)

    otlp_traces_endpoint: Optional[str] = None
    """Target URL to which OpenTelemetry traces will be sent."""

    collect_detailed_traces: Optional[list[DetailedTraceModules]] = None
    """It makes sense to set this only if `--otlp-traces-endpoint` is set. If
    set, it will collect detailed traces for the specified modules. This
    involves use of possibly costly and or blocking operations and hence might
    have a performance impact.

    Note that collecting detailed timing information for each request can be
    expensive."""

    @cached_property
    def collect_model_forward_time(self) -> bool:
        """Whether to collect model forward time for the request."""
        return (self.collect_detailed_traces is not None
                and ("model" in self.collect_detailed_traces
                     or "all" in self.collect_detailed_traces))

    @cached_property
    def collect_model_execute_time(self) -> bool:
        """Whether to collect model execute time for the request."""
        return (self.collect_detailed_traces is not None
                and ("worker" in self.collect_detailed_traces
                     or "all" in self.collect_detailed_traces))

    def compute_hash(self) -> str:
        """
        WARNING: Whenever a new field is added to this config,
        ensure that it is included in the factors list if
        it affects the computation graph.

        Provide a hash that uniquely identifies all the configs
        that affect the structure of the computation
        graph from input ids/embeddings to the final hidden states,
        excluding anything before input ids/embeddings and after
        the final hidden states.
        """
        # no factors to consider.
        # this config will not affect the computation graph.
        factors: list[Any] = []
        hash_str = hashlib.md5(str(factors).encode(),
                               usedforsecurity=False).hexdigest()
        return hash_str

    def __post_init__(self):
        if (self.collect_detailed_traces is not None
                and len(self.collect_detailed_traces) == 1
                and "," in self.collect_detailed_traces[0]):
            self._parse_collect_detailed_traces()

        if not is_otel_available() and self.otlp_traces_endpoint is not None:
            raise ValueError(
                "OpenTelemetry is not available. Unable to configure "
                "'otlp_traces_endpoint'. Ensure OpenTelemetry packages are "
                f"installed. Original error:\n{otel_import_error_traceback}")

    def _parse_collect_detailed_traces(self):
        assert isinstance(self.collect_detailed_traces, list)
        self.collect_detailed_traces = cast(
            list[DetailedTraceModules],
            self.collect_detailed_traces[0].split(","))


KVProducer = Literal["kv_producer", "kv_both"]
KVConsumer = Literal["kv_consumer", "kv_both"]
KVRole = Literal[KVProducer, KVConsumer]


@config
@dataclass
class KVTransferConfig:
    """Configuration for distributed KV cache transfer."""

    kv_connector: Optional[str] = None
    """The KV connector for vLLM to transmit KV caches between vLLM instances.
    """

    engine_id: str = str(uuid.uuid4())
    """The engine id for KV transfers."""

    kv_buffer_device: Optional[str] = "cuda"
    """The device used by kv connector to buffer the KV cache.
    Currently only support 'cuda'."""

    kv_buffer_size: float = 1e9
    """The buffer size for TorchDistributedConnector. Measured in number of
    bytes. Recommended value: 1e9 (about 1GB)."""

    kv_role: Optional[KVRole] = None
    """Whether this vLLM instance produces, consumes KV cache, or both. Choices
    are 'kv_producer', 'kv_consumer', and 'kv_both'."""

    kv_rank: Optional[int] = None
    """The rank of this vLLM instance in the KV cache transfer. Typical value:
    0 for prefill instance, 1 for decode instance.
    Currently only 1P1D is supported."""

    kv_parallel_size: int = 1
    """The number of parallel instances for KV cache transfer. For
    PyNcclConnector, this should be 2."""

    kv_ip: str = "127.0.0.1"
    """The KV connector ip, used to build distributed connection."""

    kv_port: int = 14579
    """The KV connector port, used to build distributed connection."""

    kv_connector_extra_config: dict[str, Any] = field(default_factory=dict)
    """any extra config that the connector may need."""

    kv_connector_module_path: Optional[str] = None
    """The Python module path to dynamically load the KV connector from.
    Only supported in V1."""

    def compute_hash(self) -> str:
        """
        WARNING: Whenever a new field is added to this config,
        ensure that it is included in the factors list if
        it affects the computation graph.

        Provide a hash that uniquely identifies all the configs
        that affect the structure of the computation
        graph from input ids/embeddings to the final hidden states,
        excluding anything before input ids/embeddings and after
        the final hidden states.
        """
        # no factors to consider.
        # this config will not affect the computation graph.
        factors: list[Any] = []
        hash_str = hashlib.md5(str(factors).encode(),
                               usedforsecurity=False).hexdigest()
        return hash_str

    def __post_init__(self) -> None:
        if self.kv_role is not None and self.kv_role not in get_args(KVRole):
            raise ValueError(f"Unsupported kv_role: {self.kv_role}. "
                             f"Supported roles are {get_args(KVRole)}")

        if self.kv_connector is not None and self.kv_role is None:
            raise ValueError("Please specify kv_disagg_role when kv_connector "
                             f"is set, supported roles are {get_args(KVRole)}")

    @property
    def is_kv_transfer_instance(self) -> bool:
        return self.kv_connector is not None and \
            self.kv_role in get_args(KVRole)

    @property
    def is_kv_producer(self) -> bool:
        return self.kv_connector is not None and \
            self.kv_role in get_args(KVProducer)

    @property
    def is_kv_consumer(self) -> bool:
        return self.kv_connector is not None and \
            self.kv_role in get_args(KVConsumer)

    def get_from_extra_config(self, key, default) -> Any:
        return self.kv_connector_extra_config.get(key, default)


@config
@dataclass
class KVEventsConfig:
    """Configuration for KV event publishing."""

    enable_kv_cache_events: bool = False
    """If True, enable KV cache events for tracking block storage and removal.
    Events can be published externally by zmq using the event publisher config.
    """

    publisher: str = "null"
    """The publisher to use for publishing kv events. Can be "null", "zmq".
    """

    endpoint: str = "tcp://*:5557"
    """The zmq endpoint to use for publishing kv events.
    """

    replay_endpoint: Optional[str] = None
    """The zmq endpoint to use for replaying kv events.
    """

    buffer_steps: int = 10_000
    """The number of steps to cache for replay endpoint. Will only save
    events from the last N steps for the replay endpoint.
    """

    hwm: int = 100_000
    """The zmq high water mark for the event publisher. After queueing N events,
    events will start dropping if the consumer is not keeping up.
    """

    max_queue_size: int = 100_000
    """The maximum number of events to queue while waiting for publishing.
    """

    topic: str = ""
    """The topic to use for the event publisher. Consumers can subscribe to
    this topic to receive events.
    """


class CompilationLevel:
    # constants for the levels of the compilation process
    NO_COMPILATION = 0
    DYNAMO_AS_IS = 1
    DYNAMO_ONCE = 2
    PIECEWISE = 3


@config
@dataclass
class PassConfig:
    """Configuration for custom Inductor passes.

    This is separate from general `CompilationConfig` so that inductor passes
    don't all have access to full configuration - that would create a cycle as
    the `PassManager` is set as a property of config."""

    dump_graph_stages: list[str] = field(default_factory=list)
    """List of stages for which we want to dump the graph. Each pass defines
    its own stages (before, after, maybe in-between)."""
    dump_graph_dir: Path = Path(".")
    """Directory to dump the graphs."""
    # TODO(luka) better pass enabling system.
    enable_fusion: bool = True
    """Whether to enable the custom fusion pass."""
    enable_noop: bool = True
    """Whether to enable the custom no-op elimination pass."""
    enable_sequence_parallelism: bool = False
    """Whether to enable sequence parallelism."""

    def uuid(self):
        """
        Produces a hash unique to the pass configuration.
        Any new fields that affect compilation should be added to the hash.
        Do not include dump_graph_* in the hash - they don't affect
        compilation.
        """
        include = {
            "enable_fusion", "enable_noop", "enable_sequence_parallelism"
        }
        dict_ = {k: v for k, v in asdict(self).items() if k in include}
        return InductorPass.hash_dict(dict_)

    def __post_init__(self) -> None:
        if not self.enable_noop and self.enable_fusion:
            logger.warning_once(
                "Fusion enabled but reshape elimination disabled. "
                "RMSNorm + quant (fp8) fusion might not work")


@config
@dataclass
class CompilationConfig:
    """Configuration for compilation. It has three parts:

    - Top-level Compilation control:
        - {attr}`level`
        - {attr}`debug_dump_path`
        - {attr}`cache_dir`
        - {attr}`backend`
        - {attr}`custom_ops`
        - {attr}`splitting_ops`
    - CudaGraph capture:
        - {attr}`use_cudagraph`
        - {attr}`cudagraph_capture_sizes`
        - {attr}`cudagraph_num_of_warmups`
        - {attr}`cudagraph_copy_inputs`
        - {attr}`full_cuda_graph`
    - Inductor compilation:
        - {attr}`use_inductor`
        - {attr}`compile_sizes`
        - {attr}`inductor_compile_config`
        - {attr}`inductor_passes`
        - custom inductor passes

    Why we have different sizes for cudagraph and inductor:
    - cudagraph: a cudagraph captured for a specific size can only be used
        for the same size. We need to capture all the sizes we want to use.
    - inductor: a graph compiled by inductor for a general shape can be used
        for different sizes. Inductor can also compile for specific sizes,
        where it can have more information to optimize the graph with fully
        static shapes. However, we find the general shape compilation is
        sufficient for most cases. It might be beneficial to compile for
        certain small batchsizes, where inductor is good at optimizing.
    """
    # Top-level Compilation control
    level: int = 0
    """The level of compilation:

    - 0: no compilation.
    - 1: dynamo as is.
    - 2: dynamo once.
    - 3: piecewise compilation."""
    debug_dump_path: str = ""
    """The path to dump the debug information."""
    cache_dir: str = ""
    """The directory to store the compiled graph, to accelerate Inductor
    compilation. By default, it will use model-related information to generate
    a cache directory."""
    backend: str = ""
    """The backend for compilation. It needs to be a string:

    - "" (empty string): use the default backend.
    - "eager"/"openxla"/...: use the specified backend registered in PyTorch.
    - "full.module.name": a qualified name which can be used to import the

    backend function.
    We use string to avoid serialization issues when using compilation in a
    distributed setting. When the compilation level is 1 or 2, the backend is
    used for the compilation directly (it sees the whole graph). When the
    compilation level is 3, the backend is used for the piecewise compilation
    (it sees a part of the graph)."""
    custom_ops: list[str] = field(default_factory=list)
    """Fine-grained control over which custom ops to enable/disable. Use 'all'
    to enable all, 'none' to disable all. Also specify a list of custom op
    names to enable (prefixed with a '+'), or disable (prefixed with a '-').
    Examples:

    - 'all,-op1' to enable all except op1
    - 'none,+op1,+op2' to enable only op1 and op2

    By default, all custom ops are enabled when running without Inductor and
    disabled when running with Inductor (compile_level >= Inductor)."""
    splitting_ops: list[str] = field(default_factory=list)
    """A list of ops to split the full graph into subgraphs, used in piecewise
    compilation."""

    # Inductor capture
    use_inductor: bool = True
    """Whether to use inductor compilation:

    - False: inductor compilation is not used. graph runs in eager.
    - True: inductor compilation is used. one graph for symbolic shape
        is compiled. In addition, compile for compile_sizes,
        using configurations in inductor_compile_config."""
    compile_sizes: Optional[list[Union[int, str]]] = None
    """Sizes to compile for inductor. In addition
    to integers, it also supports "cudagraph_capture_sizes" to
    specify the sizes for cudagraph capture."""
    inductor_compile_config: dict = field(default_factory=dict)
    """Additional configurations for inductor.
    - None: use default configurations."""
    inductor_passes: dict[str, str] = field(default_factory=dict)
    """Additional passes for inductor. It is a dictionary
    from pass name to pass function qualified name. We use function
    name because the config uses JSON format. If we pass the config
    from Python, functions can also be passed directly via Python object
    constructor, e.g. `CompilationConfig(inductor_passes={"a": func})`."""

    # CudaGraph compilation
    use_cudagraph: bool = False
    """Whether to use cudagraph inside compilation.
    - False: cudagraph inside compilation is not used.
    - True: cudagraph inside compilation is used. It requires
        that all input buffers have fixed addresses, and all
        splitting ops write their outputs to input buffers.
    Note that this is orthogonal to the cudagraph capture logic
    outside of compilation.
    TODO: move outside cudagraph logic into compilation.
    torch.compile will handle cudagraph capture logic in the future."""
    cudagraph_num_of_warmups: int = 0
    """Number of warmup runs for cudagraph.
    It means the first several runs will be treated as warmup runs.
    Only after that, the execution will be recorded, and the recorded
    cudagraph will be used for subsequent runs."""
    cudagraph_capture_sizes: Optional[list[int]] = None
    """Sizes to capture cudagraph.
    - None (default): capture sizes are inferred from vllm config.
    - list[int]: capture sizes are specified as given."""
    cudagraph_copy_inputs: bool = False
    """Whether to copy input tensors for
    cudagraph. If the caller can guarantee that the same input buffers
    are always used, it can set this to False. Otherwise, it should
    set this to True, and the compiler will copy the input to an
    internally managed buffer. Default is False."""
    full_cuda_graph: bool = False
    """whether to use a full cuda graph for the entire forward pass rather than
    splitting certain operations such as attention into subgraphs. Thus this
    flag cannot be used together with splitting_ops. This may provide
    performance benefits for smaller models."""

    pass_config: PassConfig = field(default_factory=PassConfig)
    """Custom inductor passes, see PassConfig for more details"""

    max_capture_size: int = field(default=None, init=False)  # type: ignore
    """not configurable, computed after init"""
    local_cache_dir: str = field(default=None, init=False)  # type: ignore
    """local cache dir for each rank"""
    bs_to_padded_graph_size: list[int] = field(
        default=None,  # type: ignore
        init=False)
    """optimization:
    Intuitively, bs_to_padded_graph_size should be dict[int, int].
    since we know all keys are in a range [0, max_capture_size],
    we can optimize it to list[int] for better lookup performance."""

    # keep track of enabled and disabled custom ops
    enabled_custom_ops: Counter[str] = field(default_factory=Counter,
                                             init=False)
    """custom ops that are enabled"""
    disabled_custom_ops: Counter[str] = field(default_factory=Counter,
                                              init=False)
    """custom ops that are disabled"""
    traced_files: set[str] = field(default_factory=set, init=False)
    """files that are traced for compilation"""
    compilation_time: float = field(default=0.0, init=False)
    """time taken for compilation"""

    static_forward_context: dict[str, Any] = field(default_factory=dict,
                                                   init=False)
    """Per-model forward context
    Map from layer name to layer objects that need to be accessed outside
    model code, e.g., Attention, FusedMOE when dp_size>1."""

    def compute_hash(self) -> str:
        """
        WARNING: Whenever a new field is added to this config,
        ensure that it is included in the factors list if
        it affects the computation graph.

        Provide a hash that uniquely identifies all the configs
        that affect the structure of the computation
        graph from input ids/embeddings to the final hidden states,
        excluding anything before input ids/embeddings and after
        the final hidden states.
        """
        factors: list[Any] = []
        factors.append(self.level)
        factors.append(self.backend)
        factors.append(self.custom_ops)
        factors.append(self.splitting_ops)
        factors.append(self.use_inductor)
        factors.append(self.inductor_compile_config)
        factors.append(self.inductor_passes)
        factors.append(self.pass_config.uuid())
        return hashlib.sha256(str(factors).encode()).hexdigest()

    def __repr__(self) -> str:
        exclude = {
            "static_forward_context",
            "enabled_custom_ops",
            "disabled_custom_ops",
            "compilation_time",
            "bs_to_padded_graph_size",
            "pass_config",
            "traced_files",
        }
        include = dict()
        for k, v in asdict(self).items():
            if k in exclude:
                continue
            f = get_field(CompilationConfig, k)
            if (d := f.default) is not MISSING and d == v:
                continue
            if (df := f.default_factory) is not MISSING and df() == v:
                continue
            include[k] = v
        return json.dumps(include)

    __str__ = __repr__

    @classmethod
    def from_cli(cls, cli_value: str) -> "CompilationConfig":
        """Parse the CLI value for the compilation config."""
        if cli_value in ["0", "1", "2", "3"]:
            return cls(level=int(cli_value))
        return cls(**json.loads(cli_value))

    def __post_init__(self) -> None:
        count_none = self.custom_ops.count("none")
        count_all = self.custom_ops.count("all")
        assert count_none + count_all <= 1, "Can only specify 'none' or 'all'"

        # TODO(zou3519/luka): There are 2 issues with auto-functionalization V2:
        # 1. A bug in PyTorch, fixed in 2.7:
        #    https://github.com/pytorch/pytorch/issues/147924
        # 2. Custom passes (fusion) rely on auto-functionalization V1 and don't
        #    work with V2. Addressing this will take extra engineering effort
        #    and it is not yet a priority. RFC here:
        #    https://github.com/vllm-project/vllm/issues/14703

        if is_torch_equal_or_newer("2.6"):
            KEY = 'enable_auto_functionalized_v2'
            if KEY not in self.inductor_compile_config:
                self.inductor_compile_config[KEY] = False

        for k, v in self.inductor_passes.items():
            if not isinstance(v, str):
                assert callable(v), (
                    f"pass {k} should be callable or a qualified name")
                self.inductor_compile_config[k] = v if isinstance(
                    v, InductorPass) else CallableInductorPass(v)
                continue

            # resolve function from qualified name
            names = v.split(".")
            module = ".".join(names[:-1])
            func_name = names[-1]
            func = __import__(module).__dict__[func_name]
            self.inductor_compile_config[k] = func if isinstance(
                func, InductorPass) else CallableInductorPass(func)

        if isinstance(self.pass_config, dict):
            self.pass_config = PassConfig(**self.pass_config)

    def init_backend(self, vllm_config: "VllmConfig") -> Union[str, Callable]:
        if self.level == CompilationLevel.NO_COMPILATION:
            raise ValueError("No compilation level is set.")

        from torch._dynamo.backends.registry import list_backends
        torch_backends = list_backends(exclude_tags=tuple())
        if self.level in [
                CompilationLevel.DYNAMO_AS_IS, CompilationLevel.DYNAMO_ONCE
        ]:
            if self.backend == "":
                return "eager"
            if self.backend in torch_backends:
                return self.backend
            return resolve_obj_by_qualname(self.backend)

        # TODO: pass user-specified backend to piecewise compilation
        # merge with the config use_inductor
        assert self.level == CompilationLevel.PIECEWISE

        from vllm.compilation.backends import VllmBackend
        return VllmBackend(vllm_config)

    def init_with_cudagraph_sizes(self,
                                  cudagraph_capture_sizes: list[int]) -> None:
        """To complete the initialization of config,
        we need to know the cudagraph sizes."""

        if self.cudagraph_capture_sizes is None:
            self.cudagraph_capture_sizes = cudagraph_capture_sizes
        else:
            # de-duplicate the sizes provided by the config
            dedup_sizes = list(set(self.cudagraph_capture_sizes))
            if len(dedup_sizes) < len(self.cudagraph_capture_sizes):
                logger.info(("cudagraph sizes specified by model runner"
                             " %s is overridden by config %s"),
                            cudagraph_capture_sizes, dedup_sizes)
            self.cudagraph_capture_sizes = dedup_sizes

        computed_compile_sizes = []
        if self.compile_sizes is not None:
            # de-duplicate the sizes provided by the config
            self.compile_sizes = list(set(self.compile_sizes))
            for x in self.compile_sizes:
                if isinstance(x, str):
                    assert x == "cudagraph_capture_sizes", \
                    "Unrecognized size type in compile_sizes, " \
                    f"expect 'cudagraph_capture_sizes', got {x}"
                    computed_compile_sizes.extend(self.cudagraph_capture_sizes)
                else:
                    assert isinstance(x, int)
                    computed_compile_sizes.append(x)
        self.compile_sizes = computed_compile_sizes  # type: ignore

        # sort to make sure cudagraph capture sizes are in descending order
        self.cudagraph_capture_sizes.sort(reverse=True)
        self.max_capture_size = self.cudagraph_capture_sizes[
            0] if self.cudagraph_capture_sizes else 0

        # pre-compute the mapping from batch size to padded graph size
        self.bs_to_padded_graph_size = [
            0 for i in range(self.max_capture_size + 1)
        ]
        for end, start in zip(self.cudagraph_capture_sizes,
                              self.cudagraph_capture_sizes[1:] + [0]):
            for bs in range(start, end):
                if bs == start:
                    self.bs_to_padded_graph_size[bs] = start
                else:
                    self.bs_to_padded_graph_size[bs] = end
        self.bs_to_padded_graph_size[
            self.max_capture_size] = self.max_capture_size

    def set_splitting_ops_for_v1(self):
        # NOTE: this function needs to be called
        if self.splitting_ops and self.full_cuda_graph:
            raise ValueError("full_cuda_graph cannot be used together with "
                             "splitting_ops, as Full CUDA graph will override "
                             f"the splitting_ops: {self.splitting_ops}")

        if not self.splitting_ops:
            self.splitting_ops = [] if self.full_cuda_graph else [
                "vllm.unified_attention",
                "vllm.unified_attention_with_output",
            ]


@config
@dataclass
class VllmConfig:
    """Dataclass which contains all vllm-related configuration. This
    simplifies passing around the distinct configurations in the codebase.
    """

    # TODO: use default_factory once default constructing ModelConfig doesn't
    # try to download a model
    model_config: ModelConfig = None  # type: ignore
    """Model configuration."""
    cache_config: CacheConfig = field(default_factory=CacheConfig)
    """Cache configuration."""
    parallel_config: ParallelConfig = field(default_factory=ParallelConfig)
    """Parallel configuration."""
    scheduler_config: SchedulerConfig = field(default_factory=SchedulerConfig)
    """Scheduler configuration."""
    device_config: DeviceConfig = field(default_factory=DeviceConfig)
    """Device configuration."""
    load_config: LoadConfig = field(default_factory=LoadConfig)
    """Load configuration."""
    lora_config: Optional[LoRAConfig] = None
    """LoRA configuration."""
    speculative_config: Optional[SpeculativeConfig] = None
    """Speculative decoding configuration."""
    decoding_config: DecodingConfig = field(default_factory=DecodingConfig)
    """Decoding configuration."""
    observability_config: Optional[ObservabilityConfig] = None
    """Observability configuration."""
    prompt_adapter_config: Optional[PromptAdapterConfig] = None
    """Prompt adapter configuration."""
    quant_config: Optional[QuantizationConfig] = None
    """Quantization configuration."""
    compilation_config: CompilationConfig = field(
        default_factory=CompilationConfig)
    """`torch.compile` configuration for the model.

    When it is a number (0, 1, 2, 3), it will be interpreted as the
    optimization level.

    NOTE: level 0 is the default level without any optimization. level 1 and 2
    are for internal testing only. level 3 is the recommended level for
    production.

    Following the convention of traditional compilers, using `-O` without space
    is also supported. `-O3` is equivalent to `-O 3`.

    You can specify the full compilation config like so:
    `{"level": 3, "cudagraph_capture_sizes": [1, 2, 4, 8]}`
    """
    kv_transfer_config: Optional[KVTransferConfig] = None
    """The configurations for distributed KV cache transfer."""
    kv_events_config: Optional[KVEventsConfig] = None
    """The configurations for event publishing."""
    # some opaque config, only used to provide additional information
    # for the hash computation, mainly used for testing, debugging or out of
    # tree config registration.
    additional_config: Union[dict, SupportsHash] = field(default_factory=dict)
    """Additional config for specified platform. Different platforms may
    support different configs. Make sure the configs are valid for the platform
    you are using. Contents must be hashable."""
    instance_id: str = ""
    """The ID of the vLLM instance."""

    def compute_hash(self) -> str:
        """
        WARNING: Whenever a new field is added to this config,
        ensure that it is included in the factors list if
        it affects the computation graph.

        Provide a hash that uniquely identifies all the configs
        that affect the structure of the computation
        graph from input ids/embeddings to the final hidden states,
        excluding anything before input ids/embeddings and after
        the final hidden states.
        """
        factors: list[Any] = []

        # summarize vllm config
        vllm_factors: list[Any] = []
        from vllm import __version__
        vllm_factors.append(__version__)
        vllm_factors.append(envs.VLLM_USE_V1)
        if self.model_config:
            vllm_factors.append(self.model_config.compute_hash())
        else:
            vllm_factors.append("None")
        if self.cache_config:
            vllm_factors.append(self.cache_config.compute_hash())
        else:
            vllm_factors.append("None")
        if self.parallel_config:
            vllm_factors.append(self.parallel_config.compute_hash())
        else:
            vllm_factors.append("None")
        if self.scheduler_config:
            vllm_factors.append(self.scheduler_config.compute_hash())
        else:
            vllm_factors.append("None")
        if self.device_config:
            vllm_factors.append(self.device_config.compute_hash())
        else:
            vllm_factors.append("None")
        if self.load_config:
            vllm_factors.append(self.load_config.compute_hash())
        else:
            vllm_factors.append("None")
        if self.lora_config:
            vllm_factors.append(self.lora_config.compute_hash())
            # LoRA creates static buffers based on max_num_batched_tokens.
            # The tensor sizes and strides get captured in the torch.compile
            # graph explicitly.
            vllm_factors.append(
                str(self.scheduler_config.max_num_batched_tokens))
        else:
            vllm_factors.append("None")
        if self.speculative_config:
            vllm_factors.append(self.speculative_config.compute_hash())
        else:
            vllm_factors.append("None")
        if self.decoding_config:
            vllm_factors.append(self.decoding_config.compute_hash())
        else:
            vllm_factors.append("None")
        if self.observability_config:
            vllm_factors.append(self.observability_config.compute_hash())
        else:
            vllm_factors.append("None")
        if self.prompt_adapter_config:
            vllm_factors.append(self.prompt_adapter_config.compute_hash())
        else:
            vllm_factors.append("None")
        if self.quant_config:
            pass  # should be captured by model_config.quantization
        if self.compilation_config:
            vllm_factors.append(self.compilation_config.compute_hash())
        else:
            vllm_factors.append("None")
        if self.kv_transfer_config:
            vllm_factors.append(self.kv_transfer_config.compute_hash())
        else:
            vllm_factors.append("None")
        if self.additional_config:
            if isinstance(additional_config := self.additional_config, dict):
                additional_config_hash = hashlib.md5(
                    json.dumps(additional_config, sort_keys=True).encode(),
                    usedforsecurity=False,
                ).hexdigest()
            else:
                additional_config_hash = additional_config.compute_hash()
            vllm_factors.append(additional_config_hash)
        else:
            vllm_factors.append("None")
        factors.append(vllm_factors)

        hash_str = hashlib.md5(str(factors).encode(),
                               usedforsecurity=False).hexdigest()[:10]
        return hash_str

    def pad_for_cudagraph(self, batch_size: int) -> int:
        # if batch_size > self.compilation_config.max_capture_size,
        # it should raise an IndexError.
        # the caller should make sure the batch_size is within the range,
        # i.e., batch_size <= self.compilation_config.max_capture_size
        return self.compilation_config.bs_to_padded_graph_size[batch_size]

    @staticmethod
    def _get_quantization_config(
            model_config: ModelConfig,
            load_config: LoadConfig) -> Optional[QuantizationConfig]:
        """Get the quantization config."""
        from vllm.platforms import current_platform
        if model_config.quantization is not None:
            from vllm.model_executor.model_loader.weight_utils import (
                get_quant_config)
            quant_config = get_quant_config(model_config, load_config)
            capability_tuple = current_platform.get_device_capability()

            if capability_tuple is not None:
                capability = capability_tuple.to_int()
                if capability < quant_config.get_min_capability():
                    raise ValueError(
                        f"The quantization method {model_config.quantization} "
                        "is not supported for the current GPU. Minimum "
                        f"capability: {quant_config.get_min_capability()}. "
                        f"Current capability: {capability}.")
            supported_dtypes = quant_config.get_supported_act_dtypes()
            if model_config.dtype not in supported_dtypes:
                raise ValueError(
                    f"{model_config.dtype} is not supported for quantization "
                    f"method {model_config.quantization}. Supported dtypes: "
                    f"{supported_dtypes}")
            return quant_config
        return None

    @staticmethod
    def get_quantization_config(
            model_config: ModelConfig,
            load_config: LoadConfig) -> Optional[QuantizationConfig]:
        import copy

        # For some reason, the _ version of this modifies the model_config
        # object, so using deepcopy to avoid this problem.
        return VllmConfig._get_quantization_config(copy.deepcopy(model_config),
                                                   load_config)

    def with_hf_config(
        self,
        hf_config: PretrainedConfig,
        architectures: Optional[list[str]] = None,
    ) -> "VllmConfig":
        if architectures is not None:
            hf_config = copy.deepcopy(hf_config)
            hf_config.architectures = architectures

        model_config = copy.deepcopy(self.model_config)
        model_config.hf_config = hf_config

        return replace(self, model_config=model_config)

    def __post_init__(self):
        """Verify configs are valid & consistent with each other.
        """
        if self.model_config is not None:
            self.model_config.verify_async_output_proc(self.parallel_config,
                                                       self.speculative_config,
                                                       self.device_config)
            self.model_config.verify_with_parallel_config(self.parallel_config)
            self.model_config.verify_dual_chunk_attention_config(
                self.load_config)

        if self.cache_config is not None:
            self.cache_config.verify_with_parallel_config(self.parallel_config)

        if self.lora_config:
            self.lora_config.verify_with_cache_config(self.cache_config)
            self.lora_config.verify_with_model_config(self.model_config)
            self.lora_config.verify_lora_support()
        if self.prompt_adapter_config:
            self.prompt_adapter_config.verify_with_model_config(
                self.model_config)

        if self.quant_config is None and \
            self.model_config is not None and self.load_config is not None:
            self.quant_config = VllmConfig._get_quantization_config(
                self.model_config, self.load_config)

        from vllm.platforms import current_platform
        if self.scheduler_config is not None and \
            self.model_config is not None and \
            self.scheduler_config.chunked_prefill_enabled and \
            self.model_config.dtype == torch.float32 and \
            current_platform.get_device_capability() == (7, 5):
            logger.warning_once(
                "Turing devices tensor cores do not support float32 matmul. "
                "To workaround this limitation, vLLM will set 'ieee' input "
                "precision for chunked prefill triton kernels.")

        if self.compilation_config is None:
            self.compilation_config = CompilationConfig()
        if self.compilation_config.pass_config.enable_sequence_parallelism:
            self.compilation_config.custom_ops.append("+rms_norm")
        if envs.VLLM_USE_V1 and self.model_config is not None and \
            not self.model_config.enforce_eager:
            # NOTE(woosuk): Currently, we use inductor because the piecewise
            # CUDA graphs do not work properly with the custom CUDA kernels.
            # FIXME(woosuk): Disable inductor to reduce the compilation time
            # and avoid any potential issues with the inductor.
            # FIXME(rob): Add function to set all of these.
            if not self.compilation_config.custom_ops:
                self.compilation_config.custom_ops = ["none"]
            self.compilation_config.use_cudagraph = True
            self.compilation_config.use_inductor = True
            self.compilation_config.cudagraph_num_of_warmups = 1
            self.compilation_config.pass_config.enable_fusion = False
            self.compilation_config.pass_config.enable_noop = False
            self.compilation_config.level = CompilationLevel.PIECEWISE
            self.compilation_config.set_splitting_ops_for_v1()

        self._set_cudagraph_sizes()

        if self.cache_config is not None and \
            self.cache_config.cpu_offload_gb > 0 and \
            self.compilation_config.level != CompilationLevel.NO_COMPILATION \
                and not envs.VLLM_USE_V1:
            logger.warning(
                "CPU offload is not supported with `torch.compile` in v0 yet."
                " Disabling `torch.compile`.")
            self.compilation_config.level = CompilationLevel.NO_COMPILATION

        if ((not envs.VLLM_USE_V1) and self.lora_config is not None
                and self.compilation_config.level
                != CompilationLevel.NO_COMPILATION):
            logger.warning(
                "LoRA for V0 is not supported with `torch.compile` yet. "
                "Disabling `torch.compile`.")
            self.compilation_config.level = CompilationLevel.NO_COMPILATION

        if self.compilation_config.full_cuda_graph and \
            not self.model_config.disable_cascade_attn:
            logger.warning_once(
                "full_cuda_graph is not supported with "
                "cascade attention. Disabling cascade attention.")
            self.model_config.disable_cascade_attn = True

        if self.model_config and self.model_config.use_mla and \
            not (current_platform.is_cuda() or current_platform.is_rocm()):
            logger.info(
                "MLA is enabled on a non-GPU platform; forcing chunked "
                "prefill and prefix caching to be disabled.")
            self.scheduler_config.enable_chunked_prefill = False
            self.scheduler_config.chunked_prefill_enabled = False
            self.scheduler_config.max_num_batched_tokens = max(
                self.scheduler_config.max_model_len,
                _DEFAULT_MAX_NUM_BATCHED_TOKENS)

            if self.cache_config is not None:
                self.cache_config.enable_prefix_caching = False

        if (self.kv_events_config
                and self.kv_events_config.enable_kv_cache_events
                and not self.cache_config.enable_prefix_caching):
            logger.warning(
                "KV cache events are on, but prefix caching is not enabled."
                "Use --enable-prefix-caching to enable.")
        if (self.kv_events_config and self.kv_events_config.publisher != "null"
                and not self.kv_events_config.enable_kv_cache_events):
            logger.warning("KV cache events are disabled,"
                           "but the scheduler is configured to publish them."
                           "Modify KVEventsConfig.enable_kv_cache_events"
                           "to True to enable.")
        current_platform.check_and_update_config(self)

        if not self.instance_id:
            self.instance_id = random_uuid()[:5]

    def update_sizes_for_sequence_parallelism(self,
                                              possible_sizes: list) -> list:
        # remove the sizes that not multiple of tp_size when
        # enable sequence parallelism
        removed_sizes = [
            size for size in possible_sizes
            if size % self.parallel_config.tensor_parallel_size != 0
        ]
        if removed_sizes:
            logger.warning(
                "Batch sizes %s are removed because they are not "
                "multiple of tp_size %d when "
                "sequence parallelism is enabled", removed_sizes,
                self.parallel_config.tensor_parallel_size)

        return [
            size for size in possible_sizes
            if size % self.parallel_config.tensor_parallel_size == 0
        ]

    def _set_cudagraph_sizes(self):
        """
        cudagraph batchsize padding logic:

        `[1, 2, 4] + [8 * i for i in range(1, 1025)]` is a list of all possible
        batch sizes that cudagraph will capture.

        Depending on the engine's configuration of `max_num_seqs`, the
        candidate batch sizes to capture cudagraph will shrink to the subset
        which just cover the range of `[1, max_num_seqs]`. In the common case,
        `max_num_seqs` is 256, and the cudagraph batch sizes will be
        `[1, 2, 4, 8, 16, 24, 32, 40, ..., 256]`.

        However, if users specify the cudagraph capture sizes through
        compilation config, we will use the specified sizes instead.

        In the end, `vllm_config.compilation_config.cudagraph_capture_sizes`
        will be the final sizes to capture cudagraph (in descending order).

        During runtime, if batchsize is larger than
        `vllm_config.compilation_config.cudagraph_capture_sizes`,
        no cudagraph will be used.
        If the batch size is no larger than
        `vllm_config.compilation_config.cudagraph_capture_sizes`,
        we can quickly find the padded graph size for a given batch size by
        looking up `vllm_config.compilation_config.bs_to_padded_graph_size`.
        """

        # calculate the default `batch_size_capture_list`
        if not envs.VLLM_USE_V1:
            batch_size_capture_list = []
            max_batchsize_to_capture = 0
            if self.scheduler_config is not None and \
                self.model_config is not None and \
                    not self.model_config.enforce_eager:

                possible_sizes = [1, 2, 4] + [8 * i for i in range(1, 1025)]
                if self.parallel_config.tensor_parallel_size > 1 and \
                    self.compilation_config.pass_config.enable_sequence_parallelism:
                    possible_sizes = self.update_sizes_for_sequence_parallelism(
                        possible_sizes)

                # find the minimum size that is larger than max_num_seqs,
                # which then becomes the max_batchsize_to_capture
                larger_sizes = [
                    x for x in possible_sizes
                    if x >= self.scheduler_config.max_num_seqs
                ]
                if larger_sizes:
                    max_batchsize_to_capture = larger_sizes[0]
                else:
                    max_batchsize_to_capture = possible_sizes[-1]

                # filter out the sizes that are
                # larger than max_batchsize_to_capture
                batch_size_capture_list = [
                    size for size in possible_sizes
                    if size <= max_batchsize_to_capture
                ]
        else:
            batch_size_capture_list = []
            if self.model_config is not None and \
                not self.model_config.enforce_eager:
                cuda_graph_sizes = self.scheduler_config.cuda_graph_sizes
                if len(cuda_graph_sizes) == 1:
                    batch_size_capture_list = [1, 2, 4] + [
                        i for i in range(8, cuda_graph_sizes[0] + 1, 8)
                    ]
                elif len(cuda_graph_sizes) > 1:
                    batch_size_capture_list = sorted(cuda_graph_sizes)
                else:
                    raise TypeError(f"Invalid value for {cuda_graph_sizes=}.")
                if self.parallel_config.tensor_parallel_size > 1 and \
                    self.compilation_config.pass_config.enable_sequence_parallelism:
                    batch_size_capture_list = \
                        self.update_sizes_for_sequence_parallelism(batch_size_capture_list)
                max_num_tokens = self.scheduler_config.max_num_batched_tokens
                batch_size_capture_list = [
                    size for size in batch_size_capture_list
                    if size <= max_num_tokens
                ]

        self.compilation_config.init_with_cudagraph_sizes(
            batch_size_capture_list)

    def __str__(self):
        return (
            f"model={self.model_config.model!r},"
            f" speculative_config={self.speculative_config!r},"
            f" tokenizer={self.model_config.tokenizer!r}, "
            f"skip_tokenizer_init={self.model_config.skip_tokenizer_init},"
            f" tokenizer_mode={self.model_config.tokenizer_mode}, "
            f"revision={self.model_config.revision}, "
            f"override_neuron_config={self.model_config.override_neuron_config},"
            f" tokenizer_revision={self.model_config.tokenizer_revision}, "
            f"trust_remote_code={self.model_config.trust_remote_code}, "
            f"dtype={self.model_config.dtype}, "
            f"max_seq_len={self.model_config.max_model_len},"
            f" download_dir={self.load_config.download_dir!r}, "
            f"load_format={self.load_config.load_format}, "
            f"tensor_parallel_size={self.parallel_config.tensor_parallel_size},"
            f" pipeline_parallel_size={self.parallel_config.pipeline_parallel_size}, "  # noqa
            f"disable_custom_all_reduce={self.parallel_config.disable_custom_all_reduce}, "  # noqa
            f"quantization={self.model_config.quantization}, "
            f"enforce_eager={self.model_config.enforce_eager}, "
            f"kv_cache_dtype={self.cache_config.cache_dtype}, "
            f" device_config={self.device_config.device}, "
            f"decoding_config={self.decoding_config!r}, "
            f"observability_config={self.observability_config!r}, "
            f"seed={self.model_config.seed}, "
            f"served_model_name={self.model_config.served_model_name}, "
            f"num_scheduler_steps={self.scheduler_config.num_scheduler_steps}, "
            f"multi_step_stream_outputs={self.scheduler_config.multi_step_stream_outputs}, "  # noqa
            f"enable_prefix_caching={self.cache_config.enable_prefix_caching}, "
            f"chunked_prefill_enabled={self.scheduler_config.chunked_prefill_enabled}, "  # noqa
            f"use_async_output_proc={self.model_config.use_async_output_proc}, "
            f"pooler_config={self.model_config.pooler_config!r}, "
            f"compilation_config={self.compilation_config!r}")


_current_vllm_config: Optional[VllmConfig] = None


@contextmanager
def set_current_vllm_config(vllm_config: VllmConfig, check_compile=False):
    """
    Temporarily set the current vLLM config.
    Used during model initialization.
    We save the current vLLM config in a global variable,
    so that all modules can access it, e.g. custom ops
    can access the vLLM config to determine how to dispatch.
    """
    global _current_vllm_config
    old_vllm_config = _current_vllm_config
    from vllm.compilation.counter import compilation_counter
    num_models_seen = compilation_counter.num_models_seen
    try:
        _current_vllm_config = vllm_config
        yield
    except Exception:
        raise
    else:
        logger.debug("enabled custom ops: %s",
                     vllm_config.compilation_config.enabled_custom_ops)
        logger.debug("disabled custom ops: %s",
                     vllm_config.compilation_config.disabled_custom_ops)
        if check_compile and \
            vllm_config.compilation_config.level == CompilationLevel.PIECEWISE \
            and compilation_counter.num_models_seen == num_models_seen:
            # If the model supports compilation,
            # compilation_counter.num_models_seen should be increased
            # by at least 1.
            # If it is not increased, it means the model does not support
            # compilation (does not have @support_torch_compile decorator).
            logger.warning(
                "`torch.compile` is turned on, but the model %s"
                " does not support it. Please open an issue on GitHub"
                " if you want it to be supported.",
                vllm_config.model_config.model)
    finally:
        _current_vllm_config = old_vllm_config


def get_current_vllm_config() -> VllmConfig:
    if _current_vllm_config is None:
        # in ci, usually when we test custom ops/modules directly,
        # we don't set the vllm config. In that case, we set a default
        # config.
        logger.warning("Current vLLM config is not set.")
        from vllm.config import VllmConfig
        return VllmConfig()
    return _current_vllm_config


def contains_object_print(text):
    """
    Check if the text looks like a printed Python object, e.g.
    contains any substring matching the pattern: "at 0xFFFFFFF>"
    We match against 0x followed by 2-16 hex chars (there's
    a max of 16 on a 64 bit system).

    Args:
        text (str): The text to check

    Returns:
        bool: True if a match is found, False otherwise
    """
    pattern = r'at 0x[a-fA-F0-9]{2,16}>'
    match = re.search(pattern, text)
    return match is not None


def assert_hashable(text):
    if not contains_object_print(text):
        return True
    raise AssertionError(
        f"vLLM tried to hash some configs that may have Python objects ids "
        f"in them. This is a bug, please file an issue. "
        f"Text being hashed: {text}")


T = TypeVar("T")


def get_layers_from_vllm_config(vllm_config: VllmConfig,
                                layer_type: type[T]) -> dict[str, T]:
    return {
        layer_name: layer
        for layer_name, layer in
        vllm_config.compilation_config.static_forward_context.items()
        if isinstance(layer, layer_type)
    }<|MERGE_RESOLUTION|>--- conflicted
+++ resolved
@@ -1103,12 +1103,8 @@
         if self.is_attention_free:
             return 0
 
-<<<<<<< HEAD
-        if hasattr(self.hf_text_config, "head_dim") and self.hf_text_config.head_dim is not None:
-=======
         # NOTE: Some configs may set head_dim=None in the config
         if getattr(self.hf_text_config, "head_dim", None) is not None:
->>>>>>> eca18691
             return self.hf_text_config.head_dim
 
         # FIXME(woosuk): This may not be true for all models.
