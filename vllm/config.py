import enum
import json
from dataclasses import dataclass, field
from typing import (TYPE_CHECKING, Any, ClassVar, Dict, Final, List, Literal,
                    Mapping, Optional, Set, Tuple, Type, Union)

import torch
from transformers import PretrainedConfig

import vllm.envs as envs
from vllm.logger import init_logger
from vllm.model_executor.layers.quantization import QUANTIZATION_METHODS
from vllm.model_executor.models import ModelRegistry
from vllm.platforms import current_platform
from vllm.tracing import is_otel_available, otel_import_error_traceback
from vllm.transformers_utils.config import (
    ConfigFormat, get_config, get_hf_image_processor_config,
    get_hf_text_config, get_pooling_config,
    get_sentence_transformer_tokenizer_config, is_encoder_decoder, uses_mrope)
from vllm.utils import (GiB_bytes, cuda_device_count_stateless, get_cpu_memory,
                        print_warning_once)

if TYPE_CHECKING:
    from ray.util.placement_group import PlacementGroup

    from vllm.executor.executor_base import ExecutorBase
    from vllm.model_executor.layers.quantization.base_config import (
        QuantizationConfig)
    from vllm.model_executor.model_loader.loader import BaseModelLoader
    from vllm.transformers_utils.tokenizer_group.base_tokenizer_group import (
        BaseTokenizerGroup)
else:
    QuantizationConfig = None

logger = init_logger(__name__)

_EMBEDDING_MODEL_MAX_NUM_BATCHED_TOKENS = 32768
_MULTIMODAL_MODEL_MAX_NUM_BATCHED_TOKENS = 5120

TaskOption = Literal["auto", "generate", "embedding"]

# "draft" is only used internally for speculative decoding
_Task = Literal["generate", "embedding", "draft"]


class ModelConfig:
    """Configuration for the model.

    Args:
        model: Name or path of the huggingface model to use.
            It is also used as the content for `model_name` tag in metrics
            output when `served_model_name` is not specified.
        task: The task to use the model for. Each vLLM instance only supports
            one task, even if the same model can be used for multiple tasks.
            When the model only supports one task, "auto" can be used to select
            it; otherwise, you must specify explicitly which task to use.
        tokenizer: Name or path of the huggingface tokenizer to use.
        tokenizer_mode: Tokenizer mode. "auto" will use the fast tokenizer if
            available, "slow" will always use the slow tokenizer, and
            "mistral" will always use the tokenizer from `mistral_common`.
        trust_remote_code: Trust remote code (e.g., from HuggingFace) when
            downloading the model and tokenizer.
        allowed_local_media_path: Allowing API requests to read local images or
            videos from directories specified by the server file system.
            This is a security risk. Should only be enabled in trusted
            environments.
        dtype: Data type for model weights and activations. The "auto" option
            will use FP16 precision for FP32 and FP16 models, and BF16 precision
            for BF16 models.
        seed: Random seed for reproducibility.
        revision: The specific model version to use. It can be a branch name,
            a tag name, or a commit id. If unspecified, will use the default
            version.
        code_revision: The specific revision to use for the model code on
            Hugging Face Hub. It can be a branch name, a tag name, or a
            commit id. If unspecified, will use the default version.
        rope_scaling: Dictionary containing the scaling configuration for the
            RoPE embeddings. When using this flag, don't update
            `max_position_embeddings` to the expected new maximum.
        tokenizer_revision: The specific tokenizer version to use. It can be a
            branch name, a tag name, or a commit id. If unspecified, will use
            the default version.
        max_model_len: Maximum length of a sequence (including prompt and
            output). If None, will be derived from the model.
        quantization: Quantization method that was used to quantize the model
            weights. If None, we assume the model weights are not quantized.
        quantization_param_path: Path to JSON file containing scaling factors.
            Used to load KV cache scaling factors into the model when KV cache
            type is FP8_E4M3 on ROCm (AMD GPU). In the future these will also
            be used to load activation and weight scaling factors when the
            model dtype is FP8_E4M3 on ROCm.
        enforce_eager: Whether to enforce eager execution. If True, we will
            disable CUDA graph and always execute the model in eager mode.
            If False, we will use CUDA graph and eager execution in hybrid.
            If None, the user did not specify, so default to False.
        max_seq_len_to_capture: Maximum sequence len covered by CUDA graphs.
            When a sequence has context length larger than this, we fall back
            to eager mode. Additionally for encoder-decoder models, if the
            sequence length of the encoder input is larger than this, we fall
            back to the eager mode.
        disable_sliding_window: Whether to disable sliding window. If True,
            we will disable the sliding window functionality of the model.
            If the model does not support sliding window, this argument is
            ignored.
        skip_tokenizer_init: If true, skip initialization of tokenizer and
            detokenizer.
        served_model_name: The model name used in metrics tag `model_name`,
            matches the model name exposed via the APIs. If multiple model
            names provided, the first name will be used. If not specified,
            the model name will be the same as `model`.
<<<<<<< HEAD
        hf_kwargs: Extra arguments for the HuggingFace config.
    """

    def __init__(
        self,
        model: str,
        tokenizer: str,
        tokenizer_mode: str,
        trust_remote_code: bool,
        dtype: Union[str, torch.dtype],
        seed: int,
        revision: Optional[str] = None,
        code_revision: Optional[str] = None,
        rope_scaling: Optional[dict] = None,
        rope_theta: Optional[float] = None,
        hf_kwargs: Optional[dict] = None,
        tokenizer_revision: Optional[str] = None,
        max_model_len: Optional[int] = None,
        quantization: Optional[str] = None,
        quantization_param_path: Optional[str] = None,
        enforce_eager: bool = False,
        max_context_len_to_capture: Optional[int] = None,
        max_seq_len_to_capture: Optional[int] = None,
        max_logprobs: int = 20,
        disable_sliding_window: bool = False,
        skip_tokenizer_init: bool = False,
        served_model_name: Optional[Union[str, List[str]]] = None,
        multimodal_config: Optional["MultiModalConfig"] = None,
    ) -> None:
=======
        limit_mm_per_prompt: Maximum number of data instances per modality
            per prompt. Only applicable for multimodal models.
        override_neuron_config: Initialize non default neuron config or
            override default neuron config that are specific to Neuron devices,
            this argument will be used to configure the neuron config that
            can not be gathered from the vllm arguments.
        config_format: The config format which shall be loaded.
            Defaults to 'auto' which defaults to 'hf'.
        mm_processor_kwargs: Arguments to be forwarded to the model's processor
            for multi-modal data, e.g., image processor.
        pooling_type: Used to configure the pooling method in the embedding 
            model.
        pooling_norm: Used to determine whether to normalize the pooled 
            data in the embedding model.
        pooling_softmax: Used to determine whether to softmax the pooled 
            data in the embedding model.
        pooling_step_tag_id: When pooling_step_tag_id is not -1, it indicates 
            that the score corresponding to the pooling_step_tag_id in the 
            generated sentence should be returned. Otherwise, it returns 
            the scores for all tokens.
        pooling_returned_token_ids: pooling_returned_token_ids represents a 
            list of indices for the vocabulary dimensions to be extracted, 
            such as the token IDs of good_token and bad_token in the 
            math-shepherd-mistral-7b-prm model.
    """

    def __init__(
            self,
            model: str,
            task: Union[TaskOption, _Task],
            tokenizer: str,
            tokenizer_mode: str,
            trust_remote_code: bool,
            dtype: Union[str, torch.dtype],
            seed: int,
            allowed_local_media_path: str = "",
            revision: Optional[str] = None,
            code_revision: Optional[str] = None,
            rope_scaling: Optional[dict] = None,
            rope_theta: Optional[float] = None,
            tokenizer_revision: Optional[str] = None,
            max_model_len: Optional[int] = None,
            spec_target_max_model_len: Optional[int] = None,
            quantization: Optional[str] = None,
            quantization_param_path: Optional[str] = None,
            enforce_eager: Optional[bool] = None,
            max_seq_len_to_capture: Optional[int] = None,
            max_logprobs: int = 20,
            disable_sliding_window: bool = False,
            skip_tokenizer_init: bool = False,
            served_model_name: Optional[Union[str, List[str]]] = None,
            limit_mm_per_prompt: Optional[Mapping[str, int]] = None,
            use_async_output_proc: bool = True,
            override_neuron_config: Optional[Dict[str, Any]] = None,
            config_format: ConfigFormat = ConfigFormat.AUTO,
            chat_template_text_format: str = "string",
            mm_processor_kwargs: Optional[Dict[str, Any]] = None,
            pooling_type: Optional[str] = None,
            pooling_norm: Optional[bool] = None,
            pooling_softmax: Optional[bool] = None,
            pooling_step_tag_id: Optional[int] = None,
            pooling_returned_token_ids: Optional[List[int]] = None) -> None:
>>>>>>> 8a4358ec
        self.model = model
        self.tokenizer = tokenizer
        self.tokenizer_mode = tokenizer_mode
        self.trust_remote_code = trust_remote_code
        self.allowed_local_media_path = allowed_local_media_path
        self.seed = seed
        self.revision = revision
        self.code_revision = code_revision
        self.rope_scaling = rope_scaling
        self.rope_theta = rope_theta
        self.hf_kwargs = hf_kwargs
        # The tokenizer version is consistent with the model version by default.
        if tokenizer_revision is None:
            self.tokenizer_revision = revision
        else:
            self.tokenizer_revision = tokenizer_revision
        self.quantization = quantization
        self.quantization_param_path = quantization_param_path
        self.enforce_eager = enforce_eager
        self.max_seq_len_to_capture = max_seq_len_to_capture
        self.max_logprobs = max_logprobs
        self.disable_sliding_window = disable_sliding_window
        self.skip_tokenizer_init = skip_tokenizer_init
        self.hf_config = get_config(self.model, trust_remote_code, revision,
                                    code_revision, rope_scaling, rope_theta,
<<<<<<< HEAD
                                    hf_kwargs)
=======
                                    config_format)
>>>>>>> 8a4358ec
        self.hf_text_config = get_hf_text_config(self.hf_config)
        self.encoder_config = self._get_encoder_config()
        self.hf_image_processor_config = get_hf_image_processor_config(
            self.model, revision)
        self.dtype = _get_and_verify_dtype(self.hf_text_config, dtype)
        self.use_async_output_proc = use_async_output_proc
        self.chat_template_text_format = chat_template_text_format
        self.mm_processor_kwargs = mm_processor_kwargs

        # Set enforce_eager to False if the value is unset.
        if self.enforce_eager is None:
            self.enforce_eager = False

        sliding_window = getattr(self.hf_text_config, "sliding_window", None)
        has_interleaved_attention = (sliding_window is not None) and (
            isinstance(sliding_window, list) or
            (self.hf_text_config.model_type in ["gemma2"]))

        if (not self.disable_sliding_window and has_interleaved_attention):
            sliding_window_len_min = get_min_sliding_window(
                self.hf_text_config.sliding_window)

            print_warning_once(
                f"{self.hf_text_config.model_type} has interleaved attention, "
                "which is currently not supported by vLLM. Disabling sliding "
                "window and capping the max length to the sliding window size "
                f"({sliding_window_len_min}).")
            self.disable_sliding_window = True

        self.max_model_len = _get_and_verify_max_len(
            hf_config=self.hf_text_config,
            max_model_len=max_model_len,
            disable_sliding_window=self.disable_sliding_window,
            sliding_window_len=self.get_hf_config_sliding_window(),
            spec_target_max_model_len=spec_target_max_model_len,
            encoder_config=self.encoder_config)
        self.served_model_name = get_served_model_name(model,
                                                       served_model_name)
        self.multimodal_config = self._init_multimodal_config(
            limit_mm_per_prompt)
        if not self.skip_tokenizer_init:
            self._verify_tokenizer_mode()

        self.is_attention_free = self._init_attention_free()
        self.has_inner_state = self._init_has_inner_state()

        if current_platform.is_neuron():
            self.override_neuron_config = override_neuron_config
        else:
            self.override_neuron_config = None

        supported_tasks, task = self._resolve_task(task, self.hf_config)
        self.supported_tasks = supported_tasks
        self.task: Final = task
        self.pooler_config = self._init_pooler_config(
            pooling_type,
            pooling_norm,
            pooling_softmax,
            pooling_step_tag_id,
            pooling_returned_token_ids,
        )

        self._verify_quantization()
        self._verify_cuda_graph()
        self._verify_bnb_config()

    def _init_multimodal_config(
        self, limit_mm_per_prompt: Optional[Mapping[str, int]]
    ) -> Optional["MultiModalConfig"]:
        architectures = getattr(self.hf_config, "architectures", [])
        if ModelRegistry.is_multimodal_model(architectures):
            return MultiModalConfig(limit_per_prompt=limit_mm_per_prompt or {})

        if limit_mm_per_prompt:
            raise ValueError("`limit_mm_per_prompt` is only supported for "
                             "multimodal models.")

        return None

    def _get_encoder_config(self):
        return get_sentence_transformer_tokenizer_config(
            self.model, self.revision)

    def _init_pooler_config(
        self,
        pooling_type: Optional[str] = None,
        pooling_norm: Optional[bool] = None,
        pooling_softmax: Optional[bool] = None,
        pooling_step_tag_id: Optional[int] = None,
        pooling_returned_token_ids: Optional[List[int]] = None
    ) -> Optional["PoolerConfig"]:
        if self.task == "embedding":
            pooling_config = get_pooling_config(self.model, self.revision)
            if pooling_config is not None:
                # override if user does not
                # specifies pooling_type and/or pooling_norm
                if pooling_type is None:
                    pooling_type = pooling_config["pooling_type"]
                if pooling_norm is None:
                    pooling_norm = pooling_config["normalize"]
            return PoolerConfig(
                pooling_type=pooling_type,
                pooling_norm=pooling_norm,
                pooling_softmax=pooling_softmax,
                pooling_step_tag_id=pooling_step_tag_id,
                pooling_returned_token_ids=pooling_returned_token_ids)
        return None

    def _init_attention_free(self) -> bool:
        architectures = getattr(self.hf_config, "architectures", [])
        return ModelRegistry.is_attention_free_model(architectures)

    def _init_has_inner_state(self) -> bool:
        architectures = getattr(self.hf_config, "architectures", [])
        return ModelRegistry.model_has_inner_state(architectures)

    def _verify_tokenizer_mode(self) -> None:
        tokenizer_mode = self.tokenizer_mode.lower()
        if tokenizer_mode not in ["auto", "slow", "mistral"]:
            raise ValueError(
                f"Unknown tokenizer mode: {self.tokenizer_mode}. Must be "
                "either 'auto', 'slow' or 'mistral'.")
        self.tokenizer_mode = tokenizer_mode

    def _resolve_task(
        self,
        task_option: Union[TaskOption, _Task],
        hf_config: PretrainedConfig,
    ) -> Tuple[Set[_Task], _Task]:
        if task_option == "draft":
            return {"draft"}, "draft"

        architectures = getattr(hf_config, "architectures", [])

        task_support: Dict[_Task, bool] = {
            # NOTE: Listed from highest to lowest priority,
            # in case the model supports multiple of them
            "generate": ModelRegistry.is_text_generation_model(architectures),
            "embedding": ModelRegistry.is_embedding_model(architectures),
        }
        supported_tasks_lst: List[_Task] = [
            task for task, is_supported in task_support.items() if is_supported
        ]
        supported_tasks = set(supported_tasks_lst)

        if task_option == "auto":
            selected_task = next(iter(supported_tasks_lst))

            if len(supported_tasks) > 1:
                logger.info(
                    "This model supports multiple tasks: %s. "
                    "Defaulting to '%s'.", supported_tasks, selected_task)
        else:
            if task_option not in supported_tasks:
                msg = (
                    f"This model does not support the '{task_option}' task. "
                    f"Supported tasks: {supported_tasks}")
                raise ValueError(msg)

            selected_task = task_option

        return supported_tasks, selected_task

    def _parse_quant_hf_config(self):
        quant_cfg = getattr(self.hf_config, "quantization_config", None)
        if quant_cfg is None:
            # compressed-tensors uses a "compression_config" key
            quant_cfg = getattr(self.hf_config, "compression_config", None)
        return quant_cfg

    def _verify_quantization(self) -> None:
        supported_quantization = [*QUANTIZATION_METHODS]
        rocm_supported_quantization = [
            "awq", "gptq", "fp8", "compressed_tensors", "compressed-tensors",
            "fbgemm_fp8"
        ]
        optimized_quantization_methods = [
            "fp8", "marlin", "modelopt", "gptq_marlin_24", "gptq_marlin",
            "awq_marlin", "fbgemm_fp8", "compressed_tensors",
            "compressed-tensors", "experts_int8"
        ]
        tpu_supported_quantization = ["tpu_int8"]
        neuron_supported_quantization = ["neuron_quant"]
        if self.quantization is not None:
            self.quantization = self.quantization.lower()

        # Parse quantization method from the HF model config, if available.
        quant_cfg = self._parse_quant_hf_config()

        if quant_cfg is not None:
            quant_method = quant_cfg.get("quant_method", "").lower()

            # Detect which checkpoint is it
            for _, method in QUANTIZATION_METHODS.items():
                quantization_override = method.override_quantization_method(
                    quant_cfg, self.quantization)
                if quantization_override:
                    quant_method = quantization_override
                    self.quantization = quantization_override
                    break

            # Verify quantization configurations.
            if self.quantization is None:
                self.quantization = quant_method
            elif self.quantization != quant_method:
                raise ValueError(
                    "Quantization method specified in the model config "
                    f"({quant_method}) does not match the quantization "
                    f"method specified in the `quantization` argument "
                    f"({self.quantization}).")

        if self.quantization is not None:
            if self.quantization not in supported_quantization:
                raise ValueError(
                    f"Unknown quantization method: {self.quantization}. Must "
                    f"be one of {supported_quantization}.")
            if current_platform.is_rocm(
            ) and self.quantization not in rocm_supported_quantization:
                raise ValueError(
                    f"{self.quantization} quantization is currently not "
                    f"supported in ROCm.")
            if current_platform.is_tpu(
            ) and self.quantization not in tpu_supported_quantization:
                raise ValueError(
                    f"{self.quantization} quantization is currently not "
                    f"supported in TPU Backend.")
            if self.quantization not in optimized_quantization_methods:
                logger.warning(
                    "%s quantization is not fully "
                    "optimized yet. The speed can be slower than "
                    "non-quantized models.", self.quantization)
            if (self.quantization == "awq" and current_platform.is_rocm()
                    and not envs.VLLM_USE_TRITON_AWQ):
                logger.warning(
                    "Using AWQ quantization with ROCm, but VLLM_USE_TRITON_AWQ"
                    " is not set, enabling VLLM_USE_TRITON_AWQ.")
                envs.VLLM_USE_TRITON_AWQ = True
            if current_platform.is_neuron(
            ) and self.quantization not in neuron_supported_quantization:
                raise ValueError(
                    f"{self.quantization} quantization is currently not "
                    f"supported in Neuron Backend.")

    def _verify_cuda_graph(self) -> None:
        if self.max_seq_len_to_capture is None:
            self.max_seq_len_to_capture = self.max_model_len
        self.max_seq_len_to_capture = min(self.max_seq_len_to_capture,
                                          self.max_model_len)

    def _verify_bnb_config(self) -> None:
        """
        The current version of bitsandbytes (0.44.0) with 8-bit models does not
        yet support CUDA graph.
        """
        is_bitsandbytes = self.quantization == "bitsandbytes"
        has_quantization_config = (getattr(self.hf_config,
                                           "quantization_config", None)
                                   is not None)
        is_8bit = (self.hf_config.quantization_config.get(
            "load_in_8bit", False) if has_quantization_config else False)
        if all([
                is_bitsandbytes,
                has_quantization_config,
                is_8bit,
                not self.enforce_eager,
        ]):
            logger.warning(
                "CUDA graph is not supported on BitAndBytes 8bit yet, "
                "fallback to the eager mode.")
            self.enforce_eager = True

    def verify_async_output_proc(self, parallel_config, speculative_config,
                                 device_config) -> None:
        if not self.use_async_output_proc:
            # Nothing to check
            return

        if parallel_config.pipeline_parallel_size > 1:
            logger.warning("Async output processing can not be enabled "
                           "with pipeline parallel")
            self.use_async_output_proc = False
            return

        # Reminder: Please update docs/source/serving/compatibility_matrix.rst
        # If the feature combo become valid
        if device_config.device_type not in ("cuda", "tpu", "xpu", "hpu"):
            logger.warning(
                "Async output processing is only supported for CUDA, TPU, XPU "
                "and HPU."
                "Disabling it for other platforms.")
            self.use_async_output_proc = False
            return

        if envs.VLLM_USE_RAY_SPMD_WORKER:
            logger.warning(
                "Async output processing can not be enabled with ray spmd")
            self.use_async_output_proc = False
            return

        # Reminder: Please update docs/source/serving/compatibility_matrix.rst
        # If the feature combo become valid
        if device_config.device_type == "cuda" and self.enforce_eager:
            logger.warning(
                "To see benefits of async output processing, enable CUDA "
                "graph. Since, enforce-eager is enabled, async output "
                "processor cannot be used")
            self.use_async_output_proc = not self.enforce_eager
            return

        # Async postprocessor is not necessary with embedding mode
        # since there is no token generation
        if self.task == "embedding":
            self.use_async_output_proc = False

        # Reminder: Please update docs/source/serving/compatibility_matrix.rst
        # If the feature combo become valid
        if speculative_config:
            logger.warning("Async output processing is not supported with"
                           " speculative decoding currently.")
            self.use_async_output_proc = False

    def verify_with_parallel_config(
        self,
        parallel_config: "ParallelConfig",
    ) -> None:
        total_num_attention_heads = getattr(self.hf_text_config,
                                            "num_attention_heads", 0)
        tensor_parallel_size = parallel_config.tensor_parallel_size
        if total_num_attention_heads % tensor_parallel_size != 0:
            raise ValueError(
                f"Total number of attention heads ({total_num_attention_heads})"
                " must be divisible by tensor parallel size "
                f"({tensor_parallel_size}).")

        pipeline_parallel_size = parallel_config.pipeline_parallel_size
        if pipeline_parallel_size > 1:
            architectures = getattr(self.hf_config, "architectures", [])
            if not ModelRegistry.is_pp_supported_model(architectures):
                raise NotImplementedError(
                    "Pipeline parallelism is not supported for this model. "
                    "Supported models implement the `SupportsPP` interface.")

            if self.use_async_output_proc:
                logger.warning("Async output processor is not supported with "
                               "pipeline parallelism currently. Disabling it.")
                self.use_async_output_proc = False

    def get_hf_config_sliding_window(
            self) -> Union[Optional[int], List[Optional[int]]]:
        """Get the sliding window size, or None if disabled."""

        # Some models, like Qwen2 and Qwen1.5, use `use_sliding_window` in
        # addition to sliding window size. We check if that field is present
        # and if it's False, return None.
        if (hasattr(self.hf_text_config, "use_sliding_window")
                and not self.hf_text_config.use_sliding_window):
            return None
        return getattr(self.hf_text_config, "sliding_window", None)

    def get_sliding_window(self) -> Optional[Union[int, List[Optional[int]]]]:
        """Get the sliding window size, or None if disabled.
        """
        # If user disables sliding window, return None.
        if self.disable_sliding_window:
            return None
        # Otherwise get the value from the hf config.
        return self.get_hf_config_sliding_window()

    def get_vocab_size(self) -> int:
        return self.hf_text_config.vocab_size

    def get_hidden_size(self) -> int:
        return self.hf_text_config.hidden_size

    def get_head_size(self) -> int:
        # TODO remove hard code
        if hasattr(self.hf_text_config, "model_type"
                   ) and self.hf_text_config.model_type == 'deepseek_v2':
            # FlashAttention supports only head_size 32, 64, 128, 256,
            # we need to pad head_size 192 to 256
            return 256

        if self.is_attention_free:
            return 0

        if hasattr(self.hf_text_config, "head_dim"):
            return self.hf_text_config.head_dim
        # FIXME(woosuk): This may not be true for all models.
        return (self.hf_text_config.hidden_size //
                self.hf_text_config.num_attention_heads)

    def get_total_num_kv_heads(self) -> int:
        """Returns the total number of KV heads."""
        # For GPTBigCode & Falcon:
        # NOTE: for falcon, when new_decoder_architecture is True, the
        # multi_query flag is ignored and we use n_head_kv for the number of
        # KV heads.
        falcon_model_types = ["falcon", "RefinedWeb", "RefinedWebModel"]
        new_decoder_arch_falcon = (
            self.hf_config.model_type in falcon_model_types
            and getattr(self.hf_config, "new_decoder_architecture", False))
        if not new_decoder_arch_falcon and getattr(self.hf_text_config,
                                                   "multi_query", False):
            # Multi-query attention, only one KV head.
            # Currently, tensor parallelism is not supported in this case.
            return 1

        # For DBRX and MPT
        if self.hf_config.model_type == "mpt":
            if "kv_n_heads" in self.hf_config.attn_config:
                return self.hf_config.attn_config["kv_n_heads"]
            return self.hf_config.num_attention_heads
        if self.hf_config.model_type == "dbrx":
            return getattr(self.hf_config.attn_config, "kv_n_heads",
                           self.hf_config.num_attention_heads)

        if self.is_attention_free:
            return 0

        attributes = [
            # For Falcon:
            "n_head_kv",
            "num_kv_heads",
            # For LLaMA-2:
            "num_key_value_heads",
            # For ChatGLM:
            "multi_query_group_num",
        ]
        for attr in attributes:
            num_kv_heads = getattr(self.hf_text_config, attr, None)
            if num_kv_heads is not None:
                return num_kv_heads

        # For non-grouped-query attention models, the number of KV heads is
        # equal to the number of attention heads.
        return self.hf_text_config.num_attention_heads

    def get_num_kv_heads(self, parallel_config: "ParallelConfig") -> int:
        """Returns the number of KV heads per GPU."""
        total_num_kv_heads = self.get_total_num_kv_heads()
        # If tensor parallelism is used, we divide the number of KV heads by
        # the tensor parallel size. We will replicate the KV heads in the
        # case where the number of KV heads is smaller than the tensor
        # parallel size so each GPU has at least one KV head.
        return max(1,
                   total_num_kv_heads // parallel_config.tensor_parallel_size)

    def get_num_attention_heads(self,
                                parallel_config: "ParallelConfig") -> int:
        num_heads = getattr(self.hf_text_config, "num_attention_heads", 0)
        return num_heads // parallel_config.tensor_parallel_size

    def get_num_layers(self, parallel_config: "ParallelConfig") -> int:
        from vllm.distributed.utils import get_pp_indices
        total_num_hidden_layers = getattr(self.hf_text_config,
                                          "num_hidden_layers", 0)
        pp_rank = parallel_config.rank // parallel_config.tensor_parallel_size
        pp_size = parallel_config.pipeline_parallel_size
        start, end = get_pp_indices(total_num_hidden_layers, pp_rank, pp_size)
        return end - start

    def get_num_attention_layers(self,
                                 parallel_config: "ParallelConfig") -> int:
        if self.is_attention_free:
            return 0

        num_layers = self.get_num_layers(parallel_config)

        # Transformers supports layers_block_type @property
        layers = getattr(self.hf_config, "layers_block_type",
                         ["attention"] * num_layers)
        return len([t for t in layers if t == "attention"])

    def get_multimodal_config(self) -> "MultiModalConfig":
        """
        Get the multimodal configuration of the model.

        Raises:
            ValueError: If the model is not multimodal.
        """
        if self.multimodal_config is None:
            raise ValueError("The model is not multimodal.")

        return self.multimodal_config

    @property
    def is_encoder_decoder(self) -> bool:
        """Extract the HF encoder/decoder model flag."""
        return is_encoder_decoder(self.hf_config)

    @property
    def uses_mrope(self) -> bool:
        return uses_mrope(self.hf_config)

    @property
    def is_multimodal_model(self) -> bool:
        return self.multimodal_config is not None


class CacheConfig:
    """Configuration for the KV cache.

    Args:
        block_size: Size of a cache block in number of tokens.
        gpu_memory_utilization: Fraction of GPU memory to use for the
            vLLM execution.
        swap_space: Size of the CPU swap space per GPU (in GiB).
        cache_dtype: Data type for kv cache storage.
        num_gpu_blocks_override: Number of GPU blocks to use. This overrides the
            profiled num_gpu_blocks if specified. Does nothing if None.
    """

    def __init__(
        self,
        block_size: int,
        gpu_memory_utilization: float,
        swap_space: float,
        cache_dtype: str,
        is_attention_free: bool = False,
        num_gpu_blocks_override: Optional[int] = None,
        sliding_window: Optional[int] = None,
        enable_prefix_caching: bool = False,
        cpu_offload_gb: float = 0,
    ) -> None:
        self.block_size = block_size
        self.gpu_memory_utilization = gpu_memory_utilization
        self.swap_space_bytes = swap_space * GiB_bytes
        self.num_gpu_blocks_override = num_gpu_blocks_override
        self.cache_dtype = cache_dtype
        self.is_attention_free = is_attention_free
        self.sliding_window = sliding_window
        self.enable_prefix_caching = enable_prefix_caching
        self.cpu_offload_gb = cpu_offload_gb

        self._verify_args()
        self._verify_cache_dtype()
        self._verify_prefix_caching()

        # Will be set after profiling.
        self.num_gpu_blocks: Optional[int] = None
        self.num_cpu_blocks: Optional[int] = None

    def metrics_info(self):
        # convert cache_config to dict(key: str, value: str) for prometheus
        # metrics info
        return {key: str(value) for key, value in self.__dict__.items()}

    def _verify_args(self) -> None:
        if self.gpu_memory_utilization > 1.0:
            raise ValueError(
                "GPU memory utilization must be less than 1.0. Got "
                f"{self.gpu_memory_utilization}.")

    def _verify_cache_dtype(self) -> None:
        if self.cache_dtype == "auto":
            pass
        elif self.cache_dtype in ("fp8", "fp8_e4m3", "fp8_e5m2"):
            logger.info(
                "Using fp8 data type to store kv cache. It reduces the GPU "
                "memory footprint and boosts the performance. "
                "Meanwhile, it may cause accuracy drop without a proper "
                "scaling factor")
        else:
            raise ValueError(f"Unknown kv cache dtype: {self.cache_dtype}")

    def _verify_prefix_caching(self) -> None:
        if not self.enable_prefix_caching:
            return

        if self.sliding_window is not None:
            raise NotImplementedError(
                "Prefix caching is not supported with sliding window. "
                "Run with --disable-sliding-window to use prefix caching.")

    def verify_with_parallel_config(
        self,
        parallel_config: "ParallelConfig",
    ) -> None:
        total_cpu_memory = get_cpu_memory()
        # FIXME(woosuk): Here, it is assumed that the GPUs in a tensor parallel
        # group are in the same node. However, the GPUs may span multiple nodes.
        num_gpus_per_node = parallel_config.tensor_parallel_size
        cpu_memory_usage = self.swap_space_bytes * num_gpus_per_node

        msg = (f"{cpu_memory_usage / GiB_bytes:.2f} GiB out of the "
               f"{total_cpu_memory / GiB_bytes:.2f} GiB total CPU memory "
               "is allocated for the swap space.")
        if cpu_memory_usage > 0.7 * total_cpu_memory:
            raise ValueError("Too large swap space. " + msg)
        elif cpu_memory_usage > 0.4 * total_cpu_memory:
            logger.warning("Possibly too large swap space. %s", msg)


@dataclass
class TokenizerPoolConfig:
    """Configuration for the tokenizer pool.

    Args:
        pool_size: Number of tokenizer workers in the pool.
        pool_type: Type of the pool.
        extra_config: Additional config for the pool.
            The way the config will be used depends on the
            pool type.
    """
    pool_size: int
    pool_type: Union[str, Type["BaseTokenizerGroup"]]
    extra_config: dict

    def __post_init__(self):
        if self.pool_type not in ("ray", ) and not isinstance(
                self.pool_type, type):
            raise ValueError(f"Unknown pool type: {self.pool_type}")
        if not isinstance(self.extra_config, dict):
            raise ValueError("extra_config must be a dictionary.")

    @classmethod
    def create_config(
        cls, tokenizer_pool_size: int,
        tokenizer_pool_type: Union[str, Type["BaseTokenizerGroup"]],
        tokenizer_pool_extra_config: Optional[Union[str, dict]]
    ) -> Optional["TokenizerPoolConfig"]:
        """Create a TokenizerPoolConfig from the given parameters.

        If tokenizer_pool_size is 0, return None.

        Args:
            tokenizer_pool_size: Number of tokenizer workers in the pool.
            tokenizer_pool_type: Type of the pool.
            tokenizer_pool_extra_config: Additional config for the pool.
                The way the config will be used depends on the
                pool type. This can be a JSON string (will be parsed).
        """
        if tokenizer_pool_size:
            if isinstance(tokenizer_pool_extra_config, str):
                tokenizer_pool_extra_config_parsed = json.loads(
                    tokenizer_pool_extra_config)
            else:
                tokenizer_pool_extra_config_parsed = (
                    tokenizer_pool_extra_config or {})
            tokenizer_pool_config = cls(tokenizer_pool_size,
                                        tokenizer_pool_type,
                                        tokenizer_pool_extra_config_parsed)
        else:
            tokenizer_pool_config = None
        return tokenizer_pool_config


class LoadFormat(str, enum.Enum):
    AUTO = "auto"
    PT = "pt"
    SAFETENSORS = "safetensors"
    NPCACHE = "npcache"
    DUMMY = "dummy"
    TENSORIZER = "tensorizer"
    SHARDED_STATE = "sharded_state"
    GGUF = "gguf"
    BITSANDBYTES = "bitsandbytes"
    MISTRAL = "mistral"


@dataclass
class LoadConfig:
    """
        download_dir: Directory to download and load the weights, default to the
            default cache directory of huggingface.
        load_format: The format of the model weights to load:
            "auto" will try to load the weights in the safetensors format and
                fall back to the pytorch bin format if safetensors format is
                not available.
            "pt" will load the weights in the pytorch bin format.
            "safetensors" will load the weights in the safetensors format.
            "npcache" will load the weights in pytorch format and store
                a numpy cache to speed up the loading.
            "dummy" will initialize the weights with random values, which is
                mainly for profiling.
            "tensorizer" will use CoreWeave's tensorizer library for
                fast weight loading.
            "bitsandbytes" will load nf4 type weights.
        ignore_patterns: The list of patterns to ignore when loading the model.
            Default to "original/**/*" to avoid repeated loading of llama's
            checkpoints.
    """

    load_format: Union[str, LoadFormat, "BaseModelLoader"] = LoadFormat.AUTO
    download_dir: Optional[str] = None
    model_loader_extra_config: Optional[Union[str, dict]] = field(
        default_factory=dict)
    ignore_patterns: Optional[Union[List[str], str]] = None

    def __post_init__(self):
        model_loader_extra_config = self.model_loader_extra_config or {}
        if isinstance(model_loader_extra_config, str):
            self.model_loader_extra_config = json.loads(
                model_loader_extra_config)
        self._verify_load_format()

        if self.ignore_patterns is not None and len(self.ignore_patterns) > 0:
            logger.info(
                "Ignoring the following patterns when downloading weights: %s",
                self.ignore_patterns)
        else:
            self.ignore_patterns = ["original/**/*"]

    def _verify_load_format(self) -> None:
        if not isinstance(self.load_format, str):
            return

        load_format = self.load_format.lower()
        self.load_format = LoadFormat(load_format)

        rocm_not_supported_load_format: List[str] = []
        if current_platform.is_rocm(
        ) and load_format in rocm_not_supported_load_format:
            rocm_supported_load_format = [
                f for f in LoadFormat.__members__
                if (f not in rocm_not_supported_load_format)
            ]
            raise ValueError(
                f"load format '{load_format}' is not supported in ROCm. "
                f"Supported load formats are "
                f"{rocm_supported_load_format}")


class ParallelConfig:
    """Configuration for the distributed execution.

    Args:
        pipeline_parallel_size: Number of pipeline parallel groups.
        tensor_parallel_size: Number of tensor parallel groups.
        worker_use_ray: Deprecated, use distributed_executor_backend instead.
        max_parallel_loading_workers: Maximum number of multiple batches
            when load model sequentially. To avoid RAM OOM when using tensor
            parallel and large models.
        disable_custom_all_reduce: Disable the custom all-reduce kernel and
            fall back to NCCL.
        tokenizer_pool_config: Config for the tokenizer pool.
            If None, will use synchronous tokenization.
        ray_workers_use_nsight: Whether to profile Ray workers with nsight, see
            https://docs.ray.io/en/latest/ray-observability/user-guides/profiling.html#profiling-nsight-profiler.
        placement_group: ray distributed model workers placement group.
        distributed_executor_backend: Backend to use for distributed model
            workers, either "ray" or "mp" (multiprocessing). If either
            pipeline_parallel_size or tensor_parallel_size is greater than 1,
            will default to "ray" if Ray is installed or "mp" otherwise.
    """

    def __init__(
        self,
        pipeline_parallel_size: int,
        tensor_parallel_size: int,
        worker_use_ray: Optional[bool] = None,
        max_parallel_loading_workers: Optional[int] = None,
        disable_custom_all_reduce: bool = False,
        tokenizer_pool_config: Optional[TokenizerPoolConfig] = None,
        ray_workers_use_nsight: bool = False,
        placement_group: Optional["PlacementGroup"] = None,
        distributed_executor_backend: Optional[Union[
            str, Type["ExecutorBase"]]] = None,
    ) -> None:
        self.pipeline_parallel_size = pipeline_parallel_size
        self.tensor_parallel_size = tensor_parallel_size
        self.distributed_executor_backend = distributed_executor_backend
        self.max_parallel_loading_workers = max_parallel_loading_workers
        self.disable_custom_all_reduce = disable_custom_all_reduce
        self.tokenizer_pool_config = tokenizer_pool_config
        self.ray_workers_use_nsight = ray_workers_use_nsight
        self.placement_group = placement_group
        self.world_size = pipeline_parallel_size * self.tensor_parallel_size

        if worker_use_ray:
            if self.distributed_executor_backend is None:
                self.distributed_executor_backend = "ray"
            elif not self.use_ray:
                raise ValueError(f"worker-use-ray can't be used with "
                                 f"distributed executor backend "
                                 f"'{self.distributed_executor_backend}'.")

        if current_platform.is_tpu() and self.world_size > 1:
            if self.distributed_executor_backend is None:
                self.distributed_executor_backend = "ray"
            if self.distributed_executor_backend != "ray":
                raise ValueError(
                    "TPU backend only supports Ray for distributed inference.")

        if current_platform.is_hpu() and self.world_size > 1:
            if self.distributed_executor_backend is None:
                self.distributed_executor_backend = "ray"
            if self.distributed_executor_backend != "ray":
                raise ValueError(
                    "HPU backend only supports Ray for distributed inference.")

        if self.distributed_executor_backend is None and self.world_size > 1:
            # We use multiprocessing by default if world_size fits on the
            # current node and we aren't in a ray placement group.

            from vllm.executor import ray_utils
            backend = "mp"
            ray_found = ray_utils.ray_is_available()
            if (current_platform.is_cuda()
                    and cuda_device_count_stateless() < self.world_size):
                if not ray_found:
                    raise ValueError("Unable to load Ray which is "
                                     "required for multi-node inference, "
                                     "please install Ray with `pip install "
                                     "ray`.") from ray_utils.ray_import_err
                backend = "ray"
            elif ray_found:
                if self.placement_group:
                    backend = "ray"
                else:
                    from ray import is_initialized as ray_is_initialized
                    if ray_is_initialized():
                        from ray.util import get_current_placement_group
                        if get_current_placement_group():
                            backend = "ray"
            self.distributed_executor_backend = backend
            logger.info("Defaulting to use %s for distributed inference",
                        backend)

        self._verify_args()
        self.rank: int = 0

    @property
    def use_ray(self) -> bool:
        return self.distributed_executor_backend == "ray" or (
            isinstance(self.distributed_executor_backend, type)
            and self.distributed_executor_backend.uses_ray)

    def _verify_args(self) -> None:
        # Lazy import to avoid circular import
        from vllm.executor.executor_base import ExecutorBase

        if self.distributed_executor_backend not in (
                "ray", "mp", None) and not (isinstance(
                    self.distributed_executor_backend, type) and issubclass(
                        self.distributed_executor_backend, ExecutorBase)):
            raise ValueError(
                "Unrecognized distributed executor backend "
                f"{self.distributed_executor_backend}. Supported "
                "values are 'ray', 'mp' or custom ExecutorBase subclass.")
        if self.use_ray:
            from vllm.executor import ray_utils
            ray_utils.assert_ray_available()
        if current_platform.is_rocm():
            self.disable_custom_all_reduce = True
            logger.info(
                "Disabled the custom all-reduce kernel because it is not "
                "supported on AMD GPUs.")
        if self.ray_workers_use_nsight and not self.use_ray:
            raise ValueError("Unable to use nsight profiling unless workers "
                             "run with Ray.")


class SchedulerConfig:
    """Scheduler configuration.

    Args:
        task: The task to use the model for.
        max_num_batched_tokens: Maximum number of tokens to be processed in
            a single iteration.
        max_num_seqs: Maximum number of sequences to be processed in a single
            iteration.
        max_model_len: Maximum length of a sequence (including prompt
            and generated text).
        num_lookahead_slots: The number of slots to allocate per sequence per
            step, beyond the known token ids. This is used in speculative
            decoding to store KV activations of tokens which may or may not be
            accepted.
        delay_factor: Apply a delay (of delay factor multiplied by previous
            prompt latency) before scheduling next prompt.
        enable_chunked_prefill: If True, prefill requests can be chunked based
            on the remaining max_num_batched_tokens.
        preemption_mode: Whether to perform preemption by swapping or
            recomputation. If not specified, we determine the mode as follows:
            We use recomputation by default since it incurs lower overhead than
            swapping. However, when the sequence group has multiple sequences
            (e.g., beam search), recomputation is not currently supported. In
            such a case, we use swapping instead.
        send_delta_data: Private API. If used, scheduler sends delta data to
            workers instead of an entire data. It should be enabled only
            when SPMD worker architecture is enabled. I.e.,
            VLLM_USE_RAY_SPMD_WORKER=1
        policy: The scheduling policy to use. "fcfs" (default) or "priority".
    """

    def __init__(self,
                 task: _Task,
                 max_num_batched_tokens: Optional[int],
                 max_num_seqs: int,
                 max_model_len: int,
                 num_lookahead_slots: int = 0,
                 delay_factor: float = 0.0,
                 enable_chunked_prefill: bool = False,
                 is_multimodal_model: bool = False,
                 preemption_mode: Optional[str] = None,
                 num_scheduler_steps: int = 1,
                 multi_step_stream_outputs: bool = False,
                 send_delta_data: bool = False,
                 policy: str = "fcfs") -> None:
        if max_num_batched_tokens is None:
            if enable_chunked_prefill:
                if num_scheduler_steps > 1:
                    # Multi-step Chunked-Prefill doesn't allow prompt-chunking
                    # for now. Have max_num_batched_tokens set to max_model_len
                    # so we don't reject sequences on account of a short
                    # max_num_batched_tokens.
                    max_num_batched_tokens = max(max_model_len, 2048)
                else:
                    # It is the values that have the best balance between ITL
                    # and TTFT on A100. Note it is not optimized for throughput.
                    max_num_batched_tokens = 512
            else:
                # If max_model_len is too short, use 2048 as the default value
                # for higher throughput.
                max_num_batched_tokens = max(max_model_len, 2048)

            if task == "embedding":
                # For embedding, choose specific value for higher throughput
                max_num_batched_tokens = max(
                    max_num_batched_tokens,
                    _EMBEDDING_MODEL_MAX_NUM_BATCHED_TOKENS,
                )
            if is_multimodal_model:
                # The value needs to be at least the number of multimodal tokens
                max_num_batched_tokens = max(
                    max_num_batched_tokens,
                    _MULTIMODAL_MODEL_MAX_NUM_BATCHED_TOKENS,
                )

        self.max_num_batched_tokens = max_num_batched_tokens

        if enable_chunked_prefill:
            logger.info(
                "Chunked prefill is enabled with max_num_batched_tokens=%d.",
                self.max_num_batched_tokens)

        self.task: Final = task
        self.max_num_seqs = max_num_seqs
        self.max_model_len = max_model_len
        self.num_lookahead_slots = num_lookahead_slots
        self.delay_factor = delay_factor
        self.chunked_prefill_enabled = enable_chunked_prefill
        self.preemption_mode = preemption_mode
        self.num_scheduler_steps = num_scheduler_steps
        self.multi_step_stream_outputs = multi_step_stream_outputs
        self.send_delta_data = send_delta_data
        self.policy = policy
        self._verify_args()

    def _verify_args(self) -> None:
        if (self.max_num_batched_tokens < self.max_model_len
                and not self.chunked_prefill_enabled):
            raise ValueError(
                f"max_num_batched_tokens ({self.max_num_batched_tokens}) is "
                f"smaller than max_model_len ({self.max_model_len}). "
                "This effectively limits the maximum sequence length to "
                "max_num_batched_tokens and makes vLLM reject longer "
                "sequences. Please increase max_num_batched_tokens or "
                "decrease max_model_len.")

        if self.max_num_batched_tokens < self.max_num_seqs:
            raise ValueError(
                f"max_num_batched_tokens ({self.max_num_batched_tokens}) must "
                "be greater than or equal to max_num_seqs "
                f"({self.max_num_seqs}).")

        if self.num_lookahead_slots < 0:
            raise ValueError(
                "num_lookahead_slots "
                f"({self.num_lookahead_slots}) must be greater than or "
                "equal to 0.")

        if self.num_scheduler_steps < 1:
            raise ValueError(
                "num_scheduler_steps "
                f"({self.num_scheduler_steps}) must be greater than or "
                "equal to 1.")

    @property
    def is_multi_step(self) -> bool:
        return self.num_scheduler_steps > 1


class DeviceConfig:
    device: Optional[torch.device]

    def __init__(self, device: str = "auto") -> None:
        if device == "auto":
            # Automated device type detection
            if current_platform.is_cuda_alike():
                self.device_type = "cuda"
            elif current_platform.is_neuron():
                self.device_type = "neuron"
            elif current_platform.is_hpu():
                self.device_type = "hpu"
            elif current_platform.is_openvino():
                self.device_type = "openvino"
            elif current_platform.is_tpu():
                self.device_type = "tpu"
            elif current_platform.is_cpu():
                self.device_type = "cpu"
            elif current_platform.is_xpu():
                self.device_type = "xpu"
            else:
                raise RuntimeError("Failed to infer device type")
        else:
            # Device type is assigned explicitly
            self.device_type = device

        # Some device types require processing inputs on CPU
        if self.device_type in ["neuron", "openvino"]:
            self.device = torch.device("cpu")
        elif self.device_type in ["tpu"]:
            self.device = None
        else:
            # Set device with device type
            self.device = torch.device(self.device_type)


class SpeculativeConfig:
    """Configuration for speculative decoding.

    The configuration is currently specialized to draft-model speculative
    decoding with top-1 proposals.
    """

    @staticmethod
    def maybe_create_spec_config(
        target_model_config: ModelConfig,
        target_parallel_config: ParallelConfig,
        target_dtype: str,
        speculative_model: Optional[str],
        speculative_model_quantization: Optional[str],
        speculative_draft_tensor_parallel_size: Optional[int],
        num_speculative_tokens: Optional[int],
        speculative_disable_mqa_scorer: Optional[bool],
        speculative_max_model_len: Optional[int],
        enable_chunked_prefill: bool,
        disable_log_stats: bool,
        speculative_disable_by_batch_size: Optional[int],
        ngram_prompt_lookup_max: Optional[int],
        ngram_prompt_lookup_min: Optional[int],
        draft_token_acceptance_method: str,
        typical_acceptance_sampler_posterior_threshold: Optional[float],
        typical_acceptance_sampler_posterior_alpha: Optional[float],
        disable_logprobs: Optional[bool],
    ) -> Optional["SpeculativeConfig"]:
        """Create a SpeculativeConfig if possible, else return None.

        This function attempts to create a SpeculativeConfig object based on the
        provided parameters. If the necessary conditions are met, it returns an
        instance of SpeculativeConfig. Otherwise, it returns None.

        Args:
            target_model_config (ModelConfig): The configuration of the target
                model.
            target_parallel_config (ParallelConfig): The parallel configuration
                for the target model.
            target_dtype (str): The data type used for the target model.
            speculative_model (Optional[str]): The name of the speculative
                model, if provided.
            speculative_model_quantization (Optional[str]): Quantization method
                that was used to quantize the speculative model weights. If
                None, we assume the model weights are not quantized.
            speculative_draft_tensor_parallel_size (Optional[int]): The degree
                of the tensor parallelism for the draft model.
            num_speculative_tokens (Optional[int]): The number of speculative
                tokens, if provided. Will default to the number in the draft
                model config if present, otherwise is required.
            speculative_disable_mqa_scorer (Optional[bool]): Disable the MQA
                scorer for the speculative model and fall back to batch
                expansion for scoring.
            speculative_max_model_len (Optional[int]): The maximum model len of
                the speculative model. Used when testing the ability to skip
                speculation for some sequences.
            enable_chunked_prefill (bool): Whether vLLM is configured to use
                chunked prefill or not. Used for raising an error since its not
                yet compatible with spec decode.
            speculative_disable_by_batch_size (Optional[int]): Disable
                speculative decoding for new incoming requests when the number
                of enqueue requests  is larger than this value, if provided.
            ngram_prompt_lookup_max (Optional[int]): Max size of ngram token
                window, if provided.
            ngram_prompt_lookup_min (Optional[int]): Min size of ngram token
                window, if provided.
            draft_token_acceptance_method (str): The method to use for
                accepting draft tokens. This can take two possible
                values 'rejection_sampler' and 'typical_acceptance_sampler'
                for RejectionSampler and TypicalAcceptanceSampler
                respectively.
            typical_acceptance_sampler_posterior_threshold (Optional[float]):
                A threshold value that sets a lower bound on the posterior
                probability of a token in the target model for it to be
                accepted. This threshold is used only when we use the
                TypicalAcceptanceSampler for token acceptance.
            typical_acceptance_sampler_posterior_alpha (Optional[float]):
                A scaling factor for the entropy-based threshold in the
                TypicalAcceptanceSampler.
            disable_logprobs (Optional[bool]): If set to True, token log
                probabilities are not returned during speculative decoding.
                If set to False, token log probabilities are returned
                according to the log probability settings in SamplingParams.
                If not specified, it defaults to True.

        Returns:
            Optional["SpeculativeConfig"]: An instance of SpeculativeConfig if
                the necessary conditions are met, else None.
        """

        if speculative_model is None:
            if num_speculative_tokens is not None:
                raise ValueError("num_speculative_tokens was provided without "
                                 "speculative_model.")
            return None

        if (speculative_disable_by_batch_size is not None
                and speculative_disable_by_batch_size < 2):
            raise ValueError("Expect the batch size threshold of disabling "
                             "speculative decoding is > 1, but got "
                             f"{speculative_disable_by_batch_size=}")

        # TODO: The user should be able to specify revision/max model len
        # for the draft model. It is not currently supported.
        draft_revision = None
        draft_code_revision = None
        draft_quantization = speculative_model_quantization

        if speculative_model == "[ngram]":
            if ngram_prompt_lookup_min is None:
                ngram_prompt_lookup_min = 1
            if ngram_prompt_lookup_max is None or ngram_prompt_lookup_max < 1:
                raise ValueError(f"{ngram_prompt_lookup_max=} must be > 0")
            if ngram_prompt_lookup_min < 1:
                raise ValueError(f"{ngram_prompt_lookup_min=} must be > 0")
            if ngram_prompt_lookup_min > ngram_prompt_lookup_max:
                raise ValueError(f"{ngram_prompt_lookup_min=} cannot be "
                                 f"larger than {ngram_prompt_lookup_max=}")

            # TODO: current we still need extract vocab_size from target model
            # config, in future, we may try refactor it out, and set
            # draft related config as None here.
            draft_model_config = target_model_config
            draft_parallel_config = target_parallel_config
        else:
            ngram_prompt_lookup_max = 0
            ngram_prompt_lookup_min = 0
            draft_model_config = ModelConfig(
                model=speculative_model,
                task="draft",
                tokenizer=target_model_config.tokenizer,
                tokenizer_mode=target_model_config.tokenizer_mode,
                trust_remote_code=target_model_config.trust_remote_code,
                allowed_local_media_path=target_model_config.
                allowed_local_media_path,
                dtype=target_model_config.dtype,
                seed=target_model_config.seed,
                revision=draft_revision,
                code_revision=draft_code_revision,
                tokenizer_revision=target_model_config.tokenizer_revision,
                max_model_len=None,
                spec_target_max_model_len=target_model_config.max_model_len,
                quantization=draft_quantization,
                enforce_eager=target_model_config.enforce_eager,
                max_seq_len_to_capture=target_model_config.
                max_seq_len_to_capture,
                max_logprobs=target_model_config.max_logprobs,
            )

            draft_hf_config = draft_model_config.hf_config

            if (num_speculative_tokens is not None
                    and hasattr(draft_hf_config, "num_lookahead_tokens")):
                draft_hf_config.num_lookahead_tokens = num_speculative_tokens

            n_predict = getattr(draft_hf_config, "n_predict", None)
            if n_predict is not None:
                if num_speculative_tokens is None:
                    # Default to max value defined in draft model config.
                    num_speculative_tokens = n_predict
                elif num_speculative_tokens > n_predict:
                    # Verify provided value doesn't exceed the maximum
                    # supported by the draft model.
                    raise ValueError(
                        "This speculative model supports a maximum of "
                        f"num_speculative_tokens={n_predict}, but "
                        f"{num_speculative_tokens=} was provided.")

            if enable_chunked_prefill and draft_hf_config.model_type in (
                    "medusa", "mlp_speculator", "eagle"):
                raise ValueError(
                    "Chunked prefill and hidden-state based draft models are "
                    "not compatible.")

            speculative_draft_tensor_parallel_size = \
                SpeculativeConfig._verify_and_get_draft_model_tensor_parallel_size(
                    target_parallel_config,
                    speculative_draft_tensor_parallel_size,
                    draft_hf_config
            )

            if (enable_chunked_prefill and \
                 speculative_draft_tensor_parallel_size != 1):
                # TODO - Investigate why the error reported in
                # https://github.com/vllm-project/vllm/pull/9291#issuecomment-2463266258
                # is happening and re-enable it.
                raise ValueError(
                    "Chunked prefill and speculative decoding can be enabled "
                    "simultaneously only for draft models with tensor "
                    "parallel size 1.")

            draft_model_config.max_model_len = (
                SpeculativeConfig._maybe_override_draft_max_model_len(
                    speculative_max_model_len,
                    draft_model_config.max_model_len,
                    target_model_config.max_model_len,
                ))

            draft_parallel_config = (
                SpeculativeConfig.create_draft_parallel_config(
                    target_parallel_config,
                    speculative_draft_tensor_parallel_size, draft_hf_config))

        if num_speculative_tokens is None:
            raise ValueError(
                "num_speculative_tokens must be provided with "
                "speculative_model unless the draft model config contains an "
                "n_predict parameter.")

        if typical_acceptance_sampler_posterior_threshold is None:
            typical_acceptance_sampler_posterior_threshold = 0.09
        if typical_acceptance_sampler_posterior_alpha is None:
            typical_acceptance_sampler_posterior_alpha = 0.3
        if disable_logprobs is None:
            disable_logprobs = True

        return SpeculativeConfig(
            draft_model_config,
            draft_parallel_config,
            num_speculative_tokens,
            speculative_disable_mqa_scorer,
            speculative_disable_by_batch_size,
            ngram_prompt_lookup_max,
            ngram_prompt_lookup_min,
            draft_token_acceptance_method=draft_token_acceptance_method,
            typical_acceptance_sampler_posterior_threshold=\
                typical_acceptance_sampler_posterior_threshold,
            typical_acceptance_sampler_posterior_alpha=\
                typical_acceptance_sampler_posterior_alpha,
            disable_logprobs=disable_logprobs,
            disable_log_stats=disable_log_stats,
        )

    @staticmethod
    def _maybe_override_draft_max_model_len(
        speculative_max_model_len: Optional[int],
        draft_max_model_len: int,
        target_max_model_len: int,
    ) -> int:
        """Determine the max sequence len for the draft model. This is usually
        the draft_max_model_len, but may be the target_max_model_len if it is
        less than the draft_max_model_len, or may be speculative_max_model_len
        if it is specified.

        This is necessary so that sequences do not exceed the capacity of the
        draft model or the target model.

        speculative_max_model_len is mainly used for testing that sequences can
        skip speculation.
        """

        if speculative_max_model_len is not None:

            if speculative_max_model_len > draft_max_model_len:
                raise ValueError(f"{speculative_max_model_len=} cannot be "
                                 f"larger than {draft_max_model_len=}")

            if speculative_max_model_len > target_max_model_len:
                raise ValueError(f"{speculative_max_model_len=} cannot be "
                                 f"larger than {target_max_model_len=}")

            return speculative_max_model_len

        return min(
            draft_max_model_len,
            target_max_model_len,
        )

    @staticmethod
    def _verify_and_get_draft_model_tensor_parallel_size(
            target_parallel_config: ParallelConfig,
            speculative_draft_tensor_parallel_size: Optional[int],
            draft_hf_config: PretrainedConfig) -> int:
        """
        Verifies and adjusts the tensor parallel size for a draft model
        specified using speculative_draft_tensor_parallel_size.
        """
        # If speculative_draft_tensor_parallel_size is unset then set it
        # appropriately else verify that it is set correctly.
        if speculative_draft_tensor_parallel_size is None:
            if draft_hf_config.model_type == "mlp_speculator":
                speculative_draft_tensor_parallel_size = 1
                if target_parallel_config.tensor_parallel_size > 1:
                    logger.warning(
                        "MLPSpeculator cannot currently be run with tp>1; "
                        "setting speculative_draft_tensor_parallel_size=1")
            else:
                speculative_draft_tensor_parallel_size = \
                    target_parallel_config.tensor_parallel_size
        elif speculative_draft_tensor_parallel_size not in (
                1, target_parallel_config.tensor_parallel_size):
            raise ValueError(
                f"{speculative_draft_tensor_parallel_size=} cannot be "
                f"other value than 1 or target model tensor_parallel_size")
        return speculative_draft_tensor_parallel_size

    @staticmethod
    def create_draft_parallel_config(
        target_parallel_config: ParallelConfig,
        speculative_draft_tensor_parallel_size: int,
        draft_hf_config: PretrainedConfig,
    ) -> ParallelConfig:
        """Create a parallel config for use by the draft worker.

        This is mostly a copy of the target parallel config, except the tp_size.
        """
        draft_parallel_config = ParallelConfig(
            pipeline_parallel_size=target_parallel_config.
            pipeline_parallel_size,
            tensor_parallel_size=speculative_draft_tensor_parallel_size,
            distributed_executor_backend=target_parallel_config.
            distributed_executor_backend,
            max_parallel_loading_workers=target_parallel_config.
            max_parallel_loading_workers,
            disable_custom_all_reduce=target_parallel_config.
            disable_custom_all_reduce,
            tokenizer_pool_config=target_parallel_config.tokenizer_pool_config,
            ray_workers_use_nsight=target_parallel_config.
            ray_workers_use_nsight,
            placement_group=target_parallel_config.placement_group,
        )

        return draft_parallel_config

    def __init__(
        self,
        draft_model_config: ModelConfig,
        draft_parallel_config: ParallelConfig,
        num_speculative_tokens: int,
        speculative_disable_mqa_scorer: Optional[bool],
        speculative_disable_by_batch_size: Optional[int],
        ngram_prompt_lookup_max: Optional[int],
        ngram_prompt_lookup_min: Optional[int],
        draft_token_acceptance_method: str,
        typical_acceptance_sampler_posterior_threshold: float,
        typical_acceptance_sampler_posterior_alpha: float,
        disable_logprobs: bool,
        disable_log_stats: bool,
    ):
        """Create a SpeculativeConfig object.

        Args:
            draft_model_config: ModelConfig for the draft model.
            draft_parallel_config: ParallelConfig for the draft model.
            num_speculative_tokens: The number of tokens to sample from the
                draft model before scoring with the target model.
            speculative_disable_by_batch_size: Disable speculative
                decoding for new incoming requests when the number of
                enqueue requests is larger than this value.
            ngram_prompt_lookup_max: Max size of ngram token window.
            ngram_prompt_lookup_min: Min size of ngram token window.
            draft_token_acceptance_method (str): The method to use for
                accepting draft tokens. This can take two possible
                values 'rejection_sampler' and 'typical_acceptance_sampler'
                for RejectionSampler and TypicalAcceptanceSampler
                respectively.
            typical_acceptance_sampler_posterior_threshold (Optional[float]):
                A threshold value that sets a lower bound on the posterior
                probability of a token in the target model for it to be
                accepted. This threshold is used only when we use the
                TypicalAcceptanceSampler for token acceptance.
            typical_acceptance_sampler_posterior_alpha (Optional[float]):
                A scaling factor for the entropy-based threshold in the
                TypicalAcceptanceSampler.
            disable_logprobs: If set to True, token log probabilities will not
                be returned even if requested by sampling parameters. This
                reduces latency by skipping logprob calculation in proposal
                sampling, target sampling, and after accepted tokens are
                determined. If set to False, log probabilities will be
                returned.
            disable_log_stats: Whether to disable periodic printing of stage
                times in speculative decoding.
        """
        self.draft_model_config = draft_model_config
        self.draft_parallel_config = draft_parallel_config
        self.num_speculative_tokens = num_speculative_tokens
        self.speculative_disable_mqa_scorer = speculative_disable_mqa_scorer
        self.speculative_disable_by_batch_size = \
            speculative_disable_by_batch_size
        self.ngram_prompt_lookup_max = ngram_prompt_lookup_max or 0
        self.ngram_prompt_lookup_min = ngram_prompt_lookup_min or 0
        self.draft_token_acceptance_method = draft_token_acceptance_method
        self.typical_acceptance_sampler_posterior_threshold = \
            typical_acceptance_sampler_posterior_threshold
        self.typical_acceptance_sampler_posterior_alpha = \
            typical_acceptance_sampler_posterior_alpha
        self.disable_logprobs = disable_logprobs
        self.disable_log_stats = disable_log_stats

        self._verify_args()

    def _verify_args(self) -> None:
        if self.num_speculative_tokens <= 0:
            raise ValueError("Expected num_speculative_tokens to be greater "
                             f"than zero ({self.num_speculative_tokens}).")

        if self.draft_model_config:
            self.draft_model_config.verify_with_parallel_config(
                self.draft_parallel_config)
            # Validate and set draft token acceptance related settings.

        if (self.draft_token_acceptance_method is None):
            raise ValueError("draft_token_acceptance_method is not set. "
                             "Expected values are rejection_sampler or "
                             "typical_acceptance_sampler.")

        if (self.draft_token_acceptance_method != 'rejection_sampler'
                and self.draft_token_acceptance_method !=
                'typical_acceptance_sampler'):
            raise ValueError(
                "Expected draft_token_acceptance_method to be either "
                "rejection_sampler or typical_acceptance_sampler. Instead it "
                f"is {self.draft_token_acceptance_method}")

        if (self.typical_acceptance_sampler_posterior_threshold < 0
                or self.typical_acceptance_sampler_posterior_alpha < 0):
            raise ValueError(
                "Expected typical_acceptance_sampler_posterior_threshold "
                "and typical_acceptance_sampler_posterior_alpha to be > 0. "
                "Instead found "
                f"typical_acceptance_sampler_posterior_threshold = "
                f"{self.typical_acceptance_sampler_posterior_threshold} and "
                f"typical_acceptance_sampler_posterior_alpha = "
                f"{self.typical_acceptance_sampler_posterior_alpha}")

    @property
    def num_lookahead_slots(self) -> int:
        """The number of additional slots the scheduler should allocate per
        step, in addition to the slots allocated for each known token.

        This is equal to the number of speculative tokens, as each speculative
        token must be scored.
        """
        return self.num_speculative_tokens

    def __repr__(self) -> str:
        if self.ngram_prompt_lookup_max > 0:
            draft_model = "[ngram]"
        else:
            draft_model = self.draft_model_config.model
        num_spec_tokens = self.num_speculative_tokens
        return f"SpeculativeConfig({draft_model=}, {num_spec_tokens=})"


@dataclass
class LoRAConfig:
    max_lora_rank: int
    max_loras: int
    fully_sharded_loras: bool = False
    max_cpu_loras: Optional[int] = None
    lora_dtype: Optional[Union[torch.dtype, str]] = None
    lora_extra_vocab_size: int = 256
    # This is a constant.
    lora_vocab_padding_size: ClassVar[int] = 256
    long_lora_scaling_factors: Optional[Tuple[float]] = None

    def __post_init__(self):
        # Setting the maximum rank to 256 should be able to satisfy the vast
        # majority of applications.
        possible_max_ranks = (8, 16, 32, 64, 128, 256)
        possible_lora_extra_vocab_size = (0, 256, 512)
        if self.max_lora_rank not in possible_max_ranks:
            raise ValueError(
                f"max_lora_rank ({self.max_lora_rank}) must be one of "
                f"{possible_max_ranks}.")
        if self.lora_extra_vocab_size not in possible_lora_extra_vocab_size:
            raise ValueError(
                f"lora_extra_vocab_size ({self.lora_extra_vocab_size}) "
                f"must be one of {possible_lora_extra_vocab_size}.")
        if self.max_loras < 1:
            raise ValueError(f"max_loras ({self.max_loras}) must be >= 1.")
        if self.max_cpu_loras is None:
            self.max_cpu_loras = self.max_loras
        elif self.max_cpu_loras < self.max_loras:
            raise ValueError(
                f"max_cpu_loras ({self.max_cpu_loras}) must be >= "
                f"max_loras ({self.max_loras})")

    def verify_with_model_config(self, model_config: ModelConfig):
        if self.lora_dtype in (None, "auto"):
            self.lora_dtype = model_config.dtype
        elif isinstance(self.lora_dtype, str):
            self.lora_dtype = getattr(torch, self.lora_dtype)
        if model_config.quantization and model_config.quantization not in [
                "awq", "gptq"
        ]:
            # TODO support marlin
            logger.warning("%s quantization is not tested with LoRA yet.",
                           model_config.quantization)

    def verify_with_scheduler_config(self, scheduler_config: SchedulerConfig):
        # Reminder: Please update docs/source/serving/compatibility_matrix.rst
        # If the feature combo become valid
        if scheduler_config.chunked_prefill_enabled:
            raise ValueError("LoRA is not supported with chunked prefill yet.")


@dataclass
class PromptAdapterConfig:
    max_prompt_adapters: int
    max_prompt_adapter_token: int
    max_cpu_prompt_adapters: Optional[int] = None
    prompt_adapter_dtype: Optional[torch.dtype] = None

    def __post_init__(self):

        if self.max_prompt_adapters < 1:
            raise ValueError(f"max_prompt_adapters "
                             f"({self.max_prompt_adapters}) must be >= 1.")
        if self.max_prompt_adapter_token == 0:
            raise ValueError("max_prompt_adapter_token must be set.")
        if self.max_cpu_prompt_adapters is None:
            self.max_cpu_prompt_adapters = self.max_prompt_adapters

    def verify_with_model_config(self, model_config: ModelConfig):
        if self.prompt_adapter_dtype in (None, "auto"):
            self.prompt_adapter_dtype = model_config.dtype
        elif isinstance(self.prompt_adapter_dtype, str):
            self.prompt_adapter_dtype = getattr(torch,
                                                self.prompt_adapter_dtype)


@dataclass
class MultiModalConfig:
    """Controls the behavior of multimodal models."""

    limit_per_prompt: Mapping[str, int] = field(default_factory=dict)
    """
    The maximum number of multi-modal input instances allowed per prompt
    for each :class:`~vllm.multimodal.MultiModalPlugin`.
    """

    # TODO: Add configs to init vision tower or not.


@dataclass
class PoolerConfig:
    """Controls the behavior of pooler in embedding model"""

    pooling_type: Optional[str] = None
    pooling_norm: Optional[bool] = None
    pooling_softmax: Optional[bool] = None
    pooling_step_tag_id: Optional[int] = None
    pooling_returned_token_ids: Optional[List[int]] = None


_STR_DTYPE_TO_TORCH_DTYPE = {
    "half": torch.float16,
    "float16": torch.float16,
    "float": torch.float32,
    "float32": torch.float32,
    "bfloat16": torch.bfloat16,
}

_ROCM_NOT_SUPPORTED_DTYPE: List[str] = []  #


def _get_and_verify_dtype(
    config: PretrainedConfig,
    dtype: Union[str, torch.dtype],
) -> torch.dtype:
    # NOTE: getattr(config, "torch_dtype", torch.float32) is not correct
    # because config.torch_dtype can be None.
    config_dtype = getattr(config, "torch_dtype", None)
    if config_dtype is None:
        config_dtype = torch.float32

    if isinstance(dtype, str):
        dtype = dtype.lower()
        if dtype == "auto":
            if config_dtype == torch.float32:
                if config.model_type == "gemma2":
                    logger.info(
                        "For Gemma 2, we downcast float32 to bfloat16 instead "
                        "of float16 by default. Please specify `dtype` if you "
                        "want to use float16.")
                    torch_dtype = torch.bfloat16
                else:
                    # Following the common practice, we use float16 for float32
                    # models.
                    torch_dtype = torch.float16
            else:
                torch_dtype = config_dtype

            if current_platform.is_hpu() and config_dtype == torch.float16:
                logger.info(
                    "For HPU, we cast models to bfloat16 instead of"
                    "using float16 by default. Please specify `dtype` if you "
                    "want to use float16.")
                torch_dtype = torch.bfloat16
        else:
            if dtype not in _STR_DTYPE_TO_TORCH_DTYPE:
                raise ValueError(f"Unknown dtype: {dtype}")
            torch_dtype = _STR_DTYPE_TO_TORCH_DTYPE[dtype]
    elif isinstance(dtype, torch.dtype):
        torch_dtype = dtype
    else:
        raise ValueError(f"Unknown dtype: {dtype}")

    # Verify the dtype.
    if torch_dtype != config_dtype:
        if torch_dtype == torch.float32:
            # Upcasting to float32 is allowed.
            logger.info("Upcasting %s to %s.", config_dtype, torch_dtype)
            pass
        elif config_dtype == torch.float32:
            # Downcasting from float32 to float16 or bfloat16 is allowed.
            logger.info("Downcasting %s to %s.", config_dtype, torch_dtype)
            pass
        else:
            # Casting between float16 and bfloat16 is allowed with a warning.
            logger.warning("Casting %s to %s.", config_dtype, torch_dtype)

    return torch_dtype


def _get_and_verify_max_len(
    hf_config: PretrainedConfig,
    max_model_len: Optional[int],
    disable_sliding_window: bool,
    sliding_window_len: Optional[Union[int, List[Optional[int]]]],
    spec_target_max_model_len: Optional[int] = None,
    encoder_config: Optional[Any] = None,
) -> int:
    """Get and verify the model's maximum length."""
    derived_max_model_len = float("inf")
    possible_keys = [
        # OPT
        "max_position_embeddings",
        # GPT-2
        "n_positions",
        # MPT
        "max_seq_len",
        # ChatGLM2
        "seq_length",
        # Command-R
        "model_max_length",
        # Others
        "max_sequence_length",
        "max_seq_length",
        "seq_len",
    ]
    # Choose the smallest "max_length" from the possible keys.
    max_len_key = None
    for key in possible_keys:
        max_len = getattr(hf_config, key, None)
        if max_len is not None:
            max_len_key = key if max_len < derived_max_model_len \
                else max_len_key
            derived_max_model_len = min(derived_max_model_len, max_len)

    # If sliding window is manually disabled, max_length should be less
    # than the sliding window length in the model config.
    if disable_sliding_window and sliding_window_len is not None:

        sliding_window_len_min = get_min_sliding_window(sliding_window_len)
        max_len_key = "sliding_window" \
            if sliding_window_len_min < derived_max_model_len else max_len_key
        derived_max_model_len = min(derived_max_model_len,
                                    sliding_window_len_min)

    # If none of the keys were found in the config, use a default and
    # log a warning.
    if derived_max_model_len == float("inf"):
        if max_model_len is not None:
            # If max_model_len is specified, we use it.
            return max_model_len

        if spec_target_max_model_len is not None:
            # If this is a speculative draft model, we use the max model len
            # from the target model.
            return spec_target_max_model_len

        default_max_len = 2048
        logger.warning(
            "The model's config.json does not contain any of the following "
            "keys to determine the original maximum length of the model: "
            "%s. Assuming the model's maximum length is %d.", possible_keys,
            default_max_len)
        derived_max_model_len = default_max_len

    rope_scaling = getattr(hf_config, "rope_scaling", None)
    if rope_scaling is not None:
        # No need to consider "type" key because of patch_rope_scaling when
        # loading HF config
        rope_type = rope_scaling["rope_type"]

        if rope_type not in ("su", "longrope", "llama3"):
            if disable_sliding_window:
                # TODO(robertgshaw): Find a model that supports rope_scaling
                # with sliding window to see if this case should be allowed.
                raise NotImplementedError(
                    "Disabling sliding window is not supported for models "
                    "with rope_scaling. Please raise an issue so we can "
                    "investigate.")

            # NOTE: rope_type == "default" does not define factor
            # https://github.com/huggingface/transformers/blob/v4.45.2/src/transformers/modeling_rope_utils.py
            scaling_factor = rope_scaling.get("factor", 1.0)

            if rope_type == "yarn":
                derived_max_model_len = rope_scaling[
                    "original_max_position_embeddings"]
            derived_max_model_len *= scaling_factor

    if encoder_config and "max_seq_length" in encoder_config:
        derived_max_model_len = encoder_config["max_seq_length"]

    # If the user specified a max length, make sure it is smaller than the
    # derived length from the HF model config.
    if max_model_len is None:
        max_model_len = int(derived_max_model_len)
    elif max_model_len > derived_max_model_len:
        # Some models might have a separate key for specifying model_max_length
        # that will be bigger than derived_max_model_len. We compare user input
        # with model_max_length and allow this override when it's smaller.
        model_max_length = getattr(hf_config, "model_max_length", None)
        if model_max_length is not None and max_model_len <= model_max_length:
            if disable_sliding_window:
                # TODO(robertgshaw): Find a model that has model_max_length
                # with sliding window to see if this case should be allowed.
                raise NotImplementedError(
                    "Disabling sliding window is not supported for models "
                    "model_max_length in the config. Please raise an issue "
                    "so we can investigate.")
        else:
            msg = (
                f"User-specified max_model_len ({max_model_len}) is greater "
                f"than the derived max_model_len ({max_len_key}="
                f"{derived_max_model_len} or model_max_length="
                f"{model_max_length} in model's config.json). This may lead "
                "to incorrect model outputs or CUDA errors.")
            if envs.VLLM_ALLOW_LONG_MAX_MODEL_LEN:
                logger.warning(
                    "%s Make sure the value is correct and within the "
                    "model context size.", msg)
            else:
                raise ValueError(
                    f"{msg} To allow overriding this maximum, set "
                    "the env var VLLM_ALLOW_LONG_MAX_MODEL_LEN=1")
    return int(max_model_len)


def get_min_sliding_window(
        sliding_window: Union[int, List[Optional[int]]]) -> int:
    if isinstance(sliding_window, list):
        return min(s for s in sliding_window if s is not None)

    return sliding_window


def get_served_model_name(model: str,
                          served_model_name: Optional[Union[str, List[str]]]):
    """
    If the input is a non-empty list, the first model_name in
    `served_model_name` is taken.
    If the input is a non-empty string, it is used directly.
    For cases where the input is either an empty string or an
    empty list, the fallback is to use `self.model`.
    """
    if not served_model_name:
        return model
    if isinstance(served_model_name, list):
        return served_model_name[0]
    return served_model_name


@dataclass
class DecodingConfig:
    """Dataclass which contains the decoding strategy of the engine"""

    # Which guided decoding algo to use. 'outlines' / 'lm-format-enforcer'
    guided_decoding_backend: str = 'outlines'

    def __post_init__(self):
        valid_guided_backends = ['outlines', 'lm-format-enforcer']
        backend = self.guided_decoding_backend
        if backend not in valid_guided_backends:
            raise ValueError(f"Invalid guided_decoding_backend '{backend},"
                             f"must be one of {valid_guided_backends}")


@dataclass
class ObservabilityConfig:
    """Configuration for observability."""
    otlp_traces_endpoint: Optional[str] = None

    # Collecting detailed timing information for each request can be expensive.

    # If set, collects the model forward time for the request.
    collect_model_forward_time: bool = False

    # If set, collects the model execute time for the request.
    collect_model_execute_time: bool = False

    def __post_init__(self):
        if not is_otel_available() and self.otlp_traces_endpoint is not None:
            raise ValueError(
                "OpenTelemetry is not available. Unable to configure "
                "'otlp_traces_endpoint'. Ensure OpenTelemetry packages are "
                f"installed. Original error:\n{otel_import_error_traceback}")


@dataclass
class VllmConfig:
    """Dataclass which contains all vllm-related configuration. This
    simplifies passing around the distinct configurations in the codebase.
    """

    model_config: ModelConfig
    cache_config: CacheConfig
    parallel_config: ParallelConfig
    scheduler_config: SchedulerConfig
    device_config: DeviceConfig
    load_config: LoadConfig
    lora_config: Optional[LoRAConfig] = None
    speculative_config: Optional[SpeculativeConfig] = None
    decoding_config: Optional[DecodingConfig] = None
    observability_config: Optional[ObservabilityConfig] = None
    prompt_adapter_config: Optional[PromptAdapterConfig] = None
    quant_config: Optional[QuantizationConfig] = None

    @staticmethod
    def _get_quantization_config(
            model_config: ModelConfig,
            load_config: LoadConfig) -> Optional[QuantizationConfig]:
        """Get the quantization config."""
        if model_config.quantization is not None:
            from vllm.model_executor.model_loader.weight_utils import (
                get_quant_config)
            quant_config = get_quant_config(model_config, load_config)
            capability_tuple = current_platform.get_device_capability()

            if capability_tuple is not None:
                capability = capability_tuple.to_int()
                if capability < quant_config.get_min_capability():
                    raise ValueError(
                        f"The quantization method {model_config.quantization} "
                        "is not supported for the current GPU. Minimum "
                        f"capability: {quant_config.get_min_capability()}. "
                        f"Current capability: {capability}.")
            supported_dtypes = quant_config.get_supported_act_dtypes()
            if model_config.dtype not in supported_dtypes:
                raise ValueError(
                    f"{model_config.dtype} is not supported for quantization "
                    f"method {model_config.quantization}. Supported dtypes: "
                    f"{supported_dtypes}")
            return quant_config
        return None

    def __post_init__(self):
        """Verify configs are valid & consistent with each other.
        """
        self.model_config.verify_async_output_proc(self.parallel_config,
                                                   self.speculative_config,
                                                   self.device_config)
        self.model_config.verify_with_parallel_config(self.parallel_config)
        self.cache_config.verify_with_parallel_config(self.parallel_config)

        if self.lora_config:
            self.lora_config.verify_with_model_config(self.model_config)
            self.lora_config.verify_with_scheduler_config(
                self.scheduler_config)
        if self.prompt_adapter_config:
            self.prompt_adapter_config.verify_with_model_config(
                self.model_config)

        if self.quant_config is None and \
            self.model_config is not None and self.load_config is not None:
            self.quant_config = VllmConfig._get_quantization_config(
                self.model_config, self.load_config)<|MERGE_RESOLUTION|>--- conflicted
+++ resolved
@@ -108,37 +108,6 @@
             matches the model name exposed via the APIs. If multiple model
             names provided, the first name will be used. If not specified,
             the model name will be the same as `model`.
-<<<<<<< HEAD
-        hf_kwargs: Extra arguments for the HuggingFace config.
-    """
-
-    def __init__(
-        self,
-        model: str,
-        tokenizer: str,
-        tokenizer_mode: str,
-        trust_remote_code: bool,
-        dtype: Union[str, torch.dtype],
-        seed: int,
-        revision: Optional[str] = None,
-        code_revision: Optional[str] = None,
-        rope_scaling: Optional[dict] = None,
-        rope_theta: Optional[float] = None,
-        hf_kwargs: Optional[dict] = None,
-        tokenizer_revision: Optional[str] = None,
-        max_model_len: Optional[int] = None,
-        quantization: Optional[str] = None,
-        quantization_param_path: Optional[str] = None,
-        enforce_eager: bool = False,
-        max_context_len_to_capture: Optional[int] = None,
-        max_seq_len_to_capture: Optional[int] = None,
-        max_logprobs: int = 20,
-        disable_sliding_window: bool = False,
-        skip_tokenizer_init: bool = False,
-        served_model_name: Optional[Union[str, List[str]]] = None,
-        multimodal_config: Optional["MultiModalConfig"] = None,
-    ) -> None:
-=======
         limit_mm_per_prompt: Maximum number of data instances per modality
             per prompt. Only applicable for multimodal models.
         override_neuron_config: Initialize non default neuron config or
@@ -147,6 +116,7 @@
             can not be gathered from the vllm arguments.
         config_format: The config format which shall be loaded.
             Defaults to 'auto' which defaults to 'hf'.
+        hf_kwargs: Extra arguments for the HuggingFace config.
         mm_processor_kwargs: Arguments to be forwarded to the model's processor
             for multi-modal data, e.g., image processor.
         pooling_type: Used to configure the pooling method in the embedding 
@@ -177,7 +147,7 @@
             allowed_local_media_path: str = "",
             revision: Optional[str] = None,
             code_revision: Optional[str] = None,
-            rope_scaling: Optional[dict] = None,
+            rope_scaling: Optional[Dict[str, Any]] = None,
             rope_theta: Optional[float] = None,
             tokenizer_revision: Optional[str] = None,
             max_model_len: Optional[int] = None,
@@ -194,6 +164,7 @@
             use_async_output_proc: bool = True,
             override_neuron_config: Optional[Dict[str, Any]] = None,
             config_format: ConfigFormat = ConfigFormat.AUTO,
+            hf_kwargs: Optional[Dict[str, Any]] = None,
             chat_template_text_format: str = "string",
             mm_processor_kwargs: Optional[Dict[str, Any]] = None,
             pooling_type: Optional[str] = None,
@@ -201,7 +172,6 @@
             pooling_softmax: Optional[bool] = None,
             pooling_step_tag_id: Optional[int] = None,
             pooling_returned_token_ids: Optional[List[int]] = None) -> None:
->>>>>>> 8a4358ec
         self.model = model
         self.tokenizer = tokenizer
         self.tokenizer_mode = tokenizer_mode
@@ -212,7 +182,7 @@
         self.code_revision = code_revision
         self.rope_scaling = rope_scaling
         self.rope_theta = rope_theta
-        self.hf_kwargs = hf_kwargs
+        self.hf_kwargs = hf_kwargs or {}
         # The tokenizer version is consistent with the model version by default.
         if tokenizer_revision is None:
             self.tokenizer_revision = revision
@@ -227,11 +197,7 @@
         self.skip_tokenizer_init = skip_tokenizer_init
         self.hf_config = get_config(self.model, trust_remote_code, revision,
                                     code_revision, rope_scaling, rope_theta,
-<<<<<<< HEAD
-                                    hf_kwargs)
-=======
-                                    config_format)
->>>>>>> 8a4358ec
+                                    config_format, **self.hf_kwargs)
         self.hf_text_config = get_hf_text_config(self.hf_config)
         self.encoder_config = self._get_encoder_config()
         self.hf_image_processor_config = get_hf_image_processor_config(
