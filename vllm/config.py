--- conflicted
+++ resolved
@@ -202,7 +202,6 @@
 TokenizerMode = Literal["auto", "slow", "mistral", "custom"]
 ModelDType = Literal["auto", "half", "float16", "bfloat16", "float", "float32"]
 
-<<<<<<< HEAD
 
 @config
 @dataclass
@@ -384,102 +383,6 @@
     available.\n
     - "vllm" will use the vLLM model implementation.\n
     - "transformers" will use the Transformers model implementation."""
-=======
-    Args:
-        model: Name or path of the huggingface model to use.
-            It is also used as the content for `model_name` tag in metrics
-            output when `served_model_name` is not specified.
-        task: The task to use the model for. Each vLLM instance only supports
-            one task, even if the same model can be used for multiple tasks.
-            When the model only supports one task, "auto" can be used to select
-            it; otherwise, you must specify explicitly which task to use.
-        tokenizer: Name or path of the huggingface tokenizer to use.
-        tokenizer_mode: Tokenizer mode. "auto" will use the fast tokenizer if
-            available, "slow" will always use the slow tokenizer,
-            "mistral" will always use the tokenizer from `mistral_common`, and
-            "custom" will use --tokenizer to select the preregistered tokenizer.
-        trust_remote_code: Trust remote code (e.g., from HuggingFace) when
-            downloading the model and tokenizer.
-        allowed_local_media_path: Allowing API requests to read local images or
-            videos from directories specified by the server file system.
-            This is a security risk. Should only be enabled in trusted
-            environments.
-        dtype: Data type for model weights and activations. The "auto" option
-            will use FP16 precision for FP32 and FP16 models, and BF16 precision
-            for BF16 models.
-        seed: Random seed for reproducibility.
-        revision: The specific model version to use. It can be a branch name,
-            a tag name, or a commit id. If unspecified, will use the default
-            version.
-        code_revision: The specific revision to use for the model code on
-            Hugging Face Hub. It can be a branch name, a tag name, or a
-            commit id. If unspecified, will use the default version.
-        tokenizer_revision: The specific tokenizer version to use. It can be a
-            branch name, a tag name, or a commit id. If unspecified, will use
-            the default version.
-        max_model_len: Maximum length of a sequence (including prompt and
-            output). If None, will be derived from the model.
-        spec_target_max_model_len: Specify the the maximum length for spec
-            decoding draft models.
-        quantization: Quantization method that was used to quantize the model
-            weights. If None, we assume the model weights are not quantized.
-        enforce_eager: Whether to enforce eager execution. If True, we will
-            disable CUDA graph and always execute the model in eager mode.
-            If False, we will use CUDA graph and eager execution in hybrid.
-            If None, the user did not specify, so default to False.
-        max_seq_len_to_capture: Maximum sequence len covered by CUDA graphs.
-            When a sequence has context length larger than this, we fall back
-            to eager mode. Additionally for encoder-decoder models, if the
-            sequence length of the encoder input is larger than this, we fall
-            back to the eager mode.
-        max_logprobs: Maximum number of log probabilities. Defaults to 20.
-        disable_sliding_window: Whether to disable sliding window. If True,
-            we will disable the sliding window functionality of the model.
-            If the model does not support sliding window, this argument is
-            ignored.
-        skip_tokenizer_init: If true, skip initialization of tokenizer and
-            detokenizer.
-        served_model_name: The model name used in metrics tag `model_name`,
-            matches the model name exposed via the APIs. If multiple model
-            names provided, the first name will be used. If not specified,
-            the model name will be the same as `model`.
-        limit_mm_per_prompt: Maximum number of data items per modality
-            per prompt. Only applicable for multimodal models.
-        mm_processor_kwargs: Overrides for the multi-modal processor obtained
-            from `AutoProcessor.from_pretrained`.
-        disable_mm_preprocessor_cache: If True, disable caching of the
-            processed multi-modal inputs.
-        use_async_output_proc: Whether to use async output processor.
-            Defaults to True.
-        config_format: The config format which shall be loaded.
-            Defaults to 'auto' which defaults to 'hf'.
-        hf_token: The token to use as HTTP bearer authorization for remote files
-            . If `True`, will use the token generated when running
-            `huggingface-cli login` (stored in `~/.huggingface`).
-        hf_overrides: If a dictionary, contains arguments to be forwarded to the
-            HuggingFace config. If a callable, it is called to update the
-            HuggingFace config.
-        override_neuron_config: Initialize non default neuron config or
-            override default neuron config that are specific to Neuron devices,
-            this argument will be used to configure the neuron config that
-            can not be gathered from the vllm arguments.
-        override_pooler_config: Initialize non default pooling config or
-            override default pooling config for the pooling model.
-        logits_processor_pattern: Optional regex pattern specifying valid
-            logits processor qualified names that can be passed with the
-            `logits_processors` extra completion argument. Defaults to None,
-            which allows no processors.
-        generation_config: Configuration parameter file for generation.
-        model_impl: Which implementation of the model to use:
-            "auto" will try to use the vLLM implementation if it exists and
-                fall back to the Transformers implementation if no vLLM
-                implementation is available.
-            "vllm" will use the vLLM model implementation.
-            "transformers" will use the Transformers model implementation.
-        override_generation_config: Override the generation config with the
-            given config.
-    """
->>>>>>> 44641092
 
     def compute_hash(self) -> str:
         """
@@ -514,7 +417,6 @@
         assert_hashable(str_factors)
         return hashlib.sha256(str(factors).encode()).hexdigest()
 
-<<<<<<< HEAD
     def __post_init__(self) -> None:
         self.model = maybe_model_redirect(self.model)
         # The tokenizer is consistent with the model by default.
@@ -528,70 +430,6 @@
             self.hf_config_path = maybe_model_redirect(self.hf_config_path)
 
         if callable(self.hf_overrides):
-=======
-    def __init__(
-        self,
-        model: str,
-        task: Union[TaskOption, Literal["draft"]],
-        tokenizer: str,
-        tokenizer_mode: str,
-        trust_remote_code: bool,
-        dtype: Union[str, torch.dtype],
-        seed: int,
-        hf_config_path: Optional[str] = None,
-        allowed_local_media_path: str = "",
-        revision: Optional[str] = None,
-        code_revision: Optional[str] = None,
-        rope_scaling: Optional[dict[str, Any]] = None,
-        rope_theta: Optional[float] = None,
-        tokenizer_revision: Optional[str] = None,
-        max_model_len: Optional[int] = None,
-        spec_target_max_model_len: Optional[int] = None,
-        quantization: Optional[str] = None,
-        enforce_eager: Optional[bool] = None,
-        max_seq_len_to_capture: Optional[int] = None,
-        max_logprobs: int = 20,
-        disable_sliding_window: bool = False,
-        disable_cascade_attn: bool = False,
-        skip_tokenizer_init: bool = False,
-        served_model_name: Optional[Union[str, list[str]]] = None,
-        limit_mm_per_prompt: Optional[dict[str, int]] = None,
-        mm_processor_kwargs: Optional[dict[str, Any]] = None,
-        disable_mm_preprocessor_cache: bool = False,
-        use_async_output_proc: bool = True,
-        config_format: ConfigFormat = ConfigFormat.AUTO,
-        hf_token: Optional[Union[bool, str]] = None,
-        hf_overrides: Optional[HfOverrides] = None,
-        override_neuron_config: Optional[dict[str, Any]] = None,
-        override_pooler_config: Optional["PoolerConfig"] = None,
-        logits_processor_pattern: Optional[str] = None,
-        generation_config: str = "auto",
-        enable_sleep_mode: bool = False,
-        override_generation_config: Optional[dict[str, Any]] = None,
-        model_impl: Union[str, ModelImpl] = ModelImpl.AUTO,
-    ) -> None:
-        self.model = maybe_model_redirect(model)
-        self.tokenizer = maybe_model_redirect(tokenizer)
-
-        self.hf_config_path = hf_config_path
-        if isinstance(hf_config_path, str):
-            self.hf_config_path = maybe_model_redirect(hf_config_path)
-
-        self.tokenizer_mode = tokenizer_mode
-        self.trust_remote_code = trust_remote_code
-        self.allowed_local_media_path = allowed_local_media_path
-        self.seed = seed
-        self.revision = revision
-        self.code_revision = code_revision
-        self.rope_scaling = rope_scaling
-        self.rope_theta = rope_theta
-        self.model_impl = model_impl
-
-        if hf_overrides is None:
-            hf_overrides = {}
-
-        if callable(hf_overrides):
->>>>>>> 44641092
             hf_overrides_kw = {}
             hf_overrides_fn = self.hf_overrides
         else:
@@ -653,18 +491,8 @@
                                             "attention_chunk_size", None)
         self.encoder_config = self._get_encoder_config()
         self.hf_image_processor_config = get_hf_image_processor_config(
-<<<<<<< HEAD
             self.model, hf_token=self.hf_token, revision=self.revision)
         self.dtype = _get_and_verify_dtype(self.hf_config, self.dtype)
-=======
-            self.model, hf_token=hf_token, revision=revision)
-        self.dtype = _get_and_verify_dtype(self.hf_config, dtype)
-        self.use_async_output_proc = use_async_output_proc
-
-        # Set enforce_eager to False if the value is unset.
-        if self.enforce_eager is None:
-            self.enforce_eager = False
->>>>>>> 44641092
 
         interleaved_attn_models = ["gemma2", "gemma3_text", "cohere2"]
         sliding_window = getattr(self.hf_text_config, "sliding_window", None)
@@ -702,19 +530,9 @@
             sliding_window_len=self.get_hf_config_sliding_window(),
             spec_target_max_model_len=self.spec_target_max_model_len,
             encoder_config=self.encoder_config)
-<<<<<<< HEAD
         self.served_model_name = get_served_model_name(self.model,
                                                        self.served_model_name)
         self.multimodal_config = self._init_multimodal_config()
-=======
-        self.served_model_name = get_served_model_name(model,
-                                                       served_model_name)
-        self.multimodal_config = self._init_multimodal_config(
-            limit_mm_per_prompt=limit_mm_per_prompt,
-            mm_processor_kwargs=mm_processor_kwargs,
-            disable_mm_preprocessor_cache=disable_mm_preprocessor_cache,
-        )
->>>>>>> 44641092
         if not self.skip_tokenizer_init:
             self._verify_tokenizer_mode()
 
@@ -774,32 +592,21 @@
                     model, ignore_pattern=["*.pt", "*.safetensors", "*.bin"])
                 self.tokenizer = s3_tokenizer.dir
 
-<<<<<<< HEAD
     def _init_multimodal_config(self) -> Optional["MultiModalConfig"]:
         if self.registry.is_multimodal_model(self.architectures):
-            return MultiModalConfig(limit_per_prompt=self.limit_mm_per_prompt)
-=======
-    def _init_multimodal_config(
-        self,
-        limit_mm_per_prompt: Optional[dict[str, int]],
-        mm_processor_kwargs: Optional[dict[str, Any]],
-        disable_mm_preprocessor_cache: bool,
-    ) -> Optional["MultiModalConfig"]:
-        if self.registry.is_multimodal_model(self.architectures):
             return MultiModalConfig(
-                limit_per_prompt=limit_mm_per_prompt or {},
-                mm_processor_kwargs=mm_processor_kwargs or {},
-                disable_mm_preprocessor_cache=disable_mm_preprocessor_cache,
-            )
->>>>>>> 44641092
+                limit_per_prompt=self.limit_mm_per_prompt,
+                mm_processor_kwargs=self.mm_processor_kwargs,
+                disable_mm_preprocessor_cache=self.
+                disable_mm_preprocessor_cache)
 
         if self.limit_mm_per_prompt:
             raise ValueError("`limit_mm_per_prompt` is only supported for "
                              "multimodal models.")
-        if mm_processor_kwargs:
+        if self.mm_processor_kwargs:
             raise ValueError("`mm_processor_kwargs` is only supported for "
                              "multimodal models.")
-        if disable_mm_preprocessor_cache:
+        if self.disable_mm_preprocessor_cache:
             raise ValueError("`disable_mm_preprocessor_cache` is only "
                              "supported for multimodal models.")
 
