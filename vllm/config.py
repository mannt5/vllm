import enum
import json
import os
from dataclasses import dataclass, field, fields
from typing import TYPE_CHECKING, ClassVar, List, Optional, Union

import torch
from transformers import PretrainedConfig

from vllm.logger import init_logger
from vllm.model_executor.layers.quantization import (QUANTIZATION_METHODS,
                                                     get_quantization_config)
from vllm.transformers_utils.config import get_config, get_hf_text_config
from vllm.utils import (get_cpu_memory, is_cpu, is_hip, is_neuron)

GPTQMarlinConfig = get_quantization_config("gptq_marlin")

if TYPE_CHECKING:
    from ray.util.placement_group import PlacementGroup

    from vllm.model_executor.model_loader.loader import BaseModelLoader

logger = init_logger(__name__)

# If true, will load models from ModelScope instead of Hugging Face Hub.
VLLM_USE_MODELSCOPE = os.environ.get("VLLM_USE_MODELSCOPE",
                                     "False").lower() == "true"

_GB = 1 << 30


class ModelConfig:
    """Configuration for the model.

    Args:
        model: Name or path of the huggingface model to use.
        tokenizer: Name or path of the huggingface tokenizer to use.
        tokenizer_mode: Tokenizer mode. "auto" will use the fast tokenizer if
            available, and "slow" will always use the slow tokenizer.
        trust_remote_code: Trust remote code (e.g., from HuggingFace) when
            downloading the model and tokenizer.
        dtype: Data type for model weights and activations. The "auto" option
            will use FP16 precision for FP32 and FP16 models, and BF16 precision
            for BF16 models.
        seed: Random seed for reproducibility.
        revision: The specific model version to use. It can be a branch name,
            a tag name, or a commit id. If unspecified, will use the default
            version.
        code_revision: The specific revision to use for the model code on
            Hugging Face Hub. It can be a branch name, a tag name, or a
            commit id. If unspecified, will use the default version.
        tokenizer_revision: The specific tokenizer version to use. It can be a
            branch name, a tag name, or a commit id. If unspecified, will use
            the default version.
        max_model_len: Maximum length of a sequence (including prompt and
            output). If None, will be derived from the model.
        quantization: Quantization method that was used to quantize the model
            weights. If None, we assume the model weights are not quantized.
        quantization_param_path: Path to JSON file containing scaling factors.
            Used to load KV cache scaling factors into the model when KV cache
            type is FP8_E4M3 on ROCm (AMD GPU). In the future these will also
            be used to load activation and weight scaling factors when the
            model dtype is FP8_E4M3 on ROCm.
        enforce_eager: Whether to enforce eager execution. If True, we will
            disable CUDA graph and always execute the model in eager mode.
            If False, we will use CUDA graph and eager execution in hybrid.
        max_context_len_to_capture: Maximum context len covered by CUDA graphs.
            When a sequence has context length larger than this, we fall back
            to eager mode.
        skip_tokenizer_init: If true, skip initialization of tokenizer and
            detokenizer.
    """

    def __init__(
        self,
        model: str,
        tokenizer: str,
        tokenizer_mode: str,
        trust_remote_code: bool,
        dtype: Union[str, torch.dtype],
        seed: int,
        revision: Optional[str] = None,
        code_revision: Optional[str] = None,
        tokenizer_revision: Optional[str] = None,
        max_model_len: Optional[int] = None,
        quantization: Optional[str] = None,
        quantization_param_path: Optional[str] = None,
        enforce_eager: bool = False,
        max_context_len_to_capture: Optional[int] = None,
        max_logprobs: int = 5,
        skip_tokenizer_init: bool = False,
    ) -> None:
        self.model = model
        self.tokenizer = tokenizer
        self.tokenizer_mode = tokenizer_mode
        self.trust_remote_code = trust_remote_code
        self.seed = seed
        self.revision = revision
        self.code_revision = code_revision
        self.tokenizer_revision = tokenizer_revision
        self.quantization = quantization
        self.quantization_param_path = quantization_param_path
        self.enforce_eager = enforce_eager
        self.max_context_len_to_capture = max_context_len_to_capture
        self.max_logprobs = max_logprobs
        self.skip_tokenizer_init = skip_tokenizer_init

        self.hf_config = get_config(self.model, trust_remote_code, revision,
                                    code_revision)
        self.hf_text_config = get_hf_text_config(self.hf_config)
        self.dtype = _get_and_verify_dtype(self.hf_text_config, dtype)
        self.max_model_len = _get_and_verify_max_len(self.hf_text_config,
                                                     max_model_len)
        if not self.skip_tokenizer_init:
            self._verify_tokenizer_mode()
        self._verify_quantization()
        self._verify_cuda_graph()

    def _verify_tokenizer_mode(self) -> None:
        tokenizer_mode = self.tokenizer_mode.lower()
        if tokenizer_mode not in ["auto", "slow"]:
            raise ValueError(
                f"Unknown tokenizer mode: {self.tokenizer_mode}. Must be "
                "either 'auto' or 'slow'.")
        self.tokenizer_mode = tokenizer_mode

    def _verify_quantization(self) -> None:
        supported_quantization = [*QUANTIZATION_METHODS]
        rocm_supported_quantization = ["gptq", "squeezellm"]
        if self.quantization is not None:
            self.quantization = self.quantization.lower()

        # Parse quantization method from the HF model config, if available.
        quant_cfg = getattr(self.hf_config, "quantization_config", None)
        if quant_cfg is not None:
            quant_method = quant_cfg.get("quant_method", "").lower()
            # compat: autogptq >=0.8.0 use checkpoint_format: str
            # compat: autogptq <=0.7.1 is_marlin_format: bool
            is_format_marlin = (quant_cfg.get("checkpoint_format") == "marlin"
                                or quant_cfg.get("is_marlin_format", False))

            # Check which LinearMethod the GPTQ model should use.
            if quant_method == "gptq":
                # If serialized in Marlin format, use MarlinLinearMethod.
                # TODO (@robertgshaw): migrate under GPTQMarlinLinearMethod.
                if is_format_marlin:
                    logger.info("The model is serialized in Marlin format. "
                                "Using Marlin kernel.")
                    quant_method = "marlin"
                    if self.quantization == "gptq":
                        self.quantization = quant_method

                # If convertible to Marlin format, use GPTQMarlinLinearMethod
                # unless the user explicitly specified GPTQLinearMethod.
                elif GPTQMarlinConfig.is_marlin_compatible(quant_cfg):
                    if self.quantization == "gptq":
                        logger.warning(
                            "The model is convertible to Marlin format, but "
                            "you specified quantization=gptq. Use "
                            "quantization=marlin for faster inference.")
                    else:
                        logger.info(
                            "The model is convertible to Marlin format. "
                            "Using Marlin kernel.")
                        quant_method = "gptq_marlin"
                        if self.quantization == "marlin":
                            self.quantization = quant_method

            # Verify quantization configurations.
            if self.quantization is None:
                self.quantization = quant_method
            elif self.quantization != quant_method:
                raise ValueError(
                    "Quantization method specified in the model config "
                    f"({quant_method}) does not match the quantization "
                    f"method specified in the `quantization` argument "
                    f"({self.quantization}).")

        if self.quantization is not None:
            if self.quantization not in supported_quantization:
                raise ValueError(
                    f"Unknown quantization method: {self.quantization}. Must "
                    f"be one of {supported_quantization}.")
            if is_hip(
            ) and self.quantization not in rocm_supported_quantization:
                raise ValueError(
                    f"{self.quantization} quantization is currently not "
                    f"supported in ROCm.")
            if (self.quantization not in ["marlin", "gptq_marlin"]):
                logger.warning(
                    "%s quantization is not fully "
                    "optimized yet. The speed can be slower than "
                    "non-quantized models.", self.quantization)

    def _verify_cuda_graph(self) -> None:
        if self.max_context_len_to_capture is None:
            self.max_context_len_to_capture = self.max_model_len
        self.max_context_len_to_capture = min(self.max_context_len_to_capture,
                                              self.max_model_len)

    def verify_with_parallel_config(
        self,
        parallel_config: "ParallelConfig",
    ) -> None:
        total_num_attention_heads = self.hf_text_config.num_attention_heads
        tensor_parallel_size = parallel_config.tensor_parallel_size
        if total_num_attention_heads % tensor_parallel_size != 0:
            raise ValueError(
                f"Total number of attention heads ({total_num_attention_heads})"
                " must be divisible by tensor parallel size "
                f"({tensor_parallel_size}).")

        total_num_hidden_layers = self.hf_text_config.num_hidden_layers
        pipeline_parallel_size = parallel_config.pipeline_parallel_size
        if total_num_hidden_layers % pipeline_parallel_size != 0:
            raise ValueError(
                f"Total number of hidden layers ({total_num_hidden_layers}) "
                "must be divisible by pipeline parallel size "
                f"({pipeline_parallel_size}).")

    def get_sliding_window(self) -> Optional[int]:
        """Get the sliding window size, or None if disabled.
        """

        # Some models, like Qwen2 and Qwen1.5, use `use_sliding_window` in
        # addition to sliding window size. We check if that field is present
        # and if it's False, return None.
        if (hasattr(self.hf_text_config, "use_sliding_window")
                and not self.hf_text_config.use_sliding_window):
            return None
        return getattr(self.hf_text_config, "sliding_window", None)

    def get_vocab_size(self) -> int:
        return self.hf_text_config.vocab_size

    def get_hidden_size(self) -> int:
        return self.hf_text_config.hidden_size

    def get_head_size(self) -> int:
        if hasattr(self.hf_text_config, "head_dim"):
            return self.hf_text_config.head_dim
        # FIXME(woosuk): This may not be true for all models.
        return (self.hf_text_config.hidden_size //
                self.hf_text_config.num_attention_heads)

    def get_total_num_kv_heads(self) -> int:
        """Returns the total number of KV heads."""
        # For GPTBigCode & Falcon:
        # NOTE: for falcon, when new_decoder_architecture is True, the
        # multi_query flag is ignored and we use n_head_kv for the number of
        # KV heads.
        falcon_model_types = ["falcon", "RefinedWeb", "RefinedWebModel"]
        new_decoder_arch_falcon = (
            self.hf_config.model_type in falcon_model_types
            and getattr(self.hf_config, "new_decoder_architecture", False))
        if not new_decoder_arch_falcon and getattr(self.hf_text_config,
                                                   "multi_query", False):
            # Multi-query attention, only one KV head.
            # Currently, tensor parallelism is not supported in this case.
            return 1

        # For DBRX and MPT
        if self.hf_config.model_type in ["dbrx", "mpt"]:
            return getattr(self.hf_config.attn_config, "kv_n_heads",
                           self.hf_config.num_attention_heads)

        attributes = [
            # For Falcon:
            "n_head_kv",
            "num_kv_heads",
            # For LLaMA-2:
            "num_key_value_heads",
            # For ChatGLM:
            "multi_query_group_num",
        ]
        for attr in attributes:
            num_kv_heads = getattr(self.hf_text_config, attr, None)
            if num_kv_heads is not None:
                return num_kv_heads

        # For non-grouped-query attention models, the number of KV heads is
        # equal to the number of attention heads.
        return self.hf_text_config.num_attention_heads

    def get_num_kv_heads(self, parallel_config: "ParallelConfig") -> int:
        """Returns the number of KV heads per GPU."""
        total_num_kv_heads = self.get_total_num_kv_heads()
        # If tensor parallelism is used, we divide the number of KV heads by
        # the tensor parallel size. We will replicate the KV heads in the
        # case where the number of KV heads is smaller than the tensor
        # parallel size so each GPU has at least one KV head.
        return max(1,
                   total_num_kv_heads // parallel_config.tensor_parallel_size)

    def get_num_layers(self, parallel_config: "ParallelConfig") -> int:
        total_num_hidden_layers = self.hf_text_config.num_hidden_layers
        return total_num_hidden_layers // parallel_config.pipeline_parallel_size


class CacheConfig:
    """Configuration for the KV cache.

    Args:
        block_size: Size of a cache block in number of tokens.
        gpu_memory_utilization: Fraction of GPU memory to use for the
            vLLM execution.
        swap_space: Size of the CPU swap space per GPU (in GiB).
        cache_dtype: Data type for kv cache storage.
        num_gpu_blocks_override: Number of GPU blocks to use. This overrides the
            profiled num_gpu_blocks if specified. Does nothing if None.
    """

    def __init__(
        self,
        block_size: int,
        gpu_memory_utilization: float,
        swap_space: int,
        cache_dtype: str,
        num_gpu_blocks_override: Optional[int] = None,
        sliding_window: Optional[int] = None,
        enable_prefix_caching: bool = False,
    ) -> None:
        self.block_size = block_size
        self.gpu_memory_utilization = gpu_memory_utilization
        self.swap_space_bytes = swap_space * _GB
        self.num_gpu_blocks_override = num_gpu_blocks_override
        self.cache_dtype = cache_dtype
        self.sliding_window = sliding_window
        self.enable_prefix_caching = enable_prefix_caching
        self._verify_args()
        self._verify_cache_dtype()

        # Will be set after profiling.
        self.num_gpu_blocks = None
        self.num_cpu_blocks = None

    def metrics_info(self):
        # convert cache_config to dict(key: str, value: str) for prometheus
        # metrics info
        return {key: str(value) for key, value in self.__dict__.items()}

    def _verify_args(self) -> None:
        if self.gpu_memory_utilization > 1.0:
            raise ValueError(
                "GPU memory utilization must be less than 1.0. Got "
                f"{self.gpu_memory_utilization}.")

    def _verify_cache_dtype(self) -> None:
        if self.cache_dtype == "auto":
            pass
        elif self.cache_dtype == "fp8":
<<<<<<< HEAD
=======
            if not is_hip():
                nvcc_cuda_version = get_nvcc_cuda_version()
                if nvcc_cuda_version is not None \
                        and nvcc_cuda_version < Version("11.8"):
                    raise ValueError(
                        "FP8 is not supported when cuda version is"
                        "lower than 11.8.")
>>>>>>> 2a85f930
            logger.info(
                "Using fp8 data type to store kv cache. It reduces the GPU "
                "memory footprint and boosts the performance. "
                "But it may cause slight accuracy drop without scaling "
                "factors. FP8_E5M2 (without scaling) is only supported on "
                "cuda version greater than 11.8. On ROCm (AMD GPU), FP8_E4M3 "
                "is instead supported for common inference criteria.")
        else:
            raise ValueError(f"Unknown kv cache dtype: {self.cache_dtype}")

    def verify_with_parallel_config(
        self,
        parallel_config: "ParallelConfig",
    ) -> None:
        total_cpu_memory = get_cpu_memory()
        # FIXME(woosuk): Here, it is assumed that the GPUs in a tensor parallel
        # group are in the same node. However, the GPUs may span multiple nodes.
        num_gpus_per_node = parallel_config.tensor_parallel_size
        cpu_memory_usage = self.swap_space_bytes * num_gpus_per_node

        msg = (f"{cpu_memory_usage / _GB:.2f} GiB out of "
               f"the {total_cpu_memory / _GB:.2f} GiB total CPU memory is "
               "allocated for the swap space.")
        if cpu_memory_usage > 0.7 * total_cpu_memory:
            raise ValueError("Too large swap space. " + msg)
        elif cpu_memory_usage > 0.4 * total_cpu_memory:
            logger.warning("Possibly too large swap space. %s", msg)


@dataclass
class TokenizerPoolConfig:
    """Configuration for the tokenizer pool.

    Args:
        pool_size: Number of tokenizer workers in the pool.
        pool_type: Type of the pool.
        extra_config: Additional config for the pool.
            The way the config will be used depends on the
            pool type.
    """
    pool_size: int
    pool_type: str
    extra_config: dict

    def __post_init__(self):
        if self.pool_type not in ("ray", ):
            raise ValueError(f"Unknown pool type: {self.pool_type}")
        if not isinstance(self.extra_config, dict):
            raise ValueError("extra_config must be a dictionary.")

    @classmethod
    def create_config(
        cls, tokenizer_pool_size: int, tokenizer_pool_type: str,
        tokenizer_pool_extra_config: Optional[Union[str, dict]]
    ) -> Optional["TokenizerPoolConfig"]:
        """Create a TokenizerPoolConfig from the given parameters.

        If tokenizer_pool_size is 0, return None.

        Args:
            tokenizer_pool_size: Number of tokenizer workers in the pool.
            tokenizer_pool_type: Type of the pool.
            tokenizer_pool_extra_config: Additional config for the pool.
                The way the config will be used depends on the
                pool type. This can be a JSON string (will be parsed).
        """
        if tokenizer_pool_size:
            if isinstance(tokenizer_pool_extra_config, str):
                tokenizer_pool_extra_config_parsed = json.loads(
                    tokenizer_pool_extra_config)
            else:
                tokenizer_pool_extra_config_parsed = (
                    tokenizer_pool_extra_config or {})
            tokenizer_pool_config = cls(tokenizer_pool_size,
                                        tokenizer_pool_type,
                                        tokenizer_pool_extra_config_parsed)
        else:
            tokenizer_pool_config = None
        return tokenizer_pool_config


class LoadFormat(str, enum.Enum):
    AUTO = "auto"
    PT = "pt"
    SAFETENSORS = "safetensors"
    NPCACHE = "npcache"
    DUMMY = "dummy"
    TENSORIZER = "tensorizer"


@dataclass
class LoadConfig:
    """
        download_dir: Directory to download and load the weights, default to the
            default cache directory of huggingface.
        load_format: The format of the model weights to load:
            "auto" will try to load the weights in the safetensors format and
                fall back to the pytorch bin format if safetensors format is
                not available.
            "pt" will load the weights in the pytorch bin format.
            "safetensors" will load the weights in the safetensors format.
            "npcache" will load the weights in pytorch format and store
                a numpy cache to speed up the loading.
            "dummy" will initialize the weights with random values, which is
                mainly for profiling.
            "tensorizer" will use CoreWeave's tensorizer library for
                fast weight loading.
    """

    load_format: Union[str, LoadFormat, "BaseModelLoader"] = LoadFormat.AUTO
    download_dir: Optional[str] = None
    model_loader_extra_config: Optional[Union[str, dict]] = field(
        default_factory=dict)

    def __post_init__(self):
        model_loader_extra_config = self.model_loader_extra_config or {}
        if isinstance(model_loader_extra_config, str):
            self.model_loader_extra_config = json.loads(
                model_loader_extra_config)
        self._verify_load_format()

    def _verify_load_format(self) -> None:
        if not isinstance(self.load_format, str):
            return

        load_format = self.load_format.lower()
        self.load_format = LoadFormat(load_format)

        rocm_not_supported_load_format: List[str] = []
        if is_hip() and load_format in rocm_not_supported_load_format:
            rocm_supported_load_format = [
                f for f in LoadFormat.__members__
                if (f not in rocm_not_supported_load_format)
            ]
            raise ValueError(
                f"load format '{load_format}' is not supported in ROCm. "
                f"Supported load formats are "
                f"{rocm_supported_load_format}")


class ParallelConfig:
    """Configuration for the distributed execution.

    Args:
        pipeline_parallel_size: Number of pipeline parallel groups.
        tensor_parallel_size: Number of tensor parallel groups.
        worker_use_ray: Whether to use Ray for model workers. Will be set to
            True if either pipeline_parallel_size or tensor_parallel_size is
            greater than 1.
        max_parallel_loading_workers: Maximum number of multiple batches
            when load model sequentially. To avoid RAM OOM when using tensor
            parallel and large models.
        disable_custom_all_reduce: Disable the custom all-reduce kernel and
            fall back to NCCL.
        tokenizer_pool_config: Config for the tokenizer pool.
            If None, will use synchronous tokenization.
        ray_workers_use_nsight: Whether to profile Ray workers with nsight, see
            https://docs.ray.io/en/latest/ray-observability/user-guides/profiling.html#profiling-nsight-profiler.
    """

    def __init__(
        self,
        pipeline_parallel_size: int,
        tensor_parallel_size: int,
        worker_use_ray: bool,
        max_parallel_loading_workers: Optional[int] = None,
        disable_custom_all_reduce: bool = False,
        tokenizer_pool_config: Optional[TokenizerPoolConfig] = None,
        ray_workers_use_nsight: bool = False,
        placement_group: Optional["PlacementGroup"] = None,
    ) -> None:
        self.pipeline_parallel_size = pipeline_parallel_size
        self.tensor_parallel_size = tensor_parallel_size
        self.worker_use_ray = worker_use_ray
        self.max_parallel_loading_workers = max_parallel_loading_workers
        self.disable_custom_all_reduce = disable_custom_all_reduce
        self.tokenizer_pool_config = tokenizer_pool_config
        self.ray_workers_use_nsight = ray_workers_use_nsight
        self.placement_group = placement_group

        self.world_size = pipeline_parallel_size * self.tensor_parallel_size
        if self.world_size > 1:
            self.worker_use_ray = True
        self._verify_args()

    def _verify_args(self) -> None:
        if self.pipeline_parallel_size > 1:
            raise NotImplementedError(
                "Pipeline parallelism is not supported yet.")
        if not self.disable_custom_all_reduce and self.world_size > 1:
            if is_hip():
                self.disable_custom_all_reduce = True
                logger.info(
                    "Disabled the custom all-reduce kernel because it is not "
                    "supported on AMD GPUs.")
            elif self.pipeline_parallel_size > 1:
                self.disable_custom_all_reduce = True
                logger.info(
                    "Disabled the custom all-reduce kernel because it is not "
                    "supported with pipeline parallelism.")
        if self.ray_workers_use_nsight and not self.worker_use_ray:
            raise ValueError("Unable to use nsight profiling unless workers "
                             "run with Ray.")


class SchedulerConfig:
    """Scheduler configuration.

    Args:
        max_num_batched_tokens: Maximum number of tokens to be processed in
            a single iteration.
        max_num_seqs: Maximum number of sequences to be processed in a single
            iteration.
        max_model_len: Maximum length of a sequence (including prompt
            and generated text).
        use_v2_block_manager: Whether to use the BlockSpaceManagerV2 or not.
        num_lookahead_slots: The number of slots to allocate per sequence per
            step, beyond the known token ids. This is used in speculative
            decoding to store KV activations of tokens which may or may not be
            accepted.
        delay_factor: Apply a delay (of delay factor multiplied by previous
            prompt latency) before scheduling next prompt.
        enable_chunked_prefill: If True, prefill requests can be chunked based
            on the remaining max_num_batched_tokens.
    """

    def __init__(
        self,
        max_num_batched_tokens: Optional[int],
        max_num_seqs: int,
        max_model_len: int,
        use_v2_block_manager: bool = False,
        num_lookahead_slots: int = 0,
        delay_factor: float = 0.0,
        enable_chunked_prefill: bool = False,
    ) -> None:
        if max_num_batched_tokens is not None:
            self.max_num_batched_tokens = max_num_batched_tokens
        else:
            if enable_chunked_prefill:
                # For chunked prefill, choose the well-tuned batch size.
                self.max_num_batched_tokens = 768
            else:
                # If max_model_len is too short, use 2048 as the default value
                # for higher throughput.
                self.max_num_batched_tokens = max(max_model_len, 2048)
        if enable_chunked_prefill:
            logger.info("Chunked prefill is enabled (EXPERIMENTAL).")

        self.max_num_seqs = max_num_seqs
        self.max_model_len = max_model_len
        self.use_v2_block_manager = use_v2_block_manager
        self.num_lookahead_slots = num_lookahead_slots
        self.delay_factor = delay_factor
        self.chunked_prefill_enabled = enable_chunked_prefill

        self._verify_args()

    def _verify_args(self) -> None:
        if (self.max_num_batched_tokens < self.max_model_len
                and not self.chunked_prefill_enabled):
            raise ValueError(
                f"max_num_batched_tokens ({self.max_num_batched_tokens}) is "
                f"smaller than max_model_len ({self.max_model_len}). "
                "This effectively limits the maximum sequence length to "
                "max_num_batched_tokens and makes vLLM reject longer "
                "sequences. Please increase max_num_batched_tokens or "
                "decrease max_model_len.")

        if self.max_num_batched_tokens < self.max_num_seqs:
            raise ValueError(
                f"max_num_batched_tokens ({self.max_num_batched_tokens}) must "
                "be greater than or equal to max_num_seqs "
                f"({self.max_num_seqs}).")

        if self.num_lookahead_slots < 0:
            raise ValueError(
                "num_lookahead_slots "
                f"({self.num_lookahead_slots}) must be greater than or "
                "equal to 0.")


class DeviceConfig:

    def __init__(self, device: str = "auto") -> None:
        if device == "auto":
            # Automated device type detection
            if is_neuron():
                self.device_type = "neuron"
            elif is_cpu():
                self.device_type = "cpu"
            else:
                # We don't call torch.cuda.is_available() here to
                # avoid initializing CUDA before workers are forked
                self.device_type = "cuda"
        else:
            # Device type is assigned explicitly
            self.device_type = device

        # Some device types require processing inputs on CPU
        if self.device_type in ["neuron"]:
            self.device = torch.device("cpu")
        else:
            # Set device with device type
            self.device = torch.device(self.device_type)


class SpeculativeConfig:
    """Configuration for speculative decoding.

    The configuration is currently specialized to draft-model speculative
    decoding with top-1 proposals.
    """

    @staticmethod
    def maybe_create_spec_config(
        target_model_config: ModelConfig,
        target_parallel_config: ParallelConfig,
        target_dtype: str,
        speculative_model: Optional[str],
        num_speculative_tokens: Optional[int],
        speculative_max_model_len: Optional[int],
        enable_chunked_prefill: bool,
        use_v2_block_manager: bool,
        ngram_prompt_lookup_max: Optional[int],
        ngram_prompt_lookup_min: Optional[int],
    ) -> Optional["SpeculativeConfig"]:
        """Create a SpeculativeConfig if possible, else return None.

        This function attempts to create a SpeculativeConfig object based on the
        provided parameters. If the necessary conditions are met, it returns an
        instance of SpeculativeConfig. Otherwise, it returns None.

        Args:
            target_model_config (ModelConfig): The configuration of the target
                model.
            target_parallel_config (ParallelConfig): The parallel configuration
                for the target model.
            target_dtype (str): The data type used for the target model.
            speculative_model (Optional[str]): The name of the speculative
                model, if provided.
            num_speculative_tokens (Optional[int]): The number of speculative
                tokens, if provided.
            speculative_max_model_len (Optional[int]): The maximum model len of
                the speculative model. Used when testing the ability to skip
                speculation for some sequences.
            enable_chunked_prefill (bool): Whether vLLM is configured to use
                chunked prefill or not. Used for raising an error since its not
                yet compatible with spec decode.
            use_v2_block_manager (bool): Whether vLLM is configured to use the
                v2 block manager or not. Used for raising an error since the v2
                block manager is required with spec decode.
            ngram_prompt_lookup_max (Optional[int]): Max size of ngram token
                window, if provided.
            ngram_prompt_lookup_min (Optional[int]): Min size of ngram token
                window, if provided.

        Returns:
            Optional["SpeculativeConfig"]: An instance of SpeculativeConfig if
                the necessary conditions are met, else None.
        """

        if (speculative_model is None and num_speculative_tokens is None):
            return None

        if speculative_model is not None and num_speculative_tokens is None:
            raise ValueError(
                "Expected both speculative_model and "
                "num_speculative_tokens to be provided, but found "
                f"{speculative_model=} and {num_speculative_tokens=}.")

        assert (speculative_model is not None
                and num_speculative_tokens is not None)

        if enable_chunked_prefill:
            raise ValueError(
                "Speculative decoding and chunked prefill are "
                f"currently mutually exclusive ({enable_chunked_prefill=}).")

        if not use_v2_block_manager:
            raise ValueError(
                "Speculative decoding requires usage of the V2 "
                "block manager. Enable it with --use-v2-block-manager.")

        # TODO: The user should be able to specify revision/quantization/max
        # model len for the draft model. It is not currently supported.
        draft_revision = None
        draft_code_revision = None
        draft_quantization = None

        if speculative_model == "[ngram]":
            assert (ngram_prompt_lookup_max is not None
                    and ngram_prompt_lookup_max > 0)
            if ngram_prompt_lookup_min is None:
                ngram_prompt_lookup_min = 0
            else:
                assert ngram_prompt_lookup_max > ngram_prompt_lookup_min

            # TODO: current we still need extract vocab_size from target model
            # config, in future, we may try refactor it out, and set
            # draft related config as None here.
            draft_model_config = target_model_config
            draft_parallel_config = target_parallel_config
        else:
            ngram_prompt_lookup_max = 0
            ngram_prompt_lookup_min = 0
            draft_model_config = ModelConfig(
                model=speculative_model,
                tokenizer=target_model_config.tokenizer,
                tokenizer_mode=target_model_config.tokenizer_mode,
                trust_remote_code=target_model_config.trust_remote_code,
                dtype=target_model_config.dtype,
                seed=target_model_config.seed,
                revision=draft_revision,
                code_revision=draft_code_revision,
                tokenizer_revision=target_model_config.tokenizer_revision,
                max_model_len=None,
                quantization=draft_quantization,
                enforce_eager=target_model_config.enforce_eager,
                max_context_len_to_capture=target_model_config.
                max_context_len_to_capture,
                max_logprobs=target_model_config.max_logprobs,
            )

            draft_model_config.max_model_len = (
                SpeculativeConfig._maybe_override_draft_max_model_len(
                    speculative_max_model_len,
                    draft_model_config.max_model_len,
                    target_model_config.max_model_len,
                ))

            draft_parallel_config = (
                SpeculativeConfig.create_draft_parallel_config(
                    target_parallel_config))

        return SpeculativeConfig(
            draft_model_config,
            draft_parallel_config,
            num_speculative_tokens,
            ngram_prompt_lookup_max,
            ngram_prompt_lookup_min,
        )

    @staticmethod
    def _maybe_override_draft_max_model_len(
        speculative_max_model_len: Optional[int],
        draft_max_model_len: int,
        target_max_model_len: int,
    ) -> int:
        """Determine the max sequence len for the draft model. This is usually
        the draft_max_model_len, but may be the target_max_model_len if it is
        less than the draft_max_model_len, or may be speculative_max_model_len
        if it is specified.

        This is necessary so that sequences do not exceed the capacity of the
        draft model or the target model.

        speculative_max_model_len is mainly used for testing that sequences can
        skip speculation.
        """

        if speculative_max_model_len is not None:

            if speculative_max_model_len > draft_max_model_len:
                raise ValueError(f"{speculative_max_model_len=} cannot be "
                                 f"larger than {draft_max_model_len=}")

            if speculative_max_model_len > target_max_model_len:
                raise ValueError(f"{speculative_max_model_len=} cannot be "
                                 f"larger than {target_max_model_len=}")

            return speculative_max_model_len

        return min(
            draft_max_model_len,
            target_max_model_len,
        )

    @staticmethod
    def create_draft_parallel_config(
            target_parallel_config: ParallelConfig) -> ParallelConfig:
        """Create a parallel config for use by the draft worker.

        This is mostly a copy of the target parallel config. In the future the
        draft worker can have a different parallel strategy, e.g. TP=1.
        """
        draft_parallel_config = ParallelConfig(
            pipeline_parallel_size=target_parallel_config.
            pipeline_parallel_size,
            tensor_parallel_size=target_parallel_config.tensor_parallel_size,
            worker_use_ray=target_parallel_config.worker_use_ray,
            max_parallel_loading_workers=target_parallel_config.
            max_parallel_loading_workers,
            disable_custom_all_reduce=target_parallel_config.
            disable_custom_all_reduce,
            tokenizer_pool_config=target_parallel_config.tokenizer_pool_config,
            ray_workers_use_nsight=target_parallel_config.
            ray_workers_use_nsight,
            placement_group=target_parallel_config.placement_group,
        )

        return draft_parallel_config

    def __init__(
        self,
        draft_model_config: ModelConfig,
        draft_parallel_config: ParallelConfig,
        num_speculative_tokens: int,
        ngram_prompt_lookup_max: int,
        ngram_prompt_lookup_min: int,
    ):
        """Create a SpeculativeConfig object.

        Args:
            draft_model_config: ModelConfig for the draft model.
            draft_parallel_config: ParallelConfig for the draft model.
            num_speculative_tokens: The number of tokens to sample from the
                draft model before scoring with the target model.
        """
        self.draft_model_config = draft_model_config
        self.draft_parallel_config = draft_parallel_config
        self.num_speculative_tokens = num_speculative_tokens
        self.ngram_prompt_lookup_max = ngram_prompt_lookup_max
        self.ngram_prompt_lookup_min = ngram_prompt_lookup_min

        self._verify_args()

    def _verify_args(self) -> None:
        if self.num_speculative_tokens <= 0:
            raise ValueError("Expected num_speculative_tokens to be greater "
                             f"than zero ({self.num_speculative_tokens}).")

        if self.draft_model_config:
            self.draft_model_config.verify_with_parallel_config(
                self.draft_parallel_config)

    @property
    def num_lookahead_slots(self) -> int:
        """The number of additional slots the scheduler should allocate per
        step, in addition to the slots allocated for each known token.

        This is equal to the number of speculative tokens, as each speculative
        token must be scored.
        """
        return self.num_speculative_tokens

    def __repr__(self) -> str:
        if self.ngram_prompt_lookup_max > 0:
            draft_model = "[ngram]"
        else:
            draft_model = self.draft_model_config.model
        num_spec_tokens = self.num_speculative_tokens
        return f"SpeculativeConfig({draft_model=}, {num_spec_tokens=})"


@dataclass
class LoRAConfig:
    max_lora_rank: int
    max_loras: int
    fully_sharded_loras: bool = False
    max_cpu_loras: Optional[int] = None
    lora_dtype: Optional[torch.dtype] = None
    lora_extra_vocab_size: int = 256
    # This is a constant.
    lora_vocab_padding_size: ClassVar[int] = 256

    def __post_init__(self):
        # Keep this in sync with csrc/punica/bgmv/bgmv_config.h
        possible_max_ranks = (8, 16, 32, 64)
        possible_lora_extra_vocab_size = (0, 256, 512)
        if self.max_lora_rank not in possible_max_ranks:
            raise ValueError(
                f"max_lora_rank ({self.max_lora_rank}) must be one of "
                f"{possible_max_ranks}.")
        if self.lora_extra_vocab_size not in possible_lora_extra_vocab_size:
            raise ValueError(
                f"lora_extra_vocab_size ({self.lora_extra_vocab_size}) "
                f"must be one of {possible_lora_extra_vocab_size}.")
        if self.max_loras < 1:
            raise ValueError(f"max_loras ({self.max_loras}) must be >= 1.")
        if self.max_cpu_loras is None:
            self.max_cpu_loras = self.max_loras
        elif self.max_cpu_loras < self.max_loras:
            raise ValueError(
                f"max_cpu_loras ({self.max_cpu_loras}) must be >= "
                f"max_loras ({self.max_loras})")

    def verify_with_model_config(self, model_config: ModelConfig):
        if self.lora_dtype in (None, "auto"):
            self.lora_dtype = model_config.dtype
        elif isinstance(self.lora_dtype, str):
            self.lora_dtype = getattr(torch, self.lora_dtype)
        if model_config.quantization and model_config.quantization not in [
                "awq", "gptq"
        ]:
            # TODO support marlin and squeezellm
            logger.warning("%s quantization is not tested with LoRA yet.",
                           model_config.quantization)

    def verify_with_scheduler_config(self, scheduler_config: SchedulerConfig):
        if scheduler_config.max_num_batched_tokens > 65528:
            raise ValueError(
                "Due to limitations of the custom LoRA CUDA kernel, "
                "max_num_batched_tokens must be <= 65528 when "
                "LoRA is enabled.")


@dataclass
class VisionLanguageConfig:
    """Configs the input data format and how models should run for
    vision language models."""

    class ImageInputType(enum.Enum):
        """Image input type into the vision language model.

        An image roughly goes through the following transformation:
        Raw image --> pixel values --> image features --> image embeddings.

        The difference between different image input types is where the
        image encoder (pixel values --> image features) is run.
        Different image input types also correspond to different tensor shapes.

        For example, for Llava, PIXEL_VALUES: (1, 3, 336, 336).
        IMAGE_FEATURES: (1, 576, 1024).
        """
        PIXEL_VALUES = enum.auto()
        IMAGE_FEATURES = enum.auto()

    image_input_type: ImageInputType
    # The input id corresponding to image token.
    image_token_id: int
    # Used for running `run_prefill_max_token`.
    # For models that support varying resolution, this corresponds to
    # worst case scenario (biggest supported resolution).
    image_input_shape: tuple
    image_feature_size: int

    @classmethod
    def get_image_input_enum_type(
            cls, value: str) -> "VisionLanguageConfig.ImageInputType":
        """Get the image input type from a string."""
        try:
            return cls.ImageInputType[value.upper()]
        except KeyError as e:
            raise ValueError(f"{value} is not a valid choice. "
                             f"Expecting to choose from "
                             f"{[x.name for x in cls.ImageInputType]}.") from e


_STR_DTYPE_TO_TORCH_DTYPE = {
    "half": torch.float16,
    "float16": torch.float16,
    "float": torch.float32,
    "float32": torch.float32,
    "bfloat16": torch.bfloat16,
}

_ROCM_NOT_SUPPORTED_DTYPE = ["float", "float32"]


def _get_and_verify_dtype(
    config: PretrainedConfig,
    dtype: Union[str, torch.dtype],
) -> torch.dtype:
    # NOTE: getattr(config, "torch_dtype", torch.float32) is not correct
    # because config.torch_dtype can be None.
    config_dtype = getattr(config, "torch_dtype", None)
    if config_dtype is None:
        config_dtype = torch.float32

    if isinstance(dtype, str):
        dtype = dtype.lower()
        if dtype == "auto":
            if config_dtype == torch.float32:
                # Following the common practice, we use float16 for float32
                # models.
                torch_dtype = torch.float16
            else:
                torch_dtype = config_dtype
        else:
            if dtype not in _STR_DTYPE_TO_TORCH_DTYPE:
                raise ValueError(f"Unknown dtype: {dtype}")
            torch_dtype = _STR_DTYPE_TO_TORCH_DTYPE[dtype]
    elif isinstance(dtype, torch.dtype):
        torch_dtype = dtype
    else:
        raise ValueError(f"Unknown dtype: {dtype}")

    if is_hip() and torch_dtype == torch.float32:
        rocm_supported_dtypes = [
            k for k, v in _STR_DTYPE_TO_TORCH_DTYPE.items()
            if (k not in _ROCM_NOT_SUPPORTED_DTYPE)
        ]
        raise ValueError(f"dtype '{dtype}' is not supported in ROCm. "
                         f"Supported dtypes are {rocm_supported_dtypes}")

    # Verify the dtype.
    if torch_dtype != config_dtype:
        if torch_dtype == torch.float32:
            # Upcasting to float32 is allowed.
            pass
        elif config_dtype == torch.float32:
            # Downcasting from float32 to float16 or bfloat16 is allowed.
            pass
        else:
            # Casting between float16 and bfloat16 is allowed with a warning.
            logger.warning("Casting %s to %s.", config_dtype, torch_dtype)

    return torch_dtype


def _get_and_verify_max_len(
    hf_config: PretrainedConfig,
    max_model_len: Optional[int],
) -> int:
    """Get and verify the model's maximum length."""
    derived_max_model_len = float("inf")
    possible_keys = [
        # OPT
        "max_position_embeddings",
        # GPT-2
        "n_positions",
        # MPT
        "max_seq_len",
        # ChatGLM2
        "seq_length",
        # Command-R
        "model_max_length",
        # Others
        "max_sequence_length",
        "max_seq_length",
        "seq_len",
    ]
    max_len_key = None
    for key in possible_keys:
        max_len = getattr(hf_config, key, None)
        if max_len is not None:
            max_len_key = key if max_len < derived_max_model_len \
                else max_len_key
            derived_max_model_len = min(derived_max_model_len, max_len)
    if derived_max_model_len == float("inf"):
        if max_model_len is not None:
            # If max_model_len is specified, we use it.
            return max_model_len

        default_max_len = 2048
        logger.warning(
            "The model's config.json does not contain any of the following "
            "keys to determine the original maximum length of the model: "
            "%d. Assuming the model's maximum length is %d.", possible_keys,
            default_max_len)
        derived_max_model_len = default_max_len

    rope_scaling = getattr(hf_config, "rope_scaling", None)
    if rope_scaling is not None and rope_scaling["type"] != "su":
        assert "factor" in rope_scaling
        scaling_factor = rope_scaling["factor"]
        if rope_scaling["type"] == "yarn":
            derived_max_model_len = rope_scaling[
                "original_max_position_embeddings"]
        derived_max_model_len *= scaling_factor

    if max_model_len is None:
        max_model_len = int(derived_max_model_len)
    elif max_model_len > derived_max_model_len:
        # Some models might have a separate key for specifying model_max_length
        # that will be bigger than derived_max_model_len. We compare user input
        # with model_max_length and allow this override when it's smaller.
        model_max_length = getattr(hf_config, "model_max_length", None)
        if model_max_length is not None and max_model_len <= model_max_length:
            pass
        else:
            raise ValueError(
                f"User-specified max_model_len ({max_model_len}) is greater "
                "than the derived max_model_len "
                f"({max_len_key}={derived_max_model_len} or model_max_length="
                f"{model_max_length} in model's config.json). This may lead "
                "to incorrect model outputs or CUDA errors. Make sure the "
                "value is correct and within the model context size.")
    return int(max_model_len)


@dataclass
class DecodingConfig:
    """Dataclass which contains the decoding strategy of the engine"""

    # Which guided decoding algo to use. 'outlines' / 'lm-format-enforcer'
    guided_decoding_backend: str = 'outlines'

    def __post_init__(self):
        valid_guided_backends = ['outlines', 'lm-format-enforcer']
        backend = self.guided_decoding_backend
        if backend not in valid_guided_backends:
            raise ValueError(f"Invalid guided_decoding_backend '{backend},"
                             f"must be one of {valid_guided_backends}")


@dataclass(frozen=True)
class EngineConfig:
    """Dataclass which contains all engine-related configuration. This
    simplifies passing around the distinct configurations in the codebase.
    """

    model_config: ModelConfig
    cache_config: CacheConfig
    parallel_config: ParallelConfig
    scheduler_config: SchedulerConfig
    device_config: DeviceConfig
    load_config: LoadConfig
    lora_config: Optional[LoRAConfig]
    vision_language_config: Optional[VisionLanguageConfig]
    speculative_config: Optional[SpeculativeConfig]
    decoding_config: Optional[DecodingConfig]

    def __post_init__(self):
        """Verify configs are valid & consistent with each other.
        """
        self.model_config.verify_with_parallel_config(self.parallel_config)
        self.cache_config.verify_with_parallel_config(self.parallel_config)

        if self.lora_config:
            self.lora_config.verify_with_model_config(self.model_config)
            self.lora_config.verify_with_scheduler_config(
                self.scheduler_config)

    def to_dict(self):
        """Return the configs as a dictionary, for use in **kwargs.
        """
        return dict(
            (field.name, getattr(self, field.name)) for field in fields(self))<|MERGE_RESOLUTION|>--- conflicted
+++ resolved
@@ -349,16 +349,6 @@
         if self.cache_dtype == "auto":
             pass
         elif self.cache_dtype == "fp8":
-<<<<<<< HEAD
-=======
-            if not is_hip():
-                nvcc_cuda_version = get_nvcc_cuda_version()
-                if nvcc_cuda_version is not None \
-                        and nvcc_cuda_version < Version("11.8"):
-                    raise ValueError(
-                        "FP8 is not supported when cuda version is"
-                        "lower than 11.8.")
->>>>>>> 2a85f930
             logger.info(
                 "Using fp8 data type to store kv cache. It reduces the GPU "
                 "memory footprint and boosts the performance. "
