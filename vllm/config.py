--- conflicted
+++ resolved
@@ -2007,31 +2007,6 @@
             elif self.method in ("ngram", "[ngram]"):
                 self.model = "ngram"
             else:
-<<<<<<< HEAD
-                return None
-
-        if (speculative_disable_by_batch_size is not None
-                and speculative_disable_by_batch_size < 2):
-            raise ValueError("Expect the batch size threshold of disabling "
-                             "speculative decoding is > 1, but got "
-                             f"{speculative_disable_by_batch_size=}")
-        # TODO: The user should be able to specify revision/max model len
-        # for the draft model. It is not currently supported.
-        draft_revision = None
-        draft_code_revision = None
-        draft_quantization = speculative_model_quantization
-
-        if speculative_model == "[ngram]":
-            if ngram_prompt_lookup_min is None:
-                ngram_prompt_lookup_min = 1
-            if ngram_prompt_lookup_max is None or ngram_prompt_lookup_max < 1:
-                raise ValueError(f"{ngram_prompt_lookup_max=} must be > 0")
-            if ngram_prompt_lookup_min < 1:
-                raise ValueError(f"{ngram_prompt_lookup_min=} must be > 0")
-            if ngram_prompt_lookup_min > ngram_prompt_lookup_max:
-                raise ValueError(f"{ngram_prompt_lookup_min=} cannot be "
-                                 f"larger than {ngram_prompt_lookup_max=}")
-=======
                 raise ValueError("num_speculative_tokens was provided without "
                                  "speculative model.")
 
@@ -2068,7 +2043,6 @@
                 raise ValueError(
                     f"prompt_lookup_min={self.prompt_lookup_min} must "
                     f"be <= prompt_lookup_max={self.prompt_lookup_max}")
->>>>>>> a0dd7dcd
 
             # TODO: current we still need extract vocab_size from target model
             # config, in future, we may try refactor it out, and set
@@ -2107,7 +2081,8 @@
                 )
 
                 # Automatically detect the method
-                if "eagle-" in self.draft_model_config.model.lower():
+                if (self.draft_model_config.hf_config.model_type == 'eagle'
+                        or "eagle-" in self.draft_model_config.model.lower()):
                     self.method = "eagle"
                 elif self.draft_model_config.hf_config.model_type == "medusa":
                     self.method = "medusa"
@@ -2115,50 +2090,19 @@
                       "mlp_speculator"):
                     self.method = "mlp_speculator"
                 else:
-<<<<<<< HEAD
-                    eagle_config = EAGLEConfig(draft_model_config.hf_config)
-                    draft_model_config.hf_config = eagle_config
-
-            if (num_speculative_tokens is not None
-                    and hasattr(draft_hf_config, "num_lookahead_tokens")):
-                draft_hf_config.num_lookahead_tokens = num_speculative_tokens
-            n_predict = getattr(draft_hf_config, "n_predict", None)
-            if n_predict is not None:
-                if num_speculative_tokens is None:
-                    # Default to max value defined in draft model config.
-                    num_speculative_tokens = n_predict
-                elif num_speculative_tokens > n_predict and \
-                        num_speculative_tokens % n_predict != 0:
-                    # Ensure divisibility for MTP module reuse.
-                    raise ValueError(
-                        f"{num_speculative_tokens=} must be divisible by "
-                        f"{n_predict=}")
-
-            if (draft_hf_config.model_type == 'eagle'
-                    and enable_chunked_prefill
-                    and target_model_config.enforce_eager
-                    and not speculative_disable_mqa_scorer):
-                # TODO: add support for mqa scorer
-                raise ValueError(
-                    "EAGLE + chunked prefill only supports batch " \
-                    "expansion scorer atm. if cuda graph is used, " \
-                    "batch expansion scorer is the current fallback."
-                )
-
-            speculative_draft_tensor_parallel_size = \
-                SpeculativeConfig._verify_and_get_draft_model_tensor_parallel_size(
-                    target_parallel_config,
-                    speculative_draft_tensor_parallel_size,
-                    draft_hf_config
-            )
-=======
                     self.method = "draft_model"
 
                 # Replace hf_config for EAGLE draft_model
                 if self.method == "eagle":
-                    if self.enable_chunked_prefill:
+                    if (self.enable_chunked_prefill
+                            and self.target_model_config.enforce_eager
+                            and not self.disable_mqa_scorer):
+                        # TODO: add support for mqa scorer
                         raise ValueError(
-                            "Chunked prefill and EAGLE are not compatible.")
+                            "EAGLE + chunked prefill only supports batch " \
+                            "expansion scorer atm. if cuda graph is used, " \
+                            "batch expansion scorer is the current fallback."
+                        )
 
                     from vllm.transformers_utils.configs.eagle import (
                         EAGLEConfig)
@@ -2195,7 +2139,6 @@
                         self.draft_tensor_parallel_size,
                         self.draft_model_config.hf_config
                 )
->>>>>>> a0dd7dcd
 
                 self.draft_model_config.max_model_len = (
                     SpeculativeConfig._maybe_override_draft_max_model_len(
