--- conflicted
+++ resolved
@@ -4306,14 +4306,11 @@
                 "To workaround this limitation, vLLM will set 'ieee' input "
                 "precision for chunked prefill triton kernels.")
 
-<<<<<<< HEAD
-=======
         # async tp is built on top of sequence parallelism
         # and requires it to be enabled.
         if self.compilation_config.pass_config.enable_async_tp:
             self.compilation_config.pass_config.enable_sequence_parallelism = \
                 True
->>>>>>> fced7569
         if self.compilation_config.pass_config.enable_sequence_parallelism:
             self.compilation_config.custom_ops.append("+rms_norm")
         if envs.VLLM_USE_V1 and self.model_config is not None and \
@@ -4333,18 +4330,6 @@
             self.compilation_config.level = CompilationLevel.PIECEWISE
             self.compilation_config.set_splitting_ops_for_v1()
 
-<<<<<<< HEAD
-        if self.parallel_config.tensor_parallel_size > 1 and \
-            self.parallel_config.pipeline_parallel_size > 1 and \
-            self.compilation_config.pass_config.enable_sequence_parallelism:
-            logger.warning_once(
-                "Sequence parallelism is not supported with pipeline "
-                "parallelism. Disabling sequence parallelism.")
-            self.compilation_config.pass_config.\
-                enable_sequence_parallelism = False
-
-=======
->>>>>>> fced7569
         self._set_cudagraph_sizes()
 
         if self.cache_config.cpu_offload_gb > 0 and \
@@ -4369,24 +4354,7 @@
                 "full_cuda_graph is not supported with "
                 "cascade attention. Disabling cascade attention.")
             self.model_config.disable_cascade_attn = True
-<<<<<<< HEAD
-
-        if self.model_config is not None and self.model_config.use_mla and \
-            not (current_platform.is_cuda() or current_platform.is_rocm()):
-            logger.info(
-                "MLA is enabled on a non-GPU platform; forcing chunked "
-                "prefill and prefix caching to be disabled.")
-            self.scheduler_config.enable_chunked_prefill = False
-            self.scheduler_config.chunked_prefill_enabled = False
-            self.scheduler_config.max_num_batched_tokens = max(
-                self.scheduler_config.max_model_len,
-                _DEFAULT_MAX_NUM_BATCHED_TOKENS)
-
             self.cache_config.enable_prefix_caching = False
-=======
-            if self.cache_config is not None:
-                self.cache_config.enable_prefix_caching = False
->>>>>>> fced7569
 
         if (self.kv_events_config is not None
                 and self.kv_events_config.enable_kv_cache_events
