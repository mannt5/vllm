--- conflicted
+++ resolved
@@ -1125,13 +1125,9 @@
                 self.device_type = "cuda"
             elif current_platform.is_neuron():
                 self.device_type = "neuron"
-<<<<<<< HEAD
             elif current_platform.is_hpu():
                 self.device_type = "hpu"
-            elif is_openvino():
-=======
             elif current_platform.is_openvino():
->>>>>>> 09500f7d
                 self.device_type = "openvino"
             elif current_platform.is_tpu():
                 self.device_type = "tpu"
