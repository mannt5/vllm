--- conflicted
+++ resolved
@@ -119,36 +119,10 @@
             override default neuron config that are specific to Neuron devices, 
             this argument will be used to configure the neuron config that 
             can not be gathered from the vllm arguments. 
+        load_params_config: Load the config from consolidated format 
+            (params.json) instead of config.json.
     """
 
-<<<<<<< HEAD
-    def __init__(self,
-                 model: str,
-                 tokenizer: str,
-                 tokenizer_mode: str,
-                 trust_remote_code: bool,
-                 dtype: Union[str, torch.dtype],
-                 seed: int,
-                 revision: Optional[str] = None,
-                 code_revision: Optional[str] = None,
-                 rope_scaling: Optional[dict] = None,
-                 rope_theta: Optional[float] = None,
-                 tokenizer_revision: Optional[str] = None,
-                 max_model_len: Optional[int] = None,
-                 spec_target_max_model_len: Optional[int] = None,
-                 quantization: Optional[str] = None,
-                 quantization_param_path: Optional[str] = None,
-                 enforce_eager: Optional[bool] = None,
-                 max_context_len_to_capture: Optional[int] = None,
-                 max_seq_len_to_capture: Optional[int] = None,
-                 max_logprobs: int = 20,
-                 disable_sliding_window: bool = False,
-                 skip_tokenizer_init: bool = False,
-                 served_model_name: Optional[Union[str, List[str]]] = None,
-                 limit_mm_per_prompt: Optional[Mapping[str, int]] = None,
-                 use_async_output_proc: bool = True,
-                 load_params_config: bool = False) -> None:
-=======
     def __init__(
             self,
             model: str,
@@ -175,8 +149,8 @@
             served_model_name: Optional[Union[str, List[str]]] = None,
             limit_mm_per_prompt: Optional[Mapping[str, int]] = None,
             use_async_output_proc: bool = True,
-            override_neuron_config: Optional[Dict[str, Any]] = None) -> None:
->>>>>>> 32e7db25
+            override_neuron_config: Optional[Dict[str, Any]] = None,
+            load_params_config: bool = False) -> None:
         self.model = model
         self.tokenizer = tokenizer
         self.tokenizer_mode = tokenizer_mode
