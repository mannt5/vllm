--- conflicted
+++ resolved
@@ -121,7 +121,7 @@
     def pairwise(iterable):
         """
         Manually implement https://docs.python.org/3/library/itertools.html#itertools.pairwise
-        
+
         Can be removed when Python 3.9 support is dropped.
         """
         iterator = iter(iterable)
@@ -1538,14 +1538,6 @@
 class ParallelConfig:
     """Configuration for the distributed execution."""
 
-<<<<<<< HEAD
-    pipeline_parallel_size: int = 1  # Number of pipeline parallel groups.
-    tensor_parallel_size: int = 1  # Number of tensor parallel groups.
-    data_parallel_size: int = 1  # Number of data parallel groups.
-    data_parallel_size_local: int = 1  # Number of data parallel groups.
-    data_parallel_rank: int = 0  # Rank of the data parallel group.
-    # Local rank of the data parallel group, defaults to global rank.
-=======
     pipeline_parallel_size: int = 1
     """Number of pipeline parallel groups."""
     tensor_parallel_size: int = 1
@@ -1553,23 +1545,20 @@
     data_parallel_size: int = 1
     """Number of data parallel groups. MoE layers will be sharded according to
     the product of the tensor parallel size and data parallel size."""
+    data_parallel_size_local: int = 1
+    """Number of local data parallel groups."""
     data_parallel_rank: int = 0
     """Rank of the data parallel group."""
->>>>>>> 8a7368e0
     data_parallel_rank_local: Optional[int] = None
     """Local rank of the data parallel group, defaults to global rank."""
     data_parallel_master_ip: str = "127.0.0.1"
-<<<<<<< HEAD
-    data_parallel_rpc_port: int = 29550  # Port for data parallel messaging.
-    data_parallel_master_port: int = 29500  # Port of the data parallel master.
-    enable_expert_parallel: bool = False  # Use EP instead of TP for MoE layers.
-=======
     """IP of the data parallel master."""
+    data_parallel_rpc_port: int = 29550
+    """Port for data parallel messaging."""
     data_parallel_master_port: int = 29500
     """Port of the data parallel master."""
     enable_expert_parallel: bool = False
     """Use expert parallelism instead of tensor parallelism for MoE layers."""
->>>>>>> 8a7368e0
 
     max_parallel_loading_workers: Optional[int] = None
     """Maximum number of parallal loading workers when loading model
