import enum
import json
from dataclasses import dataclass, field, fields
from typing import (TYPE_CHECKING, Any, ClassVar, Dict, List, Optional, Tuple,
                    Union)

import torch
from transformers import PretrainedConfig

import vllm.envs as envs
from vllm.logger import init_logger
from vllm.model_executor.layers.quantization import QUANTIZATION_METHODS
from vllm.model_executor.models import ModelRegistry
from vllm.tracing import is_otel_installed
from vllm.transformers_utils.config import get_config, get_hf_text_config
from vllm.utils import (cuda_device_count_stateless, get_cpu_memory, is_cpu,
                        is_hip, is_neuron, is_openvino, is_tpu, is_xpu,
                        print_warning_once, update_environment_variables)

if TYPE_CHECKING:
    from ray.util.placement_group import PlacementGroup

    from vllm.model_executor.model_loader.loader import BaseModelLoader

logger = init_logger(__name__)

_GB = 1 << 30
_EMBEDDING_MODEL_MAX_NUM_BATCHED_TOKENS = 32768

_PP_SUPPORTED_MODELS = [
    "AquilaModel",
    "AquilaForCausalLM",
    "InternLMForCausalLM",
    "LlamaForCausalLM",
    "LLaMAForCausalLM",
    "MistralForCausalLM",
    "Phi3ForCausalLM",
    "GPT2LMHeadModel",
]


class ModelConfig:
    """Configuration for the model.

    Args:
        model: Name or path of the huggingface model to use.
            It is also used as the content for `model_name` tag in metrics 
            output when `served_model_name` is not specified. 
        tokenizer: Name or path of the huggingface tokenizer to use.
        tokenizer_mode: Tokenizer mode. "auto" will use the fast tokenizer if
            available, and "slow" will always use the slow tokenizer.
        trust_remote_code: Trust remote code (e.g., from HuggingFace) when
            downloading the model and tokenizer.
        dtype: Data type for model weights and activations. The "auto" option
            will use FP16 precision for FP32 and FP16 models, and BF16 precision
            for BF16 models.
        seed: Random seed for reproducibility.
        revision: The specific model version to use. It can be a branch name,
            a tag name, or a commit id. If unspecified, will use the default
            version.
        code_revision: The specific revision to use for the model code on
            Hugging Face Hub. It can be a branch name, a tag name, or a
            commit id. If unspecified, will use the default version.
        rope_scaling: Dictionary containing the scaling configuration for the
            RoPE embeddings. When using this flag, don't update
            `max_position_embeddings` to the expected new maximum.
        tokenizer_revision: The specific tokenizer version to use. It can be a
            branch name, a tag name, or a commit id. If unspecified, will use
            the default version.
        max_model_len: Maximum length of a sequence (including prompt and
            output). If None, will be derived from the model.
        quantization: Quantization method that was used to quantize the model
            weights. If None, we assume the model weights are not quantized.
        quantization_param_path: Path to JSON file containing scaling factors.
            Used to load KV cache scaling factors into the model when KV cache
            type is FP8_E4M3 on ROCm (AMD GPU). In the future these will also
            be used to load activation and weight scaling factors when the
            model dtype is FP8_E4M3 on ROCm.
        enforce_eager: Whether to enforce eager execution. If True, we will
            disable CUDA graph and always execute the model in eager mode.
            If False, we will use CUDA graph and eager execution in hybrid.
        max_context_len_to_capture: Maximum context len covered by CUDA graphs.
            When a sequence has context length larger than this, we fall back
            to eager mode (DEPRECATED. Use max_seq_len_to_capture instead).
        max_seq_len_to_capture: Maximum sequence len covered by CUDA graphs.
            When a sequence has context length larger than this, we fall back
            to eager mode
        disable_sliding_window: Whether to disable sliding window. If True,
            we will disable the sliding window functionality of the model.
            If the model does not support sliding window, this argument is
            ignored.
        skip_tokenizer_init: If true, skip initialization of tokenizer and
            detokenizer.
        served_model_name: The model name used in metrics tag `model_name`,
            matches the model name exposed via the APIs. If multiple model 
            names provided, the first name will be used. If not specified, 
            the model name will be the same as `model`.
    """

    def __init__(
        self,
        model: str,
        tokenizer: str,
        tokenizer_mode: str,
        trust_remote_code: bool,
        dtype: Union[str, torch.dtype],
        seed: int,
        revision: Optional[str] = None,
        code_revision: Optional[str] = None,
        rope_scaling: Optional[dict] = None,
        rope_theta: Optional[float] = None,
        tokenizer_revision: Optional[str] = None,
        max_model_len: Optional[int] = None,
        quantization: Optional[str] = None,
        quantization_param_path: Optional[str] = None,
        enforce_eager: bool = False,
        max_context_len_to_capture: Optional[int] = None,
        max_seq_len_to_capture: Optional[int] = None,
        max_logprobs: int = 20,
        disable_sliding_window: bool = False,
        skip_tokenizer_init: bool = False,
        served_model_name: Optional[Union[str, List[str]]] = None,
        multimodal_config: Optional["VisionLanguageConfig"] = None,
    ) -> None:
        self.model = model
        self.tokenizer = tokenizer
        self.tokenizer_mode = tokenizer_mode
        self.trust_remote_code = trust_remote_code
        self.seed = seed
        self.revision = revision
        self.code_revision = code_revision
        self.rope_scaling = rope_scaling
        self.rope_theta = rope_theta
        # The tokenizer version is consistent with the model version by default.
        if tokenizer_revision is None:
            self.tokenizer_revision = revision
        else:
            self.tokenizer_revision = tokenizer_revision
        self.quantization = quantization
        self.quantization_param_path = quantization_param_path
        self.enforce_eager = enforce_eager
        self.max_context_len_to_capture = max_context_len_to_capture
        if self.max_context_len_to_capture is not None:
            raise ValueError("`max_context_len_to_capture` is deprecated. "
                             "Use `max_seq_len_to_capture` instead.")
        self.max_seq_len_to_capture = (max_seq_len_to_capture
                                       or max_context_len_to_capture)
        self.max_logprobs = max_logprobs
        self.disable_sliding_window = disable_sliding_window
        self.skip_tokenizer_init = skip_tokenizer_init

        self.hf_config = get_config(self.model, trust_remote_code, revision,
                                    code_revision, rope_scaling, rope_theta)
        self.hf_text_config = get_hf_text_config(self.hf_config)
        self.dtype = _get_and_verify_dtype(self.hf_text_config, dtype)

        if (not self.disable_sliding_window
                and self.hf_text_config.model_type == "gemma2"
                and self.hf_text_config.sliding_window is not None):
            print_warning_once(
                "Gemma 2 uses sliding window attention for every odd layer, "
                "which is currently not supported by vLLM. Disabling sliding "
                "window and capping the max length to the sliding window size "
                f"({self.hf_text_config.sliding_window}).")
            self.disable_sliding_window = True

        self.max_model_len = _get_and_verify_max_len(
            hf_config=self.hf_text_config,
            max_model_len=max_model_len,
            disable_sliding_window=self.disable_sliding_window,
            sliding_window_len=self.get_hf_config_sliding_window())
        self.served_model_name = get_served_model_name(model,
                                                       served_model_name)
        self.multimodal_config = multimodal_config

        if not self.skip_tokenizer_init:
            self._verify_tokenizer_mode()
        self._verify_embedding_mode()
        self._verify_quantization()
        self._verify_cuda_graph()

    def _verify_tokenizer_mode(self) -> None:
        tokenizer_mode = self.tokenizer_mode.lower()
        if tokenizer_mode not in ["auto", "slow"]:
            raise ValueError(
                f"Unknown tokenizer mode: {self.tokenizer_mode}. Must be "
                "either 'auto' or 'slow'.")
        self.tokenizer_mode = tokenizer_mode

    def _verify_embedding_mode(self) -> None:
        architectures = getattr(self.hf_config, "architectures", [])
        self.embedding_mode = any(
            ModelRegistry.is_embedding_model(arch) for arch in architectures)

    def _parse_quant_hf_config(self):
        quant_cfg = getattr(self.hf_config, "quantization_config", None)
        if quant_cfg is None:
            # compress-tensors uses a "compression_config" key
            quant_cfg = getattr(self.hf_config, "compression_config", None)
        return quant_cfg

    def _verify_quantization(self) -> None:
        supported_quantization = [*QUANTIZATION_METHODS]
        rocm_supported_quantization = ["gptq", "squeezellm"]
        if self.quantization is not None:
            self.quantization = self.quantization.lower()

        # Parse quantization method from the HF model config, if available.
        quant_cfg = self._parse_quant_hf_config()

        if quant_cfg is not None:
            quant_method = quant_cfg.get("quant_method", "").lower()

            # Detect which checkpoint is it
            for _, method in QUANTIZATION_METHODS.items():
                quantization_override = method.override_quantization_method(
                    quant_cfg, self.quantization)
                if quantization_override:
                    quant_method = quantization_override
                    self.quantization = quantization_override
                    break

            # Verify quantization configurations.
            if self.quantization is None:
                self.quantization = quant_method
            elif self.quantization != quant_method:
                raise ValueError(
                    "Quantization method specified in the model config "
                    f"({quant_method}) does not match the quantization "
                    f"method specified in the `quantization` argument "
                    f"({self.quantization}).")

        if self.quantization is not None:
            if self.quantization not in supported_quantization:
                raise ValueError(
                    f"Unknown quantization method: {self.quantization}. Must "
                    f"be one of {supported_quantization}.")
            if is_hip(
            ) and self.quantization not in rocm_supported_quantization:
                raise ValueError(
                    f"{self.quantization} quantization is currently not "
                    f"supported in ROCm.")
            if (self.quantization
                    not in ("fp8", "marlin", "gptq_marlin_24", "gptq_marlin")):
                logger.warning(
                    "%s quantization is not fully "
                    "optimized yet. The speed can be slower than "
                    "non-quantized models.", self.quantization)

    def _verify_cuda_graph(self) -> None:
        if self.max_seq_len_to_capture is None:
            self.max_seq_len_to_capture = self.max_model_len
        self.max_seq_len_to_capture = min(self.max_seq_len_to_capture,
                                          self.max_model_len)

    def verify_with_parallel_config(
        self,
        parallel_config: "ParallelConfig",
    ) -> None:
        total_num_attention_heads = getattr(self.hf_text_config,
                                            "num_attention_heads", 0)
        tensor_parallel_size = parallel_config.tensor_parallel_size
        if total_num_attention_heads % tensor_parallel_size != 0:
            raise ValueError(
                f"Total number of attention heads ({total_num_attention_heads})"
                " must be divisible by tensor parallel size "
                f"({tensor_parallel_size}).")

        total_num_hidden_layers = getattr(self.hf_text_config,
                                          "num_hidden_layers", 0)
        pipeline_parallel_size = parallel_config.pipeline_parallel_size
        architectures = getattr(self.hf_config, "architectures", [])
        if not all(arch in _PP_SUPPORTED_MODELS
                   for arch in architectures) and pipeline_parallel_size > 1:
            raise NotImplementedError(
                "Pipeline parallelism is only supported for the following "
                f" architectures: {_PP_SUPPORTED_MODELS}.")

        if total_num_hidden_layers % pipeline_parallel_size != 0:
            raise ValueError(
                f"Total number of hidden layers ({total_num_hidden_layers}) "
                "must be divisible by pipeline parallel size "
                f"({pipeline_parallel_size}).")

        if self.quantization == "bitsandbytes" and (
                parallel_config.tensor_parallel_size > 1
                or parallel_config.pipeline_parallel_size > 1):
            raise ValueError(
                "BitAndBytes quantization with TP or PP is not supported yet.")

    def get_hf_config_sliding_window(self) -> Optional[int]:
        """Get the sliding window size, or None if disabled."""

        # Some models, like Qwen2 and Qwen1.5, use `use_sliding_window` in
        # addition to sliding window size. We check if that field is present
        # and if it's False, return None.
        if (hasattr(self.hf_text_config, "use_sliding_window")
                and not self.hf_text_config.use_sliding_window):
            return None
        return getattr(self.hf_text_config, "sliding_window", None)

    def get_sliding_window(self) -> Optional[int]:
        """Get the sliding window size, or None if disabled.
        """
        # If user disables sliding window, return None.
        if self.disable_sliding_window:
            return None
        # Otherwise get the value from the hf config.
        return self.get_hf_config_sliding_window()

    def get_vocab_size(self) -> int:
        return self.hf_text_config.vocab_size

    def get_hidden_size(self) -> int:
        return self.hf_text_config.hidden_size

    def get_head_size(self) -> int:
        # TODO remove hard code
        if hasattr(self.hf_text_config, "model_type"
                   ) and self.hf_text_config.model_type == 'deepseek_v2':
            # FlashAttention supports only head_size 32, 64, 128, 256,
            # we need to pad head_size 192 to 256
            return 256
        if hasattr(self.hf_text_config, "head_dim"):
            return self.hf_text_config.head_dim
        # FIXME(woosuk): This may not be true for all models.
        return (self.hf_text_config.hidden_size //
                self.hf_text_config.num_attention_heads)

    def get_total_num_kv_heads(self) -> int:
        """Returns the total number of KV heads."""
        # For GPTBigCode & Falcon:
        # NOTE: for falcon, when new_decoder_architecture is True, the
        # multi_query flag is ignored and we use n_head_kv for the number of
        # KV heads.
        falcon_model_types = ["falcon", "RefinedWeb", "RefinedWebModel"]
        new_decoder_arch_falcon = (
            self.hf_config.model_type in falcon_model_types
            and getattr(self.hf_config, "new_decoder_architecture", False))
        if not new_decoder_arch_falcon and getattr(self.hf_text_config,
                                                   "multi_query", False):
            # Multi-query attention, only one KV head.
            # Currently, tensor parallelism is not supported in this case.
            return 1

        # For DBRX and MPT
        if self.hf_config.model_type == "mpt":
            if "kv_n_heads" in self.hf_config.attn_config:
                return self.hf_config.attn_config["kv_n_heads"]
            return self.hf_config.num_attention_heads
        if self.hf_config.model_type == "dbrx":
            return getattr(self.hf_config.attn_config, "kv_n_heads",
                           self.hf_config.num_attention_heads)

        attributes = [
            # For Falcon:
            "n_head_kv",
            "num_kv_heads",
            # For LLaMA-2:
            "num_key_value_heads",
            # For ChatGLM:
            "multi_query_group_num",
        ]
        for attr in attributes:
            num_kv_heads = getattr(self.hf_text_config, attr, None)
            if num_kv_heads is not None:
                return num_kv_heads

        # For non-grouped-query attention models, the number of KV heads is
        # equal to the number of attention heads.
        return self.hf_text_config.num_attention_heads

    def get_num_kv_heads(self, parallel_config: "ParallelConfig") -> int:
        """Returns the number of KV heads per GPU."""
        total_num_kv_heads = self.get_total_num_kv_heads()
        # If tensor parallelism is used, we divide the number of KV heads by
        # the tensor parallel size. We will replicate the KV heads in the
        # case where the number of KV heads is smaller than the tensor
        # parallel size so each GPU has at least one KV head.
        return max(1,
                   total_num_kv_heads // parallel_config.tensor_parallel_size)

    def get_num_attention_heads(self,
                                parallel_config: "ParallelConfig") -> int:
        num_heads = getattr(self.hf_text_config, "num_attention_heads", 0)
        return num_heads // parallel_config.tensor_parallel_size

    def get_num_layers(self, parallel_config: "ParallelConfig") -> int:
        total_num_hidden_layers = getattr(self.hf_text_config,
                                          "num_hidden_layers", 0)
        return total_num_hidden_layers // parallel_config.pipeline_parallel_size

    def contains_seqlen_agnostic_layers(
            self, parallel_config: "ParallelConfig") -> bool:
        """True for Mamba/SSM models (Jamba)"""
        return self._get_num_seqlen_agnostic_layers(parallel_config) > 0

    def get_layers_block_type(self,
                              parallel_config: "ParallelConfig") -> List[str]:
        num_layers = self.get_num_layers(parallel_config)
        # Transformers supports layers_block_type @property
        return getattr(self.hf_config, "layers_block_type",
                       ["attention"] * num_layers)

    def get_num_attention_layers(self,
                                 parallel_config: "ParallelConfig") -> int:
        return len([
            t for t in self.get_layers_block_type(parallel_config)
            if t == "attention"
        ])

    def _get_num_seqlen_agnostic_layers(
            self, parallel_config: "ParallelConfig") -> int:
        return len([
            t for t in self.get_layers_block_type(parallel_config)
            if t != "attention"
        ])


class CacheConfig:
    """Configuration for the KV cache.

    Args:
        block_size: Size of a cache block in number of tokens.
        gpu_memory_utilization: Fraction of GPU memory to use for the
            vLLM execution.
        swap_space: Size of the CPU swap space per GPU (in GiB).
        cache_dtype: Data type for kv cache storage.
        num_gpu_blocks_override: Number of GPU blocks to use. This overrides the
            profiled num_gpu_blocks if specified. Does nothing if None.
    """

    def __init__(
        self,
        block_size: int,
        gpu_memory_utilization: float,
        swap_space: int,
        cache_dtype: str,
        num_gpu_blocks_override: Optional[int] = None,
        sliding_window: Optional[int] = None,
        enable_prefix_caching: bool = False,
    ) -> None:
        self.block_size = block_size
        self.gpu_memory_utilization = gpu_memory_utilization
        self.swap_space_bytes = swap_space * _GB
        self.num_gpu_blocks_override = num_gpu_blocks_override
        self.cache_dtype = cache_dtype
        self.sliding_window = sliding_window
        self.enable_prefix_caching = enable_prefix_caching
        self._verify_args()
        self._verify_cache_dtype()
        self._verify_prefix_caching()

        # Will be set after profiling.
        self.num_gpu_blocks = None
        self.num_cpu_blocks = None

    def metrics_info(self):
        # convert cache_config to dict(key: str, value: str) for prometheus
        # metrics info
        return {key: str(value) for key, value in self.__dict__.items()}

    def _verify_args(self) -> None:
        if self.gpu_memory_utilization > 1.0:
            raise ValueError(
                "GPU memory utilization must be less than 1.0. Got "
                f"{self.gpu_memory_utilization}.")

    def _verify_cache_dtype(self) -> None:
        if self.cache_dtype == "auto":
            pass
        elif self.cache_dtype in ("fp8", "fp8_e4m3", "fp8_e5m2"):
            logger.info(
                "Using fp8 data type to store kv cache. It reduces the GPU "
                "memory footprint and boosts the performance. "
                "Meanwhile, it may cause accuracy drop without a proper "
                "scaling factor")
        else:
            raise ValueError(f"Unknown kv cache dtype: {self.cache_dtype}")

    def _verify_prefix_caching(self) -> None:
        if not self.enable_prefix_caching:
            return

        if self.sliding_window is not None:
            raise NotImplementedError(
                "Prefix caching is not supported with sliding window. "
                "Run with --disable-sliding-window to use prefix caching.")
        if self.cache_dtype == "fp8":
            raise NotImplementedError(
                "Prefix caching is not supported for fp8 cache_dtype. "
                "Run with --kv-cache-dtype auto to use prefix caching.")

    def verify_with_parallel_config(
        self,
        parallel_config: "ParallelConfig",
    ) -> None:
        total_cpu_memory = get_cpu_memory()
        # FIXME(woosuk): Here, it is assumed that the GPUs in a tensor parallel
        # group are in the same node. However, the GPUs may span multiple nodes.
        num_gpus_per_node = parallel_config.tensor_parallel_size
        cpu_memory_usage = self.swap_space_bytes * num_gpus_per_node

        msg = (f"{cpu_memory_usage / _GB:.2f} GiB out of "
               f"the {total_cpu_memory / _GB:.2f} GiB total CPU memory is "
               "allocated for the swap space.")
        if cpu_memory_usage > 0.7 * total_cpu_memory:
            raise ValueError("Too large swap space. " + msg)
        elif cpu_memory_usage > 0.4 * total_cpu_memory:
            logger.warning("Possibly too large swap space. %s", msg)


@dataclass
class TokenizerPoolConfig:
    """Configuration for the tokenizer pool.

    Args:
        pool_size: Number of tokenizer workers in the pool.
        pool_type: Type of the pool.
        extra_config: Additional config for the pool.
            The way the config will be used depends on the
            pool type.
    """
    pool_size: int
    pool_type: str
    extra_config: dict

    def __post_init__(self):
        if self.pool_type not in ("ray", ):
            raise ValueError(f"Unknown pool type: {self.pool_type}")
        if not isinstance(self.extra_config, dict):
            raise ValueError("extra_config must be a dictionary.")

    @classmethod
    def create_config(
        cls, tokenizer_pool_size: int, tokenizer_pool_type: str,
        tokenizer_pool_extra_config: Optional[Union[str, dict]]
    ) -> Optional["TokenizerPoolConfig"]:
        """Create a TokenizerPoolConfig from the given parameters.

        If tokenizer_pool_size is 0, return None.

        Args:
            tokenizer_pool_size: Number of tokenizer workers in the pool.
            tokenizer_pool_type: Type of the pool.
            tokenizer_pool_extra_config: Additional config for the pool.
                The way the config will be used depends on the
                pool type. This can be a JSON string (will be parsed).
        """
        if tokenizer_pool_size:
            if isinstance(tokenizer_pool_extra_config, str):
                tokenizer_pool_extra_config_parsed = json.loads(
                    tokenizer_pool_extra_config)
            else:
                tokenizer_pool_extra_config_parsed = (
                    tokenizer_pool_extra_config or {})
            tokenizer_pool_config = cls(tokenizer_pool_size,
                                        tokenizer_pool_type,
                                        tokenizer_pool_extra_config_parsed)
        else:
            tokenizer_pool_config = None
        return tokenizer_pool_config


class LoadFormat(str, enum.Enum):
    AUTO = "auto"
    PT = "pt"
    SAFETENSORS = "safetensors"
    NPCACHE = "npcache"
    DUMMY = "dummy"
    TENSORIZER = "tensorizer"
    SHARDED_STATE = "sharded_state"
    BITSANDBYTES = "bitsandbytes"


@dataclass
class LoadConfig:
    """
        download_dir: Directory to download and load the weights, default to the
            default cache directory of huggingface.
        load_format: The format of the model weights to load:
            "auto" will try to load the weights in the safetensors format and
                fall back to the pytorch bin format if safetensors format is
                not available.
            "pt" will load the weights in the pytorch bin format.
            "safetensors" will load the weights in the safetensors format.
            "npcache" will load the weights in pytorch format and store
                a numpy cache to speed up the loading.
            "dummy" will initialize the weights with random values, which is
                mainly for profiling.
            "tensorizer" will use CoreWeave's tensorizer library for
                fast weight loading.
    """

    load_format: Union[str, LoadFormat, "BaseModelLoader"] = LoadFormat.AUTO
    download_dir: Optional[str] = None
    model_loader_extra_config: Optional[Union[str, dict]] = field(
        default_factory=dict)

    def __post_init__(self):
        model_loader_extra_config = self.model_loader_extra_config or {}
        if isinstance(model_loader_extra_config, str):
            self.model_loader_extra_config = json.loads(
                model_loader_extra_config)
        self._verify_load_format()

    def _verify_load_format(self) -> None:
        if not isinstance(self.load_format, str):
            return

        load_format = self.load_format.lower()
        self.load_format = LoadFormat(load_format)

        rocm_not_supported_load_format: List[str] = []
        if is_hip() and load_format in rocm_not_supported_load_format:
            rocm_supported_load_format = [
                f for f in LoadFormat.__members__
                if (f not in rocm_not_supported_load_format)
            ]
            raise ValueError(
                f"load format '{load_format}' is not supported in ROCm. "
                f"Supported load formats are "
                f"{rocm_supported_load_format}")


class ParallelConfig:
    """Configuration for the distributed execution.

    Args:
        pipeline_parallel_size: Number of pipeline parallel groups.
        tensor_parallel_size: Number of tensor parallel groups.
        worker_use_ray: Deprecated, use distributed_executor_backend instead.
        max_parallel_loading_workers: Maximum number of multiple batches
            when load model sequentially. To avoid RAM OOM when using tensor
            parallel and large models.
        disable_custom_all_reduce: Disable the custom all-reduce kernel and
            fall back to NCCL.
        tokenizer_pool_config: Config for the tokenizer pool.
            If None, will use synchronous tokenization.
        ray_workers_use_nsight: Whether to profile Ray workers with nsight, see
            https://docs.ray.io/en/latest/ray-observability/user-guides/profiling.html#profiling-nsight-profiler.
        placement_group: ray distributed model workers placement group.
        distributed_executor_backend: Backend to use for distributed model
            workers, either "ray" or "mp" (multiprocessing). If either
            pipeline_parallel_size or tensor_parallel_size is greater than 1,
            will default to "ray" if Ray is installed or "mp" otherwise.
    """

    def __init__(
        self,
        pipeline_parallel_size: int,
        tensor_parallel_size: int,
        worker_use_ray: Optional[bool] = None,
        max_parallel_loading_workers: Optional[int] = None,
        disable_custom_all_reduce: bool = False,
        tokenizer_pool_config: Optional[TokenizerPoolConfig] = None,
        ray_workers_use_nsight: bool = False,
        placement_group: Optional["PlacementGroup"] = None,
        distributed_executor_backend: Optional[str] = None,
    ) -> None:
        self.pipeline_parallel_size = pipeline_parallel_size
        self.tensor_parallel_size = tensor_parallel_size
        self.distributed_executor_backend = distributed_executor_backend
        self.max_parallel_loading_workers = max_parallel_loading_workers
        self.disable_custom_all_reduce = disable_custom_all_reduce
        self.tokenizer_pool_config = tokenizer_pool_config
        self.ray_workers_use_nsight = ray_workers_use_nsight
        self.placement_group = placement_group

        self.world_size = pipeline_parallel_size * self.tensor_parallel_size
        if worker_use_ray:
            if self.distributed_executor_backend is None:
                self.distributed_executor_backend = "ray"
            elif self.distributed_executor_backend != "ray":
                raise ValueError(f"worker-use-ray can't be used with "
                                 f"distributed executor backend "
                                 f"'{self.distributed_executor_backend}'.")

        if self.distributed_executor_backend is None and self.world_size > 1:
            # We use multiprocessing by default if world_size fits on the
            # current node and we aren't in a ray placement group.

            from vllm.executor import ray_utils
            backend = "mp"
            ray_found = ray_utils.ray_is_available()
            if cuda_device_count_stateless() < self.world_size:
                if not ray_found:
                    raise ValueError("Unable to load Ray which is "
                                     "required for multi-node inference, "
                                     "please install Ray with `pip install "
                                     "ray`.") from ray_utils.ray_import_err
                backend = "ray"
            elif ray_found:
                if self.placement_group:
                    backend = "ray"
                else:
                    from ray import is_initialized as ray_is_initialized
                    if ray_is_initialized():
                        from ray.util import get_current_placement_group
                        if get_current_placement_group():
                            backend = "ray"
            self.distributed_executor_backend = backend
            logger.info("Defaulting to use %s for distributed inference",
                        backend)
        # If CUDA_VISIBLE_DEVICES is set on ROCm prior to vLLM init,
        # propagate changes to HIP_VISIBLE_DEVICES (conversion handled by
        # the update_environment_variables function)
        if is_hip() and envs.CUDA_VISIBLE_DEVICES:
            update_environment_variables(
                {"CUDA_VISIBLE_DEVICES": envs.CUDA_VISIBLE_DEVICES})

        self._verify_args()

    def _verify_args(self) -> None:
        if (self.pipeline_parallel_size > 1
                and self.distributed_executor_backend == "mp"):
            raise NotImplementedError("Pipeline parallelism is not supported "
                                      "yet with multiprocessing.")
        if self.distributed_executor_backend not in ("ray", "mp", None):
            raise ValueError(
                "Unrecognized distributed executor backend. Supported values "
                "are 'ray' or 'mp'.")
        if self.distributed_executor_backend == "ray":
            from vllm.executor import ray_utils
            ray_utils.assert_ray_available()
        if not self.disable_custom_all_reduce and self.world_size > 1:
            if is_hip():
                self.disable_custom_all_reduce = True
                logger.info(
                    "Disabled the custom all-reduce kernel because it is not "
                    "supported on AMD GPUs.")
            elif self.pipeline_parallel_size > 1:
                self.disable_custom_all_reduce = True
                logger.info(
                    "Disabled the custom all-reduce kernel because it is not "
                    "supported with pipeline parallelism.")
        if self.ray_workers_use_nsight and (
                not self.distributed_executor_backend == "ray"):
            raise ValueError("Unable to use nsight profiling unless workers "
                             "run with Ray.")


class SchedulerConfig:
    """Scheduler configuration.

    Args:
        max_num_batched_tokens: Maximum number of tokens to be processed in
            a single iteration.
        max_num_seqs: Maximum number of sequences to be processed in a single
            iteration.
        max_model_len: Maximum length of a sequence (including prompt
            and generated text).
        use_v2_block_manager: Whether to use the BlockSpaceManagerV2 or not.
        num_lookahead_slots: The number of slots to allocate per sequence per
            step, beyond the known token ids. This is used in speculative
            decoding to store KV activations of tokens which may or may not be
            accepted.
        delay_factor: Apply a delay (of delay factor multiplied by previous
            prompt latency) before scheduling next prompt.
        enable_chunked_prefill: If True, prefill requests can be chunked based
            on the remaining max_num_batched_tokens.
        embedding_mode: Whether the running model is for embedding.
        preemption_mode: Whether to perform preemption by swapping or 
            recomputation. If not specified, we determine the mode as follows:
            We use recomputation by default since it incurs lower overhead than
            swapping. However, when the sequence group has multiple sequences
            (e.g., beam search), recomputation is not currently supported. In
            such a case, we use swapping instead.
    """

    def __init__(self,
                 max_num_batched_tokens: Optional[int],
                 max_num_seqs: int,
                 max_model_len: int,
                 use_v2_block_manager: bool = False,
                 num_lookahead_slots: int = 0,
                 delay_factor: float = 0.0,
                 enable_chunked_prefill: bool = False,
                 embedding_mode: Optional[bool] = False,
                 preemption_mode: Optional[str] = None) -> None:
        if max_num_batched_tokens is not None:
            self.max_num_batched_tokens = max_num_batched_tokens
        else:
            if enable_chunked_prefill:
                # It is the values that have the best balance between ITL
                # and TTFT on A100. Note it is not optimized for throughput.
                self.max_num_batched_tokens = 512
            elif embedding_mode:
                # For embedding, choose specific value for higher throughput
                self.max_num_batched_tokens = max(
                    max_model_len, _EMBEDDING_MODEL_MAX_NUM_BATCHED_TOKENS)
            else:
                # If max_model_len is too short, use 2048 as the default value
                # for higher throughput.
                self.max_num_batched_tokens = max(max_model_len, 2048)
        if enable_chunked_prefill:
            logger.info("Chunked prefill is enabled (EXPERIMENTAL).")

        self.max_num_seqs = max_num_seqs
        self.max_model_len = max_model_len
        self.use_v2_block_manager = use_v2_block_manager
        self.num_lookahead_slots = num_lookahead_slots
        self.delay_factor = delay_factor
        self.chunked_prefill_enabled = enable_chunked_prefill
        self.embedding_mode = embedding_mode
        self.preemption_mode = preemption_mode
        self._verify_args()

    def _verify_args(self) -> None:
        if (self.max_num_batched_tokens < self.max_model_len
                and not self.chunked_prefill_enabled):
            raise ValueError(
                f"max_num_batched_tokens ({self.max_num_batched_tokens}) is "
                f"smaller than max_model_len ({self.max_model_len}). "
                "This effectively limits the maximum sequence length to "
                "max_num_batched_tokens and makes vLLM reject longer "
                "sequences. Please increase max_num_batched_tokens or "
                "decrease max_model_len.")

        if self.max_num_batched_tokens < self.max_num_seqs:
            raise ValueError(
                f"max_num_batched_tokens ({self.max_num_batched_tokens}) must "
                "be greater than or equal to max_num_seqs "
                f"({self.max_num_seqs}).")

        if self.num_lookahead_slots < 0:
            raise ValueError(
                "num_lookahead_slots "
                f"({self.num_lookahead_slots}) must be greater than or "
                "equal to 0.")


class DeviceConfig:

    def __init__(self, device: str = "auto") -> None:
        if device == "auto":
            # Automated device type detection
            if is_neuron():
                self.device_type = "neuron"
            elif is_openvino():
                self.device_type = "openvino"
            elif is_tpu():
                self.device_type = "tpu"
            elif is_cpu():
                self.device_type = "cpu"
            elif is_xpu():
                self.device_type = "xpu"
            else:
                # We don't call torch.cuda.is_available() here to
                # avoid initializing CUDA before workers are forked
                self.device_type = "cuda"
        else:
            # Device type is assigned explicitly
            self.device_type = device

        # Some device types require processing inputs on CPU
        if self.device_type in ["neuron", "openvino"]:
            self.device = torch.device("cpu")
        elif self.device_type in ["tpu"]:
            self.device = None
        else:
            # Set device with device type
            self.device = torch.device(self.device_type)


class SpeculativeConfig:
    """Configuration for speculative decoding.

    The configuration is currently specialized to draft-model speculative
    decoding with top-1 proposals.
    """

    @staticmethod
    def maybe_create_spec_config(
        target_model_config: ModelConfig,
        target_parallel_config: ParallelConfig,
        target_dtype: str,
        speculative_model: Optional[str],
        speculative_draft_tensor_parallel_size: Optional[int],
        num_speculative_tokens: Optional[int],
        speculative_max_model_len: Optional[int],
        enable_chunked_prefill: bool,
        use_v2_block_manager: bool,
        speculative_disable_by_batch_size: Optional[int],
        ngram_prompt_lookup_max: Optional[int],
        ngram_prompt_lookup_min: Optional[int],
        draft_token_acceptance_method: str,
        typical_acceptance_sampler_posterior_threshold: Optional[float],
        typical_acceptance_sampler_posterior_alpha: Optional[float],
    ) -> Optional["SpeculativeConfig"]:
        """Create a SpeculativeConfig if possible, else return None.

        This function attempts to create a SpeculativeConfig object based on the
        provided parameters. If the necessary conditions are met, it returns an
        instance of SpeculativeConfig. Otherwise, it returns None.

        Args:
            target_model_config (ModelConfig): The configuration of the target
                model.
            target_parallel_config (ParallelConfig): The parallel configuration
                for the target model.
            target_dtype (str): The data type used for the target model.
            speculative_model (Optional[str]): The name of the speculative
                model, if provided.
            speculative_draft_tensor_parallel_size (Optional[int]): The degree
                of the tensor parallelism for the draft model.
            num_speculative_tokens (Optional[int]): The number of speculative
                tokens, if provided. Will default to the number in the draft
                model config if present, otherwise is required.
            speculative_max_model_len (Optional[int]): The maximum model len of
                the speculative model. Used when testing the ability to skip
                speculation for some sequences.
            enable_chunked_prefill (bool): Whether vLLM is configured to use
                chunked prefill or not. Used for raising an error since its not
                yet compatible with spec decode.
            use_v2_block_manager (bool): Whether vLLM is configured to use the
                v2 block manager or not. Used for raising an error since the v2
                block manager is required with spec decode.
            speculative_disable_by_batch_size (Optional[int]): Disable
                speculative decoding for new incoming requests when the number
                of enqueue requests  is larger than this value, if provided.
            ngram_prompt_lookup_max (Optional[int]): Max size of ngram token
                window, if provided.
            ngram_prompt_lookup_min (Optional[int]): Min size of ngram token
                window, if provided.
            draft_token_acceptance_method (str): The method to use for
                accepting draft tokens. This can take two possible
                values 'rejection_sampler' and 'typical_acceptance_sampler'
                for RejectionSampler and TypicalAcceptanceSampler
                respectively.
            typical_acceptance_sampler_posterior_threshold (Optional[float]):
                A threshold value that sets a lower bound on the posterior
                probability of a token in the target model for it to be
                accepted. This threshold is used only when we use the 
                TypicalAcceptanceSampler for token acceptance.
            typical_acceptance_sampler_posterior_alpha (Optional[float]):
                A scaling factor for the entropy-based threshold in the
                TypicalAcceptanceSampler.
    
        Returns:
            Optional["SpeculativeConfig"]: An instance of SpeculativeConfig if
                the necessary conditions are met, else None.
        """

        if speculative_model is None:
            if num_speculative_tokens is not None:
                raise ValueError("num_speculative_tokens was provided without "
                                 "speculative_model.")
            return None

        if (speculative_disable_by_batch_size is not None
                and speculative_disable_by_batch_size < 2):
            raise ValueError("Expect the batch size threshold of disabling "
                             "speculative decoding is > 1, but got "
                             f"{speculative_disable_by_batch_size=}")

        if enable_chunked_prefill:
            raise ValueError(
                "Speculative decoding and chunked prefill are "
                f"currently mutually exclusive ({enable_chunked_prefill=}).")

        if not use_v2_block_manager:
            raise ValueError(
                "Speculative decoding requires usage of the V2 "
                "block manager. Enable it with --use-v2-block-manager.")

        # TODO: The user should be able to specify revision/quantization/max
        # model len for the draft model. It is not currently supported.
        draft_revision = None
        draft_code_revision = None
        draft_quantization = None

        if speculative_model == "[ngram]":
            if ngram_prompt_lookup_min is None:
                ngram_prompt_lookup_min = 1
            if ngram_prompt_lookup_max is None or ngram_prompt_lookup_max < 1:
                raise ValueError(f"{ngram_prompt_lookup_max=} must be > 0")
            if ngram_prompt_lookup_min < 1:
                raise ValueError(f"{ngram_prompt_lookup_min=} must be > 0")
            if ngram_prompt_lookup_min > ngram_prompt_lookup_max:
                raise ValueError(f"{ngram_prompt_lookup_min=} cannot be "
                                 f"larger than {ngram_prompt_lookup_max=}")

            # TODO: current we still need extract vocab_size from target model
            # config, in future, we may try refactor it out, and set
            # draft related config as None here.
            draft_model_config = target_model_config
            draft_parallel_config = target_parallel_config
        else:
            ngram_prompt_lookup_max = 0
            ngram_prompt_lookup_min = 0
            draft_model_config = ModelConfig(
                model=speculative_model,
                tokenizer=target_model_config.tokenizer,
                tokenizer_mode=target_model_config.tokenizer_mode,
                trust_remote_code=target_model_config.trust_remote_code,
                dtype=target_model_config.dtype,
                seed=target_model_config.seed,
                revision=draft_revision,
                code_revision=draft_code_revision,
                tokenizer_revision=target_model_config.tokenizer_revision,
                max_model_len=None,
                quantization=draft_quantization,
                enforce_eager=target_model_config.enforce_eager,
                max_seq_len_to_capture=target_model_config.
                max_seq_len_to_capture,
                max_logprobs=target_model_config.max_logprobs,
            )

            draft_hf_config = draft_model_config.hf_config

            if (num_speculative_tokens is not None
                    and hasattr(draft_hf_config, "num_lookahead_tokens")):
                draft_hf_config.num_lookahead_tokens = num_speculative_tokens

            n_predict = getattr(draft_hf_config, "n_predict", None)
            if n_predict is not None:
                if num_speculative_tokens is None:
                    # Default to max value defined in draft model config.
                    num_speculative_tokens = n_predict
                elif num_speculative_tokens > n_predict:
                    # Verify provided value doesn't exceed the maximum
                    # supported by the draft model.
                    raise ValueError(
                        "This speculative model supports a maximum of "
                        f"num_speculative_tokens={n_predict}, but "
                        f"{num_speculative_tokens=} was provided.")

            draft_model_config.max_model_len = (
                SpeculativeConfig._maybe_override_draft_max_model_len(
                    speculative_max_model_len,
                    draft_model_config.max_model_len,
                    target_model_config.max_model_len,
                ))

            draft_parallel_config = (
                SpeculativeConfig.create_draft_parallel_config(
                    target_parallel_config,
                    speculative_draft_tensor_parallel_size))

        if num_speculative_tokens is None:
            raise ValueError(
                "num_speculative_tokens must be provided with "
                "speculative_model unless the draft model config contains an "
                "n_predict parameter.")

        if typical_acceptance_sampler_posterior_threshold is None:
            typical_acceptance_sampler_posterior_threshold = 0.09
        if typical_acceptance_sampler_posterior_alpha is None:
            typical_acceptance_sampler_posterior_alpha = 0.3

        return SpeculativeConfig(
            draft_model_config,
            draft_parallel_config,
            num_speculative_tokens,
            speculative_disable_by_batch_size,
            ngram_prompt_lookup_max,
            ngram_prompt_lookup_min,
            draft_token_acceptance_method=draft_token_acceptance_method,
            typical_acceptance_sampler_posterior_threshold=\
                typical_acceptance_sampler_posterior_threshold,
            typical_acceptance_sampler_posterior_alpha=\
                typical_acceptance_sampler_posterior_alpha,
        )

    @staticmethod
    def _maybe_override_draft_max_model_len(
        speculative_max_model_len: Optional[int],
        draft_max_model_len: int,
        target_max_model_len: int,
    ) -> int:
        """Determine the max sequence len for the draft model. This is usually
        the draft_max_model_len, but may be the target_max_model_len if it is
        less than the draft_max_model_len, or may be speculative_max_model_len
        if it is specified.

        This is necessary so that sequences do not exceed the capacity of the
        draft model or the target model.

        speculative_max_model_len is mainly used for testing that sequences can
        skip speculation.
        """

        if speculative_max_model_len is not None:

            if speculative_max_model_len > draft_max_model_len:
                raise ValueError(f"{speculative_max_model_len=} cannot be "
                                 f"larger than {draft_max_model_len=}")

            if speculative_max_model_len > target_max_model_len:
                raise ValueError(f"{speculative_max_model_len=} cannot be "
                                 f"larger than {target_max_model_len=}")

            return speculative_max_model_len

        return min(
            draft_max_model_len,
            target_max_model_len,
        )

    @staticmethod
    def create_draft_parallel_config(
        target_parallel_config: ParallelConfig,
        speculative_draft_tensor_parallel_size: Optional[int]
    ) -> ParallelConfig:
        """Create a parallel config for use by the draft worker.

        This is mostly a copy of the target parallel config, except the tp_size.
        """
        if speculative_draft_tensor_parallel_size is None:
            speculative_draft_tensor_parallel_size = \
                  target_parallel_config.tensor_parallel_size
        elif speculative_draft_tensor_parallel_size != 1:
            # TODO(wooyeon): allow tp values larger than 1
            raise ValueError(
                f"{speculative_draft_tensor_parallel_size=} cannot be"
                f"other value than 1")

        draft_parallel_config = ParallelConfig(
            pipeline_parallel_size=target_parallel_config.
            pipeline_parallel_size,
            tensor_parallel_size=speculative_draft_tensor_parallel_size,
            distributed_executor_backend=target_parallel_config.
            distributed_executor_backend,
            max_parallel_loading_workers=target_parallel_config.
            max_parallel_loading_workers,
            disable_custom_all_reduce=target_parallel_config.
            disable_custom_all_reduce,
            tokenizer_pool_config=target_parallel_config.tokenizer_pool_config,
            ray_workers_use_nsight=target_parallel_config.
            ray_workers_use_nsight,
            placement_group=target_parallel_config.placement_group,
        )

        return draft_parallel_config

    def __init__(
        self,
        draft_model_config: ModelConfig,
        draft_parallel_config: ParallelConfig,
        num_speculative_tokens: int,
        speculative_disable_by_batch_size: Optional[int],
        ngram_prompt_lookup_max: Optional[int],
        ngram_prompt_lookup_min: Optional[int],
        draft_token_acceptance_method: str,
        typical_acceptance_sampler_posterior_threshold: float,
        typical_acceptance_sampler_posterior_alpha: float,
    ):
        """Create a SpeculativeConfig object.

        Args:
            draft_model_config: ModelConfig for the draft model.
            draft_parallel_config: ParallelConfig for the draft model.
            num_speculative_tokens: The number of tokens to sample from the
                draft model before scoring with the target model.
            speculative_disable_by_batch_size: Disable speculative
                decoding for new incoming requests when the number of
                enqueue requests is larger than this value.
            ngram_prompt_lookup_max: Max size of ngram token window.
            ngram_prompt_lookup_min: Min size of ngram token window.
            draft_token_acceptance_method (str): The method to use for
                accepting draft tokens. This can take two possible
                values 'rejection_sampler' and 'typical_acceptance_sampler'
                for RejectionSampler and TypicalAcceptanceSampler
                respectively.
            typical_acceptance_sampler_posterior_threshold (Optional[float]):
                A threshold value that sets a lower bound on the posterior
                probability of a token in the target model for it to be
                accepted. This threshold is used only when we use the 
                TypicalAcceptanceSampler for token acceptance.
            typical_acceptance_sampler_posterior_alpha (Optional[float]):
                A scaling factor for the entropy-based threshold in the
                TypicalAcceptanceSampler.
        """
        self.draft_model_config = draft_model_config
        self.draft_parallel_config = draft_parallel_config
        self.num_speculative_tokens = num_speculative_tokens
        self.speculative_disable_by_batch_size = \
            speculative_disable_by_batch_size
        self.ngram_prompt_lookup_max = ngram_prompt_lookup_max or 0
        self.ngram_prompt_lookup_min = ngram_prompt_lookup_min or 0
        self.draft_token_acceptance_method = draft_token_acceptance_method
        self.typical_acceptance_sampler_posterior_threshold = \
            typical_acceptance_sampler_posterior_threshold
        self.typical_acceptance_sampler_posterior_alpha = \
            typical_acceptance_sampler_posterior_alpha

        self._verify_args()

    def _verify_args(self) -> None:
        if self.num_speculative_tokens <= 0:
            raise ValueError("Expected num_speculative_tokens to be greater "
                             f"than zero ({self.num_speculative_tokens}).")

        if self.draft_model_config:
            self.draft_model_config.verify_with_parallel_config(
                self.draft_parallel_config)
            # Validate and set draft token acceptance related settings.

        if (self.draft_token_acceptance_method is None):
            raise ValueError("draft_token_acceptance_method is not set. "
                             "Expected values are rejection_sampler or "
                             "typical_acceptance_sampler.")

        if (self.draft_token_acceptance_method != 'rejection_sampler'
                and self.draft_token_acceptance_method !=
                'typical_acceptance_sampler'):
            raise ValueError(
                "Expected draft_token_acceptance_method to be either "
                "rejection_sampler or typical_acceptance_sampler. Instead it "
                f"is {self.draft_token_acceptance_method}")

        if (self.typical_acceptance_sampler_posterior_threshold < 0
                or self.typical_acceptance_sampler_posterior_alpha < 0):
            raise ValueError(
                "Expected typical_acceptance_sampler_posterior_threshold "
                "and typical_acceptance_sampler_posterior_alpha to be > 0. "
                "Instead found "
                f"typical_acceptance_sampler_posterior_threshold = "
                f"{self.typical_acceptance_sampler_posterior_threshold} and "
                f"typical_acceptance_sampler_posterior_alpha = "
                f"{self.typical_acceptance_sampler_posterior_alpha}")

    @property
    def num_lookahead_slots(self) -> int:
        """The number of additional slots the scheduler should allocate per
        step, in addition to the slots allocated for each known token.

        This is equal to the number of speculative tokens, as each speculative
        token must be scored.
        """
        return self.num_speculative_tokens

    def __repr__(self) -> str:
        if self.ngram_prompt_lookup_max > 0:
            draft_model = "[ngram]"
        else:
            draft_model = self.draft_model_config.model
        num_spec_tokens = self.num_speculative_tokens
        return f"SpeculativeConfig({draft_model=}, {num_spec_tokens=})"


@dataclass
class LoRAConfig:
    max_lora_rank: int
    max_loras: int
    fully_sharded_loras: bool = False
    max_cpu_loras: Optional[int] = None
    lora_dtype: Optional[torch.dtype] = None
    lora_extra_vocab_size: int = 256
    # This is a constant.
    lora_vocab_padding_size: ClassVar[int] = 256
    long_lora_scaling_factors: Optional[Tuple[float]] = None

    def __post_init__(self):
        # Keep this in sync with csrc/punica/bgmv/bgmv_config.h
        possible_max_ranks = (8, 16, 32, 64)
        possible_lora_extra_vocab_size = (0, 256, 512)
        if self.max_lora_rank not in possible_max_ranks:
            raise ValueError(
                f"max_lora_rank ({self.max_lora_rank}) must be one of "
                f"{possible_max_ranks}.")
        if self.lora_extra_vocab_size not in possible_lora_extra_vocab_size:
            raise ValueError(
                f"lora_extra_vocab_size ({self.lora_extra_vocab_size}) "
                f"must be one of {possible_lora_extra_vocab_size}.")
        if self.max_loras < 1:
            raise ValueError(f"max_loras ({self.max_loras}) must be >= 1.")
        if self.max_cpu_loras is None:
            self.max_cpu_loras = self.max_loras
        elif self.max_cpu_loras < self.max_loras:
            raise ValueError(
                f"max_cpu_loras ({self.max_cpu_loras}) must be >= "
                f"max_loras ({self.max_loras})")

    def verify_with_model_config(self, model_config: ModelConfig):
        if self.lora_dtype in (None, "auto"):
            self.lora_dtype = model_config.dtype
        elif isinstance(self.lora_dtype, str):
            self.lora_dtype = getattr(torch, self.lora_dtype)
        if model_config.quantization and model_config.quantization not in [
                "awq", "gptq"
        ]:
            # TODO support marlin and squeezellm
            logger.warning("%s quantization is not tested with LoRA yet.",
                           model_config.quantization)

    def verify_with_scheduler_config(self, scheduler_config: SchedulerConfig):
        if scheduler_config.max_num_batched_tokens > 65528:
            raise ValueError(
                "Due to limitations of the custom LoRA CUDA kernel, "
                "max_num_batched_tokens must be <= 65528 when "
                "LoRA is enabled.")
        if scheduler_config.chunked_prefill_enabled:
            raise ValueError("LoRA is not supported with chunked prefill yet.")


# TODO: To be replaced by MultiModalConfig.
@dataclass
class VisionLanguageConfig:
    """Configs the input data format and how models should run for
    vision language models."""
    # The input id corresponding to image token.
    image_token_id: int
    # Used for running `run_prefill_max_token`.
    # For models that support varying resolution, this corresponds to
    # worst case scenario (biggest supported resolution).
    image_input_shape: tuple
    image_feature_size: int
<<<<<<< HEAD
    # The image processor to load from HuggingFace
    image_processor: Optional[str]
    image_processor_revision: Optional[str]

    @classmethod
    def get_image_input_enum_type(cls, value: str) -> ImageInputType:
        """Get the image input type from a string."""
        try:
            return cls.ImageInputType[value.upper()]
        except KeyError as e:
            raise ValueError(f"{value} is not a valid choice. "
                             f"Expecting to choose from "
                             f"{[x.name for x in cls.ImageInputType]}.") from e
=======
>>>>>>> 7cd2ebb0

    def as_cli_args_dict(self) -> Dict[str, Any]:
        """Flatten vision language config to pure args.

        Compatible with what llm entrypoint expects.
        """
        result: Dict[str, Any] = {}
        for f in fields(self):
            value = getattr(self, f.name)
            if isinstance(value, enum.Enum):
                result[f.name] = value.name.lower()
            elif isinstance(value, tuple):
                result[f.name] = ",".join([str(item) for item in value])
            else:
                result[f.name] = value

        return result


_STR_DTYPE_TO_TORCH_DTYPE = {
    "half": torch.float16,
    "float16": torch.float16,
    "float": torch.float32,
    "float32": torch.float32,
    "bfloat16": torch.bfloat16,
}

_ROCM_NOT_SUPPORTED_DTYPE: List[str] = []  #


def _get_and_verify_dtype(
    config: PretrainedConfig,
    dtype: Union[str, torch.dtype],
) -> torch.dtype:
    # NOTE: getattr(config, "torch_dtype", torch.float32) is not correct
    # because config.torch_dtype can be None.
    config_dtype = getattr(config, "torch_dtype", None)
    if config_dtype is None:
        config_dtype = torch.float32

    if isinstance(dtype, str):
        dtype = dtype.lower()
        if dtype == "auto":
            if config_dtype == torch.float32:
                if config.model_type == "gemma2":
                    logger.info(
                        "For Gemma 2, we downcast float32 to bfloat16 instead "
                        "of float16 by default. Please specify `dtype` if you "
                        "want to use float16.")
                    torch_dtype = torch.bfloat16
                else:
                    # Following the common practice, we use float16 for float32
                    # models.
                    torch_dtype = torch.float16
            else:
                torch_dtype = config_dtype
        else:
            if dtype not in _STR_DTYPE_TO_TORCH_DTYPE:
                raise ValueError(f"Unknown dtype: {dtype}")
            torch_dtype = _STR_DTYPE_TO_TORCH_DTYPE[dtype]
    elif isinstance(dtype, torch.dtype):
        torch_dtype = dtype
    else:
        raise ValueError(f"Unknown dtype: {dtype}")

    # Verify the dtype.
    if torch_dtype != config_dtype:
        if torch_dtype == torch.float32:
            # Upcasting to float32 is allowed.
            logger.info("Upcasting %s to %s.", config_dtype, torch_dtype)
            pass
        elif config_dtype == torch.float32:
            # Downcasting from float32 to float16 or bfloat16 is allowed.
            logger.info("Downcasting %s to %s.", config_dtype, torch_dtype)
            pass
        else:
            # Casting between float16 and bfloat16 is allowed with a warning.
            logger.warning("Casting %s to %s.", config_dtype, torch_dtype)

    return torch_dtype


def _get_and_verify_max_len(
    hf_config: PretrainedConfig,
    max_model_len: Optional[int],
    disable_sliding_window: bool,
    sliding_window_len: Optional[int],
) -> int:
    """Get and verify the model's maximum length."""
    derived_max_model_len = float("inf")
    possible_keys = [
        # OPT
        "max_position_embeddings",
        # GPT-2
        "n_positions",
        # MPT
        "max_seq_len",
        # ChatGLM2
        "seq_length",
        # Command-R
        "model_max_length",
        # Others
        "max_sequence_length",
        "max_seq_length",
        "seq_len",
    ]
    # Choose the smallest "max_length" from the possible keys.
    max_len_key = None
    for key in possible_keys:
        max_len = getattr(hf_config, key, None)
        if max_len is not None:
            max_len_key = key if max_len < derived_max_model_len \
                else max_len_key
            derived_max_model_len = min(derived_max_model_len, max_len)

    # If sliding window is manually disabled, max_length should be less
    # than the sliding window length in the model config.
    if disable_sliding_window and sliding_window_len is not None:
        max_len_key = "sliding_window" \
            if sliding_window_len < derived_max_model_len else max_len_key
        derived_max_model_len = min(derived_max_model_len, sliding_window_len)

    # If none of the keys were found in the config, use a default and
    # log a warning.
    if derived_max_model_len == float("inf"):
        if max_model_len is not None:
            # If max_model_len is specified, we use it.
            return max_model_len

        default_max_len = 2048
        logger.warning(
            "The model's config.json does not contain any of the following "
            "keys to determine the original maximum length of the model: "
            "%s. Assuming the model's maximum length is %d.", possible_keys,
            default_max_len)
        derived_max_model_len = default_max_len

    rope_scaling = getattr(hf_config, "rope_scaling", None)
    # The correct one should be "longrope", kept "su" here
    # to be backward compatible
    if rope_scaling is not None and rope_scaling["type"] != "su" \
        and rope_scaling["type"] != "longrope":
        if disable_sliding_window:
            # TODO(robertgshaw): Find a model that supports rope_scaling
            # with sliding window to see if this case should be allowed.
            raise NotImplementedError(
                "Disabling sliding window is not supported for models "
                "with rope_scaling. Please raise an issue so we can "
                "investigate.")
        assert "factor" in rope_scaling
        scaling_factor = rope_scaling["factor"]
        if rope_scaling["type"] == "yarn":
            derived_max_model_len = rope_scaling[
                "original_max_position_embeddings"]
        derived_max_model_len *= scaling_factor

    # If the user specified a max length, make sure it is smaller than the
    # derived length from the HF model config.
    if max_model_len is None:
        max_model_len = int(derived_max_model_len)
    elif max_model_len > derived_max_model_len:
        # Some models might have a separate key for specifying model_max_length
        # that will be bigger than derived_max_model_len. We compare user input
        # with model_max_length and allow this override when it's smaller.
        model_max_length = getattr(hf_config, "model_max_length", None)
        if model_max_length is not None and max_model_len <= model_max_length:
            if disable_sliding_window:
                # TODO(robertgshaw): Find a model that has model_max_length
                # with sliding window to see if this case should be allowed.
                raise NotImplementedError(
                    "Disabling sliding window is not supported for models "
                    "model_max_length in the config. Please raise an issue "
                    "so we can investigate.")
            pass
        else:
            raise ValueError(
                f"User-specified max_model_len ({max_model_len}) is greater "
                "than the derived max_model_len "
                f"({max_len_key}={derived_max_model_len} or model_max_length="
                f"{model_max_length} in model's config.json). This may lead "
                "to incorrect model outputs or CUDA errors. Make sure the "
                "value is correct and within the model context size.")
    return int(max_model_len)


def get_served_model_name(model: str,
                          served_model_name: Optional[Union[str, List[str]]]):
    """
    If the input is a non-empty list, the first model_name in 
    `served_model_name` is taken. 
    If the input is a non-empty string, it is used directly. 
    For cases where the input is either an empty string or an 
    empty list, the fallback is to use `self.model`.
    """
    if not served_model_name:
        return model
    if isinstance(served_model_name, list):
        return served_model_name[0]
    return served_model_name


@dataclass
class DecodingConfig:
    """Dataclass which contains the decoding strategy of the engine"""

    # Which guided decoding algo to use. 'outlines' / 'lm-format-enforcer'
    guided_decoding_backend: str = 'outlines'

    def __post_init__(self):
        valid_guided_backends = ['outlines', 'lm-format-enforcer']
        backend = self.guided_decoding_backend
        if backend not in valid_guided_backends:
            raise ValueError(f"Invalid guided_decoding_backend '{backend},"
                             f"must be one of {valid_guided_backends}")


@dataclass
class ObservabilityConfig:
    """Configuration for observability."""
    otlp_traces_endpoint: Optional[str] = None

    def __post_init__(self):
        if not is_otel_installed() and self.otlp_traces_endpoint is not None:
            raise ValueError("OpenTelemetry packages must be installed before "
                             "configuring 'otlp_traces_endpoint'")


@dataclass(frozen=True)
class EngineConfig:
    """Dataclass which contains all engine-related configuration. This
    simplifies passing around the distinct configurations in the codebase.
    """

    model_config: ModelConfig
    cache_config: CacheConfig
    parallel_config: ParallelConfig
    scheduler_config: SchedulerConfig
    device_config: DeviceConfig
    load_config: LoadConfig
    lora_config: Optional[LoRAConfig]
    vision_language_config: Optional[VisionLanguageConfig]
    speculative_config: Optional[SpeculativeConfig]
    decoding_config: Optional[DecodingConfig]
    observability_config: Optional[ObservabilityConfig]

    def __post_init__(self):
        """Verify configs are valid & consistent with each other.
        """
        self.model_config.verify_with_parallel_config(self.parallel_config)
        self.cache_config.verify_with_parallel_config(self.parallel_config)

        if self.lora_config:
            self.lora_config.verify_with_model_config(self.model_config)
            self.lora_config.verify_with_scheduler_config(
                self.scheduler_config)

    def to_dict(self):
        """Return the configs as a dictionary, for use in **kwargs.
        """
        return dict(
            (field.name, getattr(self, field.name)) for field in fields(self))<|MERGE_RESOLUTION|>--- conflicted
+++ resolved
@@ -1307,22 +1307,6 @@
     # worst case scenario (biggest supported resolution).
     image_input_shape: tuple
     image_feature_size: int
-<<<<<<< HEAD
-    # The image processor to load from HuggingFace
-    image_processor: Optional[str]
-    image_processor_revision: Optional[str]
-
-    @classmethod
-    def get_image_input_enum_type(cls, value: str) -> ImageInputType:
-        """Get the image input type from a string."""
-        try:
-            return cls.ImageInputType[value.upper()]
-        except KeyError as e:
-            raise ValueError(f"{value} is not a valid choice. "
-                             f"Expecting to choose from "
-                             f"{[x.name for x in cls.ImageInputType]}.") from e
-=======
->>>>>>> 7cd2ebb0
 
     def as_cli_args_dict(self) -> Dict[str, Any]:
         """Flatten vision language config to pure args.
