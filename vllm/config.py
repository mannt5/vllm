from typing import TYPE_CHECKING, Optional, Union, ClassVar
from dataclasses import dataclass
import enum
import os
from packaging.version import Version

import json
import torch
from transformers import PretrainedConfig

from vllm.logger import init_logger
<<<<<<< HEAD
from vllm.transformers_utils.config import get_config, get_hf_text_config
from vllm.utils import get_cpu_memory, is_hip, get_nvcc_cuda_version
=======
from vllm.transformers_utils.config import get_config
from vllm.utils import get_cpu_memory, is_hip, is_neuron, get_nvcc_cuda_version

if TYPE_CHECKING:
    from ray.util.placement_group import PlacementGroup
>>>>>>> c0c17d48

logger = init_logger(__name__)

_GB = 1 << 30


class ModelConfig:
    """Configuration for the model.

    Args:
        model: Name or path of the huggingface model to use.
        tokenizer: Name or path of the huggingface tokenizer to use.
        tokenizer_mode: Tokenizer mode. "auto" will use the fast tokenizer if
            available, and "slow" will always use the slow tokenizer.
        trust_remote_code: Trust remote code (e.g., from HuggingFace) when
            downloading the model and tokenizer.
        download_dir: Directory to download and load the weights, default to the
            default cache directory of huggingface.
        load_format: The format of the model weights to load:
            "auto" will try to load the weights in the safetensors format and
                fall back to the pytorch bin format if safetensors format is
                not available.
            "pt" will load the weights in the pytorch bin format.
            "safetensors" will load the weights in the safetensors format.
            "npcache" will load the weights in pytorch format and store
                a numpy cache to speed up the loading.
            "dummy" will initialize the weights with random values, which is
                mainly for profiling.
        dtype: Data type for model weights and activations. The "auto" option
            will use FP16 precision for FP32 and FP16 models, and BF16 precision
            for BF16 models.
        seed: Random seed for reproducibility.
        revision: The specific model version to use. It can be a branch name,
            a tag name, or a commit id. If unspecified, will use the default
            version.
        code_revision: The specific revision to use for the model code on
            Hugging Face Hub. It can be a branch name, a tag name, or a
            commit id. If unspecified, will use the default version.
        tokenizer_revision: The specific tokenizer version to use. It can be a
            branch name, a tag name, or a commit id. If unspecified, will use
            the default version.
        max_model_len: Maximum length of a sequence (including prompt and
            output). If None, will be derived from the model.
        quantization: Quantization method that was used to quantize the model
            weights. If None, we assume the model weights are not quantized.
        enforce_eager: Whether to enforce eager execution. If True, we will
            disable CUDA graph and always execute the model in eager mode.
            If False, we will use CUDA graph and eager execution in hybrid.
        max_context_len_to_capture: Maximum context len covered by CUDA graphs.
            When a sequence has context length larger than this, we fall back
            to eager mode.
    """

    def __init__(
        self,
        model: str,
        tokenizer: str,
        tokenizer_mode: str,
        trust_remote_code: bool,
        download_dir: Optional[str],
        load_format: str,
        dtype: Union[str, torch.dtype],
        seed: int,
        revision: Optional[str] = None,
        code_revision: Optional[str] = None,
        tokenizer_revision: Optional[str] = None,
        max_model_len: Optional[int] = None,
        quantization: Optional[str] = None,
        enforce_eager: bool = False,
        max_context_len_to_capture: Optional[int] = None,
        max_logprobs: int = 5,
    ) -> None:
        self.model = model
        self.tokenizer = tokenizer
        self.tokenizer_mode = tokenizer_mode
        self.trust_remote_code = trust_remote_code
        self.download_dir = download_dir
        self.load_format = load_format
        self.seed = seed
        self.revision = revision
        self.code_revision = code_revision
        self.tokenizer_revision = tokenizer_revision
        self.quantization = quantization
        self.enforce_eager = enforce_eager
        self.max_context_len_to_capture = max_context_len_to_capture
        self.max_logprobs = max_logprobs

        if os.environ.get("VLLM_USE_MODELSCOPE", "False").lower() == "true":
            # download model from ModelScope hub,
            # lazy import so that modelscope is not required for normal use.
            from modelscope.hub.snapshot_download import snapshot_download  # pylint: disable=C

            if not os.path.exists(model):
                model_path = snapshot_download(model_id=model,
                                               cache_dir=download_dir,
                                               revision=revision)
            else:
                model_path = model
            self.model = model_path
            self.download_dir = model_path
            self.tokenizer = model_path

        self.hf_config = get_config(self.model, trust_remote_code, revision,
                                    code_revision)
        self.hf_text_config = get_hf_text_config(self.hf_config)
        self.dtype = _get_and_verify_dtype(self.hf_text_config, dtype)
        self.max_model_len = _get_and_verify_max_len(self.hf_text_config,
                                                     max_model_len)
        self._verify_load_format()
        self._verify_tokenizer_mode()
        self._verify_quantization()
        self._verify_cuda_graph()

    def _verify_load_format(self) -> None:
        load_format = self.load_format.lower()
        supported_load_format = [
            "auto", "pt", "safetensors", "npcache", "dummy"
        ]
        rocm_not_supported_load_format = []
        if load_format not in supported_load_format:
            raise ValueError(
                f"Unknown load format: {self.load_format}. Must be one of "
                "'auto', 'pt', 'safetensors', 'npcache', or 'dummy'.")
        if is_hip() and load_format in rocm_not_supported_load_format:
            rocm_supported_load_format = [
                f for f in supported_load_format
                if (f not in rocm_not_supported_load_format)
            ]
            raise ValueError(
                f"load format '{load_format}' is not supported in ROCm. "
                f"Supported load format are "
                f"{rocm_supported_load_format}")

        # TODO: Remove this check once HF updates the pt weights of Mixtral.
        architectures = getattr(self.hf_config, "architectures", [])
        if "MixtralForCausalLM" in architectures and load_format == "pt":
            raise ValueError(
                "Currently, the 'pt' format is not supported for Mixtral. "
                "Please use the 'safetensors' format instead. ")
        self.load_format = load_format

    def _verify_tokenizer_mode(self) -> None:
        tokenizer_mode = self.tokenizer_mode.lower()
        if tokenizer_mode not in ["auto", "slow"]:
            raise ValueError(
                f"Unknown tokenizer mode: {self.tokenizer_mode}. Must be "
                "either 'auto' or 'slow'.")
        self.tokenizer_mode = tokenizer_mode

    def _verify_quantization(self) -> None:
        supported_quantization = ["awq", "gptq", "squeezellm", "marlin"]
        rocm_not_supported_quantization = ["awq", "marlin"]
        if self.quantization is not None:
            self.quantization = self.quantization.lower()

        # Parse quantization method from the HF model config, if available.
        hf_quant_config = getattr(self.hf_config, "quantization_config", None)
        if hf_quant_config is not None:
            hf_quant_method = str(hf_quant_config["quant_method"]).lower()

            # If the GPTQ model is serialized in marlin format, use marlin.
            if (hf_quant_method == "gptq"
                    and "is_marlin_format" in hf_quant_config
                    and hf_quant_config["is_marlin_format"]):
                logger.info("The model is serialized in Marlin format. "
                            "Using Marlin kernel.")
                hf_quant_method = "marlin"
                if self.quantization == "gptq":
                    self.quantization = hf_quant_method

            if self.quantization is None:
                self.quantization = hf_quant_method
            elif self.quantization != hf_quant_method:
                raise ValueError(
                    "Quantization method specified in the model config "
                    f"({hf_quant_method}) does not match the quantization "
                    f"method specified in the `quantization` argument "
                    f"({self.quantization}).")

        if self.quantization is not None:
            if self.quantization not in supported_quantization:
                raise ValueError(
                    f"Unknown quantization method: {self.quantization}. Must "
                    f"be one of {supported_quantization}.")
            if is_hip(
            ) and self.quantization in rocm_not_supported_quantization:
                raise ValueError(
                    f"{self.quantization} quantization is currently not "
                    f"supported in ROCm.")
            if self.quantization != "marlin":
                logger.warning(
                    f"{self.quantization} quantization is not fully "
                    "optimized yet. The speed can be slower than "
                    "non-quantized models.")

    def _verify_cuda_graph(self) -> None:
        if self.max_context_len_to_capture is None:
            self.max_context_len_to_capture = self.max_model_len
        self.max_context_len_to_capture = min(self.max_context_len_to_capture,
                                              self.max_model_len)

    def verify_with_parallel_config(
        self,
        parallel_config: "ParallelConfig",
    ) -> None:
        total_num_attention_heads = self.hf_text_config.num_attention_heads
        tensor_parallel_size = parallel_config.tensor_parallel_size
        if total_num_attention_heads % tensor_parallel_size != 0:
            raise ValueError(
                f"Total number of attention heads ({total_num_attention_heads})"
                " must be divisible by tensor parallel size "
                f"({tensor_parallel_size}).")

        total_num_hidden_layers = self.hf_text_config.num_hidden_layers
        pipeline_parallel_size = parallel_config.pipeline_parallel_size
        if total_num_hidden_layers % pipeline_parallel_size != 0:
            raise ValueError(
                f"Total number of hidden layers ({total_num_hidden_layers}) "
                "must be divisible by pipeline parallel size "
                f"({pipeline_parallel_size}).")

    def get_sliding_window(self) -> Optional[int]:
<<<<<<< HEAD
        return getattr(self.hf_text_config, "sliding_window", None)
=======
        """Get the sliding window size, or None if disabled.
        """

        # Some models, like Qwen2 and Qwen1.5, use `use_sliding_window` in
        # addition to sliding window size. We check if that field is present
        # and if it's False, return None.
        if (hasattr(self.hf_config, "use_sliding_window")
                and not self.hf_config.use_sliding_window):
            return None
        return getattr(self.hf_config, "sliding_window", None)
>>>>>>> c0c17d48

    def get_vocab_size(self) -> int:
        return self.hf_text_config.vocab_size

    def get_hidden_size(self) -> int:
        return self.hf_text_config.hidden_size

    def get_head_size(self) -> int:
        if hasattr(self.hf_text_config, "head_dim"):
            return self.hf_text_config.head_dim
        # FIXME(woosuk): This may not be true for all models.
        return self.hf_text_config.hidden_size // self.hf_text_config.num_attention_heads

    def get_total_num_kv_heads(self) -> int:
        """Returns the total number of KV heads."""
        # For GPTBigCode & Falcon:
        # NOTE: for falcon, when new_decoder_architecture is True, the
        # multi_query flag is ignored and we use n_head_kv for the number of
        # KV heads.
        falcon_model_types = ["falcon", "RefinedWeb", "RefinedWebModel"]
        new_decoder_arch_falcon = (
            self.hf_config.model_type in falcon_model_types
            and getattr(self.hf_config, "new_decoder_architecture", False))
        if not new_decoder_arch_falcon and getattr(self.hf_text_config,
                                                   "multi_query", False):
            # Multi-query attention, only one KV head.
            # Currently, tensor parallelism is not supported in this case.
            return 1

        attributes = [
            # For Falcon:
            "n_head_kv",
            "num_kv_heads",
            # For LLaMA-2:
            "num_key_value_heads",
            # For ChatGLM:
            "multi_query_group_num",
        ]
        for attr in attributes:
            num_kv_heads = getattr(self.hf_text_config, attr, None)
            if num_kv_heads is not None:
                return num_kv_heads

        # For non-grouped-query attention models, the number of KV heads is
        # equal to the number of attention heads.
        return self.hf_text_config.num_attention_heads

    def get_num_kv_heads(self, parallel_config: "ParallelConfig") -> int:
        """Returns the number of KV heads per GPU."""
        total_num_kv_heads = self.get_total_num_kv_heads()
        # If tensor parallelism is used, we divide the number of KV heads by
        # the tensor parallel size. We will replicate the KV heads in the
        # case where the number of KV heads is smaller than the tensor
        # parallel size so each GPU has at least one KV head.
        return max(1,
                   total_num_kv_heads // parallel_config.tensor_parallel_size)

    def get_num_layers(self, parallel_config: "ParallelConfig") -> int:
        total_num_hidden_layers = self.hf_text_config.num_hidden_layers
        return total_num_hidden_layers // parallel_config.pipeline_parallel_size


class CacheConfig:
    """Configuration for the KV cache.

    Args:
        block_size: Size of a cache block in number of tokens.
        gpu_memory_utilization: Fraction of GPU memory to use for the
            vLLM execution.
        swap_space: Size of the CPU swap space per GPU (in GiB).
        cache_dtype: Data type for kv cache storage.
    """

    def __init__(
        self,
        block_size: int,
        gpu_memory_utilization: float,
        swap_space: int,
        cache_dtype: str,
        sliding_window: Optional[int] = None,
        enable_prefix_caching: bool = False,
    ) -> None:
        self.block_size = block_size
        self.gpu_memory_utilization = gpu_memory_utilization
        self.swap_space_bytes = swap_space * _GB
        self.cache_dtype = cache_dtype
        self.sliding_window = sliding_window
        self.enable_prefix_caching = enable_prefix_caching
        self._verify_args()
        self._verify_cache_dtype()

        # Will be set after profiling.
        self.num_gpu_blocks = None
        self.num_cpu_blocks = None

    def metrics_info(self):
        # convert cache_config to dict(key: str, value: str) for prometheus
        # metrics info
        return {key: str(value) for key, value in self.__dict__.items()}

    def _verify_args(self) -> None:
        if self.gpu_memory_utilization > 1.0:
            raise ValueError(
                "GPU memory utilization must be less than 1.0. Got "
                f"{self.gpu_memory_utilization}.")

    def _verify_cache_dtype(self) -> None:
        if self.cache_dtype == "auto":
            pass
        elif self.cache_dtype == "fp8_e5m2":
            if is_hip():
                raise NotImplementedError(
                    "FP8_E5M2 KV Cache on AMD GPU has not been supported yet.")
            nvcc_cuda_version = get_nvcc_cuda_version()
            if nvcc_cuda_version and nvcc_cuda_version < Version("11.8"):
                raise ValueError(
                    "FP8 is not supported when cuda version is lower than 11.8."
                )
            logger.info(
                "Using fp8_e5m2 data type to store kv cache. It reduces "
                "the GPU memory footprint and boosts the performance. "
                "But it may cause slight accuracy drop. "
                "Currently we only support fp8 without scaling factors and "
                "make e5m2 as a default format.")
        else:
            raise ValueError(f"Unknown kv cache dtype: {self.cache_dtype}")

    def verify_with_parallel_config(
        self,
        parallel_config: "ParallelConfig",
    ) -> None:
        total_cpu_memory = get_cpu_memory()
        # FIXME(woosuk): Here, it is assumed that the GPUs in a tensor parallel
        # group are in the same node. However, the GPUs may span multiple nodes.
        num_gpus_per_node = parallel_config.tensor_parallel_size
        cpu_memory_usage = self.swap_space_bytes * num_gpus_per_node

        msg = (f"{cpu_memory_usage / _GB:.2f} GiB out of "
               f"the {total_cpu_memory / _GB:.2f} GiB total CPU memory is "
               "allocated for the swap space.")
        if cpu_memory_usage > 0.7 * total_cpu_memory:
            raise ValueError("Too large swap space. " + msg)
        elif cpu_memory_usage > 0.4 * total_cpu_memory:
            logger.warning("Possibly too large swap space. " + msg)


@dataclass
class TokenizerPoolConfig:
    """Configuration for the tokenizer pool.
    
    Args:
        pool_size: Number of tokenizer workers in the pool.
        pool_type: Type of the pool.
        extra_config: Additional config for the pool.
            The way the config will be used depends on the
            pool type.
    """
    pool_size: int
    pool_type: str
    extra_config: dict

    def __post_init__(self):
        if self.pool_type not in ("ray", ):
            raise ValueError(f"Unknown pool type: {self.pool_type}")
        if not isinstance(self.extra_config, dict):
            raise ValueError("extra_config must be a dictionary.")

    @classmethod
    def create_config(
        cls, tokenizer_pool_size: int, tokenizer_pool_type: str,
        tokenizer_pool_extra_config: Optional[Union[str, dict]]
    ) -> Optional["TokenizerPoolConfig"]:
        """Create a TokenizerPoolConfig from the given parameters.
        
        If tokenizer_pool_size is 0, return None.
        
        Args:
            tokenizer_pool_size: Number of tokenizer workers in the pool.
            tokenizer_pool_type: Type of the pool.
            tokenizer_pool_extra_config: Additional config for the pool.
                The way the config will be used depends on the
                pool type. This can be a JSON string (will be parsed).
        """
        if tokenizer_pool_size:
            if isinstance(tokenizer_pool_extra_config, str):
                tokenizer_pool_extra_config_parsed = json.loads(
                    tokenizer_pool_extra_config)
            else:
                tokenizer_pool_extra_config_parsed = (
                    tokenizer_pool_extra_config or {})
            tokenizer_pool_config = cls(tokenizer_pool_size,
                                        tokenizer_pool_type,
                                        tokenizer_pool_extra_config_parsed)
        else:
            tokenizer_pool_config = None
        return tokenizer_pool_config


class ParallelConfig:
    """Configuration for the distributed execution.

    Args:
        pipeline_parallel_size: Number of pipeline parallel groups.
        tensor_parallel_size: Number of tensor parallel groups.
        worker_use_ray: Whether to use Ray for model workers. Will be set to
            True if either pipeline_parallel_size or tensor_parallel_size is
            greater than 1.
        max_parallel_loading_workers: Maximum number of multiple batches
            when load model sequentially. To avoid RAM OOM when using tensor
            parallel and large models.
        disable_custom_all_reduce: Disable the custom all-reduce kernel and
            fall back to NCCL.
        tokenizer_pool_config: Config for the tokenizer pool.
            If None, will use synchronous tokenization.
        ray_workers_use_nsight: Whether to profile Ray workers with nsight, see
            https://docs.ray.io/en/latest/ray-observability/user-guides/profiling.html#profiling-nsight-profiler.
    """

    def __init__(
        self,
        pipeline_parallel_size: int,
        tensor_parallel_size: int,
        worker_use_ray: bool,
        max_parallel_loading_workers: Optional[int] = None,
        disable_custom_all_reduce: bool = False,
        tokenizer_pool_config: Optional[TokenizerPoolConfig] = None,
        ray_workers_use_nsight: bool = False,
        placement_group: Optional["PlacementGroup"] = None,
    ) -> None:
        self.pipeline_parallel_size = pipeline_parallel_size
        if is_neuron():
            # For Neuron device support, here we assign TP=1 to avoid sharding
            # within vLLM directly. Transformer-neuronx would take
            # neuron_tp_degree attribute, and distribute the workload
            # to multiple NeuronCores.
            self.tensor_parallel_size = 1
            self.neuron_tp_degree = tensor_parallel_size
        else:
            self.tensor_parallel_size = tensor_parallel_size
        self.worker_use_ray = worker_use_ray
        self.max_parallel_loading_workers = max_parallel_loading_workers
        self.disable_custom_all_reduce = disable_custom_all_reduce
        self.tokenizer_pool_config = tokenizer_pool_config
        self.ray_workers_use_nsight = ray_workers_use_nsight
        self.placement_group = placement_group

        self.world_size = pipeline_parallel_size * self.tensor_parallel_size
        # Ray worker is not supported for Neuron backend.
        if self.world_size > 1 and not is_neuron():
            self.worker_use_ray = True
        self._verify_args()

    def _verify_args(self) -> None:
        if self.pipeline_parallel_size > 1:
            raise NotImplementedError(
                "Pipeline parallelism is not supported yet.")
        if not self.disable_custom_all_reduce and self.world_size > 1:
            if is_hip():
                self.disable_custom_all_reduce = True
                logger.info(
                    "Disabled the custom all-reduce kernel because it is not "
                    "supported on AMD GPUs.")
            elif self.pipeline_parallel_size > 1:
                self.disable_custom_all_reduce = True
                logger.info(
                    "Disabled the custom all-reduce kernel because it is not "
                    "supported with pipeline parallelism.")
        if self.ray_workers_use_nsight and not self.worker_use_ray:
            raise ValueError("Unable to use nsight profiling unless workers "
                             "run with Ray.")

        # FIXME(woosuk): Fix the stability issues and re-enable the custom
        # all-reduce kernel.
        if not self.disable_custom_all_reduce and self.world_size > 1:
            self.disable_custom_all_reduce = True
            logger.info(
                "Custom all-reduce kernels are temporarily disabled due to "
                "stability issues. We will re-enable them once the issues are "
                "resolved.")


class SchedulerConfig:
    """Scheduler configuration.

    Args:
        max_num_batched_tokens: Maximum number of tokens to be processed in
            a single iteration.
        max_num_seqs: Maximum number of sequences to be processed in a single
            iteration.
        max_model_len: Maximum length of a sequence (including prompt
            and generated text).
        max_paddings: Maximum number of paddings to be added to a batch.
    """

    def __init__(
        self,
        max_num_batched_tokens: Optional[int],
        max_num_seqs: int,
        max_model_len: int,
        max_paddings: int,
    ) -> None:
        if max_num_batched_tokens is not None:
            self.max_num_batched_tokens = max_num_batched_tokens
        else:
            # If max_model_len is too short, use 2048 as the default value for
            # higher throughput.
            self.max_num_batched_tokens = max(max_model_len, 2048)
        self.max_num_seqs = max_num_seqs
        self.max_model_len = max_model_len
        self.max_paddings = max_paddings
        self._verify_args()

    def _verify_args(self) -> None:
        if self.max_num_batched_tokens < self.max_model_len:
            raise ValueError(
                f"max_num_batched_tokens ({self.max_num_batched_tokens}) is "
                f"smaller than max_model_len ({self.max_model_len}). "
                "This effectively limits the maximum sequence length to "
                "max_num_batched_tokens and makes vLLM reject longer "
                "sequences. Please increase max_num_batched_tokens or "
                "decrease max_model_len.")
        if self.max_num_batched_tokens < self.max_num_seqs:
            raise ValueError(
                f"max_num_batched_tokens ({self.max_num_batched_tokens}) must "
                "be greater than or equal to max_num_seqs "
                f"({self.max_num_seqs}).")


class DeviceConfig:

    def __init__(self, device: str = "auto") -> None:
        if device == "auto":
            # Automated device type detection
            if torch.cuda.is_available():
                self.device_type = "cuda"
            elif is_neuron():
                self.device_type = "neuron"
            else:
                raise RuntimeError("No supported device detected.")
        else:
            # Device type is assigned explicitly
            self.device_type = device

        # Some device types require processing inputs on CPU
        if self.device_type in ["neuron"]:
            self.device = torch.device("cpu")
        else:
            # Set device with device type
            self.device = torch.device(self.device_type)

    @property
    def is_neuron(self):
        return self.device_type == "neuron"


@dataclass
class LoRAConfig:
    max_lora_rank: int
    max_loras: int
    max_cpu_loras: Optional[int] = None
    lora_dtype: Optional[torch.dtype] = None
    lora_extra_vocab_size: int = 256
    # This is a constant.
    lora_vocab_padding_size: ClassVar[int] = 256

    def __post_init__(self):
        # Keep this in sync with csrc/punica/bgmv/bgmv_config.h
        possible_max_ranks = (8, 16, 32, 64)
        possible_lora_extra_vocab_size = (0, 256, 512)
        if self.max_lora_rank not in possible_max_ranks:
            raise ValueError(
                f"max_lora_rank ({self.max_lora_rank}) must be one of "
                f"{possible_max_ranks}.")
        if self.lora_extra_vocab_size not in possible_lora_extra_vocab_size:
            raise ValueError(
                f"lora_extra_vocab_size ({self.lora_extra_vocab_size}) "
                f"must be one of {possible_lora_extra_vocab_size}.")
        if self.max_loras < 1:
            raise ValueError(f"max_loras ({self.max_loras}) must be >= 1.")
        if self.max_cpu_loras is None:
            self.max_cpu_loras = self.max_loras
        elif self.max_cpu_loras < self.max_loras:
            raise ValueError(
                f"max_cpu_loras ({self.max_cpu_loras}) must be >= "
                f"max_loras ({self.max_loras})")

    def verify_with_model_config(self, model_config: ModelConfig):
        if self.lora_dtype in (None, "auto"):
            self.lora_dtype = model_config.dtype
        elif isinstance(self.lora_dtype, str):
            self.lora_dtype = getattr(torch, self.lora_dtype)
        if model_config.quantization is not None:
            raise ValueError(
                "LoRA is not supported with quantized models yet.")

    def verify_with_scheduler_config(self, scheduler_config: SchedulerConfig):
        if scheduler_config.max_num_batched_tokens > 65528:
            raise ValueError(
                "Due to limitations of the custom LoRA CUDA kernel, "
                "max_num_batched_tokens must be <= 65528 when "
                "LoRA is enabled.")


@dataclass
class VisionLanguageConfig:
    """Configs the input data format and how models should run for
    vision language models."""

    class ImageInputType(enum.Enum):
        """Image input type into the vision language model.

        An image roughly goes through the following transformation:
        Raw image --> pixel values --> image features --> image embeddings.

        The difference between different image input types is where the
        image encoder (pixel values --> image features) is run.
        Different image input types also correspond to different tensor shapes.

        For example, for Llava, PIXEL_VALUES: (1, 3, 336, 336).
        IMAGE_FEATURES: (1, 576, 1024).
        """
        PIXEL_VALUES = enum.auto()
        IMAGE_FEATURES = enum.auto()

    image_input_type: ImageInputType
    # The input id corresponding to image token.
    image_token_id: int
    # Used for profile run.
    image_input_shape: tuple
    image_feature_size: int


_STR_DTYPE_TO_TORCH_DTYPE = {
    "half": torch.float16,
    "float16": torch.float16,
    "float": torch.float32,
    "float32": torch.float32,
    "bfloat16": torch.bfloat16,
}

_ROCM_NOT_SUPPORTED_DTYPE = ["float", "float32"]


def _get_and_verify_dtype(
    config: PretrainedConfig,
    dtype: Union[str, torch.dtype],
) -> torch.dtype:
    # NOTE: getattr(config, "torch_dtype", torch.float32) is not correct
    # because config.torch_dtype can be None.
    config_dtype = getattr(config, "torch_dtype", None)
    if config_dtype is None:
        config_dtype = torch.float32

    if isinstance(dtype, str):
        dtype = dtype.lower()
        if dtype == "auto":
            if config_dtype == torch.float32:
                # Following the common practice, we use float16 for float32
                # models.
                torch_dtype = torch.float16
            else:
                torch_dtype = config_dtype
        else:
            if dtype not in _STR_DTYPE_TO_TORCH_DTYPE:
                raise ValueError(f"Unknown dtype: {dtype}")
            torch_dtype = _STR_DTYPE_TO_TORCH_DTYPE[dtype]
    elif isinstance(dtype, torch.dtype):
        torch_dtype = dtype
    else:
        raise ValueError(f"Unknown dtype: {dtype}")

    if is_hip() and torch_dtype == torch.float32:
        rocm_supported_dtypes = [
            k for k, v in _STR_DTYPE_TO_TORCH_DTYPE.items()
            if (k not in _ROCM_NOT_SUPPORTED_DTYPE)
        ]
        raise ValueError(f"dtype '{dtype}' is not supported in ROCm. "
                         f"Supported dtypes are {rocm_supported_dtypes}")

    # Verify the dtype.
    if torch_dtype != config_dtype:
        if torch_dtype == torch.float32:
            # Upcasting to float32 is allowed.
            pass
        elif config_dtype == torch.float32:
            # Downcasting from float32 to float16 or bfloat16 is allowed.
            pass
        else:
            # Casting between float16 and bfloat16 is allowed with a warning.
            logger.warning(f"Casting {config_dtype} to {torch_dtype}.")

    return torch_dtype


def _get_and_verify_max_len(
    hf_config: PretrainedConfig,
    max_model_len: Optional[int],
) -> int:
    """Get and verify the model's maximum length."""
    derived_max_model_len = float("inf")
    possible_keys = [
        # OPT
        "max_position_embeddings",
        # GPT-2
        "n_positions",
        # MPT
        "max_seq_len",
        # ChatGLM2
        "seq_length",
        # Others
        "max_sequence_length",
        "max_seq_length",
        "seq_len",
    ]
    for key in possible_keys:
        max_len_key = getattr(hf_config, key, None)
        if max_len_key is not None:
            derived_max_model_len = min(derived_max_model_len, max_len_key)
    if derived_max_model_len == float("inf"):
        if max_model_len is not None:
            # If max_model_len is specified, we use it.
            return max_model_len

        default_max_len = 2048
        logger.warning(
            "The model's config.json does not contain any of the following "
            "keys to determine the original maximum length of the model: "
            f"{possible_keys}. Assuming the model's maximum length is "
            f"{default_max_len}.")
        derived_max_model_len = default_max_len

    rope_scaling = getattr(hf_config, "rope_scaling", None)
    if rope_scaling is not None:
        assert "factor" in rope_scaling
        scaling_factor = rope_scaling["factor"]
        if rope_scaling["type"] == "yarn":
            derived_max_model_len = rope_scaling[
                "original_max_position_embeddings"]
        derived_max_model_len *= scaling_factor

    if max_model_len is None:
        max_model_len = derived_max_model_len
    elif max_model_len > derived_max_model_len:
        raise ValueError(
            f"User-specified max_model_len ({max_model_len}) is greater than "
            f"the derived max_model_len ({max_len_key}={derived_max_model_len}"
            " in model's config.json). This may lead to incorrect model "
            "outputs or CUDA errors. Make sure the value is correct and "
            "within the model context size.")
    return int(max_model_len)<|MERGE_RESOLUTION|>--- conflicted
+++ resolved
@@ -9,16 +9,11 @@
 from transformers import PretrainedConfig
 
 from vllm.logger import init_logger
-<<<<<<< HEAD
 from vllm.transformers_utils.config import get_config, get_hf_text_config
-from vllm.utils import get_cpu_memory, is_hip, get_nvcc_cuda_version
-=======
-from vllm.transformers_utils.config import get_config
 from vllm.utils import get_cpu_memory, is_hip, is_neuron, get_nvcc_cuda_version
 
 if TYPE_CHECKING:
     from ray.util.placement_group import PlacementGroup
->>>>>>> c0c17d48
 
 logger = init_logger(__name__)
 
@@ -241,20 +236,16 @@
                 f"({pipeline_parallel_size}).")
 
     def get_sliding_window(self) -> Optional[int]:
-<<<<<<< HEAD
-        return getattr(self.hf_text_config, "sliding_window", None)
-=======
         """Get the sliding window size, or None if disabled.
         """
 
         # Some models, like Qwen2 and Qwen1.5, use `use_sliding_window` in
         # addition to sliding window size. We check if that field is present
         # and if it's False, return None.
-        if (hasattr(self.hf_config, "use_sliding_window")
-                and not self.hf_config.use_sliding_window):
+        if (hasattr(self.hf_text_config, "use_sliding_window")
+                and not self.hf_text_config.use_sliding_window):
             return None
-        return getattr(self.hf_config, "sliding_window", None)
->>>>>>> c0c17d48
+        return getattr(self.hf_text_config, "sliding_window", None)
 
     def get_vocab_size(self) -> int:
         return self.hf_text_config.vocab_size
@@ -682,9 +673,20 @@
     image_input_type: ImageInputType
     # The input id corresponding to image token.
     image_token_id: int
-    # Used for profile run.
+    # Used for running `run_prefill_max_token`.
     image_input_shape: tuple
     image_feature_size: int
+
+    @classmethod
+    def get_image_input_enum_type(
+            cls, value: str) -> "VisionLanguageConfig.ImageInputType":
+        """Get the image input type from a string."""
+        try:
+            return cls.ImageInputType[value.upper()]
+        except KeyError as e:
+            raise ValueError(f"{value} is not a valid choice. "
+                             f"Expecting to choose from "
+                             f"{[x.name for x in cls.ImageInputType]}.") from e
 
 
 _STR_DTYPE_TO_TORCH_DTYPE = {
