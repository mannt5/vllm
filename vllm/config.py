import ast
import copy
import enum
import hashlib
import json
import sys
import warnings
from contextlib import contextmanager
from dataclasses import dataclass, field, replace
from pathlib import Path
from typing import (TYPE_CHECKING, Any, Callable, ClassVar, Counter, Dict,
                    Final, List, Literal, Mapping, Optional, Protocol, Set,
                    Tuple, Type, Union)

import torch
from pydantic import BaseModel, Field, PrivateAttr
from transformers import PretrainedConfig

import vllm.envs as envs
from vllm.compilation.inductor_pass import CallableInductorPass, InductorPass
from vllm.logger import init_logger
from vllm.model_executor.layers.quantization import (QUANTIZATION_METHODS,
                                                     get_quantization_config)
from vllm.model_executor.models import ModelRegistry
from vllm.platforms import CpuArchEnum
from vllm.tracing import is_otel_available, otel_import_error_traceback
from vllm.transformers_utils.config import (
    ConfigFormat, get_config, get_hf_image_processor_config,
    get_hf_text_config, get_pooling_config,
    get_sentence_transformer_tokenizer_config, is_encoder_decoder,
    try_get_generation_config, uses_mrope)
from vllm.transformers_utils.s3_utils import S3Model
from vllm.transformers_utils.utils import is_s3
from vllm.utils import (GiB_bytes, LayerBlockType, cuda_device_count_stateless,
                        get_cpu_memory, random_uuid, resolve_obj_by_qualname)

if TYPE_CHECKING:
    from ray.util.placement_group import PlacementGroup

    from vllm.executor.executor_base import ExecutorBase
    from vllm.model_executor.layers.quantization.base_config import (
        QuantizationConfig)
    from vllm.model_executor.model_loader.loader import BaseModelLoader
    from vllm.transformers_utils.tokenizer_group.base_tokenizer_group import (
        BaseTokenizerGroup)
else:
    QuantizationConfig = None

logger = init_logger(__name__)

_POOLING_MODEL_MAX_NUM_BATCHED_TOKENS = 32768
_MULTIMODAL_MODEL_MAX_NUM_BATCHED_TOKENS = 5120

TaskOption = Literal["auto", "generate", "embedding", "embed", "classify",
                     "score", "reward"]

_ResolvedTask = Literal["generate", "embed", "classify", "score", "reward",
                        "draft"]

RunnerType = Literal["generate", "pooling", "draft"]

_RUNNER_TASKS: Dict[RunnerType, List[_ResolvedTask]] = {
    "generate": ["generate"],
    "pooling": ["embed", "classify", "score", "reward"],
    "draft": ["draft"],
}

_TASK_RUNNER: Dict[_ResolvedTask, RunnerType] = {
    task: runner
    for runner, tasks in _RUNNER_TASKS.items() for task in tasks
}

HfOverrides = Union[Dict[str, Any], Callable[[PretrainedConfig],
                                             PretrainedConfig]]


class SupportsHash(Protocol):

    def compute_hash(self) -> str:
        ...


class ModelConfig:
    """Configuration for the model.

    Args:
        model: Name or path of the huggingface model to use.
            It is also used as the content for `model_name` tag in metrics
            output when `served_model_name` is not specified.
        task: The task to use the model for. Each vLLM instance only supports
            one task, even if the same model can be used for multiple tasks.
            When the model only supports one task, "auto" can be used to select
            it; otherwise, you must specify explicitly which task to use.
        tokenizer: Name or path of the huggingface tokenizer to use.
        tokenizer_mode: Tokenizer mode. "auto" will use the fast tokenizer if
            available, "slow" will always use the slow tokenizer, and
            "mistral" will always use the tokenizer from `mistral_common`.
        trust_remote_code: Trust remote code (e.g., from HuggingFace) when
            downloading the model and tokenizer.
        allowed_local_media_path: Allowing API requests to read local images or
            videos from directories specified by the server file system.
            This is a security risk. Should only be enabled in trusted
            environments.
        dtype: Data type for model weights and activations. The "auto" option
            will use FP16 precision for FP32 and FP16 models, and BF16 precision
            for BF16 models.
        seed: Random seed for reproducibility.
        revision: The specific model version to use. It can be a branch name,
            a tag name, or a commit id. If unspecified, will use the default
            version.
        code_revision: The specific revision to use for the model code on
            Hugging Face Hub. It can be a branch name, a tag name, or a
            commit id. If unspecified, will use the default version.
        tokenizer_revision: The specific tokenizer version to use. It can be a
            branch name, a tag name, or a commit id. If unspecified, will use
            the default version.
        max_model_len: Maximum length of a sequence (including prompt and
            output). If None, will be derived from the model.
        spec_target_max_model_len: Specify the the maximum length for spec
            decoding draft models.
        quantization: Quantization method that was used to quantize the model
            weights. If None, we assume the model weights are not quantized.
        enforce_eager: Whether to enforce eager execution. If True, we will
            disable CUDA graph and always execute the model in eager mode.
            If False, we will use CUDA graph and eager execution in hybrid.
            If None, the user did not specify, so default to False.
        max_seq_len_to_capture: Maximum sequence len covered by CUDA graphs.
            When a sequence has context length larger than this, we fall back
            to eager mode. Additionally for encoder-decoder models, if the
            sequence length of the encoder input is larger than this, we fall
            back to the eager mode.
        max_logprobs: Maximum number of log probabilities. Defaults to 20.
        disable_sliding_window: Whether to disable sliding window. If True,
            we will disable the sliding window functionality of the model.
            If the model does not support sliding window, this argument is
            ignored.
        skip_tokenizer_init: If true, skip initialization of tokenizer and
            detokenizer.
        served_model_name: The model name used in metrics tag `model_name`,
            matches the model name exposed via the APIs. If multiple model
            names provided, the first name will be used. If not specified,
            the model name will be the same as `model`.
        limit_mm_per_prompt: Maximum number of data items per modality
            per prompt. Only applicable for multimodal models.
        use_async_output_proc: Whether to use async output processor.
            Defaults to True.
        config_format: The config format which shall be loaded.
            Defaults to 'auto' which defaults to 'hf'.
        hf_overrides: If a dictionary, contains arguments to be forwarded to the
            HuggingFace config. If a callable, it is called to update the
            HuggingFace config.
        mm_processor_kwargs: Arguments to be forwarded to the model's processor
            for multi-modal data, e.g., image processor.
        disable_mm_preprocessor_cache: If true, then disables caching of the
            multi-modal preprocessor/mapper. (not recommended)
        override_neuron_config: Initialize non default neuron config or
            override default neuron config that are specific to Neuron devices,
            this argument will be used to configure the neuron config that
            can not be gathered from the vllm arguments.
        override_pooler_config: Initialize non default pooling config or
            override default pooling config for the pooling model.
        logits_processor_pattern: Optional regex pattern specifying valid
            logits processor qualified names that can be passed with the
            `logits_processors` extra completion argument. Defaults to None,
            which allows no processors.
        generation_config: Configuration parameter file for generation.
    """

    def compute_hash(self) -> str:
        """
        WARNING: Whenever a new field is added to this config,
        ensure that it is included in the factors list if
        it affects the computation graph.

        Provide a hash that uniquely identifies all the configs
        that affect the structure of the computation
        graph from input ids/embeddings to the final hidden states,
        excluding anything before input ids/embeddings and after
        the final hidden states.
        """
        factors: List[Any] = []
        factors.append(self.model)
        factors.append(self.dtype)
        factors.append(self.quantization)
        factors.append(self.revision)
        factors.append(self.code_revision)
        factors.append(self.trust_remote_code)
        factors.append(self.rope_scaling)
        factors.append(self.rope_theta)
        return hashlib.sha256(str(factors).encode()).hexdigest()

<<<<<<< HEAD
    def __init__(self,
                 model: str,
                 task: Union[TaskOption, Literal["draft"]],
                 tokenizer: str,
                 tokenizer_mode: str,
                 trust_remote_code: bool,
                 dtype: Union[str, torch.dtype],
                 seed: int,
                 allowed_local_media_path: str = "",
                 revision: Optional[str] = None,
                 code_revision: Optional[str] = None,
                 rope_scaling: Optional[Dict[str, Any]] = None,
                 rope_theta: Optional[float] = None,
                 tokenizer_revision: Optional[str] = None,
                 max_model_len: Optional[int] = None,
                 spec_target_max_model_len: Optional[int] = None,
                 quantization: Optional[str] = None,
                 enforce_eager: Optional[bool] = None,
                 max_seq_len_to_capture: Optional[int] = None,
                 max_logprobs: int = 20,
                 disable_sliding_window: bool = False,
                 skip_tokenizer_init: bool = False,
                 served_model_name: Optional[Union[str, List[str]]] = None,
                 limit_mm_per_prompt: Optional[Mapping[str, int]] = None,
                 use_async_output_proc: bool = True,
                 config_format: ConfigFormat = ConfigFormat.AUTO,
                 hf_overrides: Optional[HfOverrides] = None,
                 mm_processor_kwargs: Optional[Dict[str, Any]] = None,
                 disable_mm_preprocessor_cache: bool = False,
                 override_neuron_config: Optional[Dict[str, Any]] = None,
                 override_pooler_config: Optional["PoolerConfig"] = None,
                 logits_processor_pattern: Optional[str] = None,
                 generation_config: Optional[str] = None) -> None:
=======
    def __init__(
        self,
        model: str,
        task: Union[TaskOption, Literal["draft"]],
        tokenizer: str,
        tokenizer_mode: str,
        trust_remote_code: bool,
        dtype: Union[str, torch.dtype],
        seed: int,
        allowed_local_media_path: str = "",
        revision: Optional[str] = None,
        code_revision: Optional[str] = None,
        rope_scaling: Optional[Dict[str, Any]] = None,
        rope_theta: Optional[float] = None,
        tokenizer_revision: Optional[str] = None,
        max_model_len: Optional[int] = None,
        spec_target_max_model_len: Optional[int] = None,
        quantization: Optional[str] = None,
        quantization_param_path: Optional[str] = None,
        enforce_eager: Optional[bool] = None,
        max_seq_len_to_capture: Optional[int] = None,
        max_logprobs: int = 20,
        disable_sliding_window: bool = False,
        skip_tokenizer_init: bool = False,
        served_model_name: Optional[Union[str, List[str]]] = None,
        limit_mm_per_prompt: Optional[Mapping[str, int]] = None,
        use_async_output_proc: bool = True,
        config_format: ConfigFormat = ConfigFormat.AUTO,
        hf_overrides: Optional[HfOverrides] = None,
        mm_processor_kwargs: Optional[Dict[str, Any]] = None,
        disable_mm_preprocessor_cache: bool = False,
        override_neuron_config: Optional[Dict[str, Any]] = None,
        override_pooler_config: Optional["PoolerConfig"] = None,
        logits_processor_pattern: Optional[str] = None,
        generation_config: Optional[str] = None,
        enable_sleep_mode: bool = False,
    ) -> None:
>>>>>>> 84bee4bd
        self.model = model
        self.tokenizer = tokenizer
        self.tokenizer_mode = tokenizer_mode
        self.trust_remote_code = trust_remote_code
        self.allowed_local_media_path = allowed_local_media_path
        self.seed = seed
        self.revision = revision
        self.code_revision = code_revision
        self.rope_scaling = rope_scaling
        self.rope_theta = rope_theta

        if hf_overrides is None:
            hf_overrides = {}

        if callable(hf_overrides):
            hf_overrides_kw = {}
            hf_overrides_fn = hf_overrides
        else:
            hf_overrides_kw = hf_overrides
            hf_overrides_fn = None

        if rope_scaling is not None:
            hf_override: Dict[str, Any] = {"rope_scaling": rope_scaling}
            hf_overrides_kw.update(hf_override)
            msg = ("`--rope-scaling` will be removed in a future release. "
                   f"'Please instead use `--hf-overrides '{hf_override!r}'`")
            warnings.warn(DeprecationWarning(msg), stacklevel=2)
        if rope_theta is not None:
            hf_override = {"rope_theta": rope_theta}
            hf_overrides_kw.update(hf_override)
            msg = ("`--rope-theta` will be removed in a future release. "
                   f"'Please instead use `--hf-overrides '{hf_override!r}'`")
            warnings.warn(DeprecationWarning(msg), stacklevel=2)

        self.maybe_pull_model_tokenizer_for_s3(model, tokenizer)

        # The tokenizer version is consistent with the model version by default.
        if tokenizer_revision is None:
            self.tokenizer_revision = revision
        else:
            self.tokenizer_revision = tokenizer_revision
        self.quantization = quantization
        self.enforce_eager = enforce_eager
        self.max_seq_len_to_capture = max_seq_len_to_capture
        self.max_logprobs = max_logprobs
        self.disable_sliding_window = disable_sliding_window
        self.skip_tokenizer_init = skip_tokenizer_init
        self.enable_sleep_mode = enable_sleep_mode

        from vllm.platforms import current_platform

        if self.enable_sleep_mode and not current_platform.is_cuda():
            raise ValueError("Sleep mode is only supported on CUDA devices.")

        hf_config = get_config(self.model, trust_remote_code, revision,
                               code_revision, config_format)

        if hf_overrides_kw:
            logger.info("Overriding HF config with %s", hf_overrides_kw)
            hf_config.update(hf_overrides_kw)
        if hf_overrides_fn:
            logger.info("Overriding HF config with %s", hf_overrides_fn)
            hf_config = hf_overrides_fn(hf_config)

        self.hf_config = hf_config

        self.hf_text_config = get_hf_text_config(self.hf_config)
        self.encoder_config = self._get_encoder_config()
        self.hf_image_processor_config = get_hf_image_processor_config(
            self.model, revision)
        self.dtype = _get_and_verify_dtype(self.hf_text_config, dtype)
        self.use_async_output_proc = use_async_output_proc
        self.mm_processor_kwargs = mm_processor_kwargs
        self.disable_mm_preprocessor_cache = disable_mm_preprocessor_cache

        # Set enforce_eager to False if the value is unset.
        if self.enforce_eager is None:
            self.enforce_eager = False

        sliding_window = getattr(self.hf_text_config, "sliding_window", None)
        has_interleaved_attention = (sliding_window is not None) and (
            isinstance(sliding_window, list) or
            (self.hf_text_config.model_type in ["gemma2", "cohere2"]))

        if (not self.disable_sliding_window and has_interleaved_attention):
            if envs.VLLM_ATTENTION_BACKEND == "XFORMERS":
                sliding_window_len_min = get_min_sliding_window(
                    self.hf_text_config.sliding_window)

                logger.warning_once(
                    f"{self.hf_text_config.model_type} has interleaved "
                    "attention, which is currently not supported by the "
                    "XFORMERS backend. Disabling sliding window and capping "
                    "the max length to the sliding window size "
                    f"({sliding_window_len_min}).")
                self.disable_sliding_window = True
            else:
                # for a model with interleaved attention,
                # the scheduler and the model treat it as full attention
                # (i.e., not dropping any tokens outside the window).
                # only the attention layer itself is aware of the sliding
                # window, and use the window size to compute the attention.
                self.hf_text_config.interleaved_sliding_window = sliding_window
                delattr(self.hf_text_config, "sliding_window")
                sliding_window = None

        self.max_model_len = _get_and_verify_max_len(
            hf_config=self.hf_text_config,
            max_model_len=max_model_len,
            disable_sliding_window=self.disable_sliding_window,
            sliding_window_len=self.get_hf_config_sliding_window(),
            spec_target_max_model_len=spec_target_max_model_len,
            encoder_config=self.encoder_config)
        self.served_model_name = get_served_model_name(model,
                                                       served_model_name)
        self.multimodal_config = self._init_multimodal_config(
            limit_mm_per_prompt)
        if not self.skip_tokenizer_init:
            self._verify_tokenizer_mode()

        self.is_attention_free = self._init_attention_free()
        self.is_hybrid = self._init_is_hybrid()
        self.has_inner_state = self._init_has_inner_state()

        if current_platform.is_neuron():
            self.override_neuron_config = override_neuron_config
        else:
            self.override_neuron_config = None

        supported_tasks, task = self._resolve_task(task, self.hf_config)
        self.supported_tasks = supported_tasks
        self.task: Final = task
        if self.task in ("draft", "generate"):
            self.truncation_side = "left"
        else:
            self.truncation_side = "right"

        self.pooler_config = self._init_pooler_config(override_pooler_config)
        self.logits_processor_pattern = logits_processor_pattern

        self.generation_config = generation_config

        self._verify_quantization()
        self._verify_cuda_graph()
        self._verify_bnb_config()

    def maybe_pull_model_tokenizer_for_s3(self, model: str,
                                          tokenizer: str) -> None:
        """
        Pull the model config or tokenizer to a temporary
        directory in case of S3.

        Args:
            model: The model name or path.
            tokenizer: The tokenizer name or path.

        """
        if is_s3(model) or is_s3(tokenizer):
            if is_s3(model):
                s3_model = S3Model()
                s3_model.pull_files(model, allow_pattern=["*config.json"])
                self.model_weights = self.model
                self.model = s3_model.dir

            if is_s3(tokenizer):
                s3_tokenizer = S3Model()
                s3_tokenizer.pull_files(
                    model, ignore_pattern=["*.pt", "*.safetensors", "*.bin"])
                self.tokenizer = s3_tokenizer.dir

    def _init_multimodal_config(
        self, limit_mm_per_prompt: Optional[Mapping[str, int]]
    ) -> Optional["MultiModalConfig"]:
        architectures = getattr(self.hf_config, "architectures", [])
        if ModelRegistry.is_multimodal_model(architectures):
            return MultiModalConfig(limit_per_prompt=limit_mm_per_prompt or {})

        if limit_mm_per_prompt:
            raise ValueError("`limit_mm_per_prompt` is only supported for "
                             "multimodal models.")

        return None

    def _get_encoder_config(self):
        return get_sentence_transformer_tokenizer_config(
            self.model, self.revision)

    def _init_pooler_config(
        self,
        override_pooler_config: Optional["PoolerConfig"],
    ) -> Optional["PoolerConfig"]:

        if self.runner_type == "pooling":
            user_config = override_pooler_config or PoolerConfig()

            base_config = get_pooling_config(self.model, self.revision)
            if base_config is not None:
                # Only set values that are not overridden by the user
                for k, v in base_config.items():
                    if getattr(user_config, k) is None:
                        setattr(user_config, k, v)

            return user_config

        return None

    def _init_attention_free(self) -> bool:
        architectures = getattr(self.hf_config, "architectures", [])
        return ModelRegistry.is_attention_free_model(architectures)

    def _init_is_hybrid(self) -> bool:
        architectures = getattr(self.hf_config, "architectures", [])
        return ModelRegistry.is_hybrid_model(architectures)

    def _init_has_inner_state(self) -> bool:
        architectures = getattr(self.hf_config, "architectures", [])
        return ModelRegistry.model_has_inner_state(architectures)

    def _verify_tokenizer_mode(self) -> None:
        tokenizer_mode = self.tokenizer_mode.lower()
        if tokenizer_mode not in ["auto", "slow", "mistral"]:
            raise ValueError(
                f"Unknown tokenizer mode: {self.tokenizer_mode}. Must be "
                "either 'auto', 'slow' or 'mistral'.")
        self.tokenizer_mode = tokenizer_mode

    def _get_preferred_task(
        self,
        architectures: List[str],
        supported_tasks: Set[_ResolvedTask],
    ) -> Optional[_ResolvedTask]:
        model_id = self.model
        if get_pooling_config(model_id, self.revision):
            return "embed"
        if ModelRegistry.is_cross_encoder_model(architectures):
            return "score"

        suffix_to_preferred_task: List[Tuple[str, _ResolvedTask]] = [
            # Other models follow this pattern
            ("ForCausalLM", "generate"),
            ("ForConditionalGeneration", "generate"),
            ("ForSequenceClassification", "classify"),
            ("ChatModel", "generate"),
            ("LMHeadModel", "generate"),
            ("EmbeddingModel", "embed"),
            ("RewardModel", "reward"),
        ]
        _, arch = ModelRegistry.inspect_model_cls(architectures)

        for suffix, pref_task in suffix_to_preferred_task:
            if arch.endswith(suffix) and pref_task in supported_tasks:
                return pref_task

        return None

    def _resolve_task(
        self,
        task_option: Union[TaskOption, Literal["draft"]],
        hf_config: PretrainedConfig,
    ) -> Tuple[Set[_ResolvedTask], _ResolvedTask]:
        if task_option == "draft":
            return {"draft"}, "draft"

        architectures = getattr(hf_config, "architectures", [])

        runner_support: Dict[RunnerType, bool] = {
            # NOTE: Listed from highest to lowest priority,
            # in case the model supports multiple of them
            "generate": ModelRegistry.is_text_generation_model(architectures),
            "pooling": ModelRegistry.is_pooling_model(architectures),
        }
        supported_runner_types_lst: List[RunnerType] = [
            runner_type
            for runner_type, is_supported in runner_support.items()
            if is_supported
        ]

        supported_tasks_lst: List[_ResolvedTask] = [
            task for runner_type in supported_runner_types_lst
            for task in _RUNNER_TASKS[runner_type]
        ]
        supported_tasks = set(supported_tasks_lst)

        if task_option == "auto":
            selected_task = next(iter(supported_tasks_lst))

            if len(supported_tasks_lst) > 1:
                preferred_task = self._get_preferred_task(
                    architectures, supported_tasks)
                if preferred_task is not None:
                    selected_task = preferred_task

                logger.info(
                    "This model supports multiple tasks: %s. "
                    "Defaulting to '%s'.", supported_tasks, selected_task)
        else:
            # Aliases
            if task_option == "embedding":
                preferred_task = self._get_preferred_task(
                    architectures, supported_tasks)
                if preferred_task != "embed":
                    msg = ("The 'embedding' task will be restricted to "
                           "embedding models in a future release. Please "
                           "pass `--task classify`, `--task score`, or "
                           "`--task reward` explicitly for other pooling "
                           "models.")
                    warnings.warn(msg, DeprecationWarning, stacklevel=2)

                task_option = preferred_task or "embed"

            if task_option not in supported_tasks:
                msg = (
                    f"This model does not support the '{task_option}' task. "
                    f"Supported tasks: {supported_tasks}")
                raise ValueError(msg)

            selected_task = task_option

        return supported_tasks, selected_task

    def _parse_quant_hf_config(self):
        quant_cfg = getattr(self.hf_config, "quantization_config", None)
        if quant_cfg is None:
            # compressed-tensors uses a "compression_config" key
            quant_cfg = getattr(self.hf_config, "compression_config", None)
        return quant_cfg

    def _verify_quantization(self) -> None:
        supported_quantization = QUANTIZATION_METHODS
        optimized_quantization_methods = [
            "fp8", "marlin", "modelopt", "gptq_marlin_24", "gptq_marlin",
            "awq_marlin", "fbgemm_fp8", "compressed_tensors",
            "compressed-tensors", "experts_int8", "quark"
        ]
        if self.quantization is not None:
            self.quantization = self.quantization.lower()

        # Parse quantization method from the HF model config, if available.
        quant_cfg = self._parse_quant_hf_config()

        if quant_cfg is not None:
            quant_method = quant_cfg.get("quant_method", "").lower()

            # Detect which checkpoint is it
            for name in QUANTIZATION_METHODS:
                method = get_quantization_config(name)
                quantization_override = method.override_quantization_method(
                    quant_cfg, self.quantization)
                if quantization_override:
                    quant_method = quantization_override
                    self.quantization = quantization_override
                    break

            # Verify quantization configurations.
            if self.quantization is None:
                self.quantization = quant_method
            elif self.quantization != quant_method:
                raise ValueError(
                    "Quantization method specified in the model config "
                    f"({quant_method}) does not match the quantization "
                    f"method specified in the `quantization` argument "
                    f"({self.quantization}).")

        if self.quantization is not None:
            if self.quantization not in supported_quantization:
                raise ValueError(
                    f"Unknown quantization method: {self.quantization}. Must "
                    f"be one of {supported_quantization}.")
            from vllm.platforms import current_platform
            current_platform.verify_quantization(self.quantization)
            if self.quantization not in optimized_quantization_methods:
                logger.warning(
                    "%s quantization is not fully "
                    "optimized yet. The speed can be slower than "
                    "non-quantized models.", self.quantization)

    def _verify_cuda_graph(self) -> None:
        if self.max_seq_len_to_capture is None:
            self.max_seq_len_to_capture = self.max_model_len
        self.max_seq_len_to_capture = min(self.max_seq_len_to_capture,
                                          self.max_model_len)

        MODEL_NOT_SUPPORT_CUDA_GRAPH = ['mllama']
        if (self.hf_config.model_type in MODEL_NOT_SUPPORT_CUDA_GRAPH
                and not self.enforce_eager):
            logger.warning(
                "CUDA graph is not supported for %s yet, fallback to the eager "
                "mode.", self.hf_config.model_type)
            self.enforce_eager = True

    def _verify_bnb_config(self) -> None:
        """
        The current version of bitsandbytes (0.44.0) with 8-bit models does not
        yet support CUDA graph.
        """
        is_bitsandbytes = self.quantization == "bitsandbytes"
        has_quantization_config = (getattr(self.hf_config,
                                           "quantization_config", None)
                                   is not None)
        is_8bit = (self.hf_config.quantization_config.get(
            "load_in_8bit", False) if has_quantization_config else False)
        if all([
                is_bitsandbytes,
                has_quantization_config,
                is_8bit,
                not self.enforce_eager,
        ]):
            logger.warning(
                "CUDA graph is not supported on BitAndBytes 8bit yet, "
                "fallback to the eager mode.")
            self.enforce_eager = True

    def verify_async_output_proc(self, parallel_config, speculative_config,
                                 device_config) -> None:
        if not self.use_async_output_proc:
            # Nothing to check
            return

        if parallel_config.pipeline_parallel_size > 1:
            logger.warning("Async output processing can not be enabled "
                           "with pipeline parallel")
            self.use_async_output_proc = False
            return

        # Reminder: Please update docs/source/features/compatibility_matrix.md
        # If the feature combo become valid
        from vllm.platforms import current_platform
        if not current_platform.is_async_output_supported(self.enforce_eager):
            logger.warning(
                "Async output processing is not supported on the "
                "current platform type %s.", current_platform.device_type)
            self.use_async_output_proc = False
            return

        if envs.VLLM_USE_RAY_SPMD_WORKER:
            logger.warning(
                "Async output processing can not be enabled with ray spmd")
            self.use_async_output_proc = False
            return

        # Async postprocessor is not necessary for pooling models
        # since there is no token generation
        if self.runner_type == "pooling":
            self.use_async_output_proc = False

        # Reminder: Please update docs/source/features/compatibility_matrix.md
        # If the feature combo become valid
        if speculative_config:
            logger.warning("Async output processing is not supported with"
                           " speculative decoding currently.")
            self.use_async_output_proc = False

    def verify_with_parallel_config(
        self,
        parallel_config: "ParallelConfig",
    ) -> None:
        total_num_attention_heads = getattr(self.hf_text_config,
                                            "num_attention_heads", 0)
        tensor_parallel_size = parallel_config.tensor_parallel_size
        if total_num_attention_heads % tensor_parallel_size != 0:
            raise ValueError(
                f"Total number of attention heads ({total_num_attention_heads})"
                " must be divisible by tensor parallel size "
                f"({tensor_parallel_size}).")

        pipeline_parallel_size = parallel_config.pipeline_parallel_size
        if pipeline_parallel_size > 1:
            architectures = getattr(self.hf_config, "architectures", [])
            if not ModelRegistry.is_pp_supported_model(architectures):
                raise NotImplementedError(
                    "Pipeline parallelism is not supported for this model. "
                    "Supported models implement the `SupportsPP` interface.")

            if self.use_async_output_proc:
                logger.warning("Async output processor is not supported with "
                               "pipeline parallelism currently. Disabling it.")
                self.use_async_output_proc = False

    def get_hf_config_sliding_window(
            self) -> Union[Optional[int], List[Optional[int]]]:
        """Get the sliding window size, or None if disabled."""

        # Some models, like Qwen2 and Qwen1.5, use `use_sliding_window` in
        # addition to sliding window size. We check if that field is present
        # and if it's False, return None.
        if (hasattr(self.hf_text_config, "use_sliding_window")
                and not self.hf_text_config.use_sliding_window):
            return None
        return getattr(self.hf_text_config, "sliding_window", None)

    def get_sliding_window(self) -> Optional[Union[int, List[Optional[int]]]]:
        """Get the sliding window size, or None if disabled.
        """
        # If user disables sliding window, return None.
        if self.disable_sliding_window:
            return None
        # Otherwise get the value from the hf config.
        return self.get_hf_config_sliding_window()

    def get_vocab_size(self) -> int:
        return self.hf_text_config.vocab_size

    def get_hidden_size(self) -> int:
        return self.hf_text_config.hidden_size

    def get_head_size(self) -> int:
        # TODO remove hard code
        if hasattr(self.hf_text_config,
                   "model_type") and (self.hf_text_config.model_type
                                      in ('deepseek_v2', 'deepseek_v3')):
            qk_rope_head_dim = getattr(self.hf_text_config, "qk_rope_head_dim",
                                       0)
            qk_nope_head_dim = getattr(self.hf_text_config, "qk_nope_head_dim",
                                       0)
            if qk_rope_head_dim and qk_nope_head_dim:
                return qk_rope_head_dim + qk_nope_head_dim

        if self.is_attention_free:
            return 0

        if hasattr(self.hf_text_config, "head_dim"):
            return self.hf_text_config.head_dim
        # FIXME(woosuk): This may not be true for all models.
        return (self.hf_text_config.hidden_size //
                self.hf_text_config.num_attention_heads)

    def get_total_num_kv_heads(self) -> int:
        """Returns the total number of KV heads."""
        # For GPTBigCode & Falcon:
        # NOTE: for falcon, when new_decoder_architecture is True, the
        # multi_query flag is ignored and we use n_head_kv for the number of
        # KV heads.
        falcon_model_types = ["falcon", "RefinedWeb", "RefinedWebModel"]
        new_decoder_arch_falcon = (
            self.hf_config.model_type in falcon_model_types
            and getattr(self.hf_config, "new_decoder_architecture", False))
        if not new_decoder_arch_falcon and getattr(self.hf_text_config,
                                                   "multi_query", False):
            # Multi-query attention, only one KV head.
            # Currently, tensor parallelism is not supported in this case.
            return 1

        # For DBRX and MPT
        if self.hf_config.model_type == "mpt":
            if "kv_n_heads" in self.hf_config.attn_config:
                return self.hf_config.attn_config["kv_n_heads"]
            return self.hf_config.num_attention_heads
        if self.hf_config.model_type == "dbrx":
            return getattr(self.hf_config.attn_config, "kv_n_heads",
                           self.hf_config.num_attention_heads)

        if self.is_attention_free:
            return 0

        attributes = [
            # For Falcon:
            "n_head_kv",
            "num_kv_heads",
            # For LLaMA-2:
            "num_key_value_heads",
            # For ChatGLM:
            "multi_query_group_num",
        ]
        for attr in attributes:
            num_kv_heads = getattr(self.hf_text_config, attr, None)
            if num_kv_heads is not None:
                return num_kv_heads

        # For non-grouped-query attention models, the number of KV heads is
        # equal to the number of attention heads.
        return self.hf_text_config.num_attention_heads

    def get_num_kv_heads(self, parallel_config: "ParallelConfig") -> int:
        """Returns the number of KV heads per GPU."""
        total_num_kv_heads = self.get_total_num_kv_heads()
        # If tensor parallelism is used, we divide the number of KV heads by
        # the tensor parallel size. We will replicate the KV heads in the
        # case where the number of KV heads is smaller than the tensor
        # parallel size so each GPU has at least one KV head.
        return max(1,
                   total_num_kv_heads // parallel_config.tensor_parallel_size)

    def get_num_attention_heads(self,
                                parallel_config: "ParallelConfig") -> int:
        num_heads = getattr(self.hf_text_config, "num_attention_heads", 0)
        return num_heads // parallel_config.tensor_parallel_size

    def get_layers_start_end_indices(
            self, parallel_config: "ParallelConfig") -> Tuple[int, int]:
        from vllm.distributed.utils import get_pp_indices
        total_num_hidden_layers = getattr(self.hf_text_config,
                                          "num_hidden_layers", 0)
        pp_rank = parallel_config.rank // parallel_config.tensor_parallel_size
        pp_size = parallel_config.pipeline_parallel_size
        start, end = get_pp_indices(total_num_hidden_layers, pp_rank, pp_size)
        return start, end

    def get_num_layers(self, parallel_config: "ParallelConfig") -> int:
        start, end = self.get_layers_start_end_indices(parallel_config)
        return end - start

    def get_num_layers_by_block_type(
        self,
        parallel_config: "ParallelConfig",
        block_type: LayerBlockType = LayerBlockType.attention,
    ) -> int:
        # This function relies on 'layers_block_type' in hf_config,
        # for w/o this attribute, we will need to have workarounds like so
        attn_block_type = block_type == LayerBlockType.attention
        is_transformer = not self.is_hybrid and not self.is_attention_free
        start, end = self.get_layers_start_end_indices(parallel_config)

        if is_transformer:
            # Handle the basic case first
            return end - start if attn_block_type else 0
        elif self.is_attention_free:
            # Attention free
            # Note that this code assumes there
            # is only one type of attention-free block type.
            return 0 if attn_block_type else end - start
        else:
            # Hybrid model
            layers_block_type_value = getattr(self.hf_config,
                                              "layers_block_type", None)
            if layers_block_type_value is None:
                raise ValueError("The model is an hybrid without a"
                                 "layers_block_type in the hf_config,"
                                 "cannot determine the num of "
                                 f"{block_type.value} layers")

            return sum(t == block_type.value
                       for t in layers_block_type_value[start:end])

    def get_multimodal_config(self) -> "MultiModalConfig":
        """
        Get the multimodal configuration of the model.

        Raises:
            ValueError: If the model is not multimodal.
        """
        if self.multimodal_config is None:
            raise ValueError("The model is not multimodal.")

        return self.multimodal_config

    def try_get_generation_config(self) -> Dict[str, Any]:
        if self.generation_config is None or self.generation_config == "auto":
            config = try_get_generation_config(
                self.model,
                trust_remote_code=self.trust_remote_code,
                revision=self.revision,
            )
        else:
            config = try_get_generation_config(
                self.generation_config,
                trust_remote_code=self.trust_remote_code,
            )

        if config is None:
            return {}

        return config.to_diff_dict()

    def get_diff_sampling_param(self) -> Dict[str, Any]:
        """
        This method returns a dictionary containing the parameters
        that differ from the default sampling parameters, but only
        if `generation_config` is set. If `generation_config` is not
        set, an empty dictionary is returned.

        Returns:
            Dict[str, Any]: A dictionary with the differing sampling
            parameters if `generation_config` is set, otherwise an
            empty dictionary.
        """
        if self.generation_config is None:
            # When generation_config is not set
            return {}
        config = self.try_get_generation_config()
        available_params = [
            "repetition_penalty",
            "temperature",
            "top_k",
            "top_p",
            "min_p",
        ]
        if any(p in config for p in available_params):
            diff_sampling_param = {
                p: config.get(p)
                for p in available_params if config.get(p) is not None
            }
        else:
            diff_sampling_param = {}
        return diff_sampling_param

    @property
    def is_encoder_decoder(self) -> bool:
        """Extract the HF encoder/decoder model flag."""
        return is_encoder_decoder(self.hf_config)

    @property
    def uses_mrope(self) -> bool:
        return uses_mrope(self.hf_config)

    @property
    def is_multimodal_model(self) -> bool:
        return self.multimodal_config is not None

    @property
    def is_cross_encoder(self) -> bool:
        architectures = getattr(self.hf_config, "architectures", [])
        return ModelRegistry.is_cross_encoder_model(architectures)

    @property
    def supported_runner_types(self) -> Set[RunnerType]:
        return {_TASK_RUNNER[task] for task in self.supported_tasks}

    @property
    def runner_type(self) -> RunnerType:
        return _TASK_RUNNER[self.task]


class CacheConfig:
    """Configuration for the KV cache.

    Args:
        block_size: Size of a cache block in number of tokens.
        gpu_memory_utilization: Fraction of GPU memory to use for the
            vLLM execution.
        swap_space: Size of the CPU swap space per GPU (in GiB).
        cache_dtype: Data type for kv cache storage.
        is_attention_free: Whether the model is attention-free.
        num_gpu_blocks_override: Number of GPU blocks to use. This overrides the
            profiled num_gpu_blocks if specified. Does nothing if None.
        sliding_window: Sliding window size for the KV cache. Can not work with
            prefix caching enabled.
        enable_prefix_caching: Whether to enable prefix caching.
        cpu_offload_gb: Size of the CPU offload buffer in GiB.
    """

    def compute_hash(self) -> str:
        """
        WARNING: Whenever a new field is added to this config,
        ensure that it is included in the factors list if
        it affects the computation graph.

        Provide a hash that uniquely identifies all the configs
        that affect the structure of the computation
        graph from input ids/embeddings to the final hidden states,
        excluding anything before input ids/embeddings and after
        the final hidden states.
        """
        factors: List[Any] = []
        factors.append(self.cache_dtype)
        # `cpu_offload_gb` does not use `torch.compile` yet.
        hash_str = hashlib.md5(str(factors).encode()).hexdigest()
        return hash_str

    def __init__(
        self,
        block_size: int,
        gpu_memory_utilization: float,
        swap_space: float,
        cache_dtype: str,
        is_attention_free: bool = False,
        num_gpu_blocks_override: Optional[int] = None,
        sliding_window: Optional[int] = None,
        enable_prefix_caching: bool = False,
        cpu_offload_gb: float = 0,
        calculate_kv_scales: Optional[bool] = None,
    ) -> None:
        self.block_size = block_size
        self.gpu_memory_utilization = gpu_memory_utilization
        self.swap_space_bytes = swap_space * GiB_bytes
        self.num_gpu_blocks_override = num_gpu_blocks_override
        self.cache_dtype = cache_dtype
        self.is_attention_free = is_attention_free
        self.sliding_window = sliding_window
        self.enable_prefix_caching = enable_prefix_caching
        self.cpu_offload_gb = cpu_offload_gb
        self.calculate_kv_scales = calculate_kv_scales
        self._verify_args()
        self._verify_cache_dtype()
        self._verify_prefix_caching()

        # Will be set after profiling.
        self.num_gpu_blocks: Optional[int] = None
        self.num_cpu_blocks: Optional[int] = None

        # Set calculate_kv_scales to False if the value is unset.
        if self.calculate_kv_scales is None:
            self.calculate_kv_scales = False

    def metrics_info(self):
        # convert cache_config to dict(key: str, value: str) for prometheus
        # metrics info
        return {key: str(value) for key, value in self.__dict__.items()}

    def _verify_args(self) -> None:
        if self.gpu_memory_utilization > 1.0:
            raise ValueError(
                "GPU memory utilization must be less than 1.0. Got "
                f"{self.gpu_memory_utilization}.")

    def _verify_cache_dtype(self) -> None:
        if self.cache_dtype == "auto":
            pass
        elif self.cache_dtype in ("fp8", "fp8_e4m3", "fp8_e5m2"):
            logger.info(
                "Using fp8 data type to store kv cache. It reduces the GPU "
                "memory footprint and boosts the performance. "
                "Meanwhile, it may cause accuracy drop without a proper "
                "scaling factor")
        else:
            raise ValueError(f"Unknown kv cache dtype: {self.cache_dtype}")

    def _verify_prefix_caching(self) -> None:
        if not self.enable_prefix_caching:
            return

        if self.sliding_window is not None:
            raise NotImplementedError(
                "Prefix caching is not supported with sliding window. "
                "Run with --disable-sliding-window to use prefix caching.")

    def verify_with_parallel_config(
        self,
        parallel_config: "ParallelConfig",
    ) -> None:
        total_cpu_memory = get_cpu_memory()
        # FIXME(woosuk): Here, it is assumed that the GPUs in a tensor parallel
        # group are in the same node. However, the GPUs may span multiple nodes.
        num_gpus_per_node = parallel_config.tensor_parallel_size
        cpu_memory_usage = self.swap_space_bytes * num_gpus_per_node

        msg = (f"{cpu_memory_usage / GiB_bytes:.2f} GiB out of the "
               f"{total_cpu_memory / GiB_bytes:.2f} GiB total CPU memory "
               "is allocated for the swap space.")
        if cpu_memory_usage > 0.7 * total_cpu_memory:
            raise ValueError("Too large swap space. " + msg)
        elif cpu_memory_usage > 0.4 * total_cpu_memory:
            logger.warning("Possibly too large swap space. %s", msg)


@dataclass
class TokenizerPoolConfig:
    """Configuration for the tokenizer pool.

    Args:
        pool_size: Number of tokenizer workers in the pool.
        pool_type: Type of the pool.
        extra_config: Additional config for the pool.
            The way the config will be used depends on the
            pool type.
    """
    pool_size: int
    pool_type: Union[str, Type["BaseTokenizerGroup"]]
    extra_config: dict

    def compute_hash(self) -> str:
        """
        WARNING: Whenever a new field is added to this config,
        ensure that it is included in the factors list if
        it affects the computation graph.

        Provide a hash that uniquely identifies all the configs
        that affect the structure of the computation
        graph from input ids/embeddings to the final hidden states,
        excluding anything before input ids/embeddings and after
        the final hidden states.
        """
        # no factors to consider.
        # this config will not affect the computation graph.
        factors: List[Any] = []
        hash_str = hashlib.md5(str(factors).encode()).hexdigest()
        return hash_str

    def __post_init__(self):
        if self.pool_type not in ("ray", ) and not isinstance(
                self.pool_type, type):
            raise ValueError(f"Unknown pool type: {self.pool_type}")
        if not isinstance(self.extra_config, dict):
            raise ValueError("extra_config must be a dictionary.")

    @classmethod
    def create_config(
        cls, tokenizer_pool_size: int,
        tokenizer_pool_type: Union[str, Type["BaseTokenizerGroup"]],
        tokenizer_pool_extra_config: Optional[Union[str, dict]]
    ) -> Optional["TokenizerPoolConfig"]:
        """Create a TokenizerPoolConfig from the given parameters.

        If tokenizer_pool_size is 0, return None.

        Args:
            tokenizer_pool_size: Number of tokenizer workers in the pool.
            tokenizer_pool_type: Type of the pool.
            tokenizer_pool_extra_config: Additional config for the pool.
                The way the config will be used depends on the
                pool type. This can be a JSON string (will be parsed).
        """
        if tokenizer_pool_size:
            if isinstance(tokenizer_pool_extra_config, str):
                tokenizer_pool_extra_config_parsed = json.loads(
                    tokenizer_pool_extra_config)
            else:
                tokenizer_pool_extra_config_parsed = (
                    tokenizer_pool_extra_config or {})
            tokenizer_pool_config = cls(tokenizer_pool_size,
                                        tokenizer_pool_type,
                                        tokenizer_pool_extra_config_parsed)
        else:
            tokenizer_pool_config = None
        return tokenizer_pool_config


class LoadFormat(str, enum.Enum):
    AUTO = "auto"
    PT = "pt"
    SAFETENSORS = "safetensors"
    NPCACHE = "npcache"
    DUMMY = "dummy"
    TENSORIZER = "tensorizer"
    SHARDED_STATE = "sharded_state"
    GGUF = "gguf"
    BITSANDBYTES = "bitsandbytes"
    MISTRAL = "mistral"
    RUNAI_STREAMER = "runai_streamer"


@dataclass
class LoadConfig:
    """
        download_dir: Directory to download and load the weights, default to the
            default cache directory of huggingface.
        load_format: The format of the model weights to load:
            "auto" will try to load the weights in the safetensors format and
                fall back to the pytorch bin format if safetensors format is
                not available.
            "pt" will load the weights in the pytorch bin format.
            "safetensors" will load the weights in the safetensors format.
            "npcache" will load the weights in pytorch format and store
                a numpy cache to speed up the loading.
            "dummy" will initialize the weights with random values, which is
                mainly for profiling.
            "tensorizer" will use CoreWeave's tensorizer library for
                fast weight loading.
            "bitsandbytes" will load nf4 type weights.
        model_loader_extra_config: The extra config for the model loader.
        ignore_patterns: The list of patterns to ignore when loading the model.
            Default to "original/**/*" to avoid repeated loading of llama's
            checkpoints.
    """

    load_format: Union[str, LoadFormat, "BaseModelLoader"] = LoadFormat.AUTO
    download_dir: Optional[str] = None
    model_loader_extra_config: Optional[Union[str, dict]] = field(
        default_factory=dict)
    ignore_patterns: Optional[Union[List[str], str]] = None

    def compute_hash(self) -> str:
        """
        WARNING: Whenever a new field is added to this config,
        ensure that it is included in the factors list if
        it affects the computation graph.

        Provide a hash that uniquely identifies all the configs
        that affect the structure of the computation
        graph from input ids/embeddings to the final hidden states,
        excluding anything before input ids/embeddings and after
        the final hidden states.
        """
        # no factors to consider.
        # this config will not affect the computation graph.
        factors: List[Any] = []
        hash_str = hashlib.md5(str(factors).encode()).hexdigest()
        return hash_str

    def __post_init__(self):
        model_loader_extra_config = self.model_loader_extra_config or {}
        if isinstance(model_loader_extra_config, str):
            self.model_loader_extra_config = json.loads(
                model_loader_extra_config)
        if isinstance(self.load_format, str):
            load_format = self.load_format.lower()
            self.load_format = LoadFormat(load_format)

        if self.ignore_patterns is not None and len(self.ignore_patterns) > 0:
            logger.info(
                "Ignoring the following patterns when downloading weights: %s",
                self.ignore_patterns)
        else:
            self.ignore_patterns = ["original/**/*"]


@dataclass
class ParallelConfig:
    """Configuration for the distributed execution."""

    pipeline_parallel_size: int = 1  # Number of pipeline parallel groups.
    tensor_parallel_size: int = 1  # Number of tensor parallel groups.

    # Deprecated, use distributed_executor_backend instead.
    worker_use_ray: Optional[bool] = None

    # Maximum number of multiple batches
    # when load model sequentially. To avoid RAM OOM when using tensor
    # parallel and large models.
    max_parallel_loading_workers: Optional[int] = None

    # Disable the custom all-reduce kernel and fall back to NCCL.
    disable_custom_all_reduce: bool = False

    # Config for the tokenizer pool. If None, will use synchronous tokenization.
    tokenizer_pool_config: Optional[TokenizerPoolConfig] = None

    # Whether to profile Ray workers with nsight, see https://docs.ray.io/en/latest/ray-observability/user-guides/profiling.html#profiling-nsight-profiler.
    ray_workers_use_nsight: bool = False

    # ray distributed model workers placement group.
    placement_group: Optional["PlacementGroup"] = None

    # Backend to use for distributed model
    # workers, either "ray" or "mp" (multiprocessing). If the product
    # of pipeline_parallel_size and tensor_parallel_size is less than
    # or equal to the number of GPUs available, "mp" will be used to
    # keep processing on a single host. Otherwise, this will default
    # to "ray" if Ray is installed and fail otherwise. Note that tpu
    # and hpu only support Ray for distributed inference.
    distributed_executor_backend: Optional[Union[str,
                                                 Type["ExecutorBase"]]] = None

    # the full name of the worker class to use. If "auto", the worker class
    # will be determined based on the platform.
    worker_cls: str = "auto"
    sd_worker_cls: str = "auto"

    world_size: int = field(init=False)

    rank: int = 0

    def compute_hash(self):
        """
        Provide a hash that uniquely identifies all the configs
        that affect the structure of the computation
        graph from input ids/embeddings to the final hidden states,
        excluding anything before input ids/embeddings and after
        the final hidden states.
        """
        factors: List[Any] = []
        factors.append(self.pipeline_parallel_size)
        factors.append(self.tensor_parallel_size)
        return hashlib.sha256(str(factors).encode()).hexdigest()

    def __post_init__(self) -> None:
        self.world_size = self.pipeline_parallel_size * \
            self.tensor_parallel_size

        if self.worker_use_ray:
            if self.distributed_executor_backend is None:
                self.distributed_executor_backend = "ray"
            elif not self.use_ray:
                raise ValueError(f"worker-use-ray can't be used with "
                                 f"distributed executor backend "
                                 f"'{self.distributed_executor_backend}'.")
        ray_only_devices = ["tpu", "hpu"]
        from vllm.platforms import current_platform
        if (current_platform.device_type in ray_only_devices
                and self.world_size > 1):
            if self.distributed_executor_backend is None:
                self.distributed_executor_backend = "ray"
            if self.distributed_executor_backend != "ray":
                raise ValueError(
                    f"{current_platform.device_type.upper()} backend only "
                    "supports Ray for distributed inference.")

        if self.distributed_executor_backend is None and self.world_size > 1:
            # We use multiprocessing by default if world_size fits on the
            # current node and we aren't in a ray placement group.

            from vllm.executor import ray_utils
            backend = "mp"
            ray_found = ray_utils.ray_is_available()
            if current_platform.is_neuron():
                # neuron uses single process to control multiple devices
                backend = "uni"
            elif (current_platform.is_cuda()
                  and cuda_device_count_stateless() < self.world_size):
                if not ray_found:
                    raise ValueError("Unable to load Ray which is "
                                     "required for multi-node inference, "
                                     "please install Ray with `pip install "
                                     "ray`.") from ray_utils.ray_import_err
                backend = "ray"
            elif ray_found:
                if self.placement_group:
                    backend = "ray"
                else:
                    from ray import is_initialized as ray_is_initialized
                    if ray_is_initialized():
                        from ray.util import get_current_placement_group
                        if get_current_placement_group():
                            backend = "ray"
            self.distributed_executor_backend = backend
            logger.info("Defaulting to use %s for distributed inference",
                        backend)

        self._verify_args()

    @property
    def use_ray(self) -> bool:
        return self.distributed_executor_backend == "ray" or (
            isinstance(self.distributed_executor_backend, type)
            and self.distributed_executor_backend.uses_ray)

    def _verify_args(self) -> None:
        # Lazy import to avoid circular import
        from vllm.executor.executor_base import ExecutorBase
        from vllm.platforms import current_platform
        if self.distributed_executor_backend not in (
                "ray", "mp", "uni",
                "external_launcher", None) and not (isinstance(
                    self.distributed_executor_backend, type) and issubclass(
                        self.distributed_executor_backend, ExecutorBase)):
            raise ValueError(
                "Unrecognized distributed executor backend "
                f"{self.distributed_executor_backend}. Supported "
                "values are 'ray', 'mp' 'uni', 'external_launcher' or"
                " custom ExecutorBase subclass.")
        if self.use_ray:
            from vllm.executor import ray_utils
            ray_utils.assert_ray_available()
        if current_platform.is_rocm():
            self.disable_custom_all_reduce = True
            logger.info(
                "Disabled the custom all-reduce kernel because it is not "
                "supported on AMD GPUs.")
        if self.ray_workers_use_nsight and not self.use_ray:
            raise ValueError("Unable to use nsight profiling unless workers "
                             "run with Ray.")


@dataclass
class SchedulerConfig:
    """Scheduler configuration."""

    runner_type: str = "generate"  # The runner type to launch for the model.

    # Maximum number of tokens to be processed in a single iteration.
    max_num_batched_tokens: int = field(default=None)  # type: ignore

    # Maximum number of sequences to be processed in a single iteration.
    max_num_seqs: int = 128

    # Maximum length of a sequence (including prompt and generated text).
    max_model_len: int = 8192

    # The number of slots to allocate per sequence per
    # step, beyond the known token ids. This is used in speculative
    # decoding to store KV activations of tokens which may or may not be
    # accepted.
    num_lookahead_slots: int = 0

    # Apply a delay (of delay factor multiplied by previous
    # prompt latency) before scheduling next prompt.
    delay_factor: float = 0.0

    # If True, prefill requests can be chunked based
    # on the remaining max_num_batched_tokens.
    enable_chunked_prefill: bool = False

    is_multimodal_model: bool = False

    # NOTE: The following multimodal encoder budget will be initialized to
    # max_num_batched_tokens and overridden in case max multimodal embedding
    # size is larger.
    # TODO (ywang96): Make these configurable.
    # Multimodal encoder compute budget, only used in V1
    max_num_encoder_input_tokens: int = field(default=None)  # type: ignore

    # Multimodal encoder cache size, only used in V1
    encoder_cache_size: int = field(default=None)  # type: ignore

    # Whether to perform preemption by swapping or
    # recomputation. If not specified, we determine the mode as follows:
    # We use recomputation by default since it incurs lower overhead than
    # swapping. However, when the sequence group has multiple sequences
    # (e.g., beam search), recomputation is not currently supported. In
    # such a case, we use swapping instead.
    preemption_mode: Optional[str] = None

    num_scheduler_steps: int = 1

    multi_step_stream_outputs: bool = False

    # Private API. If used, scheduler sends delta data to
    # workers instead of an entire data. It should be enabled only
    # when SPMD worker architecture is enabled. I.e.,
    # VLLM_USE_RAY_SPMD_WORKER=1
    send_delta_data: bool = False

    # The scheduling policy to use. "fcfs" (default) or "priority".
    policy: str = "fcfs"

    chunked_prefill_enabled: bool = field(init=False)

    def compute_hash(self) -> str:
        """
        WARNING: Whenever a new field is added to this config,
        ensure that it is included in the factors list if
        it affects the computation graph.

        Provide a hash that uniquely identifies all the configs
        that affect the structure of the computation
        graph from input ids/embeddings to the final hidden states,
        excluding anything before input ids/embeddings and after
        the final hidden states.
        """
        # no factors to consider.
        # this config will not affect the computation graph.
        factors: List[Any] = []
        hash_str = hashlib.md5(str(factors).encode()).hexdigest()
        return hash_str

    def __post_init__(self) -> None:
        if self.max_num_batched_tokens is None:
            if self.enable_chunked_prefill:
                if self.num_scheduler_steps > 1:
                    # Multi-step Chunked-Prefill doesn't allow prompt-chunking
                    # for now. Have max_num_batched_tokens set to max_model_len
                    # so we don't reject sequences on account of a short
                    # max_num_batched_tokens.
                    self.max_num_batched_tokens = max(self.max_model_len, 2048)
                else:
                    # This value is chosen to have a balance between ITL
                    # and TTFT. Note it is not optimized for throughput.
                    self.max_num_batched_tokens = 2048
            else:
                # If max_model_len is too short, use 2048 as the default value
                # for higher throughput.
                self.max_num_batched_tokens = max(self.max_model_len, 2048)

            if self.runner_type == "pooling":
                # Choose specific value for higher throughput
                self.max_num_batched_tokens = max(
                    self.max_num_batched_tokens,
                    _POOLING_MODEL_MAX_NUM_BATCHED_TOKENS,
                )
            if self.is_multimodal_model:
                # The value needs to be at least the number of multimodal tokens
                self.max_num_batched_tokens = max(
                    self.max_num_batched_tokens,
                    _MULTIMODAL_MODEL_MAX_NUM_BATCHED_TOKENS,
                )

        self.max_num_encoder_input_tokens = self.max_num_batched_tokens
        self.encoder_cache_size = self.max_num_batched_tokens

        if self.enable_chunked_prefill:
            logger.info(
                "Chunked prefill is enabled with max_num_batched_tokens=%d.",
                self.max_num_batched_tokens)

        self.chunked_prefill_enabled = self.enable_chunked_prefill
        self._verify_args()

    def _verify_args(self) -> None:
        if (self.max_num_batched_tokens < self.max_model_len
                and not self.chunked_prefill_enabled):
            raise ValueError(
                f"max_num_batched_tokens ({self.max_num_batched_tokens}) is "
                f"smaller than max_model_len ({self.max_model_len}). "
                "This effectively limits the maximum sequence length to "
                "max_num_batched_tokens and makes vLLM reject longer "
                "sequences. Please increase max_num_batched_tokens or "
                "decrease max_model_len.")

        if self.max_num_batched_tokens < self.max_num_seqs:
            raise ValueError(
                f"max_num_batched_tokens ({self.max_num_batched_tokens}) must "
                "be greater than or equal to max_num_seqs "
                f"({self.max_num_seqs}).")

        if self.num_lookahead_slots < 0:
            raise ValueError(
                "num_lookahead_slots "
                f"({self.num_lookahead_slots}) must be greater than or "
                "equal to 0.")

        if self.num_scheduler_steps < 1:
            raise ValueError(
                "num_scheduler_steps "
                f"({self.num_scheduler_steps}) must be greater than or "
                "equal to 1.")

    @property
    def is_multi_step(self) -> bool:
        return self.num_scheduler_steps > 1


class DeviceConfig:
    device: Optional[torch.device]
    device_type: str

    def compute_hash(self) -> str:
        """
        WARNING: Whenever a new field is added to this config,
        ensure that it is included in the factors list if
        it affects the computation graph.

        Provide a hash that uniquely identifies all the configs
        that affect the structure of the computation
        graph from input ids/embeddings to the final hidden states,
        excluding anything before input ids/embeddings and after
        the final hidden states.
        """
        # no factors to consider.
        # the device/platform information will be summarized
        # by torch/vllm automatically.
        factors: List[Any] = []
        hash_str = hashlib.md5(str(factors).encode()).hexdigest()
        return hash_str

    def __init__(self, device: str = "auto") -> None:
        if device == "auto":
            # Automated device type detection
            from vllm.platforms import current_platform
            self.device_type = current_platform.device_type
            if not self.device_type:
                raise RuntimeError("Failed to infer device type")
        else:
            # Device type is assigned explicitly
            self.device_type = device

        # Some device types require processing inputs on CPU
        if self.device_type in ["neuron", "openvino"]:
            self.device = torch.device("cpu")
        elif self.device_type in ["tpu"]:
            self.device = None
        else:
            # Set device with device type
            self.device = torch.device(self.device_type)


class SpeculativeConfig:
    """Configuration for speculative decoding.

    The configuration is currently specialized to draft-model speculative
    decoding with top-1 proposals.
    """

    def compute_hash(self) -> str:
        """
        WARNING: Whenever a new field is added to this config,
        ensure that it is included in the factors list if
        it affects the computation graph.

        Provide a hash that uniquely identifies all the configs
        that affect the structure of the computation
        graph from input ids/embeddings to the final hidden states,
        excluding anything before input ids/embeddings and after
        the final hidden states.
        """
        # no factors to consider.
        # spec decode does not use `torch.compile` yet.
        factors: List[Any] = []
        hash_str = hashlib.md5(str(factors).encode()).hexdigest()
        return hash_str

    @staticmethod
    def maybe_create_spec_config(
        target_model_config: ModelConfig,
        target_parallel_config: ParallelConfig,
        target_dtype: str,
        speculative_model: Optional[str],
        speculative_model_quantization: Optional[str],
        speculative_draft_tensor_parallel_size: Optional[int],
        num_speculative_tokens: Optional[int],
        speculative_disable_mqa_scorer: Optional[bool],
        speculative_max_model_len: Optional[int],
        enable_chunked_prefill: bool,
        disable_log_stats: bool,
        speculative_disable_by_batch_size: Optional[int],
        ngram_prompt_lookup_max: Optional[int],
        ngram_prompt_lookup_min: Optional[int],
        draft_token_acceptance_method: str,
        typical_acceptance_sampler_posterior_threshold: Optional[float],
        typical_acceptance_sampler_posterior_alpha: Optional[float],
        disable_logprobs: Optional[bool],
    ) -> Optional["SpeculativeConfig"]:
        """Create a SpeculativeConfig if possible, else return None.

        This function attempts to create a SpeculativeConfig object based on the
        provided parameters. If the necessary conditions are met, it returns an
        instance of SpeculativeConfig. Otherwise, it returns None.

        Args:
            target_model_config (ModelConfig): The configuration of the target
                model.
            target_parallel_config (ParallelConfig): The parallel configuration
                for the target model.
            target_dtype (str): The data type used for the target model.
            speculative_model (Optional[str]): The name of the speculative
                model, if provided.
            speculative_model_quantization (Optional[str]): Quantization method
                that was used to quantize the speculative model weights. If
                None, we assume the model weights are not quantized.
            speculative_draft_tensor_parallel_size (Optional[int]): The degree
                of the tensor parallelism for the draft model.
            num_speculative_tokens (Optional[int]): The number of speculative
                tokens, if provided. Will default to the number in the draft
                model config if present, otherwise is required.
            speculative_disable_mqa_scorer (Optional[bool]): Disable the MQA
                scorer for the speculative model and fall back to batch
                expansion for scoring.
            speculative_max_model_len (Optional[int]): The maximum model len of
                the speculative model. Used when testing the ability to skip
                speculation for some sequences.
            enable_chunked_prefill (bool): Whether vLLM is configured to use
                chunked prefill or not. Used for raising an error since its not
                yet compatible with spec decode.
            speculative_disable_by_batch_size (Optional[int]): Disable
                speculative decoding for new incoming requests when the number
                of enqueue requests  is larger than this value, if provided.
            ngram_prompt_lookup_max (Optional[int]): Max size of ngram token
                window, if provided.
            ngram_prompt_lookup_min (Optional[int]): Min size of ngram token
                window, if provided.
            draft_token_acceptance_method (str): The method to use for
                accepting draft tokens. This can take two possible
                values 'rejection_sampler' and 'typical_acceptance_sampler'
                for RejectionSampler and TypicalAcceptanceSampler
                respectively.
            typical_acceptance_sampler_posterior_threshold (Optional[float]):
                A threshold value that sets a lower bound on the posterior
                probability of a token in the target model for it to be
                accepted. This threshold is used only when we use the
                TypicalAcceptanceSampler for token acceptance.
            typical_acceptance_sampler_posterior_alpha (Optional[float]):
                A scaling factor for the entropy-based threshold in the
                TypicalAcceptanceSampler.
            disable_logprobs (Optional[bool]): If set to True, token log
                probabilities are not returned during speculative decoding.
                If set to False, token log probabilities are returned
                according to the log probability settings in SamplingParams.
                If not specified, it defaults to True.

        Returns:
            Optional["SpeculativeConfig"]: An instance of SpeculativeConfig if
                the necessary conditions are met, else None.
        """

        if speculative_model is None:
            if num_speculative_tokens is not None:
                raise ValueError("num_speculative_tokens was provided without "
                                 "speculative_model.")
            return None

        if (speculative_disable_by_batch_size is not None
                and speculative_disable_by_batch_size < 2):
            raise ValueError("Expect the batch size threshold of disabling "
                             "speculative decoding is > 1, but got "
                             f"{speculative_disable_by_batch_size=}")

        # TODO: The user should be able to specify revision/max model len
        # for the draft model. It is not currently supported.
        draft_revision = None
        draft_code_revision = None
        draft_quantization = speculative_model_quantization

        if speculative_model == "[ngram]":
            if ngram_prompt_lookup_min is None:
                ngram_prompt_lookup_min = 1
            if ngram_prompt_lookup_max is None or ngram_prompt_lookup_max < 1:
                raise ValueError(f"{ngram_prompt_lookup_max=} must be > 0")
            if ngram_prompt_lookup_min < 1:
                raise ValueError(f"{ngram_prompt_lookup_min=} must be > 0")
            if ngram_prompt_lookup_min > ngram_prompt_lookup_max:
                raise ValueError(f"{ngram_prompt_lookup_min=} cannot be "
                                 f"larger than {ngram_prompt_lookup_max=}")

            # TODO: current we still need extract vocab_size from target model
            # config, in future, we may try refactor it out, and set
            # draft related config as None here.
            draft_model_config = target_model_config
            draft_parallel_config = target_parallel_config
        else:
            ngram_prompt_lookup_max = 0
            ngram_prompt_lookup_min = 0
            draft_model_config = ModelConfig(
                model=speculative_model,
                task="draft",
                tokenizer=target_model_config.tokenizer,
                tokenizer_mode=target_model_config.tokenizer_mode,
                trust_remote_code=target_model_config.trust_remote_code,
                allowed_local_media_path=target_model_config.
                allowed_local_media_path,
                dtype=target_model_config.dtype,
                seed=target_model_config.seed,
                revision=draft_revision,
                code_revision=draft_code_revision,
                tokenizer_revision=target_model_config.tokenizer_revision,
                max_model_len=None,
                spec_target_max_model_len=target_model_config.max_model_len,
                quantization=draft_quantization,
                enforce_eager=target_model_config.enforce_eager,
                max_seq_len_to_capture=target_model_config.
                max_seq_len_to_capture,
                max_logprobs=target_model_config.max_logprobs,
            )

            draft_hf_config = draft_model_config.hf_config

            if (num_speculative_tokens is not None
                    and hasattr(draft_hf_config, "num_lookahead_tokens")):
                draft_hf_config.num_lookahead_tokens = num_speculative_tokens

            n_predict = getattr(draft_hf_config, "n_predict", None)
            if n_predict is not None:
                if num_speculative_tokens is None:
                    # Default to max value defined in draft model config.
                    num_speculative_tokens = n_predict
                elif num_speculative_tokens > n_predict:
                    # Verify provided value doesn't exceed the maximum
                    # supported by the draft model.
                    raise ValueError(
                        "This speculative model supports a maximum of "
                        f"num_speculative_tokens={n_predict}, but "
                        f"{num_speculative_tokens=} was provided.")

            if enable_chunked_prefill and draft_hf_config.model_type in (
                    "medusa", "mlp_speculator", "eagle"):
                raise ValueError(
                    "Chunked prefill and hidden-state based draft models are "
                    "not compatible.")

            speculative_draft_tensor_parallel_size = \
                SpeculativeConfig._verify_and_get_draft_model_tensor_parallel_size(
                    target_parallel_config,
                    speculative_draft_tensor_parallel_size,
                    draft_hf_config
            )

            draft_model_config.max_model_len = (
                SpeculativeConfig._maybe_override_draft_max_model_len(
                    speculative_max_model_len,
                    draft_model_config.max_model_len,
                    target_model_config.max_model_len,
                ))

            draft_parallel_config = (
                SpeculativeConfig.create_draft_parallel_config(
                    target_parallel_config,
                    speculative_draft_tensor_parallel_size, draft_hf_config))

        if num_speculative_tokens is None:
            raise ValueError(
                "num_speculative_tokens must be provided with "
                "speculative_model unless the draft model config contains an "
                "n_predict parameter.")

        if typical_acceptance_sampler_posterior_threshold is None:
            typical_acceptance_sampler_posterior_threshold = 0.09
        if typical_acceptance_sampler_posterior_alpha is None:
            typical_acceptance_sampler_posterior_alpha = 0.3
        if disable_logprobs is None:
            disable_logprobs = True

        return SpeculativeConfig(
            draft_model_config,
            draft_parallel_config,
            num_speculative_tokens,
            speculative_disable_mqa_scorer,
            speculative_disable_by_batch_size,
            ngram_prompt_lookup_max,
            ngram_prompt_lookup_min,
            draft_token_acceptance_method=draft_token_acceptance_method,
            typical_acceptance_sampler_posterior_threshold=\
                typical_acceptance_sampler_posterior_threshold,
            typical_acceptance_sampler_posterior_alpha=\
                typical_acceptance_sampler_posterior_alpha,
            disable_logprobs=disable_logprobs,
            disable_log_stats=disable_log_stats,
        )

    @staticmethod
    def _maybe_override_draft_max_model_len(
        speculative_max_model_len: Optional[int],
        draft_max_model_len: int,
        target_max_model_len: int,
    ) -> int:
        """Determine the max sequence len for the draft model. This is usually
        the draft_max_model_len, but may be the target_max_model_len if it is
        less than the draft_max_model_len, or may be speculative_max_model_len
        if it is specified.

        This is necessary so that sequences do not exceed the capacity of the
        draft model or the target model.

        speculative_max_model_len is mainly used for testing that sequences can
        skip speculation.
        """

        if speculative_max_model_len is not None:

            if speculative_max_model_len > draft_max_model_len:
                raise ValueError(f"{speculative_max_model_len=} cannot be "
                                 f"larger than {draft_max_model_len=}")

            if speculative_max_model_len > target_max_model_len:
                raise ValueError(f"{speculative_max_model_len=} cannot be "
                                 f"larger than {target_max_model_len=}")

            return speculative_max_model_len

        return min(
            draft_max_model_len,
            target_max_model_len,
        )

    @staticmethod
    def _verify_and_get_draft_model_tensor_parallel_size(
            target_parallel_config: ParallelConfig,
            speculative_draft_tensor_parallel_size: Optional[int],
            draft_hf_config: PretrainedConfig) -> int:
        """
        Verifies and adjusts the tensor parallel size for a draft model
        specified using speculative_draft_tensor_parallel_size.
        """
        # If speculative_draft_tensor_parallel_size is unset then set it
        # appropriately else verify that it is set correctly.
        if speculative_draft_tensor_parallel_size is None:
            if draft_hf_config.model_type == "mlp_speculator":
                speculative_draft_tensor_parallel_size = 1
                if target_parallel_config.tensor_parallel_size > 1:
                    logger.warning(
                        "MLPSpeculator cannot currently be run with tp>1; "
                        "setting speculative_draft_tensor_parallel_size=1")
            else:
                speculative_draft_tensor_parallel_size = \
                    target_parallel_config.tensor_parallel_size
        elif speculative_draft_tensor_parallel_size not in (
                1, target_parallel_config.tensor_parallel_size):
            raise ValueError(
                f"{speculative_draft_tensor_parallel_size=} cannot be "
                f"other value than 1 or target model tensor_parallel_size")
        return speculative_draft_tensor_parallel_size

    @staticmethod
    def create_draft_parallel_config(
        target_parallel_config: ParallelConfig,
        speculative_draft_tensor_parallel_size: int,
        draft_hf_config: PretrainedConfig,
    ) -> ParallelConfig:
        """Create a parallel config for use by the draft worker.

        This is mostly a copy of the target parallel config, except the tp_size.
        """
        draft_parallel_config = ParallelConfig(
            pipeline_parallel_size=target_parallel_config.
            pipeline_parallel_size,
            tensor_parallel_size=speculative_draft_tensor_parallel_size,
            distributed_executor_backend=target_parallel_config.
            distributed_executor_backend,
            max_parallel_loading_workers=target_parallel_config.
            max_parallel_loading_workers,
            disable_custom_all_reduce=target_parallel_config.
            disable_custom_all_reduce,
            tokenizer_pool_config=target_parallel_config.tokenizer_pool_config,
            ray_workers_use_nsight=target_parallel_config.
            ray_workers_use_nsight,
            placement_group=target_parallel_config.placement_group,
        )

        return draft_parallel_config

    def __init__(
        self,
        draft_model_config: ModelConfig,
        draft_parallel_config: ParallelConfig,
        num_speculative_tokens: int,
        speculative_disable_mqa_scorer: Optional[bool],
        speculative_disable_by_batch_size: Optional[int],
        ngram_prompt_lookup_max: Optional[int],
        ngram_prompt_lookup_min: Optional[int],
        draft_token_acceptance_method: str,
        typical_acceptance_sampler_posterior_threshold: float,
        typical_acceptance_sampler_posterior_alpha: float,
        disable_logprobs: bool,
        disable_log_stats: bool,
    ):
        """Create a SpeculativeConfig object.

        Args:
            draft_model_config: ModelConfig for the draft model.
            draft_parallel_config: ParallelConfig for the draft model.
            num_speculative_tokens: The number of tokens to sample from the
                draft model before scoring with the target model.
            speculative_disable_by_batch_size: Disable speculative
                decoding for new incoming requests when the number of
                enqueue requests is larger than this value.
            ngram_prompt_lookup_max: Max size of ngram token window.
            ngram_prompt_lookup_min: Min size of ngram token window.
            draft_token_acceptance_method (str): The method to use for
                accepting draft tokens. This can take two possible
                values 'rejection_sampler' and 'typical_acceptance_sampler'
                for RejectionSampler and TypicalAcceptanceSampler
                respectively.
            typical_acceptance_sampler_posterior_threshold (Optional[float]):
                A threshold value that sets a lower bound on the posterior
                probability of a token in the target model for it to be
                accepted. This threshold is used only when we use the
                TypicalAcceptanceSampler for token acceptance.
            typical_acceptance_sampler_posterior_alpha (Optional[float]):
                A scaling factor for the entropy-based threshold in the
                TypicalAcceptanceSampler.
            disable_logprobs: If set to True, token log probabilities will not
                be returned even if requested by sampling parameters. This
                reduces latency by skipping logprob calculation in proposal
                sampling, target sampling, and after accepted tokens are
                determined. If set to False, log probabilities will be
                returned.
            disable_log_stats: Whether to disable periodic printing of stage
                times in speculative decoding.
        """
        self.draft_model_config = draft_model_config
        self.draft_parallel_config = draft_parallel_config
        self.num_speculative_tokens = num_speculative_tokens
        self.speculative_disable_mqa_scorer = speculative_disable_mqa_scorer
        self.speculative_disable_by_batch_size = \
            speculative_disable_by_batch_size
        self.ngram_prompt_lookup_max = ngram_prompt_lookup_max or 0
        self.ngram_prompt_lookup_min = ngram_prompt_lookup_min or 0
        self.draft_token_acceptance_method = draft_token_acceptance_method
        self.typical_acceptance_sampler_posterior_threshold = \
            typical_acceptance_sampler_posterior_threshold
        self.typical_acceptance_sampler_posterior_alpha = \
            typical_acceptance_sampler_posterior_alpha
        self.disable_logprobs = disable_logprobs
        self.disable_log_stats = disable_log_stats

        self._verify_args()

    def _verify_args(self) -> None:
        if self.num_speculative_tokens <= 0:
            raise ValueError("Expected num_speculative_tokens to be greater "
                             f"than zero ({self.num_speculative_tokens}).")

        if self.draft_model_config:
            self.draft_model_config.verify_with_parallel_config(
                self.draft_parallel_config)
            # Validate and set draft token acceptance related settings.

        if (self.draft_token_acceptance_method is None):
            raise ValueError("draft_token_acceptance_method is not set. "
                             "Expected values are rejection_sampler or "
                             "typical_acceptance_sampler.")

        if (self.draft_token_acceptance_method != 'rejection_sampler'
                and self.draft_token_acceptance_method !=
                'typical_acceptance_sampler'):
            raise ValueError(
                "Expected draft_token_acceptance_method to be either "
                "rejection_sampler or typical_acceptance_sampler. Instead it "
                f"is {self.draft_token_acceptance_method}")

        if (self.typical_acceptance_sampler_posterior_threshold < 0
                or self.typical_acceptance_sampler_posterior_alpha < 0):
            raise ValueError(
                "Expected typical_acceptance_sampler_posterior_threshold "
                "and typical_acceptance_sampler_posterior_alpha to be > 0. "
                "Instead found "
                f"typical_acceptance_sampler_posterior_threshold = "
                f"{self.typical_acceptance_sampler_posterior_threshold} and "
                f"typical_acceptance_sampler_posterior_alpha = "
                f"{self.typical_acceptance_sampler_posterior_alpha}")

    @property
    def num_lookahead_slots(self) -> int:
        """The number of additional slots the scheduler should allocate per
        step, in addition to the slots allocated for each known token.

        This is equal to the number of speculative tokens, as each speculative
        token must be scored.
        """
        return self.num_speculative_tokens

    def __repr__(self) -> str:
        if self.ngram_prompt_lookup_max > 0:
            draft_model = "[ngram]"
        else:
            draft_model = self.draft_model_config.model
        num_spec_tokens = self.num_speculative_tokens
        return f"SpeculativeConfig({draft_model=}, {num_spec_tokens=})"


@dataclass
class LoRAConfig:
    max_lora_rank: int
    max_loras: int
    fully_sharded_loras: bool = False
    max_cpu_loras: Optional[int] = None
    lora_dtype: Optional[Union[torch.dtype, str]] = None
    lora_extra_vocab_size: int = 256
    # This is a constant.
    lora_vocab_padding_size: ClassVar[int] = 256
    long_lora_scaling_factors: Optional[Tuple[float]] = None
    bias_enabled: bool = False

    def compute_hash(self) -> str:
        """
        WARNING: Whenever a new field is added to this config,
        ensure that it is included in the factors list if
        it affects the computation graph.

        Provide a hash that uniquely identifies all the configs
        that affect the structure of the computation
        graph from input ids/embeddings to the final hidden states,
        excluding anything before input ids/embeddings and after
        the final hidden states.
        """
        # no factors to consider.
        # LoRA is not compatible with `torch.compile` .
        factors: List[Any] = []
        hash_str = hashlib.md5(str(factors).encode()).hexdigest()
        return hash_str

    def __post_init__(self):
        # Setting the maximum rank to 256 should be able to satisfy the vast
        # majority of applications.
        possible_max_ranks = (8, 16, 32, 64, 128, 256)
        possible_lora_extra_vocab_size = (0, 256, 512)
        if self.max_lora_rank not in possible_max_ranks:
            raise ValueError(
                f"max_lora_rank ({self.max_lora_rank}) must be one of "
                f"{possible_max_ranks}.")
        if self.lora_extra_vocab_size not in possible_lora_extra_vocab_size:
            raise ValueError(
                f"lora_extra_vocab_size ({self.lora_extra_vocab_size}) "
                f"must be one of {possible_lora_extra_vocab_size}.")
        if self.max_loras < 1:
            raise ValueError(f"max_loras ({self.max_loras}) must be >= 1.")
        if self.max_cpu_loras is None:
            self.max_cpu_loras = self.max_loras
        elif self.max_cpu_loras < self.max_loras:
            raise ValueError(
                f"max_cpu_loras ({self.max_cpu_loras}) must be >= "
                f"max_loras ({self.max_loras})")

    def verify_with_cache_config(self, cache_config: CacheConfig):
        # TODO LoRA supports CPU offload.
        if cache_config.cpu_offload_gb > 0:
            raise ValueError("CPU offload is not supported with LoRA yet.")

    def verify_with_model_config(self, model_config: ModelConfig):
        if self.lora_dtype in (None, "auto"):
            self.lora_dtype = model_config.dtype
        elif isinstance(self.lora_dtype, str):
            self.lora_dtype = getattr(torch, self.lora_dtype)
        if model_config.quantization and model_config.quantization not in [
                "awq", "gptq"
        ]:
            # TODO support marlin
            logger.warning("%s quantization is not tested with LoRA yet.",
                           model_config.quantization)

    def verify_with_scheduler_config(self, scheduler_config: SchedulerConfig):
        # Reminder: Please update docs/source/features/compatibility_matrix.md
        # If the feature combo become valid
        if scheduler_config.chunked_prefill_enabled:
            logger.warning("LoRA with chunked prefill is still experimental "
                           "and may be unstable.")


@dataclass
class PromptAdapterConfig:
    max_prompt_adapters: int
    max_prompt_adapter_token: int
    max_cpu_prompt_adapters: Optional[int] = None
    prompt_adapter_dtype: Optional[torch.dtype] = None

    def compute_hash(self) -> str:
        """
        WARNING: Whenever a new field is added to this config,
        ensure that it is included in the factors list if
        it affects the computation graph.

        Provide a hash that uniquely identifies all the configs
        that affect the structure of the computation
        graph from input ids/embeddings to the final hidden states,
        excluding anything before input ids/embeddings and after
        the final hidden states.
        """
        # no factors to consider.
        # this config will not affect the computation graph.
        factors: List[Any] = []
        hash_str = hashlib.md5(str(factors).encode()).hexdigest()
        return hash_str

    def __post_init__(self):

        if self.max_prompt_adapters < 1:
            raise ValueError(f"max_prompt_adapters "
                             f"({self.max_prompt_adapters}) must be >= 1.")
        if self.max_prompt_adapter_token == 0:
            raise ValueError("max_prompt_adapter_token must be set.")
        if self.max_cpu_prompt_adapters is None:
            self.max_cpu_prompt_adapters = self.max_prompt_adapters

    def verify_with_model_config(self, model_config: ModelConfig):
        if self.prompt_adapter_dtype in (None, "auto"):
            self.prompt_adapter_dtype = model_config.dtype
        elif isinstance(self.prompt_adapter_dtype, str):
            self.prompt_adapter_dtype = getattr(torch,
                                                self.prompt_adapter_dtype)


@dataclass
class MultiModalConfig:
    """Controls the behavior of multimodal models."""

    limit_per_prompt: Mapping[str, int] = field(default_factory=dict)
    """
    The maximum number of input items allowed per prompt for each modality.
    """

    def compute_hash(self) -> str:
        """
        WARNING: Whenever a new field is added to this config,
        ensure that it is included in the factors list if
        it affects the computation graph.

        Provide a hash that uniquely identifies all the configs
        that affect the structure of the computation
        graph from input ids/embeddings to the final hidden states,
        excluding anything before input ids/embeddings and after
        the final hidden states.
        """
        # no factors to consider.
        # this config will not affect the computation graph.
        factors: List[Any] = []
        hash_str = hashlib.md5(str(factors).encode()).hexdigest()
        return hash_str

    # TODO: Add configs to init vision tower or not.


@dataclass
class PoolerConfig:
    """Controls the behavior of output pooling in pooling models."""

    pooling_type: Optional[str] = None
    """
    The pooling method of the pooling model. This should be a key in
    :class:`vllm.model_executor.layers.pooler.PoolingType`.
    """

    normalize: Optional[bool] = None
    """
    Whether to normalize the pooled outputs. Usually, this should be set to
    ``True`` for embedding outputs.
    """

    softmax: Optional[bool] = None
    """
    Whether to apply softmax to the pooled outputs. Usually, this should be set
    to ``True`` for classification outputs.
    """

    step_tag_id: Optional[int] = None
    """
    If set, only the score corresponding to the ``step_tag_id`` in the
    generated sentence should be returned. Otherwise, the scores for all tokens
    are returned.
    """

    returned_token_ids: Optional[List[int]] = None
    """
    A list of indices for the vocabulary dimensions to be extracted,
    such as the token IDs of ``good_token`` and ``bad_token`` in the
    ``math-shepherd-mistral-7b-prm`` model.
    """

    def compute_hash(self) -> str:
        """
        WARNING: Whenever a new field is added to this config,
        ensure that it is included in the factors list if
        it affects the computation graph.

        Provide a hash that uniquely identifies all the configs
        that affect the structure of the computation
        graph from input ids/embeddings to the final hidden states,
        excluding anything before input ids/embeddings and after
        the final hidden states.
        """
        # no factors to consider.
        # this config will not affect the computation graph.
        factors: List[Any] = []
        hash_str = hashlib.md5(str(factors).encode()).hexdigest()
        return hash_str

    @staticmethod
    def from_json(json_str: str) -> "PoolerConfig":
        return PoolerConfig(**json.loads(json_str))


_STR_DTYPE_TO_TORCH_DTYPE = {
    "half": torch.float16,
    "float16": torch.float16,
    "float": torch.float32,
    "float32": torch.float32,
    "bfloat16": torch.bfloat16,
}

_ROCM_NOT_SUPPORTED_DTYPE: List[str] = []  #


def _get_and_verify_dtype(
    config: PretrainedConfig,
    dtype: Union[str, torch.dtype],
) -> torch.dtype:
    # NOTE: getattr(config, "torch_dtype", torch.float32) is not correct
    # because config.torch_dtype can be None.
    config_dtype = getattr(config, "torch_dtype", None)
    if config_dtype is None:
        config_dtype = torch.float32

    if isinstance(dtype, str):
        dtype = dtype.lower()
        if dtype == "auto":
            if config_dtype == torch.float32:
                if config.model_type == "gemma2":
                    logger.info(
                        "For Gemma 2, we downcast float32 to bfloat16 instead "
                        "of float16 by default. Please specify `dtype` if you "
                        "want to use float16.")
                    torch_dtype = torch.bfloat16
                else:
                    # Following the common practice, we use float16 for float32
                    # models.
                    torch_dtype = torch.float16
            else:
                torch_dtype = config_dtype

            from vllm.platforms import current_platform
            if (current_platform.is_cpu()
                    and current_platform.get_cpu_architecture()
                    == CpuArchEnum.POWERPC
                    and (config_dtype == torch.float16
                         or config_dtype == torch.float32)):
                logger.info(
                    "For POWERPC, we cast models to bfloat16 instead of "
                    "using float16 by default. Float16 is not currently "
                    "supported for POWERPC.")
                torch_dtype = torch.bfloat16

            # TODO: change this condition to check if the platform support bf16
            # instead of checking the OS. For instance M2 shall supports bf16
            # already. But we need to modify `cpu_extension.cmake` to activate
            # the feature in the build.
            if (current_platform.is_cpu() and sys.platform.startswith("darwin")
                    and current_platform.get_cpu_architecture()
                    == CpuArchEnum.ARM and config_dtype == torch.bfloat16):
                logger.info("For macOS with Apple Silicon, currently bfloat16 "
                            "is not supported. Setting dtype to float16.")
                torch_dtype = torch.float16

            if current_platform.is_hpu() and config_dtype == torch.float16:
                logger.info(
                    "For HPU, we cast models to bfloat16 instead of"
                    "using float16 by default. Please specify `dtype` if you "
                    "want to use float16.")
                torch_dtype = torch.bfloat16
        else:
            if dtype not in _STR_DTYPE_TO_TORCH_DTYPE:
                raise ValueError(f"Unknown dtype: {dtype}")
            torch_dtype = _STR_DTYPE_TO_TORCH_DTYPE[dtype]
    elif isinstance(dtype, torch.dtype):
        torch_dtype = dtype
    else:
        raise ValueError(f"Unknown dtype: {dtype}")

    # Verify the dtype.
    if torch_dtype != config_dtype:
        if torch_dtype == torch.float32:
            # Upcasting to float32 is allowed.
            logger.info("Upcasting %s to %s.", config_dtype, torch_dtype)
            pass
        elif config_dtype == torch.float32:
            # Downcasting from float32 to float16 or bfloat16 is allowed.
            logger.info("Downcasting %s to %s.", config_dtype, torch_dtype)
            pass
        else:
            # Casting between float16 and bfloat16 is allowed with a warning.
            logger.warning("Casting %s to %s.", config_dtype, torch_dtype)

    return torch_dtype


def _get_and_verify_max_len(
    hf_config: PretrainedConfig,
    max_model_len: Optional[int],
    disable_sliding_window: bool,
    sliding_window_len: Optional[Union[int, List[Optional[int]]]],
    spec_target_max_model_len: Optional[int] = None,
    encoder_config: Optional[Any] = None,
) -> int:
    """Get and verify the model's maximum length."""
    derived_max_model_len = float("inf")
    possible_keys = [
        # OPT
        "max_position_embeddings",
        # GPT-2
        "n_positions",
        # MPT
        "max_seq_len",
        # ChatGLM2
        "seq_length",
        # Command-R
        "model_max_length",
        # Whisper
        "max_target_positions",
        # Others
        "max_sequence_length",
        "max_seq_length",
        "seq_len",
    ]
    # Choose the smallest "max_length" from the possible keys.
    max_len_key = None
    for key in possible_keys:
        max_len = getattr(hf_config, key, None)
        if max_len is not None:
            max_len_key = key if max_len < derived_max_model_len \
                else max_len_key
            derived_max_model_len = min(derived_max_model_len, max_len)

    # If sliding window is manually disabled, max_length should be less
    # than the sliding window length in the model config.
    if disable_sliding_window and sliding_window_len is not None:

        sliding_window_len_min = get_min_sliding_window(sliding_window_len)
        max_len_key = "sliding_window" \
            if sliding_window_len_min < derived_max_model_len else max_len_key
        derived_max_model_len = min(derived_max_model_len,
                                    sliding_window_len_min)

    # If none of the keys were found in the config, use a default and
    # log a warning.
    if derived_max_model_len == float("inf"):
        if max_model_len is not None:
            # If max_model_len is specified, we use it.
            return max_model_len

        if spec_target_max_model_len is not None:
            # If this is a speculative draft model, we use the max model len
            # from the target model.
            return spec_target_max_model_len

        default_max_len = 2048
        logger.warning(
            "The model's config.json does not contain any of the following "
            "keys to determine the original maximum length of the model: "
            "%s. Assuming the model's maximum length is %d.", possible_keys,
            default_max_len)
        derived_max_model_len = default_max_len

    rope_scaling = getattr(hf_config, "rope_scaling", None)
    if rope_scaling is not None:
        # No need to consider "type" key because of patch_rope_scaling when
        # loading HF config
        rope_type = rope_scaling["rope_type"]

        if rope_type not in ("su", "longrope", "llama3"):
            if disable_sliding_window:
                # TODO(robertgshaw): Find a model that supports rope_scaling
                # with sliding window to see if this case should be allowed.
                raise NotImplementedError(
                    "Disabling sliding window is not supported for models "
                    "with rope_scaling. Please raise an issue so we can "
                    "investigate.")

            # NOTE: rope_type == "default" does not define factor
            # https://github.com/huggingface/transformers/blob/v4.45.2/src/transformers/modeling_rope_utils.py
            scaling_factor = rope_scaling.get("factor", 1.0)

            if rope_type == "yarn":
                derived_max_model_len = rope_scaling[
                    "original_max_position_embeddings"]
            derived_max_model_len *= scaling_factor

    if encoder_config and "max_seq_length" in encoder_config:
        derived_max_model_len = encoder_config["max_seq_length"]

    # If the user specified a max length, make sure it is smaller than the
    # derived length from the HF model config.
    if max_model_len is None:
        max_model_len = int(derived_max_model_len)
    elif max_model_len > derived_max_model_len:
        # Some models might have a separate key for specifying model_max_length
        # that will be bigger than derived_max_model_len. We compare user input
        # with model_max_length and allow this override when it's smaller.
        model_max_length = getattr(hf_config, "model_max_length", None)
        if model_max_length is not None and max_model_len <= model_max_length:
            if disable_sliding_window:
                # TODO(robertgshaw): Find a model that has model_max_length
                # with sliding window to see if this case should be allowed.
                raise NotImplementedError(
                    "Disabling sliding window is not supported for models "
                    "model_max_length in the config. Please raise an issue "
                    "so we can investigate.")
        else:
            msg = (
                f"User-specified max_model_len ({max_model_len}) is greater "
                f"than the derived max_model_len ({max_len_key}="
                f"{derived_max_model_len} or model_max_length="
                f"{model_max_length} in model's config.json). This may lead "
                "to incorrect model outputs or CUDA errors.")
            if envs.VLLM_ALLOW_LONG_MAX_MODEL_LEN:
                logger.warning(
                    "%s Make sure the value is correct and within the "
                    "model context size.", msg)
            else:
                raise ValueError(
                    f"{msg} To allow overriding this maximum, set "
                    "the env var VLLM_ALLOW_LONG_MAX_MODEL_LEN=1")
    return int(max_model_len)


def get_min_sliding_window(
        sliding_window: Union[int, List[Optional[int]]]) -> int:
    if isinstance(sliding_window, list):
        return min(s for s in sliding_window if s is not None)

    return sliding_window


def get_served_model_name(model: str,
                          served_model_name: Optional[Union[str, List[str]]]):
    """
    If the input is a non-empty list, the first model_name in
    `served_model_name` is taken.
    If the input is a non-empty string, it is used directly.
    For cases where the input is either an empty string or an
    empty list, the fallback is to use `self.model`.
    """
    if not served_model_name:
        return model
    if isinstance(served_model_name, list):
        return served_model_name[0]
    return served_model_name


@dataclass
class DecodingConfig:
    """Dataclass which contains the decoding strategy of the engine"""

    # Which guided decoding algo to use.
    # 'outlines' / 'lm-format-enforcer' / 'xgrammar'
    guided_decoding_backend: str = 'xgrammar'

    def compute_hash(self) -> str:
        """
        WARNING: Whenever a new field is added to this config,
        ensure that it is included in the factors list if
        it affects the computation graph.

        Provide a hash that uniquely identifies all the configs
        that affect the structure of the computation
        graph from input ids/embeddings to the final hidden states,
        excluding anything before input ids/embeddings and after
        the final hidden states.
        """
        # no factors to consider.
        # this config will not affect the computation graph.
        factors: List[Any] = []
        hash_str = hashlib.md5(str(factors).encode()).hexdigest()
        return hash_str

    def __post_init__(self):
        valid_guided_backends = ['outlines', 'lm-format-enforcer', 'xgrammar']
        backend = self.guided_decoding_backend
        if backend not in valid_guided_backends:
            raise ValueError(f"Invalid guided_decoding_backend '{backend},"
                             f"must be one of {valid_guided_backends}")


@dataclass
class ObservabilityConfig:
    """Configuration for observability."""
    otlp_traces_endpoint: Optional[str] = None

    # Collecting detailed timing information for each request can be expensive.

    # If set, collects the model forward time for the request.
    collect_model_forward_time: bool = False

    # If set, collects the model execute time for the request.
    collect_model_execute_time: bool = False

    def compute_hash(self) -> str:
        """
        WARNING: Whenever a new field is added to this config,
        ensure that it is included in the factors list if
        it affects the computation graph.

        Provide a hash that uniquely identifies all the configs
        that affect the structure of the computation
        graph from input ids/embeddings to the final hidden states,
        excluding anything before input ids/embeddings and after
        the final hidden states.
        """
        # no factors to consider.
        # this config will not affect the computation graph.
        factors: List[Any] = []
        hash_str = hashlib.md5(str(factors).encode()).hexdigest()
        return hash_str

    def __post_init__(self):
        if not is_otel_available() and self.otlp_traces_endpoint is not None:
            raise ValueError(
                "OpenTelemetry is not available. Unable to configure "
                "'otlp_traces_endpoint'. Ensure OpenTelemetry packages are "
                f"installed. Original error:\n{otel_import_error_traceback}")


class KVTransferConfig(BaseModel):
    """Configuration for distributed KV cache transfer."""

    # The KV connector for vLLM to transmit KV caches between vLLM instances.
    kv_connector: Optional[str] = None

    # The device used by kv connector to buffer the KV cache.
    # Currently only support 'cuda'.
    kv_buffer_device: Optional[str] = "cuda"

    # The buffer size for TorchDistributedConnector. Measured in number of
    # bytes. Recommended value: 1e9 (about 1GB).
    kv_buffer_size: float = 1e9

    # Whether this vLLM instance produces, consumes KV cache, or both. Choices
    # are 'kv_producer', 'kv_consumer', and 'both'.
    kv_role: Optional[str] = None

    # The rank of this vLLM instance in the KV cache transfer. Typical value:
    # 0 for prefill instance, 1 for decode instance.
    # Currently only 1P1D is supported.
    kv_rank: Optional[int] = None

    # The number of parallel instances for KV cache transfer. For
    # PyNcclConnector, this should be 2.
    kv_parallel_size: int = 1

    # The KV connector ip, used to build distributed connection
    kv_ip: str = "127.0.0.1"

    # The KV connector port, used to build distributed connection
    kv_port: int = 14579

    def compute_hash(self) -> str:
        """
        WARNING: Whenever a new field is added to this config,
        ensure that it is included in the factors list if
        it affects the computation graph.

        Provide a hash that uniquely identifies all the configs
        that affect the structure of the computation
        graph from input ids/embeddings to the final hidden states,
        excluding anything before input ids/embeddings and after
        the final hidden states.
        """
        # no factors to consider.
        # this config will not affect the computation graph.
        factors: List[Any] = []
        hash_str = hashlib.md5(str(factors).encode()).hexdigest()
        return hash_str

    @classmethod
    def from_cli(cls, cli_value: str) -> "KVTransferConfig":
        """Parse the CLI value for the kv cache transfer config."""
        return KVTransferConfig.model_validate_json(cli_value)

    def model_post_init(self, __context: Any) -> None:

        if self.kv_role is not None and self.kv_role not in [
                "kv_producer", "kv_consumer", "kv_both"
        ]:
            raise ValueError(
                f"Unsupported kv_role: {self.kv_role}. "
                f"Supported roles are `kv_producer`, `kv_consumer`, "
                f"and `kv_both`")

        if self.kv_connector is not None and self.kv_role is None:
            raise ValueError("Please specify kv_disagg_role when kv_connector "
                             "is set, supported roles are `kv_producer`, "
                             "`kv_consumer`, and `kv_both`")

    @property
    def is_kv_transfer_instance(self) -> bool:
        return self.kv_connector is not None and \
            self.kv_role in ["kv_producer", "kv_consumer", "kv_both"]

    @property
    def need_kv_parallel_group(self) -> bool:
        # for those database-based connector, vLLM does not need to create
        # parallel group, and in that case the kv parallel size will be 1.
        return self.kv_connector is not None and self.kv_parallel_size > 1

    @property
    def is_kv_producer(self) -> bool:
        return self.kv_connector is not None and \
            self.kv_role in ["kv_producer", "kv_both"]

    @property
    def is_kv_consumer(self) -> bool:
        return self.kv_connector is not None and \
            self.kv_role in ["kv_consumer", "kv_both"]


class CompilationLevel:
    # constants for the levels of the compilation process
    NO_COMPILATION = 0
    DYNAMO_AS_IS = 1
    DYNAMO_ONCE = 2
    PIECEWISE = 3


class CompilationConfig(BaseModel):
    """
    Configuration for compilation.
    It has three parts:
    - Top-level Compilation control:
        - level: the level of compilation.
            - 0: no compilation.
            - 1: dynamo as is.
            - 2: dynamo once.
            - 3: piecewise compilation.
        - debug_dump_path: the path to dump the debug information.
        - cache_dir: the directory to store the compiled graph, to
            accelerate Inductor compilation. By default, it will use
            model-related information to generate a cache directory.
        - backend: the backend for compilation. It needs to be a string.
            - "" (empty string): use the default backend.
            - "eager"/"openxla"/...: use the specified backend registered in PyTorch.
            - "full.module.name": a qualified name which can be used to import the backend function.
            We use string to avoid serialization issues when using compilation in a distributed setting.
            When the compilation level is 1 or 2, the backend is used for the compilation directly (it sees the whole graph).
            When the compilation level is 3, the backend is used for the piecewise compilation (it sees a part of the graph).
        - custom_ops: fine-grained control over which custom ops to enable/disable.
            Use 'all' to enable all, 'none' to disable all.
            Also specify a list of custom op names to enable (prefixed with a '+'),
            or disable (prefixed with a '-').
            Examples:
                - 'all,-op1' to enable all except op1
                - 'none,+op1,+op2' to enable only op1 and op2
            By default, all custom ops are enabled when running without Inductor
                and disabled when running with Inductor (compile_level >= Inductor).
        - splitting_ops: a list of ops to split the full graph into subgraphs, used in piecewise compilation.
    - CudaGraph capture:
        - use_cudagraph: whether to use cudagraph inside compilation.
            - False: cudagraph inside compilation is not used.
            - True: cudagraph inside compilation is used. It requires
                that all input buffers have fixed addresses, and all
                splitting ops write their outputs to input buffers.
            Note that this is orthogonal to the cudagraph capture logic
            outside of compilation.
            TODO: move outside cudagraph logic into compilation.
            torch.compile will handle cudagraph capture logic in the future.
        - cudagraph_capture_sizes: sizes to capture cudagraph.
            - None (default): capture sizes are inferred from vllm config.
            - List[int]: capture sizes are specified as given.
        - cudagraph_num_of_warmups: number of warmup runs for cudagraph.
            It means the first several runs will be treated as warmup runs.
            Only after that, the execution will be recorded, and the recorded
            cudagraph will be used for subsequent runs.
        - cudagraph_copy_inputs: whether to copy input tensors for
            cudagraph. If the caller can guarantee that the same input buffers
            are always used, it can set this to False. Otherwise, it should
            set this to True, and the compiler will copy the input to an
            internally managed buffer. Default is False.
    - Inductor compilation:
        - use_inductor: whether to use inductor compilation.
            - False: inductor compilation is not used. graph runs in eager.
            - True: inductor compilation is used. one graph for symbolic shape
                is compiled. In addition, compile for cudagraph sizes that are
                in candidate_compile_sizes, using configurations
                in inductor_compile_config.
        - candidate_compile_sizes: sizes to compile for inductor.
        - inductor_compile_config: additional configurations for inductor.
            - None: use default configurations.
        - inductor_passes: additional passes for inductor. It is a dictionary
            from pass name to pass function qualified name. We use function
            name because the config uses json format. If we pass the config
            from Python, functions can also be passed directly via Python object
            constructor, e.g. `CompilationConfig(inductor_passes={"a": func})`
        - custom inductor passes: see PassConfig for more details

    Why we have different sizes for cudagraph and inductor:
    - cudagraph: a cudagraph captured for a specific size can only be used
        for the same size. We need to capture all the sizes we want to use.
    - inductor: a graph compiled by inductor for a general shape can be used
        for different sizes. Inductor can also compile for specific sizes,
        where it can have more information to optimize the graph with fully
        static shapes. However, we find the general shape compilation is
        sufficient for most cases. It might be beneficial to compile for
        certain small batchsizes, where inductor is good at optimizing.
    """ # noqa
    level: int = 0
    debug_dump_path: str = ""
    cache_dir: str = ""
    backend: str = ""
    custom_ops: List[str] = Field(default_factory=list)
    splitting_ops: List[str] = Field(default=None)  # type: ignore

    use_inductor: bool = True
    candidate_compile_sizes: Optional[List[int]] = Field(default=None)
    inductor_compile_config: Dict = Field(default_factory=dict)
    inductor_passes: Dict[str, str] = Field(default_factory=dict)

    use_cudagraph: bool = False
    cudagraph_num_of_warmups: int = 0
    cudagraph_capture_sizes: Optional[List[int]] = None
    cudagraph_copy_inputs: bool = False

    class PassConfig(BaseModel):
        """
        Configuration for custom Inductor passes.
        This is separate from general CompilationConfig so that inductor passes
        don't all have access to full configuration - that would create a cycle
        as the PassManager is set as a property of config.
        - dump_graph_stages: list of stages for which we want to dump the graph.
            Each pass defines its own stages (before, after, maybe in-between).
        - dump_graph_dir: directory to dump the graphs. Default is .
        - enable_fusion: whether to enable the custom fusion pass.
        - enable_reshape: whether to enable the custom reshape elimination pass.
            TODO better pass enabling system.
        """
        dump_graph_stages: List[str] = Field(default_factory=list)
        dump_graph_dir: Path = Field(default=Path("."))
        enable_fusion: bool = True
        enable_reshape: bool = True

        def uuid(self):
            """
            Produces a hash unique to the pass configuration.
            Any new fields that affect compilation should be added to the hash.
            Do not include dump_graph_* in the hash - they don't affect
            compilation.
            """
            dict_ = self.model_dump(
                include={"enable_fusion", "enable_reshape"})
            encoded = json.dumps(dict_, sort_keys=True).encode("utf-8")
            return hashlib.sha256(encoded).digest()

        def model_post_init(self, __context: Any) -> None:
            if not self.enable_reshape and self.enable_fusion:
                logger.warning_once(
                    "Fusion enabled but reshape elimination disabled."
                    "RMSNorm + quant (fp8) fusion might not work")

    pass_config: PassConfig = Field(default_factory=PassConfig)

    # not configurable, computed after init
    compile_sizes: List[int] = PrivateAttr
    capture_sizes: List[int] = PrivateAttr
    max_capture_size: int = PrivateAttr
    local_cache_dir: str = PrivateAttr  # local cache dir for each rank
    # optimization:
    # Intuitively, bs_to_padded_graph_size should be Dict[int, int].
    # since we know all keys are in a range [0, max_capture_size],
    # we can optimize it to List[int] for better lookup performance.
    bs_to_padded_graph_size: List[int] = PrivateAttr

    # keep track of enabled and disabled custom ops
    enabled_custom_ops: Counter[str] = PrivateAttr
    disabled_custom_ops: Counter[str] = PrivateAttr
    traced_files: Set[str] = PrivateAttr
    compilation_time: float = PrivateAttr

    # Per-model forward context
    # Map from layer name to the attention cls
    static_forward_context: Dict[str, Any] = PrivateAttr

    def compute_hash(self) -> str:
        """
        WARNING: Whenever a new field is added to this config,
        ensure that it is included in the factors list if
        it affects the computation graph.

        Provide a hash that uniquely identifies all the configs
        that affect the structure of the computation
        graph from input ids/embeddings to the final hidden states,
        excluding anything before input ids/embeddings and after
        the final hidden states.
        """
        factors: List[Any] = []
        factors.append(self.level)
        factors.append(self.backend)
        factors.append(self.custom_ops)
        factors.append(self.splitting_ops)
        factors.append(self.use_inductor)
        factors.append(self.inductor_compile_config)
        factors.append(self.inductor_passes)
        factors.append(self.pass_config.uuid())
        return hashlib.sha256(str(factors).encode()).hexdigest()

    def __repr__(self) -> str:
        exclude = {
            "static_forward_context",
            "enabled_custom_ops",
            "disabled_custom_ops",
            "compilation_time",
            "bs_to_padded_graph_size",
            "pass_config",
            "traced_files",
        }
        return self.model_dump_json(exclude=exclude, exclude_unset=True)

    __str__ = __repr__

    @classmethod
    def from_cli(cls, cli_value: str) -> "CompilationConfig":
        """Parse the CLI value for the compilation config."""
        if cli_value in ["0", "1", "2", "3"]:
            return cls(level=int(cli_value))
        # do not use `eval`, it is dangerous and can execute arbitrary code
        dict_value = ast.literal_eval(cli_value)
        return CompilationConfig.model_validate(dict_value)

    def model_post_init(self, __context: Any) -> None:

        count_none = self.custom_ops.count("none")
        count_all = self.custom_ops.count("all")
        assert count_none + count_all <= 1, "Can only specify 'none' or 'all'"

        if self.splitting_ops is None:
            if envs.VLLM_USE_V1:
                # v1 must split the graph on attention ops
                # for piecewise cudagraph
                self.splitting_ops = [
                    "vllm.unified_attention",
                    "vllm.unified_attention_with_output",
                ]
            else:
                # v0 uses full graph compilation
                self.splitting_ops = []

        for k, v in self.inductor_passes.items():
            if not isinstance(v, str):
                assert callable(v), (
                    f"pass {k} should be callable or a qualified name")
                self.inductor_compile_config[k] = v if isinstance(
                    v, InductorPass) else CallableInductorPass(v)
                continue

            # resolve function from qualified name
            names = v.split(".")
            module = ".".join(names[:-1])
            func_name = names[-1]
            func = __import__(module).__dict__[func_name]
            self.inductor_compile_config[k] = func if isinstance(
                func, InductorPass) else CallableInductorPass(func)

        self.enabled_custom_ops = Counter()
        self.disabled_custom_ops = Counter()
        self.traced_files = set()
        self.static_forward_context = {}
        self.compilation_time = 0.0

    def init_backend(self, vllm_config: "VllmConfig") -> Union[str, Callable]:
        if self.level == CompilationLevel.NO_COMPILATION:
            raise ValueError("No compilation level is set.")

        from torch._dynamo.backends.registry import list_backends
        torch_backends = list_backends(exclude_tags=tuple())
        if self.level in [
                CompilationLevel.DYNAMO_AS_IS, CompilationLevel.DYNAMO_ONCE
        ]:
            if self.backend == "":
                return "eager"
            if self.backend in torch_backends:
                return self.backend
            return resolve_obj_by_qualname(self.backend)

        # TODO: pass user-specified backend to piecewise compilation
        # merge with the config use_inductor
        assert self.level == CompilationLevel.PIECEWISE

        from vllm.compilation.backends import VllmBackend
        return VllmBackend(vllm_config)

    def init_with_cudagraph_sizes(self, sizes_to_specialize: List[int]):
        """To complete the initialization of config,
        we need to know the cudagraph sizes."""

        if self.cudagraph_capture_sizes is None:
            self.capture_sizes = sizes_to_specialize
        else:
            self.capture_sizes = self.cudagraph_capture_sizes
            logger.info(("cudagraph sizes specified by model runner"
                         " %s is overridden by config %s"),
                        sizes_to_specialize, self.cudagraph_capture_sizes)

        if self.candidate_compile_sizes is None:
            self.candidate_compile_sizes = []
        self.compile_sizes = [
            x for x in self.candidate_compile_sizes if x in self.capture_sizes
        ]
        ignored_sizes = [
            x for x in self.candidate_compile_sizes
            if x not in self.capture_sizes
        ]
        if ignored_sizes:
            logger.warning(("candidate_compile_sizes %s are ignored "
                            "because they are not cudagraph capture sizes."),
                           ignored_sizes)

        # sort to make sure cudagraph capture sizes are in descending order
        self.capture_sizes.sort(reverse=True)
        self.max_capture_size = self.capture_sizes[
            0] if self.capture_sizes else 0

        # pre-compute the mapping from batch size to padded graph size
        self.bs_to_padded_graph_size = [
            0 for i in range(self.max_capture_size + 1)
        ]
        for end, start in zip(self.capture_sizes,
                              self.capture_sizes[1:] + [0]):
            for bs in range(start, end):
                if bs == start:
                    self.bs_to_padded_graph_size[bs] = start
                else:
                    self.bs_to_padded_graph_size[bs] = end
        self.bs_to_padded_graph_size[
            self.max_capture_size] = self.max_capture_size


@dataclass
class VllmConfig:
    """Dataclass which contains all vllm-related configuration. This
    simplifies passing around the distinct configurations in the codebase.
    """

    model_config: ModelConfig = field(default=None, init=True)  # type: ignore
    cache_config: CacheConfig = field(default=None, init=True)  # type: ignore
    parallel_config: ParallelConfig = field(default_factory=ParallelConfig,
                                            init=True)
    scheduler_config: SchedulerConfig = field(default_factory=SchedulerConfig,
                                              init=True)
    device_config: DeviceConfig = field(default=None,
                                        init=True)  # type: ignore
    load_config: LoadConfig = field(default=None, init=True)  # type: ignore
    lora_config: Optional[LoRAConfig] = None
    speculative_config: Optional[SpeculativeConfig] = None
    decoding_config: Optional[DecodingConfig] = None
    observability_config: Optional[ObservabilityConfig] = None
    prompt_adapter_config: Optional[PromptAdapterConfig] = None
    quant_config: Optional[QuantizationConfig] = None
    compilation_config: CompilationConfig = field(default=None,
                                                  init=True)  # type: ignore
    kv_transfer_config: KVTransferConfig = field(default=None,
                                                 init=True)  # type: ignore
    # some opaque config, only used to provide additional information
    # for the hash computation, mainly used for testing and debugging.
    additional_config: SupportsHash = field(default=None,
                                            init=True)  # type: ignore
    instance_id: str = ""

    def compute_hash(self) -> str:
        """
        WARNING: Whenever a new field is added to this config,
        ensure that it is included in the factors list if
        it affects the computation graph.

        Provide a hash that uniquely identifies all the configs
        that affect the structure of the computation
        graph from input ids/embeddings to the final hidden states,
        excluding anything before input ids/embeddings and after
        the final hidden states.
        """
        factors: List[Any] = []
        # summarize system state
        from torch._inductor.codecache import CacheBase
        system_factors = CacheBase.get_system()
        factors.append(system_factors)

        # summarize pytorch state
        from torch._inductor.codecache import torch_key
        torch_factors = torch_key()
        factors.append(torch_factors)

        # summarize vllm config
        vllm_factors: List[Any] = []
        from vllm import __version__
        vllm_factors.append(__version__)
        if self.model_config:
            vllm_factors.append(self.model_config.compute_hash())
        else:
            vllm_factors.append("None")
        if self.cache_config:
            vllm_factors.append(self.cache_config.compute_hash())
        else:
            vllm_factors.append("None")
        if self.parallel_config:
            vllm_factors.append(self.parallel_config.compute_hash())
        else:
            vllm_factors.append("None")
        if self.scheduler_config:
            vllm_factors.append(self.scheduler_config.compute_hash())
        else:
            vllm_factors.append("None")
        if self.device_config:
            vllm_factors.append(self.device_config.compute_hash())
        else:
            vllm_factors.append("None")
        if self.load_config:
            vllm_factors.append(self.load_config.compute_hash())
        else:
            vllm_factors.append("None")
        if self.lora_config:
            vllm_factors.append(self.lora_config.compute_hash())
        else:
            vllm_factors.append("None")
        if self.speculative_config:
            vllm_factors.append(self.speculative_config.compute_hash())
        else:
            vllm_factors.append("None")
        if self.decoding_config:
            vllm_factors.append(self.decoding_config.compute_hash())
        else:
            vllm_factors.append("None")
        if self.observability_config:
            vllm_factors.append(self.observability_config.compute_hash())
        else:
            vllm_factors.append("None")
        if self.prompt_adapter_config:
            vllm_factors.append(self.prompt_adapter_config.compute_hash())
        else:
            vllm_factors.append("None")
        if self.quant_config:
            pass  # should be captured by model_config.quantization
        if self.compilation_config:
            vllm_factors.append(self.compilation_config.compute_hash())
        else:
            vllm_factors.append("None")
        if self.kv_transfer_config:
            vllm_factors.append(self.kv_transfer_config.compute_hash())
        else:
            vllm_factors.append("None")
        if self.additional_config:
            vllm_factors.append(self.additional_config.compute_hash())
        else:
            vllm_factors.append("None")
        factors.append(vllm_factors)

        hash_str = hashlib.md5(str(factors).encode()).hexdigest()[:10]
        return hash_str

    def pad_for_cudagraph(self, batch_size: int) -> int:
        # if batch_size > self.compilation_config.max_capture_size,
        # it should raise an IndexError.
        # the caller should make sure the batch_size is within the range,
        # i.e., batch_size <= self.compilation_config.max_capture_size
        return self.compilation_config.bs_to_padded_graph_size[batch_size]

    @staticmethod
    def _get_quantization_config(
            model_config: ModelConfig,
            load_config: LoadConfig) -> Optional[QuantizationConfig]:
        """Get the quantization config."""
        from vllm.platforms import current_platform
        if model_config.quantization is not None:
            from vllm.model_executor.model_loader.weight_utils import (
                get_quant_config)
            quant_config = get_quant_config(model_config, load_config)
            capability_tuple = current_platform.get_device_capability()

            if capability_tuple is not None:
                capability = capability_tuple.to_int()
                if capability < quant_config.get_min_capability():
                    raise ValueError(
                        f"The quantization method {model_config.quantization} "
                        "is not supported for the current GPU. Minimum "
                        f"capability: {quant_config.get_min_capability()}. "
                        f"Current capability: {capability}.")
            supported_dtypes = quant_config.get_supported_act_dtypes()
            if model_config.dtype not in supported_dtypes:
                raise ValueError(
                    f"{model_config.dtype} is not supported for quantization "
                    f"method {model_config.quantization}. Supported dtypes: "
                    f"{supported_dtypes}")
            return quant_config
        return None

    def with_hf_config(
        self,
        hf_config: PretrainedConfig,
        architectures: Optional[list[str]] = None,
    ) -> "VllmConfig":
        if architectures is not None:
            hf_config = copy.deepcopy(hf_config)
            hf_config.architectures = architectures

        model_config = copy.deepcopy(self.model_config)
        model_config.hf_config = hf_config

        return replace(self, model_config=model_config)

    def __post_init__(self):
        """Verify configs are valid & consistent with each other.
        """
        if self.model_config is not None:
            self.model_config.verify_async_output_proc(self.parallel_config,
                                                       self.speculative_config,
                                                       self.device_config)
            self.model_config.verify_with_parallel_config(self.parallel_config)

        if self.cache_config is not None:
            self.cache_config.verify_with_parallel_config(self.parallel_config)

        if self.lora_config:
            self.lora_config.verify_with_cache_config(self.cache_config)
            self.lora_config.verify_with_model_config(self.model_config)
            self.lora_config.verify_with_scheduler_config(
                self.scheduler_config)
        if self.prompt_adapter_config:
            self.prompt_adapter_config.verify_with_model_config(
                self.model_config)

        if self.quant_config is None and \
            self.model_config is not None and self.load_config is not None:
            self.quant_config = VllmConfig._get_quantization_config(
                self.model_config, self.load_config)

        from vllm.platforms import current_platform
        if self.scheduler_config is not None and \
            self.model_config is not None and \
            self.scheduler_config.chunked_prefill_enabled and \
            self.model_config.dtype == torch.float32 and \
            current_platform.get_device_capability() == (7, 5):
            logger.warning_once(
                "Turing devices tensor cores do not support float32 matmul. "
                "To workaround this limitation, vLLM will set 'ieee' input "
                "precision for chunked prefill triton kernels.")

        if self.compilation_config is None:
            self.compilation_config = CompilationConfig()
        if envs.VLLM_USE_V1 and self.model_config is not None and \
            not self.model_config.enforce_eager:
            # NOTE(woosuk): Currently, we use inductor because the piecewise
            # CUDA graphs do not work properly with the custom CUDA kernels.
            # FIXME(woosuk): Disable inductor to reduce the compilation time
            # and avoid any potential issues with the inductor.
            self.compilation_config.custom_ops = ["none"]
            self.compilation_config.use_cudagraph = True
            self.compilation_config.use_inductor = True
            self.compilation_config.cudagraph_num_of_warmups = 1
            self.compilation_config.pass_config.enable_fusion = False
            self.compilation_config.pass_config.enable_reshape = False
            self.compilation_config.level = CompilationLevel.PIECEWISE

        self._set_cudagraph_sizes()

        if self.cache_config is not None and \
            self.cache_config.cpu_offload_gb > 0 and \
            self.compilation_config.level != CompilationLevel.NO_COMPILATION:
            logger.warning(
                "CPU offload is not supported with `torch.compile` yet."
                " Disabling `torch.compile`.")
            self.compilation_config.level = CompilationLevel.NO_COMPILATION

        if self.lora_config is not None and self.compilation_config.level !=\
             CompilationLevel.NO_COMPILATION:
            logger.warning("LoRA is not supported with `torch.compile` yet. "
                           "Disabling `torch.compile`.")
            self.compilation_config.level = CompilationLevel.NO_COMPILATION

        current_platform.check_and_update_config(self)

        if not self.instance_id:
            self.instance_id = random_uuid()[:5]

    def _set_cudagraph_sizes(self):
        """
        cudagraph batchsize padding logic:

        `[1, 2, 4] + [8 * i for i in range(1, 1025)]` is a list of all possible
        batch sizes that cudagraph will capture.

        Depending on the engine's configuration of `max_num_seqs`, the
        candidate batch sizes to capture cudagraph will shrink to the subset
        which just cover the range of `[1, max_num_seqs]`. In the common case,
        `max_num_seqs` is 256, and the cudagraph batch sizes will be
        `[1, 2, 4, 8, 16, 24, 32, 40, ..., 256]`.

        However, if users specify the cudagraph capture sizes through
        compilation config, we will use the specified sizes instead.

        In the end, `vllm_config.compilation_config.capture_sizes` will be the
        final sizes to capture cudagraph (in descending order).

        During runtime, if batchsize is larger than
        `vllm_config.compilation_config.capture_sizes`,
        no cudagraph will be used.
        If the batch size is no larger than
        `vllm_config.compilation_config.capture_sizes`,
        we can quickly find the padded graph size for a given batch size by
        looking up `vllm_config.compilation_config.bs_to_padded_graph_size`.
        """

        # calculate the default `batch_size_capture_list`
        if not envs.VLLM_USE_V1:
            batch_size_capture_list = []
            max_batchsize_to_capture = 0
            if self.scheduler_config is not None and \
                self.model_config is not None and \
                    not self.model_config.enforce_eager:

                possible_sizes = [1, 2, 4] + [8 * i for i in range(1, 1025)]
                # find the minimum size that is larger than max_num_seqs,
                # which then becomes the max_batchsize_to_capture
                larger_sizes = [
                    x for x in possible_sizes
                    if x >= self.scheduler_config.max_num_seqs
                ]
                if larger_sizes:
                    max_batchsize_to_capture = larger_sizes[0]
                else:
                    max_batchsize_to_capture = possible_sizes[-1]

                # filter out the sizes that are
                # larger than max_batchsize_to_capture
                batch_size_capture_list = [
                    size for size in possible_sizes
                    if size <= max_batchsize_to_capture
                ]
        else:
            batch_size_capture_list = []
            if self.model_config is not None and \
                not self.model_config.enforce_eager:
                batch_size_capture_list = [1, 2, 4
                                           ] + [i for i in range(8, 513, 8)]

        self.compilation_config.init_with_cudagraph_sizes(
            batch_size_capture_list)

    def __str__(self):
        return (
            f"model={self.model_config.model!r},"
            f" speculative_config={self.speculative_config!r},"
            f" tokenizer={self.model_config.tokenizer!r}, "
            f"skip_tokenizer_init={self.model_config.skip_tokenizer_init},"
            f" tokenizer_mode={self.model_config.tokenizer_mode}, "
            f"revision={self.model_config.revision}, "
            f"override_neuron_config={self.model_config.override_neuron_config},"
            f" tokenizer_revision={self.model_config.tokenizer_revision}, "
            f"trust_remote_code={self.model_config.trust_remote_code}, "
            f"dtype={self.model_config.dtype}, "
            f"max_seq_len={self.model_config.max_model_len},"
            f" download_dir={self.load_config.download_dir!r}, "
            f"load_format={self.load_config.load_format}, "
            f"tensor_parallel_size={self.parallel_config.tensor_parallel_size},"
            f" pipeline_parallel_size={self.parallel_config.pipeline_parallel_size}, "  # noqa
            f"disable_custom_all_reduce={self.parallel_config.disable_custom_all_reduce}, "  # noqa
            f"quantization={self.model_config.quantization}, "
            f"enforce_eager={self.model_config.enforce_eager}, "
            f"kv_cache_dtype={self.cache_config.cache_dtype}, "
            f" device_config={self.device_config.device}, "
            f"decoding_config={self.decoding_config!r}, "
            f"observability_config={self.observability_config!r}, "
            f"seed={self.model_config.seed}, "
            f"served_model_name={self.model_config.served_model_name}, "
            f"num_scheduler_steps={self.scheduler_config.num_scheduler_steps}, "
            f"multi_step_stream_outputs={self.scheduler_config.multi_step_stream_outputs}, "  # noqa
            f"enable_prefix_caching={self.cache_config.enable_prefix_caching}, "
            f"chunked_prefill_enabled={self.scheduler_config.chunked_prefill_enabled}, "  # noqa
            f"use_async_output_proc={self.model_config.use_async_output_proc}, "
            f"disable_mm_preprocessor_cache={self.model_config.disable_mm_preprocessor_cache!r}, "  # noqa
            f"mm_processor_kwargs={self.model_config.mm_processor_kwargs}, "
            f"pooler_config={self.model_config.pooler_config!r}, "
            f"compilation_config={self.compilation_config!r}")


_current_vllm_config: Optional[VllmConfig] = None


@contextmanager
def set_current_vllm_config(vllm_config: VllmConfig):
    """
    Temporarily set the current VLLM config.
    Used during model initialization.
    We save the current VLLM config in a global variable,
    so that all modules can access it, e.g. custom ops
    can access the VLLM config to determine how to dispatch.
    """
    global _current_vllm_config
    old_vllm_config = _current_vllm_config
    from vllm.compilation.counter import compilation_counter
    num_models_seen = compilation_counter.num_models_seen
    try:
        _current_vllm_config = vllm_config
        yield
    finally:
        logger.debug("enabled custom ops: %s",
                     vllm_config.compilation_config.enabled_custom_ops)
        logger.debug("disabled custom ops: %s",
                     vllm_config.compilation_config.disabled_custom_ops)
        if vllm_config.compilation_config.level == CompilationLevel.PIECEWISE \
            and compilation_counter.num_models_seen == num_models_seen:
            # If the model supports compilation,
            # compilation_counter.num_models_seen should be increased
            # by at least 1.
            # If it is not increased, it means the model does not support
            # compilation (does not have @support_torch_compile decorator).
            logger.warning(
                "`torch.compile` is turned on, but the model %s"
                " does not support it. Please open an issue on GitHub"
                "if you want it to be supported.",
                vllm_config.model_config.model)
        _current_vllm_config = old_vllm_config


def get_current_vllm_config() -> VllmConfig:
    if _current_vllm_config is None:
        # in ci, usually when we test custom ops/modules directly,
        # we don't set the vllm config. In that case, we set a default
        # config.
        logger.warning("Current VLLM config is not set.")
        from vllm.config import VllmConfig
        return VllmConfig()
    return _current_vllm_config<|MERGE_RESOLUTION|>--- conflicted
+++ resolved
@@ -189,41 +189,6 @@
         factors.append(self.rope_theta)
         return hashlib.sha256(str(factors).encode()).hexdigest()
 
-<<<<<<< HEAD
-    def __init__(self,
-                 model: str,
-                 task: Union[TaskOption, Literal["draft"]],
-                 tokenizer: str,
-                 tokenizer_mode: str,
-                 trust_remote_code: bool,
-                 dtype: Union[str, torch.dtype],
-                 seed: int,
-                 allowed_local_media_path: str = "",
-                 revision: Optional[str] = None,
-                 code_revision: Optional[str] = None,
-                 rope_scaling: Optional[Dict[str, Any]] = None,
-                 rope_theta: Optional[float] = None,
-                 tokenizer_revision: Optional[str] = None,
-                 max_model_len: Optional[int] = None,
-                 spec_target_max_model_len: Optional[int] = None,
-                 quantization: Optional[str] = None,
-                 enforce_eager: Optional[bool] = None,
-                 max_seq_len_to_capture: Optional[int] = None,
-                 max_logprobs: int = 20,
-                 disable_sliding_window: bool = False,
-                 skip_tokenizer_init: bool = False,
-                 served_model_name: Optional[Union[str, List[str]]] = None,
-                 limit_mm_per_prompt: Optional[Mapping[str, int]] = None,
-                 use_async_output_proc: bool = True,
-                 config_format: ConfigFormat = ConfigFormat.AUTO,
-                 hf_overrides: Optional[HfOverrides] = None,
-                 mm_processor_kwargs: Optional[Dict[str, Any]] = None,
-                 disable_mm_preprocessor_cache: bool = False,
-                 override_neuron_config: Optional[Dict[str, Any]] = None,
-                 override_pooler_config: Optional["PoolerConfig"] = None,
-                 logits_processor_pattern: Optional[str] = None,
-                 generation_config: Optional[str] = None) -> None:
-=======
     def __init__(
         self,
         model: str,
@@ -242,7 +207,6 @@
         max_model_len: Optional[int] = None,
         spec_target_max_model_len: Optional[int] = None,
         quantization: Optional[str] = None,
-        quantization_param_path: Optional[str] = None,
         enforce_eager: Optional[bool] = None,
         max_seq_len_to_capture: Optional[int] = None,
         max_logprobs: int = 20,
@@ -261,7 +225,6 @@
         generation_config: Optional[str] = None,
         enable_sleep_mode: bool = False,
     ) -> None:
->>>>>>> 84bee4bd
         self.model = model
         self.tokenizer = tokenizer
         self.tokenizer_mode = tokenizer_mode
