--- conflicted
+++ resolved
@@ -607,12 +607,8 @@
         self.max_seq_len_to_capture = min(self.max_seq_len_to_capture,
                                           self.max_model_len)
 
-<<<<<<< HEAD
-        MODEL_NOT_SUPPORT_CUDA_GRAPH = ['mllama']
-=======
         MODEL_NOT_SUPPORT_CUDA_GRAPH = ['deepseek_v3', 'mllama']
         from vllm.platforms import current_platform
->>>>>>> e977f2a2
         if (self.hf_config.model_type in MODEL_NOT_SUPPORT_CUDA_GRAPH
                 and not self.enforce_eager and not current_platform.is_hpu()):
             logger.warning(
