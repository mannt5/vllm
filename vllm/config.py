--- conflicted
+++ resolved
@@ -57,14 +57,8 @@
         tokenizer_mode: str,
         trust_remote_code: bool,
         download_dir: Optional[str],
-<<<<<<< HEAD
-        use_np_weights: bool,
-        use_dummy_weights: bool,
+        load_format: str,
         dtype: Union[str, torch.dtype],
-=======
-        load_format: str,
-        dtype: str,
->>>>>>> 054072be
         seed: int,
         revision: Optional[str] = None,
         tokenizer_revision: Optional[str] = None,
