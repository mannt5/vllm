from typing import Optional

import torch
from transformers import PretrainedConfig

from vllm.logger import init_logger
from vllm.transformers_utils.config import get_config
from vllm.utils import get_cpu_memory

logger = init_logger(__name__)

_GB = 1 << 30


class ModelConfig:
    """Configuration for the model.

    Args:
        model: Name or path of the huggingface model to use.
        tokenizer: Name or path of the huggingface tokenizer to use.
        tokenizer_mode: Tokenizer mode. "auto" will use the fast tokenizer if
            available, and "slow" will always use the slow tokenizer.
        trust_remote_code: Trust remote code (e.g., from HuggingFace) when
            downloading the model and tokenizer.
        download_dir: Directory to download and load the weights, default to the
            default cache directory of huggingface.
        load_format: The format of the model weights to load:
            "auto" will try to load the weights in the safetensors format and
                fall back to the pytorch bin format if safetensors format is
                not available.
            "pt" will load the weights in the pytorch bin format.
            "safetensors" will load the weights in the safetensors format.
            "npcache" will load the weights in pytorch format and store
                a numpy cache to speed up the loading.
            "dummy" will initialize the weights with random values, which is
                mainly for profiling.
        dtype: Data type for model weights and activations. The "auto" option
            will use FP16 precision for FP32 and FP16 models, and BF16 precision
            for BF16 models.
        seed: Random seed for reproducibility.
        rope_scaling: Dictionary containing the scaling configuration for the
            RoPE embeddings. Currently supports three scaling strategies:
            linear and dynamic. Their scaling factor must be an float greater
            than 1. The expected format is `{"type": strategy name,
            "factor": scaling factor}`. When using this flag, don't update
            `max_position_embeddings` to the expected new maximum.
    """

<<<<<<< HEAD
    def __init__(self, model: str, tokenizer: str, tokenizer_mode: str,
                 trust_remote_code: bool, download_dir: Optional[str],
                 use_np_weights: bool, use_dummy_weights: bool, dtype: str,
                 seed: int, rope_sclaing: Optional[dict]) -> None:
=======
    def __init__(
        self,
        model: str,
        tokenizer: str,
        tokenizer_mode: str,
        trust_remote_code: bool,
        download_dir: Optional[str],
        load_format: str,
        dtype: str,
        seed: int,
    ) -> None:
>>>>>>> 90eb3f43
        self.model = model
        self.tokenizer = tokenizer
        self.tokenizer_mode = tokenizer_mode
        self.trust_remote_code = trust_remote_code
        self.download_dir = download_dir
        self.load_format = load_format
        self.seed = seed

        self.hf_config = get_config(model, trust_remote_code, rope_sclaing)
        self.dtype = _get_and_verify_dtype(self.hf_config, dtype)
        self._verify_load_format()
        self._verify_tokenizer_mode()

    def _verify_load_format(self) -> None:
        load_format = self.load_format.lower()
        if load_format not in [
                "auto", "pt", "safetensors", "npcache", "dummy"
        ]:
            raise ValueError(
                f"Unknown load format: {self.load_format}. Must be one of "
                "'auto', 'pt', 'safetensors', 'npcache', or 'dummy'.")
        self.load_format = load_format

    def _verify_tokenizer_mode(self) -> None:
        tokenizer_mode = self.tokenizer_mode.lower()
        if tokenizer_mode not in ["auto", "slow"]:
            raise ValueError(
                f"Unknown tokenizer mode: {self.tokenizer_mode}. Must be "
                "either 'auto' or 'slow'.")
        self.tokenizer_mode = tokenizer_mode

    def verify_with_parallel_config(
        self,
        parallel_config: "ParallelConfig",
    ) -> None:
        total_num_attention_heads = self.hf_config.num_attention_heads
        tensor_parallel_size = parallel_config.tensor_parallel_size
        if total_num_attention_heads % tensor_parallel_size != 0:
            raise ValueError(
                f"Total number of attention heads ({total_num_attention_heads})"
                " must be divisible by tensor parallel size "
                f"({tensor_parallel_size}).")

        total_num_hidden_layers = self.hf_config.num_hidden_layers
        pipeline_parallel_size = parallel_config.pipeline_parallel_size
        if total_num_hidden_layers % pipeline_parallel_size != 0:
            raise ValueError(
                f"Total number of hidden layers ({total_num_hidden_layers}) "
                "must be divisible by pipeline parallel size "
                f"({pipeline_parallel_size}).")

    def get_hidden_size(self) -> int:
        return self.hf_config.hidden_size

    def get_head_size(self) -> int:
        # FIXME(woosuk): This may not be true for all models.
        return self.hf_config.hidden_size // self.hf_config.num_attention_heads

    def get_num_heads(self, parallel_config: "ParallelConfig") -> int:
        # For GPTBigCode & Falcon:
        # Note: for falcon, when new_decoder_architecture is True, the
        # multi_query flag is ignored and we use n_head_kv for the number of
        # KV heads.
        falcon_model_types = ["falcon", "RefinedWeb", "RefinedWebModel"]
        new_decoder_arch_falcon = (
            self.hf_config.model_type in falcon_model_types
            and getattr(self.hf_config, "new_decoder_architecture", False))
        if not new_decoder_arch_falcon and getattr(self.hf_config,
                                                   "multi_query", False):
            # Multi-query attention, only one KV head.
            return 1
        # For Falcon:
        if getattr(self.hf_config, "n_head_kv", None) is not None:
            return (self.hf_config.n_head_kv //
                    parallel_config.tensor_parallel_size)
        # For LLaMA-2:
        if getattr(self.hf_config, "num_key_value_heads", None) is not None:
            return (self.hf_config.num_key_value_heads //
                    parallel_config.tensor_parallel_size)
        total_num_attention_heads = self.hf_config.num_attention_heads
        return total_num_attention_heads // parallel_config.tensor_parallel_size

    def get_max_model_len(self) -> int:
        max_model_len = float("inf")
        possible_keys = [
            # OPT
            "max_position_embeddings",
            # GPT-2
            "n_positions",
            # MPT
            "max_seq_len",
            # Others
            "max_sequence_length",
            "max_seq_length",
            "seq_len",
        ]
        for key in possible_keys:
            max_len_key = getattr(self.hf_config, key, None)
            if max_len_key is not None:
                max_model_len = min(max_model_len, max_len_key)
        rope_scaling = getattr(self.hf_config, "rope_scaling", None)
        if rope_scaling is not None:
            scale_factor = rope_scaling["factor"] if rope_scaling else 1.0
            max_position_embeddings = getattr(self.hf_config,
                                              "max_position_embeddings", None)
            assert max_position_embeddings is not None
            max_model_len = max_position_embeddings * scale_factor
        return max_model_len

    def get_num_layers(self, parallel_config: "ParallelConfig") -> int:
        total_num_hidden_layers = self.hf_config.num_hidden_layers
        return total_num_hidden_layers // parallel_config.pipeline_parallel_size


class CacheConfig:
    """Configuration for the KV cache.

    Args:
        block_size: Size of a cache block in number of tokens.
        gpu_memory_utilization: Fraction of GPU memory to use for the
            vLLM execution.
        swap_space: Size of the CPU swap space per GPU (in GiB).
    """

    def __init__(
        self,
        block_size: int,
        gpu_memory_utilization: float,
        swap_space: int,
    ) -> None:
        self.block_size = block_size
        self.gpu_memory_utilization = gpu_memory_utilization
        self.swap_space_bytes = swap_space * _GB
        self._verify_args()

        # Will be set after profiling.
        self.num_gpu_blocks = None
        self.num_cpu_blocks = None

    def _verify_args(self) -> None:
        if self.gpu_memory_utilization > 1.0:
            raise ValueError(
                "GPU memory utilization must be less than 1.0. Got "
                f"{self.gpu_memory_utilization}.")

    def verify_with_parallel_config(
        self,
        parallel_config: "ParallelConfig",
    ) -> None:
        total_cpu_memory = get_cpu_memory()
        # FIXME(woosuk): Here, it is assumed that the GPUs in a tensor parallel
        # group are in the same node. However, the GPUs may span multiple nodes.
        num_gpus_per_node = parallel_config.tensor_parallel_size
        cpu_memory_usage = self.swap_space_bytes * num_gpus_per_node

        msg = (f"{cpu_memory_usage / _GB:.2f} GiB out of "
               f"the {total_cpu_memory / _GB:.2f} GiB total CPU memory is "
               "allocated for the swap space.")
        if cpu_memory_usage > 0.7 * total_cpu_memory:
            raise ValueError("Too large swap space. " + msg)
        elif cpu_memory_usage > 0.4 * total_cpu_memory:
            logger.warning("Possibly too large swap space. " + msg)


class ParallelConfig:
    """Configuration for the distributed execution.

    Args:
        pipeline_parallel_size: Number of pipeline parallel groups.
        tensor_parallel_size: Number of tensor parallel groups.
        worker_use_ray: Whether to use Ray for model workers. Will be set to
            True if either pipeline_parallel_size or tensor_parallel_size is
            greater than 1.
    """

    def __init__(
        self,
        pipeline_parallel_size: int,
        tensor_parallel_size: int,
        worker_use_ray: bool,
    ) -> None:
        self.pipeline_parallel_size = pipeline_parallel_size
        self.tensor_parallel_size = tensor_parallel_size
        self.worker_use_ray = worker_use_ray

        self.world_size = pipeline_parallel_size * tensor_parallel_size
        if self.world_size > 1:
            self.worker_use_ray = True
        self._verify_args()

    def _verify_args(self) -> None:
        if self.pipeline_parallel_size > 1:
            raise NotImplementedError(
                "Pipeline parallelism is not supported yet.")


class SchedulerConfig:
    """Scheduler configuration.

    Args:
        max_num_batched_tokens: Maximum number of tokens to be processed in
            a single iteration.
        max_num_seqs: Maximum number of sequences to be processed in a single
            iteration.
        max_model_len: Maximum length of a sequence (including prompt
            and generated text).
    """

    def __init__(self, max_num_batched_tokens: int, max_num_seqs: int,
                 max_model_len: int) -> None:
        self.max_num_batched_tokens = max_num_batched_tokens
        self.max_num_seqs = max_num_seqs
        self.max_model_len = max_model_len


_STR_DTYPE_TO_TORCH_DTYPE = {
    "half": torch.float16,
    "float16": torch.float16,
    "float": torch.float32,
    "float32": torch.float32,
    "bfloat16": torch.bfloat16,
}


def _get_and_verify_dtype(
    config: PretrainedConfig,
    dtype: str,
) -> torch.dtype:
    # NOTE: getattr(config, "torch_dtype", torch.float32) is not correct
    # because config.torch_dtype can be None.
    config_dtype = getattr(config, "torch_dtype", None)
    if config_dtype is None:
        config_dtype = torch.float32

    dtype = dtype.lower()
    if dtype == "auto":
        if config_dtype == torch.float32:
            # Following the common practice, we use float16 for float32 models.
            torch_dtype = torch.float16
        else:
            torch_dtype = config_dtype
    else:
        if dtype not in _STR_DTYPE_TO_TORCH_DTYPE:
            raise ValueError(f"Unknown dtype: {dtype}")
        torch_dtype = _STR_DTYPE_TO_TORCH_DTYPE[dtype]

    # Verify the dtype.
    if torch_dtype != config_dtype:
        if torch_dtype == torch.float32:
            # Upcasting to float32 is allowed.
            pass
        elif config_dtype == torch.float32:
            # Downcasting from float32 to float16 or bfloat16 is allowed.
            pass
        else:
            # Casting between float16 and bfloat16 is allowed with a warning.
            logger.warning(f"Casting {config_dtype} to {torch_dtype}.")

    # Check if the GPU supports the dtype.
    if torch_dtype == torch.bfloat16:
        compute_capability = torch.cuda.get_device_capability()
        if compute_capability[0] < 8:
            gpu_name = torch.cuda.get_device_name()
            raise ValueError(
                "Bfloat16 is only supported on GPUs with compute capability "
                f"of at least 8.0. Your {gpu_name} GPU has compute capability "
                f"{compute_capability[0]}.{compute_capability[1]}.")
    return torch_dtype<|MERGE_RESOLUTION|>--- conflicted
+++ resolved
@@ -46,12 +46,6 @@
             `max_position_embeddings` to the expected new maximum.
     """
 
-<<<<<<< HEAD
-    def __init__(self, model: str, tokenizer: str, tokenizer_mode: str,
-                 trust_remote_code: bool, download_dir: Optional[str],
-                 use_np_weights: bool, use_dummy_weights: bool, dtype: str,
-                 seed: int, rope_sclaing: Optional[dict]) -> None:
-=======
     def __init__(
         self,
         model: str,
@@ -62,8 +56,8 @@
         load_format: str,
         dtype: str,
         seed: int,
-    ) -> None:
->>>>>>> 90eb3f43
+        rope_sclaing: Optional[dict]
+    ) -> None:
         self.model = model
         self.tokenizer = tokenizer
         self.tokenizer_mode = tokenizer_mode
