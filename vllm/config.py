--- conflicted
+++ resolved
@@ -17,11 +17,8 @@
 from importlib.util import find_spec
 from pathlib import Path
 from typing import (TYPE_CHECKING, Any, Callable, ClassVar, Final, Literal,
-<<<<<<< HEAD
-                    Optional, Protocol, TypeVar, Union, cast, get_args)
-=======
-                    Optional, Protocol, TypeVar, Union, get_args, get_origin)
->>>>>>> 8beb8dfc
+                    Optional, Protocol, TypeVar, Union, cast, get_args,
+                    get_origin)
 
 import torch
 from pydantic import BaseModel, Field, PrivateAttr
@@ -3189,7 +3186,6 @@
 class DecodingConfig:
     """Dataclass which contains the decoding strategy of the engine."""
 
-<<<<<<< HEAD
     @property
     @deprecated(
         "`guided_decoding_backend` is deprecated and has been renamed to "
@@ -3203,10 +3199,6 @@
         self.backend = value
 
     backend: GuidedDecodingBackend = "auto" if envs.VLLM_USE_V1 else "xgrammar"
-=======
-    guided_decoding_backend: GuidedDecodingBackend = \
-        "auto" if envs.VLLM_USE_V1 else "xgrammar"
->>>>>>> 8beb8dfc
     """Which engine will be used for guided decoding (JSON schema / regex etc)
     by default. With "auto", we will make opinionated choices based on request
     contents and what the backend libraries currently support, so the behavior
