--- conflicted
+++ resolved
@@ -690,13 +690,8 @@
             self.max_seq_len_to_capture = self.max_model_len
         self.max_seq_len_to_capture = min(self.max_seq_len_to_capture,
                                           self.max_model_len)
-<<<<<<< HEAD
-        MODEL_NOT_SUPPORT_CUDA_GRAPH_ROCM = ['mllama']
-        if (self.hf_config.model_type in MODEL_NOT_SUPPORT_CUDA_GRAPH_ROCM
-=======
         ROCM_UNSUPPORTED_MODELS = ['mllama']
         if (self.hf_config.model_type in ROCM_UNSUPPORTED_MODELS
->>>>>>> 8017c8db
                 and not self.enforce_eager and current_platform.is_rocm()):
             logger.warning(
                 "CUDA graph is not supported for %s on ROCm yet, fallback "
