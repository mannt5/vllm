import ast
import copy
import enum
import hashlib
import json
import os
import warnings
from contextlib import contextmanager
from dataclasses import dataclass, field, replace
from pathlib import Path
from typing import (TYPE_CHECKING, Any, Callable, ClassVar, Counter, Dict,
                    Final, List, Literal, Mapping, Optional, Protocol, Set,
                    Tuple, Type, Union)

import torch
from pydantic import BaseModel, Field, PrivateAttr
from transformers import PretrainedConfig

import vllm.envs as envs
from vllm.compilation.inductor_pass import CallableInductorPass, InductorPass
from vllm.logger import init_logger
from vllm.model_executor.layers.quantization import (QUANTIZATION_METHODS,
                                                     get_quantization_config)
from vllm.model_executor.models import ModelRegistry
from vllm.platforms import CpuArchEnum
from vllm.tracing import is_otel_available, otel_import_error_traceback
from vllm.transformers_utils.config import (
    ConfigFormat, get_config, get_hf_image_processor_config,
    get_hf_text_config, get_pooling_config,
    get_sentence_transformer_tokenizer_config, is_encoder_decoder,
    try_get_generation_config, uses_mrope)
from vllm.transformers_utils.s3_utils import S3Model
from vllm.transformers_utils.utils import is_s3
from vllm.utils import (GiB_bytes, LayerBlockType, cuda_device_count_stateless,
                        get_cpu_memory, print_warning_once, random_uuid,
                        resolve_obj_by_qualname)

if TYPE_CHECKING:
    from ray.util.placement_group import PlacementGroup

    from vllm.executor.executor_base import ExecutorBase
    from vllm.model_executor.layers.quantization.base_config import (
        QuantizationConfig)
    from vllm.model_executor.model_loader.loader import BaseModelLoader
    from vllm.transformers_utils.tokenizer_group.base_tokenizer_group import (
        BaseTokenizerGroup)
else:
    QuantizationConfig = None

logger = init_logger(__name__)

_POOLING_MODEL_MAX_NUM_BATCHED_TOKENS = 32768
_MULTIMODAL_MODEL_MAX_NUM_BATCHED_TOKENS = 5120

TaskOption = Literal["auto", "generate", "embedding", "embed", "classify",
                     "score", "reward"]

_ResolvedTask = Literal["generate", "embed", "classify", "score", "reward",
                        "draft"]

RunnerType = Literal["generate", "pooling", "draft"]

_RUNNER_TASKS: Dict[RunnerType, List[_ResolvedTask]] = {
    "generate": ["generate"],
    "pooling": ["embed", "classify", "score", "reward"],
    "draft": ["draft"],
}

_TASK_RUNNER: Dict[_ResolvedTask, RunnerType] = {
    task: runner
    for runner, tasks in _RUNNER_TASKS.items() for task in tasks
}

HfOverrides = Union[Dict[str, Any], Callable[[PretrainedConfig],
                                             PretrainedConfig]]


class SupportsHash(Protocol):

    def compute_hash(self) -> str:
        ...


class ModelConfig:
    """Configuration for the model.

    Args:
        model: Name or path of the huggingface model to use.
            It is also used as the content for `model_name` tag in metrics
            output when `served_model_name` is not specified.
        task: The task to use the model for. Each vLLM instance only supports
            one task, even if the same model can be used for multiple tasks.
            When the model only supports one task, "auto" can be used to select
            it; otherwise, you must specify explicitly which task to use.
        tokenizer: Name or path of the huggingface tokenizer to use.
        tokenizer_mode: Tokenizer mode. "auto" will use the fast tokenizer if
            available, "slow" will always use the slow tokenizer, and
            "mistral" will always use the tokenizer from `mistral_common`.
        trust_remote_code: Trust remote code (e.g., from HuggingFace) when
            downloading the model and tokenizer.
        allowed_local_media_path: Allowing API requests to read local images or
            videos from directories specified by the server file system.
            This is a security risk. Should only be enabled in trusted
            environments.
        dtype: Data type for model weights and activations. The "auto" option
            will use FP16 precision for FP32 and FP16 models, and BF16 precision
            for BF16 models.
        seed: Random seed for reproducibility.
        revision: The specific model version to use. It can be a branch name,
            a tag name, or a commit id. If unspecified, will use the default
            version.
        code_revision: The specific revision to use for the model code on
            Hugging Face Hub. It can be a branch name, a tag name, or a
            commit id. If unspecified, will use the default version.
        tokenizer_revision: The specific tokenizer version to use. It can be a
            branch name, a tag name, or a commit id. If unspecified, will use
            the default version.
        max_model_len: Maximum length of a sequence (including prompt and
            output). If None, will be derived from the model.
        spec_target_max_model_len: Specify the the maximum length for spec
            decoding draft models.
        quantization: Quantization method that was used to quantize the model
            weights. If None, we assume the model weights are not quantized.
        quantization_param_path: Path to JSON file containing scaling factors.
            Used to load KV cache scaling factors into the model when KV cache
            type is FP8_E4M3 on ROCm (AMD GPU). In the future these will also
            be used to load activation and weight scaling factors when the
            model dtype is FP8_E4M3 on ROCm.
        enforce_eager: Whether to enforce eager execution. If True, we will
            disable CUDA graph and always execute the model in eager mode.
            If False, we will use CUDA graph and eager execution in hybrid.
            If None, the user did not specify, so default to False.
        max_seq_len_to_capture: Maximum sequence len covered by CUDA graphs.
            When a sequence has context length larger than this, we fall back
            to eager mode. Additionally for encoder-decoder models, if the
            sequence length of the encoder input is larger than this, we fall
            back to the eager mode.
        max_logprobs: Maximum number of log probabilities. Defaults to 20.
        disable_sliding_window: Whether to disable sliding window. If True,
            we will disable the sliding window functionality of the model.
            If the model does not support sliding window, this argument is
            ignored.
        skip_tokenizer_init: If true, skip initialization of tokenizer and
            detokenizer.
        served_model_name: The model name used in metrics tag `model_name`,
            matches the model name exposed via the APIs. If multiple model
            names provided, the first name will be used. If not specified,
            the model name will be the same as `model`.
        limit_mm_per_prompt: Maximum number of data items per modality
            per prompt. Only applicable for multimodal models.
        use_async_output_proc: Whether to use async output processor.
            Defaults to True.
        config_format: The config format which shall be loaded.
            Defaults to 'auto' which defaults to 'hf'.
        hf_overrides: If a dictionary, contains arguments to be forwarded to the
            HuggingFace config. If a callable, it is called to update the
            HuggingFace config.
        mm_processor_kwargs: Arguments to be forwarded to the model's processor
            for multi-modal data, e.g., image processor.
        disable_mm_preprocessor_cache: If true, then disables caching of the
            multi-modal preprocessor/mapper. (not recommended)
        override_neuron_config: Initialize non default neuron config or
            override default neuron config that are specific to Neuron devices,
            this argument will be used to configure the neuron config that
            can not be gathered from the vllm arguments.
        override_pooler_config: Initialize non default pooling config or
            override default pooling config for the pooling model.
        logits_processor_pattern: Optional regex pattern specifying valid
            logits processor qualified names that can be passed with the
            `logits_processors` extra completion argument. Defaults to None,
            which allows no processors.
        generation_config: Configuration parameter file for generation.
    """

    def compute_hash(self) -> str:
        """
        WARNING: Whenever a new field is added to this config,
        ensure that it is included in the factors list if
        it affects the computation graph.

        Provide a hash that uniquely identifies all the configs
        that affect the structure of the computation
        graph from input ids/embeddings to the final hidden states,
        excluding anything before input ids/embeddings and after
        the final hidden states.
        """
        factors: List[Any] = []
        factors.append(self.model)
        factors.append(self.dtype)
        factors.append(self.quantization)
        factors.append(self.quantization_param_path)
        factors.append(self.revision)
        factors.append(self.code_revision)
        factors.append(self.trust_remote_code)
        factors.append(self.rope_scaling)
        factors.append(self.rope_theta)
        return hashlib.sha256(str(factors).encode()).hexdigest()

    def __init__(self,
                 model: str,
                 task: Union[TaskOption, Literal["draft"]],
                 tokenizer: str,
                 tokenizer_mode: str,
                 trust_remote_code: bool,
                 dtype: Union[str, torch.dtype],
                 seed: int,
                 allowed_local_media_path: str = "",
                 revision: Optional[str] = None,
                 code_revision: Optional[str] = None,
                 rope_scaling: Optional[Dict[str, Any]] = None,
                 rope_theta: Optional[float] = None,
                 tokenizer_revision: Optional[str] = None,
                 max_model_len: Optional[int] = None,
                 spec_target_max_model_len: Optional[int] = None,
                 quantization: Optional[str] = None,
                 quantization_param_path: Optional[str] = None,
                 enforce_eager: Optional[bool] = None,
                 max_seq_len_to_capture: Optional[int] = None,
                 max_logprobs: int = 20,
                 disable_sliding_window: bool = False,
                 skip_tokenizer_init: bool = False,
                 served_model_name: Optional[Union[str, List[str]]] = None,
                 limit_mm_per_prompt: Optional[Mapping[str, int]] = None,
                 use_async_output_proc: bool = True,
                 config_format: ConfigFormat = ConfigFormat.AUTO,
                 hf_overrides: Optional[HfOverrides] = None,
                 mm_processor_kwargs: Optional[Dict[str, Any]] = None,
                 disable_mm_preprocessor_cache: bool = False,
                 override_neuron_config: Optional[Dict[str, Any]] = None,
                 override_pooler_config: Optional["PoolerConfig"] = None,
                 logits_processor_pattern: Optional[str] = None,
                 generation_config: Optional[str] = None) -> None:
        self.model = model
        self.tokenizer = tokenizer
        self.tokenizer_mode = tokenizer_mode
        self.trust_remote_code = trust_remote_code
        self.allowed_local_media_path = allowed_local_media_path
        self.seed = seed
        self.revision = revision
        self.code_revision = code_revision
        self.rope_scaling = rope_scaling
        self.rope_theta = rope_theta

        if hf_overrides is None:
            hf_overrides = {}

        if callable(hf_overrides):
            hf_overrides_kw = {}
            hf_overrides_fn = hf_overrides
        else:
            hf_overrides_kw = hf_overrides
            hf_overrides_fn = None

        if rope_scaling is not None:
            hf_override: Dict[str, Any] = {"rope_scaling": rope_scaling}
            hf_overrides_kw.update(hf_override)
            msg = ("`--rope-scaling` will be removed in a future release. "
                   f"'Please instead use `--hf-overrides '{hf_override!r}'`")
            warnings.warn(DeprecationWarning(msg), stacklevel=2)
        if rope_theta is not None:
            hf_override = {"rope_theta": rope_theta}
            hf_overrides_kw.update(hf_override)
            msg = ("`--rope-theta` will be removed in a future release. "
                   f"'Please instead use `--hf-overrides '{hf_override!r}'`")
            warnings.warn(DeprecationWarning(msg), stacklevel=2)

        self.maybe_pull_model_tokenizer_for_s3(model, tokenizer)

        # The tokenizer version is consistent with the model version by default.
        if tokenizer_revision is None:
            self.tokenizer_revision = revision
        else:
            self.tokenizer_revision = tokenizer_revision
        self.quantization = quantization
        self.quantization_param_path = quantization_param_path
        self.enforce_eager = enforce_eager
        self.max_seq_len_to_capture = max_seq_len_to_capture
        self.max_logprobs = max_logprobs
        self.disable_sliding_window = disable_sliding_window
        self.skip_tokenizer_init = skip_tokenizer_init

        hf_config = get_config(self.model, trust_remote_code, revision,
                               code_revision, config_format)

        if hf_overrides_kw:
            logger.info("Overriding HF config with %s", hf_overrides_kw)
            hf_config.update(hf_overrides_kw)
        if hf_overrides_fn:
            logger.info("Overriding HF config with %s", hf_overrides_fn)
            hf_config = hf_overrides_fn(hf_config)

        self.hf_config = hf_config

        self.hf_text_config = get_hf_text_config(self.hf_config)
        self.encoder_config = self._get_encoder_config()
        self.hf_image_processor_config = get_hf_image_processor_config(
            self.model, revision)
        self.dtype = _get_and_verify_dtype(self.hf_text_config, dtype)
        self.use_async_output_proc = use_async_output_proc
        self.mm_processor_kwargs = mm_processor_kwargs
        self.disable_mm_preprocessor_cache = disable_mm_preprocessor_cache

        # Set enforce_eager to False if the value is unset.
        if self.enforce_eager is None:
            self.enforce_eager = False

        sliding_window = getattr(self.hf_text_config, "sliding_window", None)
        has_interleaved_attention = (sliding_window is not None) and (
            isinstance(sliding_window, list) or
            (self.hf_text_config.model_type in ["gemma2", "cohere2"]))

        if (not self.disable_sliding_window and has_interleaved_attention):
            if envs.VLLM_ATTENTION_BACKEND == "XFORMERS":
                sliding_window_len_min = get_min_sliding_window(
                    self.hf_text_config.sliding_window)

                print_warning_once(
                    f"{self.hf_text_config.model_type} has interleaved "
                    "attention, which is currently not supported by the "
                    "XFORMERS backend. Disabling sliding window and capping "
                    "the max length to the sliding window size "
                    f"({sliding_window_len_min}).")
                self.disable_sliding_window = True
            else:
                # for a model with interleaved attention,
                # the scheduler and the model treat it as full attention
                # (i.e., not dropping any tokens outside the window).
                # only the attention layer itself is aware of the sliding
                # window, and use the window size to compute the attention.
                self.hf_text_config.interleaved_sliding_window = sliding_window
                delattr(self.hf_text_config, "sliding_window")
                sliding_window = None

        self.max_model_len = _get_and_verify_max_len(
            hf_config=self.hf_text_config,
            max_model_len=max_model_len,
            disable_sliding_window=self.disable_sliding_window,
            sliding_window_len=self.get_hf_config_sliding_window(),
            spec_target_max_model_len=spec_target_max_model_len,
            encoder_config=self.encoder_config)
        self.served_model_name = get_served_model_name(model,
                                                       served_model_name)
        self.multimodal_config = self._init_multimodal_config(
            limit_mm_per_prompt)
        if not self.skip_tokenizer_init:
            self._verify_tokenizer_mode()

        self.is_attention_free = self._init_attention_free()
        self.is_hybrid = self._init_is_hybrid()
        self.has_inner_state = self._init_has_inner_state()

        from vllm.platforms import current_platform
        if current_platform.is_neuron():
            self.override_neuron_config = override_neuron_config
        else:
            self.override_neuron_config = None

        supported_tasks, task = self._resolve_task(task, self.hf_config)
        self.supported_tasks = supported_tasks
        self.task: Final = task

        self.pooler_config = self._init_pooler_config(override_pooler_config)
        self.logits_processor_pattern = logits_processor_pattern

        self.generation_config = generation_config

        self._verify_quantization()
        self._verify_cuda_graph()
        self._verify_bnb_config()

    def maybe_pull_model_tokenizer_for_s3(self, model: str,
                                          tokenizer: str) -> None:
        """
        Pull the model config or tokenizer to a temporary
        directory in case of S3.

        Args:
            model: The model name or path.
            tokenizer: The tokenizer name or path.

        """
        if is_s3(model) or is_s3(tokenizer):
            if is_s3(model):
                self.s3_model = S3Model()
                self.s3_model.pull_files(model, allow_pattern=["*config.json"])
                self.model_weights = self.model
                self.model = self.s3_model.dir

            if is_s3(tokenizer):
                self.s3_tokenizer = S3Model()
                self.s3_tokenizer.pull_files(
                    model, ignore_pattern=["*.pt", "*.safetensors", "*.bin"])
                self.tokenizer = self.s3_tokenizer.dir

    def _init_multimodal_config(
        self, limit_mm_per_prompt: Optional[Mapping[str, int]]
    ) -> Optional["MultiModalConfig"]:
        architectures = getattr(self.hf_config, "architectures", [])
        if ModelRegistry.is_multimodal_model(architectures):
            return MultiModalConfig(limit_per_prompt=limit_mm_per_prompt or {})

        if limit_mm_per_prompt:
            raise ValueError("`limit_mm_per_prompt` is only supported for "
                             "multimodal models.")

        return None

    def _get_encoder_config(self):
        return get_sentence_transformer_tokenizer_config(
            self.model, self.revision)

    def _init_pooler_config(
        self,
        override_pooler_config: Optional["PoolerConfig"],
    ) -> Optional["PoolerConfig"]:

        if self.runner_type == "pooling":
            user_config = override_pooler_config or PoolerConfig()

            base_config = get_pooling_config(self.model, self.revision)
            if base_config is not None:
                # Only set values that are not overridden by the user
                for k, v in base_config.items():
                    if getattr(user_config, k) is None:
                        setattr(user_config, k, v)

            return user_config

        return None

    def _init_attention_free(self) -> bool:
        architectures = getattr(self.hf_config, "architectures", [])
        return ModelRegistry.is_attention_free_model(architectures)

    def _init_is_hybrid(self) -> bool:
        architectures = getattr(self.hf_config, "architectures", [])
        return ModelRegistry.is_hybrid_model(architectures)

    def _init_has_inner_state(self) -> bool:
        architectures = getattr(self.hf_config, "architectures", [])
        return ModelRegistry.model_has_inner_state(architectures)

    def _verify_tokenizer_mode(self) -> None:
        tokenizer_mode = self.tokenizer_mode.lower()
        if tokenizer_mode not in ["auto", "slow", "mistral"]:
            raise ValueError(
                f"Unknown tokenizer mode: {self.tokenizer_mode}. Must be "
                "either 'auto', 'slow' or 'mistral'.")
        self.tokenizer_mode = tokenizer_mode

    def _get_preferred_task(
        self,
        architectures: List[str],
        supported_tasks: Set[_ResolvedTask],
    ) -> Optional[_ResolvedTask]:
        model_id = self.model
        if get_pooling_config(model_id, self.revision):
            return "embed"
        if ModelRegistry.is_cross_encoder_model(architectures):
            return "score"

        suffix_to_preferred_task: List[Tuple[str, _ResolvedTask]] = [
            # Other models follow this pattern
            ("ForCausalLM", "generate"),
            ("ForConditionalGeneration", "generate"),
            ("ForSequenceClassification", "classify"),
            ("ChatModel", "generate"),
            ("LMHeadModel", "generate"),
            ("EmbeddingModel", "embed"),
            ("RewardModel", "reward"),
        ]
        _, arch = ModelRegistry.inspect_model_cls(architectures)

        for suffix, pref_task in suffix_to_preferred_task:
            if arch.endswith(suffix) and pref_task in supported_tasks:
                return pref_task

        return None

    def _resolve_task(
        self,
        task_option: Union[TaskOption, Literal["draft"]],
        hf_config: PretrainedConfig,
    ) -> Tuple[Set[_ResolvedTask], _ResolvedTask]:
        if task_option == "draft":
            return {"draft"}, "draft"

        architectures = getattr(hf_config, "architectures", [])

        runner_support: Dict[RunnerType, bool] = {
            # NOTE: Listed from highest to lowest priority,
            # in case the model supports multiple of them
            "generate": ModelRegistry.is_text_generation_model(architectures),
            "pooling": ModelRegistry.is_pooling_model(architectures),
        }
        supported_runner_types_lst: List[RunnerType] = [
            runner_type
            for runner_type, is_supported in runner_support.items()
            if is_supported
        ]

        supported_tasks_lst: List[_ResolvedTask] = [
            task for runner_type in supported_runner_types_lst
            for task in _RUNNER_TASKS[runner_type]
        ]
        supported_tasks = set(supported_tasks_lst)

        if task_option == "auto":
            selected_task = next(iter(supported_tasks_lst))

            if len(supported_tasks_lst) > 1:
                preferred_task = self._get_preferred_task(
                    architectures, supported_tasks)
                if preferred_task is not None:
                    selected_task = preferred_task

                logger.info(
                    "This model supports multiple tasks: %s. "
                    "Defaulting to '%s'.", supported_tasks, selected_task)
        else:
            # Aliases
            if task_option == "embedding":
                preferred_task = self._get_preferred_task(
                    architectures, supported_tasks)
                if preferred_task != "embed":
                    msg = ("The 'embedding' task will be restricted to "
                           "embedding models in a future release. Please "
                           "pass `--task classify`, `--task score`, or "
                           "`--task reward` explicitly for other pooling "
                           "models.")
                    warnings.warn(msg, DeprecationWarning, stacklevel=2)

                task_option = preferred_task or "embed"

            if task_option not in supported_tasks:
                msg = (
                    f"This model does not support the '{task_option}' task. "
                    f"Supported tasks: {supported_tasks}")
                raise ValueError(msg)

            selected_task = task_option

        return supported_tasks, selected_task

    def _parse_quant_hf_config(self):
        quant_cfg = getattr(self.hf_config, "quantization_config", None)
        if quant_cfg is None:
            # compressed-tensors uses a "compression_config" key
            quant_cfg = getattr(self.hf_config, "compression_config", None)
        return quant_cfg

    def _verify_quantization(self) -> None:
        supported_quantization = QUANTIZATION_METHODS
        optimized_quantization_methods = [
            "fp8", "marlin", "modelopt", "gptq_marlin_24", "gptq_marlin",
            "awq_marlin", "fbgemm_fp8", "compressed_tensors",
            "compressed-tensors", "experts_int8"
        ]
        if self.quantization is not None:
            self.quantization = self.quantization.lower()

        # Parse quantization method from the HF model config, if available.
        quant_cfg = self._parse_quant_hf_config()

        if quant_cfg is not None:
            quant_method = quant_cfg.get("quant_method", "").lower()

            # Detect which checkpoint is it
            for name in QUANTIZATION_METHODS:
                method = get_quantization_config(name)
                quantization_override = method.override_quantization_method(
                    quant_cfg, self.quantization)
                if quantization_override:
                    quant_method = quantization_override
                    self.quantization = quantization_override
                    break

            # Verify quantization configurations.
            if self.quantization is None:
                self.quantization = quant_method
            elif self.quantization != quant_method:
                raise ValueError(
                    "Quantization method specified in the model config "
                    f"({quant_method}) does not match the quantization "
                    f"method specified in the `quantization` argument "
                    f"({self.quantization}).")

        if self.quantization is not None:
            if self.quantization not in supported_quantization:
                raise ValueError(
                    f"Unknown quantization method: {self.quantization}. Must "
                    f"be one of {supported_quantization}.")
            from vllm.platforms import current_platform
            current_platform.verify_quantization(self.quantization)
            if self.quantization not in optimized_quantization_methods:
                logger.warning(
                    "%s quantization is not fully "
                    "optimized yet. The speed can be slower than "
                    "non-quantized models.", self.quantization)

    def _verify_cuda_graph(self) -> None:
        if self.max_seq_len_to_capture is None:
            self.max_seq_len_to_capture = self.max_model_len
        self.max_seq_len_to_capture = min(self.max_seq_len_to_capture,
                                          self.max_model_len)

        if (self.hf_config.model_type == 'deepseek_v3'
                and not self.enforce_eager):
            logger.warning("CUDA graph is not supported for Deepseek V3 yet, "
                           "fallback to the eager mode.")
            self.enforce_eager = True

    def _verify_bnb_config(self) -> None:
        """
        The current version of bitsandbytes (0.44.0) with 8-bit models does not
        yet support CUDA graph.
        """
        is_bitsandbytes = self.quantization == "bitsandbytes"
        has_quantization_config = (getattr(self.hf_config,
                                           "quantization_config", None)
                                   is not None)
        is_8bit = (self.hf_config.quantization_config.get(
            "load_in_8bit", False) if has_quantization_config else False)
        if all([
                is_bitsandbytes,
                has_quantization_config,
                is_8bit,
                not self.enforce_eager,
        ]):
            logger.warning(
                "CUDA graph is not supported on BitAndBytes 8bit yet, "
                "fallback to the eager mode.")
            self.enforce_eager = True

    def verify_async_output_proc(self, parallel_config, speculative_config,
                                 device_config) -> None:
        if not self.use_async_output_proc:
            # Nothing to check
            return

        if parallel_config.pipeline_parallel_size > 1:
            logger.warning("Async output processing can not be enabled "
                           "with pipeline parallel")
            self.use_async_output_proc = False
            return

<<<<<<< HEAD
        # if device_config.device_type not in ("cuda", "tpu"):
        #     logger.warning(
        #         "Async output processing is only supported for CUDA or TPU. "
        #         "Disabling it for other platforms.")
        #     self.use_async_output_proc = False
        #     return
=======
        # Reminder: Please update docs/source/usage/compatibility_matrix.md
        # If the feature combo become valid
        from vllm.platforms import current_platform
        if not current_platform.is_async_output_supported(self.enforce_eager):
            logger.warning(
                "Async output processing is not supported on the "
                "current platform type %s.", current_platform.device_type)
            self.use_async_output_proc = False
            return
>>>>>>> bb533f86

        if envs.VLLM_USE_RAY_SPMD_WORKER:
            logger.warning(
                "Async output processing can not be enabled with ray spmd")
            self.use_async_output_proc = False
            return

        # Async postprocessor is not necessary for pooling models
        # since there is no token generation
        if self.runner_type == "pooling":
            self.use_async_output_proc = False

        # Reminder: Please update docs/source/usage/compatibility_matrix.md
        # If the feature combo become valid
        if speculative_config:
            logger.warning("Async output processing is not supported with"
                           " speculative decoding currently.")
            self.use_async_output_proc = False

    def verify_with_parallel_config(
        self,
        parallel_config: "ParallelConfig",
    ) -> None:
        total_num_attention_heads = getattr(self.hf_text_config,
                                            "num_attention_heads", 0)
        tensor_parallel_size = parallel_config.tensor_parallel_size
        if total_num_attention_heads % tensor_parallel_size != 0:
            raise ValueError(
                f"Total number of attention heads ({total_num_attention_heads})"
                " must be divisible by tensor parallel size "
                f"({tensor_parallel_size}).")

        pipeline_parallel_size = parallel_config.pipeline_parallel_size
        if pipeline_parallel_size > 1:
            architectures = getattr(self.hf_config, "architectures", [])
            if not ModelRegistry.is_pp_supported_model(architectures):
                raise NotImplementedError(
                    "Pipeline parallelism is not supported for this model. "
                    "Supported models implement the `SupportsPP` interface.")

            if self.use_async_output_proc:
                logger.warning("Async output processor is not supported with "
                               "pipeline parallelism currently. Disabling it.")
                self.use_async_output_proc = False

    def get_hf_config_sliding_window(
            self) -> Union[Optional[int], List[Optional[int]]]:
        """Get the sliding window size, or None if disabled."""

        # Some models, like Qwen2 and Qwen1.5, use `use_sliding_window` in
        # addition to sliding window size. We check if that field is present
        # and if it's False, return None.
        if (hasattr(self.hf_text_config, "use_sliding_window")
                and not self.hf_text_config.use_sliding_window):
            return None
        return getattr(self.hf_text_config, "sliding_window", None)

    def get_sliding_window(self) -> Optional[Union[int, List[Optional[int]]]]:
        """Get the sliding window size, or None if disabled.
        """
        # If user disables sliding window, return None.
        if self.disable_sliding_window:
            return None
        # Otherwise get the value from the hf config.
        return self.get_hf_config_sliding_window()

    def get_vocab_size(self) -> int:
        return self.hf_text_config.vocab_size

    def get_hidden_size(self) -> int:
        return self.hf_text_config.hidden_size

    def get_head_size(self) -> int:
        # TODO remove hard code
        if hasattr(self.hf_text_config,
                   "model_type") and (self.hf_text_config.model_type
                                      in ('deepseek_v2', 'deepseek_v3')):
            # FlashAttention supports only head_size 32, 64, 128, 256,
            # we need to pad head_size 192 to 256
            return 256

        if self.is_attention_free:
            return 0

        if hasattr(self.hf_text_config, "head_dim"):
            return self.hf_text_config.head_dim
        # FIXME(woosuk): This may not be true for all models.
        return (self.hf_text_config.hidden_size //
                self.hf_text_config.num_attention_heads)

    def get_total_num_kv_heads(self) -> int:
        """Returns the total number of KV heads."""
        # For GPTBigCode & Falcon:
        # NOTE: for falcon, when new_decoder_architecture is True, the
        # multi_query flag is ignored and we use n_head_kv for the number of
        # KV heads.
        falcon_model_types = ["falcon", "RefinedWeb", "RefinedWebModel"]
        new_decoder_arch_falcon = (
            self.hf_config.model_type in falcon_model_types
            and getattr(self.hf_config, "new_decoder_architecture", False))
        if not new_decoder_arch_falcon and getattr(self.hf_text_config,
                                                   "multi_query", False):
            # Multi-query attention, only one KV head.
            # Currently, tensor parallelism is not supported in this case.
            return 1

        # For DBRX and MPT
        if self.hf_config.model_type == "mpt":
            if "kv_n_heads" in self.hf_config.attn_config:
                return self.hf_config.attn_config["kv_n_heads"]
            return self.hf_config.num_attention_heads
        if self.hf_config.model_type == "dbrx":
            return getattr(self.hf_config.attn_config, "kv_n_heads",
                           self.hf_config.num_attention_heads)

        if self.is_attention_free:
            return 0

        attributes = [
            # For Falcon:
            "n_head_kv",
            "num_kv_heads",
            # For LLaMA-2:
            "num_key_value_heads",
            # For ChatGLM:
            "multi_query_group_num",
        ]
        for attr in attributes:
            num_kv_heads = getattr(self.hf_text_config, attr, None)
            if num_kv_heads is not None:
                return num_kv_heads

        # For non-grouped-query attention models, the number of KV heads is
        # equal to the number of attention heads.
        return self.hf_text_config.num_attention_heads

    def get_num_kv_heads(self, parallel_config: "ParallelConfig") -> int:
        """Returns the number of KV heads per GPU."""
        total_num_kv_heads = self.get_total_num_kv_heads()
        # If tensor parallelism is used, we divide the number of KV heads by
        # the tensor parallel size. We will replicate the KV heads in the
        # case where the number of KV heads is smaller than the tensor
        # parallel size so each GPU has at least one KV head.
        return max(1,
                   total_num_kv_heads // parallel_config.tensor_parallel_size)

    def get_num_attention_heads(self,
                                parallel_config: "ParallelConfig") -> int:
        num_heads = getattr(self.hf_text_config, "num_attention_heads", 0)
        return num_heads // parallel_config.tensor_parallel_size

    def get_layers_start_end_indices(
            self, parallel_config: "ParallelConfig") -> Tuple[int, int]:
        from vllm.distributed.utils import get_pp_indices
        total_num_hidden_layers = getattr(self.hf_text_config,
                                          "num_hidden_layers", 0)
        pp_rank = parallel_config.rank // parallel_config.tensor_parallel_size
        pp_size = parallel_config.pipeline_parallel_size
        start, end = get_pp_indices(total_num_hidden_layers, pp_rank, pp_size)
        return start, end

    def get_num_layers(self, parallel_config: "ParallelConfig") -> int:
        start, end = self.get_layers_start_end_indices(parallel_config)
        return end - start

    def get_num_layers_by_block_type(
        self,
        parallel_config: "ParallelConfig",
        block_type: LayerBlockType = LayerBlockType.attention,
    ) -> int:
        # This function relies on 'layers_block_type' in hf_config,
        # for w/o this attribute, we will need to have workarounds like so
        attn_block_type = block_type == LayerBlockType.attention
        is_transformer = not self.is_hybrid and not self.is_attention_free
        start, end = self.get_layers_start_end_indices(parallel_config)

        if is_transformer:
            # Handle the basic case first
            return end - start if attn_block_type else 0
        elif self.is_attention_free:
            # Attention free
            # Note that this code assumes there
            # is only one type of attention-free block type.
            return 0 if attn_block_type else end - start
        else:
            # Hybrid model
            layers_block_type_value = getattr(self.hf_config,
                                              "layers_block_type", None)
            if layers_block_type_value is None:
                raise ValueError("The model is an hybrid without a"
                                 "layers_block_type in the hf_config,"
                                 "cannot determine the num of "
                                 f"{block_type.value} layers")

            return sum(t == block_type.value
                       for t in layers_block_type_value[start:end])

    def get_multimodal_config(self) -> "MultiModalConfig":
        """
        Get the multimodal configuration of the model.

        Raises:
            ValueError: If the model is not multimodal.
        """
        if self.multimodal_config is None:
            raise ValueError("The model is not multimodal.")

        return self.multimodal_config

    def try_get_generation_config(self) -> Dict[str, Any]:
        if self.generation_config is None or self.generation_config == "auto":
            config = try_get_generation_config(
                self.model,
                trust_remote_code=self.trust_remote_code,
                revision=self.revision,
            )
        else:
            config = try_get_generation_config(
                self.generation_config,
                trust_remote_code=self.trust_remote_code,
            )

        if config is None:
            return {}

        return config.to_diff_dict()

    def get_diff_sampling_param(self) -> Dict[str, Any]:
        """
        This method returns a dictionary containing the parameters
        that differ from the default sampling parameters, but only
        if `generation_config` is set. If `generation_config` is not
        set, an empty dictionary is returned.

        Returns:
            Dict[str, Any]: A dictionary with the differing sampling
            parameters if `generation_config` is set, otherwise an
            empty dictionary.
        """
        if self.generation_config is None:
            # When generation_config is not set
            return {}
        config = self.try_get_generation_config()
        available_params = [
            "repetition_penalty",
            "temperature",
            "top_k",
            "top_p",
            "min_p",
        ]
        if any(p in config for p in available_params):
            diff_sampling_param = {
                p: config.get(p)
                for p in available_params if config.get(p) is not None
            }
        else:
            diff_sampling_param = {}
        return diff_sampling_param

    @property
    def is_encoder_decoder(self) -> bool:
        """Extract the HF encoder/decoder model flag."""
        return is_encoder_decoder(self.hf_config)

    @property
    def uses_mrope(self) -> bool:
        return uses_mrope(self.hf_config)

    @property
    def is_multimodal_model(self) -> bool:
        return self.multimodal_config is not None

    @property
    def is_cross_encoder(self) -> bool:
        architectures = getattr(self.hf_config, "architectures", [])
        return ModelRegistry.is_cross_encoder_model(architectures)

    @property
    def supported_runner_types(self) -> Set[RunnerType]:
        return {_TASK_RUNNER[task] for task in self.supported_tasks}

    @property
    def runner_type(self) -> RunnerType:
        return _TASK_RUNNER[self.task]


class CacheConfig:
    """Configuration for the KV cache.

    Args:
        block_size: Size of a cache block in number of tokens.
        gpu_memory_utilization: Fraction of GPU memory to use for the
            vLLM execution.
        swap_space: Size of the CPU swap space per GPU (in GiB).
        cache_dtype: Data type for kv cache storage.
        is_attention_free: Whether the model is attention-free.
        num_gpu_blocks_override: Number of GPU blocks to use. This overrides the
            profiled num_gpu_blocks if specified. Does nothing if None.
        sliding_window: Sliding window size for the KV cache. Can not work with
            prefix caching enabled.
        enable_prefix_caching: Whether to enable prefix caching.
        cpu_offload_gb: Size of the CPU offload buffer in GiB.
    """

    def compute_hash(self) -> str:
        """
        WARNING: Whenever a new field is added to this config,
        ensure that it is included in the factors list if
        it affects the computation graph.

        Provide a hash that uniquely identifies all the configs
        that affect the structure of the computation
        graph from input ids/embeddings to the final hidden states,
        excluding anything before input ids/embeddings and after
        the final hidden states.
        """
        factors: List[Any] = []
        factors.append(self.cache_dtype)
        # `cpu_offload_gb` does not use `torch.compile` yet.
        hash_str = hashlib.md5(str(factors).encode()).hexdigest()
        return hash_str

    def __init__(
        self,
        block_size: int,
        gpu_memory_utilization: float,
        swap_space: float,
        cache_dtype: str,
        is_attention_free: bool = False,
        num_gpu_blocks_override: Optional[int] = None,
        sliding_window: Optional[int] = None,
        enable_prefix_caching: bool = False,
        cpu_offload_gb: float = 0,
    ) -> None:
        self.block_size = block_size
        self.gpu_memory_utilization = gpu_memory_utilization
        self.swap_space_bytes = swap_space * GiB_bytes
        self.num_gpu_blocks_override = num_gpu_blocks_override
        self.cache_dtype = cache_dtype
        self.is_attention_free = is_attention_free
        self.sliding_window = sliding_window
        self.enable_prefix_caching = enable_prefix_caching
        self.cpu_offload_gb = cpu_offload_gb

        self._verify_args()
        self._verify_cache_dtype()
        self._verify_prefix_caching()

        # Will be set after profiling.
        self.num_gpu_blocks: Optional[int] = None
        self.num_cpu_blocks: Optional[int] = None

    def metrics_info(self):
        # convert cache_config to dict(key: str, value: str) for prometheus
        # metrics info
        return {key: str(value) for key, value in self.__dict__.items()}

    def _verify_args(self) -> None:
        if self.gpu_memory_utilization > 1.0:
            raise ValueError(
                "GPU memory utilization must be less than 1.0. Got "
                f"{self.gpu_memory_utilization}.")

    def _verify_cache_dtype(self) -> None:
        if self.cache_dtype == "auto":
            pass
        elif self.cache_dtype in ("fp8", "fp8_e4m3", "fp8_e5m2"):
            logger.info(
                "Using fp8 data type to store kv cache. It reduces the GPU "
                "memory footprint and boosts the performance. "
                "Meanwhile, it may cause accuracy drop without a proper "
                "scaling factor")
        else:
            raise ValueError(f"Unknown kv cache dtype: {self.cache_dtype}")

    def _verify_prefix_caching(self) -> None:
        if not self.enable_prefix_caching:
            return

        if self.sliding_window is not None:
            raise NotImplementedError(
                "Prefix caching is not supported with sliding window. "
                "Run with --disable-sliding-window to use prefix caching.")

    def verify_with_parallel_config(
        self,
        parallel_config: "ParallelConfig",
    ) -> None:
        total_cpu_memory = get_cpu_memory()
        # FIXME(woosuk): Here, it is assumed that the GPUs in a tensor parallel
        # group are in the same node. However, the GPUs may span multiple nodes.
        num_gpus_per_node = parallel_config.tensor_parallel_size
        cpu_memory_usage = self.swap_space_bytes * num_gpus_per_node

        msg = (f"{cpu_memory_usage / GiB_bytes:.2f} GiB out of the "
               f"{total_cpu_memory / GiB_bytes:.2f} GiB total CPU memory "
               "is allocated for the swap space.")
        if cpu_memory_usage > 0.7 * total_cpu_memory:
            raise ValueError("Too large swap space. " + msg)
        elif cpu_memory_usage > 0.4 * total_cpu_memory:
            logger.warning("Possibly too large swap space. %s", msg)


@dataclass
class TokenizerPoolConfig:
    """Configuration for the tokenizer pool.

    Args:
        pool_size: Number of tokenizer workers in the pool.
        pool_type: Type of the pool.
        extra_config: Additional config for the pool.
            The way the config will be used depends on the
            pool type.
    """
    pool_size: int
    pool_type: Union[str, Type["BaseTokenizerGroup"]]
    extra_config: dict

    def compute_hash(self) -> str:
        """
        WARNING: Whenever a new field is added to this config,
        ensure that it is included in the factors list if
        it affects the computation graph.

        Provide a hash that uniquely identifies all the configs
        that affect the structure of the computation
        graph from input ids/embeddings to the final hidden states,
        excluding anything before input ids/embeddings and after
        the final hidden states.
        """
        # no factors to consider.
        # this config will not affect the computation graph.
        factors: List[Any] = []
        hash_str = hashlib.md5(str(factors).encode()).hexdigest()
        return hash_str

    def __post_init__(self):
        if self.pool_type not in ("ray", ) and not isinstance(
                self.pool_type, type):
            raise ValueError(f"Unknown pool type: {self.pool_type}")
        if not isinstance(self.extra_config, dict):
            raise ValueError("extra_config must be a dictionary.")

    @classmethod
    def create_config(
        cls, tokenizer_pool_size: int,
        tokenizer_pool_type: Union[str, Type["BaseTokenizerGroup"]],
        tokenizer_pool_extra_config: Optional[Union[str, dict]]
    ) -> Optional["TokenizerPoolConfig"]:
        """Create a TokenizerPoolConfig from the given parameters.

        If tokenizer_pool_size is 0, return None.

        Args:
            tokenizer_pool_size: Number of tokenizer workers in the pool.
            tokenizer_pool_type: Type of the pool.
            tokenizer_pool_extra_config: Additional config for the pool.
                The way the config will be used depends on the
                pool type. This can be a JSON string (will be parsed).
        """
        if tokenizer_pool_size:
            if isinstance(tokenizer_pool_extra_config, str):
                tokenizer_pool_extra_config_parsed = json.loads(
                    tokenizer_pool_extra_config)
            else:
                tokenizer_pool_extra_config_parsed = (
                    tokenizer_pool_extra_config or {})
            tokenizer_pool_config = cls(tokenizer_pool_size,
                                        tokenizer_pool_type,
                                        tokenizer_pool_extra_config_parsed)
        else:
            tokenizer_pool_config = None
        return tokenizer_pool_config


class LoadFormat(str, enum.Enum):
    AUTO = "auto"
    PT = "pt"
    SAFETENSORS = "safetensors"
    NPCACHE = "npcache"
    DUMMY = "dummy"
    TENSORIZER = "tensorizer"
    SHARDED_STATE = "sharded_state"
    GGUF = "gguf"
    BITSANDBYTES = "bitsandbytes"
    MISTRAL = "mistral"
    RUNAI_STREAMER = "runai_streamer"


@dataclass
class LoadConfig:
    """
        download_dir: Directory to download and load the weights, default to the
            default cache directory of huggingface.
        load_format: The format of the model weights to load:
            "auto" will try to load the weights in the safetensors format and
                fall back to the pytorch bin format if safetensors format is
                not available.
            "pt" will load the weights in the pytorch bin format.
            "safetensors" will load the weights in the safetensors format.
            "npcache" will load the weights in pytorch format and store
                a numpy cache to speed up the loading.
            "dummy" will initialize the weights with random values, which is
                mainly for profiling.
            "tensorizer" will use CoreWeave's tensorizer library for
                fast weight loading.
            "bitsandbytes" will load nf4 type weights.
        model_loader_extra_config: The extra config for the model loader.
        ignore_patterns: The list of patterns to ignore when loading the model.
            Default to "original/**/*" to avoid repeated loading of llama's
            checkpoints.
    """

    load_format: Union[str, LoadFormat, "BaseModelLoader"] = LoadFormat.AUTO
    download_dir: Optional[str] = None
    model_loader_extra_config: Optional[Union[str, dict]] = field(
        default_factory=dict)
    ignore_patterns: Optional[Union[List[str], str]] = None

    def compute_hash(self) -> str:
        """
        WARNING: Whenever a new field is added to this config,
        ensure that it is included in the factors list if
        it affects the computation graph.

        Provide a hash that uniquely identifies all the configs
        that affect the structure of the computation
        graph from input ids/embeddings to the final hidden states,
        excluding anything before input ids/embeddings and after
        the final hidden states.
        """
        # no factors to consider.
        # this config will not affect the computation graph.
        factors: List[Any] = []
        hash_str = hashlib.md5(str(factors).encode()).hexdigest()
        return hash_str

    def __post_init__(self):
        model_loader_extra_config = self.model_loader_extra_config or {}
        if isinstance(model_loader_extra_config, str):
            self.model_loader_extra_config = json.loads(
                model_loader_extra_config)
        if isinstance(self.load_format, str):
            load_format = self.load_format.lower()
            self.load_format = LoadFormat(load_format)

        if self.ignore_patterns is not None and len(self.ignore_patterns) > 0:
            logger.info(
                "Ignoring the following patterns when downloading weights: %s",
                self.ignore_patterns)
        else:
            self.ignore_patterns = ["original/**/*"]


@dataclass
class ParallelConfig:
    """Configuration for the distributed execution."""

    pipeline_parallel_size: int = 1  # Number of pipeline parallel groups.
    tensor_parallel_size: int = 1  # Number of tensor parallel groups.

    # Deprecated, use distributed_executor_backend instead.
    worker_use_ray: Optional[bool] = None

    # Maximum number of multiple batches
    # when load model sequentially. To avoid RAM OOM when using tensor
    # parallel and large models.
    max_parallel_loading_workers: Optional[int] = None

    # Disable the custom all-reduce kernel and fall back to NCCL.
    disable_custom_all_reduce: bool = False

    # Config for the tokenizer pool. If None, will use synchronous tokenization.
    tokenizer_pool_config: Optional[TokenizerPoolConfig] = None

    # Whether to profile Ray workers with nsight, see https://docs.ray.io/en/latest/ray-observability/user-guides/profiling.html#profiling-nsight-profiler.
    ray_workers_use_nsight: bool = False

    # ray distributed model workers placement group.
    placement_group: Optional["PlacementGroup"] = None

    # Backend to use for distributed model
    # workers, either "ray" or "mp" (multiprocessing). If the product
    # of pipeline_parallel_size and tensor_parallel_size is less than
    # or equal to the number of GPUs available, "mp" will be used to
    # keep processing on a single host. Otherwise, this will default
    # to "ray" if Ray is installed and fail otherwise. Note that tpu
    # and hpu only support Ray for distributed inference.
    distributed_executor_backend: Optional[Union[str,
                                                 Type["ExecutorBase"]]] = None

    # the full name of the worker class to use. If "auto", the worker class
    # will be determined based on the platform.
    worker_cls: str = "auto"
    sd_worker_cls: str = "auto"

    world_size: int = field(init=False)

    rank: int = 0

    def compute_hash(self):
        """
        Provide a hash that uniquely identifies all the configs
        that affect the structure of the computation
        graph from input ids/embeddings to the final hidden states,
        excluding anything before input ids/embeddings and after
        the final hidden states.
        """
        factors: List[Any] = []
        factors.append(self.pipeline_parallel_size)
        factors.append(self.tensor_parallel_size)
        return hashlib.sha256(str(factors).encode()).hexdigest()

    def __post_init__(self) -> None:
        self.world_size = self.pipeline_parallel_size * \
            self.tensor_parallel_size

        if self.worker_use_ray:
            if self.distributed_executor_backend is None:
                self.distributed_executor_backend = "ray"
            elif not self.use_ray:
                raise ValueError(f"worker-use-ray can't be used with "
                                 f"distributed executor backend "
                                 f"'{self.distributed_executor_backend}'.")
        ray_only_devices = ["tpu", "hpu"]
        from vllm.platforms import current_platform
        if (current_platform.device_type in ray_only_devices
                and self.world_size > 1):
            if self.distributed_executor_backend is None:
                self.distributed_executor_backend = "ray"
            if self.distributed_executor_backend != "ray":
                raise ValueError(
                    f"{current_platform.device_type.upper()} backend only "
                    "supports Ray for distributed inference.")

        if self.distributed_executor_backend is None and self.world_size > 1:
            # We use multiprocessing by default if world_size fits on the
            # current node and we aren't in a ray placement group.

            from vllm.executor import ray_utils
            backend = "mp"
            ray_found = ray_utils.ray_is_available()
            if (current_platform.is_cuda()
                    and cuda_device_count_stateless() < self.world_size):
                if not ray_found:
                    raise ValueError("Unable to load Ray which is "
                                     "required for multi-node inference, "
                                     "please install Ray with `pip install "
                                     "ray`.") from ray_utils.ray_import_err
                backend = "ray"
            elif ray_found:
                if self.placement_group:
                    backend = "ray"
                else:
                    from ray import is_initialized as ray_is_initialized
                    if ray_is_initialized():
                        from ray.util import get_current_placement_group
                        if get_current_placement_group():
                            backend = "ray"
            self.distributed_executor_backend = backend
            logger.info("Defaulting to use %s for distributed inference",
                        backend)

        self._verify_args()

    @property
    def use_ray(self) -> bool:
        return self.distributed_executor_backend == "ray" or (
            isinstance(self.distributed_executor_backend, type)
            and self.distributed_executor_backend.uses_ray)

    def _verify_args(self) -> None:
        # Lazy import to avoid circular import
        from vllm.executor.executor_base import ExecutorBase
        from vllm.platforms import current_platform
        if self.distributed_executor_backend not in (
                "ray", "mp", None) and not (isinstance(
                    self.distributed_executor_backend, type) and issubclass(
                        self.distributed_executor_backend, ExecutorBase)):
            raise ValueError(
                "Unrecognized distributed executor backend "
                f"{self.distributed_executor_backend}. Supported "
                "values are 'ray', 'mp' or custom ExecutorBase subclass.")
        if self.use_ray:
            from vllm.executor import ray_utils
            ray_utils.assert_ray_available()
        if current_platform.is_rocm():
            self.disable_custom_all_reduce = True
            logger.info(
                "Disabled the custom all-reduce kernel because it is not "
                "supported on AMD GPUs.")
        if self.ray_workers_use_nsight and not self.use_ray:
            raise ValueError("Unable to use nsight profiling unless workers "
                             "run with Ray.")


@dataclass
class SchedulerConfig:
    """Scheduler configuration."""

    runner_type: str = "generate"  # The runner type to launch for the model.

    # Maximum number of tokens to be processed in a single iteration.
    max_num_batched_tokens: int = field(default=None)  # type: ignore

    # Maximum number of sequences to be processed in a single iteration.
    max_num_seqs: int = 128

    # Maximum length of a sequence (including prompt and generated text).
    max_model_len: int = 8192

    # The number of slots to allocate per sequence per
    # step, beyond the known token ids. This is used in speculative
    # decoding to store KV activations of tokens which may or may not be
    # accepted.
    num_lookahead_slots: int = 0

    # Apply a delay (of delay factor multiplied by previous
    # prompt latency) before scheduling next prompt.
    delay_factor: float = 0.0

    # If True, prefill requests can be chunked based
    # on the remaining max_num_batched_tokens.
    enable_chunked_prefill: bool = False

    is_multimodal_model: bool = False

    # FIXME(woosuk & ywang96): Below are placeholder values. We need to
    # calculate the actual values from the configurations.
    # Multimodal encoder run compute budget, only used in V1
    max_num_encoder_input_tokens = 16384

    # Multimodal encoder cache size, only used in V1
    encoder_cache_size = 16384

    # Whether to perform preemption by swapping or
    # recomputation. If not specified, we determine the mode as follows:
    # We use recomputation by default since it incurs lower overhead than
    # swapping. However, when the sequence group has multiple sequences
    # (e.g., beam search), recomputation is not currently supported. In
    # such a case, we use swapping instead.
    preemption_mode: Optional[str] = None

    num_scheduler_steps: int = 1

    multi_step_stream_outputs: bool = False

    # Private API. If used, scheduler sends delta data to
    # workers instead of an entire data. It should be enabled only
    # when SPMD worker architecture is enabled. I.e.,
    # VLLM_USE_RAY_SPMD_WORKER=1
    send_delta_data: bool = False

    # The scheduling policy to use. "fcfs" (default) or "priority".
    policy: str = "fcfs"

    chunked_prefill_enabled: bool = field(init=False)

    def compute_hash(self) -> str:
        """
        WARNING: Whenever a new field is added to this config,
        ensure that it is included in the factors list if
        it affects the computation graph.

        Provide a hash that uniquely identifies all the configs
        that affect the structure of the computation
        graph from input ids/embeddings to the final hidden states,
        excluding anything before input ids/embeddings and after
        the final hidden states.
        """
        # no factors to consider.
        # this config will not affect the computation graph.
        factors: List[Any] = []
        hash_str = hashlib.md5(str(factors).encode()).hexdigest()
        return hash_str

    def __post_init__(self) -> None:
        if self.max_num_batched_tokens is None:
            if self.enable_chunked_prefill:
                if self.num_scheduler_steps > 1:
                    # Multi-step Chunked-Prefill doesn't allow prompt-chunking
                    # for now. Have max_num_batched_tokens set to max_model_len
                    # so we don't reject sequences on account of a short
                    # max_num_batched_tokens.
                    self.max_num_batched_tokens = max(self.max_model_len, 2048)
                else:
                    # This value is chosen to have a balance between ITL
                    # and TTFT. Note it is not optimized for throughput.
                    self.max_num_batched_tokens = 2048
            else:
                # If max_model_len is too short, use 2048 as the default value
                # for higher throughput.
                self.max_num_batched_tokens = max(self.max_model_len, 2048)

            if self.runner_type == "pooling":
                # Choose specific value for higher throughput
                self.max_num_batched_tokens = max(
                    self.max_num_batched_tokens,
                    _POOLING_MODEL_MAX_NUM_BATCHED_TOKENS,
                )
            if self.is_multimodal_model:
                # The value needs to be at least the number of multimodal tokens
                self.max_num_batched_tokens = max(
                    self.max_num_batched_tokens,
                    _MULTIMODAL_MODEL_MAX_NUM_BATCHED_TOKENS,
                )

        if self.enable_chunked_prefill:
            logger.info(
                "Chunked prefill is enabled with max_num_batched_tokens=%d.",
                self.max_num_batched_tokens)

        self.chunked_prefill_enabled = self.enable_chunked_prefill
        self._verify_args()

    def _verify_args(self) -> None:
        if (self.max_num_batched_tokens < self.max_model_len
                and not self.chunked_prefill_enabled):
            raise ValueError(
                f"max_num_batched_tokens ({self.max_num_batched_tokens}) is "
                f"smaller than max_model_len ({self.max_model_len}). "
                "This effectively limits the maximum sequence length to "
                "max_num_batched_tokens and makes vLLM reject longer "
                "sequences. Please increase max_num_batched_tokens or "
                "decrease max_model_len.")

        if self.max_num_batched_tokens < self.max_num_seqs:
            raise ValueError(
                f"max_num_batched_tokens ({self.max_num_batched_tokens}) must "
                "be greater than or equal to max_num_seqs "
                f"({self.max_num_seqs}).")

        if self.num_lookahead_slots < 0:
            raise ValueError(
                "num_lookahead_slots "
                f"({self.num_lookahead_slots}) must be greater than or "
                "equal to 0.")

        if self.num_scheduler_steps < 1:
            raise ValueError(
                "num_scheduler_steps "
                f"({self.num_scheduler_steps}) must be greater than or "
                "equal to 1.")

    @property
    def is_multi_step(self) -> bool:
        return self.num_scheduler_steps > 1


class DeviceConfig:
    device: Optional[torch.device]
    device_type: str

    def compute_hash(self) -> str:
        """
        WARNING: Whenever a new field is added to this config,
        ensure that it is included in the factors list if
        it affects the computation graph.

        Provide a hash that uniquely identifies all the configs
        that affect the structure of the computation
        graph from input ids/embeddings to the final hidden states,
        excluding anything before input ids/embeddings and after
        the final hidden states.
        """
        # no factors to consider.
        # the device/platform information will be summarized
        # by torch/vllm automatically.
        factors: List[Any] = []
        hash_str = hashlib.md5(str(factors).encode()).hexdigest()
        return hash_str

    def __init__(self, device: str = "auto") -> None:
        if device == "auto":
            # Automated device type detection
            from vllm.platforms import current_platform
            self.device_type = current_platform.device_type
            if not self.device_type:
                raise RuntimeError("Failed to infer device type")
        else:
            # Device type is assigned explicitly
            self.device_type = device

        # Some device types require processing inputs on CPU
        if self.device_type in ["neuron", "openvino"]:
            self.device = torch.device("cpu")
        elif self.device_type in ["tpu"]:
            self.device = None
        else:
            # Set device with device type
            self.device = torch.device(self.device_type)


class SpeculativeConfig:
    """Configuration for speculative decoding.

    The configuration is currently specialized to draft-model speculative
    decoding with top-1 proposals.
    """

    def compute_hash(self) -> str:
        """
        WARNING: Whenever a new field is added to this config,
        ensure that it is included in the factors list if
        it affects the computation graph.

        Provide a hash that uniquely identifies all the configs
        that affect the structure of the computation
        graph from input ids/embeddings to the final hidden states,
        excluding anything before input ids/embeddings and after
        the final hidden states.
        """
        # no factors to consider.
        # spec decode does not use `torch.compile` yet.
        factors: List[Any] = []
        hash_str = hashlib.md5(str(factors).encode()).hexdigest()
        return hash_str

    @staticmethod
    def maybe_create_spec_config(
        target_model_config: ModelConfig,
        target_parallel_config: ParallelConfig,
        target_dtype: str,
        speculative_model: Optional[str],
        speculative_model_quantization: Optional[str],
        speculative_draft_tensor_parallel_size: Optional[int],
        num_speculative_tokens: Optional[int],
        speculative_disable_mqa_scorer: Optional[bool],
        speculative_max_model_len: Optional[int],
        enable_chunked_prefill: bool,
        disable_log_stats: bool,
        speculative_disable_by_batch_size: Optional[int],
        ngram_prompt_lookup_max: Optional[int],
        ngram_prompt_lookup_min: Optional[int],
        draft_token_acceptance_method: str,
        typical_acceptance_sampler_posterior_threshold: Optional[float],
        typical_acceptance_sampler_posterior_alpha: Optional[float],
        disable_logprobs: Optional[bool],
    ) -> Optional["SpeculativeConfig"]:
        """Create a SpeculativeConfig if possible, else return None.

        This function attempts to create a SpeculativeConfig object based on the
        provided parameters. If the necessary conditions are met, it returns an
        instance of SpeculativeConfig. Otherwise, it returns None.

        Args:
            target_model_config (ModelConfig): The configuration of the target
                model.
            target_parallel_config (ParallelConfig): The parallel configuration
                for the target model.
            target_dtype (str): The data type used for the target model.
            speculative_model (Optional[str]): The name of the speculative
                model, if provided.
            speculative_model_quantization (Optional[str]): Quantization method
                that was used to quantize the speculative model weights. If
                None, we assume the model weights are not quantized.
            speculative_draft_tensor_parallel_size (Optional[int]): The degree
                of the tensor parallelism for the draft model.
            num_speculative_tokens (Optional[int]): The number of speculative
                tokens, if provided. Will default to the number in the draft
                model config if present, otherwise is required.
            speculative_disable_mqa_scorer (Optional[bool]): Disable the MQA
                scorer for the speculative model and fall back to batch
                expansion for scoring.
            speculative_max_model_len (Optional[int]): The maximum model len of
                the speculative model. Used when testing the ability to skip
                speculation for some sequences.
            enable_chunked_prefill (bool): Whether vLLM is configured to use
                chunked prefill or not. Used for raising an error since its not
                yet compatible with spec decode.
            speculative_disable_by_batch_size (Optional[int]): Disable
                speculative decoding for new incoming requests when the number
                of enqueue requests  is larger than this value, if provided.
            ngram_prompt_lookup_max (Optional[int]): Max size of ngram token
                window, if provided.
            ngram_prompt_lookup_min (Optional[int]): Min size of ngram token
                window, if provided.
            draft_token_acceptance_method (str): The method to use for
                accepting draft tokens. This can take two possible
                values 'rejection_sampler' and 'typical_acceptance_sampler'
                for RejectionSampler and TypicalAcceptanceSampler
                respectively.
            typical_acceptance_sampler_posterior_threshold (Optional[float]):
                A threshold value that sets a lower bound on the posterior
                probability of a token in the target model for it to be
                accepted. This threshold is used only when we use the
                TypicalAcceptanceSampler for token acceptance.
            typical_acceptance_sampler_posterior_alpha (Optional[float]):
                A scaling factor for the entropy-based threshold in the
                TypicalAcceptanceSampler.
            disable_logprobs (Optional[bool]): If set to True, token log
                probabilities are not returned during speculative decoding.
                If set to False, token log probabilities are returned
                according to the log probability settings in SamplingParams.
                If not specified, it defaults to True.

        Returns:
            Optional["SpeculativeConfig"]: An instance of SpeculativeConfig if
                the necessary conditions are met, else None.
        """

        if speculative_model is None:
            if num_speculative_tokens is not None:
                raise ValueError("num_speculative_tokens was provided without "
                                 "speculative_model.")
            return None

        if (speculative_disable_by_batch_size is not None
                and speculative_disable_by_batch_size < 2):
            raise ValueError("Expect the batch size threshold of disabling "
                             "speculative decoding is > 1, but got "
                             f"{speculative_disable_by_batch_size=}")

        # TODO: The user should be able to specify revision/max model len
        # for the draft model. It is not currently supported.
        draft_revision = None
        draft_code_revision = None
        draft_quantization = speculative_model_quantization

        if speculative_model == "[ngram]":
            if ngram_prompt_lookup_min is None:
                ngram_prompt_lookup_min = 1
            if ngram_prompt_lookup_max is None or ngram_prompt_lookup_max < 1:
                raise ValueError(f"{ngram_prompt_lookup_max=} must be > 0")
            if ngram_prompt_lookup_min < 1:
                raise ValueError(f"{ngram_prompt_lookup_min=} must be > 0")
            if ngram_prompt_lookup_min > ngram_prompt_lookup_max:
                raise ValueError(f"{ngram_prompt_lookup_min=} cannot be "
                                 f"larger than {ngram_prompt_lookup_max=}")

            # TODO: current we still need extract vocab_size from target model
            # config, in future, we may try refactor it out, and set
            # draft related config as None here.
            draft_model_config = target_model_config
            draft_parallel_config = target_parallel_config
        else:
            ngram_prompt_lookup_max = 0
            ngram_prompt_lookup_min = 0
            draft_model_config = ModelConfig(
                model=speculative_model,
                task="draft",
                tokenizer=target_model_config.tokenizer,
                tokenizer_mode=target_model_config.tokenizer_mode,
                trust_remote_code=target_model_config.trust_remote_code,
                allowed_local_media_path=target_model_config.
                allowed_local_media_path,
                dtype=target_model_config.dtype,
                seed=target_model_config.seed,
                revision=draft_revision,
                code_revision=draft_code_revision,
                tokenizer_revision=target_model_config.tokenizer_revision,
                max_model_len=None,
                spec_target_max_model_len=target_model_config.max_model_len,
                quantization=draft_quantization,
                enforce_eager=target_model_config.enforce_eager,
                max_seq_len_to_capture=target_model_config.
                max_seq_len_to_capture,
                max_logprobs=target_model_config.max_logprobs,
            )

            draft_hf_config = draft_model_config.hf_config

            if (num_speculative_tokens is not None
                    and hasattr(draft_hf_config, "num_lookahead_tokens")):
                draft_hf_config.num_lookahead_tokens = num_speculative_tokens

            n_predict = getattr(draft_hf_config, "n_predict", None)
            if n_predict is not None:
                if num_speculative_tokens is None:
                    # Default to max value defined in draft model config.
                    num_speculative_tokens = n_predict
                elif num_speculative_tokens > n_predict:
                    # Verify provided value doesn't exceed the maximum
                    # supported by the draft model.
                    raise ValueError(
                        "This speculative model supports a maximum of "
                        f"num_speculative_tokens={n_predict}, but "
                        f"{num_speculative_tokens=} was provided.")

            if enable_chunked_prefill and draft_hf_config.model_type in (
                    "medusa", "mlp_speculator", "eagle"):
                raise ValueError(
                    "Chunked prefill and hidden-state based draft models are "
                    "not compatible.")

            speculative_draft_tensor_parallel_size = \
                SpeculativeConfig._verify_and_get_draft_model_tensor_parallel_size(
                    target_parallel_config,
                    speculative_draft_tensor_parallel_size,
                    draft_hf_config
            )

            draft_model_config.max_model_len = (
                SpeculativeConfig._maybe_override_draft_max_model_len(
                    speculative_max_model_len,
                    draft_model_config.max_model_len,
                    target_model_config.max_model_len,
                ))

            draft_parallel_config = (
                SpeculativeConfig.create_draft_parallel_config(
                    target_parallel_config,
                    speculative_draft_tensor_parallel_size, draft_hf_config))

        if num_speculative_tokens is None:
            raise ValueError(
                "num_speculative_tokens must be provided with "
                "speculative_model unless the draft model config contains an "
                "n_predict parameter.")

        if typical_acceptance_sampler_posterior_threshold is None:
            typical_acceptance_sampler_posterior_threshold = 0.09
        if typical_acceptance_sampler_posterior_alpha is None:
            typical_acceptance_sampler_posterior_alpha = 0.3
        if disable_logprobs is None:
            disable_logprobs = True

        return SpeculativeConfig(
            draft_model_config,
            draft_parallel_config,
            num_speculative_tokens,
            speculative_disable_mqa_scorer,
            speculative_disable_by_batch_size,
            ngram_prompt_lookup_max,
            ngram_prompt_lookup_min,
            draft_token_acceptance_method=draft_token_acceptance_method,
            typical_acceptance_sampler_posterior_threshold=\
                typical_acceptance_sampler_posterior_threshold,
            typical_acceptance_sampler_posterior_alpha=\
                typical_acceptance_sampler_posterior_alpha,
            disable_logprobs=disable_logprobs,
            disable_log_stats=disable_log_stats,
        )

    @staticmethod
    def _maybe_override_draft_max_model_len(
        speculative_max_model_len: Optional[int],
        draft_max_model_len: int,
        target_max_model_len: int,
    ) -> int:
        """Determine the max sequence len for the draft model. This is usually
        the draft_max_model_len, but may be the target_max_model_len if it is
        less than the draft_max_model_len, or may be speculative_max_model_len
        if it is specified.

        This is necessary so that sequences do not exceed the capacity of the
        draft model or the target model.

        speculative_max_model_len is mainly used for testing that sequences can
        skip speculation.
        """

        if speculative_max_model_len is not None:

            if speculative_max_model_len > draft_max_model_len:
                raise ValueError(f"{speculative_max_model_len=} cannot be "
                                 f"larger than {draft_max_model_len=}")

            if speculative_max_model_len > target_max_model_len:
                raise ValueError(f"{speculative_max_model_len=} cannot be "
                                 f"larger than {target_max_model_len=}")

            return speculative_max_model_len

        return min(
            draft_max_model_len,
            target_max_model_len,
        )

    @staticmethod
    def _verify_and_get_draft_model_tensor_parallel_size(
            target_parallel_config: ParallelConfig,
            speculative_draft_tensor_parallel_size: Optional[int],
            draft_hf_config: PretrainedConfig) -> int:
        """
        Verifies and adjusts the tensor parallel size for a draft model
        specified using speculative_draft_tensor_parallel_size.
        """
        # If speculative_draft_tensor_parallel_size is unset then set it
        # appropriately else verify that it is set correctly.
        if speculative_draft_tensor_parallel_size is None:
            if draft_hf_config.model_type == "mlp_speculator":
                speculative_draft_tensor_parallel_size = 1
                if target_parallel_config.tensor_parallel_size > 1:
                    logger.warning(
                        "MLPSpeculator cannot currently be run with tp>1; "
                        "setting speculative_draft_tensor_parallel_size=1")
            else:
                speculative_draft_tensor_parallel_size = \
                    target_parallel_config.tensor_parallel_size
        elif speculative_draft_tensor_parallel_size not in (
                1, target_parallel_config.tensor_parallel_size):
            raise ValueError(
                f"{speculative_draft_tensor_parallel_size=} cannot be "
                f"other value than 1 or target model tensor_parallel_size")
        return speculative_draft_tensor_parallel_size

    @staticmethod
    def create_draft_parallel_config(
        target_parallel_config: ParallelConfig,
        speculative_draft_tensor_parallel_size: int,
        draft_hf_config: PretrainedConfig,
    ) -> ParallelConfig:
        """Create a parallel config for use by the draft worker.

        This is mostly a copy of the target parallel config, except the tp_size.
        """
        draft_parallel_config = ParallelConfig(
            pipeline_parallel_size=target_parallel_config.
            pipeline_parallel_size,
            tensor_parallel_size=speculative_draft_tensor_parallel_size,
            distributed_executor_backend=target_parallel_config.
            distributed_executor_backend,
            max_parallel_loading_workers=target_parallel_config.
            max_parallel_loading_workers,
            disable_custom_all_reduce=target_parallel_config.
            disable_custom_all_reduce,
            tokenizer_pool_config=target_parallel_config.tokenizer_pool_config,
            ray_workers_use_nsight=target_parallel_config.
            ray_workers_use_nsight,
            placement_group=target_parallel_config.placement_group,
        )

        return draft_parallel_config

    def __init__(
        self,
        draft_model_config: ModelConfig,
        draft_parallel_config: ParallelConfig,
        num_speculative_tokens: int,
        speculative_disable_mqa_scorer: Optional[bool],
        speculative_disable_by_batch_size: Optional[int],
        ngram_prompt_lookup_max: Optional[int],
        ngram_prompt_lookup_min: Optional[int],
        draft_token_acceptance_method: str,
        typical_acceptance_sampler_posterior_threshold: float,
        typical_acceptance_sampler_posterior_alpha: float,
        disable_logprobs: bool,
        disable_log_stats: bool,
    ):
        """Create a SpeculativeConfig object.

        Args:
            draft_model_config: ModelConfig for the draft model.
            draft_parallel_config: ParallelConfig for the draft model.
            num_speculative_tokens: The number of tokens to sample from the
                draft model before scoring with the target model.
            speculative_disable_by_batch_size: Disable speculative
                decoding for new incoming requests when the number of
                enqueue requests is larger than this value.
            ngram_prompt_lookup_max: Max size of ngram token window.
            ngram_prompt_lookup_min: Min size of ngram token window.
            draft_token_acceptance_method (str): The method to use for
                accepting draft tokens. This can take two possible
                values 'rejection_sampler' and 'typical_acceptance_sampler'
                for RejectionSampler and TypicalAcceptanceSampler
                respectively.
            typical_acceptance_sampler_posterior_threshold (Optional[float]):
                A threshold value that sets a lower bound on the posterior
                probability of a token in the target model for it to be
                accepted. This threshold is used only when we use the
                TypicalAcceptanceSampler for token acceptance.
            typical_acceptance_sampler_posterior_alpha (Optional[float]):
                A scaling factor for the entropy-based threshold in the
                TypicalAcceptanceSampler.
            disable_logprobs: If set to True, token log probabilities will not
                be returned even if requested by sampling parameters. This
                reduces latency by skipping logprob calculation in proposal
                sampling, target sampling, and after accepted tokens are
                determined. If set to False, log probabilities will be
                returned.
            disable_log_stats: Whether to disable periodic printing of stage
                times in speculative decoding.
        """
        self.draft_model_config = draft_model_config
        self.draft_parallel_config = draft_parallel_config
        self.num_speculative_tokens = num_speculative_tokens
        self.speculative_disable_mqa_scorer = speculative_disable_mqa_scorer
        self.speculative_disable_by_batch_size = \
            speculative_disable_by_batch_size
        self.ngram_prompt_lookup_max = ngram_prompt_lookup_max or 0
        self.ngram_prompt_lookup_min = ngram_prompt_lookup_min or 0
        self.draft_token_acceptance_method = draft_token_acceptance_method
        self.typical_acceptance_sampler_posterior_threshold = \
            typical_acceptance_sampler_posterior_threshold
        self.typical_acceptance_sampler_posterior_alpha = \
            typical_acceptance_sampler_posterior_alpha
        self.disable_logprobs = disable_logprobs
        self.disable_log_stats = disable_log_stats

        self._verify_args()

    def _verify_args(self) -> None:
        if self.num_speculative_tokens <= 0:
            raise ValueError("Expected num_speculative_tokens to be greater "
                             f"than zero ({self.num_speculative_tokens}).")

        if self.draft_model_config:
            self.draft_model_config.verify_with_parallel_config(
                self.draft_parallel_config)
            # Validate and set draft token acceptance related settings.

        if (self.draft_token_acceptance_method is None):
            raise ValueError("draft_token_acceptance_method is not set. "
                             "Expected values are rejection_sampler or "
                             "typical_acceptance_sampler.")

        if (self.draft_token_acceptance_method != 'rejection_sampler'
                and self.draft_token_acceptance_method !=
                'typical_acceptance_sampler'):
            raise ValueError(
                "Expected draft_token_acceptance_method to be either "
                "rejection_sampler or typical_acceptance_sampler. Instead it "
                f"is {self.draft_token_acceptance_method}")

        if (self.typical_acceptance_sampler_posterior_threshold < 0
                or self.typical_acceptance_sampler_posterior_alpha < 0):
            raise ValueError(
                "Expected typical_acceptance_sampler_posterior_threshold "
                "and typical_acceptance_sampler_posterior_alpha to be > 0. "
                "Instead found "
                f"typical_acceptance_sampler_posterior_threshold = "
                f"{self.typical_acceptance_sampler_posterior_threshold} and "
                f"typical_acceptance_sampler_posterior_alpha = "
                f"{self.typical_acceptance_sampler_posterior_alpha}")

    @property
    def num_lookahead_slots(self) -> int:
        """The number of additional slots the scheduler should allocate per
        step, in addition to the slots allocated for each known token.

        This is equal to the number of speculative tokens, as each speculative
        token must be scored.
        """
        return self.num_speculative_tokens

    def __repr__(self) -> str:
        if self.ngram_prompt_lookup_max > 0:
            draft_model = "[ngram]"
        else:
            draft_model = self.draft_model_config.model
        num_spec_tokens = self.num_speculative_tokens
        return f"SpeculativeConfig({draft_model=}, {num_spec_tokens=})"


@dataclass
class LoRAConfig:
    max_lora_rank: int
    max_loras: int
    fully_sharded_loras: bool = False
    max_cpu_loras: Optional[int] = None
    lora_dtype: Optional[Union[torch.dtype, str]] = None
    lora_extra_vocab_size: int = 256
    # This is a constant.
    lora_vocab_padding_size: ClassVar[int] = 256
    long_lora_scaling_factors: Optional[Tuple[float]] = None
    bias_enabled: bool = False

    def compute_hash(self) -> str:
        """
        WARNING: Whenever a new field is added to this config,
        ensure that it is included in the factors list if
        it affects the computation graph.

        Provide a hash that uniquely identifies all the configs
        that affect the structure of the computation
        graph from input ids/embeddings to the final hidden states,
        excluding anything before input ids/embeddings and after
        the final hidden states.
        """
        # no factors to consider.
        # LoRA is not compatible with `torch.compile` .
        factors: List[Any] = []
        hash_str = hashlib.md5(str(factors).encode()).hexdigest()
        return hash_str

    def __post_init__(self):
        # Setting the maximum rank to 256 should be able to satisfy the vast
        # majority of applications.
        possible_max_ranks = (8, 16, 32, 64, 128, 256)
        possible_lora_extra_vocab_size = (0, 256, 512)
        if self.max_lora_rank not in possible_max_ranks:
            raise ValueError(
                f"max_lora_rank ({self.max_lora_rank}) must be one of "
                f"{possible_max_ranks}.")
        if self.lora_extra_vocab_size not in possible_lora_extra_vocab_size:
            raise ValueError(
                f"lora_extra_vocab_size ({self.lora_extra_vocab_size}) "
                f"must be one of {possible_lora_extra_vocab_size}.")
        if self.max_loras < 1:
            raise ValueError(f"max_loras ({self.max_loras}) must be >= 1.")
        if self.max_cpu_loras is None:
            self.max_cpu_loras = self.max_loras
        elif self.max_cpu_loras < self.max_loras:
            raise ValueError(
                f"max_cpu_loras ({self.max_cpu_loras}) must be >= "
                f"max_loras ({self.max_loras})")

    def verify_with_model_config(self, model_config: ModelConfig):
        if self.lora_dtype in (None, "auto"):
            self.lora_dtype = model_config.dtype
        elif isinstance(self.lora_dtype, str):
            self.lora_dtype = getattr(torch, self.lora_dtype)
        if model_config.quantization and model_config.quantization not in [
                "awq", "gptq"
        ]:
            # TODO support marlin
            logger.warning("%s quantization is not tested with LoRA yet.",
                           model_config.quantization)

    def verify_with_scheduler_config(self, scheduler_config: SchedulerConfig):
        # Reminder: Please update docs/source/usage/compatibility_matrix.md
        # If the feature combo become valid
        if scheduler_config.chunked_prefill_enabled:
            logger.warning("LoRA with chunked prefill is still experimental "
                           "and may be unstable.")


@dataclass
class PromptAdapterConfig:
    max_prompt_adapters: int
    max_prompt_adapter_token: int
    max_cpu_prompt_adapters: Optional[int] = None
    prompt_adapter_dtype: Optional[torch.dtype] = None

    def compute_hash(self) -> str:
        """
        WARNING: Whenever a new field is added to this config,
        ensure that it is included in the factors list if
        it affects the computation graph.

        Provide a hash that uniquely identifies all the configs
        that affect the structure of the computation
        graph from input ids/embeddings to the final hidden states,
        excluding anything before input ids/embeddings and after
        the final hidden states.
        """
        # no factors to consider.
        # this config will not affect the computation graph.
        factors: List[Any] = []
        hash_str = hashlib.md5(str(factors).encode()).hexdigest()
        return hash_str

    def __post_init__(self):

        if self.max_prompt_adapters < 1:
            raise ValueError(f"max_prompt_adapters "
                             f"({self.max_prompt_adapters}) must be >= 1.")
        if self.max_prompt_adapter_token == 0:
            raise ValueError("max_prompt_adapter_token must be set.")
        if self.max_cpu_prompt_adapters is None:
            self.max_cpu_prompt_adapters = self.max_prompt_adapters

    def verify_with_model_config(self, model_config: ModelConfig):
        if self.prompt_adapter_dtype in (None, "auto"):
            self.prompt_adapter_dtype = model_config.dtype
        elif isinstance(self.prompt_adapter_dtype, str):
            self.prompt_adapter_dtype = getattr(torch,
                                                self.prompt_adapter_dtype)


@dataclass
class MultiModalConfig:
    """Controls the behavior of multimodal models."""

    limit_per_prompt: Mapping[str, int] = field(default_factory=dict)
    """
    The maximum number of multi-modal input instances allowed per prompt
    for each :class:`~vllm.multimodal.MultiModalPlugin`.
    """

    def compute_hash(self) -> str:
        """
        WARNING: Whenever a new field is added to this config,
        ensure that it is included in the factors list if
        it affects the computation graph.

        Provide a hash that uniquely identifies all the configs
        that affect the structure of the computation
        graph from input ids/embeddings to the final hidden states,
        excluding anything before input ids/embeddings and after
        the final hidden states.
        """
        # no factors to consider.
        # this config will not affect the computation graph.
        factors: List[Any] = []
        hash_str = hashlib.md5(str(factors).encode()).hexdigest()
        return hash_str

    # TODO: Add configs to init vision tower or not.


@dataclass
class PoolerConfig:
    """Controls the behavior of output pooling in pooling models."""

    pooling_type: Optional[str] = None
    """
    The pooling method of the pooling model. This should be a key in
    :class:`vllm.model_executor.layers.pooler.PoolingType`.
    """

    normalize: Optional[bool] = None
    """
    Whether to normalize the pooled outputs. Usually, this should be set to
    ``True`` for embedding outputs.
    """

    softmax: Optional[bool] = None
    """
    Whether to apply softmax to the pooled outputs. Usually, this should be set
    to ``True`` for classification outputs.
    """

    step_tag_id: Optional[int] = None
    """
    If set, only the score corresponding to the ``step_tag_id`` in the
    generated sentence should be returned. Otherwise, the scores for all tokens
    are returned.
    """

    returned_token_ids: Optional[List[int]] = None
    """
    A list of indices for the vocabulary dimensions to be extracted,
    such as the token IDs of ``good_token`` and ``bad_token`` in the
    ``math-shepherd-mistral-7b-prm`` model.
    """

    def compute_hash(self) -> str:
        """
        WARNING: Whenever a new field is added to this config,
        ensure that it is included in the factors list if
        it affects the computation graph.

        Provide a hash that uniquely identifies all the configs
        that affect the structure of the computation
        graph from input ids/embeddings to the final hidden states,
        excluding anything before input ids/embeddings and after
        the final hidden states.
        """
        # no factors to consider.
        # this config will not affect the computation graph.
        factors: List[Any] = []
        hash_str = hashlib.md5(str(factors).encode()).hexdigest()
        return hash_str

    @staticmethod
    def from_json(json_str: str) -> "PoolerConfig":
        return PoolerConfig(**json.loads(json_str))


_STR_DTYPE_TO_TORCH_DTYPE = {
    "half": torch.float16,
    "float16": torch.float16,
    "float": torch.float32,
    "float32": torch.float32,
    "bfloat16": torch.bfloat16,
}

_ROCM_NOT_SUPPORTED_DTYPE: List[str] = []  #


def _get_and_verify_dtype(
    config: PretrainedConfig,
    dtype: Union[str, torch.dtype],
) -> torch.dtype:
    # NOTE: getattr(config, "torch_dtype", torch.float32) is not correct
    # because config.torch_dtype can be None.
    config_dtype = getattr(config, "torch_dtype", None)
    if config_dtype is None:
        config_dtype = torch.float32

    if isinstance(dtype, str):
        dtype = dtype.lower()
        if dtype == "auto":
            if config_dtype == torch.float32:
                if config.model_type == "gemma2":
                    logger.info(
                        "For Gemma 2, we downcast float32 to bfloat16 instead "
                        "of float16 by default. Please specify `dtype` if you "
                        "want to use float16.")
                    torch_dtype = torch.bfloat16
                else:
                    # Following the common practice, we use float16 for float32
                    # models.
                    torch_dtype = torch.float16
            else:
                torch_dtype = config_dtype

            from vllm.platforms import current_platform
            if (current_platform.is_cpu()
                    and current_platform.get_cpu_architecture()
                    == CpuArchEnum.POWERPC
                    and (config_dtype == torch.float16
                         or config_dtype == torch.float32)):
                logger.info(
                    "For POWERPC, we cast models to bfloat16 instead of "
                    "using float16 by default. Float16 is not currently "
                    "supported for POWERPC.")
                torch_dtype = torch.bfloat16

            if current_platform.is_hpu() and config_dtype == torch.float16:
                logger.info(
                    "For HPU, we cast models to bfloat16 instead of"
                    "using float16 by default. Please specify `dtype` if you "
                    "want to use float16.")
                torch_dtype = torch.bfloat16
        else:
            if dtype not in _STR_DTYPE_TO_TORCH_DTYPE:
                raise ValueError(f"Unknown dtype: {dtype}")
            torch_dtype = _STR_DTYPE_TO_TORCH_DTYPE[dtype]
    elif isinstance(dtype, torch.dtype):
        torch_dtype = dtype
    else:
        raise ValueError(f"Unknown dtype: {dtype}")

    # Verify the dtype.
    if torch_dtype != config_dtype:
        if torch_dtype == torch.float32:
            # Upcasting to float32 is allowed.
            logger.info("Upcasting %s to %s.", config_dtype, torch_dtype)
            pass
        elif config_dtype == torch.float32:
            # Downcasting from float32 to float16 or bfloat16 is allowed.
            logger.info("Downcasting %s to %s.", config_dtype, torch_dtype)
            pass
        else:
            # Casting between float16 and bfloat16 is allowed with a warning.
            logger.warning("Casting %s to %s.", config_dtype, torch_dtype)

    return torch_dtype


def _get_and_verify_max_len(
    hf_config: PretrainedConfig,
    max_model_len: Optional[int],
    disable_sliding_window: bool,
    sliding_window_len: Optional[Union[int, List[Optional[int]]]],
    spec_target_max_model_len: Optional[int] = None,
    encoder_config: Optional[Any] = None,
) -> int:
    """Get and verify the model's maximum length."""
    derived_max_model_len = float("inf")
    possible_keys = [
        # OPT
        "max_position_embeddings",
        # GPT-2
        "n_positions",
        # MPT
        "max_seq_len",
        # ChatGLM2
        "seq_length",
        # Command-R
        "model_max_length",
        # Whisper
        "max_target_positions",
        # Others
        "max_sequence_length",
        "max_seq_length",
        "seq_len",
    ]
    # Choose the smallest "max_length" from the possible keys.
    max_len_key = None
    for key in possible_keys:
        max_len = getattr(hf_config, key, None)
        if max_len is not None:
            max_len_key = key if max_len < derived_max_model_len \
                else max_len_key
            derived_max_model_len = min(derived_max_model_len, max_len)

    # If sliding window is manually disabled, max_length should be less
    # than the sliding window length in the model config.
    if disable_sliding_window and sliding_window_len is not None:

        sliding_window_len_min = get_min_sliding_window(sliding_window_len)
        max_len_key = "sliding_window" \
            if sliding_window_len_min < derived_max_model_len else max_len_key
        derived_max_model_len = min(derived_max_model_len,
                                    sliding_window_len_min)

    # If none of the keys were found in the config, use a default and
    # log a warning.
    if derived_max_model_len == float("inf"):
        if max_model_len is not None:
            # If max_model_len is specified, we use it.
            return max_model_len

        if spec_target_max_model_len is not None:
            # If this is a speculative draft model, we use the max model len
            # from the target model.
            return spec_target_max_model_len

        default_max_len = 2048
        logger.warning(
            "The model's config.json does not contain any of the following "
            "keys to determine the original maximum length of the model: "
            "%s. Assuming the model's maximum length is %d.", possible_keys,
            default_max_len)
        derived_max_model_len = default_max_len

    rope_scaling = getattr(hf_config, "rope_scaling", None)
    if rope_scaling is not None:
        # No need to consider "type" key because of patch_rope_scaling when
        # loading HF config
        rope_type = rope_scaling["rope_type"]

        if rope_type not in ("su", "longrope", "llama3"):
            if disable_sliding_window:
                # TODO(robertgshaw): Find a model that supports rope_scaling
                # with sliding window to see if this case should be allowed.
                raise NotImplementedError(
                    "Disabling sliding window is not supported for models "
                    "with rope_scaling. Please raise an issue so we can "
                    "investigate.")

            # NOTE: rope_type == "default" does not define factor
            # https://github.com/huggingface/transformers/blob/v4.45.2/src/transformers/modeling_rope_utils.py
            scaling_factor = rope_scaling.get("factor", 1.0)

            if rope_type == "yarn":
                derived_max_model_len = rope_scaling[
                    "original_max_position_embeddings"]
            derived_max_model_len *= scaling_factor

    if encoder_config and "max_seq_length" in encoder_config:
        derived_max_model_len = encoder_config["max_seq_length"]

    # If the user specified a max length, make sure it is smaller than the
    # derived length from the HF model config.
    if max_model_len is None:
        max_model_len = int(derived_max_model_len)
    elif max_model_len > derived_max_model_len:
        # Some models might have a separate key for specifying model_max_length
        # that will be bigger than derived_max_model_len. We compare user input
        # with model_max_length and allow this override when it's smaller.
        model_max_length = getattr(hf_config, "model_max_length", None)
        if model_max_length is not None and max_model_len <= model_max_length:
            if disable_sliding_window:
                # TODO(robertgshaw): Find a model that has model_max_length
                # with sliding window to see if this case should be allowed.
                raise NotImplementedError(
                    "Disabling sliding window is not supported for models "
                    "model_max_length in the config. Please raise an issue "
                    "so we can investigate.")
        else:
            msg = (
                f"User-specified max_model_len ({max_model_len}) is greater "
                f"than the derived max_model_len ({max_len_key}="
                f"{derived_max_model_len} or model_max_length="
                f"{model_max_length} in model's config.json). This may lead "
                "to incorrect model outputs or CUDA errors.")
            if envs.VLLM_ALLOW_LONG_MAX_MODEL_LEN:
                logger.warning(
                    "%s Make sure the value is correct and within the "
                    "model context size.", msg)
            else:
                raise ValueError(
                    f"{msg} To allow overriding this maximum, set "
                    "the env var VLLM_ALLOW_LONG_MAX_MODEL_LEN=1")
    return int(max_model_len)


def get_min_sliding_window(
        sliding_window: Union[int, List[Optional[int]]]) -> int:
    if isinstance(sliding_window, list):
        return min(s for s in sliding_window if s is not None)

    return sliding_window


def get_served_model_name(model: str,
                          served_model_name: Optional[Union[str, List[str]]]):
    """
    If the input is a non-empty list, the first model_name in
    `served_model_name` is taken.
    If the input is a non-empty string, it is used directly.
    For cases where the input is either an empty string or an
    empty list, the fallback is to use `self.model`.
    """
    if not served_model_name:
        return model
    if isinstance(served_model_name, list):
        return served_model_name[0]
    return served_model_name


@dataclass
class DecodingConfig:
    """Dataclass which contains the decoding strategy of the engine"""

    # Which guided decoding algo to use.
    # 'outlines' / 'lm-format-enforcer' / 'xgrammar'
    guided_decoding_backend: str = 'xgrammar'

    def compute_hash(self) -> str:
        """
        WARNING: Whenever a new field is added to this config,
        ensure that it is included in the factors list if
        it affects the computation graph.

        Provide a hash that uniquely identifies all the configs
        that affect the structure of the computation
        graph from input ids/embeddings to the final hidden states,
        excluding anything before input ids/embeddings and after
        the final hidden states.
        """
        # no factors to consider.
        # this config will not affect the computation graph.
        factors: List[Any] = []
        hash_str = hashlib.md5(str(factors).encode()).hexdigest()
        return hash_str

    def __post_init__(self):
        valid_guided_backends = ['outlines', 'lm-format-enforcer', 'xgrammar']
        backend = self.guided_decoding_backend
        if backend not in valid_guided_backends:
            raise ValueError(f"Invalid guided_decoding_backend '{backend},"
                             f"must be one of {valid_guided_backends}")


@dataclass
class ObservabilityConfig:
    """Configuration for observability."""
    otlp_traces_endpoint: Optional[str] = None

    # Collecting detailed timing information for each request can be expensive.

    # If set, collects the model forward time for the request.
    collect_model_forward_time: bool = False

    # If set, collects the model execute time for the request.
    collect_model_execute_time: bool = False

    def compute_hash(self) -> str:
        """
        WARNING: Whenever a new field is added to this config,
        ensure that it is included in the factors list if
        it affects the computation graph.

        Provide a hash that uniquely identifies all the configs
        that affect the structure of the computation
        graph from input ids/embeddings to the final hidden states,
        excluding anything before input ids/embeddings and after
        the final hidden states.
        """
        # no factors to consider.
        # this config will not affect the computation graph.
        factors: List[Any] = []
        hash_str = hashlib.md5(str(factors).encode()).hexdigest()
        return hash_str

    def __post_init__(self):
        if not is_otel_available() and self.otlp_traces_endpoint is not None:
            raise ValueError(
                "OpenTelemetry is not available. Unable to configure "
                "'otlp_traces_endpoint'. Ensure OpenTelemetry packages are "
                f"installed. Original error:\n{otel_import_error_traceback}")


class KVTransferConfig(BaseModel):
    """Configuration for distributed KV cache transfer."""

    # The KV connector for vLLM to transmit KV caches between vLLM instances.
    kv_connector: Optional[str] = None

    # The device used by kv connector to buffer the KV cache.
    # Currently only support 'cuda'.
    kv_buffer_device: Optional[str] = "cuda"

    # The buffer size for TorchDistributedConnector. Measured in number of
    # bytes. Recommended value: 1e9 (about 1GB).
    kv_buffer_size: float = 1e9

    # Whether this vLLM instance produces, consumes KV cache, or both. Choices
    # are 'kv_producer', 'kv_consumer', and 'both'.
    kv_role: Optional[str] = None

    # The rank of this vLLM instance in the KV cache transfer. Typical value:
    # 0 for prefill instance, 1 for decode instance.
    # Currently only 1P1D is supported.
    kv_rank: Optional[int] = None

    # The number of parallel instances for KV cache transfer. For
    # PyNcclConnector, this should be 2.
    kv_parallel_size: int = 1

    # The KV connector ip, used to build distributed connection
    kv_ip: str = "127.0.0.1"

    # The KV connector port, used to build distributed connection
    kv_port: int = 14579

    def compute_hash(self) -> str:
        """
        WARNING: Whenever a new field is added to this config,
        ensure that it is included in the factors list if
        it affects the computation graph.

        Provide a hash that uniquely identifies all the configs
        that affect the structure of the computation
        graph from input ids/embeddings to the final hidden states,
        excluding anything before input ids/embeddings and after
        the final hidden states.
        """
        # no factors to consider.
        # this config will not affect the computation graph.
        factors: List[Any] = []
        hash_str = hashlib.md5(str(factors).encode()).hexdigest()
        return hash_str

    @classmethod
    def from_cli(cls, cli_value: str) -> "KVTransferConfig":
        """Parse the CLI value for the kv cache transfer config."""
        return KVTransferConfig.model_validate_json(cli_value)

    def model_post_init(self, __context: Any) -> None:

        if self.kv_role is not None and self.kv_role not in [
                "kv_producer", "kv_consumer", "kv_both"
        ]:
            raise ValueError(
                f"Unsupported kv_role: {self.kv_role}. "
                f"Supported roles are `kv_producer`, `kv_consumer`, "
                f"and `kv_both`")

        if self.kv_connector is not None and self.kv_role is None:
            raise ValueError("Please specify kv_disagg_role when kv_connector "
                             "is set, supported roles are `kv_producer`, "
                             "`kv_consumer`, and `kv_both`")

    @property
    def is_kv_transfer_instance(self) -> bool:
        return self.kv_connector is not None and \
            self.kv_role in ["kv_producer", "kv_consumer", "kv_both"]

    @property
    def need_kv_parallel_group(self) -> bool:
        # for those database-based connector, vLLM does not need to create
        # parallel group, and in that case the kv parallel size will be 1.
        return self.kv_connector is not None and self.kv_parallel_size > 1

    @property
    def is_kv_producer(self) -> bool:
        return self.kv_connector is not None and \
            self.kv_role in ["kv_producer", "kv_both"]

    @property
    def is_kv_consumer(self) -> bool:
        return self.kv_connector is not None and \
            self.kv_role in ["kv_consumer", "kv_both"]


class CompilationLevel:
    # constants for the levels of the compilation process
    NO_COMPILATION = 0
    DYNAMO_AS_IS = 1
    DYNAMO_ONCE = 2
    PIECEWISE = 3


class CompilationConfig(BaseModel):
    """
    Configuration for compilation.
    It has three parts:
    - Top-level Compilation control:
        - level: the level of compilation.
            - 0: no compilation.
            - 1: dynamo as is.
            - 2: dynamo once.
            - 3: piecewise compilation.
        - debug_dump_path: the path to dump the debug information.
        - cache_dir: the directory to store the compiled graph, to
            accelerate Inductor compilation. By default, it will use
            model-related information to generate a cache directory.
        - backend: the backend for compilation. It needs to be a string.
            - "" (empty string): use the default backend.
            - "eager"/"openxla"/...: use the specified backend registered in PyTorch.
            - "full.module.name": a qualified name which can be used to import the backend function.
            We use string to avoid serialization issues when using compilation in a distributed setting.
            When the compilation level is 1 or 2, the backend is used for the compilation directly (it sees the whole graph).
            When the compilation level is 3, the backend is used for the piecewise compilation (it sees a part of the graph).
        - custom_ops: fine-grained control over which custom ops to enable/disable.
            Use 'all' to enable all, 'none' to disable all.
            Also specify a list of custom op names to enable (prefixed with a '+'),
            or disable (prefixed with a '-').
            Examples:
                - 'all,-op1' to enable all except op1
                - 'none,+op1,+op2' to enable only op1 and op2
            By default, all custom ops are enabled when running without Inductor
                and disabled when running with Inductor (compile_level >= Inductor).
        - splitting_ops: a list of ops to split the full graph into subgraphs, used in piecewise compilation.
    - CudaGraph capture:
        - use_cudagraph: whether to use cudagraph inside compilation.
            - False: cudagraph inside compilation is not used.
            - True: cudagraph inside compilation is used. It requires
                that all input buffers have fixed addresses, and all
                splitting ops write their outputs to input buffers.
            Note that this is orthogonal to the cudagraph capture logic
            outside of compilation.
            TODO: move outside cudagraph logic into compilation.
            torch.compile will handle cudagraph capture logic in the future.
        - cudagraph_capture_sizes: sizes to capture cudagraph.
            - None (default): capture sizes are inferred from vllm config.
            - List[int]: capture sizes are specified as given.
        - cudagraph_num_of_warmups: number of warmup runs for cudagraph.
            It means the first several runs will be treated as warmup runs.
            Only after that, the execution will be recorded, and the recorded
            cudagraph will be used for subsequent runs.
        - cudagraph_copy_inputs: whether to copy input tensors for
            cudagraph. If the caller can guarantee that the same input buffers
            are always used, it can set this to False. Otherwise, it should
            set this to True, and the compiler will copy the input to an
            internally managed buffer. Default is False.
    - Inductor compilation:
        - use_inductor: whether to use inductor compilation.
            - False: inductor compilation is not used. graph runs in eager.
            - True: inductor compilation is used. one graph for symbolic shape
                is compiled. In addition, compile for cudagraph sizes that are
                in candidate_compile_sizes, using configurations
                in inductor_compile_config.
        - candidate_compile_sizes: sizes to compile for inductor.
        - inductor_compile_config: additional configurations for inductor.
            - None: use default configurations.
        - inductor_passes: additional passes for inductor. It is a dictionary
            from pass name to pass function qualified name. We use function
            name because the config uses json format. If we pass the config
            from Python, functions can also be passed directly via Python object
            constructor, e.g. `CompilationConfig(inductor_passes={"a": func})`
        - custom inductor passes: see PassConfig for more details

    Why we have different sizes for cudagraph and inductor:
    - cudagraph: a cudagraph captured for a specific size can only be used
        for the same size. We need to capture all the sizes we want to use.
    - inductor: a graph compiled by inductor for a general shape can be used
        for different sizes. Inductor can also compile for specific sizes,
        where it can have more information to optimize the graph with fully
        static shapes. However, we find the general shape compilation is
        sufficient for most cases. It might be beneficial to compile for
        certain small batchsizes, where inductor is good at optimizing.
    """ # noqa
    level: int = 0
    debug_dump_path: str = ""
    cache_dir: str = ""
    backend: str = ""
    custom_ops: List[str] = Field(default_factory=list)
    splitting_ops: List[str] = Field(default=None)  # type: ignore

    use_inductor: bool = True
    candidate_compile_sizes: Optional[List[int]] = Field(default=None)
    inductor_compile_config: Dict = Field(default_factory=dict)
    inductor_passes: Dict[str, str] = Field(default_factory=dict)

    use_cudagraph: bool = False
    cudagraph_num_of_warmups: int = 0
    cudagraph_capture_sizes: Optional[List[int]] = None
    cudagraph_copy_inputs: bool = False

    class PassConfig(BaseModel):
        """
        Configuration for custom Inductor passes.
        This is separate from general CompilationConfig so that inductor passes
        don't all have access to full configuration - that would create a cycle
        as the PassManager is set as a property of config.
        - dump_graph_stages: list of stages for which we want to dump the graph.
            Each pass defines its own stages (before, after, maybe in-between).
        - dump_graph_dir: directory to dump the graphs. Default is .
        - enable_fusion: whether to enable the custom fusion pass.
        - enable_reshape: whether to enable the custom reshape elimination pass.
            TODO better pass enabling system.
        """
        dump_graph_stages: List[str] = Field(default_factory=list)
        dump_graph_dir: Path = Field(default=Path("."))
        enable_fusion: bool = True
        enable_reshape: bool = True

        def uuid(self):
            """
            Produces a hash unique to the pass configuration.
            Any new fields that affect compilation should be added to the hash.
            Do not include dump_graph_* in the hash - they don't affect
            compilation.
            """
            dict_ = self.model_dump(
                include={"enable_fusion", "enable_reshape"})
            encoded = json.dumps(dict_, sort_keys=True).encode("utf-8")
            return hashlib.sha256(encoded).digest()

        def model_post_init(self, __context: Any) -> None:
            if not self.enable_reshape and self.enable_fusion:
                print_warning_once(
                    "Fusion enabled but reshape elimination disabled."
                    "RMSNorm + quant (fp8) fusion might not work")

    pass_config: PassConfig = Field(default_factory=PassConfig)

    # not configurable, computed after init
    compile_sizes: List[int] = PrivateAttr
    capture_sizes: List[int] = PrivateAttr
    max_capture_size: int = PrivateAttr
    # optimization:
    # Intuitively, bs_to_padded_graph_size should be Dict[int, int].
    # since we know all keys are in a range [0, max_capture_size],
    # we can optimize it to List[int] for better lookup performance.
    bs_to_padded_graph_size: List[int] = PrivateAttr

    # keep track of enabled and disabled custom ops
    enabled_custom_ops: Counter[str] = PrivateAttr
    disabled_custom_ops: Counter[str] = PrivateAttr
    compilation_time: float = PrivateAttr
    # should be InductorHashCache, but Pydantic does not support it
    inductor_hash_cache: Any = PrivateAttr

    # Per-model forward context
    # Mainly used to store attention cls
    # Map from layer name to the attention cls
    static_forward_context: Dict[str, Any] = PrivateAttr

    def compute_hash(self) -> str:
        """
        WARNING: Whenever a new field is added to this config,
        ensure that it is included in the factors list if
        it affects the computation graph.

        Provide a hash that uniquely identifies all the configs
        that affect the structure of the computation
        graph from input ids/embeddings to the final hidden states,
        excluding anything before input ids/embeddings and after
        the final hidden states.
        """
        factors: List[Any] = []
        factors.append(self.level)
        factors.append(self.backend)
        factors.append(self.custom_ops)
        factors.append(self.splitting_ops)
        factors.append(self.use_inductor)
        factors.append(self.inductor_compile_config)
        factors.append(self.inductor_passes)
        factors.append(self.pass_config.uuid())
        return hashlib.sha256(str(factors).encode()).hexdigest()

    def __repr__(self) -> str:
        exclude = {
            "static_forward_context",
            "enabled_custom_ops",
            "disabled_custom_ops",
            "compilation_time",
            "bs_to_padded_graph_size",
            "pass_config",
        }
        return self.model_dump_json(exclude=exclude, exclude_unset=True)

    __str__ = __repr__

    @classmethod
    def from_cli(cls, cli_value: str) -> "CompilationConfig":
        """Parse the CLI value for the compilation config."""
        if cli_value in ["0", "1", "2", "3"]:
            return cls(level=int(cli_value))
        # do not use `eval`, it is dangerous and can execute arbitrary code
        dict_value = ast.literal_eval(cli_value)
        return CompilationConfig.model_validate(dict_value)

    def model_post_init(self, __context: Any) -> None:

        count_none = self.custom_ops.count("none")
        count_all = self.custom_ops.count("all")
        assert count_none + count_all <= 1, "Can only specify 'none' or 'all'"

        if self.splitting_ops is None:
            if envs.VLLM_USE_V1:
                # v1 must split the graph on attention ops
                # for piecewise cudagraph
                self.splitting_ops = [
                    "vllm.unified_attention",
                    "vllm.unified_attention_with_output",
                ]
            else:
                # v0 can use full graph compilation without splitting,
                # splitting is optional.
                # right now we still need it. kv cache shape
                # will be included in the graph if we don't split
                # the graph.
                # TODO: hide kv cache in static forward context
                # so that inductor does not see it.
                self.splitting_ops = [
                    "vllm.unified_attention",
                    "vllm.unified_attention_with_output",
                ]

        for k, v in self.inductor_passes.items():
            if not isinstance(v, str):
                assert callable(v), (
                    f"pass {k} should be callable or a qualified name")
                self.inductor_compile_config[k] = v if isinstance(
                    v, InductorPass) else CallableInductorPass(v)
                continue

            # resolve function from qualified name
            names = v.split(".")
            module = ".".join(names[:-1])
            func_name = names[-1]
            func = __import__(module).__dict__[func_name]
            self.inductor_compile_config[k] = func if isinstance(
                func, InductorPass) else CallableInductorPass(func)

        self.enabled_custom_ops = Counter()
        self.disabled_custom_ops = Counter()
        self.static_forward_context = {}
        self.compilation_time = 0.0

    def init_backend(self, vllm_config: "VllmConfig") -> Union[str, Callable]:
        if self.level == CompilationLevel.NO_COMPILATION:
            raise ValueError("No compilation level is set.")

        from torch._dynamo.backends.registry import list_backends
        torch_backends = list_backends(exclude_tags=tuple())
        if self.level in [
                CompilationLevel.DYNAMO_AS_IS, CompilationLevel.DYNAMO_ONCE
        ]:
            if self.backend == "":
                return "eager"
            if self.backend in torch_backends:
                return self.backend
            return resolve_obj_by_qualname(self.backend)

        # TODO: pass user-specified backend to piecewise compilation
        # merge with the config use_inductor
        assert self.level == CompilationLevel.PIECEWISE

        if not self.cache_dir:
            # no provided cache dir, generate one based on the known factors
            # that affects the compilation. if none of the factors change,
            # the cache dir will be the same so that we can reuse the compiled
            # graph.
            hash_key = vllm_config.compute_hash()
            cache_dir = os.path.join(
                envs.VLLM_CACHE_ROOT, "torch_compile_cache", hash_key,
                f"rank_{vllm_config.parallel_config.rank}")
            os.makedirs(cache_dir, exist_ok=True)
            self.cache_dir = cache_dir

            disabled = envs.VLLM_DISABLE_COMPILE_CACHE
            from vllm.compilation.backends import InductorHashCache
            self.inductor_hash_cache: InductorHashCache = InductorHashCache(
                self.cache_dir, disabled=disabled)
            if disabled:
                logger.info("vLLM's torch.compile cache is disabled.")
            else:
                logger.info(
                    "Using cache directory: %s for vLLM's torch.compile",
                    self.cache_dir)

        from vllm.compilation.backends import VllmBackend
        return VllmBackend(vllm_config)

    def init_with_cudagraph_sizes(self, sizes_to_specialize: List[int]):
        """To complete the initialization of config,
        we need to know the cudagraph sizes."""

        if self.cudagraph_capture_sizes is None:
            self.capture_sizes = sizes_to_specialize
        else:
            self.capture_sizes = self.cudagraph_capture_sizes
            logger.info(("cudagraph sizes specified by model runner"
                         " %s is overridden by config %s"),
                        sizes_to_specialize, self.cudagraph_capture_sizes)

        if self.candidate_compile_sizes is None:
            self.candidate_compile_sizes = []
        self.compile_sizes = [
            x for x in self.candidate_compile_sizes if x in self.capture_sizes
        ]
        ignored_sizes = [
            x for x in self.candidate_compile_sizes
            if x not in self.capture_sizes
        ]
        if ignored_sizes:
            logger.warning(("candidate_compile_sizes %s are ignored "
                            "because they are not cudagraph capture sizes."),
                           ignored_sizes)

        # sort to make sure cudagraph capture sizes are in descending order
        self.capture_sizes.sort(reverse=True)
        self.max_capture_size = self.capture_sizes[
            0] if self.capture_sizes else 0

        # pre-compute the mapping from batch size to padded graph size
        self.bs_to_padded_graph_size = [
            0 for i in range(self.max_capture_size + 1)
        ]
        for end, start in zip(self.capture_sizes,
                              self.capture_sizes[1:] + [0]):
            for bs in range(start, end):
                if bs == start:
                    self.bs_to_padded_graph_size[bs] = start
                else:
                    self.bs_to_padded_graph_size[bs] = end
        self.bs_to_padded_graph_size[
            self.max_capture_size] = self.max_capture_size


@dataclass
class VllmConfig:
    """Dataclass which contains all vllm-related configuration. This
    simplifies passing around the distinct configurations in the codebase.
    """

    model_config: ModelConfig = field(default=None, init=True)  # type: ignore
    cache_config: CacheConfig = field(default=None, init=True)  # type: ignore
    parallel_config: ParallelConfig = field(default_factory=ParallelConfig,
                                            init=True)
    scheduler_config: SchedulerConfig = field(default_factory=SchedulerConfig,
                                              init=True)
    device_config: DeviceConfig = field(default=None,
                                        init=True)  # type: ignore
    load_config: LoadConfig = field(default=None, init=True)  # type: ignore
    lora_config: Optional[LoRAConfig] = None
    speculative_config: Optional[SpeculativeConfig] = None
    decoding_config: Optional[DecodingConfig] = None
    observability_config: Optional[ObservabilityConfig] = None
    prompt_adapter_config: Optional[PromptAdapterConfig] = None
    quant_config: Optional[QuantizationConfig] = None
    compilation_config: CompilationConfig = field(default=None,
                                                  init=True)  # type: ignore
    kv_transfer_config: KVTransferConfig = field(default=None,
                                                 init=True)  # type: ignore
    # some opaque config, only used to provide additional information
    # for the hash computation, mainly used for testing and debugging.
    additional_config: SupportsHash = field(default=None,
                                            init=True)  # type: ignore
    instance_id: str = ""

    def compute_hash(self) -> str:
        """
        WARNING: Whenever a new field is added to this config,
        ensure that it is included in the factors list if
        it affects the computation graph.

        Provide a hash that uniquely identifies all the configs
        that affect the structure of the computation
        graph from input ids/embeddings to the final hidden states,
        excluding anything before input ids/embeddings and after
        the final hidden states.
        """
        factors: List[Any] = []
        # summarize system state
        from torch._inductor.codecache import CacheBase
        system_factors = CacheBase.get_system()
        factors.append(system_factors)

        # summarize pytorch state
        from torch._inductor.codecache import torch_key
        torch_factors = torch_key()
        factors.append(torch_factors)

        # summarize vllm config
        vllm_factors: List[Any] = []
        from vllm import __version__
        vllm_factors.append(__version__)
        if self.model_config:
            vllm_factors.append(self.model_config.compute_hash())
        else:
            vllm_factors.append("None")
        if self.cache_config:
            vllm_factors.append(self.cache_config.compute_hash())
        else:
            vllm_factors.append("None")
        if self.parallel_config:
            vllm_factors.append(self.parallel_config.compute_hash())
        else:
            vllm_factors.append("None")
        if self.scheduler_config:
            vllm_factors.append(self.scheduler_config.compute_hash())
        else:
            vllm_factors.append("None")
        if self.device_config:
            vllm_factors.append(self.device_config.compute_hash())
        else:
            vllm_factors.append("None")
        if self.load_config:
            vllm_factors.append(self.load_config.compute_hash())
        else:
            vllm_factors.append("None")
        if self.lora_config:
            vllm_factors.append(self.lora_config.compute_hash())
        else:
            vllm_factors.append("None")
        if self.speculative_config:
            vllm_factors.append(self.speculative_config.compute_hash())
        else:
            vllm_factors.append("None")
        if self.decoding_config:
            vllm_factors.append(self.decoding_config.compute_hash())
        else:
            vllm_factors.append("None")
        if self.observability_config:
            vllm_factors.append(self.observability_config.compute_hash())
        else:
            vllm_factors.append("None")
        if self.prompt_adapter_config:
            vllm_factors.append(self.prompt_adapter_config.compute_hash())
        else:
            vllm_factors.append("None")
        if self.quant_config:
            pass  # should be captured by model_config.quantization
        if self.compilation_config:
            vllm_factors.append(self.compilation_config.compute_hash())
        else:
            vllm_factors.append("None")
        if self.kv_transfer_config:
            vllm_factors.append(self.kv_transfer_config.compute_hash())
        else:
            vllm_factors.append("None")
        if self.additional_config:
            vllm_factors.append(self.additional_config.compute_hash())
        else:
            vllm_factors.append("None")
        factors.append(vllm_factors)

        hash_str = hashlib.md5(str(factors).encode()).hexdigest()[:10]
        return hash_str

    def pad_for_cudagraph(self, batch_size: int) -> int:
        # if batch_size > self.compilation_config.max_capture_size,
        # it should raise an IndexError.
        # the caller should make sure the batch_size is within the range,
        # i.e., batch_size <= self.compilation_config.max_capture_size
        return self.compilation_config.bs_to_padded_graph_size[batch_size]

    @staticmethod
    def _get_quantization_config(
            model_config: ModelConfig,
            load_config: LoadConfig) -> Optional[QuantizationConfig]:
        """Get the quantization config."""
        from vllm.platforms import current_platform
        if model_config.quantization is not None:
            from vllm.model_executor.model_loader.weight_utils import (
                get_quant_config)
            quant_config = get_quant_config(model_config, load_config)
            capability_tuple = current_platform.get_device_capability()

            if capability_tuple is not None and not current_platform.is_xpu():
                capability = capability_tuple.to_int()
                if capability < quant_config.get_min_capability():
                    raise ValueError(
                        f"The quantization method {model_config.quantization} "
                        "is not supported for the current GPU. Minimum "
                        f"capability: {quant_config.get_min_capability()}. "
                        f"Current capability: {capability}.")
            supported_dtypes = quant_config.get_supported_act_dtypes()
            if model_config.dtype not in supported_dtypes:
                raise ValueError(
                    f"{model_config.dtype} is not supported for quantization "
                    f"method {model_config.quantization}. Supported dtypes: "
                    f"{supported_dtypes}")
            return quant_config
        return None

    def with_hf_config(
        self,
        hf_config: PretrainedConfig,
        architectures: Optional[list[str]] = None,
    ) -> "VllmConfig":
        if architectures is not None:
            hf_config = copy.deepcopy(hf_config)
            hf_config.architectures = architectures

        model_config = copy.deepcopy(self.model_config)
        model_config.hf_config = hf_config

        return replace(self, model_config=model_config)

    def __post_init__(self):
        """Verify configs are valid & consistent with each other.
        """
        if self.model_config is not None:
            self.model_config.verify_async_output_proc(self.parallel_config,
                                                       self.speculative_config,
                                                       self.device_config)
            self.model_config.verify_with_parallel_config(self.parallel_config)

        if self.cache_config is not None:
            self.cache_config.verify_with_parallel_config(self.parallel_config)

        if self.lora_config:
            self.lora_config.verify_with_model_config(self.model_config)
            self.lora_config.verify_with_scheduler_config(
                self.scheduler_config)
        if self.prompt_adapter_config:
            self.prompt_adapter_config.verify_with_model_config(
                self.model_config)

        if self.quant_config is None and \
            self.model_config is not None and self.load_config is not None:
            self.quant_config = VllmConfig._get_quantization_config(
                self.model_config, self.load_config)

        from vllm.platforms import current_platform
        if self.scheduler_config is not None and \
            self.model_config is not None and \
            self.scheduler_config.chunked_prefill_enabled and \
            self.model_config.dtype == torch.float32 and \
            current_platform.get_device_capability() == (7, 5):
            print_warning_once(
                "Turing devices tensor cores do not support float32 matmul. "
                "To workaround this limitation, vLLM will set 'ieee' input "
                "precision for chunked prefill triton kernels.")

        if self.compilation_config is None:
            self.compilation_config = CompilationConfig()
        if envs.VLLM_USE_V1 and not self.model_config.enforce_eager:
            # NOTE(woosuk): Currently, we use inductor because the piecewise
            # CUDA graphs do not work properly with the custom CUDA kernels.
            # FIXME(woosuk): Disable inductor to reduce the compilation time
            # and avoid any potential issues with the inductor.
            self.compilation_config.custom_ops = ["none"]
            self.compilation_config.use_cudagraph = True
            self.compilation_config.use_inductor = True
            self.compilation_config.cudagraph_num_of_warmups = 1
            self.compilation_config.pass_config.enable_fusion = False
            self.compilation_config.pass_config.enable_reshape = False
            self.compilation_config.level = CompilationLevel.PIECEWISE

        self._set_cudagraph_sizes()

        if self.cache_config is not None and \
            self.cache_config.cpu_offload_gb > 0 and \
            self.compilation_config.level != CompilationLevel.NO_COMPILATION:
            logger.warning(
                "CPU offload is not supported with `torch.compile` yet."
                " Disabling `torch.compile`.")
            self.compilation_config.level = CompilationLevel.NO_COMPILATION

        if self.lora_config is not None and self.compilation_config.level !=\
             CompilationLevel.NO_COMPILATION:
            logger.warning("LoRA is not supported with `torch.compile` yet. "
                           "Disabling `torch.compile`.")
            self.compilation_config.level = CompilationLevel.NO_COMPILATION

        current_platform.check_and_update_config(self)

        if not self.instance_id:
            self.instance_id = random_uuid()[:5]

    def _set_cudagraph_sizes(self):
        """
        cudagraph batchsize padding logic:

        `[1, 2, 4] + [8 * i for i in range(1, 1025)]` is a list of all possible
        batch sizes that cudagraph will capture.

        Depending on the engine's configuration of `max_num_seqs`, the
        candidate batch sizes to capture cudagraph will shrink to the subset
        which just cover the range of `[1, max_num_seqs]`. In the common case,
        `max_num_seqs` is 256, and the cudagraph batch sizes will be
        `[1, 2, 4, 8, 16, 24, 32, 40, ..., 256]`.

        However, if users specify the cudagraph capture sizes through
        compilation config, we will use the specified sizes instead.

        In the end, `vllm_config.compilation_config.capture_sizes` will be the
        final sizes to capture cudagraph (in descending order).

        During runtime, if batchsize is larger than
        `vllm_config.compilation_config.capture_sizes`,
        no cudagraph will be used.
        If the batch size is no larger than
        `vllm_config.compilation_config.capture_sizes`,
        we can quickly find the padded graph size for a given batch size by
        looking up `vllm_config.compilation_config.bs_to_padded_graph_size`.
        """

        # calculate the default `batch_size_capture_list`
        if not envs.VLLM_USE_V1:
            batch_size_capture_list = []
            max_batchsize_to_capture = 0
            if self.scheduler_config is not None and \
                self.model_config is not None and \
                    not self.model_config.enforce_eager:

                possible_sizes = [1, 2, 4] + [8 * i for i in range(1, 1025)]
                # find the minimum size that is larger than max_num_seqs,
                # which then becomes the max_batchsize_to_capture
                larger_sizes = [
                    x for x in possible_sizes
                    if x >= self.scheduler_config.max_num_seqs
                ]
                if larger_sizes:
                    max_batchsize_to_capture = larger_sizes[0]
                else:
                    max_batchsize_to_capture = possible_sizes[-1]

                # filter out the sizes that are
                # larger than max_batchsize_to_capture
                batch_size_capture_list = [
                    size for size in possible_sizes
                    if size <= max_batchsize_to_capture
                ]
        else:
            batch_size_capture_list = []
            if self.model_config is not None and \
                not self.model_config.enforce_eager:
                batch_size_capture_list = [1, 2, 4
                                           ] + [i for i in range(8, 513, 8)]

        self.compilation_config.init_with_cudagraph_sizes(
            batch_size_capture_list)

    def __str__(self):
        return (
            f"model={self.model_config.model!r},"
            f" speculative_config={self.speculative_config!r},"
            f" tokenizer={self.model_config.tokenizer!r}, "
            f"skip_tokenizer_init={self.model_config.skip_tokenizer_init},"
            f" tokenizer_mode={self.model_config.tokenizer_mode}, "
            f"revision={self.model_config.revision}, "
            f"override_neuron_config={self.model_config.override_neuron_config},"
            f" tokenizer_revision={self.model_config.tokenizer_revision}, "
            f"trust_remote_code={self.model_config.trust_remote_code}, "
            f"dtype={self.model_config.dtype}, "
            f"max_seq_len={self.model_config.max_model_len},"
            f" download_dir={self.load_config.download_dir!r}, "
            f"load_format={self.load_config.load_format}, "
            f"tensor_parallel_size={self.parallel_config.tensor_parallel_size},"
            f" pipeline_parallel_size={self.parallel_config.pipeline_parallel_size}, "  # noqa
            f"disable_custom_all_reduce={self.parallel_config.disable_custom_all_reduce}, "  # noqa
            f"quantization={self.model_config.quantization}, "
            f"enforce_eager={self.model_config.enforce_eager}, "
            f"kv_cache_dtype={self.cache_config.cache_dtype}, "
            f"quantization_param_path={self.model_config.quantization_param_path},"
            f" device_config={self.device_config.device}, "
            f"decoding_config={self.decoding_config!r}, "
            f"observability_config={self.observability_config!r}, "
            f"seed={self.model_config.seed}, "
            f"served_model_name={self.model_config.served_model_name}, "
            f"num_scheduler_steps={self.scheduler_config.num_scheduler_steps}, "
            f"multi_step_stream_outputs={self.scheduler_config.multi_step_stream_outputs}, "  # noqa
            f"enable_prefix_caching={self.cache_config.enable_prefix_caching}, "
            f"chunked_prefill_enabled={self.scheduler_config.chunked_prefill_enabled}, "  # noqa
            f"use_async_output_proc={self.model_config.use_async_output_proc}, "
            f"disable_mm_preprocessor_cache={self.model_config.disable_mm_preprocessor_cache!r}, "  # noqa
            f"mm_processor_kwargs={self.model_config.mm_processor_kwargs}, "
            f"pooler_config={self.model_config.pooler_config!r}, "
            f"compilation_config={self.compilation_config!r}")


_current_vllm_config: Optional[VllmConfig] = None


@contextmanager
def set_current_vllm_config(vllm_config: VllmConfig):
    """
    Temporarily set the current VLLM config.
    Used during model initialization.
    We save the current VLLM config in a global variable,
    so that all modules can access it, e.g. custom ops
    can access the VLLM config to determine how to dispatch.
    """
    global _current_vllm_config
    old_vllm_config = _current_vllm_config
    from vllm.compilation.counter import compilation_counter
    num_models_seen = compilation_counter.num_models_seen
    try:
        _current_vllm_config = vllm_config
        yield
    finally:
        logger.debug("enabled custom ops: %s",
                     vllm_config.compilation_config.enabled_custom_ops)
        logger.debug("disabled custom ops: %s",
                     vllm_config.compilation_config.disabled_custom_ops)
        if vllm_config.compilation_config.level == CompilationLevel.PIECEWISE \
            and compilation_counter.num_models_seen == num_models_seen:
            # If the model supports compilation,
            # compilation_counter.num_models_seen should be increased
            # by at least 1.
            # If it is not increased, it means the model does not support
            # compilation (does not have @support_torch_compile decorator).
            logger.warning(
                "`torch.compile` is turned on, but the model %s"
                " does not support it. Please open an issue on GitHub"
                "if you want it to be supported.",
                vllm_config.model_config.model)
        _current_vllm_config = old_vllm_config


def get_current_vllm_config() -> VllmConfig:
    if _current_vllm_config is None:
        # in ci, usually when we test custom ops/modules directly,
        # we don't set the vllm config. In that case, we set a default
        # config.
        logger.warning("Current VLLM config is not set.")
        from vllm.config import VllmConfig
        return VllmConfig()
    return _current_vllm_config<|MERGE_RESOLUTION|>--- conflicted
+++ resolved
@@ -644,14 +644,6 @@
             self.use_async_output_proc = False
             return
 
-<<<<<<< HEAD
-        # if device_config.device_type not in ("cuda", "tpu"):
-        #     logger.warning(
-        #         "Async output processing is only supported for CUDA or TPU. "
-        #         "Disabling it for other platforms.")
-        #     self.use_async_output_proc = False
-        #     return
-=======
         # Reminder: Please update docs/source/usage/compatibility_matrix.md
         # If the feature combo become valid
         from vllm.platforms import current_platform
@@ -661,7 +653,6 @@
                 "current platform type %s.", current_platform.device_type)
             self.use_async_output_proc = False
             return
->>>>>>> bb533f86
 
         if envs.VLLM_USE_RAY_SPMD_WORKER:
             logger.warning(
