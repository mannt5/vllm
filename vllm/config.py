# SPDX-License-Identifier: Apache-2.0

import ast
import copy
import enum
import hashlib
import inspect
import json
import textwrap
import uuid
import warnings
from collections import Counter
from contextlib import contextmanager
from dataclasses import (MISSING, Field, asdict, field, fields, is_dataclass,
                         replace)
from functools import cached_property
from importlib.util import find_spec
from pathlib import Path
from typing import (TYPE_CHECKING, Any, Callable, ClassVar, Literal, Optional,
                    Protocol, TypeVar, Union, cast, get_args, get_origin)

import regex as re
import torch
from pydantic import (ConfigDict, SkipValidation, TypeAdapter, field_validator,
                      model_validator)
from pydantic.dataclasses import dataclass
from torch.distributed import ProcessGroup, ReduceOp
from transformers import PretrainedConfig
from typing_extensions import deprecated, runtime_checkable

import vllm.envs as envs
from vllm import version
from vllm.compilation.inductor_pass import CallableInductorPass, InductorPass
from vllm.logger import init_logger
from vllm.model_executor.layers.quantization import (QUANTIZATION_METHODS,
                                                     QuantizationMethods,
                                                     get_quantization_config)
from vllm.model_executor.models import ModelRegistry
from vllm.platforms import current_platform
from vllm.tracing import is_otel_available, otel_import_error_traceback
from vllm.transformers_utils.config import (
    ConfigFormat, get_config, get_hf_image_processor_config,
    get_hf_text_config, get_pooling_config,
    get_sentence_transformer_tokenizer_config, is_encoder_decoder,
    try_get_generation_config, uses_mrope)
from vllm.transformers_utils.s3_utils import S3Model
from vllm.transformers_utils.utils import is_s3, maybe_model_redirect
from vllm.utils import (DEFAULT_MAX_NUM_BATCHED_TOKENS,
                        MULTIMODAL_MODEL_MAX_NUM_BATCHED_TOKENS,
                        POOLING_MODEL_MAX_NUM_BATCHED_TOKENS, GiB_bytes,
                        LayerBlockType, cuda_device_count_stateless,
                        get_cpu_memory, get_open_port, is_torch_equal_or_newer,
                        random_uuid, resolve_obj_by_qualname)

if TYPE_CHECKING:
    from _typeshed import DataclassInstance
    from ray.util.placement_group import PlacementGroup

    from vllm.executor.executor_base import ExecutorBase
    from vllm.model_executor.layers.quantization.base_config import (
        QuantizationConfig)
    from vllm.model_executor.model_loader import BaseModelLoader
    from vllm.model_executor.model_loader.tensorizer import TensorizerConfig

    ConfigType = type[DataclassInstance]
else:
    PlacementGroup = Any
    ExecutorBase = Any
    QuantizationConfig = Any
    BaseModelLoader = Any
    TensorizerConfig = Any
    ConfigType = type

logger = init_logger(__name__)

ConfigT = TypeVar("ConfigT", bound=ConfigType)

TaskOption = Literal["auto", "generate", "embedding", "embed", "classify",
                     "score", "reward", "transcription"]

_ResolvedTask = Literal["generate", "embed", "classify", "score", "reward",
                        "draft", "transcription"]

RunnerType = Literal["generate", "pooling", "draft", "transcription"]

_RUNNER_TASKS: dict[RunnerType, list[_ResolvedTask]] = {
    "generate": ["generate"],
    "pooling": ["embed", "classify", "score", "reward"],
    "draft": ["draft"],
    "transcription": ["transcription"],
}

_TASK_RUNNER: dict[_ResolvedTask, RunnerType] = {
    task: runner
    for runner, tasks in _RUNNER_TASKS.items()
    for task in tasks
}

HfOverrides = Union[dict[str, Any], Callable[[PretrainedConfig],
                                             PretrainedConfig]]


@runtime_checkable
class SupportsHash(Protocol):

    def compute_hash(self) -> str:
        ...


class SupportsMetricsInfo(Protocol):

    def metrics_info(self) -> dict[str, str]:
        ...


class ModelImpl(str, enum.Enum):
    AUTO = "auto"
    VLLM = "vllm"
    TRANSFORMERS = "transformers"


def get_attr_docs(cls: type[Any]) -> dict[str, str]:
    """
    Get any docstrings placed after attribute assignments in a class body.

    https://davidism.com/mit-license/
    """

    def pairwise(iterable):
        """
        Manually implement https://docs.python.org/3/library/itertools.html#itertools.pairwise

        Can be removed when Python 3.9 support is dropped.
        """
        iterator = iter(iterable)
        a = next(iterator, None)

        for b in iterator:
            yield a, b
            a = b

    cls_node = ast.parse(textwrap.dedent(inspect.getsource(cls))).body[0]

    if not isinstance(cls_node, ast.ClassDef):
        raise TypeError("Given object was not a class.")

    out = {}

    # Consider each pair of nodes.
    for a, b in pairwise(cls_node.body):
        # Must be an assignment then a constant string.
        if (not isinstance(a, (ast.Assign, ast.AnnAssign))
                or not isinstance(b, ast.Expr)
                or not isinstance(b.value, ast.Constant)
                or not isinstance(b.value.value, str)):
            continue

        doc = inspect.cleandoc(b.value.value)

        # An assignment can have multiple targets (a = b = v), but an
        # annotated assignment only has one target.
        targets = a.targets if isinstance(a, ast.Assign) else [a.target]

        for target in targets:
            # Must be assigning to a plain name.
            if not isinstance(target, ast.Name):
                continue

            out[target.id] = doc

    return out


def config(cls: ConfigT) -> ConfigT:
    """
    A decorator that ensures all fields in a dataclass have default values
    and that each field has a docstring.

    If a `ConfigT` is used as a CLI argument itself, the default value provided
    by `get_kwargs` will be the result parsing a JSON string as the kwargs
    (i.e. `ConfigT(**json.loads(cli_arg))`). However, if a particular `ConfigT`
    requires custom construction from CLI (i.e. `CompilationConfig`), it can
    have a `from_cli` method, which will be called instead.
    """
    if not is_dataclass(cls):
        raise TypeError("The decorated class must be a dataclass.")
    attr_docs = get_attr_docs(cls)
    for f in fields(cls):
        if f.init and f.default is MISSING and f.default_factory is MISSING:
            raise ValueError(
                f"Field '{f.name}' in {cls.__name__} must have a default value."
            )

        if f.name not in attr_docs:
            raise ValueError(
                f"Field '{f.name}' in {cls.__name__} must have a docstring.")

        if get_origin(f.type) is Union:
            args = get_args(f.type)
            literal_args = [arg for arg in args if get_origin(arg) is Literal]
            if len(literal_args) > 1:
                raise ValueError(
                    f"Field '{f.name}' in {cls.__name__} must use a single "
                    "Literal type. Please use 'Literal[Literal1, Literal2]' "
                    "instead of 'Union[Literal1, Literal2]'.")
    return cls


def get_field(cls: ConfigType, name: str) -> Field:
    """Get the default factory field of a dataclass by name. Used for getting
    default factory fields in `EngineArgs`."""
    if not is_dataclass(cls):
        raise TypeError("The given class is not a dataclass.")
    cls_fields = {f.name: f for f in fields(cls)}
    if name not in cls_fields:
        raise ValueError(f"Field '{name}' not found in {cls.__name__}.")
    named_field: Field = cls_fields[name]
    if (default_factory := named_field.default_factory) is not MISSING:
        return field(default_factory=default_factory)
    if (default := named_field.default) is not MISSING:
        return field(default=default)
    raise ValueError(
        f"{cls.__name__}.{name} must have a default value or default factory.")


def is_init_field(cls: ConfigType, name: str) -> bool:
    return next(f for f in fields(cls) if f.name == name).init


TokenizerMode = Literal["auto", "slow", "mistral", "custom"]
ModelDType = Literal["auto", "half", "float16", "bfloat16", "float", "float32"]


@config
@dataclass(config=ConfigDict(arbitrary_types_allowed=True))
class ModelConfig:
    """Configuration for the model."""

    model: str = "facebook/opt-125m"
    """Name or path of the Hugging Face model to use. It is also used as the
    content for `model_name` tag in metrics output when `served_model_name` is
    not specified."""
    task: Literal[TaskOption, Literal["draft"]] = "auto"
    """The task to use the model for. Each vLLM instance only supports one
    task, even if the same model can be used for multiple tasks. When the model
    only supports one task, "auto" can be used to select it; otherwise, you
    must specify explicitly which task to use."""
    tokenizer: SkipValidation[str] = None  # type: ignore
    """Name or path of the Hugging Face tokenizer to use. If unspecified, model
    name or path will be used."""
    tokenizer_mode: TokenizerMode = "auto"
    """Tokenizer mode:\n
    - "auto" will use the fast tokenizer if available.\n
    - "slow" will always use the slow tokenizer.\n
    - "mistral" will always use the tokenizer from `mistral_common`.\n
    - "custom" will use --tokenizer to select the preregistered tokenizer."""
    trust_remote_code: bool = False
    """Trust remote code (e.g., from HuggingFace) when downloading the model
    and tokenizer."""
    dtype: Union[ModelDType, torch.dtype] = "auto"
    """Data type for model weights and activations:\n
    - "auto" will use FP16 precision for FP32 and FP16 models, and BF16
    precision for BF16 models.\n
    - "half" for FP16. Recommended for AWQ quantization.\n
    - "float16" is the same as "half".\n
    - "bfloat16" for a balance between precision and range.\n
    - "float" is shorthand for FP32 precision.\n
    - "float32" for FP32 precision."""
    seed: Optional[int] = None
    """Random seed for reproducibility. Initialized to None in V0, but
    initialized to 0 in V1."""
    hf_config_path: Optional[str] = None
    """Name or path of the Hugging Face config to use. If unspecified, model
    name or path will be used."""
    allowed_local_media_path: str = ""
    """Allowing API requests to read local images or videos from directories
    specified by the server file system. This is a security risk. Should only
    be enabled in trusted environments."""
    revision: Optional[str] = None
    """The specific model version to use. It can be a branch name, a tag name,
    or a commit id. If unspecified, will use the default version."""
    code_revision: Optional[str] = None
    """The specific revision to use for the model code on the Hugging Face Hub.
    It can be a branch name, a tag name, or a commit id. If unspecified, will
    use the default version."""
    rope_scaling: dict[str, Any] = field(default_factory=dict)
    """RoPE scaling configuration. For example,
    `{"rope_type":"dynamic","factor":2.0}`."""
    rope_theta: Optional[float] = None
    """RoPE theta. Use with `rope_scaling`. In some cases, changing the RoPE
    theta improves the performance of the scaled model."""
    tokenizer_revision: Optional[str] = None
    """The specific revision to use for the tokenizer on the Hugging Face Hub.
    It can be a branch name, a tag name, or a commit id. If unspecified, will
    use the default version."""
    max_model_len: SkipValidation[int] = None  # type: ignore
    """Model context length (prompt and output). If unspecified, will be
    automatically derived from the model config.

    When passing via `--max-model-len`, supports k/m/g/K/M/G in human-readable
    format. Examples:\n
    - 1k -> 1000\n
    - 1K -> 1024\n
    - 25.6k -> 25,600"""
    spec_target_max_model_len: Optional[int] = None
    """Specify the maximum length for spec decoding draft models."""
    quantization: SkipValidation[Optional[QuantizationMethods]] = None
    """Method used to quantize the weights. If `None`, we first check the
    `quantization_config` attribute in the model config file. If that is
    `None`, we assume the model weights are not quantized and use `dtype` to
    determine the data type of the weights."""
    enforce_eager: bool = False
    """Whether to always use eager-mode PyTorch. If True, we will disable CUDA
    graph and always execute the model in eager mode. If False, we will use
    CUDA graph and eager execution in hybrid for maximal performance and
    flexibility."""
    max_seq_len_to_capture: int = 8192
    """Maximum sequence len covered by CUDA graphs. When a sequence has context
    length larger than this, we fall back to eager mode. Additionally for
    encoder-decoder models, if the sequence length of the encoder input is
    larger than this, we fall back to the eager mode."""
    max_logprobs: int = 20
    """Maximum number of log probabilities to return when `logprobs` is
    specified in `SamplingParams`. The default value comes the default for the
    OpenAI Chat Completions API."""
    disable_sliding_window: bool = False
    """Whether to disable sliding window. If True, we will disable the sliding
    window functionality of the model, capping to sliding window size. If the
    model does not support sliding window, this argument is ignored."""
    disable_cascade_attn: bool = False
    """Disable cascade attention for V1. While cascade attention does not
    change the mathematical correctness, disabling it could be useful for
    preventing potential numerical issues. Note that even if this is set to
    False, cascade attention will be only used when the heuristic tells that
    it's beneficial."""
    skip_tokenizer_init: bool = False
    """Skip initialization of tokenizer and detokenizer. Expects valid
    `prompt_token_ids` and `None` for prompt from the input. The generated
    output will contain token ids."""
    enable_prompt_embeds: bool = False
    """If `True`, enables passing text embeddings as inputs via the
    `prompt_embeds` key. Note that enabling this will double the time required
    for graph compilation."""
    served_model_name: Optional[Union[str, list[str]]] = None
    """The model name(s) used in the API. If multiple names are provided, the
    server will respond to any of the provided names. The model name in the
    model field of a response will be the first name in this list. If not
    specified, the model name will be the same as the `--model` argument. Noted
    that this name(s) will also be used in `model_name` tag content of
    prometheus metrics, if multiple names provided, metrics tag will take the
    first one."""
    limit_mm_per_prompt: dict[str, int] = field(default_factory=dict)
    """Maximum number of data items per modality per prompt. Only applicable
    for multimodal models."""
    use_async_output_proc: bool = True
    """Whether to use async output processor."""
    config_format: Union[str, ConfigFormat] = ConfigFormat.AUTO.value
    """The format of the model config to load:\n
    - "auto" will try to load the config in hf format if available else it
    will try to load in mistral format.\n
    - "hf" will load the config in hf format.\n
    - "mistral" will load the config in mistral format."""
    hf_token: Optional[Union[bool, str]] = None
    """The token to use as HTTP bearer authorization for remote files . If
    `True`, will use the token generated when running `huggingface-cli login`
    (stored in `~/.huggingface`)."""
    hf_overrides: HfOverrides = field(default_factory=dict)
    """If a dictionary, contains arguments to be forwarded to the Hugging Face
    config. If a callable, it is called to update the HuggingFace config."""
    mm_processor_kwargs: Optional[dict[str, Any]] = None
    """Arguments to be forwarded to the model's processor for multi-modal data,
    e.g., image processor. Overrides for the multi-modal processor obtained
    from `AutoProcessor.from_pretrained`. The available overrides depend on the
    model that is being run. For example, for Phi-3-Vision: `{"num_crops": 4}`.
    """
    disable_mm_preprocessor_cache: bool = False
    """If `True`, disable caching of the multi-modal preprocessor/mapper (not
    recommended)."""
    override_neuron_config: dict[str, Any] = field(default_factory=dict)
    """Initialize non-default neuron config or override default neuron config
    that are specific to Neuron devices, this argument will be used to
    configure the neuron config that can not be gathered from the vllm
    arguments. e.g. `{"cast_logits_dtype": "bfloat16"}`."""
    pooler_config: Optional["PoolerConfig"] = field(init=False)
    """Pooler config which controls the behaviour of output pooling in pooling
    models."""
    override_pooler_config: Optional[Union[dict, "PoolerConfig"]] = None
    """Initialize non-default pooling config or override default pooling config
    for the pooling model. e.g. `{"pooling_type": "mean", "normalize": false}`.
    """
    logits_processor_pattern: Optional[str] = None
    """Optional regex pattern specifying valid logits processor qualified names
    that can be passed with the `logits_processors` extra completion argument.
    Defaults to `None`, which allows no processors."""
    generation_config: str = "auto"
    """The folder path to the generation config. Defaults to `"auto"`, the
    generation config will be loaded from model path. If set to `"vllm"`, no
    generation config is loaded, vLLM defaults will be used. If set to a folder
    path, the generation config will be loaded from the specified folder path.
    If `max_new_tokens` is specified in generation config, then it sets a
    server-wide limit on the number of output tokens for all requests."""
    override_generation_config: dict[str, Any] = field(default_factory=dict)
    """Overrides or sets generation config. e.g. `{"temperature": 0.5}`. If
    used with `--generation-config auto`, the override parameters will be
    merged with the default config from the model. If used with
    `--generation-config vllm`, only the override parameters are used."""
    enable_sleep_mode: bool = False
    """Enable sleep mode for the engine (only cuda platform is supported)."""
    model_impl: Union[str, ModelImpl] = ModelImpl.AUTO.value
    """Which implementation of the model to use:\n
    - "auto" will try to use the vLLM implementation, if it exists, and fall
    back to the Transformers implementation if no vLLM implementation is
    available.\n
    - "vllm" will use the vLLM model implementation.\n
    - "transformers" will use the Transformers model implementation."""

    def compute_hash(self) -> str:
        """
        WARNING: Whenever a new field is added to this config,
        ensure that it is included in the factors list if
        it affects the computation graph.

        Provide a hash that uniquely identifies all the configs
        that affect the structure of the computation
        graph from input ids/embeddings to the final hidden states,
        excluding anything before input ids/embeddings and after
        the final hidden states.
        """
        factors: list[Any] = []
        factors.append(self.model)
        factors.append(self.dtype)
        factors.append(self.quantization)
        factors.append(self.revision)
        factors.append(self.code_revision)
        factors.append(self.max_model_len)
        factors.append(self.max_logprobs)
        factors.append(self.disable_sliding_window)
        factors.append(self.trust_remote_code)
        factors.append(self.generation_config)
        factors.append(self.model_impl)
        factors.append(self.override_generation_config)
        factors.append(self.rope_scaling)
        factors.append(self.rope_theta)
        # hf_config can control how the model looks!
        factors.append(self.hf_config.to_json_string())
        str_factors = str(factors)
        assert_hashable(str_factors)
        return hashlib.sha256(str(factors).encode()).hexdigest()

    def __post_init__(self) -> None:
        # Set the default seed to 0 in V1.
        # NOTE(woosuk): In V0, we set the default seed to None because the
        # driver worker shares the same process as the user process, and thus
        # setting a seed affects the user process as well.
        # In V1, we use separate processes for workers (unless
        # VLLM_ENABLE_V1_MULTIPROCESSING=0), so setting a seed here
        # doesn't affect the user process. However, without a consistent seed,
        # different tensor parallel workers would sample different tokens,
        # leading to inconsistent results.
        if envs.VLLM_USE_V1 and self.seed is None:
            self.seed = 0
            if not envs.VLLM_ENABLE_V1_MULTIPROCESSING:
                logger.warning(
                    "The global random seed is set to %d. Since "
                    "VLLM_ENABLE_V1_MULTIPROCESSING is set to False, this may "
                    "affect the random state of the Python process that "
                    "launched vLLM.", self.seed)

        self.model = maybe_model_redirect(self.model)
        # The tokenizer is consistent with the model by default.
        if self.tokenizer is None:
            self.tokenizer = self.model
        if self.tokenizer_revision is None:
            self.tokenizer_revision = self.revision
        self.tokenizer = maybe_model_redirect(self.tokenizer)

        if isinstance(self.hf_config_path, str):
            self.hf_config_path = maybe_model_redirect(self.hf_config_path)

        if callable(self.hf_overrides):
            hf_overrides_kw = {}
            hf_overrides_fn = self.hf_overrides
        else:
            hf_overrides_kw = self.hf_overrides
            hf_overrides_fn = None

        if self.rope_scaling:
            hf_override: dict[str, Any] = {"rope_scaling": self.rope_scaling}
            hf_overrides_kw.update(hf_override)
            hf_overrides_str = json.dumps(hf_overrides_kw)
            msg = (
                "`--rope-scaling` will be removed in a future release. "
                f"'Please instead use `--hf-overrides '{hf_overrides_str}'`")
            warnings.warn(DeprecationWarning(msg), stacklevel=2)
        if self.rope_theta is not None:
            hf_override = {"rope_theta": self.rope_theta}
            hf_overrides_kw.update(hf_override)
            hf_overrides_str = json.dumps(hf_overrides_kw)
            msg = (
                "`--rope-theta` will be removed in a future release. "
                f"'Please instead use `--hf-overrides '{hf_overrides_str}'`")
            warnings.warn(DeprecationWarning(msg), stacklevel=2)

        self.maybe_pull_model_tokenizer_for_s3(self.model, self.tokenizer)

        if (backend := envs.VLLM_ATTENTION_BACKEND
            ) and backend == "FLASHINFER" and find_spec("flashinfer") is None:
            raise ValueError(
                "VLLM_ATTENTION_BACKEND is set to FLASHINFER, but flashinfer "
                "module was not found. See "
                "https://github.com/vllm-project/vllm/blob/main/docker/Dockerfile "  # noqa: E501
                "for instructions on how to install it.")

        from vllm.platforms import current_platform

        if (self.enable_sleep_mode
                and not current_platform.is_sleep_mode_available()):
            raise ValueError(
                "Sleep mode is not supported on current platform.")

        if isinstance(self.config_format, str):
            self.config_format = ConfigFormat(self.config_format)

        hf_config = get_config(self.hf_config_path or self.model,
                               self.trust_remote_code, self.revision,
                               self.code_revision, self.config_format)

        if hf_overrides_kw:
            logger.info("Overriding HF config with %s", hf_overrides_kw)
            hf_config.update(hf_overrides_kw)
        if hf_overrides_fn:
            logger.info("Overriding HF config with %s", hf_overrides_fn)
            hf_config = hf_overrides_fn(hf_config)

        self.hf_config = hf_config

        self.hf_text_config = get_hf_text_config(self.hf_config)
        self.attention_chunk_size = getattr(self.hf_text_config,
                                            "attention_chunk_size", None)
        self.encoder_config = self._get_encoder_config()
        self.hf_image_processor_config = get_hf_image_processor_config(
            self.model, hf_token=self.hf_token, revision=self.revision)
        self.dtype = _get_and_verify_dtype(self.hf_config, self.dtype)

        # Workaround for Gemma 2 which uses interleaved sliding window
        # attention, but it's not specified in its config. TODO: remove this
        # when Gemma 2 is fixed in Transformers.
        if self.hf_text_config.model_type == "gemma2":
            self.hf_text_config.sliding_window_pattern = 2

        sliding_window = getattr(self.hf_text_config, "sliding_window", None)
        sliding_window_pattern = getattr(self.hf_text_config,
                                         "sliding_window_pattern", None)
        has_interleaved_attention = sliding_window_pattern is not None or (
            isinstance(sliding_window, list))

        if not self.disable_sliding_window and has_interleaved_attention:
            if (backend :=
                    envs.VLLM_ATTENTION_BACKEND) in ("XFORMERS", "FLASHINFER"):
                sliding_window_len_min = get_min_sliding_window(
                    self.hf_text_config.sliding_window)

                logger.warning_once(
                    "%s has interleaved attention, which is currently not supported by the %s backend. Disabling sliding window and capping the max length to the sliding window size (%d).",  # noqa: E501
                    self.hf_text_config.model_type,
                    backend,
                    sliding_window_len_min,
                )
                self.disable_sliding_window = True
            else:
                # for a model with interleaved attention,
                # the scheduler and the model treat it as full attention
                # (i.e., not dropping any tokens outside the window).
                # only the attention layer itself is aware of the sliding
                # window, and use the window size to compute the attention.
                self.hf_text_config.interleaved_sliding_window = sliding_window

                if hasattr(self.hf_text_config, "sliding_window"):
                    delattr(self.hf_text_config, "sliding_window")

                sliding_window = None

        self.original_max_model_len = self.max_model_len
        self.max_model_len = self.get_and_verify_max_len(self.max_model_len)
        self.served_model_name = get_served_model_name(self.model,
                                                       self.served_model_name)
        self.multimodal_config = self._init_multimodal_config()
        if not self.skip_tokenizer_init:
            self._verify_tokenizer_mode()

        self.is_attention_free = self._init_attention_free()
        self.is_hybrid = self._init_is_hybrid()
        self.has_noops = self._init_has_noops()
        self.has_inner_state = self._init_has_inner_state()

        if (not current_platform.is_neuron() and self.override_neuron_config):
            raise ValueError(
                "`override_neuron_config` is only supported on Neuron.")

        supported_tasks, task = self._resolve_task(self.task)
        self.supported_tasks = supported_tasks
        self.task = task
        if self.task in ("draft", "generate"):
            self.truncation_side = "left"
        else:
            self.truncation_side = "right"

        self.pooler_config = self._init_pooler_config()

        self._verify_quantization()
        self._verify_cuda_graph()
        self._verify_bnb_config()

    @field_validator("quantization", mode="before")
    @classmethod
    def validate_quantization_before(cls, value: Any) -> Any:
        if isinstance(value, str):
            return value.lower()
        return value

    @model_validator(mode="after")
    def validate_model_config_after(self: "ModelConfig") -> "ModelConfig":
        if not isinstance(self.tokenizer, str):
            raise ValueError("tokenizer must be a string after __post_init__.")
        if not isinstance(self.max_model_len, int):
            raise ValueError(
                "max_model_len must be an integer after __post_init__.")
        return self

    @property
    def registry(self):
        return ModelRegistry

    @property
    def architectures(self) -> list[str]:
        return getattr(self.hf_config, "architectures", [])

    def maybe_pull_model_tokenizer_for_s3(self, model: str,
                                          tokenizer: str) -> None:
        """Pull model/tokenizer from S3 to temporary directory when needed.
        
        Args:
            model: Model name or path
            tokenizer: Tokenizer name or path
        """
        if not (is_s3(model) or is_s3(tokenizer)):
            return

        if is_s3(model):
            s3_model = S3Model()
            s3_model.pull_files(model,
                                allow_pattern=["*.model", "*.py", "*.json"])
            self.model_weights = model
            self.model = s3_model.dir

            # If tokenizer is same as model, download to same directory
            if model == tokenizer:
                s3_model.pull_files(
                    model, ignore_pattern=["*.pt", "*.safetensors", "*.bin"])
                self.tokenizer = s3_model.dir
                return

        # Only download tokenizer if needed and not already handled
        if is_s3(tokenizer):
            s3_tokenizer = S3Model()
            s3_tokenizer.pull_files(
                model, ignore_pattern=["*.pt", "*.safetensors", "*.bin"])
            self.tokenizer = s3_tokenizer.dir

    def _init_multimodal_config(self) -> Optional["MultiModalConfig"]:
        if self.registry.is_multimodal_model(self.architectures):
            return MultiModalConfig(
                limit_per_prompt=self.limit_mm_per_prompt,
                mm_processor_kwargs=self.mm_processor_kwargs,
                disable_mm_preprocessor_cache=self.
                disable_mm_preprocessor_cache)

        if self.limit_mm_per_prompt:
            raise ValueError("`limit_mm_per_prompt` is only supported for "
                             "multimodal models.")
        if self.mm_processor_kwargs:
            raise ValueError("`mm_processor_kwargs` is only supported for "
                             "multimodal models.")
        if self.disable_mm_preprocessor_cache:
            raise ValueError("`disable_mm_preprocessor_cache` is only "
                             "supported for multimodal models.")

        return None

    def _get_encoder_config(self):
        return get_sentence_transformer_tokenizer_config(
            self.model, self.revision)

    def _init_pooler_config(self) -> Optional["PoolerConfig"]:

        if self.runner_type == "pooling":
            if isinstance(self.override_pooler_config, dict):
                self.override_pooler_config = PoolerConfig(
                    **self.override_pooler_config)
            logger.warning("CUDA graph is not supported for pooling yet, "
                           "fallback to the eager mode.")
            self.enforce_eager = True

            pooler_config = self.override_pooler_config or PoolerConfig()

            base_config = get_pooling_config(self.model, self.revision)
            if base_config is not None:
                # Only set values that are not overridden by the user
                for k, v in base_config.items():
                    if getattr(pooler_config, k) is None:
                        setattr(pooler_config, k, v)

            if self.is_matryoshka:
                if pooler_config.normalize is None:
                    pooler_config.normalize = True
                elif not pooler_config.normalize:
                    raise ValueError(
                        "`normalize` must be enabled (set to True) "
                        "for models that are compatible with "
                        "Matryoshka Representation.")

            return pooler_config

        return None

    def _init_attention_free(self) -> bool:
        return self.registry.is_attention_free_model(self.architectures)

    def _init_is_hybrid(self) -> bool:
        return self.registry.is_hybrid_model(self.architectures)

    def _init_has_noops(self) -> bool:
        architectures = getattr(self.hf_config, "architectures", [])
        return self.registry.is_noops_model(architectures)

    def _init_has_inner_state(self) -> bool:
        return self.registry.model_has_inner_state(self.architectures)

    def _verify_tokenizer_mode(self) -> None:
        tokenizer_mode = cast(TokenizerMode, self.tokenizer_mode.lower())
        if tokenizer_mode not in get_args(TokenizerMode):
            raise ValueError(
                f"Unknown tokenizer mode: {self.tokenizer_mode}. Must be "
                f"one of {get_args(TokenizerMode)}.")
        self.tokenizer_mode = tokenizer_mode

    def _get_preferred_task(
        self,
        architectures: list[str],
        supported_tasks: set[_ResolvedTask],
    ) -> Optional[_ResolvedTask]:
        model_id = self.model
        if get_pooling_config(model_id, self.revision):
            return "embed"
        if self.registry.is_cross_encoder_model(architectures):
            return "score"
        if self.registry.is_transcription_model(architectures):
            return "transcription"

        suffix_to_preferred_task: list[tuple[str, _ResolvedTask]] = [
            # Other models follow this pattern
            ("ForCausalLM", "generate"),
            ("ForConditionalGeneration", "generate"),
            ("ForSequenceClassification", "classify"),
            ("ChatModel", "generate"),
            ("LMHeadModel", "generate"),
            ("EmbeddingModel", "embed"),
            ("RewardModel", "reward"),
        ]
        _, arch = self.registry.inspect_model_cls(architectures)

        for suffix, pref_task in suffix_to_preferred_task:
            if arch.endswith(suffix) and pref_task in supported_tasks:
                return pref_task

        return None

    def _resolve_task(
        self,
        task_option: Literal[TaskOption, Literal["draft"]],
    ) -> tuple[set[_ResolvedTask], _ResolvedTask]:
        if task_option == "draft":
            return {"draft"}, "draft"

        registry = self.registry
        architectures = self.architectures

        runner_support: dict[RunnerType, bool] = {
            # NOTE: Listed from highest to lowest priority,
            # in case the model supports multiple of them
            "transcription": registry.is_transcription_model(architectures),
            "generate": registry.is_text_generation_model(architectures),
            "pooling": registry.is_pooling_model(architectures),
        }
        supported_runner_types_lst: list[RunnerType] = [
            runner_type
            for runner_type, is_supported in runner_support.items()
            if is_supported
        ]

        supported_tasks_lst: list[_ResolvedTask] = [
            task for runner_type in supported_runner_types_lst
            for task in _RUNNER_TASKS[runner_type]
        ]
        supported_tasks = set(supported_tasks_lst)

        if task_option == "auto":
            selected_task = next(iter(supported_tasks_lst))

            if len(supported_tasks_lst) > 1:
                preferred_task = self._get_preferred_task(
                    architectures, supported_tasks)
                if preferred_task is not None:
                    selected_task = preferred_task

                logger.info(
                    "This model supports multiple tasks: %s. "
                    "Defaulting to '%s'.", supported_tasks, selected_task)
        else:
            # Aliases
            if task_option == "embedding":
                msg = ("The 'embedding' task has been renamed to "
                       "'embed', please use the new name. The old name "
                       "will be removed in v1.0.")
                warnings.warn(msg, DeprecationWarning, stacklevel=2)

                task_option = "embed"

            if task_option not in supported_tasks:
                msg = (
                    f"This model does not support the '{task_option}' task. "
                    f"Supported tasks: {supported_tasks}")
                raise ValueError(msg)

            selected_task = task_option

        return supported_tasks, selected_task

    def _parse_quant_hf_config(self):
        quant_cfg = getattr(self.hf_config, "quantization_config", None)
        if quant_cfg is None:
            # compressed-tensors uses a "compression_config" key
            quant_cfg = getattr(self.hf_config, "compression_config", None)
        return quant_cfg

    def _verify_quantization(self) -> None:
        supported_quantization = QUANTIZATION_METHODS
        optimized_quantization_methods = [
            "fp8", "marlin", "modelopt", "gptq_marlin_24", "gptq_marlin",
            "awq_marlin", "fbgemm_fp8", "compressed-tensors", "experts_int8",
            "quark", "modelopt_fp4", "bitblas", "gptq_bitblas"
        ]
        if self.quantization is not None:
            self.quantization = cast(QuantizationMethods, self.quantization)

        # Parse quantization method from the HF model config, if available.
        quant_cfg = self._parse_quant_hf_config()

        if quant_cfg is not None:
            quant_method = quant_cfg.get("quant_method", "").lower()
            quant_method = quant_method.replace("compressed_tensors",
                                                "compressed-tensors")
            quant_cfg["quant_method"] = quant_method

            # Quantization methods which are overrides (i.e. they have a
            # `override_quantization_method` method) must be checked in order
            # of preference (this is particularly important for GPTQ).
            overrides = [
                "marlin",
                "bitblas",
                "gptq_marlin_24",
                "gptq_marlin",
                "gptq_bitblas",
                "awq_marlin",
                "ipex",
                "moe_wna16",
            ]
            quantization_methods = [
                q for q in supported_quantization if q not in overrides
            ]
            # Any custom overrides will be in quantization_methods so we place
            # them at the start of the list so custom overrides have preference
            # over the built in ones.
            quantization_methods = quantization_methods + overrides

            # Detect which checkpoint is it
            for name in quantization_methods:
                method = get_quantization_config(name)
                quantization_override = method.override_quantization_method(
                    quant_cfg, self.quantization)
                if quantization_override is not None:
                    # Raise error if the override is not custom (custom would
                    # be in QUANTIZATION_METHODS but not QuantizationMethods)
                    # and hasn't been added to the overrides list.
                    if (name in get_args(QuantizationMethods)
                            and name not in overrides):
                        raise ValueError(
                            f"Quantization method {name} is an override but "
                            "is has not been added to the `overrides` list "
                            "above. This is necessary to ensure that the "
                            "overrides are checked in order of preference.")
                    quant_method = quantization_override
                    self.quantization = quantization_override
                    break

            # Verify quantization configurations.
            if self.quantization is None:
                self.quantization = quant_method
            elif self.quantization != quant_method:
                raise ValueError(
                    "Quantization method specified in the model config "
                    f"({quant_method}) does not match the quantization "
                    f"method specified in the `quantization` argument "
                    f"({self.quantization}).")

        if self.quantization is not None:
            if self.quantization not in supported_quantization:
                raise ValueError(
                    f"Unknown quantization method: {self.quantization}. Must "
                    f"be one of {supported_quantization}.")
            from vllm.platforms import current_platform
            current_platform.verify_quantization(self.quantization)
            if self.quantization not in optimized_quantization_methods:
                logger.warning(
                    "%s quantization is not fully "
                    "optimized yet. The speed can be slower than "
                    "non-quantized models.", self.quantization)

    def _verify_cuda_graph(self) -> None:
        self.max_seq_len_to_capture = min(self.max_seq_len_to_capture,
                                          self.max_model_len)
        # CUDAGraph capture not supported for enc-dec models and mllama on ROCm
        ROCM_UNSUPPORTED_MODELS = ['mllama']
        unsupported_rocm = (self.hf_config.model_type
                            in ROCM_UNSUPPORTED_MODELS
                            or self.is_encoder_decoder)

        if (unsupported_rocm and not self.enforce_eager
                and current_platform.is_rocm()):
            logger.warning(
                "CUDA graph is not supported for %s on ROCm yet, fallback "
                "to eager mode.", self.hf_config.model_type)
            self.enforce_eager = True

    def _verify_bnb_config(self) -> None:
        """
        The current version of bitsandbytes (0.45.3) with 8-bit models does not
        yet support CUDA graph.
        # TODO Remove this when bitsandbytes supports.
        """
        is_bitsandbytes = self.quantization == "bitsandbytes"
        has_quantization_config = (getattr(self.hf_config,
                                           "quantization_config", None)
                                   is not None)
        is_8bit = (self.hf_config.quantization_config.get(
            "load_in_8bit", False) if has_quantization_config else False)
        if all([
                is_bitsandbytes,
                has_quantization_config,
                is_8bit,
                not self.enforce_eager,
        ]):
            logger.warning(
                "CUDA graph is not supported on BitsAndBytes 8bit yet, "
                "fallback to the eager mode.")

            self.enforce_eager = True

    def _verify_with_expert_parallelism(self) -> None:
        num_expert_names = [
            "moe_num_experts",  # Dbrx
            "num_experts",  # Jamba
            "n_routed_experts",  # DeepSeek
            "num_local_experts",  # Mixtral
        ]
        num_experts = 0
        for name in num_expert_names:
            num_experts = getattr(self.hf_text_config, name, 0)
            if num_experts > 0:
                break
        if num_experts < 1:
            raise ValueError(
                "Number of experts in the model must be greater than 0 "
                "when expert parallelism is enabled.")

    def verify_dual_chunk_attention_config(
        self,
        load_config: "LoadConfig",
    ) -> None:
        if hasattr(self.hf_config, "dual_chunk_attention_config"):
            # Try loading the sparse attention config
            from vllm.model_executor.model_loader.weight_utils import (
                get_sparse_attention_config)
            sparse_attn_config = get_sparse_attention_config(self, load_config)
            if sparse_attn_config:
                self.hf_config.dual_chunk_attention_config[
                    "sparse_attention_config"] = sparse_attn_config
                if "sparse_attention_enabled" not in \
                        self.hf_config.dual_chunk_attention_config:
                    self.hf_config.dual_chunk_attention_config[
                        "sparse_attention_enabled"] = True

    def verify_async_output_proc(self, parallel_config, speculative_config,
                                 device_config) -> None:
        if not self.use_async_output_proc:
            # Nothing to check
            return

        if parallel_config.pipeline_parallel_size > 1:
            self.use_async_output_proc = False
            return

        # Reminder: Please update docs/features/compatibility_matrix.md
        # If the feature combo become valid
        from vllm.platforms import current_platform
        if not current_platform.is_async_output_supported(self.enforce_eager):
            self.use_async_output_proc = False
            return

        if envs.VLLM_USE_RAY_SPMD_WORKER:
            self.use_async_output_proc = False
            return

        # Async postprocessor is not necessary for pooling models
        # since there is no token generation
        if self.runner_type == "pooling":
            self.use_async_output_proc = False

        # Reminder: Please update docs/features/compatibility_matrix.md
        # If the feature combo become valid
        if speculative_config:
            self.use_async_output_proc = False

    def verify_with_parallel_config(
        self,
        parallel_config: "ParallelConfig",
    ) -> None:

        if parallel_config.distributed_executor_backend == "external_launcher":
            assert self.seed is not None, (
                "Seed must be set when using external launcher backend to "
                "make sure sampling results are the same across workers.")

        total_num_attention_heads = getattr(self.hf_text_config,
                                            "num_attention_heads", 0)
        tensor_parallel_size = parallel_config.tensor_parallel_size
        if total_num_attention_heads % tensor_parallel_size != 0:
            raise ValueError(
                f"Total number of attention heads ({total_num_attention_heads})"
                " must be divisible by tensor parallel size "
                f"({tensor_parallel_size}).")

        if parallel_config.enable_expert_parallel:
            self._verify_with_expert_parallelism()

        pipeline_parallel_size = parallel_config.pipeline_parallel_size
        if pipeline_parallel_size > 1:
            if not self.registry.is_pp_supported_model(self.architectures):
                raise NotImplementedError(
                    "Pipeline parallelism is not supported for this model. "
                    "Supported models implement the `SupportsPP` interface.")

            if self.use_async_output_proc:
                self.use_async_output_proc = False

    def get_hf_config_sliding_window(
            self) -> Union[Optional[int], list[Optional[int]]]:
        """Get the sliding window size, or None if disabled."""

        # Some models, like Qwen2 and Qwen1.5, use `use_sliding_window` in
        # addition to sliding window size. We check if that field is present
        # and if it's False, return None.
        if (hasattr(self.hf_text_config, "use_sliding_window")
                and not self.hf_text_config.use_sliding_window):
            return None
        return getattr(self.hf_text_config, "sliding_window", None)

    def get_sliding_window(self) -> Optional[Union[int, list[Optional[int]]]]:
        """Get the sliding window size, or None if disabled.
        """
        # If user disables sliding window, return None.
        if self.disable_sliding_window:
            return None
        # Otherwise get the value from the hf config.
        return self.get_hf_config_sliding_window()

    def get_vocab_size(self) -> int:
        return self.hf_text_config.vocab_size

    def get_hidden_size(self) -> int:
        return self.hf_text_config.hidden_size

    @property
    def is_deepseek_mla(self) -> bool:
        if not hasattr(self.hf_text_config, "model_type"):
            return False
        elif self.hf_text_config.model_type in \
            ('deepseek_v2', 'deepseek_v3', 'deepseek_mtp'):
            return self.hf_text_config.kv_lora_rank is not None
        elif self.hf_text_config.model_type == 'eagle':
            # if the model is an EAGLE module, check for the
            # underlying architecture
            return self.hf_text_config.model.model_type in \
                    ('deepseek_v2', 'deepseek_v3') \
                and self.hf_text_config.kv_lora_rank is not None
        return False

    def get_head_size(self) -> int:
        # TODO remove hard code
        if self.is_deepseek_mla:
            qk_rope_head_dim = getattr(self.hf_text_config, "qk_rope_head_dim",
                                       0)
            if self.use_mla:
                return self.hf_text_config.kv_lora_rank + qk_rope_head_dim
            else:
                qk_nope_head_dim = getattr(self.hf_text_config,
                                           "qk_nope_head_dim", 0)
                if qk_rope_head_dim and qk_nope_head_dim:
                    return qk_rope_head_dim + qk_nope_head_dim

        if hasattr(self.hf_text_config,
                   "model_type") and (self.hf_text_config.model_type
                                      == "zamba2"):
            return self.hf_text_config.attention_head_dim

        if self.is_attention_free:
            return 0

        # NOTE: Some configs may set head_dim=None in the config
        if getattr(self.hf_text_config, "head_dim", None) is not None:
            return self.hf_text_config.head_dim

        # FIXME(woosuk): This may not be true for all models.
        return (self.hf_text_config.hidden_size //
                self.hf_text_config.num_attention_heads)

    def get_total_num_kv_heads(self) -> int:
        """Returns the total number of KV heads."""
        # For GPTBigCode & Falcon:
        # NOTE: for falcon, when new_decoder_architecture is True, the
        # multi_query flag is ignored and we use n_head_kv for the number of
        # KV heads.
        falcon_model_types = ["falcon", "RefinedWeb", "RefinedWebModel"]
        new_decoder_arch_falcon = (
            self.hf_config.model_type in falcon_model_types
            and getattr(self.hf_config, "new_decoder_architecture", False))
        if not new_decoder_arch_falcon and getattr(self.hf_text_config,
                                                   "multi_query", False):
            # Multi-query attention, only one KV head.
            # Currently, tensor parallelism is not supported in this case.
            return 1

        # For DBRX and MPT
        if self.hf_config.model_type == "mpt":
            if "kv_n_heads" in self.hf_config.attn_config:
                return self.hf_config.attn_config["kv_n_heads"]
            return self.hf_config.num_attention_heads
        if self.hf_config.model_type == "dbrx":
            return getattr(self.hf_config.attn_config, "kv_n_heads",
                           self.hf_config.num_attention_heads)

        if self.hf_config.model_type == "nemotron-nas":
            for block in self.hf_config.block_configs:
                if not block.attention.no_op:
                    return self.hf_config.num_attention_heads \
                        // block.attention.n_heads_in_group

            raise RuntimeError("Couldn't determine number of kv heads")

        if self.is_attention_free:
            return 0

        attributes = [
            # For Falcon:
            "n_head_kv",
            "num_kv_heads",
            # For LLaMA-2:
            "num_key_value_heads",
            # For ChatGLM:
            "multi_query_group_num",
        ]
        for attr in attributes:
            num_kv_heads = getattr(self.hf_text_config, attr, None)
            if num_kv_heads is not None:
                return num_kv_heads

        # For non-grouped-query attention models, the number of KV heads is
        # equal to the number of attention heads.
        return self.hf_text_config.num_attention_heads

    def get_num_kv_heads(self, parallel_config: "ParallelConfig") -> int:
        """Returns the number of KV heads per GPU."""
        if self.use_mla:
            # When using MLA during decode it becomes MQA
            return 1

        total_num_kv_heads = self.get_total_num_kv_heads()
        # If tensor parallelism is used, we divide the number of KV heads by
        # the tensor parallel size. We will replicate the KV heads in the
        # case where the number of KV heads is smaller than the tensor
        # parallel size so each GPU has at least one KV head.
        return max(1,
                   total_num_kv_heads // parallel_config.tensor_parallel_size)

    def get_num_attention_heads(self,
                                parallel_config: "ParallelConfig") -> int:
        num_heads = getattr(self.hf_text_config, "num_attention_heads", 0)
        return num_heads // parallel_config.tensor_parallel_size

    def get_layers_start_end_indices(
            self, parallel_config: "ParallelConfig") -> tuple[int, int]:
        from vllm.distributed.utils import get_pp_indices
        if (self.hf_text_config.model_type == "deepseek_mtp"
                or self.hf_config.model_type == "mimo_mtp"):
            total_num_hidden_layers = getattr(self.hf_text_config,
                                              "num_nextn_predict_layers", 0)
        else:
            total_num_hidden_layers = getattr(self.hf_text_config,
                                              "num_hidden_layers", 0)
        # the layout order is: DP x PP x TP
        pp_rank = (parallel_config.rank // parallel_config.tensor_parallel_size
                   ) % parallel_config.pipeline_parallel_size
        pp_size = parallel_config.pipeline_parallel_size
        start, end = get_pp_indices(total_num_hidden_layers, pp_rank, pp_size)
        return start, end

    def get_num_layers(self, parallel_config: "ParallelConfig") -> int:
        start, end = self.get_layers_start_end_indices(parallel_config)
        return end - start

    def get_num_layers_by_block_type(
        self,
        parallel_config: "ParallelConfig",
        block_type: LayerBlockType = LayerBlockType.attention,
    ) -> int:
        # This function relies on 'layers_block_type' in hf_config,
        # for w/o this attribute, we will need to have workarounds like so
        attn_block_type = block_type == LayerBlockType.attention
        is_transformer = not self.is_hybrid and \
                            not self.has_noops and \
                            not self.is_attention_free
        start, end = self.get_layers_start_end_indices(parallel_config)

        if is_transformer:
            # Handle the basic case first
            return end - start if attn_block_type else 0
        elif self.is_attention_free:
            # Attention free
            # Note that this code assumes there
            # is only one type of attention-free block type.
            return 0 if attn_block_type else end - start
        elif self.has_noops:
            block_configs = self.hf_config.block_configs
            return sum(not bc.attention.no_op
                       for bc in block_configs[start:end])
        else:
            # Hybrid model Jamba
            layers_block_type_value = getattr(self.hf_config,
                                              "layers_block_type", None)
            if layers_block_type_value is not None:
                if hasattr(self.hf_text_config,
                           "model_type") and (self.hf_text_config.model_type
                                              == "zamba2"):
                    if attn_block_type:
                        return sum(t == "hybrid"
                                   for t in layers_block_type_value[start:end])
                    else:
                        return self.get_num_layers(parallel_config)
                return sum(t == block_type.value
                           for t in layers_block_type_value[start:end])

            # Hybrid model Minimax
            attn_type_list = getattr(self.hf_config, "attn_type_list", None)
            if attn_type_list:
                return sum(t == 1 for t in attn_type_list[start:end])

            if layers_block_type_value is None and attn_type_list is None:
                raise ValueError(
                    "The model is an hybrid without a"
                    "layers_block_type or an attn_type_list in the hf_config,"
                    "cannot determine the num of "
                    f"{block_type.value} layers")

            return sum(t == 1 for t in attn_type_list[start:end])

    def get_multimodal_config(self) -> "MultiModalConfig":
        """
        Get the multimodal configuration of the model.

        Raises:
            ValueError: If the model is not multimodal.
        """
        if self.multimodal_config is None:
            raise ValueError("The model is not multimodal.")

        return self.multimodal_config

    def try_get_generation_config(self) -> dict[str, Any]:
        if self.generation_config in ("auto", "vllm"):
            config = try_get_generation_config(
                self.hf_config_path or self.model,
                trust_remote_code=self.trust_remote_code,
                revision=self.revision,
            )
        else:
            config = try_get_generation_config(
                self.generation_config,
                trust_remote_code=self.trust_remote_code,
            )

        if config is None:
            return {}

        return config.to_diff_dict()

    def get_diff_sampling_param(self) -> dict[str, Any]:
        """
        This method returns a dictionary containing the parameters
        that differ from the default sampling parameters. If
        `generation_config` is `"vllm"`, an empty dictionary is returned.

        Returns:
            dict[str, Any]: A dictionary with the differing sampling
            parameters, if `generation_config` is `"vllm"` an empty dictionary.
        """
        if self.generation_config == "vllm":
            config = {}
        else:
            config = self.try_get_generation_config()

        # Overriding with given generation config
        config.update(self.override_generation_config)

        available_params = [
            "repetition_penalty",
            "temperature",
            "top_k",
            "top_p",
            "min_p",
            "max_new_tokens",
        ]
        if any(p in config for p in available_params):
            diff_sampling_param = {
                p: config.get(p)
                for p in available_params if config.get(p) is not None
            }
            # Huggingface definition of max_new_tokens is equivalent
            # to vLLM's max_tokens
            if "max_new_tokens" in diff_sampling_param:
                diff_sampling_param["max_tokens"] = diff_sampling_param.pop(
                    "max_new_tokens")
        else:
            diff_sampling_param = {}

        if diff_sampling_param:
            logger.warning_once(
                "Default sampling parameters have been overridden by the "
                "model's Hugging Face generation config recommended from the "
                "model creator. If this is not intended, please relaunch "
                "vLLM instance with `--generation-config vllm`.")
        return diff_sampling_param

    @property
    def is_encoder_decoder(self) -> bool:
        """Extract the HF encoder/decoder model flag."""
        return is_encoder_decoder(self.hf_config)

    @property
    def uses_mrope(self) -> bool:
        return uses_mrope(self.hf_config)

    @property
    def is_multimodal_model(self) -> bool:
        return self.multimodal_config is not None

    @property
    def is_cross_encoder(self) -> bool:
        return self.registry.is_cross_encoder_model(self.architectures)

    @property
    def use_mla(self) -> bool:
        return self.is_deepseek_mla and not envs.VLLM_MLA_DISABLE

    @property
    def supported_runner_types(self) -> set[RunnerType]:
        return {_TASK_RUNNER[task] for task in self.supported_tasks}

    @property
    def runner_type(self) -> RunnerType:
        return _TASK_RUNNER[cast(_ResolvedTask, self.task)]

    @property
    def is_v1_compatible(self) -> bool:
        architectures = getattr(self.hf_config, "architectures", [])
        return ModelRegistry.is_v1_compatible(architectures)

    @property
    def is_matryoshka(self) -> bool:
        return (hasattr(self.hf_config, "matryoshka_dimensions")
                or getattr(self.hf_config, "is_matryoshka", False))

    @property
    def matryoshka_dimensions(self):
        return getattr(self.hf_config, "matryoshka_dimensions", None)

    def get_and_verify_max_len(self, max_model_len: int):
        max_model_len = _get_and_verify_max_len(
            hf_config=self.hf_text_config,
            max_model_len=max_model_len,
            disable_sliding_window=self.disable_sliding_window,
            sliding_window_len=self.get_hf_config_sliding_window(),
            spec_target_max_model_len=self.spec_target_max_model_len,
            encoder_config=self.encoder_config)
        return max_model_len


BlockSize = Literal[1, 8, 16, 32, 64, 128]
CacheDType = Literal["auto", "fp8", "fp8_e4m3", "fp8_e5m2"]
PrefixCachingHashAlgo = Literal["builtin", "sha256"]


@config
@dataclass
class CacheConfig:
    """Configuration for the KV cache."""

    block_size: SkipValidation[BlockSize] = None  # type: ignore
    """Size of a contiguous cache block in number of tokens. This is ignored on
    neuron devices and set to `--max-model-len`. On CUDA devices, only block
    sizes up to 32 are supported. On HPU devices, block size defaults to 128.

    This config has no static default. If left unspecified by the user, it will
    be set in `Platform.check_and_update_configs()` based on the current
    platform."""
    gpu_memory_utilization: float = 0.9
    """The fraction of GPU memory to be used for the model executor, which can
    range from 0 to 1. For example, a value of 0.5 would imply 50% GPU memory
    utilization. If unspecified, will use the default value of 0.9. This is a
    per-instance limit, and only applies to the current vLLM instance. It does
    not matter if you have another vLLM instance running on the same GPU. For
    example, if you have two vLLM instances running on the same GPU, you can
    set the GPU memory utilization to 0.5 for each instance."""
    swap_space: float = 4
    """Size of the CPU swap space per GPU (in GiB)."""
    cache_dtype: CacheDType = "auto"
    """Data type for kv cache storage. If "auto", will use model data type.
    CUDA 11.8+ supports fp8 (=fp8_e4m3) and fp8_e5m2. ROCm (AMD GPU) supports
    fp8 (=fp8_e4m3)."""
    is_attention_free: bool = False
    """Whether the model is attention-free. This is primarily set in
    `ModelConfig` and that value should be manually duplicated here."""
    num_gpu_blocks_override: Optional[int] = None
    """Number of GPU blocks to use. This overrides the profiled `num_gpu_blocks`
    if specified. Does nothing if `None`. Used for testing preemption."""
    sliding_window: Optional[int] = None
    """Sliding window size for the KV cache. This is primarily set in
    `ModelConfig` and that value should be manually duplicated here."""
    enable_prefix_caching: Optional[bool] = None
    """Whether to enable prefix caching. Disabled by default for V0. Enabled by
    default for V1."""
    prefix_caching_hash_algo: PrefixCachingHashAlgo = "builtin"
    """Set the hash algorithm for prefix caching:\n
    - "builtin" is Python's built-in hash.\n
    - "sha256" is collision resistant but with certain overheads."""
    cpu_offload_gb: float = 0
    """The space in GiB to offload to CPU, per GPU. Default is 0, which means
    no offloading. Intuitively, this argument can be seen as a virtual way to
    increase the GPU memory size. For example, if you have one 24 GB GPU and
    set this to 10, virtually you can think of it as a 34 GB GPU. Then you can
    load a 13B model with BF16 weight, which requires at least 26GB GPU memory.
    Note that this requires fast CPU-GPU interconnect, as part of the model is
    loaded from CPU memory to GPU memory on the fly in each model forward pass.
    """
    calculate_kv_scales: bool = False
    """This enables dynamic calculation of `k_scale` and `v_scale` when
    kv_cache_dtype is fp8. If `False`, the scales will be loaded from the model
    checkpoint if available. Otherwise, the scales will default to 1.0."""

    # Will be set after profiling.
    num_gpu_blocks: Optional[int] = field(default=None, init=False)
    """The number of blocks to allocate for GPU memory."""
    num_cpu_blocks: Optional[int] = field(default=None, init=False)
    """The number of blocks to allocate for CPU memory."""

    def compute_hash(self) -> str:
        """
        WARNING: Whenever a new field is added to this config,
        ensure that it is included in the factors list if
        it affects the computation graph.

        Provide a hash that uniquely identifies all the configs
        that affect the structure of the computation
        graph from input ids/embeddings to the final hidden states,
        excluding anything before input ids/embeddings and after
        the final hidden states.
        """
        factors: list[Any] = []
        factors.append(self.cache_dtype)
        # `cpu_offload_gb` does not use `torch.compile` yet.
        hash_str = hashlib.md5(str(factors).encode(),
                               usedforsecurity=False).hexdigest()
        return hash_str

    def __post_init__(self) -> None:
        self.swap_space_bytes = self.swap_space * GiB_bytes

        self._verify_args()
        self._verify_cache_dtype()
        self._verify_prefix_caching()

    def metrics_info(self):
        # convert cache_config to dict(key: str, value: str) for prometheus
        # metrics info
        return {key: str(value) for key, value in self.__dict__.items()}

    def _verify_args(self) -> None:
        if self.cpu_offload_gb < 0:
            raise ValueError("CPU offload space must be non-negative"
                             f", but got {self.cpu_offload_gb}")

        if self.gpu_memory_utilization > 1.0:
            raise ValueError(
                "GPU memory utilization must be less than 1.0. Got "
                f"{self.gpu_memory_utilization}.")

    def _verify_cache_dtype(self) -> None:
        if self.cache_dtype == "auto":
            pass
        elif self.cache_dtype in get_args(CacheDType):
            logger.info(
                "Using fp8 data type to store kv cache. It reduces the GPU "
                "memory footprint and boosts the performance. "
                "Meanwhile, it may cause accuracy drop without a proper "
                "scaling factor")
        else:
            raise ValueError(f"Unknown kv cache dtype: {self.cache_dtype}")

    def _verify_prefix_caching(self) -> None:
        if not self.enable_prefix_caching:
            return

        if self.sliding_window is not None and not envs.VLLM_USE_V1:
            raise NotImplementedError(
                "Prefix caching is not supported with sliding window. "
                "Run with --disable-sliding-window to use prefix caching.")

        if (self.enable_prefix_caching and self.prefix_caching_hash_algo
                not in get_args(PrefixCachingHashAlgo)):
            raise ValueError(
                "Unknown prefix caching hash algorithm: "
                f"{self.prefix_caching_hash_algo}. Must be one of "
                f"{get_args(PrefixCachingHashAlgo)}.")

    def verify_with_parallel_config(
        self,
        parallel_config: "ParallelConfig",
    ) -> None:
        total_cpu_memory = get_cpu_memory()
        # FIXME(woosuk): Here, it is assumed that the GPUs in a tensor parallel
        # group are in the same node. However, the GPUs may span multiple nodes.
        num_gpus_per_node = parallel_config.tensor_parallel_size
        cpu_memory_usage = self.swap_space_bytes * num_gpus_per_node

        msg = (f"{cpu_memory_usage / GiB_bytes:.2f} GiB out of the "
               f"{total_cpu_memory / GiB_bytes:.2f} GiB total CPU memory "
               "is allocated for the swap space.")
        if cpu_memory_usage > 0.7 * total_cpu_memory:
            raise ValueError("Too large swap space. " + msg)
        elif cpu_memory_usage > 0.4 * total_cpu_memory:
            logger.warning("Possibly too large swap space. %s", msg)


@config
@dataclass
class TokenizerPoolConfig:
    """This config is deprecated and will be removed in a future release.

    Passing these parameters will have no effect. Please remove them from your
    configurations.
    """

    pool_size: int = 0
    """This parameter is deprecated and will be removed in a future release.
    Passing this parameter will have no effect. Please remove it from your
    configurations."""
    pool_type: str = "ray"
    """This parameter is deprecated and will be removed in a future release.
    Passing this parameter will have no effect. Please remove it from your
    configurations."""
    extra_config: dict = field(default_factory=dict)
    """This parameter is deprecated and will be removed in a future release.
    Passing this parameter will have no effect. Please remove it from your
    configurations."""

    def __post_init__(self) -> None:
        logger.warning_once(
            "TokenizerPoolConfig is deprecated and will be removed in a "
            "future release. Passing this parameter will have no effect. "
            "Please remove it from your configurations.")


class LoadFormat(str, enum.Enum):
    AUTO = "auto"
    PT = "pt"
    SAFETENSORS = "safetensors"
    NPCACHE = "npcache"
    DUMMY = "dummy"
    TENSORIZER = "tensorizer"
    SHARDED_STATE = "sharded_state"
    GGUF = "gguf"
    BITSANDBYTES = "bitsandbytes"
    MISTRAL = "mistral"
    RUNAI_STREAMER = "runai_streamer"
    RUNAI_STREAMER_SHARDED = "runai_streamer_sharded"
    FASTSAFETENSORS = "fastsafetensors"


@config
@dataclass
class LoadConfig:
    """Configuration for loading the model weights."""

    load_format: Union[str, LoadFormat,
                       "BaseModelLoader"] = LoadFormat.AUTO.value
    """The format of the model weights to load:\n
    - "auto" will try to load the weights in the safetensors format and fall
    back to the pytorch bin format if safetensors format is not available.\n
    - "pt" will load the weights in the pytorch bin format.\n
    - "safetensors" will load the weights in the safetensors format.\n
    - "npcache" will load the weights in pytorch format and store a numpy cache
    to speed up the loading.\n
    - "dummy" will initialize the weights with random values, which is mainly
    for profiling.\n
    - "tensorizer" will use CoreWeave's tensorizer library for fast weight
    loading. See the Tensorize vLLM Model script in the Examples section for
    more information.\n
    - "runai_streamer" will load the Safetensors weights using Run:ai Model
    Streamer.\n
    - "bitsandbytes" will load the weights using bitsandbytes quantization.\n
    - "sharded_state" will load weights from pre-sharded checkpoint files,
    supporting efficient loading of tensor-parallel models.\n
    - "gguf" will load weights from GGUF format files (details specified in
    https://github.com/ggml-org/ggml/blob/master/docs/gguf.md).\n
    - "mistral" will load weights from consolidated safetensors files used by
    Mistral models."""
    download_dir: Optional[str] = None
    """Directory to download and load the weights, default to the default
    cache directory of Hugging Face."""
    model_loader_extra_config: Union[dict, TensorizerConfig] = field(
        default_factory=dict)
    """Extra config for model loader. This will be passed to the model loader
    corresponding to the chosen load_format."""
    ignore_patterns: Optional[Union[list[str], str]] = None
    """The list of patterns to ignore when loading the model. Default to
    "original/**/*" to avoid repeated loading of llama's checkpoints."""
    use_tqdm_on_load: bool = True
    """Whether to enable tqdm for showing progress bar when loading model
    weights."""
    pt_load_map_location: Union[str, dict[str, str]] = "cpu"
    """
    pt_load_map_location: the map location for loading pytorch checkpoint, to
    support loading checkpoints can only be loaded on certain devices like
    "cuda", this is equivalent to {"": "cuda"}. Another supported format is
    mapping from different devices like from GPU 1 to GPU 0:
    {"cuda:1": "cuda:0"}. Note that when passed from command line, the strings
    in dictionary needs to be double quoted for json parsing. For more details,
    see original doc for `map_location` in https://pytorch.org/docs/stable/generated/torch.load.html
    """

    def compute_hash(self) -> str:
        """
        WARNING: Whenever a new field is added to this config,
        ensure that it is included in the factors list if
        it affects the computation graph.

        Provide a hash that uniquely identifies all the configs
        that affect the structure of the computation
        graph from input ids/embeddings to the final hidden states,
        excluding anything before input ids/embeddings and after
        the final hidden states.
        """
        # no factors to consider.
        # this config will not affect the computation graph.
        factors: list[Any] = []
        hash_str = hashlib.md5(str(factors).encode(),
                               usedforsecurity=False).hexdigest()
        return hash_str

    def __post_init__(self):
        if isinstance(self.load_format, str):
            load_format = self.load_format.lower()
            self.load_format = LoadFormat(load_format)

        if self.ignore_patterns is not None and len(self.ignore_patterns) > 0:
            logger.info(
                "Ignoring the following patterns when downloading weights: %s",
                self.ignore_patterns)
        else:
            self.ignore_patterns = ["original/**/*"]


DistributedExecutorBackend = Literal["ray", "mp", "uni", "external_launcher"]


@config
@dataclass
class ParallelConfig:
    """Configuration for the distributed execution."""

    pipeline_parallel_size: int = 1
    """Number of pipeline parallel groups."""
    tensor_parallel_size: int = 1
    """Number of tensor parallel groups."""
    data_parallel_size: int = 1
    """Number of data parallel groups. MoE layers will be sharded according to
    the product of the tensor parallel size and data parallel size."""
    data_parallel_size_local: int = 1
    """Number of local data parallel groups."""
    data_parallel_rank: int = 0
    """Rank of the data parallel group."""
    data_parallel_rank_local: Optional[int] = None
    """Local rank of the data parallel group,
    set only in SPMD mode."""
    data_parallel_master_ip: str = "127.0.0.1"
    """IP of the data parallel master."""
    data_parallel_rpc_port: int = 29550
    """Port for data parallel messaging."""
    data_parallel_master_port: int = 29500
    """Port of the data parallel master."""
    enable_expert_parallel: bool = False
    """Use expert parallelism instead of tensor parallelism for MoE layers."""
    max_parallel_loading_workers: Optional[int] = None
    """Maximum number of parallel loading workers when loading model
    sequentially in multiple batches. To avoid RAM OOM when using tensor
    parallel and large models."""

    disable_custom_all_reduce: bool = False
    """Disable the custom all-reduce kernel and fall back to NCCL."""

    tokenizer_pool_config: Optional[TokenizerPoolConfig] = None
    """This parameter is deprecated and will be removed in a future release.
    Please remove it from your configs"""

    ray_workers_use_nsight: bool = False
    """Whether to profile Ray workers with nsight, see https://docs.ray.io/en/latest/ray-observability/user-guides/profiling.html#profiling-nsight-profiler."""

    placement_group: Optional["PlacementGroup"] = None
    """ray distributed model workers placement group."""

    distributed_executor_backend: Optional[Union[DistributedExecutorBackend,
                                                 type["ExecutorBase"]]] = None
    """Backend to use for distributed model
    workers, either "ray" or "mp" (multiprocessing). If the product
    of pipeline_parallel_size and tensor_parallel_size is less than
    or equal to the number of GPUs available, "mp" will be used to
    keep processing on a single host. Otherwise, this will default
    to "ray" if Ray is installed and fail otherwise. Note that tpu
    and hpu only support Ray for distributed inference."""

    worker_cls: str = "auto"
    """The full name of the worker class to use. If "auto", the worker class
    will be determined based on the platform."""
    sd_worker_cls: str = "auto"
    """The full name of the worker class to use for speculative decofing.
    If "auto", the worker class will be determined based on the platform."""
    worker_extension_cls: str = ""
    """The full name of the worker extension class to use. The worker extension
    class is dynamically inherited by the worker class. This is used to inject
    new attributes and methods to the worker class for use in collective_rpc
    calls."""

    world_size: int = field(init=False)
    """world_size is TPxPP, it affects the number of workers we create."""

    rank: int = 0
    """Global rank in distributed setup."""

    @property
    def world_size_across_dp(self) -> int:
        """world_size_across_dp is TPxPPxDP, it is the size of the world
        including data parallelism."""
        return self.world_size * self.data_parallel_size

    def get_next_dp_init_port(self) -> int:
        """
        We might need to initialize process groups in multiple
        processes that is related to data parallelism,
        e.g. both in the worker and in the engine, which
        can live in different processes. To avoid port conflicts, we
        increment the port number each time we need to initialize a
        new process group related to data parallelism.
        """
        answer = self.data_parallel_master_port
        self.data_parallel_master_port += 1
        return answer

    def stateless_init_dp_group(self) -> "ProcessGroup":
        from vllm.distributed.utils import (
            stateless_init_torch_distributed_process_group)

        # use gloo since the engine process might not have cuda device
        dp_group = stateless_init_torch_distributed_process_group(
            self.data_parallel_master_ip,
            self.get_next_dp_init_port(),
            self.data_parallel_rank,
            self.data_parallel_size,
            backend="gloo")

        return dp_group

    @staticmethod
    def has_unfinished_dp(dp_group: "ProcessGroup",
                          has_unfinished: bool) -> bool:
        tensor = torch.tensor([has_unfinished],
                              dtype=torch.int32,
                              device="cpu")
        # dp rank 0: has_unfinished_seqs=True
        # dp rank 1: has_unfinished_seqs=False
        # aggregated: has_unfinished_seqs=True
        # so this is an OR operation, i.e. MAX in integers
        torch.distributed.all_reduce(tensor, op=ReduceOp.MAX, group=dp_group)
        aggregated_has_unfinished = bool(tensor.item())
        return aggregated_has_unfinished

    def compute_hash(self):
        """
        Provide a hash that uniquely identifies all the configs
        that affect the structure of the computation
        graph from input ids/embeddings to the final hidden states,
        excluding anything before input ids/embeddings and after
        the final hidden states.
        """
        factors: list[Any] = []
        factors.append(self.pipeline_parallel_size)
        factors.append(self.tensor_parallel_size)
        factors.append(self.enable_expert_parallel)
        return hashlib.sha256(str(factors).encode()).hexdigest()

    def __post_init__(self) -> None:
        self.world_size = self.pipeline_parallel_size * \
            self.tensor_parallel_size

        if self.data_parallel_size_local > self.data_parallel_size:
            raise ValueError(
                f"data_parallel_size_local ({self.data_parallel_size_local}) "
                f"must be <= data_parallel_size ({self.data_parallel_size})")

        if self.data_parallel_size > 1 or self.data_parallel_size_local == 0:
            # Data parallel was specified in the engine args.
            self.data_parallel_master_port = get_open_port()
        else:
            # Otherwise fall back to env vars (e.g. for offline SPMD case).
            self.data_parallel_size = envs.VLLM_DP_SIZE
            self.data_parallel_rank = envs.VLLM_DP_RANK
            self.data_parallel_rank_local = envs.VLLM_DP_RANK_LOCAL
            self.data_parallel_master_ip = envs.VLLM_DP_MASTER_IP
            self.data_parallel_master_port = envs.VLLM_DP_MASTER_PORT

        if self.distributed_executor_backend == "external_launcher":
            import os
            os.environ["VLLM_ENABLE_V1_MULTIPROCESSING"] = "0"
            logger.info("Disabling V1 multiprocessing for external launcher.")

        ray_only_devices: list[str] = []
        from vllm.platforms import current_platform
        if (current_platform.device_type in ray_only_devices
                and self.world_size > 1):
            if self.distributed_executor_backend is None:
                self.distributed_executor_backend = "ray"
            if self.distributed_executor_backend != "ray":
                raise ValueError(
                    f"{current_platform.device_type.upper()} backend only "
                    "supports Ray for distributed inference.")

        if self.distributed_executor_backend is None and self.world_size > 1:
            # We use multiprocessing by default if world_size fits on the
            # current node and we aren't in a ray placement group.

            from vllm.executor import ray_utils
            backend: DistributedExecutorBackend = "mp"
            ray_found = ray_utils.ray_is_available()
            if current_platform.is_neuron():
                # neuron uses single process to control multiple devices
                backend = "uni"
            elif (current_platform.is_cuda()
                  and cuda_device_count_stateless() < self.world_size):
                if not ray_found:
                    raise ValueError("Unable to load Ray which is "
                                     "required for multi-node inference, "
                                     "please install Ray with `pip install "
                                     "ray`.") from ray_utils.ray_import_err
                backend = "ray"
            elif ray_found:
                if self.placement_group:
                    backend = "ray"
                else:
                    from ray import is_initialized as ray_is_initialized
                    if ray_is_initialized():
                        from ray.util import get_current_placement_group
                        if get_current_placement_group():
                            backend = "ray"
            self.distributed_executor_backend = backend
            logger.info("Defaulting to use %s for distributed inference",
                        backend)

        if self.distributed_executor_backend is None and self.world_size == 1:
            self.distributed_executor_backend = "uni"

        self._verify_args()

    @property
    def use_ray(self) -> bool:
        return self.distributed_executor_backend == "ray" or (
            isinstance(self.distributed_executor_backend, type)
            and self.distributed_executor_backend.uses_ray)

    def _verify_args(self) -> None:
        # Lazy import to avoid circular import
        from vllm.executor.executor_base import ExecutorBase
        from vllm.platforms import current_platform
        if self.distributed_executor_backend not in (
                "ray", "mp", "uni",
                "external_launcher", None) and not (isinstance(
                    self.distributed_executor_backend, type) and issubclass(
                        self.distributed_executor_backend, ExecutorBase)):
            raise ValueError(
                "Unrecognized distributed executor backend "
                f"{self.distributed_executor_backend}. Supported "
                "values are 'ray', 'mp' 'uni', 'external_launcher' or"
                " custom ExecutorBase subclass.")
        if self.use_ray:
            from vllm.executor import ray_utils
            ray_utils.assert_ray_available()

        if not current_platform.use_custom_allreduce():
            self.disable_custom_all_reduce = True
            logger.info(
                "Disabled the custom all-reduce kernel because it is not "
                "supported on current platform.")
        if self.ray_workers_use_nsight and not self.use_ray:
            raise ValueError("Unable to use nsight profiling unless workers "
                             "run with Ray.")

        assert isinstance(self.worker_extension_cls, str), (
            "worker_extension_cls must be a string (qualified class name).")


PreemptionMode = Literal["swap", "recompute"]
SchedulerPolicy = Literal["fcfs", "priority"]


@config
@dataclass
class SchedulerConfig:
    """Scheduler configuration."""

    runner_type: RunnerType = "generate"
    """The runner type to launch for the model."""

    max_num_batched_tokens: SkipValidation[int] = None  # type: ignore
    """Maximum number of tokens to be processed in a single iteration.

    This config has no static default. If left unspecified by the user, it will
    be set in `EngineArgs.create_engine_config` based on the usage context."""

    max_num_seqs: SkipValidation[int] = None  # type: ignore
    """Maximum number of sequences to be processed in a single iteration.

    This config has no static default. If left unspecified by the user, it will
    be set in `EngineArgs.create_engine_config` based on the usage context."""

    max_model_len: SkipValidation[int] = None  # type: ignore
    """Maximum length of a sequence (including prompt and generated text). This
    is primarily set in `ModelConfig` and that value should be manually
    duplicated here."""

    max_num_partial_prefills: int = 1
    """For chunked prefill, the maximum number of sequences that can be
    partially prefilled concurrently."""

    max_long_partial_prefills: int = 1
    """For chunked prefill, the maximum number of prompts longer than
    long_prefill_token_threshold that will be prefilled concurrently. Setting
    this less than max_num_partial_prefills will allow shorter prompts to jump
    the queue in front of longer prompts in some cases, improving latency."""

    long_prefill_token_threshold: int = 0
    """For chunked prefill, a request is considered long if the prompt is
    longer than this number of tokens."""

    num_lookahead_slots: int = 0
    """The number of slots to allocate per sequence per
    step, beyond the known token ids. This is used in speculative
    decoding to store KV activations of tokens which may or may not be
    accepted.

    NOTE: This will be replaced by speculative config in the future; it is
    present to enable correctness tests until then."""

    cuda_graph_sizes: list[int] = field(default_factory=lambda: [512])
    """Cuda graph capture sizes, default is 512.
    1. if one value is provided, then the capture list would follow the
    pattern: [1, 2, 4] + [i for i in range(8, cuda_graph_sizes + 1, 8)]
    2. more than one value (e.g. 1 2 128) is provided, then the capture list
    will follow the provided list."""

    delay_factor: float = 0.0
    """Apply a delay (of delay factor multiplied by previous
    prompt latency) before scheduling next prompt."""

    enable_chunked_prefill: SkipValidation[bool] = None  # type: ignore
    """If True, prefill requests can be chunked based
    on the remaining max_num_batched_tokens."""

    is_multimodal_model: bool = False
    """True if the model is multimodal."""

    # TODO (ywang96): Make this configurable.
    max_num_encoder_input_tokens: int = field(init=False)
    """Multimodal encoder compute budget, only used in V1.

    NOTE: This is not currently configurable. It will be overridden by
    max_num_batched_tokens in case max multimodal embedding size is larger."""

    # TODO (ywang96): Make this configurable.
    encoder_cache_size: int = field(init=False)
    """Multimodal encoder cache size, only used in V1.

    NOTE: This is not currently configurable. It will be overridden by
    max_num_batched_tokens in case max multimodal embedding size is larger."""

    preemption_mode: Optional[PreemptionMode] = None
    """Whether to perform preemption by swapping or
    recomputation. If not specified, we determine the mode as follows:
    We use recomputation by default since it incurs lower overhead than
    swapping. However, when the sequence group has multiple sequences
    (e.g., beam search), recomputation is not currently supported. In
    such a case, we use swapping instead."""

    num_scheduler_steps: int = 1
    """Maximum number of forward steps per scheduler call."""

    multi_step_stream_outputs: bool = True
    """If False, then multi-step will stream outputs at the end of all steps"""

    send_delta_data: bool = False
    """Private API. If used, scheduler sends delta data to
    workers instead of an entire data. It should be enabled only
    when SPMD worker architecture is enabled. I.e.,
    VLLM_USE_RAY_SPMD_WORKER=1"""

    policy: SchedulerPolicy = "fcfs"
    """The scheduling policy to use:\n
    - "fcfs" means first come first served, i.e. requests are handled in order
    of arrival.\n
    - "priority" means requests are handled based on given priority (lower
    value means earlier handling) and time of arrival deciding any ties)."""

    chunked_prefill_enabled: bool = field(init=False)
    """True if chunked prefill is enabled."""

    disable_chunked_mm_input: bool = False
    """If set to true and chunked prefill is enabled, we do not want to
    partially schedule a multimodal item. Only used in V1
    This ensures that if a request has a mixed prompt
    (like text tokens TTTT followed by image tokens IIIIIIIIII) where only
    some image tokens can be scheduled (like TTTTIIIII, leaving IIIII),
    it will be scheduled as TTTT in one step and IIIIIIIIII in the next."""

    # scheduler class or path. "vllm.core.scheduler.Scheduler" (default)
    # or "mod.custom_class".
    scheduler_cls: Union[str, type[object]] = "vllm.core.scheduler.Scheduler"
    """The scheduler class to use. "vllm.core.scheduler.Scheduler" is the
    default scheduler. Can be a class directly or the path to a class of form
    "mod.custom_class"."""

    def compute_hash(self) -> str:
        """
        WARNING: Whenever a new field is added to this config,
        ensure that it is included in the factors list if
        it affects the computation graph.

        Provide a hash that uniquely identifies all the configs
        that affect the structure of the computation
        graph from input ids/embeddings to the final hidden states,
        excluding anything before input ids/embeddings and after
        the final hidden states.
        """
        # no factors to consider.
        # this config will not affect the computation graph.
        factors: list[Any] = []
        hash_str = hashlib.md5(str(factors).encode(),
                               usedforsecurity=False).hexdigest()
        return hash_str

    def __post_init__(self) -> None:
        if self.max_model_len is None:
            self.max_model_len = 8192

        if self.max_num_seqs is None:
            self.max_num_seqs = 128

        if self.max_num_batched_tokens is None:
            if self.enable_chunked_prefill:
                if self.num_scheduler_steps > 1:
                    # Multi-step Chunked-Prefill doesn't allow prompt-chunking
                    # for now. Have max_num_batched_tokens set to max_model_len
                    # so we don't reject sequences on account of a short
                    # max_num_batched_tokens.
                    self.max_num_batched_tokens = max(
                        self.max_model_len, DEFAULT_MAX_NUM_BATCHED_TOKENS)
                else:
                    self.max_num_batched_tokens = (
                        DEFAULT_MAX_NUM_BATCHED_TOKENS)
            else:
                # If max_model_len is too short, use
                # DEFAULT_MAX_NUM_BATCHED_TOKENS as the default value
                # for higher throughput.
                self.max_num_batched_tokens = max(
                    self.max_model_len, DEFAULT_MAX_NUM_BATCHED_TOKENS)

            if self.runner_type == "pooling":
                # Choose specific value for higher throughput
                self.max_num_batched_tokens = max(
                    self.max_num_batched_tokens,
                    POOLING_MODEL_MAX_NUM_BATCHED_TOKENS,
                )
            if self.is_multimodal_model:
                # The value needs to be at least the number of multimodal tokens
                self.max_num_batched_tokens = max(
                    self.max_num_batched_tokens,
                    MULTIMODAL_MODEL_MAX_NUM_BATCHED_TOKENS,
                )

            # When using default settings,
            # Ensure max_num_batched_tokens does not exceed model limit.
            # Some models (e.g., Whisper) have embeddings tied to max length.
            self.max_num_batched_tokens = min(
                self.max_num_seqs * self.max_model_len,
                self.max_num_batched_tokens)

        self.max_num_encoder_input_tokens = self.max_num_batched_tokens
        self.encoder_cache_size = self.max_num_batched_tokens

        if self.enable_chunked_prefill:
            logger.info(
                "Chunked prefill is enabled with max_num_batched_tokens=%d.",
                self.max_num_batched_tokens)

        self.chunked_prefill_enabled = self.enable_chunked_prefill
        if self.max_num_partial_prefills > 1:
            if self.long_prefill_token_threshold == 0:
                self.long_prefill_token_threshold = int(self.max_model_len *
                                                        0.04)

            logger.info(
                "Concurrent partial prefills enabled with "
                "max_num_partial_prefills=%d, max_long_partial_prefills=%d, "
                "long_prefill_token_threshold=%d",
                self.max_num_partial_prefills, self.max_long_partial_prefills,
                self.long_prefill_token_threshold)

        self._verify_args()

    def _verify_args(self) -> None:
        if (self.max_num_batched_tokens < self.max_model_len
                and not self.chunked_prefill_enabled):
            raise ValueError(
                f"max_num_batched_tokens ({self.max_num_batched_tokens}) is "
                f"smaller than max_model_len ({self.max_model_len}). "
                "This effectively limits the maximum sequence length to "
                "max_num_batched_tokens and makes vLLM reject longer "
                "sequences. Please increase max_num_batched_tokens or "
                "decrease max_model_len.")

        if self.max_num_batched_tokens < self.max_num_seqs:
            raise ValueError(
                f"max_num_batched_tokens ({self.max_num_batched_tokens}) must "
                "be greater than or equal to max_num_seqs "
                f"({self.max_num_seqs}).")

        if self.max_num_batched_tokens > self.max_num_seqs * self.max_model_len:
            logger.warning(
                "max_num_batched_tokens (%d) exceeds max_num_seqs"
                "* max_model_len (%d). This may lead to unexpected behavior.",
                self.max_num_batched_tokens,
                self.max_num_seqs * self.max_model_len)

        if self.num_lookahead_slots < 0:
            raise ValueError(
                "num_lookahead_slots "
                f"({self.num_lookahead_slots}) must be greater than or "
                "equal to 0.")

        if self.num_scheduler_steps < 1:
            raise ValueError(
                "num_scheduler_steps "
                f"({self.num_scheduler_steps}) must be greater than or "
                "equal to 1.")

        if self.max_num_partial_prefills < 1:
            raise ValueError(
                f"max_num_partial_prefills ({self.max_num_partial_prefills}) "
                "must be greater than or equal to 1.")
        elif self.max_num_partial_prefills > 1:
            if not self.chunked_prefill_enabled:
                raise ValueError("Chunked prefill must be enabled to set "
                                 "max_num_partial_prefills > 1.")

            if self.long_prefill_token_threshold > self.max_model_len:
                raise ValueError(
                    "long_prefill_token_threshold "
                    f"({self.long_prefill_token_threshold}) cannot be greater "
                    f"than the max_model_len ({self.max_model_len}).")

        if (self.max_long_partial_prefills
                < 1) or (self.max_long_partial_prefills
                         > self.max_num_partial_prefills):
            raise ValueError(
                f"max_long_partial_prefills ({self.max_long_partial_prefills}) "
                "must be greater than or equal to 1 and less than or equal to "
                f"max_num_partial_prefills ({self.max_num_partial_prefills}).")

    @property
    def is_multi_step(self) -> bool:
        return self.num_scheduler_steps > 1


Device = Literal["auto", "cuda", "neuron", "cpu", "tpu", "xpu", "hpu"]


@config
@dataclass(config=ConfigDict(arbitrary_types_allowed=True))
class DeviceConfig:
    """Configuration for the device to use for vLLM execution."""

    device: SkipValidation[Union[Device, torch.device]] = "auto"
    """Device type for vLLM execution.
    This parameter is deprecated and will be 
    removed in a future release. 
    It will now be set automatically based 
    on the current platform."""
    device_type: str = field(init=False)
    """Device type from the current platform. This is set in
    `__post_init__`."""

    def compute_hash(self) -> str:
        """
        WARNING: Whenever a new field is added to this config,
        ensure that it is included in the factors list if
        it affects the computation graph.

        Provide a hash that uniquely identifies all the configs
        that affect the structure of the computation
        graph from input ids/embeddings to the final hidden states,
        excluding anything before input ids/embeddings and after
        the final hidden states.
        """
        # no factors to consider.
        # the device/platform information will be summarized
        # by torch/vllm automatically.
        factors: list[Any] = []
        hash_str = hashlib.md5(str(factors).encode(),
                               usedforsecurity=False).hexdigest()
        return hash_str

    def __post_init__(self):
        if self.device == "auto":
            # Automated device type detection
            from vllm.platforms import current_platform
            self.device_type = current_platform.device_type
            if not self.device_type:
                raise RuntimeError(
                    "Failed to infer device type, please set "
                    "the environment variable `VLLM_LOGGING_LEVEL=DEBUG` "
                    "to turn on verbose logging to help debug the issue.")
        else:
            # Device type is assigned explicitly
            self.device_type = self.device

        # Some device types require processing inputs on CPU
        if self.device_type in ["neuron"]:
            self.device = torch.device("cpu")
        elif self.device_type in ["tpu"]:
            self.device = None
        else:
            # Set device with device type
            self.device = torch.device(self.device_type)


SpeculativeMethod = Literal["ngram", "eagle", "eagle3", "medusa",
                            "mlp_speculator", "draft_model", "deepseek_mtp"]
SpeculativeAcceptanceMethod = Literal["rejection_sampler",
                                      "typical_acceptance_sampler"]


@config
@dataclass
class SpeculativeConfig:
    """Configuration for speculative decoding."""

    # General speculative decoding control
    num_speculative_tokens: SkipValidation[int] = None  # type: ignore
    """The number of speculative tokens, if provided. It will default to the
    number in the draft model config if present, otherwise, it is required."""
    model: Optional[str] = None
    """The name of the draft model, eagle head, or additional weights, if
    provided."""
    method: Optional[SpeculativeMethod] = None
    """The name of the speculative method to use. If users provide and set the
    `model` param, the speculative method type will be detected automatically
    if possible, if `model` param is not provided, the method name must be
    provided.

    If using `ngram` method, the related configuration `prompt_lookup_max` and
    `prompt_lookup_min` should be considered."""
    acceptance_method: SpeculativeAcceptanceMethod = "rejection_sampler"
    """The method to use for accepting draft tokens:\n
    - "rejection_sampler" maps to `RejectionSampler`.\n
    - "typical_acceptance_sampler" maps to `TypicalAcceptanceSampler`.

    If using `typical_acceptance_sampler`, the related configuration
    `posterior_threshold` and `posterior_alpha` should be considered."""
    draft_tensor_parallel_size: Optional[int] = None
    """The degree of the tensor parallelism for the draft model. Can only be 1
    or the same as the target model's tensor parallel size."""
    disable_logprobs: bool = True
    """If set to True, token log probabilities are not returned during
    speculative decoding. If set to False, token log probabilities are returned
    according to the log probability settings in SamplingParams."""

    # Draft model configuration
    quantization: Optional[QuantizationMethods] = None
    """Quantization method that was used to quantize the draft model weights.
    If `None`, we assume the model weights are not quantized. Note that it only
    takes effect when using the draft model-based speculative method."""
    max_model_len: Optional[int] = None
    """The maximum model length of the draft model. Used when testing the
    ability to skip speculation for some sequences."""
    revision: Optional[str] = None
    """The specific model version to use for the draft model. It can be a
    branch name, a tag name, or a commit id. If unspecified, will use the
    default version."""
    code_revision: Optional[str] = None
    """The specific revision to use for the draft model code on Hugging Face
    Hub. It can be a branch name, a tag name, or a commit id. If unspecified,
    will use the default version."""

    # Advanced control
    disable_mqa_scorer: bool = False
    """Disable the MQA scorer and fall back to batch expansion for scoring
    proposals."""
    disable_by_batch_size: Optional[int] = None
    """Disable speculative decoding for new incoming requests when the number
    of enqueued requests is larger than this value, if provided."""

    # Ngram proposer configuration
    prompt_lookup_max: Optional[int] = None
    """Maximum size of ngram token window when using Ngram proposer, required
    when method is set to ngram."""
    prompt_lookup_min: Optional[int] = None
    """Minimum size of ngram token window when using Ngram proposer, if
    provided. Defaults to 1."""

    # Typical acceptance sampler configuration
    posterior_threshold: Optional[float] = None
    """A threshold value that sets a lower bound on the posterior probability
    of a token in the target model for it to be accepted. This threshold is
    used only when we use the `TypicalAcceptanceSampler` for token acceptance.
    """
    posterior_alpha: Optional[float] = None
    """Scaling factor for entropy-based threshold, applied when using
    `TypicalAcceptanceSampler`."""

    speculative_token_tree: Optional[str] = None
    """Specifies the tree structure for speculative token generation.
    """
    # required configuration params passed from engine
    target_model_config: SkipValidation[ModelConfig] = None  # type: ignore
    """The configuration of the target model."""
    target_parallel_config: SkipValidation[
        ParallelConfig] = None  # type: ignore
    """The parallel configuration for the target model."""
    enable_chunked_prefill: SkipValidation[bool] = None  # type: ignore
    """Whether vLLM is configured to use chunked prefill or not. Used for
    raising an error since it's not yet compatible with speculative decode."""
    disable_log_stats: SkipValidation[bool] = None  # type: ignore
    """Whether to disable the periodic printing of stage times in speculative
    decoding."""

    # params generated in the post-init stage
    draft_model_config: SkipValidation[ModelConfig] = None  # type: ignore
    """The configuration of the draft model initialized internal."""
    draft_parallel_config: SkipValidation[
        ParallelConfig] = None  # type: ignore
    """The parallel configuration for the draft model initialized internal."""

    def compute_hash(self) -> str:
        """
        WARNING: Whenever a new field is added to this config,
        ensure that it is included in the factors list if
        it affects the computation graph.

        Provide a hash that uniquely identifies all the configs
        that affect the structure of the computation
        graph from input ids/embeddings to the final hidden states,
        excluding anything before input ids/embeddings and after
        the final hidden states.
        """
        factors: list[Any] = []
        # Eagle3 affects the computation graph because it returns intermediate
        # hidden states in addition to the final hidden state.
        factors.append(self.method == "eagle3")
        hash_str = hashlib.md5(str(factors).encode(),
                               usedforsecurity=False).hexdigest()
        return hash_str

    @classmethod
    def from_dict(cls, dict_value: dict) -> "SpeculativeConfig":
        """Parse the CLI value for the speculative config."""
        return cls(**dict_value)

    @staticmethod
    def hf_config_override(hf_config: PretrainedConfig) -> PretrainedConfig:
        if hf_config.model_type == "deepseek_v3":
            hf_config.model_type = "deepseek_mtp"
        if hf_config.model_type == "deepseek_mtp":
            n_predict = getattr(hf_config, "num_nextn_predict_layers", None)
            hf_config.update({
                "n_predict": n_predict,
                "architectures": ["DeepSeekMTPModel"]
            })

        if hf_config.architectures[0] == "MiMoForCausalLM":
            hf_config.model_type = "mimo_mtp"
            n_predict = getattr(hf_config, "num_nextn_predict_layers", None)
            hf_config.update({
                "num_hidden_layers": 0,
                "n_predict": n_predict,
                "architectures": ["MiMoMTPModel"]
            })
            return hf_config

        return hf_config

    def __post_init__(self):

        # Note: "method" is a new parameter that helps to extend the
        # configuration of non-model-based proposers, and the "model" parameter
        # will be used to set the draft model, eagle head, or additional weight
        # when needed. If users do not specify "method", the speculative method
        # will be detected automatically if possible. If the speculative method
        # can not be detected, it will be considered as the "draft_model" by
        # default.

        if self.model is None and self.num_speculative_tokens is not None:
            # TODO(Shangming): Refactor mtp configuration logic when supporting
            # mtp acceleration for more models besides deepseek_v3
            if self.target_model_config and \
                (self.target_model_config.hf_text_config.model_type \
                        == "deepseek_v3" or
                    self.target_model_config.hf_text_config.model_type \
                        == "mimo"):
                # use the draft model from the same model:
                self.model = self.target_model_config.model
            elif self.method in ("ngram", "[ngram]"):
                self.model = "ngram"
            else:
                raise ValueError("num_speculative_tokens was provided without "
                                 "speculative model.")

        # Automatically configure the method for ngram when "model" is used
        # instead of "method"
        if self.method is None and (self.model is not None
                                    and self.model in ("ngram", "[ngram]")):
            self.method = "ngram"

        if self.method in ("ngram", "[ngram]"):
            # Unified to "ngram" internally
            self.method = "ngram"
            # Set default values if not provided
            if (self.prompt_lookup_min is None
                    and self.prompt_lookup_max is None):
                # TODO(woosuk): Tune these values. They are arbitrarily chosen.
                self.prompt_lookup_min = 5
                self.prompt_lookup_max = 5
            elif self.prompt_lookup_min is None:
                assert self.prompt_lookup_max is not None
                self.prompt_lookup_min = self.prompt_lookup_max
            elif self.prompt_lookup_max is None:
                assert self.prompt_lookup_min is not None
                self.prompt_lookup_max = self.prompt_lookup_min

            # Validate values
            if self.prompt_lookup_min < 1:
                raise ValueError(
                    f"prompt_lookup_min={self.prompt_lookup_min} must be > 0")
            if self.prompt_lookup_max < 1:
                raise ValueError(
                    f"prompt_lookup_max={self.prompt_lookup_max} must be > 0")
            if self.prompt_lookup_min > self.prompt_lookup_max:
                raise ValueError(
                    f"prompt_lookup_min={self.prompt_lookup_min} must "
                    f"be <= prompt_lookup_max={self.prompt_lookup_max}")

            # TODO: current we still need extract vocab_size from target model
            # config, in future, we may try refactor it out, and set
            # draft related config as None here.
            self.draft_model_config = self.target_model_config
            self.draft_parallel_config = self.target_parallel_config
        else:
            self.prompt_lookup_max = 0
            self.prompt_lookup_min = 0

            if self.model is not None:
                self.draft_model_config = ModelConfig(
                    model=self.model,
                    task="draft",
                    tokenizer=self.target_model_config.tokenizer,
                    tokenizer_mode=self.target_model_config.tokenizer_mode,
                    trust_remote_code=self.target_model_config.
                    trust_remote_code,
                    allowed_local_media_path=self.target_model_config.
                    allowed_local_media_path,
                    dtype=self.target_model_config.dtype,
                    seed=self.target_model_config.seed,
                    revision=self.revision,
                    code_revision=self.code_revision,
                    tokenizer_revision=self.target_model_config.
                    tokenizer_revision,
                    spec_target_max_model_len=self.target_model_config.
                    max_model_len,
                    quantization=self.quantization,
                    enforce_eager=self.target_model_config.enforce_eager,
                    max_seq_len_to_capture=self.target_model_config.
                    max_seq_len_to_capture,
                    max_logprobs=self.target_model_config.max_logprobs,
                    hf_overrides=SpeculativeConfig.hf_config_override,
                )

                # Automatically detect the method
                if self.method in ('eagle', 'eagle3'):
                    pass
                elif "eagle-" in self.draft_model_config.model.lower() or \
                        "eagle3-" in self.draft_model_config.model.lower():
                    self.method = "eagle"
                elif self.draft_model_config.hf_config.model_type == "medusa":
                    self.method = "medusa"
                elif (self.draft_model_config.hf_config.model_type ==
                      "mlp_speculator"):
                    self.method = "mlp_speculator"
                elif (self.draft_model_config.hf_config.model_type ==
                      "deepseek_mtp"):
                    self.method = "deepseek_mtp"
                    if self.num_speculative_tokens > 1:
                        logger.warning(
                                "All Deepseek MTP models only have " \
                                "one layer. Might need some code changes " \
                                "to support multiple layers."
                            )
                else:
                    self.method = "draft_model"

                # Replace hf_config for EAGLE draft_model
                if self.method in ("eagle", "eagle3"):
                    if self.enable_chunked_prefill and not envs.VLLM_USE_V1:
                        raise ValueError(
                            "Chunked prefill and EAGLE are not compatible "
                            "when using V0.")

                    from vllm.transformers_utils.configs.eagle import (
                        EAGLEConfig)
                    if isinstance(self.draft_model_config.hf_config,
                                  EAGLEConfig):
                        pass
                    else:
                        eagle_config = EAGLEConfig(
                            self.draft_model_config.hf_config,
                            method=self.method)
                        self.draft_model_config.hf_config = eagle_config

                if (self.num_speculative_tokens is not None
                        and hasattr(self.draft_model_config.hf_config,
                                    "num_lookahead_tokens")):
                    self.draft_model_config.hf_config.num_lookahead_tokens = \
                    self.num_speculative_tokens

                n_predict = getattr(self.draft_model_config.hf_config,
                                    "n_predict", None)
                if n_predict is not None:
                    if self.num_speculative_tokens is None:
                        # Default to max value defined in draft model config.
                        self.num_speculative_tokens = n_predict
                    elif self.num_speculative_tokens > n_predict and \
                            self.num_speculative_tokens % n_predict != 0:
                        # Ensure divisibility for MTP module reuse.
                        raise ValueError(
                            f"num_speculative_tokens:{self.num_speculative_tokens}"
                            f" must be divisible by {n_predict=}")

                self.draft_tensor_parallel_size = \
                    SpeculativeConfig._verify_and_get_draft_tp(
                        self.target_parallel_config,
                        self.draft_tensor_parallel_size,
                        self.draft_model_config.hf_config
                )

                self.draft_model_config.max_model_len = (
                    SpeculativeConfig._maybe_override_draft_max_model_len(
                        self.max_model_len,
                        self.draft_model_config.max_model_len,
                        self.target_model_config.max_model_len,
                    ))

                self.draft_parallel_config = (
                    SpeculativeConfig.create_draft_parallel_config(
                        self.target_parallel_config,
                        self.draft_tensor_parallel_size))

        if self.acceptance_method == "typical_acceptance_sampler":
            if self.posterior_threshold is None:
                self.posterior_threshold = 0.09
            if self.posterior_alpha is None:
                self.posterior_alpha = 0.3

        self._verify_args()

    @staticmethod
    def _maybe_override_draft_max_model_len(
        speculative_max_model_len: Optional[int],
        draft_max_model_len: int,
        target_max_model_len: int,
    ) -> int:
        """Determine the max sequence len for the draft model. This is usually
        the draft_max_model_len, but may be the target_max_model_len if it is
        less than the draft_max_model_len, or may be speculative_max_model_len
        if it is specified.

        This is necessary so that sequences do not exceed the capacity of the
        draft model or the target model.

        speculative_max_model_len is mainly used for testing that sequences can
        skip speculation.
        """

        if speculative_max_model_len is not None:

            if speculative_max_model_len > draft_max_model_len:
                raise ValueError(f"{speculative_max_model_len=} cannot be "
                                 f"larger than {draft_max_model_len=}")

            if speculative_max_model_len > target_max_model_len:
                raise ValueError(f"{speculative_max_model_len=} cannot be "
                                 f"larger than {target_max_model_len=}")

            return speculative_max_model_len

        return min(
            draft_max_model_len,
            target_max_model_len,
        )

    @staticmethod
    def _verify_and_get_draft_tp(
            target_parallel_config: ParallelConfig,
            speculative_draft_tensor_parallel_size: Optional[int],
            draft_hf_config: PretrainedConfig) -> int:
        """
        Verifies and adjusts the tensor parallel size for a draft model
        specified using speculative_draft_tensor_parallel_size.
        """
        # If speculative_draft_tensor_parallel_size is unset then set it
        # appropriately else verify that it is set correctly.
        if speculative_draft_tensor_parallel_size is None:
            if draft_hf_config.model_type == "mlp_speculator":
                speculative_draft_tensor_parallel_size = 1
                if target_parallel_config.tensor_parallel_size > 1:
                    logger.warning(
                        "%s cannot currently be run with tp>1; "
                        "setting speculative_draft_tensor_parallel_size=1",
                        draft_hf_config.model_type)
            else:
                speculative_draft_tensor_parallel_size = \
                    target_parallel_config.tensor_parallel_size
        elif speculative_draft_tensor_parallel_size not in (
                1, target_parallel_config.tensor_parallel_size):
            raise ValueError(
                f"{speculative_draft_tensor_parallel_size=} cannot be "
                f"other value than 1 or target model tensor_parallel_size")
        return speculative_draft_tensor_parallel_size

    @staticmethod
    def create_draft_parallel_config(
        target_parallel_config: ParallelConfig,
        speculative_draft_tensor_parallel_size: int,
    ) -> ParallelConfig:
        """Create a parallel config for use by the draft worker.

        This is mostly a copy of the target parallel config, except the tp_size.
        """
        draft_parallel_config = ParallelConfig(
            pipeline_parallel_size=target_parallel_config.
            pipeline_parallel_size,
            tensor_parallel_size=speculative_draft_tensor_parallel_size,
            distributed_executor_backend=target_parallel_config.
            distributed_executor_backend,
            max_parallel_loading_workers=target_parallel_config.
            max_parallel_loading_workers,
            disable_custom_all_reduce=target_parallel_config.
            disable_custom_all_reduce,
            ray_workers_use_nsight=target_parallel_config.
            ray_workers_use_nsight,
            placement_group=target_parallel_config.placement_group,
        )

        return draft_parallel_config

    def _verify_args(self) -> None:
        if self.num_speculative_tokens is None:
            raise ValueError(
                "num_speculative_tokens must be provided with "
                "speculative model unless the draft model config contains an "
                "n_predict parameter.")

        if self.num_speculative_tokens <= 0:
            raise ValueError("Expected num_speculative_tokens to be greater "
                             f"than zero ({self.num_speculative_tokens}).")

        if self.draft_model_config:
            self.draft_model_config.verify_with_parallel_config(
                self.draft_parallel_config)
            # Validate and set draft token acceptance related settings.

        if self.acceptance_method is None:
            raise ValueError("acceptance_method is not set. "
                             "Expected values are rejection_sampler or "
                             "typical_acceptance_sampler.")

        if (self.acceptance_method != 'rejection_sampler'
                and self.acceptance_method != 'typical_acceptance_sampler'):
            raise ValueError(
                "Expected acceptance_method to be either "
                "rejection_sampler or typical_acceptance_sampler. Instead it "
                f"is {self.acceptance_method}")

        if self.acceptance_method == "typical_acceptance_sampler" and (
            (self.posterior_threshold is not None
             and self.posterior_threshold < 0) or
            (self.posterior_alpha is not None and self.posterior_alpha < 0)):
            raise ValueError(
                "Expected the posterior_threshold and posterior_alpha of "
                "typical_acceptance_sampler to be > 0. "
                "Instead found posterior_threshold = "
                f"{self.posterior_threshold} and posterior_alpha = "
                f"{self.posterior_alpha}")

        if (self.disable_by_batch_size is not None
                and self.disable_by_batch_size < 2):
            raise ValueError("Expect the batch size threshold of disabling "
                             "speculative decoding is > 1, but got "
                             f"{self.disable_by_batch_size=}")

        if self.method == "eagle3" and self.target_model_config and \
            "llama" not in self.target_model_config.hf_text_config.model_type:
            raise ValueError(
                "Eagle3 is only supported for Llama models. "
                f"Got {self.target_model_config.hf_text_config.model_type=}")

    @property
    def num_lookahead_slots(self) -> int:
        """The number of additional slots the scheduler should allocate per
        step, in addition to the slots allocated for each known token.

        This is equal to the number of speculative tokens, as each speculative
        token must be scored.
        """
        return self.num_speculative_tokens

    def use_eagle(self) -> bool:
        return self.method in ("eagle", "eagle3", "deepseek_mtp")

    def __repr__(self) -> str:
        method = self.method
        model = None if method == "ngram" else self.draft_model_config.model
        num_spec_tokens = self.num_speculative_tokens
        return f"SpeculativeConfig({method=}, {model=}, {num_spec_tokens=})"


LoRADType = Literal["auto", "float16", "bfloat16"]


@config
@dataclass(config=ConfigDict(arbitrary_types_allowed=True))
class LoRAConfig:
    """Configuration for LoRA."""

    max_lora_rank: int = 16
    """Max LoRA rank."""
    max_loras: int = 1
    """Max number of LoRAs in a single batch."""
    fully_sharded_loras: bool = False
    """By default, only half of the LoRA computation is sharded with tensor
    parallelism. Enabling this will use the fully sharded layers. At high
    sequence length, max rank or tensor parallel size, this is likely faster.
    """
    max_cpu_loras: Optional[int] = None
    """Maximum number of LoRAs to store in CPU memory. Must be >= than
    `max_loras`."""
    lora_dtype: Union[torch.dtype, LoRADType] = "auto"
    """Data type for LoRA. If auto, will default to base model dtype."""
    lora_extra_vocab_size: int = 256
    """Maximum size of extra vocabulary that can be present in a LoRA adapter
    (added to the base model vocabulary)."""
    lora_vocab_padding_size: ClassVar[int] = current_platform\
        .get_lora_vocab_padding_size()
    long_lora_scaling_factors: Optional[tuple[float, ...]] = None
    """Specify multiple scaling factors (which can be different from base model
    scaling factor - see eg. Long LoRA) to allow for multiple LoRA adapters
    trained with those scaling factors to be used at the same time. If not
    specified, only adapters trained with the base model scaling factor are
    allowed."""
    bias_enabled: bool = False
    """Enable bias for LoRA adapters."""

    def compute_hash(self) -> str:
        """
        WARNING: Whenever a new field is added to this config,
        ensure that it is included in the factors list if
        it affects the computation graph.

        Provide a hash that uniquely identifies all the configs
        that affect the structure of the computation
        graph from input ids/embeddings to the final hidden states,
        excluding anything before input ids/embeddings and after
        the final hidden states.
        """
        factors: list[Any] = []
        factors.append(self.max_lora_rank)
        factors.append(self.max_loras)
        factors.append(self.fully_sharded_loras)
        factors.append(self.lora_dtype)
        factors.append(self.lora_extra_vocab_size)
        factors.append(self.lora_vocab_padding_size)
        factors.append(self.long_lora_scaling_factors)
        factors.append(self.bias_enabled)
        hash_str = hashlib.md5(str(factors).encode(),
                               usedforsecurity=False).hexdigest()
        return hash_str

    def __post_init__(self):
        # Setting the maximum rank to 512 should be able to satisfy the vast
        # majority of applications.
        possible_max_ranks = (8, 16, 32, 64, 128, 256, 320, 512)
        possible_lora_extra_vocab_size = (256, 512)
        if self.max_lora_rank not in possible_max_ranks:
            raise ValueError(
                f"max_lora_rank ({self.max_lora_rank}) must be one of "
                f"{possible_max_ranks}.")
        if self.lora_extra_vocab_size not in possible_lora_extra_vocab_size:
            raise ValueError(
                f"lora_extra_vocab_size ({self.lora_extra_vocab_size}) "
                f"must be one of {possible_lora_extra_vocab_size}.")
        if self.max_loras < 1:
            raise ValueError(f"max_loras ({self.max_loras}) must be >= 1.")
        if self.max_cpu_loras is None:
            self.max_cpu_loras = self.max_loras
        elif self.max_cpu_loras < self.max_loras:
            raise ValueError(
                f"max_cpu_loras ({self.max_cpu_loras}) must be >= "
                f"max_loras ({self.max_loras})")

    def verify_with_cache_config(self, cache_config: CacheConfig):
        if cache_config.cpu_offload_gb > 0 and not envs.VLLM_USE_V1:
            raise ValueError(
                "V0 LoRA does not support CPU offload, please use V1.")

    def verify_with_model_config(self, model_config: ModelConfig):
        if self.lora_dtype in (None, "auto"):
            self.lora_dtype = model_config.dtype
        elif isinstance(self.lora_dtype, str):
            self.lora_dtype = getattr(torch, self.lora_dtype)

    def verify_lora_support(self):
        if self.long_lora_scaling_factors is not None and envs.VLLM_USE_V1:
            raise ValueError(
                "V1 LoRA does not support long LoRA, please use V0.")


@config
@dataclass(config=ConfigDict(arbitrary_types_allowed=True))
class PromptAdapterConfig:
    """Configuration for PromptAdapters."""

    max_prompt_adapters: int = 1
    """Max number of PromptAdapters in a batch."""
    max_prompt_adapter_token: int = 0
    """Max number of PromptAdapters tokens."""
    max_cpu_prompt_adapters: Optional[int] = None
    """Maximum number of PromptAdapters to store in CPU memory. Must be >= than
    `max_prompt_adapters`."""
    prompt_adapter_dtype: Union[torch.dtype, str] = "auto"
    """Data type for PromptAdapter. If auto, will default to base model dtype.
    """

    def compute_hash(self) -> str:
        """
        WARNING: Whenever a new field is added to this config,
        ensure that it is included in the factors list if
        it affects the computation graph.

        Provide a hash that uniquely identifies all the configs
        that affect the structure of the computation
        graph from input ids/embeddings to the final hidden states,
        excluding anything before input ids/embeddings and after
        the final hidden states.
        """
        # no factors to consider.
        # this config will not affect the computation graph.
        factors: list[Any] = []
        hash_str = hashlib.md5(str(factors).encode(),
                               usedforsecurity=False).hexdigest()
        return hash_str

    def __post_init__(self):

        if self.max_prompt_adapters < 1:
            raise ValueError(f"max_prompt_adapters "
                             f"({self.max_prompt_adapters}) must be >= 1.")
        if self.max_prompt_adapter_token == 0:
            raise ValueError("max_prompt_adapter_token must be set.")
        if self.max_cpu_prompt_adapters is None:
            self.max_cpu_prompt_adapters = self.max_prompt_adapters

    def verify_with_model_config(self, model_config: ModelConfig):
        if self.prompt_adapter_dtype == "auto":
            self.prompt_adapter_dtype = model_config.dtype
        elif isinstance(self.prompt_adapter_dtype, str):
            self.prompt_adapter_dtype = getattr(torch,
                                                self.prompt_adapter_dtype)


@config
@dataclass
class MultiModalConfig:
    """Controls the behavior of multimodal models."""

    limit_per_prompt: dict[str, int] = \
        cast(dict[str, int], get_field(ModelConfig, "limit_mm_per_prompt"))
    """
    The maximum number of input items allowed per prompt for each modality.
    Defaults to 1 (V0) or 999 (V1) for each modality.

    For example, to allow up to 16 images and 2 videos per prompt:
    `{"images": 16, "videos": 2}`
    """

    mm_processor_kwargs: Optional[dict[str, object]] = None
    """
    Overrides for the multi-modal processor obtained from
    `transformers.AutoProcessor.from_pretrained`.

    The available overrides depend on the model that is being run.

    For example, for Phi-3-Vision:
    `{"num_crops": 4}`.
    """

    disable_mm_preprocessor_cache: bool = False
    """
    If `True`, disable caching of the processed multi-modal inputs.
    """

    def compute_hash(self) -> str:
        """
        WARNING: Whenever a new field is added to this config,
        ensure that it is included in the factors list if
        it affects the computation graph.

        Provide a hash that uniquely identifies all the configs
        that affect the structure of the computation
        graph from input ids/embeddings to the final hidden states,
        excluding anything before input ids/embeddings and after
        the final hidden states.
        """
        # no factors to consider.
        # this config will not affect the computation graph.
        factors: list[Any] = []
        hash_str = hashlib.md5(str(factors).encode(),
                               usedforsecurity=False).hexdigest()
        return hash_str

    def get_limit_per_prompt(self, modality: str) -> int:
        """
        Get the maximum number of input items allowed per prompt
        for the given modality.
        """
        return self.limit_per_prompt.get(
            modality,
            999 if envs.VLLM_USE_V1 else 1,
        )

    # TODO: Add configs to init vision tower or not.


@config
@dataclass
class PoolerConfig:
    """Controls the behavior of output pooling in pooling models."""

    pooling_type: Optional[str] = None
    """
    The pooling method of the pooling model. This should be a key in
    [`vllm.model_executor.layers.pooler.PoolingType`][].
    """

    normalize: Optional[bool] = None
    """
    Whether to normalize the pooled outputs. Usually, this should be set to
    ``True`` for embedding outputs.
    """

    softmax: Optional[bool] = None
    """
    Whether to apply softmax to the pooled outputs. Usually, this should be set
    to ``True`` for classification outputs.
    """

    step_tag_id: Optional[int] = None
    """
    If set, only the score corresponding to the ``step_tag_id`` in the
    generated sentence should be returned. Otherwise, the scores for all tokens
    are returned.
    """

    returned_token_ids: Optional[list[int]] = None
    """
    A list of indices for the vocabulary dimensions to be extracted,
    such as the token IDs of ``good_token`` and ``bad_token`` in the
    ``math-shepherd-mistral-7b-prm`` model.
    """

    def compute_hash(self) -> str:
        """
        WARNING: Whenever a new field is added to this config,
        ensure that it is included in the factors list if
        it affects the computation graph.

        Provide a hash that uniquely identifies all the configs
        that affect the structure of the computation
        graph from input ids/embeddings to the final hidden states,
        excluding anything before input ids/embeddings and after
        the final hidden states.
        """
        # no factors to consider.
        # this config will not affect the computation graph.
        factors: list[Any] = []
        hash_str = hashlib.md5(str(factors).encode(),
                               usedforsecurity=False).hexdigest()
        return hash_str


_STR_DTYPE_TO_TORCH_DTYPE = {
    "half": torch.float16,
    "float16": torch.float16,
    "float": torch.float32,
    "float32": torch.float32,
    "bfloat16": torch.bfloat16,
}

_ROCM_NOT_SUPPORTED_DTYPE: list[str] = []  #


def _get_and_verify_dtype(
    config: PretrainedConfig,
    dtype: Union[str, torch.dtype],
) -> torch.dtype:
    # NOTE: getattr(config, "torch_dtype", torch.float32) is not correct
    # because config.torch_dtype can be None.
    config_dtype = getattr(config, "torch_dtype", None)

    # Fallbacks for multi-modal models if the root config
    # does not define torch_dtype
    if config_dtype is None:
        config_dtype = getattr(config.get_text_config(), "torch_dtype", None)
    if config_dtype is None and hasattr(config, "vision_config"):
        config_dtype = getattr(config.vision_config, "torch_dtype", None)

    if config_dtype is None:
        config_dtype = torch.float32

    if isinstance(dtype, str):
        dtype = dtype.lower()
        if dtype == "auto":
            # Set default dtype from model config
            if config_dtype == torch.float32:
                # Following common practice, we use float16 for float32 models
                torch_dtype = torch.float16
            else:
                torch_dtype = config_dtype

            if config.model_type == "plamo2":
                logger.warning(
                    "For PLaMo2, we cast models to bfloat16 instead of using "
                    "float16 by default. This is because float16 does not work."
                )
                torch_dtype = torch.bfloat16

            # Deal with torch dtype fallback for device compatibility.
            from vllm.platforms import current_platform
            if torch_dtype not in current_platform.supported_dtypes:
                device_name = current_platform.get_device_name()

                if ((capability := current_platform.get_device_capability())
                        is None):
                    compute_str = ""
                else:
                    version_str = capability.as_version_str()
                    compute_str = f" (with compute capability {version_str})"
                fallback_dtype = current_platform.supported_dtypes[0]
                logger.warning(
                    "Your %s device%s doesn't support %s. " \
                    "Falling back to %s for compatibility.",
                    device_name, compute_str, torch_dtype, fallback_dtype
                    )
                torch_dtype = fallback_dtype

            if current_platform.is_hpu() and torch_dtype == torch.float16:
                logger.warning(
                    "For HPU, we cast models to bfloat16 instead of "
                    "using float16 by default. Please specify `dtype` if you "
                    "want to use float16.")
                torch_dtype = torch.bfloat16
        elif dtype == "float16" and config.model_type == "plamo2":
            logger.warning(
                "For PLaMo2, using float16 is unstable and might cause "
                "unexpected behavior. Please use bfloat16 or float32 instead.")
            torch_dtype = torch.float16
        else:
            if dtype not in _STR_DTYPE_TO_TORCH_DTYPE:
                raise ValueError(f"Unknown dtype: {dtype}")
            torch_dtype = _STR_DTYPE_TO_TORCH_DTYPE[dtype]
    elif isinstance(dtype, torch.dtype):
        torch_dtype = dtype
    else:
        raise ValueError(f"Unknown dtype: {dtype}")

    # Verify the dtype.
    if torch_dtype != config_dtype:
        if torch_dtype == torch.float32:
            # Upcasting to float32 is allowed.
            logger.info("Upcasting %s to %s.", config_dtype, torch_dtype)
            pass
        elif config_dtype == torch.float32:
            # Downcasting from float32 to float16 or bfloat16 is allowed.
            logger.info("Downcasting %s to %s.", config_dtype, torch_dtype)
            pass
        else:
            # Casting between float16 and bfloat16 is allowed with a warning.
            logger.warning("Casting %s to %s.", config_dtype, torch_dtype)

    return torch_dtype


def _get_and_verify_max_len(
    hf_config: PretrainedConfig,
    max_model_len: Optional[int],
    disable_sliding_window: bool,
    sliding_window_len: Optional[Union[int, list[Optional[int]]]],
    spec_target_max_model_len: Optional[int] = None,
    encoder_config: Optional[Any] = None,
) -> int:
    """Get and verify the model's maximum length."""
    derived_max_model_len = float("inf")
    possible_keys = [
        # OPT
        "max_position_embeddings",
        # GPT-2
        "n_positions",
        # MPT
        "max_seq_len",
        # ChatGLM2
        "seq_length",
        # Command-R
        "model_max_length",
        # Whisper
        "max_target_positions",
        # Others
        "max_sequence_length",
        "max_seq_length",
        "seq_len",
    ]
    # Choose the smallest "max_length" from the possible keys.
    max_len_key = None
    for key in possible_keys:
        max_len = getattr(hf_config, key, None)
        if max_len is not None:
            max_len_key = key if max_len < derived_max_model_len \
                else max_len_key
            derived_max_model_len = min(derived_max_model_len, max_len)
    # For Command-R / Cohere, Cohere2 / Aya Vision models
    if tmp_max_len := getattr(hf_config, "model_max_length", None):
        max_len_key = "model_max_length"
        derived_max_model_len = tmp_max_len

    # If sliding window is manually disabled, max_length should be less
    # than the sliding window length in the model config.
    if disable_sliding_window and sliding_window_len is not None:

        sliding_window_len_min = get_min_sliding_window(sliding_window_len)
        max_len_key = "sliding_window" \
            if sliding_window_len_min < derived_max_model_len else max_len_key
        derived_max_model_len = min(derived_max_model_len,
                                    sliding_window_len_min)

    # If none of the keys were found in the config, use a default and
    # log a warning.
    if derived_max_model_len == float("inf"):
        if max_model_len is not None:
            # If max_model_len is specified, we use it.
            return max_model_len

        if spec_target_max_model_len is not None:
            # If this is a speculative draft model, we use the max model len
            # from the target model.
            return spec_target_max_model_len

        default_max_len = 2048
        logger.warning(
            "The model's config.json does not contain any of the following "
            "keys to determine the original maximum length of the model: "
            "%s. Assuming the model's maximum length is %d.", possible_keys,
            default_max_len)
        derived_max_model_len = default_max_len

    rope_scaling = getattr(hf_config, "rope_scaling", None)
    # NOTE(woosuk): Gemma3's max_model_len (128K) is already scaled by RoPE
    # scaling, so we skip applying the scaling factor again.
    if rope_scaling is not None and "gemma3" not in hf_config.model_type:
        # No need to consider "type" key because of patch_rope_scaling when
        # loading HF config
        rope_type = rope_scaling["rope_type"]

        if rope_type not in ("su", "longrope", "llama3"):
            if disable_sliding_window:
                # TODO(robertgshaw): Find a model that supports rope_scaling
                # with sliding window to see if this case should be allowed.
                raise NotImplementedError(
                    "Disabling sliding window is not supported for models "
                    "with rope_scaling. Please raise an issue so we can "
                    "investigate.")

            # NOTE: rope_type == "default" does not define factor
            # https://github.com/huggingface/transformers/blob/v4.45.2/src/transformers/modeling_rope_utils.py
            scaling_factor = rope_scaling.get("factor", 1.0)

            if rope_type == "yarn":
                derived_max_model_len = rope_scaling[
                    "original_max_position_embeddings"]
            derived_max_model_len *= scaling_factor

    if encoder_config and "max_seq_length" in encoder_config:
        derived_max_model_len = encoder_config["max_seq_length"]

    # If the user specified a max length, make sure it is smaller than the
    # derived length from the HF model config.
    if max_model_len is None:
        max_model_len = int(derived_max_model_len)
        if current_platform.is_tpu():
            logger.warning(
                "--max-model-len is not specified, "
                "it's currently using model's default length %s, "
                "which might be too large."
                "Please input with --max-model-len based on your "
                "request input length and output length, to avoid "
                "unnecessary degradation.", max_model_len)
    elif max_model_len > derived_max_model_len:
        # Some models might have a separate key for specifying model_max_length
        # that will be bigger than derived_max_model_len. We compare user input
        # with model_max_length and allow this override when it's smaller.
        model_max_length = getattr(hf_config, "model_max_length", None)
        if model_max_length is not None and max_model_len <= model_max_length:
            if disable_sliding_window:
                # TODO(robertgshaw): Find a model that has model_max_length
                # with sliding window to see if this case should be allowed.
                raise NotImplementedError(
                    "Disabling sliding window is not supported for models "
                    "model_max_length in the config. Please raise an issue "
                    "so we can investigate.")
        else:
            msg = (
                f"User-specified max_model_len ({max_model_len}) is greater "
                f"than the derived max_model_len ({max_len_key}="
                f"{derived_max_model_len} or model_max_length="
                f"{model_max_length} in model's config.json). This may lead "
                "to incorrect model outputs or CUDA errors.")
            if envs.VLLM_ALLOW_LONG_MAX_MODEL_LEN:
                logger.warning(
                    "%s Make sure the value is correct and within the "
                    "model context size.", msg)
            else:
                raise ValueError(
                    f"{msg} To allow overriding this maximum, set "
                    "the env var VLLM_ALLOW_LONG_MAX_MODEL_LEN=1")
    return int(max_model_len)


def get_min_sliding_window(
        sliding_window: Union[int, list[Optional[int]]]) -> int:
    if isinstance(sliding_window, list):
        return min(s for s in sliding_window if s is not None)

    return sliding_window


def get_served_model_name(model: str,
                          served_model_name: Optional[Union[str, list[str]]]):
    """
    If the input is a non-empty list, the first model_name in
    `served_model_name` is taken.
    If the input is a non-empty string, it is used directly.
    For cases where the input is either an empty string or an
    empty list, the fallback is to use `self.model`.
    """
    if not served_model_name:
        return model
    if isinstance(served_model_name, list):
        return served_model_name[0]
    return served_model_name


GuidedDecodingBackendV0 = Literal["auto", "outlines", "lm-format-enforcer",
                                  "xgrammar", "guidance"]
GuidedDecodingBackendV1 = Literal["auto", "xgrammar", "guidance"]
GuidedDecodingBackend = Literal[GuidedDecodingBackendV0,
                                GuidedDecodingBackendV1]


@config
@dataclass
class DecodingConfig:
    """Dataclass which contains the decoding strategy of the engine."""

    @property
    @deprecated(
        "`guided_decoding_backend` is deprecated and has been renamed to "
        "`backend`. This will be removed in v0.10.0. Please use the "
        "`backend` argument instead.")
    def guided_decoding_backend(self) -> GuidedDecodingBackend:
        return self.backend

    @guided_decoding_backend.setter
    def guided_decoding_backend(self, value: GuidedDecodingBackend):
        self.backend = value

    backend: GuidedDecodingBackend = "auto" if envs.VLLM_USE_V1 else "xgrammar"
    """Which engine will be used for guided decoding (JSON schema / regex etc)
    by default. With "auto", we will make opinionated choices based on request
    contents and what the backend libraries currently support, so the behavior
    is subject to change in each release."""

    disable_fallback: bool = False
    """If `True`, vLLM will not fallback to a different backend on error."""

    disable_any_whitespace: bool = False
    """If `True`, the model will not generate any whitespace during guided
    decoding. This is only supported for xgrammar and guidance backends."""

    disable_additional_properties: bool = False
    """If `True`, the `guidance` backend will not use `additionalProperties`
    in the JSON schema. This is only supported for the `guidance` backend and
    is used to better align its behaviour with `outlines` and `xgrammar`."""

    reasoning_backend: str = ""
    """Select the reasoning parser depending on the model that you're using.
    This is used to parse the reasoning content into OpenAI API format."""

    def compute_hash(self) -> str:
        """
        WARNING: Whenever a new field is added to this config,
        ensure that it is included in the factors list if
        it affects the computation graph.

        Provide a hash that uniquely identifies all the configs
        that affect the structure of the computation
        graph from input ids/embeddings to the final hidden states,
        excluding anything before input ids/embeddings and after
        the final hidden states.
        """
        # no factors to consider.
        # this config will not affect the computation graph.
        factors: list[Any] = []
        hash_str = hashlib.md5(str(factors).encode(),
                               usedforsecurity=False).hexdigest()
        return hash_str

    def __post_init__(self):
        if ":" in self.backend:
            self._extract_backend_options()

        if envs.VLLM_USE_V1:
            valid_guided_backends = get_args(GuidedDecodingBackendV1)
        else:
            valid_guided_backends = get_args(GuidedDecodingBackendV0)
        if self.backend not in valid_guided_backends:
            raise ValueError(f"Invalid backend '{self.backend}',"
                             f" must be one of {valid_guided_backends}")
        if (self.disable_any_whitespace
                and self.backend not in ("xgrammar", "guidance")):
            raise ValueError("disable_any_whitespace is only supported for "
                             "xgrammar and guidance backends.")
        if (self.disable_additional_properties and self.backend != "guidance"):
            raise ValueError("disable_additional_properties is only supported "
                             "for the guidance backend.")

    @deprecated(
        "Passing guided decoding backend options inside backend in the format "
        "'backend:...' is deprecated. This will be removed in v0.10.0. Please "
        "use the dedicated arguments '--disable-fallback', "
        "'--disable-any-whitespace' and '--disable-additional-properties' "
        "instead.")
    def _extract_backend_options(self):
        """Extract backend options from the backend string."""
        backend, options = self.backend.split(":")
        self.backend = cast(GuidedDecodingBackend, backend)
        options_set = set(options.strip().split(","))
        if "no-fallback" in options_set:
            self.disable_fallback = True
        if "disable-any-whitespace" in options_set:
            self.disable_any_whitespace = True
        if "no-additional-properties" in options_set:
            self.disable_additional_properties = True


DetailedTraceModules = Literal["model", "worker", "all"]


@config
@dataclass
class ObservabilityConfig:
    """Configuration for observability - metrics and tracing."""

    show_hidden_metrics_for_version: Optional[str] = None
    """Enable deprecated Prometheus metrics that have been hidden since the
    specified version. For example, if a previously deprecated metric has been
    hidden since the v0.7.0 release, you use
    `--show-hidden-metrics-for-version=0.7` as a temporary escape hatch while
    you migrate to new metrics. The metric is likely to be removed completely
    in an upcoming release."""

    @cached_property
    def show_hidden_metrics(self) -> bool:
        """Check if the hidden metrics should be shown."""
        if self.show_hidden_metrics_for_version is None:
            return False
        return version._prev_minor_version_was(
            self.show_hidden_metrics_for_version)

    otlp_traces_endpoint: Optional[str] = None
    """Target URL to which OpenTelemetry traces will be sent."""

    collect_detailed_traces: Optional[list[DetailedTraceModules]] = None
    """It makes sense to set this only if `--otlp-traces-endpoint` is set. If
    set, it will collect detailed traces for the specified modules. This
    involves use of possibly costly and or blocking operations and hence might
    have a performance impact.

    Note that collecting detailed timing information for each request can be
    expensive."""

    @cached_property
    def collect_model_forward_time(self) -> bool:
        """Whether to collect model forward time for the request."""
        return (self.collect_detailed_traces is not None
                and ("model" in self.collect_detailed_traces
                     or "all" in self.collect_detailed_traces))

    @cached_property
    def collect_model_execute_time(self) -> bool:
        """Whether to collect model execute time for the request."""
        return (self.collect_detailed_traces is not None
                and ("worker" in self.collect_detailed_traces
                     or "all" in self.collect_detailed_traces))

    def compute_hash(self) -> str:
        """
        WARNING: Whenever a new field is added to this config,
        ensure that it is included in the factors list if
        it affects the computation graph.

        Provide a hash that uniquely identifies all the configs
        that affect the structure of the computation
        graph from input ids/embeddings to the final hidden states,
        excluding anything before input ids/embeddings and after
        the final hidden states.
        """
        # no factors to consider.
        # this config will not affect the computation graph.
        factors: list[Any] = []
        hash_str = hashlib.md5(str(factors).encode(),
                               usedforsecurity=False).hexdigest()
        return hash_str

    def __post_init__(self):
        if (self.collect_detailed_traces is not None
                and len(self.collect_detailed_traces) == 1
                and "," in self.collect_detailed_traces[0]):
            self._parse_collect_detailed_traces()

        if not is_otel_available() and self.otlp_traces_endpoint is not None:
            raise ValueError(
                "OpenTelemetry is not available. Unable to configure "
                "'otlp_traces_endpoint'. Ensure OpenTelemetry packages are "
                f"installed. Original error:\n{otel_import_error_traceback}")

    def _parse_collect_detailed_traces(self):
        assert isinstance(self.collect_detailed_traces, list)
        self.collect_detailed_traces = cast(
            list[DetailedTraceModules],
            self.collect_detailed_traces[0].split(","))


KVProducer = Literal["kv_producer", "kv_both"]
KVConsumer = Literal["kv_consumer", "kv_both"]
KVRole = Literal[KVProducer, KVConsumer]


@config
@dataclass
class KVTransferConfig:
    """Configuration for distributed KV cache transfer."""

    kv_connector: Optional[str] = None
    """The KV connector for vLLM to transmit KV caches between vLLM instances.
    """

    engine_id: Optional[str] = None
    """The engine id for KV transfers."""

    kv_buffer_device: Optional[str] = "cuda"
    """The device used by kv connector to buffer the KV cache.
    Currently only support 'cuda'."""

    kv_buffer_size: float = 1e9
    """The buffer size for TorchDistributedConnector. Measured in number of
    bytes. Recommended value: 1e9 (about 1GB)."""

    kv_role: Optional[KVRole] = None
    """Whether this vLLM instance produces, consumes KV cache, or both. Choices
    are 'kv_producer', 'kv_consumer', and 'kv_both'."""

    kv_rank: Optional[int] = None
    """The rank of this vLLM instance in the KV cache transfer. Typical value:
    0 for prefill instance, 1 for decode instance.
    Currently only 1P1D is supported."""

    kv_parallel_size: int = 1
    """The number of parallel instances for KV cache transfer. For
    PyNcclConnector, this should be 2."""

    kv_ip: str = "127.0.0.1"
    """The KV connector ip, used to build distributed connection."""

    kv_port: int = 14579
    """The KV connector port, used to build distributed connection."""

    kv_connector_extra_config: dict[str, Any] = field(default_factory=dict)
    """any extra config that the connector may need."""

    kv_connector_module_path: Optional[str] = None
    """The Python module path to dynamically load the KV connector from.
    Only supported in V1."""

    def compute_hash(self) -> str:
        """
        WARNING: Whenever a new field is added to this config,
        ensure that it is included in the factors list if
        it affects the computation graph.

        Provide a hash that uniquely identifies all the configs
        that affect the structure of the computation
        graph from input ids/embeddings to the final hidden states,
        excluding anything before input ids/embeddings and after
        the final hidden states.
        """
        # no factors to consider.
        # this config will not affect the computation graph.
        factors: list[Any] = []
        hash_str = hashlib.md5(str(factors).encode(),
                               usedforsecurity=False).hexdigest()
        return hash_str

    def __post_init__(self) -> None:
        if self.engine_id is None:
            self.engine_id = str(uuid.uuid4())

        if self.kv_role is not None and self.kv_role not in get_args(KVRole):
            raise ValueError(f"Unsupported kv_role: {self.kv_role}. "
                             f"Supported roles are {get_args(KVRole)}")

        if self.kv_connector is not None and self.kv_role is None:
            raise ValueError("Please specify kv_disagg_role when kv_connector "
                             f"is set, supported roles are {get_args(KVRole)}")

    @property
    def is_kv_transfer_instance(self) -> bool:
        return self.kv_connector is not None and \
            self.kv_role in get_args(KVRole)

    @property
    def is_kv_producer(self) -> bool:
        return self.kv_connector is not None and \
            self.kv_role in get_args(KVProducer)

    @property
    def is_kv_consumer(self) -> bool:
        return self.kv_connector is not None and \
            self.kv_role in get_args(KVConsumer)

    def get_from_extra_config(self, key, default) -> Any:
        return self.kv_connector_extra_config.get(key, default)


@config
@dataclass
class KVEventsConfig:
    """Configuration for KV event publishing."""

    enable_kv_cache_events: bool = False
    """If True, enable KV cache events for tracking block storage and removal.
    Events can be published externally by zmq using the event publisher config.
    """

    publisher: str = "null"
    """The publisher to use for publishing kv events. Can be "null", "zmq".
    """

    endpoint: str = "tcp://*:5557"
    """The zmq endpoint to use for publishing kv events.
    """

    replay_endpoint: Optional[str] = None
    """The zmq endpoint to use for replaying kv events.
    """

    buffer_steps: int = 10_000
    """The number of steps to cache for replay endpoint. Will only save
    events from the last N steps for the replay endpoint.
    """

    hwm: int = 100_000
    """The zmq high water mark for the event publisher. After queueing N events,
    events will start dropping if the consumer is not keeping up.
    """

    max_queue_size: int = 100_000
    """The maximum number of events to queue while waiting for publishing.
    """

    topic: str = ""
    """The topic to use for the event publisher. Consumers can subscribe to
    this topic to receive events.
    """


class CompilationLevel:
    # constants for the levels of the compilation process
    NO_COMPILATION = 0
    DYNAMO_AS_IS = 1
    DYNAMO_ONCE = 2
    PIECEWISE = 3


@config
@dataclass
class PassConfig:
    """Configuration for custom Inductor passes.

    This is separate from general `CompilationConfig` so that inductor passes
    don't all have access to full configuration - that would create a cycle as
    the `PassManager` is set as a property of config."""

    dump_graph_stages: list[str] = field(default_factory=list)
    """List of stages for which we want to dump the graph. Each pass defines
    its own stages (before, after, maybe in-between)."""
    dump_graph_dir: Path = Path(".")
    """Directory to dump the graphs."""
    # TODO(luka) better pass enabling system.
    enable_fusion: bool = True
    """Whether to enable the custom fusion pass."""
    enable_noop: bool = True
    """Whether to enable the custom no-op elimination pass."""
    enable_sequence_parallelism: bool = False
    """Whether to enable sequence parallelism."""
    enable_async_tp: bool = False
    """Whether to enable async TP."""

    def uuid(self):
        """
        Produces a hash unique to the pass configuration.
        Any new fields that affect compilation should be added to the hash.
        Do not include dump_graph_* in the hash - they don't affect
        compilation.
        """
        include = {
            "enable_fusion", "enable_noop", "enable_sequence_parallelism",
            "enable_async_tp"
        }
        dict_ = {k: v for k, v in asdict(self).items() if k in include}
        return InductorPass.hash_dict(dict_)

    def __post_init__(self) -> None:
        if not self.enable_noop and self.enable_fusion:
            logger.warning_once(
                "Fusion enabled but reshape elimination disabled. "
                "RMSNorm + quant (fp8) fusion might not work")


@config
@dataclass
class CompilationConfig:
    """Configuration for compilation. It has three parts:

    - Top-level Compilation control:
        - [`level`][vllm.config.CompilationConfig.level]
        - [`debug_dump_path`][vllm.config.CompilationConfig.debug_dump_path]
        - [`cache_dir`][vllm.config.CompilationConfig.cache_dir]
        - [`backend`][vllm.config.CompilationConfig.backend]
        - [`custom_ops`][vllm.config.CompilationConfig.custom_ops]
        - [`splitting_ops`][vllm.config.CompilationConfig.splitting_ops]
    - CudaGraph capture:
        - [`use_cudagraph`][vllm.config.CompilationConfig.use_cudagraph]
        - [`cudagraph_capture_sizes`]
        [vllm.config.CompilationConfig.cudagraph_capture_sizes]
        - [`cudagraph_num_of_warmups`]
        [vllm.config.CompilationConfig.cudagraph_num_of_warmups]
        - [`cudagraph_copy_inputs`]
        [vllm.config.CompilationConfig.cudagraph_copy_inputs]
        - [`full_cuda_graph`][vllm.config.CompilationConfig.full_cuda_graph]
    - Inductor compilation:
        - [`use_inductor`][vllm.config.CompilationConfig.use_inductor]
        - [`compile_sizes`][vllm.config.CompilationConfig.compile_sizes]
        - [`inductor_compile_config`]
        [vllm.config.CompilationConfig.inductor_compile_config]
        - [`inductor_passes`][vllm.config.CompilationConfig.inductor_passes]
        - custom inductor passes

    Why we have different sizes for cudagraph and inductor:
    - cudagraph: a cudagraph captured for a specific size can only be used
        for the same size. We need to capture all the sizes we want to use.
    - inductor: a graph compiled by inductor for a general shape can be used
        for different sizes. Inductor can also compile for specific sizes,
        where it can have more information to optimize the graph with fully
        static shapes. However, we find the general shape compilation is
        sufficient for most cases. It might be beneficial to compile for
        certain small batchsizes, where inductor is good at optimizing.
    """
    # Top-level Compilation control
    level: int = 0
    """The level of compilation:

    - 0: no compilation.
    - 1: dynamo as is.
    - 2: dynamo once.
    - 3: piecewise compilation."""
    debug_dump_path: str = ""
    """The path to dump the debug information."""
    cache_dir: str = ""
    """The directory to store the compiled graph, to accelerate Inductor
    compilation. By default, it will use model-related information to generate
    a cache directory."""
    backend: str = ""
    """The backend for compilation. It needs to be a string:

    - "" (empty string): use the default backend.
    - "eager"/"openxla"/...: use the specified backend registered in PyTorch.
    - "full.module.name": a qualified name which can be used to import the

    backend function.
    We use string to avoid serialization issues when using compilation in a
    distributed setting. When the compilation level is 1 or 2, the backend is
    used for the compilation directly (it sees the whole graph). When the
    compilation level is 3, the backend is used for the piecewise compilation
    (it sees a part of the graph)."""
    custom_ops: list[str] = field(default_factory=list)
    """Fine-grained control over which custom ops to enable/disable. Use 'all'
    to enable all, 'none' to disable all. Also specify a list of custom op
    names to enable (prefixed with a '+'), or disable (prefixed with a '-').
    Examples:

    - 'all,-op1' to enable all except op1
    - 'none,+op1,+op2' to enable only op1 and op2

    By default, all custom ops are enabled when running without Inductor and
    disabled when running with Inductor (compile_level >= Inductor)."""
    splitting_ops: list[str] = field(default_factory=list)
    """A list of ops to split the full graph into subgraphs, used in piecewise
    compilation."""

    # Inductor capture
    use_inductor: bool = True
    """Whether to use inductor compilation:

    - False: inductor compilation is not used. graph runs in eager.
    - True: inductor compilation is used. one graph for symbolic shape
        is compiled. In addition, compile for compile_sizes,
        using configurations in inductor_compile_config."""
    compile_sizes: Optional[list[Union[int, str]]] = None
    """Sizes to compile for inductor. In addition
    to integers, it also supports "cudagraph_capture_sizes" to
    specify the sizes for cudagraph capture."""
    inductor_compile_config: dict = field(default_factory=dict)
    """Additional configurations for inductor.
    - None: use default configurations."""
    inductor_passes: dict[str, str] = field(default_factory=dict)
    """Additional passes for inductor. It is a dictionary
    from pass name to pass function qualified name. We use function
    name because the config uses JSON format. If we pass the config
    from Python, functions can also be passed directly via Python object
    constructor, e.g. `CompilationConfig(inductor_passes={"a": func})`."""

    # CudaGraph compilation
    use_cudagraph: bool = False
    """Whether to use cudagraph inside compilation.
    - False: cudagraph inside compilation is not used.
    - True: cudagraph inside compilation is used. It requires
        that all input buffers have fixed addresses, and all
        splitting ops write their outputs to input buffers.
    Note that this is orthogonal to the cudagraph capture logic
    outside of compilation.
    TODO: move outside cudagraph logic into compilation.
    torch.compile will handle cudagraph capture logic in the future."""
    cudagraph_num_of_warmups: int = 0
    """Number of warmup runs for cudagraph.
    It means the first several runs will be treated as warmup runs.
    Only after that, the execution will be recorded, and the recorded
    cudagraph will be used for subsequent runs."""
    cudagraph_capture_sizes: Optional[list[int]] = None
    """Sizes to capture cudagraph.
    - None (default): capture sizes are inferred from vllm config.
    - list[int]: capture sizes are specified as given."""
    cudagraph_copy_inputs: bool = False
    """Whether to copy input tensors for
    cudagraph. If the caller can guarantee that the same input buffers
    are always used, it can set this to False. Otherwise, it should
    set this to True, and the compiler will copy the input to an
    internally managed buffer. Default is False."""
    full_cuda_graph: bool = False
    """whether to use a full cuda graph for the entire forward pass rather than
    splitting certain operations such as attention into subgraphs. Thus this
    flag cannot be used together with splitting_ops. This may provide
    performance benefits for smaller models."""

    pass_config: PassConfig = field(default_factory=PassConfig)
    """Custom inductor passes, see PassConfig for more details"""

    max_capture_size: int = field(default=None, init=False)  # type: ignore
    """not configurable, computed after init"""
    local_cache_dir: str = field(default=None, init=False)  # type: ignore
    """local cache dir for each rank"""
    bs_to_padded_graph_size: list[int] = field(
        default=None,  # type: ignore
        init=False)
    """optimization:
    Intuitively, bs_to_padded_graph_size should be dict[int, int].
    since we know all keys are in a range [0, max_capture_size],
    we can optimize it to list[int] for better lookup performance."""

    # keep track of enabled and disabled custom ops
    enabled_custom_ops: Counter[str] = field(default_factory=Counter,
                                             init=False)
    """custom ops that are enabled"""
    disabled_custom_ops: Counter[str] = field(default_factory=Counter,
                                              init=False)
    """custom ops that are disabled"""
    traced_files: set[str] = field(default_factory=set, init=False)
    """files that are traced for compilation"""
    compilation_time: float = field(default=0.0, init=False)
    """time taken for compilation"""

    static_forward_context: dict[str, Any] = field(default_factory=dict,
                                                   init=False)
    """Per-model forward context
    Map from layer name to layer objects that need to be accessed outside
    model code, e.g., Attention, FusedMOE when dp_size>1."""

    def compute_hash(self) -> str:
        """
        WARNING: Whenever a new field is added to this config,
        ensure that it is included in the factors list if
        it affects the computation graph.

        Provide a hash that uniquely identifies all the configs
        that affect the structure of the computation
        graph from input ids/embeddings to the final hidden states,
        excluding anything before input ids/embeddings and after
        the final hidden states.
        """
        factors: list[Any] = []
        factors.append(self.level)
        factors.append(self.backend)
        factors.append(self.custom_ops)
        factors.append(self.splitting_ops)
        factors.append(self.use_inductor)
        factors.append(self.inductor_compile_config)
        factors.append(self.inductor_passes)
        factors.append(self.pass_config.uuid())
        return hashlib.sha256(str(factors).encode()).hexdigest()

    def __repr__(self) -> str:
        exclude = {
            "static_forward_context",
            "enabled_custom_ops",
            "disabled_custom_ops",
            "compilation_time",
            "bs_to_padded_graph_size",
            "pass_config",
            "traced_files",
        }
        # The cast to string is necessary because Pydantic is mocked in docs
        # builds and sphinx-argparse doesn't know the return type of decode()
        return str(
            TypeAdapter(CompilationConfig).dump_json(
                self, exclude=exclude, exclude_unset=True).decode())

    __str__ = __repr__

    @classmethod
    def from_cli(cls, cli_value: str) -> "CompilationConfig":
        """Parse the CLI value for the compilation config."""
        if cli_value in ["0", "1", "2", "3"]:
            return cls(level=int(cli_value))
        return TypeAdapter(CompilationConfig).validate_json(cli_value)

    def __post_init__(self) -> None:
        count_none = self.custom_ops.count("none")
        count_all = self.custom_ops.count("all")
        assert count_none + count_all <= 1, "Can only specify 'none' or 'all'"

        # TODO(zou3519/luka): There are 2 issues with auto-functionalization V2:
        # 1. A bug in PyTorch, fixed in 2.7:
        #    https://github.com/pytorch/pytorch/issues/147924
        # 2. Custom passes (fusion) rely on auto-functionalization V1 and don't
        #    work with V2. Addressing this will take extra engineering effort
        #    and it is not yet a priority. RFC here:
        #    https://github.com/vllm-project/vllm/issues/14703

        if is_torch_equal_or_newer("2.6"):
            KEY = 'enable_auto_functionalized_v2'
            if KEY not in self.inductor_compile_config:
                self.inductor_compile_config[KEY] = False

        for k, v in self.inductor_passes.items():
            if not isinstance(v, str):
                assert callable(v), (
                    f"pass {k} should be callable or a qualified name")
                self.inductor_compile_config[k] = v if isinstance(
                    v, InductorPass) else CallableInductorPass(v)
                continue

            # resolve function from qualified name
            names = v.split(".")
            module = ".".join(names[:-1])
            func_name = names[-1]
            func = __import__(module).__dict__[func_name]
            self.inductor_compile_config[k] = func if isinstance(
                func, InductorPass) else CallableInductorPass(func)

        if isinstance(self.pass_config, dict):
            self.pass_config = PassConfig(**self.pass_config)

    def init_backend(self, vllm_config: "VllmConfig") -> Union[str, Callable]:
        if self.level == CompilationLevel.NO_COMPILATION:
            raise ValueError("No compilation level is set.")

        from torch._dynamo.backends.registry import list_backends
        torch_backends = list_backends(exclude_tags=tuple())
        if self.level in [
                CompilationLevel.DYNAMO_AS_IS, CompilationLevel.DYNAMO_ONCE
        ]:
            if self.backend == "":
                return "eager"
            if self.backend in torch_backends:
                return self.backend
            return resolve_obj_by_qualname(self.backend)

        # TODO: pass user-specified backend to piecewise compilation
        # merge with the config use_inductor
        assert self.level == CompilationLevel.PIECEWISE

        from vllm.compilation.backends import VllmBackend
        return VllmBackend(vllm_config)

    def init_with_cudagraph_sizes(self,
                                  cudagraph_capture_sizes: list[int]) -> None:
        """To complete the initialization of config,
        we need to know the cudagraph sizes."""

        if self.cudagraph_capture_sizes is None:
            self.cudagraph_capture_sizes = cudagraph_capture_sizes
        else:
            # de-duplicate the sizes provided by the config
            dedup_sizes = list(set(self.cudagraph_capture_sizes))
            if len(dedup_sizes) < len(self.cudagraph_capture_sizes):
                logger.info(("cudagraph sizes specified by model runner"
                             " %s is overridden by config %s"),
                            cudagraph_capture_sizes, dedup_sizes)
            self.cudagraph_capture_sizes = dedup_sizes

        computed_compile_sizes = []
        if self.compile_sizes is not None:
            # de-duplicate the sizes provided by the config
            self.compile_sizes = list(set(self.compile_sizes))
            for x in self.compile_sizes:
                if isinstance(x, str):
                    assert x == "cudagraph_capture_sizes", \
                    "Unrecognized size type in compile_sizes, " \
                    f"expect 'cudagraph_capture_sizes', got {x}"
                    computed_compile_sizes.extend(self.cudagraph_capture_sizes)
                else:
                    assert isinstance(x, int)
                    computed_compile_sizes.append(x)
        self.compile_sizes = computed_compile_sizes  # type: ignore

        # sort to make sure cudagraph capture sizes are in descending order
        self.cudagraph_capture_sizes.sort(reverse=True)
        self.max_capture_size = self.cudagraph_capture_sizes[
            0] if self.cudagraph_capture_sizes else 0

        # pre-compute the mapping from batch size to padded graph size
        self.bs_to_padded_graph_size = [
            0 for i in range(self.max_capture_size + 1)
        ]
        for end, start in zip(self.cudagraph_capture_sizes,
                              self.cudagraph_capture_sizes[1:] + [0]):
            for bs in range(start, end):
                if bs == start:
                    self.bs_to_padded_graph_size[bs] = start
                else:
                    self.bs_to_padded_graph_size[bs] = end
        self.bs_to_padded_graph_size[
            self.max_capture_size] = self.max_capture_size

    def set_splitting_ops_for_v1(self):
        # NOTE: this function needs to be called
        if self.splitting_ops and self.full_cuda_graph:
            raise ValueError("full_cuda_graph cannot be used together with "
                             "splitting_ops, as Full CUDA graph will override "
                             f"the splitting_ops: {self.splitting_ops}")

        if not self.splitting_ops:
            self.splitting_ops = [] if self.full_cuda_graph else [
                "vllm.unified_attention",
                "vllm.unified_attention_with_output",
            ]


@config
@dataclass(config=ConfigDict(arbitrary_types_allowed=True))
class VllmConfig:
    """Dataclass which contains all vllm-related configuration. This
    simplifies passing around the distinct configurations in the codebase.
    """

    # TODO: use default_factory once default constructing ModelConfig doesn't
    # try to download a model
    model_config: ModelConfig = None  # type: ignore
    """Model configuration."""
    cache_config: CacheConfig = field(default_factory=CacheConfig)
    """Cache configuration."""
    parallel_config: ParallelConfig = field(default_factory=ParallelConfig)
    """Parallel configuration."""
    scheduler_config: SchedulerConfig = field(default_factory=SchedulerConfig)
    """Scheduler configuration."""
    device_config: DeviceConfig = field(default_factory=DeviceConfig)
    """Device configuration."""
    load_config: LoadConfig = field(default_factory=LoadConfig)
    """Load configuration."""
    lora_config: Optional[LoRAConfig] = None
    """LoRA configuration."""
    speculative_config: Optional[SpeculativeConfig] = None
    """Speculative decoding configuration."""
    decoding_config: DecodingConfig = field(default_factory=DecodingConfig)
    """Decoding configuration."""
    observability_config: Optional[ObservabilityConfig] = None
    """Observability configuration."""
    prompt_adapter_config: Optional[PromptAdapterConfig] = None
    """Prompt adapter configuration."""
    quant_config: Optional[QuantizationConfig] = None
    """Quantization configuration."""
    compilation_config: CompilationConfig = field(
        default_factory=CompilationConfig)
    """`torch.compile` configuration for the model.

    When it is a number (0, 1, 2, 3), it will be interpreted as the
    optimization level.

    NOTE: level 0 is the default level without any optimization. level 1 and 2
    are for internal testing only. level 3 is the recommended level for
    production.

    Following the convention of traditional compilers, using `-O` without space
    is also supported. `-O3` is equivalent to `-O 3`.

    You can specify the full compilation config like so:
    `{"level": 3, "cudagraph_capture_sizes": [1, 2, 4, 8]}`
    """
    kv_transfer_config: Optional[KVTransferConfig] = None
    """The configurations for distributed KV cache transfer."""
    kv_events_config: Optional[KVEventsConfig] = None
    """The configurations for event publishing."""
    # some opaque config, only used to provide additional information
    # for the hash computation, mainly used for testing, debugging or out of
    # tree config registration.
    additional_config: Union[dict, SupportsHash] = field(default_factory=dict)
    """Additional config for specified platform. Different platforms may
    support different configs. Make sure the configs are valid for the platform
    you are using. Contents must be hashable."""
    instance_id: str = ""
    """The ID of the vLLM instance."""

    def compute_hash(self) -> str:
        """
        WARNING: Whenever a new field is added to this config,
        ensure that it is included in the factors list if
        it affects the computation graph.

        Provide a hash that uniquely identifies all the configs
        that affect the structure of the computation
        graph from input ids/embeddings to the final hidden states,
        excluding anything before input ids/embeddings and after
        the final hidden states.
        """
        factors: list[Any] = []

        # summarize vllm config
        vllm_factors: list[Any] = []
        from vllm import __version__
        vllm_factors.append(__version__)
        vllm_factors.append(envs.VLLM_USE_V1)
        if self.model_config:
            vllm_factors.append(self.model_config.compute_hash())
        else:
            vllm_factors.append("None")
        if self.cache_config:
            vllm_factors.append(self.cache_config.compute_hash())
        else:
            vllm_factors.append("None")
        if self.parallel_config:
            vllm_factors.append(self.parallel_config.compute_hash())
        else:
            vllm_factors.append("None")
        if self.scheduler_config:
            vllm_factors.append(self.scheduler_config.compute_hash())
        else:
            vllm_factors.append("None")
        if self.device_config:
            vllm_factors.append(self.device_config.compute_hash())
        else:
            vllm_factors.append("None")
        if self.load_config:
            vllm_factors.append(self.load_config.compute_hash())
        else:
            vllm_factors.append("None")
        if self.lora_config:
            vllm_factors.append(self.lora_config.compute_hash())
            # LoRA creates static buffers based on max_num_batched_tokens.
            # The tensor sizes and strides get captured in the torch.compile
            # graph explicitly.
            vllm_factors.append(
                str(self.scheduler_config.max_num_batched_tokens))
        else:
            vllm_factors.append("None")
        if self.speculative_config:
            vllm_factors.append(self.speculative_config.compute_hash())
        else:
            vllm_factors.append("None")
        if self.decoding_config:
            vllm_factors.append(self.decoding_config.compute_hash())
        else:
            vllm_factors.append("None")
        if self.observability_config:
            vllm_factors.append(self.observability_config.compute_hash())
        else:
            vllm_factors.append("None")
        if self.prompt_adapter_config:
            vllm_factors.append(self.prompt_adapter_config.compute_hash())
        else:
            vllm_factors.append("None")
        if self.quant_config:
            pass  # should be captured by model_config.quantization
        if self.compilation_config:
            vllm_factors.append(self.compilation_config.compute_hash())
        else:
            vllm_factors.append("None")
        if self.kv_transfer_config:
            vllm_factors.append(self.kv_transfer_config.compute_hash())
        else:
            vllm_factors.append("None")
        if self.additional_config:
            if isinstance(additional_config := self.additional_config, dict):
                additional_config_hash = hashlib.md5(
                    json.dumps(additional_config, sort_keys=True).encode(),
                    usedforsecurity=False,
                ).hexdigest()
            else:
                additional_config_hash = additional_config.compute_hash()
            vllm_factors.append(additional_config_hash)
        else:
            vllm_factors.append("None")
        factors.append(vllm_factors)

        hash_str = hashlib.md5(str(factors).encode(),
                               usedforsecurity=False).hexdigest()[:10]
        return hash_str

    def pad_for_cudagraph(self, batch_size: int) -> int:
        # if batch_size > self.compilation_config.max_capture_size,
        # it should raise an IndexError.
        # the caller should make sure the batch_size is within the range,
        # i.e., batch_size <= self.compilation_config.max_capture_size
        return self.compilation_config.bs_to_padded_graph_size[batch_size]

    @staticmethod
    def _get_quantization_config(
            model_config: ModelConfig,
            load_config: LoadConfig) -> Optional[QuantizationConfig]:
        """Get the quantization config."""
        from vllm.platforms import current_platform
        if model_config.quantization is not None:
            from vllm.model_executor.model_loader.weight_utils import (
                get_quant_config)
            quant_config = get_quant_config(model_config, load_config)
            capability_tuple = current_platform.get_device_capability()

            if capability_tuple is not None:
                capability = capability_tuple.to_int()
                if capability < quant_config.get_min_capability():
                    raise ValueError(
                        f"The quantization method {model_config.quantization} "
                        "is not supported for the current GPU. Minimum "
                        f"capability: {quant_config.get_min_capability()}. "
                        f"Current capability: {capability}.")
            supported_dtypes = quant_config.get_supported_act_dtypes()
            if model_config.dtype not in supported_dtypes:
                raise ValueError(
                    f"{model_config.dtype} is not supported for quantization "
                    f"method {model_config.quantization}. Supported dtypes: "
                    f"{supported_dtypes}")
            return quant_config
        return None

    @staticmethod
    def get_quantization_config(
            model_config: ModelConfig,
            load_config: LoadConfig) -> Optional[QuantizationConfig]:
        import copy

        # For some reason, the _ version of this modifies the model_config
        # object, so using deepcopy to avoid this problem.
        return VllmConfig._get_quantization_config(copy.deepcopy(model_config),
                                                   load_config)

    def with_hf_config(
        self,
        hf_config: PretrainedConfig,
        architectures: Optional[list[str]] = None,
    ) -> "VllmConfig":
        if architectures is not None:
            hf_config = copy.deepcopy(hf_config)
            hf_config.architectures = architectures

        model_config = copy.deepcopy(self.model_config)
        model_config.hf_config = hf_config

        return replace(self, model_config=model_config)

    def __post_init__(self):
        """Verify configs are valid & consistent with each other.
        """
        if self.model_config is not None:
            self.model_config.verify_async_output_proc(self.parallel_config,
                                                       self.speculative_config,
                                                       self.device_config)
            self.model_config.verify_with_parallel_config(self.parallel_config)
            self.model_config.verify_dual_chunk_attention_config(
                self.load_config)

        self.cache_config.verify_with_parallel_config(self.parallel_config)

        if self.lora_config is not None:
            self.lora_config.verify_with_cache_config(self.cache_config)
            self.lora_config.verify_with_model_config(self.model_config)
            self.lora_config.verify_lora_support()
        if self.prompt_adapter_config is not None:
            self.prompt_adapter_config.verify_with_model_config(
                self.model_config)

        if self.quant_config is None and self.model_config is not None:
            self.quant_config = VllmConfig._get_quantization_config(
                self.model_config, self.load_config)

        from vllm.platforms import current_platform
        if self.model_config is not None and \
            self.scheduler_config.chunked_prefill_enabled and \
            self.model_config.dtype == torch.float32 and \
            current_platform.get_device_capability() == (7, 5):
            logger.warning_once(
                "Turing devices tensor cores do not support float32 matmul. "
                "To workaround this limitation, vLLM will set 'ieee' input "
                "precision for chunked prefill triton kernels.")

        # async tp is built on top of sequence parallelism
        # and requires it to be enabled.
        if self.compilation_config.pass_config.enable_async_tp:
            self.compilation_config.pass_config.enable_sequence_parallelism = \
                True
        if self.compilation_config.pass_config.enable_sequence_parallelism:
            self.compilation_config.custom_ops.append("+rms_norm")
        if envs.VLLM_USE_V1 and self.model_config is not None and \
            not self.model_config.enforce_eager:
            # FIXME(rob): Add function to set all of these.
            if not self.compilation_config.custom_ops:
                self.compilation_config.custom_ops = ["none"]
            self.compilation_config.use_cudagraph = True
            self.compilation_config.cudagraph_num_of_warmups = 1
            self.compilation_config.pass_config.enable_fusion = False
            self.compilation_config.pass_config.enable_noop = False
            self.compilation_config.level = CompilationLevel.PIECEWISE
            self.compilation_config.set_splitting_ops_for_v1()

        self._set_cudagraph_sizes()

        if self.cache_config.cpu_offload_gb > 0 and \
            self.compilation_config.level != CompilationLevel.NO_COMPILATION \
                and not envs.VLLM_USE_V1:
            logger.warning(
                "CPU offload is not supported with `torch.compile` in v0 yet."
                " Disabling `torch.compile`.")
            self.compilation_config.level = CompilationLevel.NO_COMPILATION

        if ((not envs.VLLM_USE_V1) and self.lora_config is not None
                and self.compilation_config.level
                != CompilationLevel.NO_COMPILATION):
            logger.warning(
                "LoRA for V0 is not supported with `torch.compile` yet. "
                "Disabling `torch.compile`.")
            self.compilation_config.level = CompilationLevel.NO_COMPILATION

        disable_cascade_reasons: list[str] = []

        if self.compilation_config.full_cuda_graph and \
            not self.model_config.disable_cascade_attn:
            disable_cascade_reasons.append(
                "full_cuda_graph is not supported with "
                "cascade attention. Disabling cascade attention.")
<<<<<<< HEAD

        disable_chunked_prefill_reasons: list[str] = []

        if self.model_config and self.model_config.pooler_config:
            pooling_type = self.model_config.pooler_config.pooling_type
            if pooling_type is None or pooling_type.lower() != "last":
                disable_chunked_prefill_reasons.append(
                    "Only \"last\" pooling supports chunked "
                    "prefill and prefix caching; disabling both.")

            disable_cascade_reasons.append(
                "Loaded model for pooling; disabling cascade attention.")

        if disable_chunked_prefill_reasons:
            for reason in disable_chunked_prefill_reasons:
                logger.info(reason)
            self.scheduler_config.enable_chunked_prefill = False
            self.scheduler_config.chunked_prefill_enabled = False
            self.scheduler_config.long_prefill_token_threshold = 0
            self.scheduler_config.max_num_batched_tokens = max(
                self.scheduler_config.max_model_len,
                DEFAULT_MAX_NUM_BATCHED_TOKENS)

            if self.cache_config is not None:
                self.cache_config.enable_prefix_caching = False

        if disable_cascade_reasons:
            for reason in disable_cascade_reasons:
                logger.info(reason)
            self.model_config.disable_cascade_attn = True

        if (self.kv_events_config
=======
            self.model_config.disable_cascade_attn = True
            self.cache_config.enable_prefix_caching = False

        if (self.kv_events_config is not None
>>>>>>> b169d5f7
                and self.kv_events_config.enable_kv_cache_events
                and not self.cache_config.enable_prefix_caching):
            logger.warning(
                "KV cache events are on, but prefix caching is not enabled."
                "Use --enable-prefix-caching to enable.")
        if (self.kv_events_config is not None
                and self.kv_events_config.publisher != "null"
                and not self.kv_events_config.enable_kv_cache_events):
            logger.warning("KV cache events are disabled,"
                           "but the scheduler is configured to publish them."
                           "Modify KVEventsConfig.enable_kv_cache_events"
                           "to True to enable.")
        current_platform.check_and_update_config(self)

        if not self.instance_id:
            self.instance_id = random_uuid()[:5]

    def update_sizes_for_sequence_parallelism(self,
                                              possible_sizes: list) -> list:
        # remove the sizes that not multiple of tp_size when
        # enable sequence parallelism
        removed_sizes = [
            size for size in possible_sizes
            if size % self.parallel_config.tensor_parallel_size != 0
        ]
        if removed_sizes:
            logger.warning(
                "Batch sizes %s are removed because they are not "
                "multiple of tp_size %d when "
                "sequence parallelism is enabled", removed_sizes,
                self.parallel_config.tensor_parallel_size)

        return [
            size for size in possible_sizes
            if size % self.parallel_config.tensor_parallel_size == 0
        ]

    def _set_cudagraph_sizes(self):
        """
        cudagraph batchsize padding logic:

        `[1, 2, 4] + [8 * i for i in range(1, 1025)]` is a list of all possible
        batch sizes that cudagraph will capture.

        Depending on the engine's configuration of `max_num_seqs`, the
        candidate batch sizes to capture cudagraph will shrink to the subset
        which just cover the range of `[1, max_num_seqs]`. In the common case,
        `max_num_seqs` is 256, and the cudagraph batch sizes will be
        `[1, 2, 4, 8, 16, 24, 32, 40, ..., 256]`.

        However, if users specify the cudagraph capture sizes through
        compilation config, we will use the specified sizes instead.

        In the end, `vllm_config.compilation_config.cudagraph_capture_sizes`
        will be the final sizes to capture cudagraph (in descending order).

        During runtime, if batchsize is larger than
        `vllm_config.compilation_config.cudagraph_capture_sizes`,
        no cudagraph will be used.
        If the batch size is no larger than
        `vllm_config.compilation_config.cudagraph_capture_sizes`,
        we can quickly find the padded graph size for a given batch size by
        looking up `vllm_config.compilation_config.bs_to_padded_graph_size`.
        """

        # calculate the default `batch_size_capture_list`
        if not envs.VLLM_USE_V1:
            batch_size_capture_list = []
            max_batchsize_to_capture = 0
            if self.scheduler_config is not None and \
                self.model_config is not None and \
                    not self.model_config.enforce_eager:

                possible_sizes = [1, 2, 4] + [8 * i for i in range(1, 1025)]
                if self.parallel_config.tensor_parallel_size > 1 and \
                    self.compilation_config.pass_config.enable_sequence_parallelism:
                    possible_sizes = self.update_sizes_for_sequence_parallelism(
                        possible_sizes)

                # find the minimum size that is larger than max_num_seqs,
                # which then becomes the max_batchsize_to_capture
                larger_sizes = [
                    x for x in possible_sizes
                    if x >= self.scheduler_config.max_num_seqs
                ]
                if larger_sizes:
                    max_batchsize_to_capture = larger_sizes[0]
                else:
                    max_batchsize_to_capture = possible_sizes[-1]

                # filter out the sizes that are
                # larger than max_batchsize_to_capture
                batch_size_capture_list = [
                    size for size in possible_sizes
                    if size <= max_batchsize_to_capture
                ]
        else:
            batch_size_capture_list = []
            if self.model_config is not None and \
                not self.model_config.enforce_eager:
                cuda_graph_sizes = self.scheduler_config.cuda_graph_sizes
                if len(cuda_graph_sizes) == 1:
                    batch_size_capture_list = [1, 2, 4] + [
                        i for i in range(8, cuda_graph_sizes[0] + 1, 8)
                    ]
                elif len(cuda_graph_sizes) > 1:
                    batch_size_capture_list = sorted(cuda_graph_sizes)
                else:
                    raise TypeError(f"Invalid value for {cuda_graph_sizes=}.")
                if self.parallel_config.tensor_parallel_size > 1 and \
                    self.compilation_config.pass_config.enable_sequence_parallelism:
                    batch_size_capture_list = \
                        self.update_sizes_for_sequence_parallelism(batch_size_capture_list)
                max_num_tokens = self.scheduler_config.max_num_batched_tokens
                batch_size_capture_list = [
                    size for size in batch_size_capture_list
                    if size <= max_num_tokens
                ]

        self.compilation_config.init_with_cudagraph_sizes(
            batch_size_capture_list)

    def recalculate_max_model_len(self, max_model_len: int):
        model_config = self.model_config
        max_model_len = model_config.get_and_verify_max_len(max_model_len)
        self.model_config.max_model_len = max_model_len
        self.scheduler_config.max_model_len = max_model_len
        self.compute_hash()

    def __str__(self):
        return (
            f"model={self.model_config.model!r},"
            f" speculative_config={self.speculative_config!r},"
            f" tokenizer={self.model_config.tokenizer!r}, "
            f"skip_tokenizer_init={self.model_config.skip_tokenizer_init},"
            f" tokenizer_mode={self.model_config.tokenizer_mode}, "
            f"revision={self.model_config.revision}, "
            f"override_neuron_config={self.model_config.override_neuron_config},"
            f" tokenizer_revision={self.model_config.tokenizer_revision}, "
            f"trust_remote_code={self.model_config.trust_remote_code}, "
            f"dtype={self.model_config.dtype}, "
            f"max_seq_len={self.model_config.max_model_len},"
            f" download_dir={self.load_config.download_dir!r}, "
            f"load_format={self.load_config.load_format}, "
            f"tensor_parallel_size={self.parallel_config.tensor_parallel_size},"
            f" pipeline_parallel_size={self.parallel_config.pipeline_parallel_size}, "  # noqa
            f"disable_custom_all_reduce={self.parallel_config.disable_custom_all_reduce}, "  # noqa
            f"quantization={self.model_config.quantization}, "
            f"enforce_eager={self.model_config.enforce_eager}, "
            f"kv_cache_dtype={self.cache_config.cache_dtype}, "
            f" device_config={self.device_config.device}, "
            f"decoding_config={self.decoding_config!r}, "
            f"observability_config={self.observability_config!r}, "
            f"seed={self.model_config.seed}, "
            f"served_model_name={self.model_config.served_model_name}, "
            f"num_scheduler_steps={self.scheduler_config.num_scheduler_steps}, "
            f"multi_step_stream_outputs={self.scheduler_config.multi_step_stream_outputs}, "  # noqa
            f"enable_prefix_caching={self.cache_config.enable_prefix_caching}, "
            f"chunked_prefill_enabled={self.scheduler_config.chunked_prefill_enabled}, "  # noqa
            f"use_async_output_proc={self.model_config.use_async_output_proc}, "
            f"pooler_config={self.model_config.pooler_config!r}, "
            f"compilation_config={self.compilation_config!r}")


_current_vllm_config: Optional[VllmConfig] = None


@contextmanager
def set_current_vllm_config(vllm_config: VllmConfig, check_compile=False):
    """
    Temporarily set the current vLLM config.
    Used during model initialization.
    We save the current vLLM config in a global variable,
    so that all modules can access it, e.g. custom ops
    can access the vLLM config to determine how to dispatch.
    """
    global _current_vllm_config
    old_vllm_config = _current_vllm_config
    from vllm.compilation.counter import compilation_counter
    num_models_seen = compilation_counter.num_models_seen
    try:
        _current_vllm_config = vllm_config
        yield
    except Exception:
        raise
    else:
        logger.debug("enabled custom ops: %s",
                     vllm_config.compilation_config.enabled_custom_ops)
        logger.debug("disabled custom ops: %s",
                     vllm_config.compilation_config.disabled_custom_ops)
        if check_compile and \
            vllm_config.compilation_config.level == CompilationLevel.PIECEWISE \
            and compilation_counter.num_models_seen == num_models_seen:
            # If the model supports compilation,
            # compilation_counter.num_models_seen should be increased
            # by at least 1.
            # If it is not increased, it means the model does not support
            # compilation (does not have @support_torch_compile decorator).
            logger.warning(
                "`torch.compile` is turned on, but the model %s"
                " does not support it. Please open an issue on GitHub"
                " if you want it to be supported.",
                vllm_config.model_config.model)
    finally:
        _current_vllm_config = old_vllm_config


def get_current_vllm_config() -> VllmConfig:
    if _current_vllm_config is None:
        # in ci, usually when we test custom ops/modules directly,
        # we don't set the vllm config. In that case, we set a default
        # config.
        logger.warning("Current vLLM config is not set.")
        from vllm.config import VllmConfig
        return VllmConfig()
    return _current_vllm_config


def contains_object_print(text):
    """
    Check if the text looks like a printed Python object, e.g.
    contains any substring matching the pattern: "at 0xFFFFFFF>"
    We match against 0x followed by 2-16 hex chars (there's
    a max of 16 on a 64 bit system).

    Args:
        text (str): The text to check

    Returns:
        result (bool): `True` if a match is found, `False` otherwise.
    """
    pattern = r'at 0x[a-fA-F0-9]{2,16}>'
    match = re.search(pattern, text)
    return match is not None


def assert_hashable(text):
    if not contains_object_print(text):
        return True
    raise AssertionError(
        f"vLLM tried to hash some configs that may have Python objects ids "
        f"in them. This is a bug, please file an issue. "
        f"Text being hashed: {text}")


T = TypeVar("T")


def get_layers_from_vllm_config(vllm_config: VllmConfig,
                                layer_type: type[T]) -> dict[str, T]:
    return {
        layer_name: layer
        for layer_name, layer in
        vllm_config.compilation_config.static_forward_context.items()
        if isinstance(layer, layer_type)
    }<|MERGE_RESOLUTION|>--- conflicted
+++ resolved
@@ -4353,7 +4353,7 @@
             disable_cascade_reasons.append(
                 "full_cuda_graph is not supported with "
                 "cascade attention. Disabling cascade attention.")
-<<<<<<< HEAD
+            self.cache_config.enable_prefix_caching = False
 
         disable_chunked_prefill_reasons: list[str] = []
 
@@ -4385,13 +4385,7 @@
                 logger.info(reason)
             self.model_config.disable_cascade_attn = True
 
-        if (self.kv_events_config
-=======
-            self.model_config.disable_cascade_attn = True
-            self.cache_config.enable_prefix_caching = False
-
         if (self.kv_events_config is not None
->>>>>>> b169d5f7
                 and self.kv_events_config.enable_kv_cache_events
                 and not self.cache_config.enable_prefix_caching):
             logger.warning(
