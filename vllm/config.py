--- conflicted
+++ resolved
@@ -331,7 +331,7 @@
                 quantization_override = method.override_quantization_method(
                     quant_cfg, self.quantization)
                 if quantization_override:
-                    if is_hip():
+                    if current_platform.is_rocm():
                         if quantization_override in rocm_supported_quantization:
                             quant_method = quantization_override
                             self.quantization = quantization_override
@@ -974,12 +974,8 @@
         if self.use_ray:
             from vllm.executor import ray_utils
             ray_utils.assert_ray_available()
-<<<<<<< HEAD
         if (not self.disable_custom_all_reduce and self.world_size > 1
                 and self.pipeline_parallel_size > 1):
-=======
-        if current_platform.is_rocm():
->>>>>>> 2adb4409
             self.disable_custom_all_reduce = True
             logger.info(
                 "Disabled the custom all-reduce kernel because it is not "
