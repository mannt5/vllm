# SPDX-License-Identifier: Apache-2.0
# SPDX-FileCopyrightText: Copyright contributors to the vLLM project

import ast
import copy
import enum
import hashlib
import inspect
import json
import textwrap
import uuid
import warnings
from collections import Counter
from contextlib import contextmanager
from dataclasses import (MISSING, Field, asdict, field, fields, is_dataclass,
                         replace)
from functools import cached_property
from importlib.util import find_spec
from pathlib import Path
from typing import (TYPE_CHECKING, Any, Callable, ClassVar, Literal, Optional,
                    Protocol, TypeVar, Union, cast, get_args, get_origin)

import regex as re
import torch
from pydantic import (ConfigDict, SkipValidation, TypeAdapter, field_validator,
                      model_validator)
from pydantic.dataclasses import dataclass
from safetensors.torch import _TYPES as _SAFETENSORS_TO_TORCH_DTYPE
from torch.distributed import ProcessGroup, ReduceOp
from transformers import PretrainedConfig
from typing_extensions import deprecated, runtime_checkable

import vllm.envs as envs
from vllm import version
from vllm.compilation.inductor_pass import CallableInductorPass, InductorPass
from vllm.logger import init_logger
from vllm.model_executor.layers.quantization import (QUANTIZATION_METHODS,
                                                     QuantizationMethods,
                                                     get_quantization_config)
from vllm.model_executor.models import ModelRegistry
from vllm.platforms import current_platform
from vllm.tracing import is_otel_available, otel_import_error_traceback
from vllm.transformers_utils.config import (
    ConfigFormat, get_config, get_hf_image_processor_config,
    get_hf_text_config, get_pooling_config,
    get_sentence_transformer_tokenizer_config, is_encoder_decoder,
    try_get_generation_config, try_get_safetensors_metadata, uses_mrope)
from vllm.transformers_utils.s3_utils import S3Model
from vllm.transformers_utils.utils import is_s3, maybe_model_redirect
from vllm.utils import (DEFAULT_MAX_NUM_BATCHED_TOKENS,
                        MULTIMODAL_MODEL_MAX_NUM_BATCHED_TOKENS,
                        POOLING_MODEL_MAX_NUM_BATCHED_TOKENS, GiB_bytes,
                        LayerBlockType, common_broadcastable_dtype,
                        cuda_device_count_stateless, get_cpu_memory,
                        get_open_port, is_torch_equal_or_newer, random_uuid,
                        resolve_obj_by_qualname)

if TYPE_CHECKING:
    from _typeshed import DataclassInstance
    from ray.util.placement_group import PlacementGroup

    from vllm.executor.executor_base import ExecutorBase
    from vllm.model_executor.layers.quantization.base_config import (
        QuantizationConfig)
    from vllm.model_executor.model_loader import BaseModelLoader
    from vllm.model_executor.model_loader.tensorizer import TensorizerConfig

    ConfigType = type[DataclassInstance]
else:
    PlacementGroup = Any
    ExecutorBase = Any
    QuantizationConfig = Any
    BaseModelLoader = Any
    TensorizerConfig = Any
    ConfigType = type

logger = init_logger(__name__)

ConfigT = TypeVar("ConfigT", bound=ConfigType)

TaskOption = Literal["auto", "generate", "embedding", "embed", "classify",
                     "score", "reward", "transcription"]

_ResolvedTask = Literal["generate", "embed", "classify", "score", "reward",
                        "draft", "transcription"]

RunnerType = Literal["generate", "pooling", "draft", "transcription"]

_RUNNER_TASKS: dict[RunnerType, list[_ResolvedTask]] = {
    "generate": ["generate"],
    "pooling": ["embed", "classify", "score", "reward"],
    "draft": ["draft"],
    "transcription": ["transcription"],
}

_TASK_RUNNER: dict[_ResolvedTask, RunnerType] = {
    task: runner
    for runner, tasks in _RUNNER_TASKS.items()
    for task in tasks
}

HfOverrides = Union[dict[str, Any], Callable[[PretrainedConfig],
                                             PretrainedConfig]]


@runtime_checkable
class SupportsHash(Protocol):

    def compute_hash(self) -> str:
        ...


class SupportsMetricsInfo(Protocol):

    def metrics_info(self) -> dict[str, str]:
        ...


class ModelImpl(str, enum.Enum):
    AUTO = "auto"
    VLLM = "vllm"
    TRANSFORMERS = "transformers"


def get_attr_docs(cls: type[Any]) -> dict[str, str]:
    """
    Get any docstrings placed after attribute assignments in a class body.

    https://davidism.com/mit-license/
    """

    def pairwise(iterable):
        """
        Manually implement https://docs.python.org/3/library/itertools.html#itertools.pairwise

        Can be removed when Python 3.9 support is dropped.
        """
        iterator = iter(iterable)
        a = next(iterator, None)

        for b in iterator:
            yield a, b
            a = b

    cls_node = ast.parse(textwrap.dedent(inspect.getsource(cls))).body[0]

    if not isinstance(cls_node, ast.ClassDef):
        raise TypeError("Given object was not a class.")

    out = {}

    # Consider each pair of nodes.
    for a, b in pairwise(cls_node.body):
        # Must be an assignment then a constant string.
        if (not isinstance(a, (ast.Assign, ast.AnnAssign))
                or not isinstance(b, ast.Expr)
                or not isinstance(b.value, ast.Constant)
                or not isinstance(b.value.value, str)):
            continue

        doc = inspect.cleandoc(b.value.value)

        # An assignment can have multiple targets (a = b = v), but an
        # annotated assignment only has one target.
        targets = a.targets if isinstance(a, ast.Assign) else [a.target]

        for target in targets:
            # Must be assigning to a plain name.
            if not isinstance(target, ast.Name):
                continue

            out[target.id] = doc

    return out


def config(cls: ConfigT) -> ConfigT:
    """
    A decorator that ensures all fields in a dataclass have default values
    and that each field has a docstring.

    If a `ConfigT` is used as a CLI argument itself, the default value provided
    by `get_kwargs` will be the result parsing a JSON string as the kwargs
    (i.e. `ConfigT(**json.loads(cli_arg))`). However, if a particular `ConfigT`
    requires custom construction from CLI (i.e. `CompilationConfig`), it can
    have a `from_cli` method, which will be called instead.
    """
    if not is_dataclass(cls):
        raise TypeError("The decorated class must be a dataclass.")
    attr_docs = get_attr_docs(cls)
    for f in fields(cls):
        if f.init and f.default is MISSING and f.default_factory is MISSING:
            raise ValueError(
                f"Field '{f.name}' in {cls.__name__} must have a default value."
            )

        if f.name not in attr_docs:
            raise ValueError(
                f"Field '{f.name}' in {cls.__name__} must have a docstring.")

        if get_origin(f.type) is Union:
            args = get_args(f.type)
            literal_args = [arg for arg in args if get_origin(arg) is Literal]
            if len(literal_args) > 1:
                raise ValueError(
                    f"Field '{f.name}' in {cls.__name__} must use a single "
                    "Literal type. Please use 'Literal[Literal1, Literal2]' "
                    "instead of 'Union[Literal1, Literal2]'.")
    return cls


def get_field(cls: ConfigType, name: str) -> Field:
    """Get the default factory field of a dataclass by name. Used for getting
    default factory fields in `EngineArgs`."""
    if not is_dataclass(cls):
        raise TypeError("The given class is not a dataclass.")
    cls_fields = {f.name: f for f in fields(cls)}
    if name not in cls_fields:
        raise ValueError(f"Field '{name}' not found in {cls.__name__}.")
    named_field: Field = cls_fields[name]
    if (default_factory := named_field.default_factory) is not MISSING:
        return field(default_factory=default_factory)
    if (default := named_field.default) is not MISSING:
        return field(default=default)
    raise ValueError(
        f"{cls.__name__}.{name} must have a default value or default factory.")


def is_init_field(cls: ConfigType, name: str) -> bool:
    return next(f for f in fields(cls) if f.name == name).init


TokenizerMode = Literal["auto", "slow", "mistral", "custom"]
ModelDType = Literal["auto", "half", "float16", "bfloat16", "float", "float32"]


@config
@dataclass(config=ConfigDict(arbitrary_types_allowed=True))
class ModelConfig:
    """Configuration for the model."""

    model: str = "facebook/opt-125m"
    """Name or path of the Hugging Face model to use. It is also used as the
    content for `model_name` tag in metrics output when `served_model_name` is
    not specified."""
    task: Literal[TaskOption, Literal["draft"]] = "auto"
    """The task to use the model for. Each vLLM instance only supports one
    task, even if the same model can be used for multiple tasks. When the model
    only supports one task, "auto" can be used to select it; otherwise, you
    must specify explicitly which task to use."""
    tokenizer: SkipValidation[str] = None  # type: ignore
    """Name or path of the Hugging Face tokenizer to use. If unspecified, model
    name or path will be used."""
    tokenizer_mode: TokenizerMode = "auto"
    """Tokenizer mode:\n
    - "auto" will use the fast tokenizer if available.\n
    - "slow" will always use the slow tokenizer.\n
    - "mistral" will always use the tokenizer from `mistral_common`.\n
    - "custom" will use --tokenizer to select the preregistered tokenizer."""
    trust_remote_code: bool = False
    """Trust remote code (e.g., from HuggingFace) when downloading the model
    and tokenizer."""
    dtype: Union[ModelDType, torch.dtype] = "auto"
    """Data type for model weights and activations:\n
    - "auto" will use FP16 precision for FP32 and FP16 models, and BF16
    precision for BF16 models.\n
    - "half" for FP16. Recommended for AWQ quantization.\n
    - "float16" is the same as "half".\n
    - "bfloat16" for a balance between precision and range.\n
    - "float" is shorthand for FP32 precision.\n
    - "float32" for FP32 precision."""
    seed: Optional[int] = None
    """Random seed for reproducibility. Initialized to None in V0, but
    initialized to 0 in V1."""
    hf_config_path: Optional[str] = None
    """Name or path of the Hugging Face config to use. If unspecified, model
    name or path will be used."""
    allowed_local_media_path: str = ""
    """Allowing API requests to read local images or videos from directories
    specified by the server file system. This is a security risk. Should only
    be enabled in trusted environments."""
    revision: Optional[str] = None
    """The specific model version to use. It can be a branch name, a tag name,
    or a commit id. If unspecified, will use the default version."""
    code_revision: Optional[str] = None
    """The specific revision to use for the model code on the Hugging Face Hub.
    It can be a branch name, a tag name, or a commit id. If unspecified, will
    use the default version."""
    rope_scaling: dict[str, Any] = field(default_factory=dict)
    """RoPE scaling configuration. For example,
    `{"rope_type":"dynamic","factor":2.0}`."""
    rope_theta: Optional[float] = None
    """RoPE theta. Use with `rope_scaling`. In some cases, changing the RoPE
    theta improves the performance of the scaled model."""
    tokenizer_revision: Optional[str] = None
    """The specific revision to use for the tokenizer on the Hugging Face Hub.
    It can be a branch name, a tag name, or a commit id. If unspecified, will
    use the default version."""
    max_model_len: SkipValidation[int] = None  # type: ignore
    """Model context length (prompt and output). If unspecified, will be
    automatically derived from the model config.

    When passing via `--max-model-len`, supports k/m/g/K/M/G in human-readable
    format. Examples:\n
    - 1k -> 1000\n
    - 1K -> 1024\n
    - 25.6k -> 25,600"""
    spec_target_max_model_len: Optional[int] = None
    """Specify the maximum length for spec decoding draft models."""
    quantization: SkipValidation[Optional[QuantizationMethods]] = None
    """Method used to quantize the weights. If `None`, we first check the
    `quantization_config` attribute in the model config file. If that is
    `None`, we assume the model weights are not quantized and use `dtype` to
    determine the data type of the weights."""
    enforce_eager: bool = False
    """Whether to always use eager-mode PyTorch. If True, we will disable CUDA
    graph and always execute the model in eager mode. If False, we will use
    CUDA graph and eager execution in hybrid for maximal performance and
    flexibility."""
    max_seq_len_to_capture: int = 8192
    """Maximum sequence len covered by CUDA graphs. When a sequence has context
    length larger than this, we fall back to eager mode. Additionally for
    encoder-decoder models, if the sequence length of the encoder input is
    larger than this, we fall back to the eager mode."""
    max_logprobs: int = 20
    """Maximum number of log probabilities to return when `logprobs` is
    specified in `SamplingParams`. The default value comes the default for the
    OpenAI Chat Completions API."""
    disable_sliding_window: bool = False
    """Whether to disable sliding window. If True, we will disable the sliding
    window functionality of the model, capping to sliding window size. If the
    model does not support sliding window, this argument is ignored."""
    disable_cascade_attn: bool = False
    """Disable cascade attention for V1. While cascade attention does not
    change the mathematical correctness, disabling it could be useful for
    preventing potential numerical issues. Note that even if this is set to
    False, cascade attention will be only used when the heuristic tells that
    it's beneficial."""
    skip_tokenizer_init: bool = False
    """Skip initialization of tokenizer and detokenizer. Expects valid
    `prompt_token_ids` and `None` for prompt from the input. The generated
    output will contain token ids."""
    enable_prompt_embeds: bool = False
    """If `True`, enables passing text embeddings as inputs via the
    `prompt_embeds` key. Note that enabling this will double the time required
    for graph compilation."""
    served_model_name: Optional[Union[str, list[str]]] = None
    """The model name(s) used in the API. If multiple names are provided, the
    server will respond to any of the provided names. The model name in the
    model field of a response will be the first name in this list. If not
    specified, the model name will be the same as the `--model` argument. Noted
    that this name(s) will also be used in `model_name` tag content of
    prometheus metrics, if multiple names provided, metrics tag will take the
    first one."""
    limit_mm_per_prompt: dict[str, int] = field(default_factory=dict)
    """Maximum number of data items per modality per prompt. Only applicable
    for multimodal models."""
    use_async_output_proc: bool = True
    """Whether to use async output processor."""
    config_format: Union[str, ConfigFormat] = ConfigFormat.AUTO.value
    """The format of the model config to load:\n
    - "auto" will try to load the config in hf format if available else it
    will try to load in mistral format.\n
    - "hf" will load the config in hf format.\n
    - "mistral" will load the config in mistral format."""
    hf_token: Optional[Union[bool, str]] = None
    """The token to use as HTTP bearer authorization for remote files . If
    `True`, will use the token generated when running `huggingface-cli login`
    (stored in `~/.huggingface`)."""
    hf_overrides: HfOverrides = field(default_factory=dict)
    """If a dictionary, contains arguments to be forwarded to the Hugging Face
    config. If a callable, it is called to update the HuggingFace config."""
    mm_processor_kwargs: Optional[dict[str, Any]] = None
    """Arguments to be forwarded to the model's processor for multi-modal data,
    e.g., image processor. Overrides for the multi-modal processor obtained
    from `AutoProcessor.from_pretrained`. The available overrides depend on the
    model that is being run. For example, for Phi-3-Vision: `{"num_crops": 4}`.
    """
    disable_mm_preprocessor_cache: bool = False
    """If `True`, disable caching of the multi-modal preprocessor/mapper (not
    recommended)."""
    override_neuron_config: dict[str, Any] = field(default_factory=dict)
    """Initialize non-default neuron config or override default neuron config
    that are specific to Neuron devices, this argument will be used to
    configure the neuron config that can not be gathered from the vllm
    arguments. e.g. `{"cast_logits_dtype": "bfloat16"}`."""
    pooler_config: Optional["PoolerConfig"] = field(init=False)
    """Pooler config which controls the behaviour of output pooling in pooling
    models."""
    override_pooler_config: Optional[Union[dict, "PoolerConfig"]] = None
    """Initialize non-default pooling config or override default pooling config
    for the pooling model. e.g. `{"pooling_type": "mean", "normalize": false}`.
    """
    logits_processor_pattern: Optional[str] = None
    """Optional regex pattern specifying valid logits processor qualified names
    that can be passed with the `logits_processors` extra completion argument.
    Defaults to `None`, which allows no processors."""
    generation_config: str = "auto"
    """The folder path to the generation config. Defaults to `"auto"`, the
    generation config will be loaded from model path. If set to `"vllm"`, no
    generation config is loaded, vLLM defaults will be used. If set to a folder
    path, the generation config will be loaded from the specified folder path.
    If `max_new_tokens` is specified in generation config, then it sets a
    server-wide limit on the number of output tokens for all requests."""
    override_generation_config: dict[str, Any] = field(default_factory=dict)
    """Overrides or sets generation config. e.g. `{"temperature": 0.5}`. If
    used with `--generation-config auto`, the override parameters will be
    merged with the default config from the model. If used with
    `--generation-config vllm`, only the override parameters are used."""
    enable_sleep_mode: bool = False
    """Enable sleep mode for the engine (only cuda platform is supported)."""
    model_impl: Union[str, ModelImpl] = ModelImpl.AUTO.value
    """Which implementation of the model to use:\n
    - "auto" will try to use the vLLM implementation, if it exists, and fall
    back to the Transformers implementation if no vLLM implementation is
    available.\n
    - "vllm" will use the vLLM model implementation.\n
    - "transformers" will use the Transformers model implementation."""

    def compute_hash(self) -> str:
        """
        WARNING: Whenever a new field is added to this config,
        ensure that it is included in the factors list if
        it affects the computation graph.

        Provide a hash that uniquely identifies all the configs
        that affect the structure of the computation
        graph from input ids/embeddings to the final hidden states,
        excluding anything before input ids/embeddings and after
        the final hidden states.
        """
        factors: list[Any] = []
        factors.append(self.model)
        factors.append(self.dtype)
        factors.append(self.quantization)
        factors.append(self.revision)
        factors.append(self.code_revision)
        factors.append(self.max_model_len)
        factors.append(self.max_logprobs)
        factors.append(self.disable_sliding_window)
        factors.append(self.trust_remote_code)
        factors.append(self.generation_config)
        factors.append(self.model_impl)
        factors.append(self.override_generation_config)
        factors.append(self.rope_scaling)
        factors.append(self.rope_theta)
        # hf_config can control how the model looks!
        factors.append(self.hf_config.to_json_string())
        str_factors = str(factors)
        assert_hashable(str_factors)
        return hashlib.sha256(str(factors).encode()).hexdigest()

    def __post_init__(self) -> None:
        # Set the default seed to 0 in V1.
        # NOTE(woosuk): In V0, we set the default seed to None because the
        # driver worker shares the same process as the user process, and thus
        # setting a seed affects the user process as well.
        # In V1, we use separate processes for workers (unless
        # VLLM_ENABLE_V1_MULTIPROCESSING=0), so setting a seed here
        # doesn't affect the user process. However, without a consistent seed,
        # different tensor parallel workers would sample different tokens,
        # leading to inconsistent results.
        if envs.VLLM_USE_V1 and self.seed is None:
            self.seed = 0
            if not envs.VLLM_ENABLE_V1_MULTIPROCESSING:
                logger.warning(
                    "The global random seed is set to %d. Since "
                    "VLLM_ENABLE_V1_MULTIPROCESSING is set to False, this may "
                    "affect the random state of the Python process that "
                    "launched vLLM.", self.seed)

        self.model = maybe_model_redirect(self.model)
        # The tokenizer is consistent with the model by default.
        if self.tokenizer is None:
            self.tokenizer = self.model
        if self.tokenizer_revision is None:
            self.tokenizer_revision = self.revision
        self.tokenizer = maybe_model_redirect(self.tokenizer)

        if isinstance(self.hf_config_path, str):
            self.hf_config_path = maybe_model_redirect(self.hf_config_path)

        if callable(self.hf_overrides):
            hf_overrides_kw = {}
            hf_overrides_fn = self.hf_overrides
        else:
            hf_overrides_kw = self.hf_overrides
            hf_overrides_fn = None

        if self.rope_scaling:
            hf_override: dict[str, Any] = {"rope_scaling": self.rope_scaling}
            hf_overrides_kw.update(hf_override)
            hf_overrides_str = json.dumps(hf_overrides_kw)
            msg = (
                "`--rope-scaling` will be removed in a future release. "
                f"'Please instead use `--hf-overrides '{hf_overrides_str}'`")
            warnings.warn(DeprecationWarning(msg), stacklevel=2)
        if self.rope_theta is not None:
            hf_override = {"rope_theta": self.rope_theta}
            hf_overrides_kw.update(hf_override)
            hf_overrides_str = json.dumps(hf_overrides_kw)
            msg = (
                "`--rope-theta` will be removed in a future release. "
                f"'Please instead use `--hf-overrides '{hf_overrides_str}'`")
            warnings.warn(DeprecationWarning(msg), stacklevel=2)

        self.maybe_pull_model_tokenizer_for_s3(self.model, self.tokenizer)

        if (backend := envs.VLLM_ATTENTION_BACKEND
            ) and backend == "FLASHINFER" and find_spec("flashinfer") is None:
            raise ValueError(
                "VLLM_ATTENTION_BACKEND is set to FLASHINFER, but flashinfer "
                "module was not found. See "
                "https://github.com/vllm-project/vllm/blob/main/docker/Dockerfile "  # noqa: E501
                "for instructions on how to install it.")

        from vllm.platforms import current_platform

        if (self.enable_sleep_mode
                and not current_platform.is_sleep_mode_available()):
            raise ValueError(
                "Sleep mode is not supported on current platform.")

        if isinstance(self.config_format, str):
            self.config_format = ConfigFormat(self.config_format)

        hf_config = get_config(self.hf_config_path or self.model,
                               self.trust_remote_code, self.revision,
                               self.code_revision, self.config_format)

        if hf_overrides_kw:
            logger.info("Overriding HF config with %s", hf_overrides_kw)
            hf_config.update(hf_overrides_kw)
        if hf_overrides_fn:
            logger.info("Overriding HF config with %s", hf_overrides_fn)
            hf_config = hf_overrides_fn(hf_config)

        self.hf_config = hf_config

        self.hf_text_config = get_hf_text_config(self.hf_config)
        self.attention_chunk_size = getattr(self.hf_text_config,
                                            "attention_chunk_size", None)
        self.encoder_config = self._get_encoder_config()
        self.hf_image_processor_config = get_hf_image_processor_config(
            self.model, hf_token=self.hf_token, revision=self.revision)

        supported_tasks, task = self._resolve_task(self.task)
        self.supported_tasks = supported_tasks
        self.task = task
        if self.task in ("draft", "generate"):
            self.truncation_side = "left"
        else:
            self.truncation_side = "right"

        self.pooler_config = self._init_pooler_config()

        self.dtype = _get_and_verify_dtype(
            self.model,
            self.hf_config,
            self.dtype,
            is_pooling_model=self.runner_type == "pooling",
            revision=self.revision,
        )

        # Workaround for Gemma 2 which uses interleaved sliding window
        # attention, but it's not specified in its config. TODO: remove this
        # when Gemma 2 is fixed in Transformers.
        if self.hf_text_config.model_type == "gemma2":
            self.hf_text_config.sliding_window_pattern = 2

        sliding_window = getattr(self.hf_text_config, "sliding_window", None)
        sliding_window_pattern = getattr(self.hf_text_config,
                                         "sliding_window_pattern", None)
        has_interleaved_attention = sliding_window_pattern is not None or (
            isinstance(sliding_window, list))

        if not self.disable_sliding_window and has_interleaved_attention:
            if (backend :=
                    envs.VLLM_ATTENTION_BACKEND) in ("XFORMERS", "FLASHINFER"):
                sliding_window_len_min = get_min_sliding_window(
                    self.hf_text_config.sliding_window)

                logger.warning_once(
                    "%s has interleaved attention, which is currently not supported by the %s backend. Disabling sliding window and capping the max length to the sliding window size (%d).",  # noqa: E501
                    self.hf_text_config.model_type,
                    backend,
                    sliding_window_len_min,
                )
                self.disable_sliding_window = True
            else:
                # for a model with interleaved attention,
                # the scheduler and the model treat it as full attention
                # (i.e., not dropping any tokens outside the window).
                # only the attention layer itself is aware of the sliding
                # window, and use the window size to compute the attention.
                self.hf_text_config.interleaved_sliding_window = sliding_window

                if hasattr(self.hf_text_config, "sliding_window"):
                    delattr(self.hf_text_config, "sliding_window")

                sliding_window = None

        self.original_max_model_len = self.max_model_len
        self.max_model_len = self.get_and_verify_max_len(self.max_model_len)
        self.served_model_name = get_served_model_name(self.model,
                                                       self.served_model_name)
        self.multimodal_config = self._init_multimodal_config()
        if not self.skip_tokenizer_init:
            self._verify_tokenizer_mode()

        self.is_attention_free = self._init_attention_free()
        self.is_hybrid = self._init_is_hybrid()
        self.has_noops = self._init_has_noops()
        self.has_inner_state = self._init_has_inner_state()

        if (not current_platform.is_neuron() and self.override_neuron_config):
            raise ValueError(
                "`override_neuron_config` is only supported on Neuron.")

        self._verify_quantization()
        self._verify_cuda_graph()
        self._verify_bnb_config()

    @field_validator("quantization", mode="before")
    @classmethod
    def validate_quantization_before(cls, value: Any) -> Any:
        if isinstance(value, str):
            return value.lower()
        return value

    @model_validator(mode="after")
    def validate_model_config_after(self: "ModelConfig") -> "ModelConfig":
        if not isinstance(self.tokenizer, str):
            raise ValueError("tokenizer must be a string after __post_init__.")
        if not isinstance(self.max_model_len, int):
            raise ValueError(
                "max_model_len must be an integer after __post_init__.")
        return self

    @property
    def registry(self):
        return ModelRegistry

    @property
    def architectures(self) -> list[str]:
        return getattr(self.hf_config, "architectures", [])

    def maybe_pull_model_tokenizer_for_s3(self, model: str,
                                          tokenizer: str) -> None:
        """Pull model/tokenizer from S3 to temporary directory when needed.

        Args:
            model: Model name or path
            tokenizer: Tokenizer name or path
        """
        if not (is_s3(model) or is_s3(tokenizer)):
            return

        if is_s3(model):
            s3_model = S3Model()
            s3_model.pull_files(model,
                                allow_pattern=["*.model", "*.py", "*.json"])
            self.model_weights = model
            self.model = s3_model.dir

            # If tokenizer is same as model, download to same directory
            if model == tokenizer:
                s3_model.pull_files(
                    model, ignore_pattern=["*.pt", "*.safetensors", "*.bin"])
                self.tokenizer = s3_model.dir
                return

        # Only download tokenizer if needed and not already handled
        if is_s3(tokenizer):
            s3_tokenizer = S3Model()
            s3_tokenizer.pull_files(
                model, ignore_pattern=["*.pt", "*.safetensors", "*.bin"])
            self.tokenizer = s3_tokenizer.dir

    def _init_multimodal_config(self) -> Optional["MultiModalConfig"]:
        if self.registry.is_multimodal_model(self.architectures):
            return MultiModalConfig(
                limit_per_prompt=self.limit_mm_per_prompt,
                mm_processor_kwargs=self.mm_processor_kwargs,
                disable_mm_preprocessor_cache=self.
                disable_mm_preprocessor_cache)

        if self.limit_mm_per_prompt:
            raise ValueError("`limit_mm_per_prompt` is only supported for "
                             "multimodal models.")
        if self.mm_processor_kwargs:
            raise ValueError("`mm_processor_kwargs` is only supported for "
                             "multimodal models.")
        if self.disable_mm_preprocessor_cache:
            raise ValueError("`disable_mm_preprocessor_cache` is only "
                             "supported for multimodal models.")

        return None

    def _get_encoder_config(self):
        return get_sentence_transformer_tokenizer_config(
            self.model, self.revision)

    def _init_pooler_config(self) -> Optional["PoolerConfig"]:
        if self.runner_type == "pooling":
            if isinstance(self.override_pooler_config, dict):
                self.override_pooler_config = PoolerConfig(
                    **self.override_pooler_config)

            pooler_config = self.override_pooler_config or PoolerConfig()

            base_config = get_pooling_config(self.model, self.revision)
            if base_config is not None:
                # Only set values that are not overridden by the user
                for k, v in base_config.items():
                    if getattr(pooler_config, k) is None:
                        setattr(pooler_config, k, v)

            if self.is_matryoshka:
                if pooler_config.normalize is None:
                    pooler_config.normalize = True
                elif not pooler_config.normalize:
                    raise ValueError(
                        "`normalize` must be enabled (set to True) "
                        "for models that are compatible with "
                        "Matryoshka Representation.")

            return pooler_config

        return None

    def _init_attention_free(self) -> bool:
        return self.registry.is_attention_free_model(self.architectures)

    def _init_is_hybrid(self) -> bool:
        return self.registry.is_hybrid_model(self.architectures)

    def _init_has_noops(self) -> bool:
        architectures = getattr(self.hf_config, "architectures", [])
        return self.registry.is_noops_model(architectures)

    def _init_has_inner_state(self) -> bool:
        return self.registry.model_has_inner_state(self.architectures)

    def _verify_tokenizer_mode(self) -> None:
        tokenizer_mode = cast(TokenizerMode, self.tokenizer_mode.lower())
        if tokenizer_mode not in get_args(TokenizerMode):
            raise ValueError(
                f"Unknown tokenizer mode: {self.tokenizer_mode}. Must be "
                f"one of {get_args(TokenizerMode)}.")
        self.tokenizer_mode = tokenizer_mode

    def _get_preferred_task(
        self,
        architectures: list[str],
        supported_tasks: set[_ResolvedTask],
    ) -> Optional[_ResolvedTask]:
        model_id = self.model
        if get_pooling_config(model_id, self.revision):
            return "embed"
        if self.registry.is_cross_encoder_model(architectures):
            return "score"
        if self.registry.is_transcription_model(architectures):
            return "transcription"

        suffix_to_preferred_task: list[tuple[str, _ResolvedTask]] = [
            # Other models follow this pattern
            ("ForCausalLM", "generate"),
            ("ForConditionalGeneration", "generate"),
            ("ForSequenceClassification", "classify"),
            ("ChatModel", "generate"),
            ("LMHeadModel", "generate"),
            ("EmbeddingModel", "embed"),
            ("RewardModel", "reward"),
        ]
        _, arch = self.registry.inspect_model_cls(architectures)

        for suffix, pref_task in suffix_to_preferred_task:
            if arch.endswith(suffix) and pref_task in supported_tasks:
                return pref_task

        return None

    def _resolve_task(
        self,
        task_option: Literal[TaskOption, Literal["draft"]],
    ) -> tuple[set[_ResolvedTask], _ResolvedTask]:
        if task_option == "draft":
            return {"draft"}, "draft"

        registry = self.registry
        architectures = self.architectures

        runner_support: dict[RunnerType, bool] = {
            # NOTE: Listed from highest to lowest priority,
            # in case the model supports multiple of them
            "transcription": registry.is_transcription_model(architectures),
            "generate": registry.is_text_generation_model(architectures),
            "pooling": registry.is_pooling_model(architectures),
        }
        supported_runner_types_lst: list[RunnerType] = [
            runner_type
            for runner_type, is_supported in runner_support.items()
            if is_supported
        ]

        supported_tasks_lst: list[_ResolvedTask] = [
            task for runner_type in supported_runner_types_lst
            for task in _RUNNER_TASKS[runner_type]
        ]
        supported_tasks = set(supported_tasks_lst)

        if task_option == "auto":
            selected_task = next(iter(supported_tasks_lst))

            if len(supported_tasks_lst) > 1:
                preferred_task = self._get_preferred_task(
                    architectures, supported_tasks)
                if preferred_task is not None:
                    selected_task = preferred_task

                logger.info(
                    "This model supports multiple tasks: %s. "
                    "Defaulting to '%s'.", supported_tasks, selected_task)
        else:
            # Aliases
            if task_option == "embedding":
                msg = ("The 'embedding' task has been renamed to "
                       "'embed', please use the new name. The old name "
                       "will be removed in v1.0.")
                warnings.warn(msg, DeprecationWarning, stacklevel=2)

                task_option = "embed"

            if task_option not in supported_tasks:
                msg = (
                    f"This model does not support the '{task_option}' task. "
                    f"Supported tasks: {supported_tasks}")
                raise ValueError(msg)

            selected_task = task_option

        return supported_tasks, selected_task

    def _parse_quant_hf_config(self):
        quant_cfg = getattr(self.hf_config, "quantization_config", None)
        if quant_cfg is None:
            # compressed-tensors uses a "compression_config" key
            quant_cfg = getattr(self.hf_config, "compression_config", None)
        return quant_cfg

    def _verify_quantization(self) -> None:
        supported_quantization = QUANTIZATION_METHODS
        optimized_quantization_methods = [
            "fp8", "marlin", "modelopt", "gptq_marlin_24", "gptq_marlin",
            "awq_marlin", "fbgemm_fp8", "compressed-tensors", "experts_int8",
            "quark", "modelopt_fp4", "bitblas", "gptq_bitblas"
        ]
        if self.quantization is not None:
            self.quantization = cast(QuantizationMethods, self.quantization)

        # Parse quantization method from the HF model config, if available.
        quant_cfg = self._parse_quant_hf_config()

        if quant_cfg is not None:
            quant_method = quant_cfg.get("quant_method", "").lower()
            quant_method = quant_method.replace("compressed_tensors",
                                                "compressed-tensors")
            quant_cfg["quant_method"] = quant_method

            # Quantization methods which are overrides (i.e. they have a
            # `override_quantization_method` method) must be checked in order
            # of preference (this is particularly important for GPTQ).
            overrides = [
                "marlin",
                "bitblas",
                "gptq_marlin_24",
                "gptq_marlin",
                "gptq_bitblas",
                "awq_marlin",
                "ipex",
                "moe_wna16",
            ]
            quantization_methods = [
                q for q in supported_quantization if q not in overrides
            ]
            # Any custom overrides will be in quantization_methods so we place
            # them at the start of the list so custom overrides have preference
            # over the built in ones.
            quantization_methods = quantization_methods + overrides

            # Detect which checkpoint is it
            for name in quantization_methods:
                method = get_quantization_config(name)
                quantization_override = method.override_quantization_method(
                    quant_cfg, self.quantization)
                if quantization_override is not None:
                    # Raise error if the override is not custom (custom would
                    # be in QUANTIZATION_METHODS but not QuantizationMethods)
                    # and hasn't been added to the overrides list.
                    if (name in get_args(QuantizationMethods)
                            and name not in overrides):
                        raise ValueError(
                            f"Quantization method {name} is an override but "
                            "is has not been added to the `overrides` list "
                            "above. This is necessary to ensure that the "
                            "overrides are checked in order of preference.")
                    quant_method = quantization_override
                    self.quantization = quantization_override
                    break

            # Verify quantization configurations.
            if self.quantization is None:
                self.quantization = quant_method
            elif self.quantization != quant_method:
                raise ValueError(
                    "Quantization method specified in the model config "
                    f"({quant_method}) does not match the quantization "
                    f"method specified in the `quantization` argument "
                    f"({self.quantization}).")

        if self.quantization is not None:
            if self.quantization not in supported_quantization:
                raise ValueError(
                    f"Unknown quantization method: {self.quantization}. Must "
                    f"be one of {supported_quantization}.")
            from vllm.platforms import current_platform
            current_platform.verify_quantization(self.quantization)
            if self.quantization not in optimized_quantization_methods:
                logger.warning(
                    "%s quantization is not fully "
                    "optimized yet. The speed can be slower than "
                    "non-quantized models.", self.quantization)

    def _verify_cuda_graph(self) -> None:
        self.max_seq_len_to_capture = min(self.max_seq_len_to_capture,
                                          self.max_model_len)
        # CUDAGraph capture not supported for enc-dec models and mllama on ROCm
        ROCM_UNSUPPORTED_MODELS = ['mllama']
        unsupported_rocm = (self.hf_config.model_type
                            in ROCM_UNSUPPORTED_MODELS
                            or self.is_encoder_decoder)

        if (unsupported_rocm and not self.enforce_eager
                and current_platform.is_rocm()):
            logger.warning(
                "CUDA graph is not supported for %s on ROCm yet, fallback "
                "to eager mode.", self.hf_config.model_type)
            self.enforce_eager = True

    def _verify_bnb_config(self) -> None:
        """
        The current version of bitsandbytes (0.45.3) with 8-bit models does not
        yet support CUDA graph.
        # TODO Remove this when bitsandbytes supports.
        """
        is_bitsandbytes = self.quantization == "bitsandbytes"
        has_quantization_config = (getattr(self.hf_config,
                                           "quantization_config", None)
                                   is not None)
        is_8bit = (self.hf_config.quantization_config.get(
            "load_in_8bit", False) if has_quantization_config else False)
        if all([
                is_bitsandbytes,
                has_quantization_config,
                is_8bit,
                not self.enforce_eager,
        ]):
            logger.warning(
                "CUDA graph is not supported on BitsAndBytes 8bit yet, "
                "fallback to the eager mode.")

            self.enforce_eager = True

    def _verify_with_expert_parallelism(self) -> None:
        num_expert_names = [
            "moe_num_experts",  # Dbrx
            "num_experts",  # Jamba
            "n_routed_experts",  # DeepSeek
            "num_local_experts",  # Mixtral
        ]
        num_experts = 0
        for name in num_expert_names:
            num_experts = getattr(self.hf_text_config, name, 0)
            if num_experts > 0:
                break
        if num_experts < 1:
            raise ValueError(
                "Number of experts in the model must be greater than 0 "
                "when expert parallelism is enabled.")

    def verify_dual_chunk_attention_config(
        self,
        load_config: "LoadConfig",
    ) -> None:
        if hasattr(self.hf_config, "dual_chunk_attention_config"):
            # Try loading the sparse attention config
            from vllm.model_executor.model_loader.weight_utils import (
                get_sparse_attention_config)
            sparse_attn_config = get_sparse_attention_config(self, load_config)
            if sparse_attn_config:
                self.hf_config.dual_chunk_attention_config[
                    "sparse_attention_config"] = sparse_attn_config
                if "sparse_attention_enabled" not in \
                        self.hf_config.dual_chunk_attention_config:
                    self.hf_config.dual_chunk_attention_config[
                        "sparse_attention_enabled"] = True

    def verify_async_output_proc(self, parallel_config, speculative_config,
                                 device_config) -> None:
        if not self.use_async_output_proc:
            # Nothing to check
            return

        if parallel_config.pipeline_parallel_size > 1:
            self.use_async_output_proc = False
            return

        # Reminder: Please update docs/features/compatibility_matrix.md
        # If the feature combo become valid
        from vllm.platforms import current_platform
        if not current_platform.is_async_output_supported(self.enforce_eager):
            self.use_async_output_proc = False
            return

        if envs.VLLM_USE_RAY_SPMD_WORKER:
            self.use_async_output_proc = False
            return

        # Async postprocessor is not necessary for pooling models
        # since there is no token generation
        if self.runner_type == "pooling":
            self.use_async_output_proc = False

        # Reminder: Please update docs/features/compatibility_matrix.md
        # If the feature combo become valid
        if speculative_config:
            self.use_async_output_proc = False

    def verify_with_parallel_config(
        self,
        parallel_config: "ParallelConfig",
    ) -> None:

        if parallel_config.distributed_executor_backend == "external_launcher":
            assert self.seed is not None, (
                "Seed must be set when using external launcher backend to "
                "make sure sampling results are the same across workers.")

        total_num_attention_heads = getattr(self.hf_text_config,
                                            "num_attention_heads", 0)
        tensor_parallel_size = parallel_config.tensor_parallel_size
        if total_num_attention_heads % tensor_parallel_size != 0:
            raise ValueError(
                f"Total number of attention heads ({total_num_attention_heads})"
                " must be divisible by tensor parallel size "
                f"({tensor_parallel_size}).")

        if parallel_config.enable_expert_parallel:
            self._verify_with_expert_parallelism()

        pipeline_parallel_size = parallel_config.pipeline_parallel_size
        if pipeline_parallel_size > 1:
            if not self.registry.is_pp_supported_model(self.architectures):
                raise NotImplementedError(
                    "Pipeline parallelism is not supported for this model. "
                    "Supported models implement the `SupportsPP` interface.")

            if self.use_async_output_proc:
                self.use_async_output_proc = False

    def get_hf_config_sliding_window(
            self) -> Union[Optional[int], list[Optional[int]]]:
        """Get the sliding window size, or None if disabled."""

        # Some models, like Qwen2 and Qwen1.5, use `use_sliding_window` in
        # addition to sliding window size. We check if that field is present
        # and if it's False, return None.
        if (hasattr(self.hf_text_config, "use_sliding_window")
                and not self.hf_text_config.use_sliding_window):
            return None
        return getattr(self.hf_text_config, "sliding_window", None)

    def get_sliding_window(self) -> Optional[Union[int, list[Optional[int]]]]:
        """Get the sliding window size, or None if disabled.
        """
        # If user disables sliding window, return None.
        if self.disable_sliding_window:
            return None
        # Otherwise get the value from the hf config.
        return self.get_hf_config_sliding_window()

    def get_vocab_size(self) -> int:
        return self.hf_text_config.vocab_size

    def get_hidden_size(self) -> int:
        return self.hf_text_config.hidden_size

    @property
    def is_deepseek_mla(self) -> bool:
        if not hasattr(self.hf_text_config, "model_type"):
            return False
        elif self.hf_text_config.model_type in \
            ('deepseek_v2', 'deepseek_v3', 'deepseek_mtp'):
            return self.hf_text_config.kv_lora_rank is not None
        elif self.hf_text_config.model_type == 'eagle':
            # if the model is an EAGLE module, check for the
            # underlying architecture
            return self.hf_text_config.model.model_type in \
                    ('deepseek_v2', 'deepseek_v3') \
                and self.hf_text_config.kv_lora_rank is not None
        return False

    def get_head_size(self) -> int:
        # TODO remove hard code
        if self.is_deepseek_mla:
            qk_rope_head_dim = getattr(self.hf_text_config, "qk_rope_head_dim",
                                       0)
            if self.use_mla:
                return self.hf_text_config.kv_lora_rank + qk_rope_head_dim
            else:
                qk_nope_head_dim = getattr(self.hf_text_config,
                                           "qk_nope_head_dim", 0)
                if qk_rope_head_dim and qk_nope_head_dim:
                    return qk_rope_head_dim + qk_nope_head_dim

        if hasattr(self.hf_text_config,
                   "model_type") and (self.hf_text_config.model_type
                                      == "zamba2"):
            return self.hf_text_config.attention_head_dim

        if self.is_attention_free:
            return 0

        # NOTE: Some configs may set head_dim=None in the config
        if getattr(self.hf_text_config, "head_dim", None) is not None:
            return self.hf_text_config.head_dim

        # FIXME(woosuk): This may not be true for all models.
        return (self.hf_text_config.hidden_size //
                self.hf_text_config.num_attention_heads)

    def get_total_num_kv_heads(self) -> int:
        """Returns the total number of KV heads."""
        # For GPTBigCode & Falcon:
        # NOTE: for falcon, when new_decoder_architecture is True, the
        # multi_query flag is ignored and we use n_head_kv for the number of
        # KV heads.
        falcon_model_types = ["falcon", "RefinedWeb", "RefinedWebModel"]
        new_decoder_arch_falcon = (
            self.hf_config.model_type in falcon_model_types
            and getattr(self.hf_config, "new_decoder_architecture", False))
        if not new_decoder_arch_falcon and getattr(self.hf_text_config,
                                                   "multi_query", False):
            # Multi-query attention, only one KV head.
            # Currently, tensor parallelism is not supported in this case.
            return 1

        # For DBRX and MPT
        if self.hf_config.model_type == "mpt":
            if "kv_n_heads" in self.hf_config.attn_config:
                return self.hf_config.attn_config["kv_n_heads"]
            return self.hf_config.num_attention_heads
        if self.hf_config.model_type == "dbrx":
            return getattr(self.hf_config.attn_config, "kv_n_heads",
                           self.hf_config.num_attention_heads)

        if self.hf_config.model_type == "nemotron-nas":
            for block in self.hf_config.block_configs:
                if not block.attention.no_op:
                    return self.hf_config.num_attention_heads \
                        // block.attention.n_heads_in_group

            raise RuntimeError("Couldn't determine number of kv heads")

        if self.is_attention_free:
            return 0

        attributes = [
            # For Falcon:
            "n_head_kv",
            "num_kv_heads",
            # For LLaMA-2:
            "num_key_value_heads",
            # For ChatGLM:
            "multi_query_group_num",
        ]
        for attr in attributes:
            num_kv_heads = getattr(self.hf_text_config, attr, None)
            if num_kv_heads is not None:
                return num_kv_heads

        # For non-grouped-query attention models, the number of KV heads is
        # equal to the number of attention heads.
        return self.hf_text_config.num_attention_heads

    def get_num_kv_heads(self, parallel_config: "ParallelConfig") -> int:
        """Returns the number of KV heads per GPU."""
        if self.use_mla:
            # When using MLA during decode it becomes MQA
            return 1

        total_num_kv_heads = self.get_total_num_kv_heads()
        # If tensor parallelism is used, we divide the number of KV heads by
        # the tensor parallel size. We will replicate the KV heads in the
        # case where the number of KV heads is smaller than the tensor
        # parallel size so each GPU has at least one KV head.
        return max(1,
                   total_num_kv_heads // parallel_config.tensor_parallel_size)

    def get_num_attention_heads(self,
                                parallel_config: "ParallelConfig") -> int:
        num_heads = getattr(self.hf_text_config, "num_attention_heads", 0)
        return num_heads // parallel_config.tensor_parallel_size

    def get_layers_start_end_indices(
            self, parallel_config: "ParallelConfig") -> tuple[int, int]:
        from vllm.distributed.utils import get_pp_indices
        if (self.hf_text_config.model_type == "deepseek_mtp"
                or self.hf_config.model_type == "mimo_mtp"):
            total_num_hidden_layers = getattr(self.hf_text_config,
                                              "num_nextn_predict_layers", 0)
        else:
            total_num_hidden_layers = getattr(self.hf_text_config,
                                              "num_hidden_layers", 0)
        # the layout order is: DP x PP x TP
        pp_rank = (parallel_config.rank // parallel_config.tensor_parallel_size
                   ) % parallel_config.pipeline_parallel_size
        pp_size = parallel_config.pipeline_parallel_size
        start, end = get_pp_indices(total_num_hidden_layers, pp_rank, pp_size)
        return start, end

    def get_num_layers(self, parallel_config: "ParallelConfig") -> int:
        start, end = self.get_layers_start_end_indices(parallel_config)
        return end - start

    def get_num_layers_by_block_type(
        self,
        parallel_config: "ParallelConfig",
        block_type: LayerBlockType = LayerBlockType.attention,
    ) -> int:
        # This function relies on 'layers_block_type' in hf_config,
        # for w/o this attribute, we will need to have workarounds like so
        attn_block_type = block_type == LayerBlockType.attention
        is_transformer = not self.is_hybrid and \
                            not self.has_noops and \
                            not self.is_attention_free
        start, end = self.get_layers_start_end_indices(parallel_config)

        if is_transformer:
            # Handle the basic case first
            return end - start if attn_block_type else 0
        elif self.is_attention_free:
            # Attention free
            # Note that this code assumes there
            # is only one type of attention-free block type.
            return 0 if attn_block_type else end - start
        elif self.has_noops:
            block_configs = self.hf_config.block_configs
            return sum(not bc.attention.no_op
                       for bc in block_configs[start:end])
        else:
            # Hybrid model Jamba
            layers_block_type_value = getattr(self.hf_config,
                                              "layers_block_type", None)
            if layers_block_type_value is not None:
                if hasattr(self.hf_text_config,
                           "model_type") and (self.hf_text_config.model_type
                                              == "zamba2"):
                    if attn_block_type:
                        return sum(t == "hybrid"
                                   for t in layers_block_type_value[start:end])
                    else:
                        return self.get_num_layers(parallel_config)
                return sum(t == block_type.value
                           for t in layers_block_type_value[start:end])

            # Hybrid model Minimax
            attn_type_list = getattr(self.hf_config, "attn_type_list", None)
            if attn_type_list:
                return sum(t == 1 for t in attn_type_list[start:end])

            if layers_block_type_value is None and attn_type_list is None:
                raise ValueError(
                    "The model is an hybrid without a"
                    "layers_block_type or an attn_type_list in the hf_config,"
                    "cannot determine the num of "
                    f"{block_type.value} layers")

            return sum(t == 1 for t in attn_type_list[start:end])

    def get_multimodal_config(self) -> "MultiModalConfig":
        """
        Get the multimodal configuration of the model.

        Raises:
            ValueError: If the model is not multimodal.
        """
        if self.multimodal_config is None:
            raise ValueError("The model is not multimodal.")

        return self.multimodal_config

    def try_get_generation_config(self) -> dict[str, Any]:
        if self.generation_config in ("auto", "vllm"):
            config = try_get_generation_config(
                self.hf_config_path or self.model,
                trust_remote_code=self.trust_remote_code,
                revision=self.revision,
            )
        else:
            config = try_get_generation_config(
                self.generation_config,
                trust_remote_code=self.trust_remote_code,
            )

        if config is None:
            return {}

        return config.to_diff_dict()

    def get_diff_sampling_param(self) -> dict[str, Any]:
        """
        This method returns a dictionary containing the parameters
        that differ from the default sampling parameters. If
        `generation_config` is `"vllm"`, an empty dictionary is returned.

        Returns:
            dict[str, Any]: A dictionary with the differing sampling
            parameters, if `generation_config` is `"vllm"` an empty dictionary.
        """
        if self.generation_config == "vllm":
            config = {}
        else:
            config = self.try_get_generation_config()

        # Overriding with given generation config
        config.update(self.override_generation_config)

        available_params = [
            "repetition_penalty",
            "temperature",
            "top_k",
            "top_p",
            "min_p",
            "max_new_tokens",
        ]
        if any(p in config for p in available_params):
            diff_sampling_param = {
                p: config.get(p)
                for p in available_params if config.get(p) is not None
            }
            # Huggingface definition of max_new_tokens is equivalent
            # to vLLM's max_tokens
            if "max_new_tokens" in diff_sampling_param:
                diff_sampling_param["max_tokens"] = diff_sampling_param.pop(
                    "max_new_tokens")
        else:
            diff_sampling_param = {}

        if diff_sampling_param:
            logger.warning_once(
                "Default sampling parameters have been overridden by the "
                "model's Hugging Face generation config recommended from the "
                "model creator. If this is not intended, please relaunch "
                "vLLM instance with `--generation-config vllm`.")
        return diff_sampling_param

    @property
    def is_encoder_decoder(self) -> bool:
        """Extract the HF encoder/decoder model flag."""
        """
        For Mllama, VLLM overrides HF's is_encoder_decoder flag and sets it to
        True to enable cross-attention
        Neuron needs all multimodal data to be in the decoder and does not
        need to explicitly enable cross-attention
        """
        if (current_platform.is_neuron()
                and self.hf_config.model_type == "mllama"):
            return False

        return is_encoder_decoder(self.hf_config)

    @property
    def uses_mrope(self) -> bool:
        return uses_mrope(self.hf_config)

    @property
    def is_multimodal_model(self) -> bool:
        return self.multimodal_config is not None

    @property
    def is_cross_encoder(self) -> bool:
        return self.registry.is_cross_encoder_model(self.architectures)

    @property
    def use_mla(self) -> bool:
        return self.is_deepseek_mla and not envs.VLLM_MLA_DISABLE

    @property
    def supported_runner_types(self) -> set[RunnerType]:
        return {_TASK_RUNNER[task] for task in self.supported_tasks}

    @property
    def runner_type(self) -> RunnerType:
        return _TASK_RUNNER[cast(_ResolvedTask, self.task)]

    @property
    def is_v1_compatible(self) -> bool:
        architectures = getattr(self.hf_config, "architectures", [])
        return ModelRegistry.is_v1_compatible(architectures)

    @property
    def is_matryoshka(self) -> bool:
        return (hasattr(self.hf_config, "matryoshka_dimensions")
                or getattr(self.hf_config, "is_matryoshka", False))

    @property
    def matryoshka_dimensions(self):
        return getattr(self.hf_config, "matryoshka_dimensions", None)

    def get_and_verify_max_len(self, max_model_len: int):
        max_model_len = _get_and_verify_max_len(
            hf_config=self.hf_text_config,
            max_model_len=max_model_len,
            disable_sliding_window=self.disable_sliding_window,
            sliding_window_len=self.get_hf_config_sliding_window(),
            spec_target_max_model_len=self.spec_target_max_model_len,
            encoder_config=self.encoder_config)
        return max_model_len


BlockSize = Literal[1, 8, 16, 32, 64, 128]
CacheDType = Literal["auto", "fp8", "fp8_e4m3", "fp8_e5m2"]
PrefixCachingHashAlgo = Literal["builtin", "sha256"]


@config
@dataclass
class CacheConfig:
    """Configuration for the KV cache."""

    block_size: SkipValidation[BlockSize] = None  # type: ignore
    """Size of a contiguous cache block in number of tokens. This is ignored on
    neuron devices and set to `--max-model-len`. On CUDA devices, only block
    sizes up to 32 are supported. On HPU devices, block size defaults to 128.

    This config has no static default. If left unspecified by the user, it will
    be set in `Platform.check_and_update_configs()` based on the current
    platform."""
    gpu_memory_utilization: float = 0.9
    """The fraction of GPU memory to be used for the model executor, which can
    range from 0 to 1. For example, a value of 0.5 would imply 50% GPU memory
    utilization. If unspecified, will use the default value of 0.9. This is a
    per-instance limit, and only applies to the current vLLM instance. It does
    not matter if you have another vLLM instance running on the same GPU. For
    example, if you have two vLLM instances running on the same GPU, you can
    set the GPU memory utilization to 0.5 for each instance."""
    swap_space: float = 4
    """Size of the CPU swap space per GPU (in GiB)."""
    cache_dtype: CacheDType = "auto"
    """Data type for kv cache storage. If "auto", will use model data type.
    CUDA 11.8+ supports fp8 (=fp8_e4m3) and fp8_e5m2. ROCm (AMD GPU) supports
    fp8 (=fp8_e4m3)."""
    is_attention_free: bool = False
    """Whether the model is attention-free. This is primarily set in
    `ModelConfig` and that value should be manually duplicated here."""
    num_gpu_blocks_override: Optional[int] = None
    """Number of GPU blocks to use. This overrides the profiled `num_gpu_blocks`
    if specified. Does nothing if `None`. Used for testing preemption."""
    sliding_window: Optional[int] = None
    """Sliding window size for the KV cache. This is primarily set in
    `ModelConfig` and that value should be manually duplicated here."""
    enable_prefix_caching: Optional[bool] = None
    """Whether to enable prefix caching. Disabled by default for V0. Enabled by
    default for V1."""
    prefix_caching_hash_algo: PrefixCachingHashAlgo = "builtin"
    """Set the hash algorithm for prefix caching:\n
    - "builtin" is Python's built-in hash.\n
    - "sha256" is collision resistant but with certain overheads."""
    cpu_offload_gb: float = 0
    """The space in GiB to offload to CPU, per GPU. Default is 0, which means
    no offloading. Intuitively, this argument can be seen as a virtual way to
    increase the GPU memory size. For example, if you have one 24 GB GPU and
    set this to 10, virtually you can think of it as a 34 GB GPU. Then you can
    load a 13B model with BF16 weight, which requires at least 26GB GPU memory.
    Note that this requires fast CPU-GPU interconnect, as part of the model is
    loaded from CPU memory to GPU memory on the fly in each model forward pass.
    """
    calculate_kv_scales: bool = False
    """This enables dynamic calculation of `k_scale` and `v_scale` when
    kv_cache_dtype is fp8. If `False`, the scales will be loaded from the model
    checkpoint if available. Otherwise, the scales will default to 1.0."""

    # Will be set after profiling.
    num_gpu_blocks: Optional[int] = field(default=None, init=False)
    """The number of blocks to allocate for GPU memory."""
    num_cpu_blocks: Optional[int] = field(default=None, init=False)
    """The number of blocks to allocate for CPU memory."""

    def compute_hash(self) -> str:
        """
        WARNING: Whenever a new field is added to this config,
        ensure that it is included in the factors list if
        it affects the computation graph.

        Provide a hash that uniquely identifies all the configs
        that affect the structure of the computation
        graph from input ids/embeddings to the final hidden states,
        excluding anything before input ids/embeddings and after
        the final hidden states.
        """
        factors: list[Any] = []
        factors.append(self.cache_dtype)
        # `cpu_offload_gb` does not use `torch.compile` yet.
        hash_str = hashlib.md5(str(factors).encode(),
                               usedforsecurity=False).hexdigest()
        return hash_str

    def __post_init__(self) -> None:
        self.swap_space_bytes = self.swap_space * GiB_bytes

        self._verify_args()
        self._verify_cache_dtype()
        self._verify_prefix_caching()

    def metrics_info(self):
        # convert cache_config to dict(key: str, value: str) for prometheus
        # metrics info
        return {key: str(value) for key, value in self.__dict__.items()}

    def _verify_args(self) -> None:
        if self.cpu_offload_gb < 0:
            raise ValueError("CPU offload space must be non-negative"
                             f", but got {self.cpu_offload_gb}")

        if self.gpu_memory_utilization > 1.0:
            raise ValueError(
                "GPU memory utilization must be less than 1.0. Got "
                f"{self.gpu_memory_utilization}.")

    def _verify_cache_dtype(self) -> None:
        if self.cache_dtype == "auto":
            pass
        elif self.cache_dtype in get_args(CacheDType):
            logger.info(
                "Using fp8 data type to store kv cache. It reduces the GPU "
                "memory footprint and boosts the performance. "
                "Meanwhile, it may cause accuracy drop without a proper "
                "scaling factor")
        else:
            raise ValueError(f"Unknown kv cache dtype: {self.cache_dtype}")

    def _verify_prefix_caching(self) -> None:
        if not self.enable_prefix_caching:
            return

        if self.sliding_window is not None and not envs.VLLM_USE_V1:
            raise NotImplementedError(
                "Prefix caching is not supported with sliding window. "
                "Run with --disable-sliding-window to use prefix caching.")

        if (self.enable_prefix_caching and self.prefix_caching_hash_algo
                not in get_args(PrefixCachingHashAlgo)):
            raise ValueError(
                "Unknown prefix caching hash algorithm: "
                f"{self.prefix_caching_hash_algo}. Must be one of "
                f"{get_args(PrefixCachingHashAlgo)}.")

    def verify_with_parallel_config(
        self,
        parallel_config: "ParallelConfig",
    ) -> None:
        total_cpu_memory = get_cpu_memory()
        # FIXME(woosuk): Here, it is assumed that the GPUs in a tensor parallel
        # group are in the same node. However, the GPUs may span multiple nodes.
        num_gpus_per_node = parallel_config.tensor_parallel_size
        cpu_memory_usage = self.swap_space_bytes * num_gpus_per_node

        msg = (f"{cpu_memory_usage / GiB_bytes:.2f} GiB out of the "
               f"{total_cpu_memory / GiB_bytes:.2f} GiB total CPU memory "
               "is allocated for the swap space.")
        if cpu_memory_usage > 0.7 * total_cpu_memory:
            raise ValueError("Too large swap space. " + msg)
        elif cpu_memory_usage > 0.4 * total_cpu_memory:
            logger.warning("Possibly too large swap space. %s", msg)


@config
@dataclass
class TokenizerPoolConfig:
    """This config is deprecated and will be removed in a future release.

    Passing these parameters will have no effect. Please remove them from your
    configurations.
    """

    pool_size: int = 0
    """This parameter is deprecated and will be removed in a future release.
    Passing this parameter will have no effect. Please remove it from your
    configurations."""
    pool_type: str = "ray"
    """This parameter is deprecated and will be removed in a future release.
    Passing this parameter will have no effect. Please remove it from your
    configurations."""
    extra_config: dict = field(default_factory=dict)
    """This parameter is deprecated and will be removed in a future release.
    Passing this parameter will have no effect. Please remove it from your
    configurations."""

    def __post_init__(self) -> None:
        logger.warning_once(
            "TokenizerPoolConfig is deprecated and will be removed in a "
            "future release. Passing this parameter will have no effect. "
            "Please remove it from your configurations.")


class LoadFormat(str, enum.Enum):
    AUTO = "auto"
    PT = "pt"
    SAFETENSORS = "safetensors"
    NPCACHE = "npcache"
    DUMMY = "dummy"
    TENSORIZER = "tensorizer"
    SHARDED_STATE = "sharded_state"
    GGUF = "gguf"
    BITSANDBYTES = "bitsandbytes"
    MISTRAL = "mistral"
    RUNAI_STREAMER = "runai_streamer"
    RUNAI_STREAMER_SHARDED = "runai_streamer_sharded"
    FASTSAFETENSORS = "fastsafetensors"


@config
@dataclass
class LoadConfig:
    """Configuration for loading the model weights."""

    load_format: Union[str, LoadFormat,
                       "BaseModelLoader"] = LoadFormat.AUTO.value
    """The format of the model weights to load:\n
    - "auto" will try to load the weights in the safetensors format and fall
    back to the pytorch bin format if safetensors format is not available.\n
    - "pt" will load the weights in the pytorch bin format.\n
    - "safetensors" will load the weights in the safetensors format.\n
    - "npcache" will load the weights in pytorch format and store a numpy cache
    to speed up the loading.\n
    - "dummy" will initialize the weights with random values, which is mainly
    for profiling.\n
    - "tensorizer" will use CoreWeave's tensorizer library for fast weight
    loading. See the Tensorize vLLM Model script in the Examples section for
    more information.\n
    - "runai_streamer" will load the Safetensors weights using Run:ai Model
    Streamer.\n
    - "bitsandbytes" will load the weights using bitsandbytes quantization.\n
    - "sharded_state" will load weights from pre-sharded checkpoint files,
    supporting efficient loading of tensor-parallel models.\n
    - "gguf" will load weights from GGUF format files (details specified in
    https://github.com/ggml-org/ggml/blob/master/docs/gguf.md).\n
    - "mistral" will load weights from consolidated safetensors files used by
    Mistral models."""
    download_dir: Optional[str] = None
    """Directory to download and load the weights, default to the default
    cache directory of Hugging Face."""
    model_loader_extra_config: Union[dict, TensorizerConfig] = field(
        default_factory=dict)
    """Extra config for model loader. This will be passed to the model loader
    corresponding to the chosen load_format."""
    ignore_patterns: Optional[Union[list[str], str]] = None
    """The list of patterns to ignore when loading the model. Default to
    "original/**/*" to avoid repeated loading of llama's checkpoints."""
    use_tqdm_on_load: bool = True
    """Whether to enable tqdm for showing progress bar when loading model
    weights."""
    pt_load_map_location: Union[str, dict[str, str]] = "cpu"
    """
    pt_load_map_location: the map location for loading pytorch checkpoint, to
    support loading checkpoints can only be loaded on certain devices like
    "cuda", this is equivalent to {"": "cuda"}. Another supported format is
    mapping from different devices like from GPU 1 to GPU 0:
    {"cuda:1": "cuda:0"}. Note that when passed from command line, the strings
    in dictionary needs to be double quoted for json parsing. For more details,
    see original doc for `map_location` in https://pytorch.org/docs/stable/generated/torch.load.html
    """

    def compute_hash(self) -> str:
        """
        WARNING: Whenever a new field is added to this config,
        ensure that it is included in the factors list if
        it affects the computation graph.

        Provide a hash that uniquely identifies all the configs
        that affect the structure of the computation
        graph from input ids/embeddings to the final hidden states,
        excluding anything before input ids/embeddings and after
        the final hidden states.
        """
        # no factors to consider.
        # this config will not affect the computation graph.
        factors: list[Any] = []
        hash_str = hashlib.md5(str(factors).encode(),
                               usedforsecurity=False).hexdigest()
        return hash_str

    def __post_init__(self):
        if isinstance(self.load_format, str):
            load_format = self.load_format.lower()
            self.load_format = LoadFormat(load_format)

        if self.ignore_patterns is not None and len(self.ignore_patterns) > 0:
            logger.info(
                "Ignoring the following patterns when downloading weights: %s",
                self.ignore_patterns)
        else:
            self.ignore_patterns = ["original/**/*"]


DistributedExecutorBackend = Literal["ray", "mp", "uni", "external_launcher"]


@config
@dataclass
class ParallelConfig:
    """Configuration for the distributed execution."""

    pipeline_parallel_size: int = 1
    """Number of pipeline parallel groups."""
    tensor_parallel_size: int = 1
    """Number of tensor parallel groups."""
    data_parallel_size: int = 1
    """Number of data parallel groups. MoE layers will be sharded according to
    the product of the tensor parallel size and data parallel size."""
    data_parallel_size_local: int = 1
    """Number of local data parallel groups."""
    data_parallel_rank: int = 0
    """Rank of the data parallel group."""
    data_parallel_rank_local: Optional[int] = None
    """Local rank of the data parallel group,
    set only in SPMD mode."""
    data_parallel_master_ip: str = "127.0.0.1"
    """IP of the data parallel master."""
    data_parallel_rpc_port: int = 29550
    """Port for data parallel messaging."""
    data_parallel_master_port: int = 29500
    """Port of the data parallel master."""
<<<<<<< HEAD

=======
    data_parallel_backend: str = "mp"
    """Backend to use for data parallel, either "mp" or "ray"."""
>>>>>>> f168b857
    enable_expert_parallel: bool = False
    """Use expert parallelism instead of tensor parallelism for MoE layers."""
    enable_eplb: bool = False
    """Enable expert parallelism load balancing for MoE layers."""
    num_extra_experts: int = 0
    """Number of redundant experts to use for expert parallelism."""
    eplb_window_size: int = 1000
    """Window size for expert load recording."""
    eplb_step_interval: int = 3000
    """Interval for rearranging experts in expert parallelism."""

    max_parallel_loading_workers: Optional[int] = None
    """Maximum number of parallel loading workers when loading model
    sequentially in multiple batches. To avoid RAM OOM when using tensor
    parallel and large models."""

    disable_custom_all_reduce: bool = False
    """Disable the custom all-reduce kernel and fall back to NCCL."""

    tokenizer_pool_config: Optional[TokenizerPoolConfig] = None
    """This parameter is deprecated and will be removed in a future release.
    Please remove it from your configs"""

    ray_workers_use_nsight: bool = False
    """Whether to profile Ray workers with nsight, see https://docs.ray.io/en/latest/ray-observability/user-guides/profiling.html#profiling-nsight-profiler."""

    placement_group: Optional["PlacementGroup"] = None
    """ray distributed model workers placement group."""

    distributed_executor_backend: Optional[Union[DistributedExecutorBackend,
                                                 type["ExecutorBase"]]] = None
    """Backend to use for distributed model
    workers, either "ray" or "mp" (multiprocessing). If the product
    of pipeline_parallel_size and tensor_parallel_size is less than
    or equal to the number of GPUs available, "mp" will be used to
    keep processing on a single host. Otherwise, this will default
    to "ray" if Ray is installed and fail otherwise. Note that tpu
    and hpu only support Ray for distributed inference."""

    worker_cls: str = "auto"
    """The full name of the worker class to use. If "auto", the worker class
    will be determined based on the platform."""
    sd_worker_cls: str = "auto"
    """The full name of the worker class to use for speculative decofing.
    If "auto", the worker class will be determined based on the platform."""
    worker_extension_cls: str = ""
    """The full name of the worker extension class to use. The worker extension
    class is dynamically inherited by the worker class. This is used to inject
    new attributes and methods to the worker class for use in collective_rpc
    calls."""

    world_size: int = field(init=False)
    """world_size is TPxPP, it affects the number of workers we create."""

    rank: int = 0
    """Global rank in distributed setup."""

    enable_multimodal_encoder_data_parallel: bool = False
    """ Use data parallelism instead of tensor parallelism for vision encoder.
    Only support LLama4 for now"""

    @property
    def world_size_across_dp(self) -> int:
        """world_size_across_dp is TPxPPxDP, it is the size of the world
        including data parallelism."""
        return self.world_size * self.data_parallel_size

    def get_next_dp_init_port(self) -> int:
        """
        We might need to initialize process groups in multiple
        processes that is related to data parallelism,
        e.g. both in the worker and in the engine, which
        can live in different processes. To avoid port conflicts, we
        increment the port number each time we need to initialize a
        new process group related to data parallelism.
        """
        answer = self.data_parallel_master_port
        self.data_parallel_master_port += 1
        return answer

    def stateless_init_dp_group(self) -> "ProcessGroup":
        from vllm.distributed.utils import (
            stateless_init_torch_distributed_process_group)

        # use gloo since the engine process might not have cuda device
        dp_group = stateless_init_torch_distributed_process_group(
            self.data_parallel_master_ip,
            self.get_next_dp_init_port(),
            self.data_parallel_rank,
            self.data_parallel_size,
            backend="gloo")

        return dp_group

    @staticmethod
    def has_unfinished_dp(dp_group: "ProcessGroup",
                          has_unfinished: bool) -> bool:
        tensor = torch.tensor([has_unfinished],
                              dtype=torch.int32,
                              device="cpu")
        # dp rank 0: has_unfinished_seqs=True
        # dp rank 1: has_unfinished_seqs=False
        # aggregated: has_unfinished_seqs=True
        # so this is an OR operation, i.e. MAX in integers
        torch.distributed.all_reduce(tensor, op=ReduceOp.MAX, group=dp_group)
        aggregated_has_unfinished = bool(tensor.item())
        return aggregated_has_unfinished

    def compute_hash(self):
        """
        Provide a hash that uniquely identifies all the configs
        that affect the structure of the computation
        graph from input ids/embeddings to the final hidden states,
        excluding anything before input ids/embeddings and after
        the final hidden states.
        """
        factors: list[Any] = []
        factors.append(self.pipeline_parallel_size)
        factors.append(self.tensor_parallel_size)
        factors.append(self.enable_expert_parallel)
        factors.append(self.data_parallel_size)
        factors.append(envs.VLLM_ALL2ALL_BACKEND)
        return hashlib.sha256(str(factors).encode()).hexdigest()

    def __post_init__(self) -> None:
        self.world_size = self.pipeline_parallel_size * \
            self.tensor_parallel_size

        if self.data_parallel_size_local > self.data_parallel_size:
            raise ValueError(
                f"data_parallel_size_local ({self.data_parallel_size_local}) "
                f"must be <= data_parallel_size ({self.data_parallel_size})")

        if self.data_parallel_size > 1 or self.data_parallel_size_local == 0:
            # Data parallel was specified in the engine args.
            self.data_parallel_master_port = get_open_port()
        else:
            # Otherwise fall back to env vars (e.g. for offline SPMD case).
            self.data_parallel_size = envs.VLLM_DP_SIZE
            self.data_parallel_rank = envs.VLLM_DP_RANK
            self.data_parallel_rank_local = envs.VLLM_DP_RANK_LOCAL
            self.data_parallel_master_ip = envs.VLLM_DP_MASTER_IP
            self.data_parallel_master_port = envs.VLLM_DP_MASTER_PORT

        if self.distributed_executor_backend == "external_launcher":
            import os
            os.environ["VLLM_ENABLE_V1_MULTIPROCESSING"] = "0"
            logger.info("Disabling V1 multiprocessing for external launcher.")

        ray_only_devices: list[str] = []
        from vllm.platforms import current_platform
        if (current_platform.device_type in ray_only_devices
                and self.world_size > 1):
            if self.distributed_executor_backend is None:
                self.distributed_executor_backend = "ray"
            if self.distributed_executor_backend != "ray":
                raise ValueError(
                    f"{current_platform.device_type.upper()} backend only "
                    "supports Ray for distributed inference.")

        if self.enable_eplb:
            if not current_platform.is_cuda():
                raise ValueError(
                    "Expert parallelism load balancing is only supported on "
                    "CUDA devices now.")
            if self.num_extra_experts < 0:
                raise ValueError(
                    "num_extra_experts must be non-negative, but got "
                    f"{self.num_extra_experts}.")
        else:
            if self.num_extra_experts != 0:
                raise ValueError("num_extra_experts should be used with EPLB."
                                 f"{self.num_extra_experts}.")

        if self.distributed_executor_backend is None and self.world_size > 1:
            # We use multiprocessing by default if world_size fits on the
            # current node and we aren't in a ray placement group.

            from vllm.executor import ray_utils
            backend: DistributedExecutorBackend = "mp"
            ray_found = ray_utils.ray_is_available()
            if current_platform.is_neuron():
                # neuron uses single process to control multiple devices
                backend = "uni"
            elif current_platform.is_tpu() and envs.VLLM_XLA_USE_SPMD:
                backend = "uni"
            elif (current_platform.is_cuda()
                  and cuda_device_count_stateless() < self.world_size):
                if not ray_found:
                    raise ValueError("Unable to load Ray which is "
                                     "required for multi-node inference, "
                                     "please install Ray with `pip install "
                                     "ray`.") from ray_utils.ray_import_err
                backend = "ray"
            elif self.data_parallel_backend == "ray":
                logger.info("Using ray distributed inference because "
                            "data_parallel_backend is ray")
                backend = "ray"
            elif ray_found:
                if self.placement_group:
                    backend = "ray"
                else:
                    from ray import is_initialized as ray_is_initialized
                    if ray_is_initialized():
                        from ray.util import get_current_placement_group
                        if get_current_placement_group():
                            backend = "ray"
            self.distributed_executor_backend = backend
            logger.info("Defaulting to use %s for distributed inference",
                        backend)

        if self.distributed_executor_backend is None and self.world_size == 1:
            self.distributed_executor_backend = "uni"

        self._verify_args()

    @property
    def use_ray(self) -> bool:
        return self.distributed_executor_backend == "ray" or (
            isinstance(self.distributed_executor_backend, type)
            and self.distributed_executor_backend.uses_ray)

    def _verify_args(self) -> None:
        # Lazy import to avoid circular import
        from vllm.executor.executor_base import ExecutorBase
        from vllm.platforms import current_platform
        if self.distributed_executor_backend not in (
                "ray", "mp", "uni",
                "external_launcher", None) and not (isinstance(
                    self.distributed_executor_backend, type) and issubclass(
                        self.distributed_executor_backend, ExecutorBase)):
            raise ValueError(
                "Unrecognized distributed executor backend "
                f"{self.distributed_executor_backend}. Supported "
                "values are 'ray', 'mp' 'uni', 'external_launcher' or"
                " custom ExecutorBase subclass.")
        if self.use_ray:
            from vllm.executor import ray_utils
            ray_utils.assert_ray_available()

        if not current_platform.use_custom_allreduce():
            self.disable_custom_all_reduce = True
            logger.info(
                "Disabled the custom all-reduce kernel because it is not "
                "supported on current platform.")
        if self.ray_workers_use_nsight and not self.use_ray:
            raise ValueError("Unable to use nsight profiling unless workers "
                             "run with Ray.")

        assert isinstance(self.worker_extension_cls, str), (
            "worker_extension_cls must be a string (qualified class name).")


PreemptionMode = Literal["swap", "recompute"]
SchedulerPolicy = Literal["fcfs", "priority"]


@config
@dataclass
class SchedulerConfig:
    """Scheduler configuration."""

    runner_type: RunnerType = "generate"
    """The runner type to launch for the model."""

    max_num_batched_tokens: SkipValidation[int] = None  # type: ignore
    """Maximum number of tokens to be processed in a single iteration.

    This config has no static default. If left unspecified by the user, it will
    be set in `EngineArgs.create_engine_config` based on the usage context."""

    max_num_seqs: SkipValidation[int] = None  # type: ignore
    """Maximum number of sequences to be processed in a single iteration.

    This config has no static default. If left unspecified by the user, it will
    be set in `EngineArgs.create_engine_config` based on the usage context."""

    max_model_len: SkipValidation[int] = None  # type: ignore
    """Maximum length of a sequence (including prompt and generated text). This
    is primarily set in `ModelConfig` and that value should be manually
    duplicated here."""

    max_num_partial_prefills: int = 1
    """For chunked prefill, the maximum number of sequences that can be
    partially prefilled concurrently."""

    max_long_partial_prefills: int = 1
    """For chunked prefill, the maximum number of prompts longer than
    long_prefill_token_threshold that will be prefilled concurrently. Setting
    this less than max_num_partial_prefills will allow shorter prompts to jump
    the queue in front of longer prompts in some cases, improving latency."""

    long_prefill_token_threshold: int = 0
    """For chunked prefill, a request is considered long if the prompt is
    longer than this number of tokens."""

    num_lookahead_slots: int = 0
    """The number of slots to allocate per sequence per
    step, beyond the known token ids. This is used in speculative
    decoding to store KV activations of tokens which may or may not be
    accepted.

    NOTE: This will be replaced by speculative config in the future; it is
    present to enable correctness tests until then."""

    cuda_graph_sizes: list[int] = field(default_factory=lambda: [512])
    """Cuda graph capture sizes, default is 512.
    1. if one value is provided, then the capture list would follow the
    pattern: [1, 2, 4] + [i for i in range(8, cuda_graph_sizes + 1, 8)]
    2. more than one value (e.g. 1 2 128) is provided, then the capture list
    will follow the provided list."""

    delay_factor: float = 0.0
    """Apply a delay (of delay factor multiplied by previous
    prompt latency) before scheduling next prompt."""

    enable_chunked_prefill: SkipValidation[bool] = None  # type: ignore
    """If True, prefill requests can be chunked based
    on the remaining max_num_batched_tokens."""

    is_multimodal_model: bool = False
    """True if the model is multimodal."""

    # TODO (ywang96): Make this configurable.
    max_num_encoder_input_tokens: int = field(init=False)
    """Multimodal encoder compute budget, only used in V1.

    NOTE: This is not currently configurable. It will be overridden by
    max_num_batched_tokens in case max multimodal embedding size is larger."""

    # TODO (ywang96): Make this configurable.
    encoder_cache_size: int = field(init=False)
    """Multimodal encoder cache size, only used in V1.

    NOTE: This is not currently configurable. It will be overridden by
    max_num_batched_tokens in case max multimodal embedding size is larger."""

    preemption_mode: Optional[PreemptionMode] = None
    """Whether to perform preemption by swapping or
    recomputation. If not specified, we determine the mode as follows:
    We use recomputation by default since it incurs lower overhead than
    swapping. However, when the sequence group has multiple sequences
    (e.g., beam search), recomputation is not currently supported. In
    such a case, we use swapping instead."""

    num_scheduler_steps: int = 1
    """Maximum number of forward steps per scheduler call."""

    multi_step_stream_outputs: bool = True
    """If False, then multi-step will stream outputs at the end of all steps"""

    send_delta_data: bool = False
    """Private API. If used, scheduler sends delta data to
    workers instead of an entire data. It should be enabled only
    when SPMD worker architecture is enabled. I.e.,
    VLLM_USE_RAY_SPMD_WORKER=1"""

    policy: SchedulerPolicy = "fcfs"
    """The scheduling policy to use:\n
    - "fcfs" means first come first served, i.e. requests are handled in order
    of arrival.\n
    - "priority" means requests are handled based on given priority (lower
    value means earlier handling) and time of arrival deciding any ties)."""

    chunked_prefill_enabled: bool = field(init=False)
    """True if chunked prefill is enabled."""

    disable_chunked_mm_input: bool = False
    """If set to true and chunked prefill is enabled, we do not want to
    partially schedule a multimodal item. Only used in V1
    This ensures that if a request has a mixed prompt
    (like text tokens TTTT followed by image tokens IIIIIIIIII) where only
    some image tokens can be scheduled (like TTTTIIIII, leaving IIIII),
    it will be scheduled as TTTT in one step and IIIIIIIIII in the next."""

    # scheduler class or path. "vllm.core.scheduler.Scheduler" (default)
    # or "mod.custom_class".
    scheduler_cls: Union[str, type[object]] = "vllm.core.scheduler.Scheduler"
    """The scheduler class to use. "vllm.core.scheduler.Scheduler" is the
    default scheduler. Can be a class directly or the path to a class of form
    "mod.custom_class"."""

    disable_hybrid_kv_cache_manager: bool = False
    """If set to True, KV cache manager will allocate the same size of KV cache
    for all attention layers even if there are multiple type of attention layers
    like full attention and sliding window attention.
    """

    def compute_hash(self) -> str:
        """
        WARNING: Whenever a new field is added to this config,
        ensure that it is included in the factors list if
        it affects the computation graph.

        Provide a hash that uniquely identifies all the configs
        that affect the structure of the computation
        graph from input ids/embeddings to the final hidden states,
        excluding anything before input ids/embeddings and after
        the final hidden states.
        """
        # no factors to consider.
        # this config will not affect the computation graph.
        factors: list[Any] = []
        hash_str = hashlib.md5(str(factors).encode(),
                               usedforsecurity=False).hexdigest()
        return hash_str

    def __post_init__(self) -> None:
        if self.max_model_len is None:
            self.max_model_len = 8192

        if self.max_num_seqs is None:
            self.max_num_seqs = 128

        if self.max_num_batched_tokens is None:
            if self.enable_chunked_prefill:
                if self.num_scheduler_steps > 1:
                    # Multi-step Chunked-Prefill doesn't allow prompt-chunking
                    # for now. Have max_num_batched_tokens set to max_model_len
                    # so we don't reject sequences on account of a short
                    # max_num_batched_tokens.
                    self.max_num_batched_tokens = max(
                        self.max_model_len, DEFAULT_MAX_NUM_BATCHED_TOKENS)
                else:
                    self.max_num_batched_tokens = (
                        DEFAULT_MAX_NUM_BATCHED_TOKENS)
            else:
                # If max_model_len is too short, use
                # DEFAULT_MAX_NUM_BATCHED_TOKENS as the default value
                # for higher throughput.
                self.max_num_batched_tokens = max(
                    self.max_model_len, DEFAULT_MAX_NUM_BATCHED_TOKENS)

            if self.runner_type == "pooling":
                # Choose specific value for higher throughput
                self.max_num_batched_tokens = max(
                    self.max_num_batched_tokens,
                    POOLING_MODEL_MAX_NUM_BATCHED_TOKENS,
                )
            if self.is_multimodal_model:
                # The value needs to be at least the number of multimodal tokens
                self.max_num_batched_tokens = max(
                    self.max_num_batched_tokens,
                    MULTIMODAL_MODEL_MAX_NUM_BATCHED_TOKENS,
                )

            # When using default settings,
            # Ensure max_num_batched_tokens does not exceed model limit.
            # Some models (e.g., Whisper) have embeddings tied to max length.
            self.max_num_batched_tokens = min(
                self.max_num_seqs * self.max_model_len,
                self.max_num_batched_tokens)

        self.max_num_encoder_input_tokens = self.max_num_batched_tokens
        self.encoder_cache_size = self.max_num_batched_tokens

        if self.enable_chunked_prefill:
            logger.info(
                "Chunked prefill is enabled with max_num_batched_tokens=%d.",
                self.max_num_batched_tokens)

        self.chunked_prefill_enabled = self.enable_chunked_prefill
        if self.max_num_partial_prefills > 1:
            if self.long_prefill_token_threshold == 0:
                self.long_prefill_token_threshold = int(self.max_model_len *
                                                        0.04)

            logger.info(
                "Concurrent partial prefills enabled with "
                "max_num_partial_prefills=%d, max_long_partial_prefills=%d, "
                "long_prefill_token_threshold=%d",
                self.max_num_partial_prefills, self.max_long_partial_prefills,
                self.long_prefill_token_threshold)

        self._verify_args()

    def _verify_args(self) -> None:
        if (self.max_num_batched_tokens < self.max_model_len
                and not self.chunked_prefill_enabled):
            raise ValueError(
                f"max_num_batched_tokens ({self.max_num_batched_tokens}) is "
                f"smaller than max_model_len ({self.max_model_len}). "
                "This effectively limits the maximum sequence length to "
                "max_num_batched_tokens and makes vLLM reject longer "
                "sequences. Please increase max_num_batched_tokens or "
                "decrease max_model_len.")

        if self.max_num_batched_tokens < self.max_num_seqs:
            raise ValueError(
                f"max_num_batched_tokens ({self.max_num_batched_tokens}) must "
                "be greater than or equal to max_num_seqs "
                f"({self.max_num_seqs}).")

        if self.max_num_batched_tokens > self.max_num_seqs * self.max_model_len:
            logger.warning(
                "max_num_batched_tokens (%d) exceeds max_num_seqs"
                "* max_model_len (%d). This may lead to unexpected behavior.",
                self.max_num_batched_tokens,
                self.max_num_seqs * self.max_model_len)

        if self.num_lookahead_slots < 0:
            raise ValueError(
                "num_lookahead_slots "
                f"({self.num_lookahead_slots}) must be greater than or "
                "equal to 0.")

        if self.num_scheduler_steps < 1:
            raise ValueError(
                "num_scheduler_steps "
                f"({self.num_scheduler_steps}) must be greater than or "
                "equal to 1.")

        if self.max_num_partial_prefills < 1:
            raise ValueError(
                f"max_num_partial_prefills ({self.max_num_partial_prefills}) "
                "must be greater than or equal to 1.")
        elif self.max_num_partial_prefills > 1:
            if not self.chunked_prefill_enabled:
                raise ValueError("Chunked prefill must be enabled to set "
                                 "max_num_partial_prefills > 1.")

            if self.long_prefill_token_threshold > self.max_model_len:
                raise ValueError(
                    "long_prefill_token_threshold "
                    f"({self.long_prefill_token_threshold}) cannot be greater "
                    f"than the max_model_len ({self.max_model_len}).")

        if (self.max_long_partial_prefills
                < 1) or (self.max_long_partial_prefills
                         > self.max_num_partial_prefills):
            raise ValueError(
                f"max_long_partial_prefills ({self.max_long_partial_prefills}) "
                "must be greater than or equal to 1 and less than or equal to "
                f"max_num_partial_prefills ({self.max_num_partial_prefills}).")

    @property
    def is_multi_step(self) -> bool:
        return self.num_scheduler_steps > 1


Device = Literal["auto", "cuda", "neuron", "cpu", "tpu", "xpu", "hpu"]


@config
@dataclass(config=ConfigDict(arbitrary_types_allowed=True))
class DeviceConfig:
    """Configuration for the device to use for vLLM execution."""

    device: SkipValidation[Union[Device, torch.device]] = "auto"
    """Device type for vLLM execution.
    This parameter is deprecated and will be
    removed in a future release.
    It will now be set automatically based
    on the current platform."""
    device_type: str = field(init=False)
    """Device type from the current platform. This is set in
    `__post_init__`."""

    def compute_hash(self) -> str:
        """
        WARNING: Whenever a new field is added to this config,
        ensure that it is included in the factors list if
        it affects the computation graph.

        Provide a hash that uniquely identifies all the configs
        that affect the structure of the computation
        graph from input ids/embeddings to the final hidden states,
        excluding anything before input ids/embeddings and after
        the final hidden states.
        """
        # no factors to consider.
        # the device/platform information will be summarized
        # by torch/vllm automatically.
        factors: list[Any] = []
        hash_str = hashlib.md5(str(factors).encode(),
                               usedforsecurity=False).hexdigest()
        return hash_str

    def __post_init__(self):
        if self.device == "auto":
            # Automated device type detection
            from vllm.platforms import current_platform
            self.device_type = current_platform.device_type
            if not self.device_type:
                raise RuntimeError(
                    "Failed to infer device type, please set "
                    "the environment variable `VLLM_LOGGING_LEVEL=DEBUG` "
                    "to turn on verbose logging to help debug the issue.")
        else:
            # Device type is assigned explicitly
            self.device_type = self.device

        # Some device types require processing inputs on CPU
        if self.device_type in ["neuron"]:
            self.device = torch.device("cpu")
        elif self.device_type in ["tpu"]:
            self.device = None
        else:
            # Set device with device type
            self.device = torch.device(self.device_type)


SpeculativeMethod = Literal["ngram", "eagle", "eagle3", "medusa",
                            "mlp_speculator", "draft_model", "deepseek_mtp"]
SpeculativeAcceptanceMethod = Literal["rejection_sampler",
                                      "typical_acceptance_sampler"]


@config
@dataclass
class SpeculativeConfig:
    """Configuration for speculative decoding."""

    # General speculative decoding control
    num_speculative_tokens: SkipValidation[int] = None  # type: ignore
    """The number of speculative tokens, if provided. It will default to the
    number in the draft model config if present, otherwise, it is required."""
    model: Optional[str] = None
    """The name of the draft model, eagle head, or additional weights, if
    provided."""
    method: Optional[SpeculativeMethod] = None
    """The name of the speculative method to use. If users provide and set the
    `model` param, the speculative method type will be detected automatically
    if possible, if `model` param is not provided, the method name must be
    provided.

    If using `ngram` method, the related configuration `prompt_lookup_max` and
    `prompt_lookup_min` should be considered."""
    acceptance_method: SpeculativeAcceptanceMethod = "rejection_sampler"
    """The method to use for accepting draft tokens:\n
    - "rejection_sampler" maps to `RejectionSampler`.\n
    - "typical_acceptance_sampler" maps to `TypicalAcceptanceSampler`.

    If using `typical_acceptance_sampler`, the related configuration
    `posterior_threshold` and `posterior_alpha` should be considered."""
    draft_tensor_parallel_size: Optional[int] = None
    """The degree of the tensor parallelism for the draft model. Can only be 1
    or the same as the target model's tensor parallel size."""
    disable_logprobs: bool = True
    """If set to True, token log probabilities are not returned during
    speculative decoding. If set to False, token log probabilities are returned
    according to the log probability settings in SamplingParams."""

    # Draft model configuration
    quantization: Optional[QuantizationMethods] = None
    """Quantization method that was used to quantize the draft model weights.
    If `None`, we assume the model weights are not quantized. Note that it only
    takes effect when using the draft model-based speculative method."""
    max_model_len: Optional[int] = None
    """The maximum model length of the draft model. Used when testing the
    ability to skip speculation for some sequences."""
    revision: Optional[str] = None
    """The specific model version to use for the draft model. It can be a
    branch name, a tag name, or a commit id. If unspecified, will use the
    default version."""
    code_revision: Optional[str] = None
    """The specific revision to use for the draft model code on Hugging Face
    Hub. It can be a branch name, a tag name, or a commit id. If unspecified,
    will use the default version."""

    # Advanced control
    disable_mqa_scorer: bool = False
    """Disable the MQA scorer and fall back to batch expansion for scoring
    proposals."""
    disable_by_batch_size: Optional[int] = None
    """Disable speculative decoding for new incoming requests when the number
    of enqueued requests is larger than this value, if provided."""

    # Ngram proposer configuration
    prompt_lookup_max: Optional[int] = None
    """Maximum size of ngram token window when using Ngram proposer, required
    when method is set to ngram."""
    prompt_lookup_min: Optional[int] = None
    """Minimum size of ngram token window when using Ngram proposer, if
    provided. Defaults to 1."""

    # Typical acceptance sampler configuration
    posterior_threshold: Optional[float] = None
    """A threshold value that sets a lower bound on the posterior probability
    of a token in the target model for it to be accepted. This threshold is
    used only when we use the `TypicalAcceptanceSampler` for token acceptance.
    """
    posterior_alpha: Optional[float] = None
    """Scaling factor for entropy-based threshold, applied when using
    `TypicalAcceptanceSampler`."""

    speculative_token_tree: Optional[str] = None
    """Specifies the tree structure for speculative token generation.
    """
    # required configuration params passed from engine
    target_model_config: SkipValidation[ModelConfig] = None  # type: ignore
    """The configuration of the target model."""
    target_parallel_config: SkipValidation[
        ParallelConfig] = None  # type: ignore
    """The parallel configuration for the target model."""
    enable_chunked_prefill: SkipValidation[bool] = None  # type: ignore
    """Whether vLLM is configured to use chunked prefill or not. Used for
    raising an error since it's not yet compatible with speculative decode."""
    disable_log_stats: SkipValidation[bool] = None  # type: ignore
    """Whether to disable the periodic printing of stage times in speculative
    decoding."""

    # params generated in the post-init stage
    draft_model_config: SkipValidation[ModelConfig] = None  # type: ignore
    """The configuration of the draft model initialized internal."""
    draft_parallel_config: SkipValidation[
        ParallelConfig] = None  # type: ignore
    """The parallel configuration for the draft model initialized internal."""

    def compute_hash(self) -> str:
        """
        WARNING: Whenever a new field is added to this config,
        ensure that it is included in the factors list if
        it affects the computation graph.

        Provide a hash that uniquely identifies all the configs
        that affect the structure of the computation
        graph from input ids/embeddings to the final hidden states,
        excluding anything before input ids/embeddings and after
        the final hidden states.
        """
        factors: list[Any] = []
        # Eagle3 affects the computation graph because it returns intermediate
        # hidden states in addition to the final hidden state.
        factors.append(self.method == "eagle3")
        hash_str = hashlib.md5(str(factors).encode(),
                               usedforsecurity=False).hexdigest()
        return hash_str

    @classmethod
    def from_dict(cls, dict_value: dict) -> "SpeculativeConfig":
        """Parse the CLI value for the speculative config."""
        return cls(**dict_value)

    @staticmethod
    def hf_config_override(hf_config: PretrainedConfig) -> PretrainedConfig:
        if hf_config.model_type == "deepseek_v3":
            hf_config.model_type = "deepseek_mtp"
        if hf_config.model_type == "deepseek_mtp":
            n_predict = getattr(hf_config, "num_nextn_predict_layers", None)
            hf_config.update({
                "n_predict": n_predict,
                "architectures": ["DeepSeekMTPModel"]
            })

        if hf_config.architectures[0] == "MiMoForCausalLM":
            hf_config.model_type = "mimo_mtp"
            n_predict = getattr(hf_config, "num_nextn_predict_layers", None)
            hf_config.update({
                "num_hidden_layers": 0,
                "n_predict": n_predict,
                "architectures": ["MiMoMTPModel"]
            })
            return hf_config

        return hf_config

    def __post_init__(self):

        # Note: "method" is a new parameter that helps to extend the
        # configuration of non-model-based proposers, and the "model" parameter
        # will be used to set the draft model, eagle head, or additional weight
        # when needed. If users do not specify "method", the speculative method
        # will be detected automatically if possible. If the speculative method
        # can not be detected, it will be considered as the "draft_model" by
        # default.

        if self.model is None and self.num_speculative_tokens is not None:
            # TODO(Shangming): Refactor mtp configuration logic when supporting
            # mtp acceleration for more models besides deepseek_v3
            if self.target_model_config and \
                (self.target_model_config.hf_text_config.model_type \
                        == "deepseek_v3" or
                    self.target_model_config.hf_text_config.model_type \
                        == "mimo"):
                # use the draft model from the same model:
                self.model = self.target_model_config.model
            elif self.method in ("ngram", "[ngram]"):
                self.model = "ngram"
            else:
                raise ValueError("num_speculative_tokens was provided without "
                                 "speculative model.")

        # Automatically configure the method for ngram when "model" is used
        # instead of "method"
        if self.method is None and (self.model is not None
                                    and self.model in ("ngram", "[ngram]")):
            self.method = "ngram"

        if self.method in ("ngram", "[ngram]"):
            # Unified to "ngram" internally
            self.method = "ngram"
            # Set default values if not provided
            if (self.prompt_lookup_min is None
                    and self.prompt_lookup_max is None):
                # TODO(woosuk): Tune these values. They are arbitrarily chosen.
                self.prompt_lookup_min = 5
                self.prompt_lookup_max = 5
            elif self.prompt_lookup_min is None:
                assert self.prompt_lookup_max is not None
                self.prompt_lookup_min = self.prompt_lookup_max
            elif self.prompt_lookup_max is None:
                assert self.prompt_lookup_min is not None
                self.prompt_lookup_max = self.prompt_lookup_min

            # Validate values
            if self.prompt_lookup_min < 1:
                raise ValueError(
                    f"prompt_lookup_min={self.prompt_lookup_min} must be > 0")
            if self.prompt_lookup_max < 1:
                raise ValueError(
                    f"prompt_lookup_max={self.prompt_lookup_max} must be > 0")
            if self.prompt_lookup_min > self.prompt_lookup_max:
                raise ValueError(
                    f"prompt_lookup_min={self.prompt_lookup_min} must "
                    f"be <= prompt_lookup_max={self.prompt_lookup_max}")

            # TODO: current we still need extract vocab_size from target model
            # config, in future, we may try refactor it out, and set
            # draft related config as None here.
            self.draft_model_config = self.target_model_config
            self.draft_parallel_config = self.target_parallel_config
        else:
            self.prompt_lookup_max = 0
            self.prompt_lookup_min = 0

            if self.model is not None:
                self.draft_model_config = ModelConfig(
                    model=self.model,
                    task="draft",
                    tokenizer=self.target_model_config.tokenizer,
                    tokenizer_mode=self.target_model_config.tokenizer_mode,
                    trust_remote_code=self.target_model_config.
                    trust_remote_code,
                    allowed_local_media_path=self.target_model_config.
                    allowed_local_media_path,
                    dtype=self.target_model_config.dtype,
                    seed=self.target_model_config.seed,
                    revision=self.revision,
                    code_revision=self.code_revision,
                    tokenizer_revision=self.target_model_config.
                    tokenizer_revision,
                    spec_target_max_model_len=self.target_model_config.
                    max_model_len,
                    quantization=self.quantization,
                    enforce_eager=self.target_model_config.enforce_eager,
                    max_seq_len_to_capture=self.target_model_config.
                    max_seq_len_to_capture,
                    max_logprobs=self.target_model_config.max_logprobs,
                    hf_overrides=SpeculativeConfig.hf_config_override,
                )

                # Automatically detect the method
                if self.method in ('eagle', 'eagle3'):
                    pass
                elif "eagle-" in self.draft_model_config.model.lower() or \
                        "eagle3-" in self.draft_model_config.model.lower():
                    self.method = "eagle"
                elif self.draft_model_config.hf_config.model_type == "medusa":
                    self.method = "medusa"
                elif (self.draft_model_config.hf_config.model_type ==
                      "mlp_speculator"):
                    self.method = "mlp_speculator"
                elif (self.draft_model_config.hf_config.model_type ==
                      "deepseek_mtp"):
                    self.method = "deepseek_mtp"
                    if self.num_speculative_tokens > 1:
                        logger.warning(
                                "All Deepseek MTP models only have " \
                                "one layer. Might need some code changes " \
                                "to support multiple layers."
                            )
                else:
                    self.method = "draft_model"

                # Replace hf_config for EAGLE draft_model
                if self.method in ("eagle", "eagle3"):
                    if self.enable_chunked_prefill and not envs.VLLM_USE_V1:
                        raise ValueError(
                            "Chunked prefill and EAGLE are not compatible "
                            "when using V0.")

                    from vllm.transformers_utils.configs.eagle import (
                        EAGLEConfig)
                    if isinstance(self.draft_model_config.hf_config,
                                  EAGLEConfig):
                        pass
                    else:
                        eagle_config = EAGLEConfig(
                            self.draft_model_config.hf_config,
                            method=self.method,
                            model_type="eagle")
                        self.draft_model_config.hf_config = eagle_config

                if (self.num_speculative_tokens is not None
                        and hasattr(self.draft_model_config.hf_config,
                                    "num_lookahead_tokens")):
                    self.draft_model_config.hf_config.num_lookahead_tokens = \
                    self.num_speculative_tokens

                n_predict = getattr(self.draft_model_config.hf_config,
                                    "n_predict", None)
                if n_predict is not None:
                    if self.num_speculative_tokens is None:
                        # Default to max value defined in draft model config.
                        self.num_speculative_tokens = n_predict
                    elif self.num_speculative_tokens > n_predict and \
                            self.num_speculative_tokens % n_predict != 0:
                        # Ensure divisibility for MTP module reuse.
                        raise ValueError(
                            f"num_speculative_tokens:{self.num_speculative_tokens}"
                            f" must be divisible by {n_predict=}")

                self.draft_tensor_parallel_size = \
                    SpeculativeConfig._verify_and_get_draft_tp(
                        self.target_parallel_config,
                        self.draft_tensor_parallel_size,
                        self.draft_model_config.hf_config
                )

                self.draft_model_config.max_model_len = (
                    SpeculativeConfig._maybe_override_draft_max_model_len(
                        self.max_model_len,
                        self.draft_model_config.max_model_len,
                        self.target_model_config.max_model_len,
                    ))

                self.draft_parallel_config = (
                    SpeculativeConfig.create_draft_parallel_config(
                        self.target_parallel_config,
                        self.draft_tensor_parallel_size))

        if self.acceptance_method == "typical_acceptance_sampler":
            if self.posterior_threshold is None:
                self.posterior_threshold = 0.09
            if self.posterior_alpha is None:
                self.posterior_alpha = 0.3

        self._verify_args()

    @staticmethod
    def _maybe_override_draft_max_model_len(
        speculative_max_model_len: Optional[int],
        draft_max_model_len: int,
        target_max_model_len: int,
    ) -> int:
        """Determine the max sequence len for the draft model. This is usually
        the draft_max_model_len, but may be the target_max_model_len if it is
        less than the draft_max_model_len, or may be speculative_max_model_len
        if it is specified.

        This is necessary so that sequences do not exceed the capacity of the
        draft model or the target model.

        speculative_max_model_len is mainly used for testing that sequences can
        skip speculation.
        """

        if speculative_max_model_len is not None:

            if speculative_max_model_len > draft_max_model_len:
                raise ValueError(f"{speculative_max_model_len=} cannot be "
                                 f"larger than {draft_max_model_len=}")

            if speculative_max_model_len > target_max_model_len:
                raise ValueError(f"{speculative_max_model_len=} cannot be "
                                 f"larger than {target_max_model_len=}")

            return speculative_max_model_len

        return min(
            draft_max_model_len,
            target_max_model_len,
        )

    @staticmethod
    def _verify_and_get_draft_tp(
            target_parallel_config: ParallelConfig,
            speculative_draft_tensor_parallel_size: Optional[int],
            draft_hf_config: PretrainedConfig) -> int:
        """
        Verifies and adjusts the tensor parallel size for a draft model
        specified using speculative_draft_tensor_parallel_size.
        """
        # If speculative_draft_tensor_parallel_size is unset then set it
        # appropriately else verify that it is set correctly.
        if speculative_draft_tensor_parallel_size is None:
            if draft_hf_config.model_type == "mlp_speculator":
                speculative_draft_tensor_parallel_size = 1
                if target_parallel_config.tensor_parallel_size > 1:
                    logger.warning(
                        "%s cannot currently be run with tp>1; "
                        "setting speculative_draft_tensor_parallel_size=1",
                        draft_hf_config.model_type)
            else:
                speculative_draft_tensor_parallel_size = \
                    target_parallel_config.tensor_parallel_size
        elif speculative_draft_tensor_parallel_size not in (
                1, target_parallel_config.tensor_parallel_size):
            raise ValueError(
                f"{speculative_draft_tensor_parallel_size=} cannot be "
                f"other value than 1 or target model tensor_parallel_size")
        return speculative_draft_tensor_parallel_size

    @staticmethod
    def create_draft_parallel_config(
        target_parallel_config: ParallelConfig,
        speculative_draft_tensor_parallel_size: int,
    ) -> ParallelConfig:
        """Create a parallel config for use by the draft worker.

        This is mostly a copy of the target parallel config, except the tp_size.
        """
        draft_parallel_config = ParallelConfig(
            pipeline_parallel_size=target_parallel_config.
            pipeline_parallel_size,
            tensor_parallel_size=speculative_draft_tensor_parallel_size,
            distributed_executor_backend=target_parallel_config.
            distributed_executor_backend,
            max_parallel_loading_workers=target_parallel_config.
            max_parallel_loading_workers,
            disable_custom_all_reduce=target_parallel_config.
            disable_custom_all_reduce,
            ray_workers_use_nsight=target_parallel_config.
            ray_workers_use_nsight,
            placement_group=target_parallel_config.placement_group,
        )

        return draft_parallel_config

    def _verify_args(self) -> None:
        if self.num_speculative_tokens is None:
            raise ValueError(
                "num_speculative_tokens must be provided with "
                "speculative model unless the draft model config contains an "
                "n_predict parameter.")

        if self.num_speculative_tokens <= 0:
            raise ValueError("Expected num_speculative_tokens to be greater "
                             f"than zero ({self.num_speculative_tokens}).")

        if self.draft_model_config:
            self.draft_model_config.verify_with_parallel_config(
                self.draft_parallel_config)
            # Validate and set draft token acceptance related settings.

        if self.acceptance_method is None:
            raise ValueError("acceptance_method is not set. "
                             "Expected values are rejection_sampler or "
                             "typical_acceptance_sampler.")

        if (self.acceptance_method != 'rejection_sampler'
                and self.acceptance_method != 'typical_acceptance_sampler'):
            raise ValueError(
                "Expected acceptance_method to be either "
                "rejection_sampler or typical_acceptance_sampler. Instead it "
                f"is {self.acceptance_method}")

        if self.acceptance_method == "typical_acceptance_sampler" and (
            (self.posterior_threshold is not None
             and self.posterior_threshold < 0) or
            (self.posterior_alpha is not None and self.posterior_alpha < 0)):
            raise ValueError(
                "Expected the posterior_threshold and posterior_alpha of "
                "typical_acceptance_sampler to be > 0. "
                "Instead found posterior_threshold = "
                f"{self.posterior_threshold} and posterior_alpha = "
                f"{self.posterior_alpha}")

        if (self.disable_by_batch_size is not None
                and self.disable_by_batch_size < 2):
            raise ValueError("Expect the batch size threshold of disabling "
                             "speculative decoding is > 1, but got "
                             f"{self.disable_by_batch_size=}")

        if self.method == "eagle3" and self.target_model_config and \
            "llama" not in self.target_model_config.hf_text_config.model_type:
            raise ValueError(
                "Eagle3 is only supported for Llama models. "
                f"Got {self.target_model_config.hf_text_config.model_type=}")

    @property
    def num_lookahead_slots(self) -> int:
        """The number of additional slots the scheduler should allocate per
        step, in addition to the slots allocated for each known token.

        This is equal to the number of speculative tokens, as each speculative
        token must be scored.
        """
        return self.num_speculative_tokens

    def use_eagle(self) -> bool:
        return self.method in ("eagle", "eagle3", "deepseek_mtp")

    def __repr__(self) -> str:
        method = self.method
        model = None if method == "ngram" else self.draft_model_config.model
        num_spec_tokens = self.num_speculative_tokens
        return f"SpeculativeConfig({method=}, {model=}, {num_spec_tokens=})"


LoRADType = Literal["auto", "float16", "bfloat16"]


@config
@dataclass(config=ConfigDict(arbitrary_types_allowed=True))
class LoRAConfig:
    """Configuration for LoRA."""

    max_lora_rank: int = 16
    """Max LoRA rank."""
    max_loras: int = 1
    """Max number of LoRAs in a single batch."""
    fully_sharded_loras: bool = False
    """By default, only half of the LoRA computation is sharded with tensor
    parallelism. Enabling this will use the fully sharded layers. At high
    sequence length, max rank or tensor parallel size, this is likely faster.
    """
    max_cpu_loras: Optional[int] = None
    """Maximum number of LoRAs to store in CPU memory. Must be >= than
    `max_loras`."""
    lora_dtype: Union[torch.dtype, LoRADType] = "auto"
    """Data type for LoRA. If auto, will default to base model dtype."""
    lora_extra_vocab_size: int = 256
    """Maximum size of extra vocabulary that can be present in a LoRA adapter
    (added to the base model vocabulary)."""
    lora_vocab_padding_size: ClassVar[int] = current_platform\
        .get_lora_vocab_padding_size()
    long_lora_scaling_factors: Optional[tuple[float, ...]] = None
    """Specify multiple scaling factors (which can be different from base model
    scaling factor - see eg. Long LoRA) to allow for multiple LoRA adapters
    trained with those scaling factors to be used at the same time. If not
    specified, only adapters trained with the base model scaling factor are
    allowed."""
    bias_enabled: bool = False
    """Enable bias for LoRA adapters."""

    def compute_hash(self) -> str:
        """
        WARNING: Whenever a new field is added to this config,
        ensure that it is included in the factors list if
        it affects the computation graph.

        Provide a hash that uniquely identifies all the configs
        that affect the structure of the computation
        graph from input ids/embeddings to the final hidden states,
        excluding anything before input ids/embeddings and after
        the final hidden states.
        """
        factors: list[Any] = []
        factors.append(self.max_lora_rank)
        factors.append(self.max_loras)
        factors.append(self.fully_sharded_loras)
        factors.append(self.lora_dtype)
        factors.append(self.lora_extra_vocab_size)
        factors.append(self.lora_vocab_padding_size)
        factors.append(self.long_lora_scaling_factors)
        factors.append(self.bias_enabled)
        hash_str = hashlib.md5(str(factors).encode(),
                               usedforsecurity=False).hexdigest()
        return hash_str

    def __post_init__(self):
        # Setting the maximum rank to 512 should be able to satisfy the vast
        # majority of applications.
        possible_max_ranks = (8, 16, 32, 64, 128, 256, 320, 512)
        possible_lora_extra_vocab_size = (256, 512)
        if self.max_lora_rank not in possible_max_ranks:
            raise ValueError(
                f"max_lora_rank ({self.max_lora_rank}) must be one of "
                f"{possible_max_ranks}.")
        if self.lora_extra_vocab_size not in possible_lora_extra_vocab_size:
            raise ValueError(
                f"lora_extra_vocab_size ({self.lora_extra_vocab_size}) "
                f"must be one of {possible_lora_extra_vocab_size}.")
        if self.max_loras < 1:
            raise ValueError(f"max_loras ({self.max_loras}) must be >= 1.")
        if self.max_cpu_loras is None:
            self.max_cpu_loras = self.max_loras
        elif self.max_cpu_loras < self.max_loras:
            raise ValueError(
                f"max_cpu_loras ({self.max_cpu_loras}) must be >= "
                f"max_loras ({self.max_loras})")

    def verify_with_cache_config(self, cache_config: CacheConfig):
        if cache_config.cpu_offload_gb > 0 and not envs.VLLM_USE_V1:
            raise ValueError(
                "V0 LoRA does not support CPU offload, please use V1.")

    def verify_with_model_config(self, model_config: ModelConfig):
        if self.lora_dtype in (None, "auto"):
            self.lora_dtype = model_config.dtype
        elif isinstance(self.lora_dtype, str):
            self.lora_dtype = getattr(torch, self.lora_dtype)

    def verify_lora_support(self):
        if self.long_lora_scaling_factors is not None and envs.VLLM_USE_V1:
            raise ValueError(
                "V1 LoRA does not support long LoRA, please use V0.")


@config
@dataclass(config=ConfigDict(arbitrary_types_allowed=True))
class PromptAdapterConfig:
    """Configuration for PromptAdapters."""

    max_prompt_adapters: int = 1
    """Max number of PromptAdapters in a batch."""
    max_prompt_adapter_token: int = 0
    """Max number of PromptAdapters tokens."""
    max_cpu_prompt_adapters: Optional[int] = None
    """Maximum number of PromptAdapters to store in CPU memory. Must be >= than
    `max_prompt_adapters`."""
    prompt_adapter_dtype: Union[torch.dtype, str] = "auto"
    """Data type for PromptAdapter. If auto, will default to base model dtype.
    """

    def compute_hash(self) -> str:
        """
        WARNING: Whenever a new field is added to this config,
        ensure that it is included in the factors list if
        it affects the computation graph.

        Provide a hash that uniquely identifies all the configs
        that affect the structure of the computation
        graph from input ids/embeddings to the final hidden states,
        excluding anything before input ids/embeddings and after
        the final hidden states.
        """
        # no factors to consider.
        # this config will not affect the computation graph.
        factors: list[Any] = []
        hash_str = hashlib.md5(str(factors).encode(),
                               usedforsecurity=False).hexdigest()
        return hash_str

    def __post_init__(self):

        if self.max_prompt_adapters < 1:
            raise ValueError(f"max_prompt_adapters "
                             f"({self.max_prompt_adapters}) must be >= 1.")
        if self.max_prompt_adapter_token == 0:
            raise ValueError("max_prompt_adapter_token must be set.")
        if self.max_cpu_prompt_adapters is None:
            self.max_cpu_prompt_adapters = self.max_prompt_adapters

    def verify_with_model_config(self, model_config: ModelConfig):
        if self.prompt_adapter_dtype == "auto":
            self.prompt_adapter_dtype = model_config.dtype
        elif isinstance(self.prompt_adapter_dtype, str):
            self.prompt_adapter_dtype = getattr(torch,
                                                self.prompt_adapter_dtype)


@config
@dataclass
class MultiModalConfig:
    """Controls the behavior of multimodal models."""

    limit_per_prompt: dict[str, int] = \
        cast(dict[str, int], get_field(ModelConfig, "limit_mm_per_prompt"))
    """
    The maximum number of input items allowed per prompt for each modality.
    Defaults to 1 (V0) or 999 (V1) for each modality.

    For example, to allow up to 16 images and 2 videos per prompt:
    `{"images": 16, "videos": 2}`
    """

    mm_processor_kwargs: Optional[dict[str, object]] = None
    """
    Overrides for the multi-modal processor obtained from
    `transformers.AutoProcessor.from_pretrained`.

    The available overrides depend on the model that is being run.

    For example, for Phi-3-Vision:
    `{"num_crops": 4}`.
    """

    disable_mm_preprocessor_cache: bool = False
    """
    If `True`, disable caching of the processed multi-modal inputs.
    """

    def compute_hash(self) -> str:
        """
        WARNING: Whenever a new field is added to this config,
        ensure that it is included in the factors list if
        it affects the computation graph.

        Provide a hash that uniquely identifies all the configs
        that affect the structure of the computation
        graph from input ids/embeddings to the final hidden states,
        excluding anything before input ids/embeddings and after
        the final hidden states.
        """
        # no factors to consider.
        # this config will not affect the computation graph.
        factors: list[Any] = []
        hash_str = hashlib.md5(str(factors).encode(),
                               usedforsecurity=False).hexdigest()
        return hash_str

    def get_limit_per_prompt(self, modality: str) -> int:
        """
        Get the maximum number of input items allowed per prompt
        for the given modality.
        """
        return self.limit_per_prompt.get(
            modality,
            999 if envs.VLLM_USE_V1 else 1,
        )

    # TODO: Add configs to init vision tower or not.


@config
@dataclass
class PoolerConfig:
    """Controls the behavior of output pooling in pooling models."""

    pooling_type: Optional[str] = None
    """
    The pooling method of the pooling model. This should be a key in
    [`vllm.model_executor.layers.pooler.PoolingType`][].
    """

    normalize: Optional[bool] = None
    """
    Whether to normalize the pooled outputs. Usually, this should be set to
    ``True`` for embedding outputs.
    """

    softmax: Optional[bool] = None
    """
    Whether to apply softmax to the pooled outputs. Usually, this should be set
    to ``True`` for classification outputs.
    """

    step_tag_id: Optional[int] = None
    """
    If set, only the score corresponding to the ``step_tag_id`` in the
    generated sentence should be returned. Otherwise, the scores for all tokens
    are returned.
    """

    returned_token_ids: Optional[list[int]] = None
    """
    A list of indices for the vocabulary dimensions to be extracted,
    such as the token IDs of ``good_token`` and ``bad_token`` in the
    ``math-shepherd-mistral-7b-prm`` model.
    """

    def compute_hash(self) -> str:
        """
        WARNING: Whenever a new field is added to this config,
        ensure that it is included in the factors list if
        it affects the computation graph.

        Provide a hash that uniquely identifies all the configs
        that affect the structure of the computation
        graph from input ids/embeddings to the final hidden states,
        excluding anything before input ids/embeddings and after
        the final hidden states.
        """
        # no factors to consider.
        # this config will not affect the computation graph.
        factors: list[Any] = []
        hash_str = hashlib.md5(str(factors).encode(),
                               usedforsecurity=False).hexdigest()
        return hash_str


_STR_DTYPE_TO_TORCH_DTYPE = {
    "half": torch.float16,
    "float16": torch.float16,
    "float": torch.float32,
    "float32": torch.float32,
    "bfloat16": torch.bfloat16,
}

# model_type -> reason
_FLOAT16_NOT_SUPPORTED_MODELS = {
    "gemma2": "Numerical instability. Please use bfloat16 or float32 instead.",
    "gemma3": "Numerical instability. Please use bfloat16 or float32 instead.",
    "plamo2": "Numerical instability. Please use bfloat16 or float32 instead.",
    "glm4": "Numerical instability. Please use bfloat16 or float32 instead.",
}


def _is_valid_dtype(model_type: str, dtype: torch.dtype):
    if model_type in _FLOAT16_NOT_SUPPORTED_MODELS and dtype == torch.float16:  # noqa: E501, SIM103
        return False

    return True


def _check_valid_dtype(model_type: str, dtype: torch.dtype):
    if model_type in _FLOAT16_NOT_SUPPORTED_MODELS and dtype == torch.float16:
        reason = _FLOAT16_NOT_SUPPORTED_MODELS[model_type]
        raise ValueError(f"The model type {model_type!r} "
                         f"does not support float16. Reason: {reason}")

    return True


def _find_dtype(
    model_id: str,
    config: PretrainedConfig,
    *,
    revision: Optional[str],
):
    # NOTE: getattr(config, "torch_dtype", torch.float32) is not correct
    # because config.torch_dtype can be None.
    config_dtype = getattr(config, "torch_dtype", None)

    # Fallbacks for multi-modal models if the root config
    # does not define torch_dtype
    if config_dtype is None:
        config_dtype = getattr(config.get_text_config(), "torch_dtype", None)
    if config_dtype is None and hasattr(config, "vision_config"):
        config_dtype = getattr(config.vision_config, "torch_dtype", None)
    if config_dtype is None and hasattr(config, "encoder_config"):
        config_dtype = getattr(config.encoder_config, "torch_dtype", None)

    # Try to read the dtype of the weights if they are in safetensors format
    if config_dtype is None:
        repo_mt = try_get_safetensors_metadata(model_id, revision=revision)

        if repo_mt and (files_mt := repo_mt.files_metadata):
            param_dtypes: set[torch.dtype] = {
                _SAFETENSORS_TO_TORCH_DTYPE[dtype_str]
                for file_mt in files_mt.values()
                for dtype_str in file_mt.parameter_count
                if dtype_str in _SAFETENSORS_TO_TORCH_DTYPE
            }

            if param_dtypes:
                return common_broadcastable_dtype(param_dtypes)

    if config_dtype is None:
        config_dtype = torch.float32

    return config_dtype


def _resolve_auto_dtype(
    model_type: str,
    config_dtype: torch.dtype,
    *,
    is_pooling_model: bool,
):
    from vllm.platforms import current_platform

    supported_dtypes = [
        dtype for dtype in current_platform.supported_dtypes
        if _is_valid_dtype(model_type, dtype)
    ]

    if is_pooling_model and torch.float16 in supported_dtypes:
        preferred_dtype = torch.float16
    else:
        preferred_dtype = supported_dtypes[0]

    # Downcast for float32 models
    if config_dtype == torch.float32:
        config_dtype = preferred_dtype

    if config_dtype in supported_dtypes:
        return config_dtype

    # Ensure device compatibility
    device_name = current_platform.get_device_name()
    device_capability = current_platform.get_device_capability()

    if device_capability is None:
        device_str = f"{device_name!r}"
    else:
        version_str = device_capability.as_version_str()
        device_str = f"{device_name!r} (with compute capability {version_str})"

    logger.warning(
        "Your device %s doesn't support %s. "
        "Falling back to %s for compatibility.",
        device_str,
        config_dtype,
        preferred_dtype,
    )

    return preferred_dtype


def _get_and_verify_dtype(
    model_id: str,
    config: PretrainedConfig,
    dtype: Union[str, torch.dtype],
    *,
    is_pooling_model: bool,
    revision: Optional[str] = None,
) -> torch.dtype:
    config_dtype = _find_dtype(model_id, config, revision=revision)
    model_type = config.model_type

    if isinstance(dtype, str):
        dtype = dtype.lower()
        if dtype == "auto":
            # Set default dtype from model config
            torch_dtype = _resolve_auto_dtype(
                model_type,
                config_dtype,
                is_pooling_model=is_pooling_model,
            )
        else:
            if dtype not in _STR_DTYPE_TO_TORCH_DTYPE:
                raise ValueError(f"Unknown dtype: {dtype!r}")
            torch_dtype = _STR_DTYPE_TO_TORCH_DTYPE[dtype]
    elif isinstance(dtype, torch.dtype):
        torch_dtype = dtype
    else:
        raise ValueError(f"Unknown dtype: {dtype}")

    _check_valid_dtype(model_type, torch_dtype)

    if torch_dtype != config_dtype:
        if torch_dtype == torch.float32:
            # Upcasting to float32 is allowed.
            logger.info("Upcasting %s to %s.", config_dtype, torch_dtype)
        elif config_dtype == torch.float32:
            # Downcasting from float32 to float16 or bfloat16 is allowed.
            logger.info("Downcasting %s to %s.", config_dtype, torch_dtype)
        else:
            # Casting between float16 and bfloat16 is allowed with a warning.
            logger.warning("Casting %s to %s.", config_dtype, torch_dtype)

    return torch_dtype


def _get_and_verify_max_len(
    hf_config: PretrainedConfig,
    max_model_len: Optional[int],
    disable_sliding_window: bool,
    sliding_window_len: Optional[Union[int, list[Optional[int]]]],
    spec_target_max_model_len: Optional[int] = None,
    encoder_config: Optional[Any] = None,
) -> int:
    """Get and verify the model's maximum length."""
    derived_max_model_len = float("inf")
    possible_keys = [
        # OPT
        "max_position_embeddings",
        # GPT-2
        "n_positions",
        # MPT
        "max_seq_len",
        # ChatGLM2
        "seq_length",
        # Command-R
        "model_max_length",
        # Whisper
        "max_target_positions",
        # Others
        "max_sequence_length",
        "max_seq_length",
        "seq_len",
    ]
    # Choose the smallest "max_length" from the possible keys.
    max_len_key = None
    for key in possible_keys:
        max_len = getattr(hf_config, key, None)
        if max_len is not None:
            max_len_key = key if max_len < derived_max_model_len \
                else max_len_key
            derived_max_model_len = min(derived_max_model_len, max_len)
    # For Command-R / Cohere, Cohere2 / Aya Vision models
    if tmp_max_len := getattr(hf_config, "model_max_length", None):
        max_len_key = "model_max_length"
        derived_max_model_len = tmp_max_len

    # If sliding window is manually disabled, max_length should be less
    # than the sliding window length in the model config.
    if disable_sliding_window and sliding_window_len is not None:

        sliding_window_len_min = get_min_sliding_window(sliding_window_len)
        max_len_key = "sliding_window" \
            if sliding_window_len_min < derived_max_model_len else max_len_key
        derived_max_model_len = min(derived_max_model_len,
                                    sliding_window_len_min)

    # If none of the keys were found in the config, use a default and
    # log a warning.
    if derived_max_model_len == float("inf"):
        if max_model_len is not None:
            # If max_model_len is specified, we use it.
            return max_model_len

        if spec_target_max_model_len is not None:
            # If this is a speculative draft model, we use the max model len
            # from the target model.
            return spec_target_max_model_len

        default_max_len = 2048
        logger.warning(
            "The model's config.json does not contain any of the following "
            "keys to determine the original maximum length of the model: "
            "%s. Assuming the model's maximum length is %d.", possible_keys,
            default_max_len)
        derived_max_model_len = default_max_len

    rope_scaling = getattr(hf_config, "rope_scaling", None)
    # NOTE(woosuk): Gemma3's max_model_len (128K) is already scaled by RoPE
    # scaling, so we skip applying the scaling factor again.
    if rope_scaling is not None and "gemma3" not in hf_config.model_type:
        # No need to consider "type" key because of patch_rope_scaling when
        # loading HF config
        rope_type = rope_scaling["rope_type"]

        if rope_type not in ("su", "longrope", "llama3"):
            if disable_sliding_window:
                # TODO(robertgshaw): Find a model that supports rope_scaling
                # with sliding window to see if this case should be allowed.
                raise NotImplementedError(
                    "Disabling sliding window is not supported for models "
                    "with rope_scaling. Please raise an issue so we can "
                    "investigate.")

            # NOTE: rope_type == "default" does not define factor
            # https://github.com/huggingface/transformers/blob/v4.45.2/src/transformers/modeling_rope_utils.py
            scaling_factor = rope_scaling.get("factor", 1.0)

            if rope_type == "yarn":
                derived_max_model_len = rope_scaling[
                    "original_max_position_embeddings"]
            derived_max_model_len *= scaling_factor

    if encoder_config and "max_seq_length" in encoder_config:
        derived_max_model_len = encoder_config["max_seq_length"]

    # If the user specified a max length, make sure it is smaller than the
    # derived length from the HF model config.
    if max_model_len is None:
        max_model_len = int(derived_max_model_len)
        if current_platform.is_tpu():
            logger.warning(
                "--max-model-len is not specified, "
                "it's currently using model's default length %s, "
                "which might be too large."
                "Please input with --max-model-len based on your "
                "request input length and output length, to avoid "
                "unnecessary degradation.", max_model_len)
    elif max_model_len > derived_max_model_len:
        # Some models might have a separate key for specifying model_max_length
        # that will be bigger than derived_max_model_len. We compare user input
        # with model_max_length and allow this override when it's smaller.
        model_max_length = getattr(hf_config, "model_max_length", None)
        if model_max_length is not None and max_model_len <= model_max_length:
            if disable_sliding_window:
                # TODO(robertgshaw): Find a model that has model_max_length
                # with sliding window to see if this case should be allowed.
                raise NotImplementedError(
                    "Disabling sliding window is not supported for models "
                    "model_max_length in the config. Please raise an issue "
                    "so we can investigate.")
        else:
            msg = (
                f"User-specified max_model_len ({max_model_len}) is greater "
                f"than the derived max_model_len ({max_len_key}="
                f"{derived_max_model_len} or model_max_length="
                f"{model_max_length} in model's config.json). This may lead "
                "to incorrect model outputs or CUDA errors.")
            if envs.VLLM_ALLOW_LONG_MAX_MODEL_LEN:
                logger.warning(
                    "%s Make sure the value is correct and within the "
                    "model context size.", msg)
            else:
                raise ValueError(
                    f"{msg} To allow overriding this maximum, set "
                    "the env var VLLM_ALLOW_LONG_MAX_MODEL_LEN=1")
    return int(max_model_len)


def get_min_sliding_window(
        sliding_window: Union[int, list[Optional[int]]]) -> int:
    if isinstance(sliding_window, list):
        return min(s for s in sliding_window if s is not None)

    return sliding_window


def get_served_model_name(model: str,
                          served_model_name: Optional[Union[str, list[str]]]):
    """
    If the input is a non-empty list, the first model_name in
    `served_model_name` is taken.
    If the input is a non-empty string, it is used directly.
    For cases where the input is either an empty string or an
    empty list, the fallback is to use `self.model`.
    """
    if not served_model_name:
        return model
    if isinstance(served_model_name, list):
        return served_model_name[0]
    return served_model_name


GuidedDecodingBackendV0 = Literal["auto", "outlines", "lm-format-enforcer",
                                  "xgrammar", "guidance"]
GuidedDecodingBackendV1 = Literal["auto", "xgrammar", "guidance"]
GuidedDecodingBackend = Literal[GuidedDecodingBackendV0,
                                GuidedDecodingBackendV1]


@config
@dataclass
class DecodingConfig:
    """Dataclass which contains the decoding strategy of the engine."""

    @property
    @deprecated(
        "`guided_decoding_backend` is deprecated and has been renamed to "
        "`backend`. This will be removed in v0.10.0. Please use the "
        "`backend` argument instead.")
    def guided_decoding_backend(self) -> GuidedDecodingBackend:
        return self.backend

    @guided_decoding_backend.setter
    def guided_decoding_backend(self, value: GuidedDecodingBackend):
        self.backend = value

    backend: GuidedDecodingBackend = "auto" if envs.VLLM_USE_V1 else "xgrammar"
    """Which engine will be used for guided decoding (JSON schema / regex etc)
    by default. With "auto", we will make opinionated choices based on request
    contents and what the backend libraries currently support, so the behavior
    is subject to change in each release."""

    disable_fallback: bool = False
    """If `True`, vLLM will not fallback to a different backend on error."""

    disable_any_whitespace: bool = False
    """If `True`, the model will not generate any whitespace during guided
    decoding. This is only supported for xgrammar and guidance backends."""

    disable_additional_properties: bool = False
    """If `True`, the `guidance` backend will not use `additionalProperties`
    in the JSON schema. This is only supported for the `guidance` backend and
    is used to better align its behaviour with `outlines` and `xgrammar`."""

    reasoning_backend: str = ""
    """Select the reasoning parser depending on the model that you're using.
    This is used to parse the reasoning content into OpenAI API format."""

    def compute_hash(self) -> str:
        """
        WARNING: Whenever a new field is added to this config,
        ensure that it is included in the factors list if
        it affects the computation graph.

        Provide a hash that uniquely identifies all the configs
        that affect the structure of the computation
        graph from input ids/embeddings to the final hidden states,
        excluding anything before input ids/embeddings and after
        the final hidden states.
        """
        # no factors to consider.
        # this config will not affect the computation graph.
        factors: list[Any] = []
        hash_str = hashlib.md5(str(factors).encode(),
                               usedforsecurity=False).hexdigest()
        return hash_str

    def __post_init__(self):
        if ":" in self.backend:
            self._extract_backend_options()

        if envs.VLLM_USE_V1:
            valid_guided_backends = get_args(GuidedDecodingBackendV1)
        else:
            valid_guided_backends = get_args(GuidedDecodingBackendV0)
        if self.backend not in valid_guided_backends:
            raise ValueError(f"Invalid backend '{self.backend}',"
                             f" must be one of {valid_guided_backends}")
        if (self.disable_any_whitespace
                and self.backend not in ("xgrammar", "guidance")):
            raise ValueError("disable_any_whitespace is only supported for "
                             "xgrammar and guidance backends.")
        if (self.disable_additional_properties and self.backend != "guidance"):
            raise ValueError("disable_additional_properties is only supported "
                             "for the guidance backend.")

    @deprecated(
        "Passing guided decoding backend options inside backend in the format "
        "'backend:...' is deprecated. This will be removed in v0.10.0. Please "
        "use the dedicated arguments '--disable-fallback', "
        "'--disable-any-whitespace' and '--disable-additional-properties' "
        "instead.")
    def _extract_backend_options(self):
        """Extract backend options from the backend string."""
        backend, options = self.backend.split(":")
        self.backend = cast(GuidedDecodingBackend, backend)
        options_set = set(options.strip().split(","))
        if "no-fallback" in options_set:
            self.disable_fallback = True
        if "disable-any-whitespace" in options_set:
            self.disable_any_whitespace = True
        if "no-additional-properties" in options_set:
            self.disable_additional_properties = True


DetailedTraceModules = Literal["model", "worker", "all"]


@config
@dataclass
class ObservabilityConfig:
    """Configuration for observability - metrics and tracing."""

    show_hidden_metrics_for_version: Optional[str] = None
    """Enable deprecated Prometheus metrics that have been hidden since the
    specified version. For example, if a previously deprecated metric has been
    hidden since the v0.7.0 release, you use
    `--show-hidden-metrics-for-version=0.7` as a temporary escape hatch while
    you migrate to new metrics. The metric is likely to be removed completely
    in an upcoming release."""

    @cached_property
    def show_hidden_metrics(self) -> bool:
        """Check if the hidden metrics should be shown."""
        if self.show_hidden_metrics_for_version is None:
            return False
        return version._prev_minor_version_was(
            self.show_hidden_metrics_for_version)

    otlp_traces_endpoint: Optional[str] = None
    """Target URL to which OpenTelemetry traces will be sent."""

    collect_detailed_traces: Optional[list[DetailedTraceModules]] = None
    """It makes sense to set this only if `--otlp-traces-endpoint` is set. If
    set, it will collect detailed traces for the specified modules. This
    involves use of possibly costly and or blocking operations and hence might
    have a performance impact.

    Note that collecting detailed timing information for each request can be
    expensive."""

    @cached_property
    def collect_model_forward_time(self) -> bool:
        """Whether to collect model forward time for the request."""
        return (self.collect_detailed_traces is not None
                and ("model" in self.collect_detailed_traces
                     or "all" in self.collect_detailed_traces))

    @cached_property
    def collect_model_execute_time(self) -> bool:
        """Whether to collect model execute time for the request."""
        return (self.collect_detailed_traces is not None
                and ("worker" in self.collect_detailed_traces
                     or "all" in self.collect_detailed_traces))

    def compute_hash(self) -> str:
        """
        WARNING: Whenever a new field is added to this config,
        ensure that it is included in the factors list if
        it affects the computation graph.

        Provide a hash that uniquely identifies all the configs
        that affect the structure of the computation
        graph from input ids/embeddings to the final hidden states,
        excluding anything before input ids/embeddings and after
        the final hidden states.
        """
        # no factors to consider.
        # this config will not affect the computation graph.
        factors: list[Any] = []
        hash_str = hashlib.md5(str(factors).encode(),
                               usedforsecurity=False).hexdigest()
        return hash_str

    def __post_init__(self):
        if (self.collect_detailed_traces is not None
                and len(self.collect_detailed_traces) == 1
                and "," in self.collect_detailed_traces[0]):
            self._parse_collect_detailed_traces()

        if not is_otel_available() and self.otlp_traces_endpoint is not None:
            raise ValueError(
                "OpenTelemetry is not available. Unable to configure "
                "'otlp_traces_endpoint'. Ensure OpenTelemetry packages are "
                f"installed. Original error:\n{otel_import_error_traceback}")

    def _parse_collect_detailed_traces(self):
        assert isinstance(self.collect_detailed_traces, list)
        self.collect_detailed_traces = cast(
            list[DetailedTraceModules],
            self.collect_detailed_traces[0].split(","))


KVProducer = Literal["kv_producer", "kv_both"]
KVConsumer = Literal["kv_consumer", "kv_both"]
KVRole = Literal[KVProducer, KVConsumer]


@config
@dataclass
class KVTransferConfig:
    """Configuration for distributed KV cache transfer."""

    kv_connector: Optional[str] = None
    """The KV connector for vLLM to transmit KV caches between vLLM instances.
    """

    engine_id: Optional[str] = None
    """The engine id for KV transfers."""

    kv_buffer_device: Optional[str] = "cuda"
    """The device used by kv connector to buffer the KV cache.
    Currently only support 'cuda'."""

    kv_buffer_size: float = 1e9
    """The buffer size for TorchDistributedConnector. Measured in number of
    bytes. Recommended value: 1e9 (about 1GB)."""

    kv_role: Optional[KVRole] = None
    """Whether this vLLM instance produces, consumes KV cache, or both. Choices
    are 'kv_producer', 'kv_consumer', and 'kv_both'."""

    kv_rank: Optional[int] = None
    """The rank of this vLLM instance in the KV cache transfer. Typical value:
    0 for prefill instance, 1 for decode instance.
    Currently only 1P1D is supported."""

    kv_parallel_size: int = 1
    """The number of parallel instances for KV cache transfer. For
    PyNcclConnector, this should be 2."""

    kv_ip: str = "127.0.0.1"
    """The KV connector ip, used to build distributed connection."""

    kv_port: int = 14579
    """The KV connector port, used to build distributed connection."""

    kv_connector_extra_config: dict[str, Any] = field(default_factory=dict)
    """any extra config that the connector may need."""

    kv_connector_module_path: Optional[str] = None
    """The Python module path to dynamically load the KV connector from.
    Only supported in V1."""

    def compute_hash(self) -> str:
        """
        WARNING: Whenever a new field is added to this config,
        ensure that it is included in the factors list if
        it affects the computation graph.

        Provide a hash that uniquely identifies all the configs
        that affect the structure of the computation
        graph from input ids/embeddings to the final hidden states,
        excluding anything before input ids/embeddings and after
        the final hidden states.
        """
        # no factors to consider.
        # this config will not affect the computation graph.
        factors: list[Any] = []
        hash_str = hashlib.md5(str(factors).encode(),
                               usedforsecurity=False).hexdigest()
        return hash_str

    def __post_init__(self) -> None:
        if self.engine_id is None:
            self.engine_id = str(uuid.uuid4())

        if self.kv_role is not None and self.kv_role not in get_args(KVRole):
            raise ValueError(f"Unsupported kv_role: {self.kv_role}. "
                             f"Supported roles are {get_args(KVRole)}")

        if self.kv_connector is not None and self.kv_role is None:
            raise ValueError("Please specify kv_disagg_role when kv_connector "
                             f"is set, supported roles are {get_args(KVRole)}")

    @property
    def is_kv_transfer_instance(self) -> bool:
        return self.kv_connector is not None and \
            self.kv_role in get_args(KVRole)

    @property
    def is_kv_producer(self) -> bool:
        return self.kv_connector is not None and \
            self.kv_role in get_args(KVProducer)

    @property
    def is_kv_consumer(self) -> bool:
        return self.kv_connector is not None and \
            self.kv_role in get_args(KVConsumer)

    def get_from_extra_config(self, key, default) -> Any:
        return self.kv_connector_extra_config.get(key, default)


@config
@dataclass
class KVEventsConfig:
    """Configuration for KV event publishing."""

    enable_kv_cache_events: bool = False
    """If True, enable KV cache events for tracking block storage and removal.
    Events can be published externally by zmq using the event publisher config.
    """

    publisher: str = "null"
    """The publisher to use for publishing kv events. Can be "null", "zmq".
    """

    endpoint: str = "tcp://*:5557"
    """The zmq endpoint to use for publishing kv events.
    """

    replay_endpoint: Optional[str] = None
    """The zmq endpoint to use for replaying kv events.
    """

    buffer_steps: int = 10_000
    """The number of steps to cache for replay endpoint. Will only save
    events from the last N steps for the replay endpoint.
    """

    hwm: int = 100_000
    """The zmq high water mark for the event publisher. After queueing N events,
    events will start dropping if the consumer is not keeping up.
    """

    max_queue_size: int = 100_000
    """The maximum number of events to queue while waiting for publishing.
    """

    topic: str = ""
    """The topic to use for the event publisher. Consumers can subscribe to
    this topic to receive events.
    """


class CompilationLevel:
    # constants for the levels of the compilation process
    NO_COMPILATION = 0
    DYNAMO_AS_IS = 1
    DYNAMO_ONCE = 2
    PIECEWISE = 3


@config
@dataclass
class PassConfig:
    """Configuration for custom Inductor passes.

    This is separate from general `CompilationConfig` so that inductor passes
    don't all have access to full configuration - that would create a cycle as
    the `PassManager` is set as a property of config."""

    dump_graph_stages: list[str] = field(default_factory=list)
    """List of stages for which we want to dump the graph. Each pass defines
    its own stages (before, after, maybe in-between)."""
    dump_graph_dir: Path = Path(".")
    """Directory to dump the graphs."""
    # TODO(luka) better pass enabling system.
    enable_fusion: bool = True
    """Whether to enable the custom fusion pass."""
    enable_noop: bool = True
    """Whether to enable the custom no-op elimination pass."""
    enable_sequence_parallelism: bool = False
    """Whether to enable sequence parallelism."""
    enable_async_tp: bool = False
    """Whether to enable async TP."""

    def uuid(self):
        """
        Produces a hash unique to the pass configuration.
        Any new fields that affect compilation should be added to the hash.
        Do not include dump_graph_* in the hash - they don't affect
        compilation.
        """
        include = {
            "enable_fusion", "enable_noop", "enable_sequence_parallelism",
            "enable_async_tp"
        }
        dict_ = {k: v for k, v in asdict(self).items() if k in include}
        return InductorPass.hash_dict(dict_)

    def __post_init__(self) -> None:
        if not self.enable_noop and self.enable_fusion:
            logger.warning_once(
                "Fusion enabled but reshape elimination disabled. "
                "RMSNorm + quant (fp8) fusion might not work")


@config
@dataclass
class CompilationConfig:
    """Configuration for compilation. It has three parts:

    - Top-level Compilation control:
        - [`level`][vllm.config.CompilationConfig.level]
        - [`debug_dump_path`][vllm.config.CompilationConfig.debug_dump_path]
        - [`cache_dir`][vllm.config.CompilationConfig.cache_dir]
        - [`backend`][vllm.config.CompilationConfig.backend]
        - [`custom_ops`][vllm.config.CompilationConfig.custom_ops]
        - [`splitting_ops`][vllm.config.CompilationConfig.splitting_ops]
    - CudaGraph capture:
        - [`use_cudagraph`][vllm.config.CompilationConfig.use_cudagraph]
        - [`cudagraph_capture_sizes`]
        [vllm.config.CompilationConfig.cudagraph_capture_sizes]
        - [`cudagraph_num_of_warmups`]
        [vllm.config.CompilationConfig.cudagraph_num_of_warmups]
        - [`cudagraph_copy_inputs`]
        [vllm.config.CompilationConfig.cudagraph_copy_inputs]
        - [`full_cuda_graph`][vllm.config.CompilationConfig.full_cuda_graph]
    - Inductor compilation:
        - [`use_inductor`][vllm.config.CompilationConfig.use_inductor]
        - [`compile_sizes`][vllm.config.CompilationConfig.compile_sizes]
        - [`inductor_compile_config`]
        [vllm.config.CompilationConfig.inductor_compile_config]
        - [`inductor_passes`][vllm.config.CompilationConfig.inductor_passes]
        - custom inductor passes

    Why we have different sizes for cudagraph and inductor:
    - cudagraph: a cudagraph captured for a specific size can only be used
        for the same size. We need to capture all the sizes we want to use.
    - inductor: a graph compiled by inductor for a general shape can be used
        for different sizes. Inductor can also compile for specific sizes,
        where it can have more information to optimize the graph with fully
        static shapes. However, we find the general shape compilation is
        sufficient for most cases. It might be beneficial to compile for
        certain small batchsizes, where inductor is good at optimizing.
    """
    # Top-level Compilation control
    level: int = 0
    """The level of compilation:

    - 0: no compilation.
    - 1: dynamo as is.
    - 2: dynamo once.
    - 3: piecewise compilation."""
    debug_dump_path: str = ""
    """The path to dump the debug information."""
    cache_dir: str = ""
    """The directory to store the compiled graph, to accelerate Inductor
    compilation. By default, it will use model-related information to generate
    a cache directory."""
    backend: str = ""
    """The backend for compilation. It needs to be a string:

    - "" (empty string): use the default backend.
    - "eager"/"openxla"/...: use the specified backend registered in PyTorch.
    - "full.module.name": a qualified name which can be used to import the

    backend function.
    We use string to avoid serialization issues when using compilation in a
    distributed setting. When the compilation level is 1 or 2, the backend is
    used for the compilation directly (it sees the whole graph). When the
    compilation level is 3, the backend is used for the piecewise compilation
    (it sees a part of the graph)."""
    custom_ops: list[str] = field(default_factory=list)
    """Fine-grained control over which custom ops to enable/disable. Use 'all'
    to enable all, 'none' to disable all. Also specify a list of custom op
    names to enable (prefixed with a '+'), or disable (prefixed with a '-').
    Examples:

    - 'all,-op1' to enable all except op1
    - 'none,+op1,+op2' to enable only op1 and op2

    By default, all custom ops are enabled when running without Inductor and
    disabled when running with Inductor (compile_level >= Inductor)."""
    splitting_ops: list[str] = field(default_factory=list)
    """A list of ops to split the full graph into subgraphs, used in piecewise
    compilation."""

    # Inductor capture
    use_inductor: bool = True
    """Whether to use inductor compilation:

    - False: inductor compilation is not used. graph runs in eager.
    - True: inductor compilation is used. one graph for symbolic shape
        is compiled. In addition, compile for compile_sizes,
        using configurations in inductor_compile_config."""
    compile_sizes: Optional[list[Union[int, str]]] = None
    """Sizes to compile for inductor. In addition
    to integers, it also supports "cudagraph_capture_sizes" to
    specify the sizes for cudagraph capture."""
    inductor_compile_config: dict = field(default_factory=dict)
    """Additional configurations for inductor.
    - None: use default configurations."""
    inductor_passes: dict[str, str] = field(default_factory=dict)
    """Additional passes for inductor. It is a dictionary
    from pass name to pass function qualified name. We use function
    name because the config uses JSON format. If we pass the config
    from Python, functions can also be passed directly via Python object
    constructor, e.g. `CompilationConfig(inductor_passes={"a": func})`."""

    # CudaGraph compilation
    use_cudagraph: bool = False
    """Whether to use cudagraph inside compilation.
    - False: cudagraph inside compilation is not used.
    - True: cudagraph inside compilation is used. It requires
        that all input buffers have fixed addresses, and all
        splitting ops write their outputs to input buffers.
    Note that this is orthogonal to the cudagraph capture logic
    outside of compilation.
    TODO: move outside cudagraph logic into compilation.
    torch.compile will handle cudagraph capture logic in the future."""
    cudagraph_num_of_warmups: int = 0
    """Number of warmup runs for cudagraph.
    It means the first several runs will be treated as warmup runs.
    Only after that, the execution will be recorded, and the recorded
    cudagraph will be used for subsequent runs."""
    cudagraph_capture_sizes: Optional[list[int]] = None
    """Sizes to capture cudagraph.
    - None (default): capture sizes are inferred from vllm config.
    - list[int]: capture sizes are specified as given."""
    cudagraph_copy_inputs: bool = False
    """Whether to copy input tensors for
    cudagraph. If the caller can guarantee that the same input buffers
    are always used, it can set this to False. Otherwise, it should
    set this to True, and the compiler will copy the input to an
    internally managed buffer. Default is False."""
    full_cuda_graph: bool = False
    """whether to use a full cuda graph for the entire forward pass rather than
    splitting certain operations such as attention into subgraphs. Thus this
    flag cannot be used together with splitting_ops. This may provide
    performance benefits for smaller models."""

    pass_config: PassConfig = field(default_factory=PassConfig)
    """Custom inductor passes, see PassConfig for more details"""

    max_capture_size: int = field(default=None, init=False)  # type: ignore
    """not configurable, computed after init"""
    local_cache_dir: str = field(default=None, init=False)  # type: ignore
    """local cache dir for each rank"""
    bs_to_padded_graph_size: list[int] = field(
        default=None,  # type: ignore
        init=False)
    """optimization:
    Intuitively, bs_to_padded_graph_size should be dict[int, int].
    since we know all keys are in a range [0, max_capture_size],
    we can optimize it to list[int] for better lookup performance."""

    # keep track of enabled and disabled custom ops
    enabled_custom_ops: Counter[str] = field(default_factory=Counter,
                                             init=False)
    """custom ops that are enabled"""
    disabled_custom_ops: Counter[str] = field(default_factory=Counter,
                                              init=False)
    """custom ops that are disabled"""
    traced_files: set[str] = field(default_factory=set, init=False)
    """files that are traced for compilation"""
    compilation_time: float = field(default=0.0, init=False)
    """time taken for compilation"""

    static_forward_context: dict[str, Any] = field(default_factory=dict,
                                                   init=False)
    """Per-model forward context
    Map from layer name to layer objects that need to be accessed outside
    model code, e.g., Attention, FusedMOE when dp_size>1."""

    def compute_hash(self) -> str:
        """
        WARNING: Whenever a new field is added to this config,
        ensure that it is included in the factors list if
        it affects the computation graph.

        Provide a hash that uniquely identifies all the configs
        that affect the structure of the computation
        graph from input ids/embeddings to the final hidden states,
        excluding anything before input ids/embeddings and after
        the final hidden states.
        """
        factors: list[Any] = []
        factors.append(self.level)
        factors.append(self.backend)
        factors.append(self.custom_ops)
        factors.append(self.splitting_ops)
        factors.append(self.use_inductor)
        factors.append(self.inductor_compile_config)
        factors.append(self.inductor_passes)
        factors.append(self.pass_config.uuid())
        return hashlib.sha256(str(factors).encode()).hexdigest()

    def __repr__(self) -> str:
        exclude = {
            "static_forward_context": True,
            "enabled_custom_ops": True,
            "disabled_custom_ops": True,
            "compilation_time": True,
            "bs_to_padded_graph_size": True,
            "pass_config": True,
            "traced_files": True,
            "inductor_compile_config": {
                "post_grad_custom_post_pass": True,
            },
        }
        # The cast to string is necessary because Pydantic is mocked in docs
        # builds and sphinx-argparse doesn't know the return type of decode()
        return str(
            TypeAdapter(CompilationConfig).dump_json(
                self,
                exclude=exclude,  # type: ignore[arg-type]
                exclude_unset=True).decode())

    __str__ = __repr__

    @classmethod
    def from_cli(cls, cli_value: str) -> "CompilationConfig":
        """Parse the CLI value for the compilation config."""
        if cli_value in ["0", "1", "2", "3"]:
            return cls(level=int(cli_value))
        return TypeAdapter(CompilationConfig).validate_json(cli_value)

    def __post_init__(self) -> None:
        count_none = self.custom_ops.count("none")
        count_all = self.custom_ops.count("all")
        assert count_none + count_all <= 1, "Can only specify 'none' or 'all'"

        # TODO(zou3519/luka): There are 2 issues with auto-functionalization V2:
        # 1. A bug in PyTorch, fixed in 2.7:
        #    https://github.com/pytorch/pytorch/issues/147924
        # 2. Custom passes (fusion) rely on auto-functionalization V1 and don't
        #    work with V2. Addressing this will take extra engineering effort
        #    and it is not yet a priority. RFC here:
        #    https://github.com/vllm-project/vllm/issues/14703

        if is_torch_equal_or_newer("2.6"):
            KEY = 'enable_auto_functionalized_v2'
            if KEY not in self.inductor_compile_config:
                self.inductor_compile_config[KEY] = False

        for k, v in self.inductor_passes.items():
            if not isinstance(v, str):
                assert callable(v), (
                    f"pass {k} should be callable or a qualified name")
                self.inductor_compile_config[k] = v if isinstance(
                    v, InductorPass) else CallableInductorPass(v)
                continue

            # resolve function from qualified name
            names = v.split(".")
            module = ".".join(names[:-1])
            func_name = names[-1]
            func = __import__(module).__dict__[func_name]
            self.inductor_compile_config[k] = func if isinstance(
                func, InductorPass) else CallableInductorPass(func)

        if isinstance(self.pass_config, dict):
            self.pass_config = PassConfig(**self.pass_config)

    def init_backend(self, vllm_config: "VllmConfig") -> Union[str, Callable]:
        if self.level == CompilationLevel.NO_COMPILATION:
            raise ValueError("No compilation level is set.")

        from torch._dynamo.backends.registry import list_backends
        torch_backends = list_backends(exclude_tags=tuple())
        if self.level in [
                CompilationLevel.DYNAMO_AS_IS, CompilationLevel.DYNAMO_ONCE
        ]:
            if self.backend == "":
                return "eager"
            if self.backend in torch_backends:
                return self.backend
            return resolve_obj_by_qualname(self.backend)

        # TODO: pass user-specified backend to piecewise compilation
        # merge with the config use_inductor
        assert self.level == CompilationLevel.PIECEWISE

        from vllm.compilation.backends import VllmBackend
        return VllmBackend(vllm_config)

    def init_with_cudagraph_sizes(self,
                                  cudagraph_capture_sizes: list[int]) -> None:
        """To complete the initialization of config,
        we need to know the cudagraph sizes."""

        if self.cudagraph_capture_sizes is None:
            self.cudagraph_capture_sizes = cudagraph_capture_sizes
        else:
            # de-duplicate the sizes provided by the config
            dedup_sizes = list(set(self.cudagraph_capture_sizes))
            if len(dedup_sizes) < len(self.cudagraph_capture_sizes):
                logger.info(("cudagraph sizes specified by model runner"
                             " %s is overridden by config %s"),
                            cudagraph_capture_sizes, dedup_sizes)
            self.cudagraph_capture_sizes = dedup_sizes

        computed_compile_sizes = []
        if self.compile_sizes is not None:
            # de-duplicate the sizes provided by the config
            self.compile_sizes = list(set(self.compile_sizes))
            for x in self.compile_sizes:
                if isinstance(x, str):
                    assert x == "cudagraph_capture_sizes", \
                    "Unrecognized size type in compile_sizes, " \
                    f"expect 'cudagraph_capture_sizes', got {x}"
                    computed_compile_sizes.extend(self.cudagraph_capture_sizes)
                else:
                    assert isinstance(x, int)
                    computed_compile_sizes.append(x)
        self.compile_sizes = computed_compile_sizes  # type: ignore

        # sort to make sure cudagraph capture sizes are in descending order
        self.cudagraph_capture_sizes.sort(reverse=True)
        self.max_capture_size = self.cudagraph_capture_sizes[
            0] if self.cudagraph_capture_sizes else 0

        # pre-compute the mapping from batch size to padded graph size
        self.bs_to_padded_graph_size = [
            0 for i in range(self.max_capture_size + 1)
        ]
        for end, start in zip(self.cudagraph_capture_sizes,
                              self.cudagraph_capture_sizes[1:] + [0]):
            for bs in range(start, end):
                if bs == start:
                    self.bs_to_padded_graph_size[bs] = start
                else:
                    self.bs_to_padded_graph_size[bs] = end
        self.bs_to_padded_graph_size[
            self.max_capture_size] = self.max_capture_size

    def set_splitting_ops_for_v1(self):
        # NOTE: this function needs to be called
        if self.splitting_ops and self.full_cuda_graph:
            raise ValueError("full_cuda_graph cannot be used together with "
                             "splitting_ops, as Full CUDA graph will override "
                             f"the splitting_ops: {self.splitting_ops}")

        if not self.splitting_ops:
            self.splitting_ops = [] if self.full_cuda_graph else [
                "vllm.unified_attention",
                "vllm.unified_attention_with_output",
            ]


@config
@dataclass(config=ConfigDict(arbitrary_types_allowed=True))
class VllmConfig:
    """Dataclass which contains all vllm-related configuration. This
    simplifies passing around the distinct configurations in the codebase.
    """

    # TODO: use default_factory once default constructing ModelConfig doesn't
    # try to download a model
    model_config: ModelConfig = None  # type: ignore
    """Model configuration."""
    cache_config: CacheConfig = field(default_factory=CacheConfig)
    """Cache configuration."""
    parallel_config: ParallelConfig = field(default_factory=ParallelConfig)
    """Parallel configuration."""
    scheduler_config: SchedulerConfig = field(default_factory=SchedulerConfig)
    """Scheduler configuration."""
    device_config: DeviceConfig = field(default_factory=DeviceConfig)
    """Device configuration."""
    load_config: LoadConfig = field(default_factory=LoadConfig)
    """Load configuration."""
    lora_config: Optional[LoRAConfig] = None
    """LoRA configuration."""
    speculative_config: Optional[SpeculativeConfig] = None
    """Speculative decoding configuration."""
    decoding_config: DecodingConfig = field(default_factory=DecodingConfig)
    """Decoding configuration."""
    observability_config: Optional[ObservabilityConfig] = None
    """Observability configuration."""
    prompt_adapter_config: Optional[PromptAdapterConfig] = None
    """Prompt adapter configuration."""
    quant_config: Optional[QuantizationConfig] = None
    """Quantization configuration."""
    compilation_config: CompilationConfig = field(
        default_factory=CompilationConfig)
    """`torch.compile` configuration for the model.

    When it is a number (0, 1, 2, 3), it will be interpreted as the
    optimization level.

    NOTE: level 0 is the default level without any optimization. level 1 and 2
    are for internal testing only. level 3 is the recommended level for
    production.

    Following the convention of traditional compilers, using `-O` without space
    is also supported. `-O3` is equivalent to `-O 3`.

    You can specify the full compilation config like so:
    `{"level": 3, "cudagraph_capture_sizes": [1, 2, 4, 8]}`
    """
    kv_transfer_config: Optional[KVTransferConfig] = None
    """The configurations for distributed KV cache transfer."""
    kv_events_config: Optional[KVEventsConfig] = None
    """The configurations for event publishing."""
    # some opaque config, only used to provide additional information
    # for the hash computation, mainly used for testing, debugging or out of
    # tree config registration.
    additional_config: Union[dict, SupportsHash] = field(default_factory=dict)
    """Additional config for specified platform. Different platforms may
    support different configs. Make sure the configs are valid for the platform
    you are using. Contents must be hashable."""
    instance_id: str = ""
    """The ID of the vLLM instance."""

    def compute_hash(self) -> str:
        """
        WARNING: Whenever a new field is added to this config,
        ensure that it is included in the factors list if
        it affects the computation graph.

        Provide a hash that uniquely identifies all the configs
        that affect the structure of the computation
        graph from input ids/embeddings to the final hidden states,
        excluding anything before input ids/embeddings and after
        the final hidden states.
        """
        factors: list[Any] = []

        # summarize vllm config
        vllm_factors: list[Any] = []
        from vllm import __version__
        vllm_factors.append(__version__)
        vllm_factors.append(envs.VLLM_USE_V1)
        if self.model_config:
            vllm_factors.append(self.model_config.compute_hash())
        else:
            vllm_factors.append("None")
        if self.cache_config:
            vllm_factors.append(self.cache_config.compute_hash())
        else:
            vllm_factors.append("None")
        if self.parallel_config:
            vllm_factors.append(self.parallel_config.compute_hash())
        else:
            vllm_factors.append("None")
        if self.scheduler_config:
            vllm_factors.append(self.scheduler_config.compute_hash())
        else:
            vllm_factors.append("None")
        if self.device_config:
            vllm_factors.append(self.device_config.compute_hash())
        else:
            vllm_factors.append("None")
        if self.load_config:
            vllm_factors.append(self.load_config.compute_hash())
        else:
            vllm_factors.append("None")
        if self.lora_config:
            vllm_factors.append(self.lora_config.compute_hash())
            # LoRA creates static buffers based on max_num_batched_tokens.
            # The tensor sizes and strides get captured in the torch.compile
            # graph explicitly.
            vllm_factors.append(
                str(self.scheduler_config.max_num_batched_tokens))
        else:
            vllm_factors.append("None")
        if self.speculative_config:
            vllm_factors.append(self.speculative_config.compute_hash())
        else:
            vllm_factors.append("None")
        if self.decoding_config:
            vllm_factors.append(self.decoding_config.compute_hash())
        else:
            vllm_factors.append("None")
        if self.observability_config:
            vllm_factors.append(self.observability_config.compute_hash())
        else:
            vllm_factors.append("None")
        if self.prompt_adapter_config:
            vllm_factors.append(self.prompt_adapter_config.compute_hash())
        else:
            vllm_factors.append("None")
        if self.quant_config:
            pass  # should be captured by model_config.quantization
        if self.compilation_config:
            vllm_factors.append(self.compilation_config.compute_hash())
        else:
            vllm_factors.append("None")
        if self.kv_transfer_config:
            vllm_factors.append(self.kv_transfer_config.compute_hash())
        else:
            vllm_factors.append("None")
        if self.additional_config:
            if isinstance(additional_config := self.additional_config, dict):
                additional_config_hash = hashlib.md5(
                    json.dumps(additional_config, sort_keys=True).encode(),
                    usedforsecurity=False,
                ).hexdigest()
            else:
                additional_config_hash = additional_config.compute_hash()
            vllm_factors.append(additional_config_hash)
        else:
            vllm_factors.append("None")
        factors.append(vllm_factors)

        hash_str = hashlib.md5(str(factors).encode(),
                               usedforsecurity=False).hexdigest()[:10]
        return hash_str

    def pad_for_cudagraph(self, batch_size: int) -> int:
        # if batch_size > self.compilation_config.max_capture_size,
        # it should raise an IndexError.
        # the caller should make sure the batch_size is within the range,
        # i.e., batch_size <= self.compilation_config.max_capture_size
        return self.compilation_config.bs_to_padded_graph_size[batch_size]

    @staticmethod
    def _get_quantization_config(
            model_config: ModelConfig,
            load_config: LoadConfig) -> Optional[QuantizationConfig]:
        """Get the quantization config."""
        from vllm.platforms import current_platform
        if model_config.quantization is not None:
            from vllm.model_executor.model_loader.weight_utils import (
                get_quant_config)
            quant_config = get_quant_config(model_config, load_config)
            capability_tuple = current_platform.get_device_capability()

            if capability_tuple is not None:
                capability = capability_tuple.to_int()
                if capability < quant_config.get_min_capability():
                    raise ValueError(
                        f"The quantization method {model_config.quantization} "
                        "is not supported for the current GPU. Minimum "
                        f"capability: {quant_config.get_min_capability()}. "
                        f"Current capability: {capability}.")
            supported_dtypes = quant_config.get_supported_act_dtypes()
            if model_config.dtype not in supported_dtypes:
                raise ValueError(
                    f"{model_config.dtype} is not supported for quantization "
                    f"method {model_config.quantization}. Supported dtypes: "
                    f"{supported_dtypes}")
            return quant_config
        return None

    @staticmethod
    def get_quantization_config(
            model_config: ModelConfig,
            load_config: LoadConfig) -> Optional[QuantizationConfig]:
        import copy

        # For some reason, the _ version of this modifies the model_config
        # object, so using deepcopy to avoid this problem.
        return VllmConfig._get_quantization_config(copy.deepcopy(model_config),
                                                   load_config)

    def with_hf_config(
        self,
        hf_config: PretrainedConfig,
        architectures: Optional[list[str]] = None,
    ) -> "VllmConfig":
        if architectures is not None:
            hf_config = copy.deepcopy(hf_config)
            hf_config.architectures = architectures

        model_config = copy.deepcopy(self.model_config)
        model_config.hf_config = hf_config

        return replace(self, model_config=model_config)

    def __post_init__(self):
        """Verify configs are valid & consistent with each other.
        """
        if self.model_config is not None:
            self.model_config.verify_async_output_proc(self.parallel_config,
                                                       self.speculative_config,
                                                       self.device_config)
            self.model_config.verify_with_parallel_config(self.parallel_config)
            self.model_config.verify_dual_chunk_attention_config(
                self.load_config)

        self.cache_config.verify_with_parallel_config(self.parallel_config)

        if self.lora_config is not None:
            self.lora_config.verify_with_cache_config(self.cache_config)
            self.lora_config.verify_with_model_config(self.model_config)
            self.lora_config.verify_lora_support()
        if self.prompt_adapter_config is not None:
            self.prompt_adapter_config.verify_with_model_config(
                self.model_config)

        if self.quant_config is None and self.model_config is not None:
            self.quant_config = VllmConfig._get_quantization_config(
                self.model_config, self.load_config)

        from vllm.platforms import current_platform
        if self.model_config is not None and \
            self.scheduler_config.chunked_prefill_enabled and \
            self.model_config.dtype == torch.float32 and \
            current_platform.get_device_capability() == (7, 5):
            logger.warning_once(
                "Turing devices tensor cores do not support float32 matmul. "
                "To workaround this limitation, vLLM will set 'ieee' input "
                "precision for chunked prefill triton kernels.")

        # async tp is built on top of sequence parallelism
        # and requires it to be enabled.
        if self.compilation_config.pass_config.enable_async_tp:
            self.compilation_config.pass_config.enable_sequence_parallelism = \
                True
        if self.compilation_config.pass_config.enable_sequence_parallelism:
            self.compilation_config.custom_ops.append("+rms_norm")
        if envs.VLLM_USE_V1 and self.model_config is not None and \
            not self.model_config.enforce_eager:
            # FIXME(rob): Add function to set all of these.
            if not self.compilation_config.custom_ops:
                self.compilation_config.custom_ops = ["none"]
            self.compilation_config.use_cudagraph = True
            self.compilation_config.cudagraph_num_of_warmups = 1
            self.compilation_config.pass_config.enable_fusion = False
            self.compilation_config.pass_config.enable_noop = False
            self.compilation_config.level = CompilationLevel.PIECEWISE
            self.compilation_config.set_splitting_ops_for_v1()

        self._set_cudagraph_sizes()

        if self.cache_config.cpu_offload_gb > 0 and \
            self.compilation_config.level != CompilationLevel.NO_COMPILATION \
                and not envs.VLLM_USE_V1:
            logger.warning(
                "CPU offload is not supported with `torch.compile` in v0 yet."
                " Disabling `torch.compile`.")
            self.compilation_config.level = CompilationLevel.NO_COMPILATION

        if ((not envs.VLLM_USE_V1) and self.lora_config is not None
                and self.compilation_config.level
                != CompilationLevel.NO_COMPILATION):
            logger.warning(
                "LoRA for V0 is not supported with `torch.compile` yet. "
                "Disabling `torch.compile`.")
            self.compilation_config.level = CompilationLevel.NO_COMPILATION

        if self.compilation_config.full_cuda_graph and \
            not self.model_config.disable_cascade_attn:
            logger.warning_once(
                "full_cuda_graph is not supported with "
                "cascade attention. Disabling cascade attention.")
            self.model_config.disable_cascade_attn = True
            self.cache_config.enable_prefix_caching = False

        if (self.kv_events_config is not None
                and self.kv_events_config.enable_kv_cache_events
                and not self.cache_config.enable_prefix_caching):
            logger.warning(
                "KV cache events are on, but prefix caching is not enabled."
                "Use --enable-prefix-caching to enable.")
        if (self.kv_events_config is not None
                and self.kv_events_config.publisher != "null"
                and not self.kv_events_config.enable_kv_cache_events):
            logger.warning("KV cache events are disabled,"
                           "but the scheduler is configured to publish them."
                           "Modify KVEventsConfig.enable_kv_cache_events"
                           "to True to enable.")
        current_platform.check_and_update_config(self)

        if not self.instance_id:
            self.instance_id = random_uuid()[:5]

        if (envs.VLLM_USE_V1
                and not self.scheduler_config.disable_hybrid_kv_cache_manager):
            # logger should only print warning message for hybrid models. As we
            # can't know whether the model is hybrid or not now, so we don't log
            # warning message here and will log it later.
            if not (current_platform.is_cuda() or current_platform.is_rocm()):
                # Hybrid KV cache manager is not supported on non-GPU platforms.
                self.disable_hybrid_kv_cache_manager = True
            if self.kv_transfer_config is not None:
                # Hybrid KV cache manager is not compatible with KV transfer.
                self.disable_hybrid_kv_cache_manager = True
            if self.kv_events_config is not None:
                # Hybrid KV cache manager is not compatible with KV events.
                self.disable_hybrid_kv_cache_manager = True

    def update_sizes_for_sequence_parallelism(self,
                                              possible_sizes: list) -> list:
        # remove the sizes that not multiple of tp_size when
        # enable sequence parallelism
        removed_sizes = [
            size for size in possible_sizes
            if size % self.parallel_config.tensor_parallel_size != 0
        ]
        if removed_sizes:
            logger.warning(
                "Batch sizes %s are removed because they are not "
                "multiple of tp_size %d when "
                "sequence parallelism is enabled", removed_sizes,
                self.parallel_config.tensor_parallel_size)

        return [
            size for size in possible_sizes
            if size % self.parallel_config.tensor_parallel_size == 0
        ]

    def _set_cudagraph_sizes(self):
        """
        cudagraph batchsize padding logic:

        `[1, 2, 4] + [8 * i for i in range(1, 1025)]` is a list of all possible
        batch sizes that cudagraph will capture.

        Depending on the engine's configuration of `max_num_seqs`, the
        candidate batch sizes to capture cudagraph will shrink to the subset
        which just cover the range of `[1, max_num_seqs]`. In the common case,
        `max_num_seqs` is 256, and the cudagraph batch sizes will be
        `[1, 2, 4, 8, 16, 24, 32, 40, ..., 256]`.

        However, if users specify the cudagraph capture sizes through
        compilation config, we will use the specified sizes instead.

        In the end, `vllm_config.compilation_config.cudagraph_capture_sizes`
        will be the final sizes to capture cudagraph (in descending order).

        During runtime, if batchsize is larger than
        `vllm_config.compilation_config.cudagraph_capture_sizes`,
        no cudagraph will be used.
        If the batch size is no larger than
        `vllm_config.compilation_config.cudagraph_capture_sizes`,
        we can quickly find the padded graph size for a given batch size by
        looking up `vllm_config.compilation_config.bs_to_padded_graph_size`.
        """

        # calculate the default `batch_size_capture_list`
        if not envs.VLLM_USE_V1:
            batch_size_capture_list = []
            max_batchsize_to_capture = 0
            if self.scheduler_config is not None and \
                self.model_config is not None and \
                    not self.model_config.enforce_eager:

                possible_sizes = [1, 2, 4] + [8 * i for i in range(1, 1025)]
                if self.parallel_config.tensor_parallel_size > 1 and \
                    self.compilation_config.pass_config.enable_sequence_parallelism:
                    possible_sizes = self.update_sizes_for_sequence_parallelism(
                        possible_sizes)

                # find the minimum size that is larger than max_num_seqs,
                # which then becomes the max_batchsize_to_capture
                larger_sizes = [
                    x for x in possible_sizes
                    if x >= self.scheduler_config.max_num_seqs
                ]
                if larger_sizes:
                    max_batchsize_to_capture = larger_sizes[0]
                else:
                    max_batchsize_to_capture = possible_sizes[-1]

                # filter out the sizes that are
                # larger than max_batchsize_to_capture
                batch_size_capture_list = [
                    size for size in possible_sizes
                    if size <= max_batchsize_to_capture
                ]
        else:
            batch_size_capture_list = []
            if self.model_config is not None and \
                not self.model_config.enforce_eager:
                cuda_graph_sizes = self.scheduler_config.cuda_graph_sizes
                if len(cuda_graph_sizes) == 1:
                    batch_size_capture_list = [1, 2, 4] + [
                        i for i in range(8, cuda_graph_sizes[0] + 1, 8)
                    ]
                elif len(cuda_graph_sizes) > 1:
                    batch_size_capture_list = sorted(cuda_graph_sizes)
                else:
                    raise TypeError(f"Invalid value for {cuda_graph_sizes=}.")
                if self.parallel_config.tensor_parallel_size > 1 and \
                    self.compilation_config.pass_config.enable_sequence_parallelism:
                    batch_size_capture_list = \
                        self.update_sizes_for_sequence_parallelism(batch_size_capture_list)
                max_num_tokens = self.scheduler_config.max_num_batched_tokens
                batch_size_capture_list = [
                    size for size in batch_size_capture_list
                    if size <= max_num_tokens
                ]

        self.compilation_config.init_with_cudagraph_sizes(
            batch_size_capture_list)

    def recalculate_max_model_len(self, max_model_len: int):
        model_config = self.model_config
        max_model_len = model_config.get_and_verify_max_len(max_model_len)
        self.model_config.max_model_len = max_model_len
        self.scheduler_config.max_model_len = max_model_len
        self.compute_hash()

    def __str__(self):
        return (
            f"model={self.model_config.model!r},"
            f" speculative_config={self.speculative_config!r},"
            f" tokenizer={self.model_config.tokenizer!r}, "
            f"skip_tokenizer_init={self.model_config.skip_tokenizer_init},"
            f" tokenizer_mode={self.model_config.tokenizer_mode}, "
            f"revision={self.model_config.revision}, "
            f"override_neuron_config={self.model_config.override_neuron_config},"
            f" tokenizer_revision={self.model_config.tokenizer_revision}, "
            f"trust_remote_code={self.model_config.trust_remote_code}, "
            f"dtype={self.model_config.dtype}, "
            f"max_seq_len={self.model_config.max_model_len},"
            f" download_dir={self.load_config.download_dir!r}, "
            f"load_format={self.load_config.load_format}, "
            f"tensor_parallel_size={self.parallel_config.tensor_parallel_size},"
            f" pipeline_parallel_size={self.parallel_config.pipeline_parallel_size}, "  # noqa
            f"disable_custom_all_reduce={self.parallel_config.disable_custom_all_reduce}, "  # noqa
            f"quantization={self.model_config.quantization}, "
            f"enforce_eager={self.model_config.enforce_eager}, "
            f"kv_cache_dtype={self.cache_config.cache_dtype}, "
            f" device_config={self.device_config.device}, "
            f"decoding_config={self.decoding_config!r}, "
            f"observability_config={self.observability_config!r}, "
            f"seed={self.model_config.seed}, "
            f"served_model_name={self.model_config.served_model_name}, "
            f"num_scheduler_steps={self.scheduler_config.num_scheduler_steps}, "
            f"multi_step_stream_outputs={self.scheduler_config.multi_step_stream_outputs}, "  # noqa
            f"enable_prefix_caching={self.cache_config.enable_prefix_caching}, "
            f"chunked_prefill_enabled={self.scheduler_config.chunked_prefill_enabled}, "  # noqa
            f"use_async_output_proc={self.model_config.use_async_output_proc}, "
            f"pooler_config={self.model_config.pooler_config!r}, "
            f"compilation_config={self.compilation_config!r}")


_current_vllm_config: Optional[VllmConfig] = None


@contextmanager
def set_current_vllm_config(vllm_config: VllmConfig, check_compile=False):
    """
    Temporarily set the current vLLM config.
    Used during model initialization.
    We save the current vLLM config in a global variable,
    so that all modules can access it, e.g. custom ops
    can access the vLLM config to determine how to dispatch.
    """
    global _current_vllm_config
    old_vllm_config = _current_vllm_config
    from vllm.compilation.counter import compilation_counter
    num_models_seen = compilation_counter.num_models_seen
    try:
        _current_vllm_config = vllm_config
        yield
    except Exception:
        raise
    else:
        logger.debug("enabled custom ops: %s",
                     vllm_config.compilation_config.enabled_custom_ops)
        logger.debug("disabled custom ops: %s",
                     vllm_config.compilation_config.disabled_custom_ops)
        if check_compile and \
            vllm_config.compilation_config.level == CompilationLevel.PIECEWISE \
            and compilation_counter.num_models_seen == num_models_seen:
            # If the model supports compilation,
            # compilation_counter.num_models_seen should be increased
            # by at least 1.
            # If it is not increased, it means the model does not support
            # compilation (does not have @support_torch_compile decorator).
            logger.warning(
                "`torch.compile` is turned on, but the model %s"
                " does not support it. Please open an issue on GitHub"
                " if you want it to be supported.",
                vllm_config.model_config.model)
    finally:
        _current_vllm_config = old_vllm_config


def get_current_vllm_config() -> VllmConfig:
    if _current_vllm_config is None:
        # in ci, usually when we test custom ops/modules directly,
        # we don't set the vllm config. In that case, we set a default
        # config.
        logger.warning("Current vLLM config is not set.")
        from vllm.config import VllmConfig
        return VllmConfig()
    return _current_vllm_config


def contains_object_print(text):
    """
    Check if the text looks like a printed Python object, e.g.
    contains any substring matching the pattern: "at 0xFFFFFFF>"
    We match against 0x followed by 2-16 hex chars (there's
    a max of 16 on a 64 bit system).

    Args:
        text (str): The text to check

    Returns:
        result (bool): `True` if a match is found, `False` otherwise.
    """
    pattern = r'at 0x[a-fA-F0-9]{2,16}>'
    match = re.search(pattern, text)
    return match is not None


def assert_hashable(text):
    if not contains_object_print(text):
        return True
    raise AssertionError(
        f"vLLM tried to hash some configs that may have Python objects ids "
        f"in them. This is a bug, please file an issue. "
        f"Text being hashed: {text}")


T = TypeVar("T")


def get_layers_from_vllm_config(vllm_config: VllmConfig,
                                layer_type: type[T]) -> dict[str, T]:
    return {
        layer_name: layer
        for layer_name, layer in
        vllm_config.compilation_config.static_forward_context.items()
        if isinstance(layer, layer_type)
    }<|MERGE_RESOLUTION|>--- conflicted
+++ resolved
@@ -1743,12 +1743,8 @@
     """Port for data parallel messaging."""
     data_parallel_master_port: int = 29500
     """Port of the data parallel master."""
-<<<<<<< HEAD
-
-=======
     data_parallel_backend: str = "mp"
     """Backend to use for data parallel, either "mp" or "ray"."""
->>>>>>> f168b857
     enable_expert_parallel: bool = False
     """Use expert parallelism instead of tensor parallelism for MoE layers."""
     enable_eplb: bool = False
