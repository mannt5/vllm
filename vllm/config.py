# SPDX-License-Identifier: Apache-2.0

import ast
import copy
import enum
import hashlib
import inspect
import json
import re
import sys
import textwrap
import warnings
from collections import Counter
from contextlib import contextmanager
from dataclasses import (MISSING, dataclass, field, fields, is_dataclass,
                         replace)
from importlib.util import find_spec
from pathlib import Path
from typing import (TYPE_CHECKING, Any, Callable, ClassVar, Literal, Optional,
                    Protocol, TypeVar, Union, cast, get_args, get_origin)

import torch
from pydantic import BaseModel, Field, PrivateAttr
from torch.distributed import ProcessGroup, ReduceOp
from transformers import PretrainedConfig
from typing_extensions import deprecated

import vllm.envs as envs
from vllm.compilation.inductor_pass import CallableInductorPass, InductorPass
from vllm.logger import init_logger
from vllm.model_executor.layers.quantization import (QUANTIZATION_METHODS,
                                                     QuantizationMethods,
                                                     get_quantization_config)
from vllm.model_executor.models import ModelRegistry
from vllm.platforms import CpuArchEnum, current_platform
from vllm.tracing import is_otel_available, otel_import_error_traceback
from vllm.transformers_utils.config import (
    ConfigFormat, get_config, get_hf_image_processor_config,
    get_hf_text_config, get_pooling_config,
    get_sentence_transformer_tokenizer_config, is_encoder_decoder,
    try_get_generation_config, uses_mrope)
from vllm.transformers_utils.s3_utils import S3Model
from vllm.transformers_utils.utils import is_s3, maybe_model_redirect
from vllm.utils import (GiB_bytes, LayerBlockType, cuda_device_count_stateless,
                        get_cpu_memory, get_open_port, is_torch_equal_or_newer,
                        random_uuid, resolve_obj_by_qualname)

if TYPE_CHECKING:
    from _typeshed import DataclassInstance
    from ray.util.placement_group import PlacementGroup

    from vllm.executor.executor_base import ExecutorBase
    from vllm.model_executor.layers.quantization.base_config import (
        QuantizationConfig)
    from vllm.model_executor.model_loader.loader import BaseModelLoader

    ConfigType = type[DataclassInstance]
else:
    QuantizationConfig = None
    ConfigType = type

logger = init_logger(__name__)

ConfigT = TypeVar("ConfigT", bound=ConfigType)

# This value is chosen to have a balance between ITL and TTFT. Note it is
# not optimized for throughput.
_DEFAULT_MAX_NUM_BATCHED_TOKENS = 2048
_POOLING_MODEL_MAX_NUM_BATCHED_TOKENS = 32768
_MULTIMODAL_MODEL_MAX_NUM_BATCHED_TOKENS = 5120

TaskOption = Literal["auto", "generate", "embedding", "embed", "classify",
                     "score", "reward", "transcription"]

_ResolvedTask = Literal["generate", "embed", "classify", "score", "reward",
                        "draft", "transcription"]

RunnerType = Literal["generate", "pooling", "draft", "transcription"]

_RUNNER_TASKS: dict[RunnerType, list[_ResolvedTask]] = {
    "generate": ["generate"],
    "pooling": ["embed", "classify", "score", "reward"],
    "draft": ["draft"],
    "transcription": ["transcription"],
}

_TASK_RUNNER: dict[_ResolvedTask, RunnerType] = {
    task: runner
    for runner, tasks in _RUNNER_TASKS.items()
    for task in tasks
}

HfOverrides = Union[dict[str, Any], Callable[[PretrainedConfig],
                                             PretrainedConfig]]


class SupportsHash(Protocol):

    def compute_hash(self) -> str:
        ...


class SupportsMetricsInfo(Protocol):

    def metrics_info(self) -> dict[str, str]:
        ...


class ModelImpl(str, enum.Enum):
    AUTO = "auto"
    VLLM = "vllm"
    TRANSFORMERS = "transformers"


def get_attr_docs(cls: type[Any]) -> dict[str, str]:
    """
    Get any docstrings placed after attribute assignments in a class body.

    https://davidism.com/mit-license/
    """

    def pairwise(iterable):
        """
        Manually implement https://docs.python.org/3/library/itertools.html#itertools.pairwise

        Can be removed when Python 3.9 support is dropped.
        """
        iterator = iter(iterable)
        a = next(iterator, None)

        for b in iterator:
            yield a, b
            a = b

    cls_node = ast.parse(textwrap.dedent(inspect.getsource(cls))).body[0]

    if not isinstance(cls_node, ast.ClassDef):
        raise TypeError("Given object was not a class.")

    out = {}

    # Consider each pair of nodes.
    for a, b in pairwise(cls_node.body):
        # Must be an assignment then a constant string.
        if (not isinstance(a, (ast.Assign, ast.AnnAssign))
                or not isinstance(b, ast.Expr)
                or not isinstance(b.value, ast.Constant)
                or not isinstance(b.value.value, str)):
            continue

        doc = inspect.cleandoc(b.value.value)

        # An assignment can have multiple targets (a = b = v), but an
        # annotated assignment only has one target.
        targets = a.targets if isinstance(a, ast.Assign) else [a.target]

        for target in targets:
            # Must be assigning to a plain name.
            if not isinstance(target, ast.Name):
                continue

            out[target.id] = doc

    return out


def config(cls: ConfigT) -> ConfigT:
    """
    A decorator that ensures all fields in a dataclass have default values
    and that each field has a docstring.
    """
    if not is_dataclass(cls):
        raise TypeError("The decorated class must be a dataclass.")
    attr_docs = get_attr_docs(cls)
    for f in fields(cls):
        if f.init and f.default is MISSING and f.default_factory is MISSING:
            raise ValueError(
                f"Field '{f.name}' in {cls.__name__} must have a default value."
            )

        if f.name not in attr_docs:
            raise ValueError(
                f"Field '{f.name}' in {cls.__name__} must have a docstring.")

        if get_origin(f.type) is Union:
            args = get_args(f.type)
            literal_args = [arg for arg in args if get_origin(arg) is Literal]
            if len(literal_args) > 1:
                raise ValueError(
                    f"Field '{f.name}' in {cls.__name__} must use a single "
                    "Literal type. Please use 'Literal[Literal1, Literal2]' "
                    "instead of 'Union[Literal1, Literal2]'.")
    return cls


def get_field(cls: ConfigType, name: str) -> Field:
    """Get the default factory field of a dataclass by name. Used for getting
    default factory fields in `EngineArgs`."""
    if not is_dataclass(cls):
        raise TypeError("The given class is not a dataclass.")
    cls_fields = {f.name: f for f in fields(cls)}
    if name not in cls_fields:
        raise ValueError(f"Field '{name}' not found in {cls.__name__}.")
    named_field: Field = cls_fields.get(name)
    if (default_factory := named_field.default_factory) is not MISSING:
        return field(default_factory=default_factory)
    if (default := named_field.default) is not MISSING:
        return field(default=default)
    raise ValueError(
        f"{cls.__name__}.{name} must have a default value or default factory.")


TokenizerMode = Literal["auto", "slow", "mistral", "custom"]
ModelDType = Literal["auto", "half", "float16", "bfloat16", "float", "float32"]


@config
@dataclass
class ModelConfig:
    """Configuration for the model."""

    model: str = "facebook/opt-125m"
    """Name or path of the Hugging Face model to use. It is also used as the
    content for `model_name` tag in metrics output when `served_model_name` is
    not specified."""
    task: Literal[TaskOption, Literal["draft"]] = "auto"
    """The task to use the model for. Each vLLM instance only supports one
    task, even if the same model can be used for multiple tasks. When the model
    only supports one task, "auto" can be used to select it; otherwise, you
    must specify explicitly which task to use."""
    tokenizer: str = None  # type: ignore
    """Name or path of the Hugging Face tokenizer to use. If unspecified, model
    name or path will be used."""
    tokenizer_mode: TokenizerMode = "auto"
    """Tokenizer mode:\n
    - "auto" will use the fast tokenizer if available.\n
    - "slow" will always use the slow tokenizer.\n
    - "mistral" will always use the tokenizer from `mistral_common`.\n
    - "custom" will use --tokenizer to select the preregistered tokenizer."""
    trust_remote_code: bool = False
    """Trust remote code (e.g., from HuggingFace) when downloading the model
    and tokenizer."""
    dtype: Union[ModelDType, torch.dtype] = "auto"
    """Data type for model weights and activations:\n
    - "auto" will use FP16 precision for FP32 and FP16 models, and BF16
    precision for BF16 models.\n
    - "half" for FP16. Recommended for AWQ quantization.\n
    - "float16" is the same as "half".\n
    - "bfloat16" for a balance between precision and range.\n
    - "float" is shorthand for FP32 precision.\n
    - "float32" for FP32 precision."""
    seed: Optional[int] = None
    """Random seed for reproducibility."""
    hf_config_path: Optional[str] = None
    """Name or path of the Hugging Face config to use. If unspecified, model
    name or path will be used."""
    allowed_local_media_path: str = ""
    """Allowing API requests to read local images or videos from directories
    specified by the server file system. This is a security risk. Should only
    be enabled in trusted environments."""
    revision: Optional[str] = None
    """The specific model version to use. It can be a branch name, a tag name,
    or a commit id. If unspecified, will use the default version."""
    code_revision: Optional[str] = None
    """The specific revision to use for the model code on the Hugging Face Hub.
    It can be a branch name, a tag name, or a commit id. If unspecified, will
    use the default version."""
    rope_scaling: dict[str, Any] = field(default_factory=dict)
    """RoPE scaling configuration in JSON format. For example,
    `{"rope_type":"dynamic","factor":2.0}`."""
    rope_theta: Optional[float] = None
    """RoPE theta. Use with `rope_scaling`. In some cases, changing the RoPE
    theta improves the performance of the scaled model."""
    tokenizer_revision: Optional[str] = None
    """The specific revision to use for the tokenizer on the Hugging Face Hub.
    It can be a branch name, a tag name, or a commit id. If unspecified, will
    use the default version."""
    max_model_len: int = None  # type: ignore
    """Model context length (prompt and output). If unspecified, will be
    automatically derived from the model config.

    When passing via `--max-model-len`, supports k/m/g/K/M/G in human-readable
    format. Examples:\n
    - 1k -> 1000\n
    - 1K -> 1024\n
    - 25.6k -> 25,600"""
    spec_target_max_model_len: Optional[int] = None
    """Specify the the maximum length for spec decoding draft models."""
    quantization: Optional[QuantizationMethods] = None
    """Method used to quantize the weights. If `None`, we first check the
    `quantization_config` attribute in the model config file. If that is
    `None`, we assume the model weights are not quantized and use `dtype` to
    determine the data type of the weights."""
    enforce_eager: bool = False
    """Whether to always use eager-mode PyTorch. If True, we will disable CUDA
    graph and always execute the model in eager mode. If False, we will use
    CUDA graph and eager execution in hybrid for maximal performance and
    flexibility."""
    max_seq_len_to_capture: int = 8192
    """Maximum sequence len covered by CUDA graphs. When a sequence has context
    length larger than this, we fall back to eager mode. Additionally for
    encoder-decoder models, if the sequence length of the encoder input is
    larger than this, we fall back to the eager mode."""
    max_logprobs: int = 20
    """Maximum number of log probabilities to return when `logprobs` is
    specified in `SamplingParams`. The default value comes the default for the
    OpenAI Chat Completions API."""
    disable_sliding_window: bool = False
    """Whether to disable sliding window. If True, we will disable the sliding
    window functionality of the model, capping to sliding window size. If the
    model does not support sliding window, this argument is ignored."""
    disable_cascade_attn: bool = False
    """Disable cascade attention for V1. While cascade attention does not
    change the mathematical correctness, disabling it could be useful for
    preventing potential numerical issues. Note that even if this is set to
    False, cascade attention will be only used when the heuristic tells that
    it's beneficial."""
    skip_tokenizer_init: bool = False
    """Skip initialization of tokenizer and detokenizer. Expects valid
    `prompt_token_ids` and `None` for prompt from the input. The generated
    output will contain token ids."""
    served_model_name: Optional[Union[str, list[str]]] = None
    """The model name(s) used in the API. If multiple names are provided, the
    server will respond to any of the provided names. The model name in the
    model field of a response will be the first name in this list. If not
    specified, the model name will be the same as the `--model` argument. Noted
    that this name(s) will also be used in `model_name` tag content of
    prometheus metrics, if multiple names provided, metrics tag will take the
    first one."""
    limit_mm_per_prompt: dict[str, int] = field(default_factory=dict)
    """Maximum number of data items per modality per prompt. Only applicable
    for multimodal models."""
    use_async_output_proc: bool = True
    """Whether to use async output processor."""
    config_format: Union[str, ConfigFormat] = ConfigFormat.AUTO.value
    """The format of the model config to load:\n
    - "auto" will try to load the config in hf format if available else it
    will try to load in mistral format.\n
    - "hf" will load the config in hf format.\n
    - "mistral" will load the config in mistral format."""
    hf_token: Optional[Union[bool, str]] = None
    """The token to use as HTTP bearer authorization for remote files . If
    `True`, will use the token generated when running `huggingface-cli login`
    (stored in `~/.huggingface`)."""
    hf_overrides: HfOverrides = field(default_factory=dict)
    """If a dictionary, contains arguments to be forwarded to the Hugging Face
    config. If a callable, it is called to update the HuggingFace config. When
    specified via CLI, the argument must be a valid JSON string."""
    mm_processor_kwargs: Optional[dict[str, Any]] = None
    """Arguments to be forwarded to the model's processor for multi-modal data,
    e.g., image processor. Overrides for the multi-modal processor obtained
    from `AutoProcessor.from_pretrained`. The available overrides depend on the
    model that is being run. For example, for Phi-3-Vision: `{"num_crops": 4}`.
    When specified via CLI, the argument must be a valid JSON string."""
    disable_mm_preprocessor_cache: bool = False
    """If `True`, disable caching of the multi-modal preprocessor/mapper (not
    recommended)."""
    override_neuron_config: dict[str, Any] = field(default_factory=dict)
    """Initialize non-default neuron config or override default neuron config
    that are specific to Neuron devices, this argument will be used to
    configure the neuron config that can not be gathered from the vllm
    arguments. e.g. `{"cast_logits_dtype": "bloat16"}`. When specified via CLI,
    the argument must be a valid JSON string."""
    pooler_config: Optional["PoolerConfig"] = field(init=False)
    """Pooler config which controls the behaviour of output pooling in pooling
    models."""
    override_pooler_config: Optional[Union[dict, "PoolerConfig"]] = None
    """Initialize non-default pooling config or override default pooling config
    for the pooling model. e.g. `{"pooling_type": "mean", "normalize": false}`.
    When specified via CLI, the argument must be a valid JSON string."""
    logits_processor_pattern: Optional[str] = None
    """Optional regex pattern specifying valid logits processor qualified names
    that can be passed with the `logits_processors` extra completion argument.
    Defaults to `None`, which allows no processors."""
    generation_config: str = "auto"
    """The folder path to the generation config. Defaults to `"auto"`, the
    generation config will be loaded from model path. If set to `"vllm"`, no
    generation config is loaded, vLLM defaults will be used. If set to a folder
    path, the generation config will be loaded from the specified folder path.
    If `max_new_tokens` is specified in generation config, then it sets a
    server-wide limit on the number of output tokens for all requests."""
    override_generation_config: dict[str, Any] = field(default_factory=dict)
    """Overrides or sets generation config. e.g. `{"temperature": 0.5}`. If
    used with `--generation-config auto`, the override parameters will be
    merged with the default config from the model. If used with
    `--generation-config vllm`, only the override parameters are used.
    When specified via CLI, the argument must be a valid JSON string."""
    enable_sleep_mode: bool = False
    """Enable sleep mode for the engine (only cuda platform is supported)."""
    model_impl: Union[str, ModelImpl] = ModelImpl.AUTO.value
    """Which implementation of the model to use:\n
    - "auto" will try to use the vLLM implementation, if it exists, and fall
    back to the Transformers implementation if no vLLM implementation is
    available.\n
    - "vllm" will use the vLLM model implementation.\n
    - "transformers" will use the Transformers model implementation."""

    def compute_hash(self) -> str:
        """
        WARNING: Whenever a new field is added to this config,
        ensure that it is included in the factors list if
        it affects the computation graph.

        Provide a hash that uniquely identifies all the configs
        that affect the structure of the computation
        graph from input ids/embeddings to the final hidden states,
        excluding anything before input ids/embeddings and after
        the final hidden states.
        """
        factors: list[Any] = []
        factors.append(self.model)
        factors.append(self.dtype)
        factors.append(self.quantization)
        factors.append(self.revision)
        factors.append(self.code_revision)
        factors.append(self.max_model_len)
        factors.append(self.max_logprobs)
        factors.append(self.disable_sliding_window)
        factors.append(self.trust_remote_code)
        factors.append(self.generation_config)
        factors.append(self.model_impl)
        factors.append(self.override_generation_config)
        factors.append(self.rope_scaling)
        factors.append(self.rope_theta)
        # hf_config can control how the model looks!
        factors.append(self.hf_config.to_json_string())
        str_factors = str(factors)
        assert_hashable(str_factors)
        return hashlib.sha256(str(factors).encode()).hexdigest()

    def __post_init__(self) -> None:
        self.model = maybe_model_redirect(self.model)
        # The tokenizer is consistent with the model by default.
        if self.tokenizer is None:
            self.tokenizer = self.model
        if self.tokenizer_revision is None:
            self.tokenizer_revision = self.revision
        self.tokenizer = maybe_model_redirect(self.tokenizer)

        if isinstance(self.hf_config_path, str):
            self.hf_config_path = maybe_model_redirect(self.hf_config_path)

        if callable(self.hf_overrides):
            hf_overrides_kw = {}
            hf_overrides_fn = self.hf_overrides
        else:
            hf_overrides_kw = self.hf_overrides
            hf_overrides_fn = None

        if self.rope_scaling:
            hf_override: dict[str, Any] = {"rope_scaling": self.rope_scaling}
            hf_overrides_kw.update(hf_override)
            hf_overrides_str = json.dumps(hf_overrides_kw)
            msg = (
                "`--rope-scaling` will be removed in a future release. "
                f"'Please instead use `--hf-overrides '{hf_overrides_str}'`")
            warnings.warn(DeprecationWarning(msg), stacklevel=2)
        if self.rope_theta is not None:
            hf_override = {"rope_theta": self.rope_theta}
            hf_overrides_kw.update(hf_override)
            hf_overrides_str = json.dumps(hf_overrides_kw)
            msg = (
                "`--rope-theta` will be removed in a future release. "
                f"'Please instead use `--hf-overrides '{hf_overrides_str}'`")
            warnings.warn(DeprecationWarning(msg), stacklevel=2)

        self.maybe_pull_model_tokenizer_for_s3(self.model, self.tokenizer)

        if (backend := envs.VLLM_ATTENTION_BACKEND
            ) and backend == "FLASHINFER" and find_spec("flashinfer") is None:
            raise ValueError(
                "VLLM_ATTENTION_BACKEND is set to FLASHINFER, but flashinfer "
                "module was not found. See "
                "https://github.com/vllm-project/vllm/blob/main/docker/Dockerfile "  # noqa: E501
                "for instructions on how to install it.")

        from vllm.platforms import current_platform

        if (self.enable_sleep_mode
                and not current_platform.is_sleep_mode_available()):
            raise ValueError(
                "Sleep mode is not supported on current platform.")

        if isinstance(self.config_format, str):
            self.config_format = ConfigFormat(self.config_format)

        hf_config = get_config(self.hf_config_path or self.model,
                               self.trust_remote_code, self.revision,
                               self.code_revision, self.config_format)

        if hf_overrides_kw:
            logger.info("Overriding HF config with %s", hf_overrides_kw)
            hf_config.update(hf_overrides_kw)
        if hf_overrides_fn:
            logger.info("Overriding HF config with %s", hf_overrides_fn)
            hf_config = hf_overrides_fn(hf_config)

        self.hf_config = hf_config

        self.hf_text_config = get_hf_text_config(self.hf_config)
        self.attention_chunk_size = getattr(self.hf_text_config,
                                            "attention_chunk_size", None)
        self.encoder_config = self._get_encoder_config()
        self.hf_image_processor_config = get_hf_image_processor_config(
            self.model, hf_token=self.hf_token, revision=self.revision)
        self.dtype = _get_and_verify_dtype(self.hf_config, self.dtype)

        interleaved_attn_models = ["gemma2", "gemma3_text", "cohere2"]
        sliding_window = getattr(self.hf_text_config, "sliding_window", None)
        has_interleaved_attention = (sliding_window is not None) and (
            isinstance(sliding_window, list) or
            (self.hf_text_config.model_type in interleaved_attn_models))

        if (not self.disable_sliding_window and has_interleaved_attention):
            if (backend :=
                    envs.VLLM_ATTENTION_BACKEND) in ("XFORMERS", "FLASHINFER"):
                sliding_window_len_min = get_min_sliding_window(
                    self.hf_text_config.sliding_window)

                logger.warning_once(
                    "%s has interleaved attention, which is currently not supported by the %s backend. Disabling sliding window and capping the max length to the sliding window size (%d).",  # noqa: E501
                    self.hf_text_config.model_type,
                    backend,
                    sliding_window_len_min,
                )
                self.disable_sliding_window = True
            else:
                # for a model with interleaved attention,
                # the scheduler and the model treat it as full attention
                # (i.e., not dropping any tokens outside the window).
                # only the attention layer itself is aware of the sliding
                # window, and use the window size to compute the attention.
                self.hf_text_config.interleaved_sliding_window = sliding_window
                delattr(self.hf_text_config, "sliding_window")
                sliding_window = None

        self.max_model_len = _get_and_verify_max_len(
            hf_config=self.hf_text_config,
            max_model_len=self.max_model_len,
            disable_sliding_window=self.disable_sliding_window,
            sliding_window_len=self.get_hf_config_sliding_window(),
            spec_target_max_model_len=self.spec_target_max_model_len,
            encoder_config=self.encoder_config)
<<<<<<< HEAD
        if max_model_len is None and current_platform.is_tpu():
            logger.warning("--max-model-len is not specified, "
                           "it's currently using model's default length "
                           f"{self.max_model_len}, which might be too large."
                           "Please input with --max-model-len based on your "
                           "request input length and output length, to avoid "
                           "unnecessary degradation.")
        self.served_model_name = get_served_model_name(model,
                                                       served_model_name)
        self.multimodal_config = self._init_multimodal_config(
            limit_mm_per_prompt)
=======
        self.served_model_name = get_served_model_name(self.model,
                                                       self.served_model_name)
        self.multimodal_config = self._init_multimodal_config()
>>>>>>> 200bbf92
        if not self.skip_tokenizer_init:
            self._verify_tokenizer_mode()

        self.is_attention_free = self._init_attention_free()
        self.is_hybrid = self._init_is_hybrid()
        self.has_noops = self._init_has_noops()
        self.has_inner_state = self._init_has_inner_state()

        if (not current_platform.is_neuron() and self.override_neuron_config):
            raise ValueError(
                "`override_neuron_config` is only supported on Neuron.")

        supported_tasks, task = self._resolve_task(self.task)
        self.supported_tasks = supported_tasks
        self.task = task
        if self.task in ("draft", "generate"):
            self.truncation_side = "left"
        else:
            self.truncation_side = "right"

        self.pooler_config = self._init_pooler_config()

        self._verify_quantization()
        self._verify_cuda_graph()
        self._verify_bnb_config()

    @property
    def registry(self):
        return ModelRegistry

    @property
    def architectures(self) -> list[str]:
        return getattr(self.hf_config, "architectures", [])

    def maybe_pull_model_tokenizer_for_s3(self, model: str,
                                          tokenizer: str) -> None:
        """
        Pull the model config or tokenizer to a temporary
        directory in case of S3.

        Args:
            model: The model name or path.
            tokenizer: The tokenizer name or path.

        """
        if is_s3(model) or is_s3(tokenizer):
            if is_s3(model):
                s3_model = S3Model()
                s3_model.pull_files(
                    model, allow_pattern=["*.model", "*.py", "*.json"])
                self.model_weights = self.model
                self.model = s3_model.dir

            if is_s3(tokenizer):
                s3_tokenizer = S3Model()
                s3_tokenizer.pull_files(
                    model, ignore_pattern=["*.pt", "*.safetensors", "*.bin"])
                self.tokenizer = s3_tokenizer.dir

    def _init_multimodal_config(self) -> Optional["MultiModalConfig"]:
        if self.registry.is_multimodal_model(self.architectures):
            return MultiModalConfig(
                limit_per_prompt=self.limit_mm_per_prompt,
                mm_processor_kwargs=self.mm_processor_kwargs,
                disable_mm_preprocessor_cache=self.
                disable_mm_preprocessor_cache)

        if self.limit_mm_per_prompt:
            raise ValueError("`limit_mm_per_prompt` is only supported for "
                             "multimodal models.")
        if self.mm_processor_kwargs:
            raise ValueError("`mm_processor_kwargs` is only supported for "
                             "multimodal models.")
        if self.disable_mm_preprocessor_cache:
            raise ValueError("`disable_mm_preprocessor_cache` is only "
                             "supported for multimodal models.")

        return None

    def _get_encoder_config(self):
        return get_sentence_transformer_tokenizer_config(
            self.model, self.revision)

    def _init_pooler_config(self) -> Optional["PoolerConfig"]:

        if self.runner_type == "pooling":
            if isinstance(self.override_pooler_config, dict):
                self.override_pooler_config = PoolerConfig(
                    **self.override_pooler_config)

            pooler_config = self.override_pooler_config or PoolerConfig()

            base_config = get_pooling_config(self.model, self.revision)
            if base_config is not None:
                # Only set values that are not overridden by the user
                for k, v in base_config.items():
                    if getattr(pooler_config, k) is None:
                        setattr(pooler_config, k, v)

            if self.is_matryoshka:
                if pooler_config.normalize is None:
                    pooler_config.normalize = True
                elif not pooler_config.normalize:
                    raise ValueError(
                        "`normalize` must be enabled (set to True) "
                        "for models that are compatible with "
                        "Matryoshka Representation.")

            return pooler_config

        return None

    def _init_attention_free(self) -> bool:
        return self.registry.is_attention_free_model(self.architectures)

    def _init_is_hybrid(self) -> bool:
        return self.registry.is_hybrid_model(self.architectures)

    def _init_has_noops(self) -> bool:
        architectures = getattr(self.hf_config, "architectures", [])
        return self.registry.is_noops_model(architectures)

    def _init_has_inner_state(self) -> bool:
        return self.registry.model_has_inner_state(self.architectures)

    def _verify_tokenizer_mode(self) -> None:
        tokenizer_mode = cast(TokenizerMode, self.tokenizer_mode.lower())
        if tokenizer_mode not in get_args(TokenizerMode):
            raise ValueError(
                f"Unknown tokenizer mode: {self.tokenizer_mode}. Must be "
                f"one of {get_args(TokenizerMode)}.")
        self.tokenizer_mode = tokenizer_mode

    def _get_preferred_task(
        self,
        architectures: list[str],
        supported_tasks: set[_ResolvedTask],
    ) -> Optional[_ResolvedTask]:
        model_id = self.model
        if get_pooling_config(model_id, self.revision):
            return "embed"
        if self.registry.is_cross_encoder_model(architectures):
            return "score"
        if self.registry.is_transcription_model(architectures):
            return "transcription"

        suffix_to_preferred_task: list[tuple[str, _ResolvedTask]] = [
            # Other models follow this pattern
            ("ForCausalLM", "generate"),
            ("ForConditionalGeneration", "generate"),
            ("ForSequenceClassification", "classify"),
            ("ChatModel", "generate"),
            ("LMHeadModel", "generate"),
            ("EmbeddingModel", "embed"),
            ("RewardModel", "reward"),
        ]
        _, arch = self.registry.inspect_model_cls(architectures)

        for suffix, pref_task in suffix_to_preferred_task:
            if arch.endswith(suffix) and pref_task in supported_tasks:
                return pref_task

        return None

    def _resolve_task(
        self,
        task_option: Literal[TaskOption, Literal["draft"]],
    ) -> tuple[set[_ResolvedTask], _ResolvedTask]:
        if task_option == "draft":
            return {"draft"}, "draft"

        registry = self.registry
        architectures = self.architectures

        runner_support: dict[RunnerType, bool] = {
            # NOTE: Listed from highest to lowest priority,
            # in case the model supports multiple of them
            "transcription": registry.is_transcription_model(architectures),
            "generate": registry.is_text_generation_model(architectures),
            "pooling": registry.is_pooling_model(architectures),
        }
        supported_runner_types_lst: list[RunnerType] = [
            runner_type
            for runner_type, is_supported in runner_support.items()
            if is_supported
        ]

        supported_tasks_lst: list[_ResolvedTask] = [
            task for runner_type in supported_runner_types_lst
            for task in _RUNNER_TASKS[runner_type]
        ]
        supported_tasks = set(supported_tasks_lst)

        if task_option == "auto":
            selected_task = next(iter(supported_tasks_lst))

            if len(supported_tasks_lst) > 1:
                preferred_task = self._get_preferred_task(
                    architectures, supported_tasks)
                if preferred_task is not None:
                    selected_task = preferred_task

                logger.info(
                    "This model supports multiple tasks: %s. "
                    "Defaulting to '%s'.", supported_tasks, selected_task)
        else:
            # Aliases
            if task_option == "embedding":
                preferred_task = self._get_preferred_task(
                    architectures, supported_tasks)
                if preferred_task != "embed":
                    msg = ("The 'embedding' task will be restricted to "
                           "embedding models in a future release. Please "
                           "pass `--task classify`, `--task score`, or "
                           "`--task reward` explicitly for other pooling "
                           "models.")
                    warnings.warn(msg, DeprecationWarning, stacklevel=2)

                task_option = preferred_task or "embed"

            if task_option not in supported_tasks:
                msg = (
                    f"This model does not support the '{task_option}' task. "
                    f"Supported tasks: {supported_tasks}")
                raise ValueError(msg)

            selected_task = task_option

        return supported_tasks, selected_task

    def _parse_quant_hf_config(self):
        quant_cfg = getattr(self.hf_config, "quantization_config", None)
        if quant_cfg is None:
            # compressed-tensors uses a "compression_config" key
            quant_cfg = getattr(self.hf_config, "compression_config", None)
        return quant_cfg

    def _verify_quantization(self) -> None:
        supported_quantization = QUANTIZATION_METHODS
        optimized_quantization_methods = [
            "fp8", "marlin", "modelopt", "gptq_marlin_24", "gptq_marlin",
            "awq_marlin", "fbgemm_fp8", "compressed-tensors", "experts_int8",
            "quark", "nvfp4", "bitblas", "gptq_bitblas"
        ]
        if self.quantization is not None:
            self.quantization = cast(QuantizationMethods,
                                     self.quantization.lower())

        # Parse quantization method from the HF model config, if available.
        quant_cfg = self._parse_quant_hf_config()

        if quant_cfg is not None:
            quant_method = quant_cfg.get("quant_method", "").lower()
            quant_method = quant_method.replace("compressed_tensors",
                                                "compressed-tensors")
            quant_cfg["quant_method"] = quant_method

            # Quantization methods which are overrides (i.e. they have a
            # `override_quantization_method` method) must be checked in order
            # of preference (this is particularly important for GPTQ).
            overrides = [
                "marlin",
                "bitblas",
                "gptq_marlin_24",
                "gptq_marlin",
                "gptq_bitblas",
                "awq_marlin",
                "ipex",
                "moe_wna16",
            ]
            quantization_methods = [
                q for q in supported_quantization if q not in overrides
            ]
            # Any custom overrides will be in quantization_methods so we place
            # them at the start of the list so custom overrides have preference
            # over the built in ones.
            quantization_methods = quantization_methods + overrides

            # Detect which checkpoint is it
            for name in quantization_methods:
                method = get_quantization_config(name)
                quantization_override = method.override_quantization_method(
                    quant_cfg, self.quantization)
                if quantization_override is not None:
                    # Raise error if the override is not custom (custom would
                    # be in QUANTIZATION_METHODS but not QuantizationMethods)
                    # and hasn't been added to the overrides list.
                    if (name in get_args(QuantizationMethods)
                            and name not in overrides):
                        raise ValueError(
                            f"Quantization method {name} is an override but "
                            "is has not been added to the `overrides` list "
                            "above. This is necessary to ensure that the "
                            "overrides are checked in order of preference.")
                    quant_method = quantization_override
                    self.quantization = quantization_override
                    break

            # Verify quantization configurations.
            if self.quantization is None:
                self.quantization = quant_method
            elif self.quantization != quant_method:
                raise ValueError(
                    "Quantization method specified in the model config "
                    f"({quant_method}) does not match the quantization "
                    f"method specified in the `quantization` argument "
                    f"({self.quantization}).")

        if self.quantization is not None:
            if self.quantization not in supported_quantization:
                raise ValueError(
                    f"Unknown quantization method: {self.quantization}. Must "
                    f"be one of {supported_quantization}.")
            from vllm.platforms import current_platform
            current_platform.verify_quantization(self.quantization)
            if self.quantization not in optimized_quantization_methods:
                logger.warning(
                    "%s quantization is not fully "
                    "optimized yet. The speed can be slower than "
                    "non-quantized models.", self.quantization)

    def _verify_cuda_graph(self) -> None:
        self.max_seq_len_to_capture = min(self.max_seq_len_to_capture,
                                          self.max_model_len)
        ROCM_UNSUPPORTED_MODELS = ['mllama']
        if (self.hf_config.model_type in ROCM_UNSUPPORTED_MODELS
                and not self.enforce_eager and current_platform.is_rocm()):
            logger.warning(
                "CUDA graph is not supported for %s on ROCm yet, fallback "
                "to the eager mode.", self.hf_config.model_type)
            self.enforce_eager = True

    def _verify_bnb_config(self) -> None:
        """
        The current version of bitsandbytes (0.45.3) with 8-bit models does not
        yet support CUDA graph.
        # TODO Remove this when bitsandbytes supports.
        """
        is_bitsandbytes = self.quantization == "bitsandbytes"
        has_quantization_config = (getattr(self.hf_config,
                                           "quantization_config", None)
                                   is not None)
        is_8bit = (self.hf_config.quantization_config.get(
            "load_in_8bit", False) if has_quantization_config else False)
        if all([
                is_bitsandbytes,
                has_quantization_config,
                is_8bit,
                not self.enforce_eager,
        ]):
            logger.warning(
                "CUDA graph is not supported on BitsAndBytes 8bit yet, "
                "fallback to the eager mode.")

            self.enforce_eager = True

    def _verify_with_expert_parallelism(self) -> None:
        num_expert_names = [
            "moe_num_experts",  # Dbrx
            "num_experts",  # Jamba
            "n_routed_experts",  # DeepSeek
            "num_local_experts",  # Mixtral
        ]
        num_experts = 0
        for name in num_expert_names:
            num_experts = getattr(self.hf_text_config, name, 0)
            if num_experts > 0:
                break
        if num_experts < 1:
            raise ValueError(
                "Number of experts in the model must be greater than 0 "
                "when expert parallelism is enabled.")

    def verify_async_output_proc(self, parallel_config, speculative_config,
                                 device_config) -> None:
        if not self.use_async_output_proc:
            # Nothing to check
            return

        if parallel_config.pipeline_parallel_size > 1:
            self.use_async_output_proc = False
            return

        # Reminder: Please update docs/source/features/compatibility_matrix.md
        # If the feature combo become valid
        from vllm.platforms import current_platform
        if not current_platform.is_async_output_supported(self.enforce_eager):
            self.use_async_output_proc = False
            return

        if envs.VLLM_USE_RAY_SPMD_WORKER:
            self.use_async_output_proc = False
            return

        # Async postprocessor is not necessary for pooling models
        # since there is no token generation
        if self.runner_type == "pooling":
            self.use_async_output_proc = False

        # Reminder: Please update docs/source/features/compatibility_matrix.md
        # If the feature combo become valid
        if speculative_config:
            self.use_async_output_proc = False

    def verify_with_parallel_config(
        self,
        parallel_config: "ParallelConfig",
    ) -> None:

        if parallel_config.distributed_executor_backend == "external_launcher":
            assert self.seed is not None, (
                "Seed must be set when using external launcher backend to "
                "make sure sampling results are the same across workers.")

        total_num_attention_heads = getattr(self.hf_text_config,
                                            "num_attention_heads", 0)
        tensor_parallel_size = parallel_config.tensor_parallel_size
        if total_num_attention_heads % tensor_parallel_size != 0:
            raise ValueError(
                f"Total number of attention heads ({total_num_attention_heads})"
                " must be divisible by tensor parallel size "
                f"({tensor_parallel_size}).")

        if parallel_config.enable_expert_parallel:
            self._verify_with_expert_parallelism()

        pipeline_parallel_size = parallel_config.pipeline_parallel_size
        if pipeline_parallel_size > 1:
            if not self.registry.is_pp_supported_model(self.architectures):
                raise NotImplementedError(
                    "Pipeline parallelism is not supported for this model. "
                    "Supported models implement the `SupportsPP` interface.")

            if self.use_async_output_proc:
                self.use_async_output_proc = False

    def get_hf_config_sliding_window(
            self) -> Union[Optional[int], list[Optional[int]]]:
        """Get the sliding window size, or None if disabled."""

        # Some models, like Qwen2 and Qwen1.5, use `use_sliding_window` in
        # addition to sliding window size. We check if that field is present
        # and if it's False, return None.
        if (hasattr(self.hf_text_config, "use_sliding_window")
                and not self.hf_text_config.use_sliding_window):
            return None
        return getattr(self.hf_text_config, "sliding_window", None)

    def get_sliding_window(self) -> Optional[Union[int, list[Optional[int]]]]:
        """Get the sliding window size, or None if disabled.
        """
        # If user disables sliding window, return None.
        if self.disable_sliding_window:
            return None
        # Otherwise get the value from the hf config.
        return self.get_hf_config_sliding_window()

    def get_vocab_size(self) -> int:
        return self.hf_text_config.vocab_size

    def get_hidden_size(self) -> int:
        return self.hf_text_config.hidden_size

    @property
    def is_deepseek_mla(self) -> bool:
        if not hasattr(self.hf_text_config, "model_type"):
            return False
        elif self.hf_text_config.model_type in \
            ('deepseek_v2', 'deepseek_v3', 'deepseek_mtp'):
            return self.hf_text_config.kv_lora_rank is not None
        elif self.hf_text_config.model_type == 'eagle':
            # if the model is an EAGLE module, check for the
            # underlying architecture
            return self.hf_text_config.model.model_type in \
                    ('deepseek_v2', 'deepseek_v3') \
                and self.hf_text_config.kv_lora_rank is not None
        return False

    def get_head_size(self) -> int:
        # TODO remove hard code
        if self.is_deepseek_mla:
            qk_rope_head_dim = getattr(self.hf_text_config, "qk_rope_head_dim",
                                       0)
            if self.use_mla:
                return self.hf_text_config.kv_lora_rank + qk_rope_head_dim
            else:
                qk_nope_head_dim = getattr(self.hf_text_config,
                                           "qk_nope_head_dim", 0)
                if qk_rope_head_dim and qk_nope_head_dim:
                    return qk_rope_head_dim + qk_nope_head_dim

        if hasattr(self.hf_text_config,
                   "model_type") and (self.hf_text_config.model_type
                                      == "zamba2"):
            return self.hf_text_config.attention_head_dim

        if self.is_attention_free:
            return 0

        if hasattr(self.hf_text_config, "head_dim"):
            return self.hf_text_config.head_dim
        # FIXME(woosuk): This may not be true for all models.
        return (self.hf_text_config.hidden_size //
                self.hf_text_config.num_attention_heads)

    def get_total_num_kv_heads(self) -> int:
        """Returns the total number of KV heads."""
        # For GPTBigCode & Falcon:
        # NOTE: for falcon, when new_decoder_architecture is True, the
        # multi_query flag is ignored and we use n_head_kv for the number of
        # KV heads.
        falcon_model_types = ["falcon", "RefinedWeb", "RefinedWebModel"]
        new_decoder_arch_falcon = (
            self.hf_config.model_type in falcon_model_types
            and getattr(self.hf_config, "new_decoder_architecture", False))
        if not new_decoder_arch_falcon and getattr(self.hf_text_config,
                                                   "multi_query", False):
            # Multi-query attention, only one KV head.
            # Currently, tensor parallelism is not supported in this case.
            return 1

        # For DBRX and MPT
        if self.hf_config.model_type == "mpt":
            if "kv_n_heads" in self.hf_config.attn_config:
                return self.hf_config.attn_config["kv_n_heads"]
            return self.hf_config.num_attention_heads
        if self.hf_config.model_type == "dbrx":
            return getattr(self.hf_config.attn_config, "kv_n_heads",
                           self.hf_config.num_attention_heads)

        if self.hf_config.model_type == "nemotron-nas":
            for block in self.hf_config.block_configs:
                if not block.attention.no_op:
                    return self.hf_config.num_attention_heads \
                        // block.attention.n_heads_in_group

            raise RuntimeError("Couldn't determine number of kv heads")

        if self.is_attention_free:
            return 0

        attributes = [
            # For Falcon:
            "n_head_kv",
            "num_kv_heads",
            # For LLaMA-2:
            "num_key_value_heads",
            # For ChatGLM:
            "multi_query_group_num",
        ]
        for attr in attributes:
            num_kv_heads = getattr(self.hf_text_config, attr, None)
            if num_kv_heads is not None:
                return num_kv_heads

        # For non-grouped-query attention models, the number of KV heads is
        # equal to the number of attention heads.
        return self.hf_text_config.num_attention_heads

    def get_num_kv_heads(self, parallel_config: "ParallelConfig") -> int:
        """Returns the number of KV heads per GPU."""
        if self.use_mla:
            # When using MLA during decode it becomes MQA
            return 1

        total_num_kv_heads = self.get_total_num_kv_heads()
        # If tensor parallelism is used, we divide the number of KV heads by
        # the tensor parallel size. We will replicate the KV heads in the
        # case where the number of KV heads is smaller than the tensor
        # parallel size so each GPU has at least one KV head.
        return max(1,
                   total_num_kv_heads // parallel_config.tensor_parallel_size)

    def get_num_attention_heads(self,
                                parallel_config: "ParallelConfig") -> int:
        num_heads = getattr(self.hf_text_config, "num_attention_heads", 0)
        return num_heads // parallel_config.tensor_parallel_size

    def get_layers_start_end_indices(
            self, parallel_config: "ParallelConfig") -> tuple[int, int]:
        from vllm.distributed.utils import get_pp_indices
        if self.hf_text_config.model_type == "deepseek_mtp":
            total_num_hidden_layers = getattr(self.hf_text_config,
                                              "num_nextn_predict_layers", 0)
        else:
            total_num_hidden_layers = getattr(self.hf_text_config,
                                              "num_hidden_layers", 0)
        # the layout order is: DP x PP x TP
        pp_rank = (parallel_config.rank // parallel_config.tensor_parallel_size
                   ) % parallel_config.pipeline_parallel_size
        pp_size = parallel_config.pipeline_parallel_size
        start, end = get_pp_indices(total_num_hidden_layers, pp_rank, pp_size)
        return start, end

    def get_num_layers(self, parallel_config: "ParallelConfig") -> int:
        start, end = self.get_layers_start_end_indices(parallel_config)
        return end - start

    def get_num_layers_by_block_type(
        self,
        parallel_config: "ParallelConfig",
        block_type: LayerBlockType = LayerBlockType.attention,
    ) -> int:
        # This function relies on 'layers_block_type' in hf_config,
        # for w/o this attribute, we will need to have workarounds like so
        attn_block_type = block_type == LayerBlockType.attention
        is_transformer = not self.is_hybrid and \
                            not self.has_noops and \
                            not self.is_attention_free
        start, end = self.get_layers_start_end_indices(parallel_config)

        if is_transformer:
            # Handle the basic case first
            return end - start if attn_block_type else 0
        elif self.is_attention_free:
            # Attention free
            # Note that this code assumes there
            # is only one type of attention-free block type.
            return 0 if attn_block_type else end - start
        elif self.has_noops:
            block_configs = self.hf_config.block_configs
            return sum(not bc.attention.no_op
                       for bc in block_configs[start:end])
        else:
            # Hybrid model Jamba
            layers_block_type_value = getattr(self.hf_config,
                                              "layers_block_type", None)
            if layers_block_type_value is not None:
                if hasattr(self.hf_text_config,
                           "model_type") and (self.hf_text_config.model_type
                                              == "zamba2"):
                    if attn_block_type:
                        return sum(t == "hybrid"
                                   for t in layers_block_type_value[start:end])
                    else:
                        return self.get_num_layers(parallel_config)
                return sum(t == block_type.value
                           for t in layers_block_type_value[start:end])

            # Hybrid model Minimax
            attn_type_list = getattr(self.hf_config, "attn_type_list", None)
            if attn_type_list:
                return sum(t == 1 for t in attn_type_list[start:end])

            if layers_block_type_value is None and attn_type_list is None:
                raise ValueError(
                    "The model is an hybrid without a"
                    "layers_block_type or an attn_type_list in the hf_config,"
                    "cannot determine the num of "
                    f"{block_type.value} layers")

            return sum(t == 1 for t in attn_type_list[start:end])

    def get_multimodal_config(self) -> "MultiModalConfig":
        """
        Get the multimodal configuration of the model.

        Raises:
            ValueError: If the model is not multimodal.
        """
        if self.multimodal_config is None:
            raise ValueError("The model is not multimodal.")

        return self.multimodal_config

    def try_get_generation_config(self) -> dict[str, Any]:
        if self.generation_config in ("auto", "vllm"):
            config = try_get_generation_config(
                self.hf_config_path or self.model,
                trust_remote_code=self.trust_remote_code,
                revision=self.revision,
            )
        else:
            config = try_get_generation_config(
                self.generation_config,
                trust_remote_code=self.trust_remote_code,
            )

        if config is None:
            return {}

        return config.to_diff_dict()

    def get_diff_sampling_param(self) -> dict[str, Any]:
        """
        This method returns a dictionary containing the parameters
        that differ from the default sampling parameters. If
        `generation_config` is `"vllm"`, an empty dictionary is returned.

        Returns:
            dict[str, Any]: A dictionary with the differing sampling
            parameters, if `generation_config` is `"vllm"` an empty dictionary.
        """
        if self.generation_config == "vllm":
            config = {}
        else:
            config = self.try_get_generation_config()

        # Overriding with given generation config
        config.update(self.override_generation_config)

        available_params = [
            "repetition_penalty",
            "temperature",
            "top_k",
            "top_p",
            "min_p",
            "max_new_tokens",
        ]
        if any(p in config for p in available_params):
            diff_sampling_param = {
                p: config.get(p)
                for p in available_params if config.get(p) is not None
            }
            # Huggingface definition of max_new_tokens is equivalent
            # to vLLM's max_tokens
            if "max_new_tokens" in diff_sampling_param:
                diff_sampling_param["max_tokens"] = diff_sampling_param.pop(
                    "max_new_tokens")
        else:
            diff_sampling_param = {}

        if diff_sampling_param:
            logger.warning_once(
                "Default sampling parameters have been overridden by the "
                "model's Hugging Face generation config recommended from the "
                "model creator. If this is not intended, please relaunch "
                "vLLM instance with `--generation-config vllm`.")
        return diff_sampling_param

    @property
    def is_encoder_decoder(self) -> bool:
        """Extract the HF encoder/decoder model flag."""
        return is_encoder_decoder(self.hf_config)

    @property
    def uses_mrope(self) -> bool:
        return uses_mrope(self.hf_config)

    @property
    def is_multimodal_model(self) -> bool:
        return self.multimodal_config is not None

    @property
    def is_cross_encoder(self) -> bool:
        return self.registry.is_cross_encoder_model(self.architectures)

    @property
    def use_mla(self) -> bool:
        return self.is_deepseek_mla and not envs.VLLM_MLA_DISABLE

    @property
    def supported_runner_types(self) -> set[RunnerType]:
        return {_TASK_RUNNER[task] for task in self.supported_tasks}

    @property
    def runner_type(self) -> RunnerType:
        return _TASK_RUNNER[cast(_ResolvedTask, self.task)]

    @property
    def is_v1_compatible(self) -> bool:
        architectures = getattr(self.hf_config, "architectures", [])
        return ModelRegistry.is_v1_compatible(architectures)

    @property
    def is_matryoshka(self) -> bool:
        return (hasattr(self.hf_config, "matryoshka_dimensions")
                or getattr(self.hf_config, "is_matryoshka", False))

    @property
    def matryoshka_dimensions(self):
        return getattr(self.hf_config, "matryoshka_dimensions", None)


BlockSize = Literal[1, 8, 16, 32, 64, 128]
CacheDType = Literal["auto", "fp8", "fp8_e4m3", "fp8_e5m2"]
PrefixCachingHashAlgo = Literal["builtin", "sha256"]


@config
@dataclass
class CacheConfig:
    """Configuration for the KV cache."""

    block_size: BlockSize = None  # type: ignore
    """Size of a contiguous cache block in number of tokens. This is ignored on
    neuron devices and set to `--max-model-len`. On CUDA devices, only block
    sizes up to 32 are supported. On HPU devices, block size defaults to 128.

    This config has no static default. If left unspecified by the user, it will
    be set in `Platform.check_and_update_configs()` based on the current
    platform."""
    gpu_memory_utilization: float = 0.9
    """The fraction of GPU memory to be used for the model executor, which can
    range from 0 to 1. For example, a value of 0.5 would imply 50% GPU memory
    utilization. If unspecified, will use the default value of 0.9. This is a
    per-instance limit, and only applies to the current vLLM instance. It does
    not matter if you have another vLLM instance running on the same GPU. For
    example, if you have two vLLM instances running on the same GPU, you can
    set the GPU memory utilization to 0.5 for each instance."""
    swap_space: float = 4
    """Size of the CPU swap space per GPU (in GiB)."""
    cache_dtype: CacheDType = "auto"
    """Data type for kv cache storage. If "auto", will use model data type.
    CUDA 11.8+ supports fp8 (=fp8_e4m3) and fp8_e5m2. ROCm (AMD GPU) supports
    fp8 (=fp8_e4m3)."""
    is_attention_free: bool = False
    """Whether the model is attention-free. This is primarily set in
    `ModelConfig` and that value should be manually duplicated here."""
    num_gpu_blocks_override: Optional[int] = None
    """Number of GPU blocks to use. This overrides the profiled `num_gpu_blocks`
    if specified. Does nothing if `None`. Used for testing preemption."""
    sliding_window: Optional[int] = None
    """Sliding window size for the KV cache. This is primarily set in
    `ModelConfig` and that value should be manually duplicated here."""
    enable_prefix_caching: Optional[bool] = None
    """Whether to enable prefix caching. Disabled by default for V0. Enabled by
    default for V1."""
    prefix_caching_hash_algo: PrefixCachingHashAlgo = "builtin"
    """Set the hash algorithm for prefix caching:\n
    - "builtin" is Python's built-in hash.\n
    - "sha256" is collision resistant but with certain overheads."""
    cpu_offload_gb: float = 0
    """The space in GiB to offload to CPU, per GPU. Default is 0, which means
    no offloading. Intuitively, this argument can be seen as a virtual way to
    increase the GPU memory size. For example, if you have one 24 GB GPU and
    set this to 10, virtually you can think of it as a 34 GB GPU. Then you can
    load a 13B model with BF16 weight, which requires at least 26GB GPU memory.
    Note that this requires fast CPU-GPU interconnect, as part of the model is
    loaded from CPU memory to GPU memory on the fly in each model forward pass.
    """
    calculate_kv_scales: bool = False
    """This enables dynamic calculation of `k_scale` and `v_scale` when
    kv_cache_dtype is fp8. If `False`, the scales will be loaded from the model
    checkpoint if available. Otherwise, the scales will default to 1.0."""

    # Will be set after profiling.
    num_gpu_blocks: Optional[int] = field(default=None, init=False)
    """The number of blocks to allocate for GPU memory."""
    num_cpu_blocks: Optional[int] = field(default=None, init=False)
    """The number of blocks to allocate for CPU memory."""

    def compute_hash(self) -> str:
        """
        WARNING: Whenever a new field is added to this config,
        ensure that it is included in the factors list if
        it affects the computation graph.

        Provide a hash that uniquely identifies all the configs
        that affect the structure of the computation
        graph from input ids/embeddings to the final hidden states,
        excluding anything before input ids/embeddings and after
        the final hidden states.
        """
        factors: list[Any] = []
        factors.append(self.cache_dtype)
        # `cpu_offload_gb` does not use `torch.compile` yet.
        hash_str = hashlib.md5(str(factors).encode(),
                               usedforsecurity=False).hexdigest()
        return hash_str

    def __post_init__(self) -> None:
        self.swap_space_bytes = self.swap_space * GiB_bytes

        self._verify_args()
        self._verify_cache_dtype()
        self._verify_prefix_caching()

    def metrics_info(self):
        # convert cache_config to dict(key: str, value: str) for prometheus
        # metrics info
        return {key: str(value) for key, value in self.__dict__.items()}

    def _verify_args(self) -> None:
        if self.cpu_offload_gb < 0:
            raise ValueError("CPU offload space must be non-negative"
                             f", but got {self.cpu_offload_gb}")

        if self.gpu_memory_utilization > 1.0:
            raise ValueError(
                "GPU memory utilization must be less than 1.0. Got "
                f"{self.gpu_memory_utilization}.")

    def _verify_cache_dtype(self) -> None:
        if self.cache_dtype == "auto":
            pass
        elif self.cache_dtype in get_args(CacheDType):
            logger.info(
                "Using fp8 data type to store kv cache. It reduces the GPU "
                "memory footprint and boosts the performance. "
                "Meanwhile, it may cause accuracy drop without a proper "
                "scaling factor")
        else:
            raise ValueError(f"Unknown kv cache dtype: {self.cache_dtype}")

    def _verify_prefix_caching(self) -> None:
        if not self.enable_prefix_caching:
            return

        if self.sliding_window is not None and not envs.VLLM_USE_V1:
            raise NotImplementedError(
                "Prefix caching is not supported with sliding window. "
                "Run with --disable-sliding-window to use prefix caching.")

        if (self.enable_prefix_caching and self.prefix_caching_hash_algo
                not in get_args(PrefixCachingHashAlgo)):
            raise ValueError(
                "Unknown prefix caching hash algorithm: "
                f"{self.prefix_caching_hash_algo}. Must be one of "
                f"{get_args(PrefixCachingHashAlgo)}.")

    def verify_with_parallel_config(
        self,
        parallel_config: "ParallelConfig",
    ) -> None:
        total_cpu_memory = get_cpu_memory()
        # FIXME(woosuk): Here, it is assumed that the GPUs in a tensor parallel
        # group are in the same node. However, the GPUs may span multiple nodes.
        num_gpus_per_node = parallel_config.tensor_parallel_size
        cpu_memory_usage = self.swap_space_bytes * num_gpus_per_node

        msg = (f"{cpu_memory_usage / GiB_bytes:.2f} GiB out of the "
               f"{total_cpu_memory / GiB_bytes:.2f} GiB total CPU memory "
               "is allocated for the swap space.")
        if cpu_memory_usage > 0.7 * total_cpu_memory:
            raise ValueError("Too large swap space. " + msg)
        elif cpu_memory_usage > 0.4 * total_cpu_memory:
            logger.warning("Possibly too large swap space. %s", msg)


@config
@dataclass
class TokenizerPoolConfig:
    """This config is deprecated and will be removed in a future release.

    Passing these parameters will have no effect. Please remove them from your
    configurations.
    """

    pool_size: int = 0
    """This parameter is deprecated and will be removed in a future release.
    Passing this parameter will have no effect. Please remove it from your
    configurations."""
    pool_type: str = "ray"
    """This parameter is deprecated and will be removed in a future release.
    Passing this parameter will have no effect. Please remove it from your
    configurations."""
    extra_config: dict = field(default_factory=dict)
    """This parameter is deprecated and will be removed in a future release.
    Passing this parameter will have no effect. Please remove it from your
    configurations."""

    def __post_init__(self) -> None:
        logger.warning_once(
            "TokenizerPoolConfig is deprecated and will be removed in a "
            "future release. Passing this parameter will have no effect. "
            "Please remove it from your configurations.")


class LoadFormat(str, enum.Enum):
    AUTO = "auto"
    PT = "pt"
    SAFETENSORS = "safetensors"
    NPCACHE = "npcache"
    DUMMY = "dummy"
    TENSORIZER = "tensorizer"
    SHARDED_STATE = "sharded_state"
    GGUF = "gguf"
    BITSANDBYTES = "bitsandbytes"
    MISTRAL = "mistral"
    RUNAI_STREAMER = "runai_streamer"
    RUNAI_STREAMER_SHARDED = "runai_streamer_sharded"
    FASTSAFETENSORS = "fastsafetensors"


@config
@dataclass
class LoadConfig:
    """Configuration for loading the model weights."""

    load_format: Union[str, LoadFormat,
                       "BaseModelLoader"] = LoadFormat.AUTO.value
    """The format of the model weights to load:\n
    - "auto" will try to load the weights in the safetensors format and fall
    back to the pytorch bin format if safetensors format is not available.\n
    - "pt" will load the weights in the pytorch bin format.\n
    - "safetensors" will load the weights in the safetensors format.\n
    - "npcache" will load the weights in pytorch format and store a numpy cache
    to speed up the loading.\n
    - "dummy" will initialize the weights with random values, which is mainly
    for profiling.\n
    - "tensorizer" will use CoreWeave's tensorizer library for fast weight
    loading. See the Tensorize vLLM Model script in the Examples section for
    more information.\n
    - "runai_streamer" will load the Safetensors weights using Run:ai Model
    Streamer.\n
    - "bitsandbytes" will load the weights using bitsandbytes quantization.\n
    - "sharded_state" will load weights from pre-sharded checkpoint files,
    supporting efficient loading of tensor-parallel models.\n
    - "gguf" will load weights from GGUF format files (details specified in
    https://github.com/ggml-org/ggml/blob/master/docs/gguf.md).\n
    - "mistral" will load weights from consolidated safetensors files used by
    Mistral models."""
    download_dir: Optional[str] = None
    """Directory to download and load the weights, default to the default
    cache directory of Hugging Face."""
    model_loader_extra_config: dict = field(default_factory=dict)
    """Extra config for model loader. This will be passed to the model loader
    corresponding to the chosen load_format. This should be a JSON string that
    will be parsed into a dictionary."""
    ignore_patterns: Optional[Union[list[str], str]] = None
    """The list of patterns to ignore when loading the model. Default to
    "original/**/*" to avoid repeated loading of llama's checkpoints."""
    use_tqdm_on_load: bool = True
    """Whether to enable tqdm for showing progress bar when loading model
    weights."""

    def compute_hash(self) -> str:
        """
        WARNING: Whenever a new field is added to this config,
        ensure that it is included in the factors list if
        it affects the computation graph.

        Provide a hash that uniquely identifies all the configs
        that affect the structure of the computation
        graph from input ids/embeddings to the final hidden states,
        excluding anything before input ids/embeddings and after
        the final hidden states.
        """
        # no factors to consider.
        # this config will not affect the computation graph.
        factors: list[Any] = []
        hash_str = hashlib.md5(str(factors).encode(),
                               usedforsecurity=False).hexdigest()
        return hash_str

    def __post_init__(self):
        if isinstance(self.load_format, str):
            load_format = self.load_format.lower()
            self.load_format = LoadFormat(load_format)

        if self.ignore_patterns is not None and len(self.ignore_patterns) > 0:
            logger.info(
                "Ignoring the following patterns when downloading weights: %s",
                self.ignore_patterns)
        else:
            self.ignore_patterns = ["original/**/*"]


DistributedExecutorBackend = Literal["ray", "mp", "uni", "external_launcher"]


@config
@dataclass
class ParallelConfig:
    """Configuration for the distributed execution."""

    pipeline_parallel_size: int = 1
    """Number of pipeline parallel groups."""
    tensor_parallel_size: int = 1
    """Number of tensor parallel groups."""
    data_parallel_size: int = 1
    """Number of data parallel groups. MoE layers will be sharded according to
    the product of the tensor parallel size and data parallel size."""
    data_parallel_rank: int = 0
    """Rank of the data parallel group."""
    _data_parallel_rank_local: Optional[int] = field(default=None, init=False)
    """Private field to store the local rank of the data parallel group."""

    @property
    def data_parallel_rank_local(self) -> int:
        """Local rank of the data parallel group, defaults to global rank."""
        if self._data_parallel_rank_local is None:
            return self.data_parallel_rank
        return self._data_parallel_rank_local

    @data_parallel_rank_local.setter
    def data_parallel_rank_local(self, value: int) -> None:
        """Set the local rank of the data parallel group."""
        self._data_parallel_rank_local = value

    data_parallel_master_ip: str = "127.0.0.1"
    """IP of the data parallel master."""
    data_parallel_master_port: int = 29500
    """Port of the data parallel master."""
    enable_expert_parallel: bool = False
    """Use expert parallelism instead of tensor parallelism for MoE layers."""

    max_parallel_loading_workers: Optional[int] = None
    """Maximum number of parallal loading workers when loading model
    sequentially in multiple batches. To avoid RAM OOM when using tensor
    parallel and large models."""

    disable_custom_all_reduce: bool = False
    """Disable the custom all-reduce kernel and fall back to NCCL."""

    tokenizer_pool_config: Optional[TokenizerPoolConfig] = None
    """This parameter is deprecated and will be removed in a future release.
    Please remove it from your configs"""

    ray_workers_use_nsight: bool = False
    """Whether to profile Ray workers with nsight, see https://docs.ray.io/en/latest/ray-observability/user-guides/profiling.html#profiling-nsight-profiler."""

    placement_group: Optional["PlacementGroup"] = None
    """ray distributed model workers placement group."""

    distributed_executor_backend: Optional[Union[DistributedExecutorBackend,
                                                 type["ExecutorBase"]]] = None
    """Backend to use for distributed model
    workers, either "ray" or "mp" (multiprocessing). If the product
    of pipeline_parallel_size and tensor_parallel_size is less than
    or equal to the number of GPUs available, "mp" will be used to
    keep processing on a single host. Otherwise, this will default
    to "ray" if Ray is installed and fail otherwise. Note that tpu
    and hpu only support Ray for distributed inference."""

    worker_cls: str = "auto"
    """The full name of the worker class to use. If "auto", the worker class
    will be determined based on the platform."""
    sd_worker_cls: str = "auto"
    """The full name of the worker class to use for speculative decofing.
    If "auto", the worker class will be determined based on the platform."""
    worker_extension_cls: str = ""
    """The full name of the worker extension class to use. The worker extension
    class is dynamically inherited by the worker class. This is used to inject
    new attributes and methods to the worker class for use in collective_rpc
    calls."""

    world_size: int = field(init=False)
    """world_size is TPxPP, it affects the number of workers we create."""
    world_size_across_dp: int = field(init=False)
    """world_size_across_dp is TPxPPxDP, it is the size of the world
    including data parallelism."""

    rank: int = 0
    """Global rank in distributed setup."""

    def get_next_dp_init_port(self) -> int:
        """
        We might need to initialize process groups in multiple
        processes that is related to data parallelism,
        e.g. both in the worker and in the engine, which
        can live in different processes. To avoid port conflicts, we
        increment the port number each time we need to initialize a
        new process group related to data parallelism.
        """
        answer = self.data_parallel_master_port
        self.data_parallel_master_port += 1
        return answer

    def stateless_init_dp_group(self) -> "ProcessGroup":
        from vllm.distributed.utils import (
            stateless_init_torch_distributed_process_group)

        # use gloo since the engine process might not have cuda device
        dp_group = stateless_init_torch_distributed_process_group(
            self.data_parallel_master_ip,
            self.get_next_dp_init_port(),
            self.data_parallel_rank,
            self.data_parallel_size,
            backend="gloo")

        return dp_group

    @staticmethod
    def has_unfinished_dp(dp_group: "ProcessGroup",
                          has_unfinished: bool) -> bool:
        tensor = torch.tensor([has_unfinished],
                              dtype=torch.int32,
                              device="cpu")
        # dp rank 0: has_unfinished_seqs=True
        # dp rank 1: has_unfinished_seqs=False
        # aggregated: has_unfinished_seqs=True
        # so this is an OR operation, i.e. MAX in integers
        torch.distributed.all_reduce(tensor, op=ReduceOp.MAX, group=dp_group)
        aggregated_has_unfinished = bool(tensor.item())
        return aggregated_has_unfinished

    def compute_hash(self):
        """
        Provide a hash that uniquely identifies all the configs
        that affect the structure of the computation
        graph from input ids/embeddings to the final hidden states,
        excluding anything before input ids/embeddings and after
        the final hidden states.
        """
        factors: list[Any] = []
        factors.append(self.pipeline_parallel_size)
        factors.append(self.tensor_parallel_size)
        factors.append(self.enable_expert_parallel)
        return hashlib.sha256(str(factors).encode()).hexdigest()

    def __post_init__(self) -> None:
        self.world_size = self.pipeline_parallel_size * \
            self.tensor_parallel_size

        if self.data_parallel_size > 1:
            # Data parallel was specified in the engine args.
            self.data_parallel_master_port = get_open_port()
            # TODO multi-node
        else:
            # Otherwise fall back to env vars (e.g. for offline SPMD case).
            self.data_parallel_size = envs.VLLM_DP_SIZE
            self.data_parallel_rank = envs.VLLM_DP_RANK
            self.data_parallel_rank_local = envs.VLLM_DP_RANK_LOCAL
            self.data_parallel_master_ip = envs.VLLM_DP_MASTER_IP
            self.data_parallel_master_port = envs.VLLM_DP_MASTER_PORT

        self.world_size_across_dp = self.world_size * self.data_parallel_size

        if self.distributed_executor_backend == "external_launcher":
            import os
            os.environ["VLLM_ENABLE_V1_MULTIPROCESSING"] = "0"
            logger.info("Disabling V1 multiprocessing for external launcher.")

        ray_only_devices: list[str] = []
        from vllm.platforms import current_platform
        if (current_platform.device_type in ray_only_devices
                and self.world_size > 1):
            if self.distributed_executor_backend is None:
                self.distributed_executor_backend = "ray"
            if self.distributed_executor_backend != "ray":
                raise ValueError(
                    f"{current_platform.device_type.upper()} backend only "
                    "supports Ray for distributed inference.")

        if self.distributed_executor_backend is None and self.world_size > 1:
            # We use multiprocessing by default if world_size fits on the
            # current node and we aren't in a ray placement group.

            from vllm.executor import ray_utils
            backend: DistributedExecutorBackend = "mp"
            ray_found = ray_utils.ray_is_available()
            if current_platform.is_neuron():
                # neuron uses single process to control multiple devices
                backend = "uni"
            elif (current_platform.is_cuda()
                  and cuda_device_count_stateless() < self.world_size):
                if not ray_found:
                    raise ValueError("Unable to load Ray which is "
                                     "required for multi-node inference, "
                                     "please install Ray with `pip install "
                                     "ray`.") from ray_utils.ray_import_err
                backend = "ray"
            elif ray_found:
                if self.placement_group:
                    backend = "ray"
                else:
                    from ray import is_initialized as ray_is_initialized
                    if ray_is_initialized():
                        from ray.util import get_current_placement_group
                        if get_current_placement_group():
                            backend = "ray"
            self.distributed_executor_backend = backend
            logger.info("Defaulting to use %s for distributed inference",
                        backend)

        if self.distributed_executor_backend is None and self.world_size == 1:
            self.distributed_executor_backend = "uni"

        self._verify_args()

    @property
    def use_ray(self) -> bool:
        return self.distributed_executor_backend == "ray" or (
            isinstance(self.distributed_executor_backend, type)
            and self.distributed_executor_backend.uses_ray)

    def _verify_args(self) -> None:
        # Lazy import to avoid circular import
        from vllm.executor.executor_base import ExecutorBase
        from vllm.platforms import current_platform
        if self.distributed_executor_backend not in (
                "ray", "mp", "uni",
                "external_launcher", None) and not (isinstance(
                    self.distributed_executor_backend, type) and issubclass(
                        self.distributed_executor_backend, ExecutorBase)):
            raise ValueError(
                "Unrecognized distributed executor backend "
                f"{self.distributed_executor_backend}. Supported "
                "values are 'ray', 'mp' 'uni', 'external_launcher' or"
                " custom ExecutorBase subclass.")
        if self.use_ray:
            from vllm.executor import ray_utils
            ray_utils.assert_ray_available()

        if not current_platform.use_custom_allreduce():
            self.disable_custom_all_reduce = True
            logger.info(
                "Disabled the custom all-reduce kernel because it is not "
                "supported on current platform.")
        if self.ray_workers_use_nsight and not self.use_ray:
            raise ValueError("Unable to use nsight profiling unless workers "
                             "run with Ray.")

        assert isinstance(self.worker_extension_cls, str), (
            "worker_extension_cls must be a string (qualified class name).")


PreemptionMode = Literal["swap", "recompute"]
SchedulerPolicy = Literal["fcfs", "priority"]


@config
@dataclass
class SchedulerConfig:
    """Scheduler configuration."""

    runner_type: RunnerType = "generate"
    """The runner type to launch for the model."""

    max_num_batched_tokens: int = None  # type: ignore
    """Maximum number of tokens to be processed in a single iteration.

    This config has no static default. If left unspecified by the user, it will
    be set in `EngineArgs.create_engine_config` based on the usage context."""

    max_num_seqs: int = None  # type: ignore
    """Maximum number of sequences to be processed in a single iteration.

    This config has no static default. If left unspecified by the user, it will
    be set in `EngineArgs.create_engine_config` based on the usage context."""

    max_model_len: int = None  # type: ignore
    """Maximum length of a sequence (including prompt and generated text). This
    is primarily set in `ModelConfig` and that value should be manually
    duplicated here."""

    max_num_partial_prefills: int = 1
    """For chunked prefill, the maximum number of sequences that can be
    partially prefilled concurrently."""

    max_long_partial_prefills: int = 1
    """For chunked prefill, the maximum number of prompts longer than
    long_prefill_token_threshold that will be prefilled concurrently. Setting
    this less than max_num_partial_prefills will allow shorter prompts to jump
    the queue in front of longer prompts in some cases, improving latency."""

    long_prefill_token_threshold: int = 0
    """For chunked prefill, a request is considered long if the prompt is
    longer than this number of tokens."""

    num_lookahead_slots: int = 0
    """The number of slots to allocate per sequence per
    step, beyond the known token ids. This is used in speculative
    decoding to store KV activations of tokens which may or may not be
    accepted.

    NOTE: This will be replaced by speculative config in the future; it is
    present to enable correctness tests until then."""

    delay_factor: float = 0.0
    """Apply a delay (of delay factor multiplied by previous
    prompt latency) before scheduling next prompt."""

    enable_chunked_prefill: bool = None  # type: ignore
    """If True, prefill requests can be chunked based
    on the remaining max_num_batched_tokens."""

    is_multimodal_model: bool = False
    """True if the model is multimodal."""

    # TODO (ywang96): Make this configurable.
    max_num_encoder_input_tokens: int = field(init=False)
    """Multimodal encoder compute budget, only used in V1.

    NOTE: This is not currently configurable. It will be overridden by
    max_num_batched_tokens in case max multimodal embedding size is larger."""

    # TODO (ywang96): Make this configurable.
    encoder_cache_size: int = field(init=False)
    """Multimodal encoder cache size, only used in V1.

    NOTE: This is not currently configurable. It will be overridden by
    max_num_batched_tokens in case max multimodal embedding size is larger."""

    preemption_mode: Optional[PreemptionMode] = None
    """Whether to perform preemption by swapping or
    recomputation. If not specified, we determine the mode as follows:
    We use recomputation by default since it incurs lower overhead than
    swapping. However, when the sequence group has multiple sequences
    (e.g., beam search), recomputation is not currently supported. In
    such a case, we use swapping instead."""

    num_scheduler_steps: int = 1
    """Maximum number of forward steps per scheduler call."""

    multi_step_stream_outputs: bool = True
    """If False, then multi-step will stream outputs at the end of all steps"""

    send_delta_data: bool = False
    """Private API. If used, scheduler sends delta data to
    workers instead of an entire data. It should be enabled only
    when SPMD worker architecture is enabled. I.e.,
    VLLM_USE_RAY_SPMD_WORKER=1"""

    policy: SchedulerPolicy = "fcfs"
    """The scheduling policy to use:\n
    - "fcfs" means first come first served, i.e. requests are handled in order
    of arrival.\n
    - "priority" means requests are handled based on given priority (lower
    value means earlier handling) and time of arrival deciding any ties)."""

    chunked_prefill_enabled: bool = field(init=False)
    """True if chunked prefill is enabled."""

    disable_chunked_mm_input: bool = False
    """If set to true and chunked prefill is enabled, we do not want to
    partially schedule a multimodal item. Only used in V1
    This ensures that if a request has a mixed prompt
    (like text tokens TTTT followed by image tokens IIIIIIIIII) where only
    some image tokens can be scheduled (like TTTTIIIII, leaving IIIII),
    it will be scheduled as TTTT in one step and IIIIIIIIII in the next."""

    # scheduler class or path. "vllm.core.scheduler.Scheduler" (default)
    # or "mod.custom_class".
    scheduler_cls: Union[str, type[object]] = "vllm.core.scheduler.Scheduler"
    """The scheduler class to use. "vllm.core.scheduler.Scheduler" is the
    default scheduler. Can be a class directly or the path to a class of form
    "mod.custom_class"."""

    def compute_hash(self) -> str:
        """
        WARNING: Whenever a new field is added to this config,
        ensure that it is included in the factors list if
        it affects the computation graph.

        Provide a hash that uniquely identifies all the configs
        that affect the structure of the computation
        graph from input ids/embeddings to the final hidden states,
        excluding anything before input ids/embeddings and after
        the final hidden states.
        """
        # no factors to consider.
        # this config will not affect the computation graph.
        factors: list[Any] = []
        hash_str = hashlib.md5(str(factors).encode(),
                               usedforsecurity=False).hexdigest()
        return hash_str

    def __post_init__(self) -> None:
        if self.max_model_len is None:
            self.max_model_len = 8192
            logger.warning(
                "max_model_len was is not set. Defaulting to arbitrary value "
                "of %d.", self.max_model_len)

        if self.max_num_seqs is None:
            self.max_num_seqs = 128
            logger.warning(
                "max_num_seqs was is not set. Defaulting to arbitrary value "
                "of %d.", self.max_num_seqs)

        if self.max_num_batched_tokens is None:
            if self.enable_chunked_prefill:
                if self.num_scheduler_steps > 1:
                    # Multi-step Chunked-Prefill doesn't allow prompt-chunking
                    # for now. Have max_num_batched_tokens set to max_model_len
                    # so we don't reject sequences on account of a short
                    # max_num_batched_tokens.
                    self.max_num_batched_tokens = max(
                        self.max_model_len, _DEFAULT_MAX_NUM_BATCHED_TOKENS)
                else:
                    self.max_num_batched_tokens = (
                        _DEFAULT_MAX_NUM_BATCHED_TOKENS)
            else:
                # If max_model_len is too short, use
                # _DEFAULT_MAX_NUM_BATCHED_TOKENS as the default value
                # for higher throughput.
                self.max_num_batched_tokens = max(
                    self.max_model_len, _DEFAULT_MAX_NUM_BATCHED_TOKENS)

            if self.runner_type == "pooling":
                # Choose specific value for higher throughput
                self.max_num_batched_tokens = max(
                    self.max_num_batched_tokens,
                    _POOLING_MODEL_MAX_NUM_BATCHED_TOKENS,
                )
            if self.is_multimodal_model:
                # The value needs to be at least the number of multimodal tokens
                self.max_num_batched_tokens = max(
                    self.max_num_batched_tokens,
                    _MULTIMODAL_MODEL_MAX_NUM_BATCHED_TOKENS,
                )

        self.max_num_encoder_input_tokens = self.max_num_batched_tokens
        self.encoder_cache_size = self.max_num_batched_tokens

        if self.enable_chunked_prefill:
            logger.info(
                "Chunked prefill is enabled with max_num_batched_tokens=%d.",
                self.max_num_batched_tokens)

        self.chunked_prefill_enabled = self.enable_chunked_prefill
        if self.max_num_partial_prefills > 1:
            if self.long_prefill_token_threshold == 0:
                self.long_prefill_token_threshold = int(self.max_model_len *
                                                        0.04)

            logger.info(
                "Concurrent partial prefills enabled with "
                "max_num_partial_prefills=%d, max_long_partial_prefills=%d, "
                "long_prefill_token_threshold=%d",
                self.max_num_partial_prefills, self.max_long_partial_prefills,
                self.long_prefill_token_threshold)

        self._verify_args()

    def _verify_args(self) -> None:
        if (self.max_num_batched_tokens < self.max_model_len
                and not self.chunked_prefill_enabled):
            raise ValueError(
                f"max_num_batched_tokens ({self.max_num_batched_tokens}) is "
                f"smaller than max_model_len ({self.max_model_len}). "
                "This effectively limits the maximum sequence length to "
                "max_num_batched_tokens and makes vLLM reject longer "
                "sequences. Please increase max_num_batched_tokens or "
                "decrease max_model_len.")

        if self.max_num_batched_tokens < self.max_num_seqs:
            raise ValueError(
                f"max_num_batched_tokens ({self.max_num_batched_tokens}) must "
                "be greater than or equal to max_num_seqs "
                f"({self.max_num_seqs}).")

        if self.num_lookahead_slots < 0:
            raise ValueError(
                "num_lookahead_slots "
                f"({self.num_lookahead_slots}) must be greater than or "
                "equal to 0.")

        if self.num_scheduler_steps < 1:
            raise ValueError(
                "num_scheduler_steps "
                f"({self.num_scheduler_steps}) must be greater than or "
                "equal to 1.")

        if self.max_num_partial_prefills < 1:
            raise ValueError(
                f"max_num_partial_prefills ({self.max_num_partial_prefills}) "
                "must be greater than or equal to 1.")
        elif self.max_num_partial_prefills > 1:
            if not self.chunked_prefill_enabled:
                raise ValueError("Chunked prefill must be enabled to set "
                                 "max_num_partial_prefills > 1.")

            if self.long_prefill_token_threshold > self.max_model_len:
                raise ValueError(
                    "long_prefill_token_threshold "
                    f"({self.long_prefill_token_threshold}) cannot be greater "
                    f"than the max_model_len ({self.max_model_len}).")

        if (self.max_long_partial_prefills
                < 1) or (self.max_long_partial_prefills
                         > self.max_num_partial_prefills):
            raise ValueError(
                f"max_long_partial_prefills ({self.max_long_partial_prefills}) "
                "must be greater than or equal to 1 and less than or equal to "
                f"max_num_partial_prefills ({self.max_num_partial_prefills}).")

    @property
    def is_multi_step(self) -> bool:
        return self.num_scheduler_steps > 1


Device = Literal["auto", "cuda", "neuron", "cpu", "tpu", "xpu", "hpu"]


@config
@dataclass
class DeviceConfig:
    """Configuration for the device to use for vLLM execution."""

    device: Union[Device, torch.device] = "auto"
    """Device type for vLLM execution."""
    device_type: str = field(init=False)
    """Device type from the current platform. This is set in
    `__post_init__`."""

    def compute_hash(self) -> str:
        """
        WARNING: Whenever a new field is added to this config,
        ensure that it is included in the factors list if
        it affects the computation graph.

        Provide a hash that uniquely identifies all the configs
        that affect the structure of the computation
        graph from input ids/embeddings to the final hidden states,
        excluding anything before input ids/embeddings and after
        the final hidden states.
        """
        # no factors to consider.
        # the device/platform information will be summarized
        # by torch/vllm automatically.
        factors: list[Any] = []
        hash_str = hashlib.md5(str(factors).encode(),
                               usedforsecurity=False).hexdigest()
        return hash_str

    def __post_init__(self):
        if self.device == "auto":
            # Automated device type detection
            from vllm.platforms import current_platform
            self.device_type = current_platform.device_type
            if not self.device_type:
                raise RuntimeError(
                    "Failed to infer device type, please set "
                    "the environment variable `VLLM_LOGGING_LEVEL=DEBUG` "
                    "to turn on verbose logging to help debug the issue.")
        else:
            # Device type is assigned explicitly
            self.device_type = self.device

        # Some device types require processing inputs on CPU
        if self.device_type in ["neuron"]:
            self.device = torch.device("cpu")
        elif self.device_type in ["tpu"]:
            self.device = None
        else:
            # Set device with device type
            self.device = torch.device(self.device_type)


SpeculativeMethod = Literal["ngram", "eagle", "medusa", "mlp_speculator",
                            "draft_model"]
SpeculativeAcceptanceMethod = Literal["rejection_sampler",
                                      "typical_acceptance_sampler"]


@config
@dataclass
class SpeculativeConfig:
    """Configuration for speculative decoding."""

    # General speculative decoding control
    num_speculative_tokens: int = field(default=None,
                                        init=True)  # type: ignore
    """The number of speculative tokens, if provided. It will default to the
    number in the draft model config if present, otherwise, it is required."""
    model: Optional[str] = None
    """The name of the draft model, eagle head, or additional weights, if
    provided."""
    method: Optional[SpeculativeMethod] = None
    """The name of the speculative method to use. If users provide and set the
    `model` param, the speculative method type will be detected automatically
    if possible, if `model` param is not provided, the method name must be
    provided.

    If using `ngram` method, the related configuration `prompt_lookup_max` and
    `prompt_lookup_min` should be considered."""
    acceptance_method: SpeculativeAcceptanceMethod = "rejection_sampler"
    """The method to use for accepting draft tokens:\n
    - "rejection_sampler" maps to `RejectionSampler`.\n
    - "typical_acceptance_sampler" maps to `TypicalAcceptanceSampler`.

    If using `typical_acceptance_sampler`, the related configuration
    `posterior_threshold` and `posterior_alpha` should be considered."""
    draft_tensor_parallel_size: Optional[int] = None
    """The degree of the tensor parallelism for the draft model. Can only be 1
    or the same as the target model's tensor parallel size."""
    disable_logprobs: bool = True
    """If set to True, token log probabilities are not returned during
    speculative decoding. If set to False, token log probabilities are returned
    according to the log probability settings in SamplingParams."""

    # Draft model configuration
    quantization: Optional[QuantizationMethods] = None
    """Quantization method that was used to quantize the draft model weights.
    If `None`, we assume the model weights are not quantized. Note that it only
    takes effect when using the draft model-based speculative method."""
    max_model_len: Optional[int] = None
    """The maximum model length of the draft model. Used when testing the
    ability to skip speculation for some sequences."""
    revision: Optional[str] = None
    """The specific model version to use for the draft model. It can be a
    branch name, a tag name, or a commit id. If unspecified, will use the
    default version."""
    code_revision: Optional[str] = None
    """The specific revision to use for the draft model code on Hugging Face
    Hub. It can be a branch name, a tag name, or a commit id. If unspecified,
    will use the default version."""

    # Advanced control
    disable_mqa_scorer: bool = False
    """Disable the MQA scorer and fall back to batch expansion for scoring
    proposals."""
    disable_by_batch_size: Optional[int] = None
    """Disable speculative decoding for new incoming requests when the number
    of enqueued requests is larger than this value, if provided."""

    # Ngram proposer configuration
    prompt_lookup_max: Optional[int] = None
    """Maximum size of ngram token window when using Ngram proposer, required
    when method is set to ngram."""
    prompt_lookup_min: Optional[int] = None
    """Minimum size of ngram token window when using Ngram proposer, if
    provided. Defaults to 1."""

    # Typical acceptance sampler configuration
    posterior_threshold: Optional[float] = None
    """A threshold value that sets a lower bound on the posterior probability
    of a token in the target model for it to be accepted. This threshold is
    used only when we use the `TypicalAcceptanceSampler` for token acceptance.
    """
    posterior_alpha: Optional[float] = None
    """Scaling factor for entropy-based threshold, applied when using
    `TypicalAcceptanceSampler`."""

    # required configuration params passed from engine
    target_model_config: ModelConfig = field(default=None,
                                             init=True)  # type: ignore
    """The configuration of the target model."""
    target_parallel_config: ParallelConfig = field(default=None,
                                                   init=True)  # type: ignore
    """The parallel configuration for the target model."""
    enable_chunked_prefill: bool = field(default=None,
                                         init=True)  # type: ignore
    """Whether vLLM is configured to use chunked prefill or not. Used for
    raising an error since it's not yet compatible with speculative decode."""
    disable_log_stats: bool = field(default=None, init=True)  # type: ignore
    """Whether to disable the periodic printing of stage times in speculative
    decoding."""

    # params generated in the post-init stage
    draft_model_config: ModelConfig = field(default=None,
                                            init=True)  # type: ignore
    """The configuration of the draft model initialized internal."""
    draft_parallel_config: ParallelConfig = field(default=None,
                                                  init=True)  # type: ignore
    """The parallel configuration for the draft model initialized internal."""

    def compute_hash(self) -> str:
        """
        WARNING: Whenever a new field is added to this config,
        ensure that it is included in the factors list if
        it affects the computation graph.

        Provide a hash that uniquely identifies all the configs
        that affect the structure of the computation
        graph from input ids/embeddings to the final hidden states,
        excluding anything before input ids/embeddings and after
        the final hidden states.
        """
        factors: list[Any] = []
        # Eagle3 affects the computation graph because it returns intermediate
        # hidden states in addition to the final hidden state.
        factors.append(self.method == "eagle3")
        hash_str = hashlib.md5(str(factors).encode(),
                               usedforsecurity=False).hexdigest()
        return hash_str

    @classmethod
    def from_dict(cls, dict_value: dict) -> "SpeculativeConfig":
        """Parse the CLI value for the speculative config."""
        return cls(**dict_value)

    @staticmethod
    def hf_config_override(hf_config: PretrainedConfig) -> PretrainedConfig:
        if hf_config.model_type == "deepseek_v3":
            hf_config.model_type = "deepseek_mtp"
        if hf_config.model_type == "deepseek_mtp":
            n_predict = getattr(hf_config, "num_nextn_predict_layers", None)
            hf_config.update({
                "n_predict": n_predict,
                "architectures": ["DeepSeekMTPModel"]
            })
        return hf_config

    def __post_init__(self):

        # Note: "method" is a new parameter that helps to extend the
        # configuration of non-model-based proposers, and the "model" parameter
        # will be used to set the draft model, eagle head, or additional weight
        # when needed. If users do not specify "method", the speculative method
        # will be detected automatically if possible. If the speculative method
        # can not be detected, it will be considered as the "draft_model" by
        # default.

        if self.model is None and self.num_speculative_tokens is not None:
            # TODO(Shangming): Refactor mtp configuration logic when supporting
            # mtp acceleration for more models besides deepseek_v3
            if self.target_model_config and \
                self.target_model_config.hf_text_config.model_type \
                        == "deepseek_v3":
                # use the draft model from the same model:
                self.model = self.target_model_config.model
            elif self.method in ("ngram", "[ngram]"):
                self.model = "ngram"
            else:
                raise ValueError("num_speculative_tokens was provided without "
                                 "speculative model.")

        # Automatically configure the method for ngram when "model" is used
        # instead of "method"
        if self.method is None and (self.model is not None
                                    and self.model in ("ngram", "[ngram]")):
            self.method = "ngram"

        if self.method in ("ngram", "[ngram]"):
            # Unified to "ngram" internally
            self.method = "ngram"
            # Set default values if not provided
            if (self.prompt_lookup_min is None
                    and self.prompt_lookup_max is None):
                # TODO(woosuk): Tune these values. They are arbitrarily chosen.
                self.prompt_lookup_min = 5
                self.prompt_lookup_max = 5
            elif self.prompt_lookup_min is None:
                assert self.prompt_lookup_max is not None
                self.prompt_lookup_min = self.prompt_lookup_max
            elif self.prompt_lookup_max is None:
                assert self.prompt_lookup_min is not None
                self.prompt_lookup_max = self.prompt_lookup_min

            # Validate values
            if self.prompt_lookup_min < 1:
                raise ValueError(
                    f"prompt_lookup_min={self.prompt_lookup_min} must be > 0")
            if self.prompt_lookup_max < 1:
                raise ValueError(
                    f"prompt_lookup_max={self.prompt_lookup_max} must be > 0")
            if self.prompt_lookup_min > self.prompt_lookup_max:
                raise ValueError(
                    f"prompt_lookup_min={self.prompt_lookup_min} must "
                    f"be <= prompt_lookup_max={self.prompt_lookup_max}")

            # TODO: current we still need extract vocab_size from target model
            # config, in future, we may try refactor it out, and set
            # draft related config as None here.
            self.draft_model_config = self.target_model_config
            self.draft_parallel_config = self.target_parallel_config
        else:
            self.prompt_lookup_max = 0
            self.prompt_lookup_min = 0

            if self.model is not None:
                self.draft_model_config = ModelConfig(
                    model=self.model,
                    task="draft",
                    tokenizer=self.target_model_config.tokenizer,
                    tokenizer_mode=self.target_model_config.tokenizer_mode,
                    trust_remote_code=self.target_model_config.
                    trust_remote_code,
                    allowed_local_media_path=self.target_model_config.
                    allowed_local_media_path,
                    dtype=self.target_model_config.dtype,
                    seed=self.target_model_config.seed,
                    revision=self.revision,
                    code_revision=self.code_revision,
                    tokenizer_revision=self.target_model_config.
                    tokenizer_revision,
                    spec_target_max_model_len=self.target_model_config.
                    max_model_len,
                    quantization=self.quantization,
                    enforce_eager=self.target_model_config.enforce_eager,
                    max_seq_len_to_capture=self.target_model_config.
                    max_seq_len_to_capture,
                    max_logprobs=self.target_model_config.max_logprobs,
                    hf_overrides=SpeculativeConfig.hf_config_override,
                )

                # Automatically detect the method
                if self.method in ('eagle', 'eagle3'):
                    pass
                elif "eagle-" in self.draft_model_config.model.lower() or \
                        "eagle3-" in self.draft_model_config.model.lower():
                    self.method = "eagle"
                elif self.draft_model_config.hf_config.model_type == "medusa":
                    self.method = "medusa"
                elif (self.draft_model_config.hf_config.model_type ==
                      "mlp_speculator"):
                    self.method = "mlp_speculator"
                else:
                    self.method = "draft_model"

                # Replace hf_config for EAGLE draft_model
                if self.method in ("eagle", "eagle3"):
                    if self.enable_chunked_prefill and not envs.VLLM_USE_V1:
                        raise ValueError(
                            "Chunked prefill and EAGLE are not compatible "
                            "when using V0.")

                    from vllm.transformers_utils.configs.eagle import (
                        EAGLEConfig)
                    if isinstance(self.draft_model_config.hf_config,
                                  EAGLEConfig):
                        pass
                    else:
                        eagle_config = EAGLEConfig(
                            self.draft_model_config.hf_config,
                            method=self.method)
                        self.draft_model_config.hf_config = eagle_config

                if (self.num_speculative_tokens is not None
                        and hasattr(self.draft_model_config.hf_config,
                                    "num_lookahead_tokens")):
                    self.draft_model_config.hf_config.num_lookahead_tokens = \
                    self.num_speculative_tokens

                n_predict = getattr(self.draft_model_config.hf_config,
                                    "n_predict", None)
                if n_predict is not None:
                    if self.num_speculative_tokens is None:
                        # Default to max value defined in draft model config.
                        self.num_speculative_tokens = n_predict
                    elif self.num_speculative_tokens > n_predict and \
                            self.num_speculative_tokens % n_predict != 0:
                        # Ensure divisibility for MTP module reuse.
                        raise ValueError(
                            f"num_speculative_tokens:{self.num_speculative_tokens}"
                            f" must be divisible by {n_predict=}")

                self.draft_tensor_parallel_size = \
                    SpeculativeConfig._verify_and_get_draft_tp(
                        self.target_parallel_config,
                        self.draft_tensor_parallel_size,
                        self.draft_model_config.hf_config
                )

                self.draft_model_config.max_model_len = (
                    SpeculativeConfig._maybe_override_draft_max_model_len(
                        self.max_model_len,
                        self.draft_model_config.max_model_len,
                        self.target_model_config.max_model_len,
                    ))

                self.draft_parallel_config = (
                    SpeculativeConfig.create_draft_parallel_config(
                        self.target_parallel_config,
                        self.draft_tensor_parallel_size))

        if self.acceptance_method == "typical_acceptance_sampler":
            if self.posterior_threshold is None:
                self.posterior_threshold = 0.09
            if self.posterior_alpha is None:
                self.posterior_alpha = 0.3

        self._verify_args()

    @staticmethod
    def _maybe_override_draft_max_model_len(
        speculative_max_model_len: Optional[int],
        draft_max_model_len: int,
        target_max_model_len: int,
    ) -> int:
        """Determine the max sequence len for the draft model. This is usually
        the draft_max_model_len, but may be the target_max_model_len if it is
        less than the draft_max_model_len, or may be speculative_max_model_len
        if it is specified.

        This is necessary so that sequences do not exceed the capacity of the
        draft model or the target model.

        speculative_max_model_len is mainly used for testing that sequences can
        skip speculation.
        """

        if speculative_max_model_len is not None:

            if speculative_max_model_len > draft_max_model_len:
                raise ValueError(f"{speculative_max_model_len=} cannot be "
                                 f"larger than {draft_max_model_len=}")

            if speculative_max_model_len > target_max_model_len:
                raise ValueError(f"{speculative_max_model_len=} cannot be "
                                 f"larger than {target_max_model_len=}")

            return speculative_max_model_len

        return min(
            draft_max_model_len,
            target_max_model_len,
        )

    @staticmethod
    def _verify_and_get_draft_tp(
            target_parallel_config: ParallelConfig,
            speculative_draft_tensor_parallel_size: Optional[int],
            draft_hf_config: PretrainedConfig) -> int:
        """
        Verifies and adjusts the tensor parallel size for a draft model
        specified using speculative_draft_tensor_parallel_size.
        """
        # If speculative_draft_tensor_parallel_size is unset then set it
        # appropriately else verify that it is set correctly.
        if speculative_draft_tensor_parallel_size is None:
            if draft_hf_config.model_type == "mlp_speculator":
                speculative_draft_tensor_parallel_size = 1
                if target_parallel_config.tensor_parallel_size > 1:
                    logger.warning(
                        "%s cannot currently be run with tp>1; "
                        "setting speculative_draft_tensor_parallel_size=1",
                        draft_hf_config.model_type)
            else:
                speculative_draft_tensor_parallel_size = \
                    target_parallel_config.tensor_parallel_size
        elif speculative_draft_tensor_parallel_size not in (
                1, target_parallel_config.tensor_parallel_size):
            raise ValueError(
                f"{speculative_draft_tensor_parallel_size=} cannot be "
                f"other value than 1 or target model tensor_parallel_size")
        return speculative_draft_tensor_parallel_size

    @staticmethod
    def create_draft_parallel_config(
        target_parallel_config: ParallelConfig,
        speculative_draft_tensor_parallel_size: int,
    ) -> ParallelConfig:
        """Create a parallel config for use by the draft worker.

        This is mostly a copy of the target parallel config, except the tp_size.
        """
        draft_parallel_config = ParallelConfig(
            pipeline_parallel_size=target_parallel_config.
            pipeline_parallel_size,
            tensor_parallel_size=speculative_draft_tensor_parallel_size,
            distributed_executor_backend=target_parallel_config.
            distributed_executor_backend,
            max_parallel_loading_workers=target_parallel_config.
            max_parallel_loading_workers,
            disable_custom_all_reduce=target_parallel_config.
            disable_custom_all_reduce,
            ray_workers_use_nsight=target_parallel_config.
            ray_workers_use_nsight,
            placement_group=target_parallel_config.placement_group,
        )

        return draft_parallel_config

    def _verify_args(self) -> None:
        if self.num_speculative_tokens is None:
            raise ValueError(
                "num_speculative_tokens must be provided with "
                "speculative model unless the draft model config contains an "
                "n_predict parameter.")

        if self.num_speculative_tokens <= 0:
            raise ValueError("Expected num_speculative_tokens to be greater "
                             f"than zero ({self.num_speculative_tokens}).")

        if self.draft_model_config:
            self.draft_model_config.verify_with_parallel_config(
                self.draft_parallel_config)
            # Validate and set draft token acceptance related settings.

        if self.acceptance_method is None:
            raise ValueError("acceptance_method is not set. "
                             "Expected values are rejection_sampler or "
                             "typical_acceptance_sampler.")

        if (self.acceptance_method != 'rejection_sampler'
                and self.acceptance_method != 'typical_acceptance_sampler'):
            raise ValueError(
                "Expected acceptance_method to be either "
                "rejection_sampler or typical_acceptance_sampler. Instead it "
                f"is {self.acceptance_method}")

        if self.acceptance_method == "typical_acceptance_sampler" and (
            (self.posterior_threshold is not None
             and self.posterior_threshold < 0) or
            (self.posterior_alpha is not None and self.posterior_alpha < 0)):
            raise ValueError(
                "Expected the posterior_threshold and posterior_alpha of "
                "typical_acceptance_sampler to be > 0. "
                "Instead found posterior_threshold = "
                f"{self.posterior_threshold} and posterior_alpha = "
                f"{self.posterior_alpha}")

        if (self.disable_by_batch_size is not None
                and self.disable_by_batch_size < 2):
            raise ValueError("Expect the batch size threshold of disabling "
                             "speculative decoding is > 1, but got "
                             f"{self.disable_by_batch_size=}")

        if self.method == "eagle3" and self.target_model_config and \
            "llama" not in self.target_model_config.hf_text_config.model_type:
            raise ValueError(
                "Eagle3 is only supported for Llama models. "
                f"Got {self.target_model_config.hf_text_config.model_type=}")

    @property
    def num_lookahead_slots(self) -> int:
        """The number of additional slots the scheduler should allocate per
        step, in addition to the slots allocated for each known token.

        This is equal to the number of speculative tokens, as each speculative
        token must be scored.
        """
        return self.num_speculative_tokens

    def use_eagle(self) -> bool:
        return self.method in ("eagle", "eagle3")

    def __repr__(self) -> str:
        method = self.method
        model = None if method == "ngram" else self.draft_model_config.model
        num_spec_tokens = self.num_speculative_tokens
        return f"SpeculativeConfig({method=}, {model=}, {num_spec_tokens=})"


LoRADType = Literal["auto", "float16", "bfloat16"]


@config
@dataclass
class LoRAConfig:
    """Configuration for LoRA."""

    max_lora_rank: int = 16
    """Max LoRA rank."""
    max_loras: int = 1
    """Max number of LoRAs in a single batch."""
    fully_sharded_loras: bool = False
    """By default, only half of the LoRA computation is sharded with tensor
    parallelism. Enabling this will use the fully sharded layers. At high
    sequence length, max rank or tensor parallel size, this is likely faster.
    """
    max_cpu_loras: Optional[int] = None
    """Maximum number of LoRAs to store in CPU memory. Must be >= than
    `max_loras`."""
    lora_dtype: Union[torch.dtype, LoRADType] = "auto"
    """Data type for LoRA. If auto, will default to base model dtype."""
    lora_extra_vocab_size: int = 256
    """Maximum size of extra vocabulary that can be present in a LoRA adapter
    (added to the base model vocabulary)."""
    # This is a constant.
    lora_vocab_padding_size: ClassVar[int] = 256
    long_lora_scaling_factors: Optional[tuple[float, ...]] = None
    """Specify multiple scaling factors (which can be different from base model
    scaling factor - see eg. Long LoRA) to allow for multiple LoRA adapters
    trained with those scaling factors to be used at the same time. If not
    specified, only adapters trained with the base model scaling factor are
    allowed."""
    bias_enabled: bool = False
    """Enable bias for LoRA adapters."""

    def compute_hash(self) -> str:
        """
        WARNING: Whenever a new field is added to this config,
        ensure that it is included in the factors list if
        it affects the computation graph.

        Provide a hash that uniquely identifies all the configs
        that affect the structure of the computation
        graph from input ids/embeddings to the final hidden states,
        excluding anything before input ids/embeddings and after
        the final hidden states.
        """
        factors: list[Any] = []
        factors.append(self.max_lora_rank)
        factors.append(self.max_loras)
        factors.append(self.fully_sharded_loras)
        factors.append(self.lora_dtype)
        factors.append(self.lora_extra_vocab_size)
        factors.append(self.long_lora_scaling_factors)
        factors.append(self.bias_enabled)
        hash_str = hashlib.md5(str(factors).encode(),
                               usedforsecurity=False).hexdigest()
        return hash_str

    def __post_init__(self):
        # Setting the maximum rank to 512 should be able to satisfy the vast
        # majority of applications.
        possible_max_ranks = (8, 16, 32, 64, 128, 256, 320, 512)
        possible_lora_extra_vocab_size = (256, 512)
        if self.max_lora_rank not in possible_max_ranks:
            raise ValueError(
                f"max_lora_rank ({self.max_lora_rank}) must be one of "
                f"{possible_max_ranks}.")
        if self.lora_extra_vocab_size not in possible_lora_extra_vocab_size:
            raise ValueError(
                f"lora_extra_vocab_size ({self.lora_extra_vocab_size}) "
                f"must be one of {possible_lora_extra_vocab_size}.")
        if self.max_loras < 1:
            raise ValueError(f"max_loras ({self.max_loras}) must be >= 1.")
        if self.max_cpu_loras is None:
            self.max_cpu_loras = self.max_loras
        elif self.max_cpu_loras < self.max_loras:
            raise ValueError(
                f"max_cpu_loras ({self.max_cpu_loras}) must be >= "
                f"max_loras ({self.max_loras})")

    def verify_with_cache_config(self, cache_config: CacheConfig):
        if cache_config.cpu_offload_gb > 0 and not envs.VLLM_USE_V1:
            raise ValueError(
                "V0 LoRA does not support CPU offload, please use V1.")

    def verify_with_model_config(self, model_config: ModelConfig):
        if self.lora_dtype in (None, "auto"):
            self.lora_dtype = model_config.dtype
        elif isinstance(self.lora_dtype, str):
            self.lora_dtype = getattr(torch, self.lora_dtype)

    def verify_lora_support(self):
        if self.long_lora_scaling_factors is not None and envs.VLLM_USE_V1:
            raise ValueError(
                "V1 LoRA does not support long LoRA, please use V0.")


@config
@dataclass
class PromptAdapterConfig:
    """Configuration for PromptAdapters."""

    max_prompt_adapters: int = 1
    """Max number of PromptAdapters in a batch."""
    max_prompt_adapter_token: int = 0
    """Max number of PromptAdapters tokens."""
    max_cpu_prompt_adapters: Optional[int] = None
    """Maximum number of PromptAdapters to store in CPU memory. Must be >= than
    `max_prompt_adapters`."""
    prompt_adapter_dtype: Union[torch.dtype, str] = "auto"
    """Data type for PromptAdapter. If auto, will default to base model dtype.
    """

    def compute_hash(self) -> str:
        """
        WARNING: Whenever a new field is added to this config,
        ensure that it is included in the factors list if
        it affects the computation graph.

        Provide a hash that uniquely identifies all the configs
        that affect the structure of the computation
        graph from input ids/embeddings to the final hidden states,
        excluding anything before input ids/embeddings and after
        the final hidden states.
        """
        # no factors to consider.
        # this config will not affect the computation graph.
        factors: list[Any] = []
        hash_str = hashlib.md5(str(factors).encode(),
                               usedforsecurity=False).hexdigest()
        return hash_str

    def __post_init__(self):

        if self.max_prompt_adapters < 1:
            raise ValueError(f"max_prompt_adapters "
                             f"({self.max_prompt_adapters}) must be >= 1.")
        if self.max_prompt_adapter_token == 0:
            raise ValueError("max_prompt_adapter_token must be set.")
        if self.max_cpu_prompt_adapters is None:
            self.max_cpu_prompt_adapters = self.max_prompt_adapters

    def verify_with_model_config(self, model_config: ModelConfig):
        if self.prompt_adapter_dtype == "auto":
            self.prompt_adapter_dtype = model_config.dtype
        elif isinstance(self.prompt_adapter_dtype, str):
            self.prompt_adapter_dtype = getattr(torch,
                                                self.prompt_adapter_dtype)


@config
@dataclass
class MultiModalConfig:
    """Controls the behavior of multimodal models."""

    limit_per_prompt: dict[str, int] = get_field(ModelConfig,
                                                 "limit_mm_per_prompt")
    """
    The maximum number of input items allowed per prompt for each modality.
    This should be a JSON string that will be parsed into a dictionary.
    Defaults to 1 (V0) or 999 (V1) for each modality.

    For example, to allow up to 16 images and 2 videos per prompt:
    `{"images": 16, "videos": 2}`
    """

    mm_processor_kwargs: Optional[dict[str, object]] = None
    """
    Overrides for the multi-modal processor obtained from
    `transformers.AutoProcessor.from_pretrained`.

    The available overrides depend on the model that is being run.

    For example, for Phi-3-Vision:
    `{"num_crops": 4}`.
    """

    disable_mm_preprocessor_cache: bool = False
    """
    If `True`, disable caching of the processed multi-modal inputs.
    """

    def compute_hash(self) -> str:
        """
        WARNING: Whenever a new field is added to this config,
        ensure that it is included in the factors list if
        it affects the computation graph.

        Provide a hash that uniquely identifies all the configs
        that affect the structure of the computation
        graph from input ids/embeddings to the final hidden states,
        excluding anything before input ids/embeddings and after
        the final hidden states.
        """
        # no factors to consider.
        # this config will not affect the computation graph.
        factors: list[Any] = []
        hash_str = hashlib.md5(str(factors).encode(),
                               usedforsecurity=False).hexdigest()
        return hash_str

    def get_limit_per_prompt(self, modality: str) -> int:
        """
        Get the maximum number of input items allowed per prompt
        for the given modality.
        """
        return self.limit_per_prompt.get(
            modality,
            999 if envs.VLLM_USE_V1 else 1,
        )

    # TODO: Add configs to init vision tower or not.


@config
@dataclass
class PoolerConfig:
    """Controls the behavior of output pooling in pooling models."""

    pooling_type: Optional[str] = None
    """
    The pooling method of the pooling model. This should be a key in
    :class:`vllm.model_executor.layers.pooler.PoolingType`.
    """

    normalize: Optional[bool] = None
    """
    Whether to normalize the pooled outputs. Usually, this should be set to
    ``True`` for embedding outputs.
    """

    softmax: Optional[bool] = None
    """
    Whether to apply softmax to the pooled outputs. Usually, this should be set
    to ``True`` for classification outputs.
    """

    step_tag_id: Optional[int] = None
    """
    If set, only the score corresponding to the ``step_tag_id`` in the
    generated sentence should be returned. Otherwise, the scores for all tokens
    are returned.
    """

    returned_token_ids: Optional[list[int]] = None
    """
    A list of indices for the vocabulary dimensions to be extracted,
    such as the token IDs of ``good_token`` and ``bad_token`` in the
    ``math-shepherd-mistral-7b-prm`` model.
    """

    def compute_hash(self) -> str:
        """
        WARNING: Whenever a new field is added to this config,
        ensure that it is included in the factors list if
        it affects the computation graph.

        Provide a hash that uniquely identifies all the configs
        that affect the structure of the computation
        graph from input ids/embeddings to the final hidden states,
        excluding anything before input ids/embeddings and after
        the final hidden states.
        """
        # no factors to consider.
        # this config will not affect the computation graph.
        factors: list[Any] = []
        hash_str = hashlib.md5(str(factors).encode(),
                               usedforsecurity=False).hexdigest()
        return hash_str


_STR_DTYPE_TO_TORCH_DTYPE = {
    "half": torch.float16,
    "float16": torch.float16,
    "float": torch.float32,
    "float32": torch.float32,
    "bfloat16": torch.bfloat16,
}

_ROCM_NOT_SUPPORTED_DTYPE: list[str] = []  #


def _get_and_verify_dtype(
    config: PretrainedConfig,
    dtype: Union[str, torch.dtype],
) -> torch.dtype:
    # NOTE: getattr(config, "torch_dtype", torch.float32) is not correct
    # because config.torch_dtype can be None.
    config_dtype = getattr(config.get_text_config(), "torch_dtype", None)

    # Fallback for multi-modal models if the root config
    # does not define torch_dtype
    if config_dtype is None and hasattr(config, "vision_config"):
        config_dtype = getattr(config.vision_config, "torch_dtype", None)

    if config_dtype is None:
        config_dtype = torch.float32

    if isinstance(dtype, str):
        dtype = dtype.lower()
        if dtype == "auto":
            if config_dtype == torch.float32:
                # Following common practice, we use float16 for float32 models
                torch_dtype = torch.float16
            else:
                torch_dtype = config_dtype

            if config.model_type == "plamo2":
                logger.info(
                    "For PLaMo2, we cast models to bfloat16 instead of using "
                    "float16 by default. This is because float16 does not work."
                )
                torch_dtype = torch.bfloat16

            from vllm.platforms import current_platform
            if (current_platform.is_cpu()
                    and current_platform.get_cpu_architecture()
                    == CpuArchEnum.POWERPC
                    and (config_dtype == torch.float16
                         or config_dtype == torch.float32)):
                logger.info(
                    "For POWERPC, we cast models to bfloat16 instead of "
                    "using float16 by default. Float16 is not currently "
                    "supported for POWERPC.")
                torch_dtype = torch.bfloat16

            # TODO: change this condition to check if the platform support bf16
            # instead of checking the OS. For instance M2 shall supports bf16
            # already. But we need to modify `cpu_extension.cmake` to activate
            # the feature in the build.
            if (current_platform.is_cpu() and sys.platform.startswith("darwin")
                    and current_platform.get_cpu_architecture()
                    == CpuArchEnum.ARM and config_dtype == torch.bfloat16):
                logger.info("For macOS with Apple Silicon, currently bfloat16 "
                            "is not supported. Setting dtype to float16.")
                torch_dtype = torch.float16

            if current_platform.is_hpu() and config_dtype == torch.float16:
                logger.info(
                    "For HPU, we cast models to bfloat16 instead of "
                    "using float16 by default. Please specify `dtype` if you "
                    "want to use float16.")
                torch_dtype = torch.bfloat16
        elif dtype == "float16" and config.model_type == "plamo2":
            logger.warning(
                "For PLaMo2, using float16 is unstable and might cause "
                "unexpected behavior. Please use bfloat16 or float32 instead.")
            torch_dtype = torch.float16
        else:
            if dtype not in _STR_DTYPE_TO_TORCH_DTYPE:
                raise ValueError(f"Unknown dtype: {dtype}")
            torch_dtype = _STR_DTYPE_TO_TORCH_DTYPE[dtype]
    elif isinstance(dtype, torch.dtype):
        torch_dtype = dtype
    else:
        raise ValueError(f"Unknown dtype: {dtype}")

    # Verify the dtype.
    if torch_dtype != config_dtype:
        if torch_dtype == torch.float32:
            # Upcasting to float32 is allowed.
            logger.info("Upcasting %s to %s.", config_dtype, torch_dtype)
            pass
        elif config_dtype == torch.float32:
            # Downcasting from float32 to float16 or bfloat16 is allowed.
            logger.info("Downcasting %s to %s.", config_dtype, torch_dtype)
            pass
        else:
            # Casting between float16 and bfloat16 is allowed with a warning.
            logger.warning("Casting %s to %s.", config_dtype, torch_dtype)

    return torch_dtype


def _get_and_verify_max_len(
    hf_config: PretrainedConfig,
    max_model_len: Optional[int],
    disable_sliding_window: bool,
    sliding_window_len: Optional[Union[int, list[Optional[int]]]],
    spec_target_max_model_len: Optional[int] = None,
    encoder_config: Optional[Any] = None,
) -> int:
    """Get and verify the model's maximum length."""
    derived_max_model_len = float("inf")
    possible_keys = [
        # OPT
        "max_position_embeddings",
        # GPT-2
        "n_positions",
        # MPT
        "max_seq_len",
        # ChatGLM2
        "seq_length",
        # Command-R
        "model_max_length",
        # Whisper
        "max_target_positions",
        # Others
        "max_sequence_length",
        "max_seq_length",
        "seq_len",
    ]
    # Choose the smallest "max_length" from the possible keys.
    max_len_key = None
    for key in possible_keys:
        max_len = getattr(hf_config, key, None)
        if max_len is not None:
            max_len_key = key if max_len < derived_max_model_len \
                else max_len_key
            derived_max_model_len = min(derived_max_model_len, max_len)
    # For Command-R / Cohere, Cohere2 / Aya Vision models
    if tmp_max_len := getattr(hf_config, "model_max_length", None):
        max_len_key = "model_max_length"
        derived_max_model_len = tmp_max_len

    # If sliding window is manually disabled, max_length should be less
    # than the sliding window length in the model config.
    if disable_sliding_window and sliding_window_len is not None:

        sliding_window_len_min = get_min_sliding_window(sliding_window_len)
        max_len_key = "sliding_window" \
            if sliding_window_len_min < derived_max_model_len else max_len_key
        derived_max_model_len = min(derived_max_model_len,
                                    sliding_window_len_min)

    # If none of the keys were found in the config, use a default and
    # log a warning.
    if derived_max_model_len == float("inf"):
        if max_model_len is not None:
            # If max_model_len is specified, we use it.
            return max_model_len

        if spec_target_max_model_len is not None:
            # If this is a speculative draft model, we use the max model len
            # from the target model.
            return spec_target_max_model_len

        default_max_len = 2048
        logger.warning(
            "The model's config.json does not contain any of the following "
            "keys to determine the original maximum length of the model: "
            "%s. Assuming the model's maximum length is %d.", possible_keys,
            default_max_len)
        derived_max_model_len = default_max_len

    rope_scaling = getattr(hf_config, "rope_scaling", None)
    # NOTE(woosuk): Gemma3's max_model_len (128K) is already scaled by RoPE
    # scaling, so we skip applying the scaling factor again.
    if rope_scaling is not None and "gemma3" not in hf_config.model_type:
        # No need to consider "type" key because of patch_rope_scaling when
        # loading HF config
        rope_type = rope_scaling["rope_type"]

        if rope_type not in ("su", "longrope", "llama3"):
            if disable_sliding_window:
                # TODO(robertgshaw): Find a model that supports rope_scaling
                # with sliding window to see if this case should be allowed.
                raise NotImplementedError(
                    "Disabling sliding window is not supported for models "
                    "with rope_scaling. Please raise an issue so we can "
                    "investigate.")

            # NOTE: rope_type == "default" does not define factor
            # https://github.com/huggingface/transformers/blob/v4.45.2/src/transformers/modeling_rope_utils.py
            scaling_factor = rope_scaling.get("factor", 1.0)

            if rope_type == "yarn":
                derived_max_model_len = rope_scaling[
                    "original_max_position_embeddings"]
            derived_max_model_len *= scaling_factor

    if encoder_config and "max_seq_length" in encoder_config:
        derived_max_model_len = encoder_config["max_seq_length"]

    # If the user specified a max length, make sure it is smaller than the
    # derived length from the HF model config.
    if max_model_len is None:
        max_model_len = int(derived_max_model_len)
    elif max_model_len > derived_max_model_len:
        # Some models might have a separate key for specifying model_max_length
        # that will be bigger than derived_max_model_len. We compare user input
        # with model_max_length and allow this override when it's smaller.
        model_max_length = getattr(hf_config, "model_max_length", None)
        if model_max_length is not None and max_model_len <= model_max_length:
            if disable_sliding_window:
                # TODO(robertgshaw): Find a model that has model_max_length
                # with sliding window to see if this case should be allowed.
                raise NotImplementedError(
                    "Disabling sliding window is not supported for models "
                    "model_max_length in the config. Please raise an issue "
                    "so we can investigate.")
        else:
            msg = (
                f"User-specified max_model_len ({max_model_len}) is greater "
                f"than the derived max_model_len ({max_len_key}="
                f"{derived_max_model_len} or model_max_length="
                f"{model_max_length} in model's config.json). This may lead "
                "to incorrect model outputs or CUDA errors.")
            if envs.VLLM_ALLOW_LONG_MAX_MODEL_LEN:
                logger.warning(
                    "%s Make sure the value is correct and within the "
                    "model context size.", msg)
            else:
                raise ValueError(
                    f"{msg} To allow overriding this maximum, set "
                    "the env var VLLM_ALLOW_LONG_MAX_MODEL_LEN=1")
    return int(max_model_len)


def get_min_sliding_window(
        sliding_window: Union[int, list[Optional[int]]]) -> int:
    if isinstance(sliding_window, list):
        return min(s for s in sliding_window if s is not None)

    return sliding_window


def get_served_model_name(model: str,
                          served_model_name: Optional[Union[str, list[str]]]):
    """
    If the input is a non-empty list, the first model_name in
    `served_model_name` is taken.
    If the input is a non-empty string, it is used directly.
    For cases where the input is either an empty string or an
    empty list, the fallback is to use `self.model`.
    """
    if not served_model_name:
        return model
    if isinstance(served_model_name, list):
        return served_model_name[0]
    return served_model_name


GuidedDecodingBackendV0 = Literal["auto", "outlines", "lm-format-enforcer",
                                  "xgrammar", "guidance"]
GuidedDecodingBackendV1 = Literal["auto", "xgrammar", "guidance"]
GuidedDecodingBackend = Literal[GuidedDecodingBackendV0,
                                GuidedDecodingBackendV1]


@config
@dataclass
class DecodingConfig:
    """Dataclass which contains the decoding strategy of the engine."""

    @property
    @deprecated(
        "`guided_decoding_backend` is deprecated and has been renamed to "
        "`backend`. This will be removed in v0.10.0. Please use the "
        "`backend` argument instead.")
    def guided_decoding_backend(self) -> GuidedDecodingBackend:
        return self.backend

    @guided_decoding_backend.setter
    def guided_decoding_backend(self, value: GuidedDecodingBackend):
        self.backend = value

    backend: GuidedDecodingBackend = "auto" if envs.VLLM_USE_V1 else "xgrammar"
    """Which engine will be used for guided decoding (JSON schema / regex etc)
    by default. With "auto", we will make opinionated choices based on request
    contents and what the backend libraries currently support, so the behavior
    is subject to change in each release."""

    disable_fallback: bool = False
    """If `True`, vLLM will not fallback to a different backend on error."""

    disable_any_whitespace: bool = False
    """If `True`, the model will not generate any whitespace during guided
    decoding. This is only supported for xgrammar and guidance backends."""

    disable_additional_properties: bool = False
    """If `True`, the `guidance` backend will not use `additionalProperties`
    in the JSON schema. This is only supported for the `guidance` backend and
    is used to better align its behaviour with `outlines` and `xgrammar`."""

    reasoning_backend: Optional[str] = None
    """Select the reasoning parser depending on the model that you're using.
    This is used to parse the reasoning content into OpenAI API format.
    Required for `--enable-reasoning`."""

    def compute_hash(self) -> str:
        """
        WARNING: Whenever a new field is added to this config,
        ensure that it is included in the factors list if
        it affects the computation graph.

        Provide a hash that uniquely identifies all the configs
        that affect the structure of the computation
        graph from input ids/embeddings to the final hidden states,
        excluding anything before input ids/embeddings and after
        the final hidden states.
        """
        # no factors to consider.
        # this config will not affect the computation graph.
        factors: list[Any] = []
        hash_str = hashlib.md5(str(factors).encode(),
                               usedforsecurity=False).hexdigest()
        return hash_str

    def __post_init__(self):
        if ":" in self.backend:
            self._extract_backend_options()

        if envs.VLLM_USE_V1:
            valid_guided_backends = get_args(GuidedDecodingBackendV1)
        else:
            valid_guided_backends = get_args(GuidedDecodingBackendV0)
        if self.backend not in valid_guided_backends:
            raise ValueError(f"Invalid backend '{self.backend}',"
                             f" must be one of {valid_guided_backends}")
        if (self.disable_any_whitespace
                and self.backend not in ("xgrammar", "guidance")):
            raise ValueError("disable_any_whitespace is only supported for "
                             "xgrammar and guidance backends.")
        if (self.disable_additional_properties and self.backend != "guidance"):
            raise ValueError("disable_additional_properties is only supported "
                             "for the guidance backend.")

    @deprecated(
        "Passing guided decoding backend options inside backend in the format "
        "'backend:...' is deprecated. This will be removed in v0.10.0. Please "
        "use the dedicated arguments '--disable-fallback', "
        "'--disable-any-whitespace' and '--disable-additional-properties' "
        "instead.")
    def _extract_backend_options(self):
        """Extract backend options from the backend string."""
        backend, options = self.backend.split(":")
        self.backend = cast(GuidedDecodingBackend, backend)
        options_set = set(options.strip().split(","))
        if "no-fallback" in options_set:
            self.disable_fallback = True
        if "disable-any-whitespace" in options_set:
            self.disable_any_whitespace = True
        if "no-additional-properties" in options_set:
            self.disable_additional_properties = True


@dataclass
class ObservabilityConfig:
    """Configuration for observability - metrics and tracing."""
    show_hidden_metrics: bool = False

    otlp_traces_endpoint: Optional[str] = None

    # Collecting detailed timing information for each request can be expensive.

    # If set, collects the model forward time for the request.
    collect_model_forward_time: bool = False

    # If set, collects the model execute time for the request.
    collect_model_execute_time: bool = False

    def compute_hash(self) -> str:
        """
        WARNING: Whenever a new field is added to this config,
        ensure that it is included in the factors list if
        it affects the computation graph.

        Provide a hash that uniquely identifies all the configs
        that affect the structure of the computation
        graph from input ids/embeddings to the final hidden states,
        excluding anything before input ids/embeddings and after
        the final hidden states.
        """
        # no factors to consider.
        # this config will not affect the computation graph.
        factors: list[Any] = []
        hash_str = hashlib.md5(str(factors).encode(),
                               usedforsecurity=False).hexdigest()
        return hash_str

    def __post_init__(self):
        if not is_otel_available() and self.otlp_traces_endpoint is not None:
            raise ValueError(
                "OpenTelemetry is not available. Unable to configure "
                "'otlp_traces_endpoint'. Ensure OpenTelemetry packages are "
                f"installed. Original error:\n{otel_import_error_traceback}")


class KVTransferConfig(BaseModel):
    """Configuration for distributed KV cache transfer."""

    # The KV connector for vLLM to transmit KV caches between vLLM instances.
    kv_connector: Optional[str] = None

    # The device used by kv connector to buffer the KV cache.
    # Currently only support 'cuda'.
    kv_buffer_device: Optional[str] = "cuda"

    # The buffer size for TorchDistributedConnector. Measured in number of
    # bytes. Recommended value: 1e9 (about 1GB).
    kv_buffer_size: float = 1e9

    # Whether this vLLM instance produces, consumes KV cache, or both. Choices
    # are 'kv_producer', 'kv_consumer', and 'both'.
    kv_role: Optional[str] = None

    # The rank of this vLLM instance in the KV cache transfer. Typical value:
    # 0 for prefill instance, 1 for decode instance.
    # Currently only 1P1D is supported.
    kv_rank: Optional[int] = None

    # The number of parallel instances for KV cache transfer. For
    # PyNcclConnector, this should be 2.
    kv_parallel_size: int = 1

    # The KV connector ip, used to build distributed connection
    kv_ip: str = "127.0.0.1"

    # The KV connector port, used to build distributed connection
    kv_port: int = 14579

    # any extra config that the connector may need
    kv_connector_extra_config: dict[str, Any] = {}

    def compute_hash(self) -> str:
        """
        WARNING: Whenever a new field is added to this config,
        ensure that it is included in the factors list if
        it affects the computation graph.

        Provide a hash that uniquely identifies all the configs
        that affect the structure of the computation
        graph from input ids/embeddings to the final hidden states,
        excluding anything before input ids/embeddings and after
        the final hidden states.
        """
        # no factors to consider.
        # this config will not affect the computation graph.
        factors: list[Any] = []
        hash_str = hashlib.md5(str(factors).encode(),
                               usedforsecurity=False).hexdigest()
        return hash_str

    @classmethod
    def from_cli(cls, cli_value: str) -> "KVTransferConfig":
        """Parse the CLI value for the kv cache transfer config."""
        return KVTransferConfig.model_validate_json(cli_value)

    def model_post_init(self, __context: Any) -> None:

        if self.kv_role is not None and self.kv_role not in [
                "kv_producer", "kv_consumer", "kv_both"
        ]:
            raise ValueError(
                f"Unsupported kv_role: {self.kv_role}. "
                f"Supported roles are `kv_producer`, `kv_consumer`, "
                f"and `kv_both`")

        if self.kv_connector is not None and self.kv_role is None:
            raise ValueError("Please specify kv_disagg_role when kv_connector "
                             "is set, supported roles are `kv_producer`, "
                             "`kv_consumer`, and `kv_both`")

    @property
    def is_kv_transfer_instance(self) -> bool:
        return self.kv_connector is not None and \
            self.kv_role in ["kv_producer", "kv_consumer", "kv_both"]

    @property
    def is_kv_producer(self) -> bool:
        return self.kv_connector is not None and \
            self.kv_role in ["kv_producer", "kv_both"]

    @property
    def is_kv_consumer(self) -> bool:
        return self.kv_connector is not None and \
            self.kv_role in ["kv_consumer", "kv_both"]

    def get_from_extra_config(self, key, default) -> Any:
        return self.kv_connector_extra_config.get(key, default)


class KVEventsConfig(BaseModel):
    """Configuration for KV event publishing."""

    enable_kv_cache_events: bool = False
    """If True, enable KV cache events for tracking block storage and removal.
    Events can be published externally by zmq using the event publisher config.
    """

    publisher: str = "null"
    """The publisher to use for publishing kv events. Can be "null", "zmq".
    """

    endpoint: str = "tcp://*:5557"
    """The zmq endpoint to use for publishing kv events.
    """

    replay_endpoint: Optional[str] = None
    """The zmq endpoint to use for replaying kv events.
    """

    buffer_steps: int = 10_000
    """The number of steps to cache for replay endpoint. Will only save
    events from the last N steps for the replay endpoint.
    """

    hwm: int = 100_000
    """The zmq high water mark for the event publisher. After queueing N events,
    events will start dropping if the consumer is not keeping up.
    """

    max_queue_size: int = 100_000
    """The maximum number of events to queue while waiting for publishing.
    """

    topic: str = ""
    """The topic to use for the event publisher. Consumers can subscribe to
    this topic to receive events.
    """

    @classmethod
    def from_cli(cls, cli_value: str) -> "KVEventsConfig":
        """Parse the CLI value for the event publisher config."""
        return KVEventsConfig.model_validate_json(cli_value)


class CompilationLevel:
    # constants for the levels of the compilation process
    NO_COMPILATION = 0
    DYNAMO_AS_IS = 1
    DYNAMO_ONCE = 2
    PIECEWISE = 3


class CompilationConfig(BaseModel):
    """
    Configuration for compilation.
    It has three parts:
    - Top-level Compilation control:
        - level: the level of compilation.
            - 0: no compilation.
            - 1: dynamo as is.
            - 2: dynamo once.
            - 3: piecewise compilation.
        - debug_dump_path: the path to dump the debug information.
        - cache_dir: the directory to store the compiled graph, to
            accelerate Inductor compilation. By default, it will use
            model-related information to generate a cache directory.
        - backend: the backend for compilation. It needs to be a string.
            - "" (empty string): use the default backend.
            - "eager"/"openxla"/...: use the specified backend registered in PyTorch.
            - "full.module.name": a qualified name which can be used to import the backend function.
            We use string to avoid serialization issues when using compilation in a distributed setting.
            When the compilation level is 1 or 2, the backend is used for the compilation directly (it sees the whole graph).
            When the compilation level is 3, the backend is used for the piecewise compilation (it sees a part of the graph).
        - custom_ops: fine-grained control over which custom ops to enable/disable.
            Use 'all' to enable all, 'none' to disable all.
            Also specify a list of custom op names to enable (prefixed with a '+'),
            or disable (prefixed with a '-').
            Examples:
                - 'all,-op1' to enable all except op1
                - 'none,+op1,+op2' to enable only op1 and op2
            By default, all custom ops are enabled when running without Inductor
                and disabled when running with Inductor (compile_level >= Inductor).
        - splitting_ops: a list of ops to split the full graph into subgraphs, used in piecewise compilation.
    - CudaGraph capture:
        - use_cudagraph: whether to use cudagraph inside compilation.
            - False: cudagraph inside compilation is not used.
            - True: cudagraph inside compilation is used. It requires
                that all input buffers have fixed addresses, and all
                splitting ops write their outputs to input buffers.
            Note that this is orthogonal to the cudagraph capture logic
            outside of compilation.
            TODO: move outside cudagraph logic into compilation.
            torch.compile will handle cudagraph capture logic in the future.
        - cudagraph_capture_sizes: sizes to capture cudagraph.
            - None (default): capture sizes are inferred from vllm config.
            - list[int]: capture sizes are specified as given.
        - cudagraph_num_of_warmups: number of warmup runs for cudagraph.
            It means the first several runs will be treated as warmup runs.
            Only after that, the execution will be recorded, and the recorded
            cudagraph will be used for subsequent runs.
        - cudagraph_copy_inputs: whether to copy input tensors for
            cudagraph. If the caller can guarantee that the same input buffers
            are always used, it can set this to False. Otherwise, it should
            set this to True, and the compiler will copy the input to an
            internally managed buffer. Default is False.
    - Inductor compilation:
        - use_inductor: whether to use inductor compilation.
            - False: inductor compilation is not used. graph runs in eager.
            - True: inductor compilation is used. one graph for symbolic shape
                is compiled. In addition, compile for compile_sizes,
                using configurations in inductor_compile_config.
        - compile_sizes: sizes to compile for inductor. In addition
            to integers, it also supports "cudagraph_capture_sizes" to
            specify the sizes for cudagraph capture.
        - inductor_compile_config: additional configurations for inductor.
            - None: use default configurations.
        - inductor_passes: additional passes for inductor. It is a dictionary
            from pass name to pass function qualified name. We use function
            name because the config uses json format. If we pass the config
            from Python, functions can also be passed directly via Python object
            constructor, e.g. `CompilationConfig(inductor_passes={"a": func})`
        - custom inductor passes: see PassConfig for more details

    Why we have different sizes for cudagraph and inductor:
    - cudagraph: a cudagraph captured for a specific size can only be used
        for the same size. We need to capture all the sizes we want to use.
    - inductor: a graph compiled by inductor for a general shape can be used
        for different sizes. Inductor can also compile for specific sizes,
        where it can have more information to optimize the graph with fully
        static shapes. However, we find the general shape compilation is
        sufficient for most cases. It might be beneficial to compile for
        certain small batchsizes, where inductor is good at optimizing.
    """ # noqa
    level: int = 0
    debug_dump_path: str = ""
    cache_dir: str = ""
    backend: str = ""
    custom_ops: list[str] = Field(default_factory=list)
    splitting_ops: list[str] = Field(default=None)  # type: ignore

    use_inductor: bool = True
    compile_sizes: Optional[list[Union[int, str]]] = Field(default=None)
    inductor_compile_config: dict = Field(default_factory=dict)
    inductor_passes: dict[str, str] = Field(default_factory=dict)

    use_cudagraph: bool = False
    cudagraph_num_of_warmups: int = 0
    cudagraph_capture_sizes: Optional[list[int]] = None
    cudagraph_copy_inputs: bool = False

    class PassConfig(BaseModel):
        """
        Configuration for custom Inductor passes.
        This is separate from general CompilationConfig so that inductor passes
        don't all have access to full configuration - that would create a cycle
        as the PassManager is set as a property of config.
        - dump_graph_stages: list of stages for which we want to dump the graph.
            Each pass defines its own stages (before, after, maybe in-between).
        - dump_graph_dir: directory to dump the graphs. Default is .
        - enable_fusion: whether to enable the custom fusion pass.
        - enable_noop: whether to enable the custom no-op elimination pass.
            TODO(luka) better pass enabling system.
        - enable_sequence_parallelism: whether to enable sequence parallelism.
        """
        dump_graph_stages: list[str] = Field(default_factory=list)
        dump_graph_dir: Path = Field(default=Path("."))
        enable_fusion: bool = True
        enable_noop: bool = True
        enable_sequence_parallelism: bool = False

        def uuid(self):
            """
            Produces a hash unique to the pass configuration.
            Any new fields that affect compilation should be added to the hash.
            Do not include dump_graph_* in the hash - they don't affect
            compilation.
            """
            dict_ = self.model_dump(include={"enable_fusion", "enable_noop", \
                "enable_sequence_parallelism"})
            return InductorPass.hash_dict(dict_)

        def model_post_init(self, __context: Any) -> None:
            if not self.enable_noop and self.enable_fusion:
                logger.warning_once(
                    "Fusion enabled but reshape elimination disabled. "
                    "RMSNorm + quant (fp8) fusion might not work")

    pass_config: PassConfig = Field(default_factory=PassConfig)

    # not configurable, computed after init
    max_capture_size: int = PrivateAttr
    local_cache_dir: str = PrivateAttr  # local cache dir for each rank
    # optimization:
    # Intuitively, bs_to_padded_graph_size should be dict[int, int].
    # since we know all keys are in a range [0, max_capture_size],
    # we can optimize it to list[int] for better lookup performance.
    bs_to_padded_graph_size: list[int] = PrivateAttr

    # keep track of enabled and disabled custom ops
    enabled_custom_ops: Counter[str] = PrivateAttr
    disabled_custom_ops: Counter[str] = PrivateAttr
    traced_files: set[str] = PrivateAttr
    compilation_time: float = PrivateAttr

    # Per-model forward context
    # Map from layer name to layer objects that need to be accessed outside
    # model code, e.g., Attention, FusedMOE when dp_size>1.
    static_forward_context: dict[str, Any] = PrivateAttr

    def compute_hash(self) -> str:
        """
        WARNING: Whenever a new field is added to this config,
        ensure that it is included in the factors list if
        it affects the computation graph.

        Provide a hash that uniquely identifies all the configs
        that affect the structure of the computation
        graph from input ids/embeddings to the final hidden states,
        excluding anything before input ids/embeddings and after
        the final hidden states.
        """
        factors: list[Any] = []
        factors.append(self.level)
        factors.append(self.backend)
        factors.append(self.custom_ops)
        factors.append(self.splitting_ops)
        factors.append(self.use_inductor)
        factors.append(self.inductor_compile_config)
        factors.append(self.inductor_passes)
        factors.append(self.pass_config.uuid())
        return hashlib.sha256(str(factors).encode()).hexdigest()

    def __repr__(self) -> str:
        exclude = {
            "static_forward_context",
            "enabled_custom_ops",
            "disabled_custom_ops",
            "compilation_time",
            "bs_to_padded_graph_size",
            "pass_config",
            "traced_files",
        }
        return self.model_dump_json(exclude=exclude, exclude_unset=True)

    __str__ = __repr__

    @classmethod
    def from_cli(cls, cli_value: str) -> "CompilationConfig":
        """Parse the CLI value for the compilation config."""
        if cli_value in ["0", "1", "2", "3"]:
            return cls(level=int(cli_value))
        # do not use `eval`, it is dangerous and can execute arbitrary code
        dict_value = ast.literal_eval(cli_value)
        return CompilationConfig.model_validate(dict_value)

    def model_post_init(self, __context: Any) -> None:

        count_none = self.custom_ops.count("none")
        count_all = self.custom_ops.count("all")
        assert count_none + count_all <= 1, "Can only specify 'none' or 'all'"

        # TODO(zou3519/luka): There are 2 issues with auto-functionalization V2:
        # 1. A bug in PyTorch, fixed in 2.7:
        #    https://github.com/pytorch/pytorch/issues/147924
        # 2. Custom passes (fusion) rely on auto-functionalization V1 and don't
        #    work with V2. Addressing this will take extra engineering effort
        #    and it is not yet a priority. RFC here:
        #    https://github.com/vllm-project/vllm/issues/14703

        if is_torch_equal_or_newer("2.6"):
            KEY = 'enable_auto_functionalized_v2'
            if KEY not in self.inductor_compile_config:
                self.inductor_compile_config[KEY] = False

        if self.splitting_ops is None:
            self.splitting_ops = []

        for k, v in self.inductor_passes.items():
            if not isinstance(v, str):
                assert callable(v), (
                    f"pass {k} should be callable or a qualified name")
                self.inductor_compile_config[k] = v if isinstance(
                    v, InductorPass) else CallableInductorPass(v)
                continue

            # resolve function from qualified name
            names = v.split(".")
            module = ".".join(names[:-1])
            func_name = names[-1]
            func = __import__(module).__dict__[func_name]
            self.inductor_compile_config[k] = func if isinstance(
                func, InductorPass) else CallableInductorPass(func)

        self.enabled_custom_ops = Counter()
        self.disabled_custom_ops = Counter()
        self.traced_files = set()
        self.static_forward_context = {}
        self.compilation_time = 0.0

    def init_backend(self, vllm_config: "VllmConfig") -> Union[str, Callable]:
        if self.level == CompilationLevel.NO_COMPILATION:
            raise ValueError("No compilation level is set.")

        from torch._dynamo.backends.registry import list_backends
        torch_backends = list_backends(exclude_tags=tuple())
        if self.level in [
                CompilationLevel.DYNAMO_AS_IS, CompilationLevel.DYNAMO_ONCE
        ]:
            if self.backend == "":
                return "eager"
            if self.backend in torch_backends:
                return self.backend
            return resolve_obj_by_qualname(self.backend)

        # TODO: pass user-specified backend to piecewise compilation
        # merge with the config use_inductor
        assert self.level == CompilationLevel.PIECEWISE

        from vllm.compilation.backends import VllmBackend
        return VllmBackend(vllm_config)

    def init_with_cudagraph_sizes(self,
                                  cudagraph_capture_sizes: list[int]) -> None:
        """To complete the initialization of config,
        we need to know the cudagraph sizes."""

        if self.cudagraph_capture_sizes is None:
            self.cudagraph_capture_sizes = cudagraph_capture_sizes
        else:
            # de-duplicate the sizes provided by the config
            self.cudagraph_capture_sizes = list(
                set(self.cudagraph_capture_sizes))
            logger.info(("cudagraph sizes specified by model runner"
                         " %s is overridden by config %s"),
                        cudagraph_capture_sizes, self.cudagraph_capture_sizes)

        computed_compile_sizes = []
        if self.compile_sizes is not None:
            # de-duplicate the sizes provided by the config
            self.compile_sizes = list(set(self.compile_sizes))
            for x in self.compile_sizes:
                if isinstance(x, str):
                    assert x == "cudagraph_capture_sizes", \
                    "Unrecognized size type in compile_sizes, " \
                    f"expect 'cudagraph_capture_sizes', got {x}"
                    computed_compile_sizes.extend(self.cudagraph_capture_sizes)
                else:
                    assert isinstance(x, int)
                    computed_compile_sizes.append(x)
        self.compile_sizes = computed_compile_sizes  # type: ignore

        # sort to make sure cudagraph capture sizes are in descending order
        self.cudagraph_capture_sizes.sort(reverse=True)
        self.max_capture_size = self.cudagraph_capture_sizes[
            0] if self.cudagraph_capture_sizes else 0

        # pre-compute the mapping from batch size to padded graph size
        self.bs_to_padded_graph_size = [
            0 for i in range(self.max_capture_size + 1)
        ]
        for end, start in zip(self.cudagraph_capture_sizes,
                              self.cudagraph_capture_sizes[1:] + [0]):
            for bs in range(start, end):
                if bs == start:
                    self.bs_to_padded_graph_size[bs] = start
                else:
                    self.bs_to_padded_graph_size[bs] = end
        self.bs_to_padded_graph_size[
            self.max_capture_size] = self.max_capture_size

    def set_splitting_ops_for_v1(self):
        # If default, override splitting ops for piecewise cudagraph on V1.
        # NOTE: this function needs to be called
        if not self.splitting_ops:
            self.splitting_ops = [
                "vllm.unified_attention",
                "vllm.unified_attention_with_output",
            ]


@dataclass
class VllmConfig:
    """Dataclass which contains all vllm-related configuration. This
    simplifies passing around the distinct configurations in the codebase.
    """

    model_config: ModelConfig = field(default=None, init=True)  # type: ignore
    cache_config: CacheConfig = field(default=None, init=True)  # type: ignore
    parallel_config: ParallelConfig = field(default_factory=ParallelConfig,
                                            init=True)
    scheduler_config: SchedulerConfig = field(default_factory=SchedulerConfig,
                                              init=True)
    device_config: DeviceConfig = field(default=None,
                                        init=True)  # type: ignore
    load_config: LoadConfig = field(default=None, init=True)  # type: ignore
    lora_config: Optional[LoRAConfig] = None
    speculative_config: SpeculativeConfig = field(default=None,
                                                  init=True)  # type: ignore
    decoding_config: Optional[DecodingConfig] = None
    observability_config: Optional[ObservabilityConfig] = None
    prompt_adapter_config: Optional[PromptAdapterConfig] = None
    quant_config: Optional[QuantizationConfig] = None
    compilation_config: CompilationConfig = field(default=None,
                                                  init=True)  # type: ignore
    kv_transfer_config: KVTransferConfig = field(default=None,
                                                 init=True)  # type: ignore
    kv_events_config: Optional[KVEventsConfig] = None
    # some opaque config, only used to provide additional information
    # for the hash computation, mainly used for testing, debugging or out of
    # tree config registration.
    additional_config: SupportsHash = field(default=None,
                                            init=True)  # type: ignore
    instance_id: str = ""

    def compute_hash(self) -> str:
        """
        WARNING: Whenever a new field is added to this config,
        ensure that it is included in the factors list if
        it affects the computation graph.

        Provide a hash that uniquely identifies all the configs
        that affect the structure of the computation
        graph from input ids/embeddings to the final hidden states,
        excluding anything before input ids/embeddings and after
        the final hidden states.
        """
        factors: list[Any] = []

        # summarize vllm config
        vllm_factors: list[Any] = []
        from vllm import __version__
        vllm_factors.append(__version__)
        vllm_factors.append(envs.VLLM_USE_V1)
        if self.model_config:
            vllm_factors.append(self.model_config.compute_hash())
        else:
            vllm_factors.append("None")
        if self.cache_config:
            vllm_factors.append(self.cache_config.compute_hash())
        else:
            vllm_factors.append("None")
        if self.parallel_config:
            vllm_factors.append(self.parallel_config.compute_hash())
        else:
            vllm_factors.append("None")
        if self.scheduler_config:
            vllm_factors.append(self.scheduler_config.compute_hash())
        else:
            vllm_factors.append("None")
        if self.device_config:
            vllm_factors.append(self.device_config.compute_hash())
        else:
            vllm_factors.append("None")
        if self.load_config:
            vllm_factors.append(self.load_config.compute_hash())
        else:
            vllm_factors.append("None")
        if self.lora_config:
            vllm_factors.append(self.lora_config.compute_hash())
            # LoRA creates static buffers based on max_num_batched_tokens.
            # The tensor sizes and strides get captured in the torch.compile
            # graph explicitly.
            vllm_factors.append(
                str(self.scheduler_config.max_num_batched_tokens))
        else:
            vllm_factors.append("None")
        if self.speculative_config:
            vllm_factors.append(self.speculative_config.compute_hash())
        else:
            vllm_factors.append("None")
        if self.decoding_config:
            vllm_factors.append(self.decoding_config.compute_hash())
        else:
            vllm_factors.append("None")
        if self.observability_config:
            vllm_factors.append(self.observability_config.compute_hash())
        else:
            vllm_factors.append("None")
        if self.prompt_adapter_config:
            vllm_factors.append(self.prompt_adapter_config.compute_hash())
        else:
            vllm_factors.append("None")
        if self.quant_config:
            pass  # should be captured by model_config.quantization
        if self.compilation_config:
            vllm_factors.append(self.compilation_config.compute_hash())
        else:
            vllm_factors.append("None")
        if self.kv_transfer_config:
            vllm_factors.append(self.kv_transfer_config.compute_hash())
        else:
            vllm_factors.append("None")
        if self.additional_config:
            vllm_factors.append(self.additional_config.compute_hash())
        else:
            vllm_factors.append("None")
        factors.append(vllm_factors)

        hash_str = hashlib.md5(str(factors).encode(),
                               usedforsecurity=False).hexdigest()[:10]
        return hash_str

    def pad_for_cudagraph(self, batch_size: int) -> int:
        # if batch_size > self.compilation_config.max_capture_size,
        # it should raise an IndexError.
        # the caller should make sure the batch_size is within the range,
        # i.e., batch_size <= self.compilation_config.max_capture_size
        return self.compilation_config.bs_to_padded_graph_size[batch_size]

    @staticmethod
    def _get_quantization_config(
            model_config: ModelConfig,
            load_config: LoadConfig) -> Optional[QuantizationConfig]:
        """Get the quantization config."""
        from vllm.platforms import current_platform
        if model_config.quantization is not None:
            from vllm.model_executor.model_loader.weight_utils import (
                get_quant_config)
            quant_config = get_quant_config(model_config, load_config)
            capability_tuple = current_platform.get_device_capability()

            if capability_tuple is not None:
                capability = capability_tuple.to_int()
                if capability < quant_config.get_min_capability():
                    raise ValueError(
                        f"The quantization method {model_config.quantization} "
                        "is not supported for the current GPU. Minimum "
                        f"capability: {quant_config.get_min_capability()}. "
                        f"Current capability: {capability}.")
            supported_dtypes = quant_config.get_supported_act_dtypes()
            if model_config.dtype not in supported_dtypes:
                raise ValueError(
                    f"{model_config.dtype} is not supported for quantization "
                    f"method {model_config.quantization}. Supported dtypes: "
                    f"{supported_dtypes}")
            return quant_config
        return None

    @staticmethod
    def get_quantization_config(
            model_config: ModelConfig,
            load_config: LoadConfig) -> Optional[QuantizationConfig]:
        import copy

        # For some reason, the _ version of this modifies the model_config
        # object, so using deepcopy to avoid this problem.
        return VllmConfig._get_quantization_config(copy.deepcopy(model_config),
                                                   load_config)

    def with_hf_config(
        self,
        hf_config: PretrainedConfig,
        architectures: Optional[list[str]] = None,
    ) -> "VllmConfig":
        if architectures is not None:
            hf_config = copy.deepcopy(hf_config)
            hf_config.architectures = architectures

        model_config = copy.deepcopy(self.model_config)
        model_config.hf_config = hf_config

        return replace(self, model_config=model_config)

    def __post_init__(self):
        """Verify configs are valid & consistent with each other.
        """
        if self.model_config is not None:
            self.model_config.verify_async_output_proc(self.parallel_config,
                                                       self.speculative_config,
                                                       self.device_config)
            self.model_config.verify_with_parallel_config(self.parallel_config)

        if self.cache_config is not None:
            self.cache_config.verify_with_parallel_config(self.parallel_config)

        if self.lora_config:
            self.lora_config.verify_with_cache_config(self.cache_config)
            self.lora_config.verify_with_model_config(self.model_config)
            self.lora_config.verify_lora_support()
        if self.prompt_adapter_config:
            self.prompt_adapter_config.verify_with_model_config(
                self.model_config)

        if self.quant_config is None and \
            self.model_config is not None and self.load_config is not None:
            self.quant_config = VllmConfig._get_quantization_config(
                self.model_config, self.load_config)

        from vllm.platforms import current_platform
        if self.scheduler_config is not None and \
            self.model_config is not None and \
            self.scheduler_config.chunked_prefill_enabled and \
            self.model_config.dtype == torch.float32 and \
            current_platform.get_device_capability() == (7, 5):
            logger.warning_once(
                "Turing devices tensor cores do not support float32 matmul. "
                "To workaround this limitation, vLLM will set 'ieee' input "
                "precision for chunked prefill triton kernels.")

        if self.compilation_config is None:
            self.compilation_config = CompilationConfig()
        if self.compilation_config.pass_config.enable_sequence_parallelism:
            self.compilation_config.custom_ops.append("+rms_norm")
        if envs.VLLM_USE_V1 and self.model_config is not None and \
            not self.model_config.enforce_eager:
            # NOTE(woosuk): Currently, we use inductor because the piecewise
            # CUDA graphs do not work properly with the custom CUDA kernels.
            # FIXME(woosuk): Disable inductor to reduce the compilation time
            # and avoid any potential issues with the inductor.
            # FIXME(rob): Add function to set all of these.
            if not self.compilation_config.custom_ops:
                self.compilation_config.custom_ops = ["none"]
            self.compilation_config.use_cudagraph = True
            self.compilation_config.use_inductor = True
            self.compilation_config.cudagraph_num_of_warmups = 1
            self.compilation_config.pass_config.enable_fusion = False
            self.compilation_config.pass_config.enable_noop = False
            self.compilation_config.level = CompilationLevel.PIECEWISE
            self.compilation_config.set_splitting_ops_for_v1()

        if self.parallel_config is not None and \
            self.parallel_config.tensor_parallel_size > 1 and \
            self.parallel_config.pipeline_parallel_size > 1 and \
            self.compilation_config is not None and \
                self.compilation_config.pass_config is not None and \
            self.compilation_config.pass_config.enable_sequence_parallelism:
            logger.warning_once(
                "Sequence parallelism is not supported with pipeline "
                "parallelism. Disabling sequence parallelism.")
            self.compilation_config.pass_config.\
                enable_sequence_parallelism = False

        self._set_cudagraph_sizes()

        if self.cache_config is not None and \
            self.cache_config.cpu_offload_gb > 0 and \
            self.compilation_config.level != CompilationLevel.NO_COMPILATION \
                and not envs.VLLM_USE_V1:
            logger.warning(
                "CPU offload is not supported with `torch.compile` in v0 yet."
                " Disabling `torch.compile`.")
            self.compilation_config.level = CompilationLevel.NO_COMPILATION

        if ((not envs.VLLM_USE_V1) and self.lora_config is not None
                and self.compilation_config.level
                != CompilationLevel.NO_COMPILATION):
            logger.warning(
                "LoRA for V0 is not supported with `torch.compile` yet. "
                "Disabling `torch.compile`.")
            self.compilation_config.level = CompilationLevel.NO_COMPILATION


        if self.model_config and self.model_config.use_mla and \
            not (current_platform.is_cuda() or current_platform.is_rocm()):
            logger.info(
                "MLA is enabled on a non-GPU platform; forcing chunked "
                "prefill and prefix caching to be disabled.")
            self.scheduler_config.enable_chunked_prefill = False
            self.scheduler_config.chunked_prefill_enabled = False
            self.scheduler_config.max_num_batched_tokens = max(
                self.scheduler_config.max_model_len,
                _DEFAULT_MAX_NUM_BATCHED_TOKENS)

            if self.cache_config is not None:
                self.cache_config.enable_prefix_caching = False

        if (self.kv_events_config
                and self.kv_events_config.enable_kv_cache_events
                and not self.cache_config.enable_prefix_caching):
            logger.warning(
                "KV cache events are on, but prefix caching is not enabled."
                "Use --enable-prefix-caching to enable.")
        if (self.kv_events_config and self.kv_events_config.publisher != "null"
                and not self.kv_events_config.enable_kv_cache_events):
            logger.warning("KV cache events are disabled,"
                           "but the scheduler is configured to publish them."
                           "Modify KVEventsConfig.enable_kv_cache_events"
                           "to True to enable.")
        current_platform.check_and_update_config(self)

        if not self.instance_id:
            self.instance_id = random_uuid()[:5]

    def update_sizes_for_sequence_parallelism(self,
                                              possible_sizes: list) -> list:
        # remove the sizes that not multiple of tp_size when
        # enable sequence parallelism
        removed_sizes = [
            size for size in possible_sizes
            if size % self.parallel_config.tensor_parallel_size != 0
        ]
        if removed_sizes:
            logger.warning(
                "Batch sizes %s are removed because they are not "
                "multiple of tp_size %d when "
                "sequence parallelism is enabled", removed_sizes,
                self.parallel_config.tensor_parallel_size)

        return [
            size for size in possible_sizes
            if size % self.parallel_config.tensor_parallel_size == 0
        ]

    def _set_cudagraph_sizes(self):
        """
        cudagraph batchsize padding logic:

        `[1, 2, 4] + [8 * i for i in range(1, 1025)]` is a list of all possible
        batch sizes that cudagraph will capture.

        Depending on the engine's configuration of `max_num_seqs`, the
        candidate batch sizes to capture cudagraph will shrink to the subset
        which just cover the range of `[1, max_num_seqs]`. In the common case,
        `max_num_seqs` is 256, and the cudagraph batch sizes will be
        `[1, 2, 4, 8, 16, 24, 32, 40, ..., 256]`.

        However, if users specify the cudagraph capture sizes through
        compilation config, we will use the specified sizes instead.

        In the end, `vllm_config.compilation_config.cudagraph_capture_sizes`
        will be the final sizes to capture cudagraph (in descending order).

        During runtime, if batchsize is larger than
        `vllm_config.compilation_config.cudagraph_capture_sizes`,
        no cudagraph will be used.
        If the batch size is no larger than
        `vllm_config.compilation_config.cudagraph_capture_sizes`,
        we can quickly find the padded graph size for a given batch size by
        looking up `vllm_config.compilation_config.bs_to_padded_graph_size`.
        """

        # calculate the default `batch_size_capture_list`
        if not envs.VLLM_USE_V1:
            batch_size_capture_list = []
            max_batchsize_to_capture = 0
            if self.scheduler_config is not None and \
                self.model_config is not None and \
                    not self.model_config.enforce_eager:

                possible_sizes = [1, 2, 4] + [8 * i for i in range(1, 1025)]
                if self.parallel_config.tensor_parallel_size > 1 and \
                    self.compilation_config.pass_config.enable_sequence_parallelism:
                    possible_sizes = self.update_sizes_for_sequence_parallelism(
                        possible_sizes)

                # find the minimum size that is larger than max_num_seqs,
                # which then becomes the max_batchsize_to_capture
                larger_sizes = [
                    x for x in possible_sizes
                    if x >= self.scheduler_config.max_num_seqs
                ]
                if larger_sizes:
                    max_batchsize_to_capture = larger_sizes[0]
                else:
                    max_batchsize_to_capture = possible_sizes[-1]

                # filter out the sizes that are
                # larger than max_batchsize_to_capture
                batch_size_capture_list = [
                    size for size in possible_sizes
                    if size <= max_batchsize_to_capture
                ]
        else:
            batch_size_capture_list = []
            if self.model_config is not None and \
                not self.model_config.enforce_eager:
                batch_size_capture_list = [1, 2, 4
                                           ] + [i for i in range(8, 513, 8)]
                if self.parallel_config.tensor_parallel_size > 1 and \
                    self.compilation_config.pass_config.enable_sequence_parallelism:
                    batch_size_capture_list = \
                        self.update_sizes_for_sequence_parallelism(batch_size_capture_list)

                max_num_tokens = self.scheduler_config.max_num_batched_tokens
                batch_size_capture_list = [
                    size for size in batch_size_capture_list
                    if size <= max_num_tokens
                ]

        self.compilation_config.init_with_cudagraph_sizes(
            batch_size_capture_list)

    def __str__(self):
        return (
            f"model={self.model_config.model!r},"
            f" speculative_config={self.speculative_config!r},"
            f" tokenizer={self.model_config.tokenizer!r}, "
            f"skip_tokenizer_init={self.model_config.skip_tokenizer_init},"
            f" tokenizer_mode={self.model_config.tokenizer_mode}, "
            f"revision={self.model_config.revision}, "
            f"override_neuron_config={self.model_config.override_neuron_config},"
            f" tokenizer_revision={self.model_config.tokenizer_revision}, "
            f"trust_remote_code={self.model_config.trust_remote_code}, "
            f"dtype={self.model_config.dtype}, "
            f"max_seq_len={self.model_config.max_model_len},"
            f" download_dir={self.load_config.download_dir!r}, "
            f"load_format={self.load_config.load_format}, "
            f"tensor_parallel_size={self.parallel_config.tensor_parallel_size},"
            f" pipeline_parallel_size={self.parallel_config.pipeline_parallel_size}, "  # noqa
            f"disable_custom_all_reduce={self.parallel_config.disable_custom_all_reduce}, "  # noqa
            f"quantization={self.model_config.quantization}, "
            f"enforce_eager={self.model_config.enforce_eager}, "
            f"kv_cache_dtype={self.cache_config.cache_dtype}, "
            f" device_config={self.device_config.device}, "
            f"decoding_config={self.decoding_config!r}, "
            f"observability_config={self.observability_config!r}, "
            f"seed={self.model_config.seed}, "
            f"served_model_name={self.model_config.served_model_name}, "
            f"num_scheduler_steps={self.scheduler_config.num_scheduler_steps}, "
            f"multi_step_stream_outputs={self.scheduler_config.multi_step_stream_outputs}, "  # noqa
            f"enable_prefix_caching={self.cache_config.enable_prefix_caching}, "
            f"chunked_prefill_enabled={self.scheduler_config.chunked_prefill_enabled}, "  # noqa
            f"use_async_output_proc={self.model_config.use_async_output_proc}, "
            f"pooler_config={self.model_config.pooler_config!r}, "
            f"compilation_config={self.compilation_config!r}")


_current_vllm_config: Optional[VllmConfig] = None


@contextmanager
def set_current_vllm_config(vllm_config: VllmConfig, check_compile=False):
    """
    Temporarily set the current vLLM config.
    Used during model initialization.
    We save the current vLLM config in a global variable,
    so that all modules can access it, e.g. custom ops
    can access the vLLM config to determine how to dispatch.
    """
    global _current_vllm_config
    old_vllm_config = _current_vllm_config
    from vllm.compilation.counter import compilation_counter
    num_models_seen = compilation_counter.num_models_seen
    try:
        _current_vllm_config = vllm_config
        yield
    except Exception:
        raise
    else:
        logger.debug("enabled custom ops: %s",
                     vllm_config.compilation_config.enabled_custom_ops)
        logger.debug("disabled custom ops: %s",
                     vllm_config.compilation_config.disabled_custom_ops)
        if check_compile and \
            vllm_config.compilation_config.level == CompilationLevel.PIECEWISE \
            and compilation_counter.num_models_seen == num_models_seen:
            # If the model supports compilation,
            # compilation_counter.num_models_seen should be increased
            # by at least 1.
            # If it is not increased, it means the model does not support
            # compilation (does not have @support_torch_compile decorator).
            logger.warning(
                "`torch.compile` is turned on, but the model %s"
                " does not support it. Please open an issue on GitHub"
                " if you want it to be supported.",
                vllm_config.model_config.model)
    finally:
        _current_vllm_config = old_vllm_config


def get_current_vllm_config() -> VllmConfig:
    if _current_vllm_config is None:
        # in ci, usually when we test custom ops/modules directly,
        # we don't set the vllm config. In that case, we set a default
        # config.
        logger.warning("Current vLLM config is not set.")
        from vllm.config import VllmConfig
        return VllmConfig()
    return _current_vllm_config


def contains_object_print(text):
    """
    Check if the text looks like a printed Python object, e.g.
    contains any substring matching the pattern: "at 0xFFFFFFF>"
    We match against 0x followed by 2-16 hex chars (there's
    a max of 16 on a 64 bit system).

    Args:
        text (str): The text to check

    Returns:
        bool: True if a match is found, False otherwise
    """
    pattern = r'at 0x[a-fA-F0-9]{2,16}>'
    match = re.search(pattern, text)
    return match is not None


def assert_hashable(text):
    if not contains_object_print(text):
        return True
    raise AssertionError(
        f"vLLM tried to hash some configs that may have Python objects ids "
        f"in them. This is a bug, please file an issue. "
        f"Text being hashed: {text}")


T = TypeVar("T")


def get_layers_from_vllm_config(vllm_config: VllmConfig,
                                layer_type: type[T]) -> dict[str, T]:
    return {
        layer_name: layer
        for layer_name, layer in
        vllm_config.compilation_config.static_forward_context.items()
        if isinstance(layer, layer_type)
    }<|MERGE_RESOLUTION|>--- conflicted
+++ resolved
@@ -541,23 +541,9 @@
             sliding_window_len=self.get_hf_config_sliding_window(),
             spec_target_max_model_len=self.spec_target_max_model_len,
             encoder_config=self.encoder_config)
-<<<<<<< HEAD
-        if max_model_len is None and current_platform.is_tpu():
-            logger.warning("--max-model-len is not specified, "
-                           "it's currently using model's default length "
-                           f"{self.max_model_len}, which might be too large."
-                           "Please input with --max-model-len based on your "
-                           "request input length and output length, to avoid "
-                           "unnecessary degradation.")
-        self.served_model_name = get_served_model_name(model,
-                                                       served_model_name)
-        self.multimodal_config = self._init_multimodal_config(
-            limit_mm_per_prompt)
-=======
         self.served_model_name = get_served_model_name(self.model,
                                                        self.served_model_name)
         self.multimodal_config = self._init_multimodal_config()
->>>>>>> 200bbf92
         if not self.skip_tokenizer_init:
             self._verify_tokenizer_mode()
 
@@ -3138,6 +3124,13 @@
     # derived length from the HF model config.
     if max_model_len is None:
         max_model_len = int(derived_max_model_len)
+        if current_platform.is_tpu():
+            logger.warning("--max-model-len is not specified, "
+                           "it's currently using model's default length "
+                           f"{max_model_len}, which might be too large."
+                           "Please input with --max-model-len based on your "
+                           "request input length and output length, to avoid "
+                           "unnecessary degradation.")
     elif max_model_len > derived_max_model_len:
         # Some models might have a separate key for specifying model_max_length
         # that will be bigger than derived_max_model_len. We compare user input
