--- conflicted
+++ resolved
@@ -16,14 +16,8 @@
                          replace)
 from importlib.util import find_spec
 from pathlib import Path
-<<<<<<< HEAD
 from typing import (TYPE_CHECKING, Any, Callable, ClassVar, Literal, Optional,
                     Protocol, TypeVar, Union, cast, get_args, get_origin)
-=======
-from typing import (TYPE_CHECKING, Any, Callable, ClassVar, Final, Literal,
-                    Optional, Protocol, TypeVar, Union, cast, get_args,
-                    get_origin)
->>>>>>> a6977dbd
 
 import torch
 from pydantic import BaseModel, Field, PrivateAttr
@@ -434,7 +428,6 @@
         assert_hashable(str_factors)
         return hashlib.sha256(str(factors).encode()).hexdigest()
 
-<<<<<<< HEAD
     def __post_init__(self) -> None:
         self.model = maybe_model_redirect(self.model)
         # The tokenizer is consistent with the model by default.
@@ -448,70 +441,6 @@
             self.hf_config_path = maybe_model_redirect(self.hf_config_path)
 
         if callable(self.hf_overrides):
-=======
-    def __init__(
-        self,
-        model: str,
-        task: Literal[TaskOption, Literal["draft"]],
-        tokenizer: str,
-        tokenizer_mode: str,
-        trust_remote_code: bool,
-        dtype: Union[str, torch.dtype],
-        seed: int,
-        hf_config_path: Optional[str] = None,
-        allowed_local_media_path: str = "",
-        revision: Optional[str] = None,
-        code_revision: Optional[str] = None,
-        rope_scaling: Optional[dict[str, Any]] = None,
-        rope_theta: Optional[float] = None,
-        tokenizer_revision: Optional[str] = None,
-        max_model_len: Optional[int] = None,
-        spec_target_max_model_len: Optional[int] = None,
-        quantization: Optional[str] = None,
-        enforce_eager: Optional[bool] = None,
-        max_seq_len_to_capture: Optional[int] = None,
-        max_logprobs: int = 20,
-        disable_sliding_window: bool = False,
-        disable_cascade_attn: bool = False,
-        skip_tokenizer_init: bool = False,
-        served_model_name: Optional[Union[str, list[str]]] = None,
-        limit_mm_per_prompt: Optional[dict[str, int]] = None,
-        mm_processor_kwargs: Optional[dict[str, Any]] = None,
-        disable_mm_preprocessor_cache: bool = False,
-        use_async_output_proc: bool = True,
-        config_format: ConfigFormat = ConfigFormat.AUTO,
-        hf_token: Optional[Union[bool, str]] = None,
-        hf_overrides: Optional[HfOverrides] = None,
-        override_neuron_config: Optional[dict[str, Any]] = None,
-        override_pooler_config: Optional["PoolerConfig"] = None,
-        logits_processor_pattern: Optional[str] = None,
-        generation_config: str = "auto",
-        enable_sleep_mode: bool = False,
-        override_generation_config: Optional[dict[str, Any]] = None,
-        model_impl: Union[str, ModelImpl] = ModelImpl.AUTO,
-    ) -> None:
-        self.model = maybe_model_redirect(model)
-        self.tokenizer = maybe_model_redirect(tokenizer)
-
-        self.hf_config_path = hf_config_path
-        if isinstance(hf_config_path, str):
-            self.hf_config_path = maybe_model_redirect(hf_config_path)
-
-        self.tokenizer_mode = tokenizer_mode
-        self.trust_remote_code = trust_remote_code
-        self.allowed_local_media_path = allowed_local_media_path
-        self.seed = seed
-        self.revision = revision
-        self.code_revision = code_revision
-        self.rope_scaling = rope_scaling
-        self.rope_theta = rope_theta
-        self.model_impl = model_impl
-
-        if hf_overrides is None:
-            hf_overrides = {}
-
-        if callable(hf_overrides):
->>>>>>> a6977dbd
             hf_overrides_kw = {}
             hf_overrides_fn = self.hf_overrides
         else:
@@ -3260,10 +3189,6 @@
 class DecodingConfig:
     """Dataclass which contains the decoding strategy of the engine."""
 
-<<<<<<< HEAD
-    guided_decoding_backend: GuidedDecodingBackend = \
-        "auto" if envs.VLLM_USE_V1 else "xgrammar"
-=======
     @property
     @deprecated(
         "`guided_decoding_backend` is deprecated and has been renamed to "
@@ -3277,7 +3202,6 @@
         self.backend = value
 
     backend: GuidedDecodingBackend = "auto" if envs.VLLM_USE_V1 else "xgrammar"
->>>>>>> a6977dbd
     """Which engine will be used for guided decoding (JSON schema / regex etc)
     by default. With "auto", we will make opinionated choices based on request
     contents and what the backend libraries currently support, so the behavior
