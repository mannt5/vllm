--- conflicted
+++ resolved
@@ -4,12 +4,8 @@
 
 from vllm.config import (CacheConfig, DeviceConfig, LoadConfig, LoRAConfig,
                          ModelConfig, MultiModalConfig, ParallelConfig,
-<<<<<<< HEAD
-                         SchedulerConfig, SpeculativeConfig)
-=======
                          PromptAdapterConfig, SchedulerConfig,
                          SpeculativeConfig)
->>>>>>> 8a924d22
 from vllm.lora.request import LoRARequest
 from vllm.prompt_adapter.request import PromptAdapterRequest
 from vllm.sequence import ExecuteModelRequest, SamplerOutput
@@ -147,21 +143,14 @@
         lora_config: Optional[LoRAConfig],
         multimodal_config: Optional[MultiModalConfig],
         speculative_config: Optional[SpeculativeConfig],
-<<<<<<< HEAD
-=======
         prompt_adapter_config: Optional[PromptAdapterConfig],
->>>>>>> 8a924d22
     ) -> None:
         self.pp_locks: Optional[List[asyncio.Lock]] = None
 
         super().__init__(model_config, cache_config, parallel_config,
                          scheduler_config, device_config, load_config,
-<<<<<<< HEAD
-                         lora_config, multimodal_config, speculative_config)
-=======
                          lora_config, multimodal_config, speculative_config,
                          prompt_adapter_config)
->>>>>>> 8a924d22
 
     @abstractmethod
     async def execute_model_async(
