from typing import Dict, List, Optional

from vllm.config import (CacheConfig, DeviceConfig, LoRAConfig, ModelConfig,
<<<<<<< HEAD
                         ParallelConfig, SchedulerConfig, VisionLanguageConfig)
=======
                         ParallelConfig, SchedulerConfig, SpeculativeConfig,
                         VisionLanguageConfig)
>>>>>>> c64cf386
from vllm.executor.executor_base import ExecutorBase
from vllm.logger import init_logger
from vllm.lora.request import LoRARequest
from vllm.sequence import SamplerOutput, SequenceGroupMetadata

logger = init_logger(__name__)


class NeuronExecutor(ExecutorBase):

    def __init__(
        self,
        model_config: ModelConfig,
        cache_config: CacheConfig,
        parallel_config: ParallelConfig,
        scheduler_config: SchedulerConfig,
        device_config: DeviceConfig,
        lora_config: Optional[LoRAConfig],
        vision_language_config: Optional[VisionLanguageConfig],
<<<<<<< HEAD
=======
        speculative_config: Optional[SpeculativeConfig],
>>>>>>> c64cf386
    ) -> None:
        self.model_config = model_config
        self.cache_config = cache_config
        assert lora_config is None, "LoRA is not supported for Neuron backend."
        self.parallel_config = parallel_config
        self.scheduler_config = scheduler_config
        self.device_config = device_config
        assert (not speculative_config
                ), "Speculative decoding not yet supported for Neuron backend."

        # Set the number of GPU blocks to be the same as the maximum number of
        # sequences that can be processed in a single batch. This is equivalent
        # to schedule without PagedAttention.
        self.cache_config.num_gpu_blocks = self.scheduler_config.max_num_seqs
        self.cache_config.num_cpu_blocks = 0

        # Instantiate the worker and load the model to the device.
        self._init_worker()

    def _init_worker(self):
        from vllm.worker.neuron_worker import NeuronWorker

        self.driver_worker = NeuronWorker(
            self.model_config,
            self.parallel_config,
            self.scheduler_config,
            self.device_config,
        )
        self.driver_worker.init_device()
        self.driver_worker.load_model()

    def execute_model(self,
                      seq_group_metadata_list: List[SequenceGroupMetadata],
                      blocks_to_swap_in: Dict[int, int],
                      blocks_to_swap_out: Dict[int, int],
                      blocks_to_copy: Dict[int, List[int]]) -> SamplerOutput:
        assert (blocks_to_swap_in == {} and blocks_to_swap_out == {}
                and blocks_to_copy == {}), (
                    "Cache operations are not supported for Neuron backend.")

        output = self.driver_worker.execute_model(
            seq_group_metadata_list=seq_group_metadata_list)
        return output

    def add_lora(self, lora_request: LoRARequest) -> bool:
        raise NotImplementedError(
            "LoRA is not implemented for neuron backend.")

    def remove_lora(self, lora_id: int) -> bool:
        raise NotImplementedError(
            "LoRA is not implemented for neuron backend.")

    def list_loras(self) -> List[int]:
        raise NotImplementedError(
            "LoRA is not implemented for neuron backend.")

    def check_health(self) -> None:
        # NeuronExecutor will always be healthy as long as
        # it's running.
        return<|MERGE_RESOLUTION|>--- conflicted
+++ resolved
@@ -1,12 +1,8 @@
 from typing import Dict, List, Optional
 
 from vllm.config import (CacheConfig, DeviceConfig, LoRAConfig, ModelConfig,
-<<<<<<< HEAD
-                         ParallelConfig, SchedulerConfig, VisionLanguageConfig)
-=======
                          ParallelConfig, SchedulerConfig, SpeculativeConfig,
                          VisionLanguageConfig)
->>>>>>> c64cf386
 from vllm.executor.executor_base import ExecutorBase
 from vllm.logger import init_logger
 from vllm.lora.request import LoRARequest
@@ -26,10 +22,7 @@
         device_config: DeviceConfig,
         lora_config: Optional[LoRAConfig],
         vision_language_config: Optional[VisionLanguageConfig],
-<<<<<<< HEAD
-=======
         speculative_config: Optional[SpeculativeConfig],
->>>>>>> c64cf386
     ) -> None:
         self.model_config = model_config
         self.cache_config = cache_config
