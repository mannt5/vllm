--- conflicted
+++ resolved
@@ -1,10 +1,6 @@
-<<<<<<< HEAD
 from typing import List, Optional, Tuple, Type, Any
 import msgspec
 from array import array
-=======
-from typing import List, Optional, Tuple, Union
->>>>>>> 70898934
 
 from vllm.config import ParallelConfig
 from vllm.logger import init_logger
@@ -16,6 +12,8 @@
 
 try:
     import ray
+
+    ModelRequest = Tuple[ExecuteModelRequest, Optional[IntermediateTensors]]
 
     class RayWorkerWrapper(WorkerWrapperBase):
         """Ray wrapper for vllm.worker.Worker, allowing Worker to be
@@ -36,7 +34,7 @@
                     deserialized.frombytes(obj)
                     return deserialized
 
-            self.input_decoder = msgspec.msgpack.Decoder(ExecuteModelRequest,
+            self.input_decoder = msgspec.msgpack.Decoder(ModelRequest,
                                                          dec_hook=dec_hook)
             self.output_encoder = msgspec.msgpack.Encoder()
 
@@ -48,32 +46,28 @@
             gpu_ids = ray.get_gpu_ids()
             return node_id, gpu_ids
 
-<<<<<<< HEAD
-        def execute_model_spmd(self, serialized_execute_model_req: bytes):
-            """Used only when SPMD worker and compiled DAG are both
-            enabled."""
+        def execute_model_spmd(
+            self,
+            serialized_model_request: bytes) -> bytes:
+            """Execute model in SPMD fashion: used only when SPMD worker and
+            compiled DAG are both enabled.
+
+            Args:
+                req_or_tuple: A tuple containing the request and intermediate
+                    tensors. Intermediate tensors are None unless if it is
+                    provided because it is > 0 pipeline stage. The value is
+                    serialized (to optimize the serialization performance).
+            """
             # s = time.time()
 
-            execute_model_req: ExecuteModelRequest = self.input_decoder.decode(
-                serialized_execute_model_req)
+            execute_model_req, intermediate_tensors: ModelRequest = (
+                    self.input_decoder.decode(serialized_model_request))
+
             # import pickle
             # execute_model_req: ExecuteModelRequest = (
             #     pickle.loads(execute_model_req))
             # print("SANG-TODO input deserialization takes "
             #       f"{(time.time() - s) * 1000} ms index: {self.i}")
-=======
-        def execute_model_spmd(
-            self, req_or_tuple: Union[ExecuteModelRequest,
-                                      Tuple[ExecuteModelRequest,
-                                            IntermediateTensors]]):
-            """Execute model in SPMD fashion: used only when SPMD worker and
-            compiled DAG are both enabled.
-
-            Args:
-                req_or_tuple: The request to execute the model, or a tuple
-                    containing the request and intermediate tensors.
-            """
->>>>>>> 70898934
             # TODO(swang): This is needed right now because Ray aDAG executes
             # on a background thread, so we need to reset torch's current
             # device.
@@ -82,25 +76,17 @@
                 torch.cuda.set_device(self.worker.device)
                 self.compiled_dag_cuda_device_set = True
 
-<<<<<<< HEAD
-            output = self.worker._execute_model_spmd(execute_model_req)
+            output = self.worker._execute_model_spmd(execute_model_req,
+                                                     intermediate_tensors)
+            # Pipeline model request and output to the next pipeline stage.
+            if isinstance(output, IntermediateTensors):
+                output = execute_model_req, output
+
             # output = pickle.dumps(output)
             output = self.output_encoder.encode(output)
             # print("SANG-TODO worker takes "
             #       f"{(time.time() - s) * 1000} ms index: {self.i}")
             self.i += 1
-=======
-            if isinstance(req_or_tuple, tuple):
-                execute_model_req, intermediate_tensors = req_or_tuple
-            else:
-                execute_model_req = req_or_tuple
-                intermediate_tensors = None
-
-            output = self.worker._execute_model_spmd(execute_model_req,
-                                                     intermediate_tensors)
-            if isinstance(output, IntermediateTensors):
-                return execute_model_req, output
->>>>>>> 70898934
             return output
 
     ray_import_err = None
