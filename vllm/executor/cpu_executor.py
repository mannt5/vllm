import os
from typing import Dict, List, Set, Tuple

import torch

from vllm.config import CacheConfig, ModelConfig, SchedulerConfig
from vllm.executor.executor_base import ExecutorAsyncBase, ExecutorBase
from vllm.logger import init_logger
from vllm.lora.request import LoRARequest
from vllm.sequence import SamplerOutput, SequenceGroupMetadata
from vllm.utils import (get_distributed_init_method, get_ip, get_open_port,
                        make_async)

logger = init_logger(__name__)


class CPUExecutor(ExecutorBase):

    def _init_executor(self) -> None:
        assert self.device_config.device_type == "cpu"
        assert self.lora_config is None, "cpu backend doesn't support LoRA"
        self.model_config = _verify_and_get_model_config(self.model_config)
        self.cache_config = _verify_and_get_cache_config(self.cache_config)
        self.scheduler_config = _verify_and_get_scheduler_config(
            self.scheduler_config)

        # Instantiate the worker and load the model to CPU.
        self._init_worker()

    def _init_worker(self):
        from vllm.worker.cpu_worker import CPUWorker

        assert self.parallel_config.world_size == 1, (
            "CPUExecutor only supports single CPU socket currently.")

        distributed_init_method = get_distributed_init_method(
            get_ip(), get_open_port())
        self.driver_worker = CPUWorker(
            model_config=self.model_config,
            parallel_config=self.parallel_config,
            scheduler_config=self.scheduler_config,
            device_config=self.device_config,
            cache_config=self.cache_config,
            load_config=self.load_config,
            local_rank=0,
            rank=0,
            distributed_init_method=distributed_init_method,
            lora_config=self.lora_config,
            vision_language_config=self.vision_language_config,
            kv_cache_dtype=self.cache_config.cache_dtype,
            is_driver_worker=True,
        )
        self.driver_worker.init_device()
        self.driver_worker.load_model()

    def determine_num_available_blocks(self) -> Tuple[int, int]:
        """Determine the number of available KV blocks by invoking the
        underlying worker.
        """
        return self.driver_worker.determine_num_available_blocks()

    def initialize_cache(self, num_gpu_blocks: int,
                         num_cpu_blocks: int) -> None:
        """Initialize the KV cache by invoking the underlying worker.
        """
        # NOTE: We log here to avoid multiple logs when number of workers is
        # greater than one. We could log in the engine, but not all executors
        # have GPUs.
        # NOTE: `cpu block` for CPU backend is located on CPU memory but is
        # referred as `gpu block`. Because we want to reuse the existing block
        # management procedure.
<<<<<<< HEAD
        logger_data = {"num_gpu_blocks": num_gpu_blocks}
        logger.info(f"# CPU blocks: {num_gpu_blocks}", extra=logger_data)
=======
        logger.info("# CPU blocks: %d", num_gpu_blocks)
>>>>>>> a88081bf
        self.driver_worker.initialize_cache(num_gpu_blocks, num_cpu_blocks)

    def execute_model(self,
                      seq_group_metadata_list: List[SequenceGroupMetadata],
                      blocks_to_swap_in: Dict[int, int],
                      blocks_to_swap_out: Dict[int, int],
                      blocks_to_copy: Dict[int, List[int]],
                      num_lookahead_slots: int) -> List[SamplerOutput]:
        output = self.driver_worker.execute_model(
            seq_group_metadata_list=seq_group_metadata_list,
            blocks_to_swap_in=blocks_to_swap_in,
            blocks_to_swap_out=blocks_to_swap_out,
            blocks_to_copy=blocks_to_copy,
        )
        return output

    def add_lora(self, lora_request: LoRARequest) -> bool:
        return self.driver_worker.add_lora(lora_request)

    def remove_lora(self, lora_id: int) -> bool:
        return self.driver_worker.remove_lora(lora_id)

    def list_loras(self) -> Set[int]:
        return self.driver_worker.list_loras()

    def check_health(self) -> None:
        # CPUExecutor will always be healthy as long as
        # it's running.
        return


class CPUExecutorAsync(CPUExecutor, ExecutorAsyncBase):

    async def execute_model_async(
        self,
        seq_group_metadata_list: List[SequenceGroupMetadata],
        blocks_to_swap_in: Dict[int, int],
        blocks_to_swap_out: Dict[int, int],
        blocks_to_copy: Dict[int, List[int]],
    ) -> SamplerOutput:
        output = await make_async(self.driver_worker.execute_model)(
            seq_group_metadata_list=seq_group_metadata_list,
            blocks_to_swap_in=blocks_to_swap_in,
            blocks_to_swap_out=blocks_to_swap_out,
            blocks_to_copy=blocks_to_copy)
        return output

    async def check_health_async(self) -> None:
        # CPUExecutor will always be healthy as long as
        # it's running.
        return


def _verify_and_get_model_config(config: ModelConfig) -> ModelConfig:
    if config.dtype == torch.float16:
        logger.warning("float16 is not supported on CPU, casting to bfloat16.")
        config.dtype = torch.bfloat16
    if not config.enforce_eager:
        logger.warning(
            "CUDA graph is not supported on CPU, fallback to the eager "
            "mode.")
        config.enforce_eager = True
    return config


def _verify_and_get_scheduler_config(
        config: SchedulerConfig) -> SchedulerConfig:
    if config.chunked_prefill_enabled:
        logger.warning("Chunked prefill is not supported on CPU, disable it.")
        config.chunked_prefill_enabled = False

    return config


def _verify_and_get_cache_config(config: CacheConfig) -> CacheConfig:
    _GB = 1 << 30
    if config.enable_prefix_caching:
        logger.warning("Prefix caching is not supported on CPU, disable it.")
        config.enable_prefix_caching = False

    kv_cache_space_str = os.getenv("VLLM_CPU_KVCACHE_SPACE", "0")
    kv_cache_space = int(kv_cache_space_str)

    if kv_cache_space >= 0:
        if kv_cache_space == 0:
            config.cpu_kvcache_space_bytes = 4 * _GB  # type: ignore
            logger.warning("Environment variable VLLM_CPU_KVCACHE_SPACE (GB) "
                           "for CPU backend is not set, using 4 by default.")
        else:
            config.cpu_kvcache_space_bytes = kv_cache_space * _GB  # type: ignore
    else:
        raise RuntimeError(
            "Invalid environment variable VLLM_CPU_KVCACHE_SPACE"
            f" {kv_cache_space}, expect a positive integer value.")

    return config<|MERGE_RESOLUTION|>--- conflicted
+++ resolved
@@ -69,12 +69,8 @@
         # NOTE: `cpu block` for CPU backend is located on CPU memory but is
         # referred as `gpu block`. Because we want to reuse the existing block
         # management procedure.
-<<<<<<< HEAD
         logger_data = {"num_gpu_blocks": num_gpu_blocks}
-        logger.info(f"# CPU blocks: {num_gpu_blocks}", extra=logger_data)
-=======
-        logger.info("# CPU blocks: %d", num_gpu_blocks)
->>>>>>> a88081bf
+        logger.info("# CPU blocks: %d", num_gpu_blocks, extra=logger_data)
         self.driver_worker.initialize_cache(num_gpu_blocks, num_cpu_blocks)
 
     def execute_model(self,
