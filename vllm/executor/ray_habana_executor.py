import asyncio
import os
from collections import defaultdict
from itertools import islice, repeat
from typing import TYPE_CHECKING, Any, Dict, List, Optional, Tuple

import vllm.envs as envs
from vllm.executor.distributed_gpu_executor import (  # yapf: disable
    DistributedGPUExecutor, DistributedGPUExecutorAsync)
from vllm.executor.ray_utils import RayWorkerWrapper, ray
from vllm.logger import init_logger
<<<<<<< HEAD
from vllm.sequence import ExecuteModelRequest
from vllm.model_executor.layers.sampler import SamplerOutput
from vllm.utils import (_run_task_with_lock, get_distributed_init_method,
                        get_ip, get_open_port, get_vllm_instance_id,
                        make_async)
=======
from vllm.sequence import ExecuteModelRequest, SamplerOutput
from vllm.utils import (_run_task_with_lock,
                        error_on_invalid_device_count_status,
                        get_distributed_init_method, get_ip, get_open_port,
                        get_vllm_instance_id, is_fake_hpu, make_async)
>>>>>>> bc39baa4

if ray is not None:
    from ray.util.scheduling_strategies import PlacementGroupSchedulingStrategy

if TYPE_CHECKING:
    from ray.util.placement_group import PlacementGroup

logger = init_logger(__name__)

USE_RAY_COMPILED_DAG = envs.VLLM_USE_RAY_COMPILED_DAG


class RayHabanaExecutor(DistributedGPUExecutor):

    uses_ray: bool = True

    def _init_executor(self) -> None:
        self.forward_dag: Optional["ray.dag.CompiledDAG"] = None
        # If the env var is set, it uses the Ray's compiled DAG API
        # which optimizes the control plane overhead.
        # Run vLLM with VLLM_USE_RAY_COMPILED_DAG=1 to enable it.
        # Currently, this requires USE_RAY_SPMD_WORKER=True.
        self.use_ray_compiled_dag = envs.VLLM_USE_RAY_COMPILED_DAG
        # If the env var is set, then we do not distinguish between the
        # "driver worker" vs other workers. Also, the rank 0 worker will
        # be executed in a remote Ray worker. Currently this requires
        # USE_RAY_COMPILED_DAG=True.
        self.use_ray_spmd_worker = envs.VLLM_USE_RAY_SPMD_WORKER
        if self.use_ray_compiled_dag:
            assert self.use_ray_spmd_worker, (
                "VLLM_USE_RAY_COMPILED_DAG=1 requires "
                "VLLM_USE_RAY_SPMD_WORKER=1")
        if self.use_ray_spmd_worker:
            # TODO: Support SPMD worker for non-DAG Ray executor.
            assert self.use_ray_compiled_dag, (
                "VLLM_USE_RAY_SPMD_WORKER=1 requires "
                "VLLM_USE_RAY_COMPILED_DAG=1")

        assert self.uses_ray
        placement_group = self.parallel_config.placement_group

        # Disable Ray usage stats collection.
        ray_usage = os.environ.get("RAY_USAGE_STATS_ENABLED", "0")
        if ray_usage != "1":
            os.environ["RAY_USAGE_STATS_ENABLED"] = "0"

        # Create the parallel GPU workers.
        self._init_workers_ray(placement_group)

    def _get_worker_wrapper_args(self) -> Dict[str, Any]:
        worker_module_name = "vllm.worker.habana_worker"
        worker_class_name = "HabanaWorker"

        return dict(
            worker_module_name=worker_module_name,
            worker_class_name=worker_class_name,
            trust_remote_code=self.model_config.trust_remote_code,
        )

    def _init_workers_ray(self, placement_group: "PlacementGroup",
                          **ray_remote_kwargs):
        num_gpus = 1

        # The driver dummy worker does not actually use any resources.
        # It holds the resource for the driver worker.
        self.driver_dummy_worker: Optional[RayWorkerWrapper] = None
        # The remaining workers are the actual ray actors.
        self.workers: List[RayWorkerWrapper] = []

        # Create the workers.
        driver_ip = get_ip()
        worker_wrapper_kwargs = self._get_worker_wrapper_args()
        for bundle_id, bundle in enumerate(placement_group.bundle_specs):
            resource_name = "HPU" if not is_fake_hpu() else "CPU"
            if not bundle.get(resource_name, 0):
                continue
            scheduling_strategy = PlacementGroupSchedulingStrategy(
                placement_group=placement_group,
                placement_group_capture_child_tasks=True,
                placement_group_bundle_index=bundle_id,
            )
            resources = {'HPU': num_gpus} if not is_fake_hpu() else {}
            num_cpus = 0 if not is_fake_hpu() else num_gpus
            worker = ray.remote(
                num_cpus=num_cpus,
                num_gpus=0,
                resources=resources,
                scheduling_strategy=scheduling_strategy,
                **ray_remote_kwargs,
            )(RayWorkerWrapper).remote(**worker_wrapper_kwargs)

            if self.use_ray_spmd_worker:
                self.workers.append(worker)
            else:
                worker_ip = ray.get(worker.get_node_ip.remote())
                if worker_ip == driver_ip and self.driver_dummy_worker is None:
                    # If the worker is on the same node as the driver, we use it
                    # as the resource holder for the driver process.
                    self.driver_dummy_worker = worker
                    self.driver_worker = RayWorkerWrapper(
                        **worker_wrapper_kwargs)
                else:
                    # Else, added to the list of workers.
                    self.workers.append(worker)

        if not self.use_ray_spmd_worker and self.driver_dummy_worker is None:
            raise ValueError(
                "Ray does not allocate any GPUs on the driver node. Consider "
                "adjusting the Ray placement group or running the driver on a "
                "GPU node.")

        # Get the set of GPU IDs used on each node.
        worker_node_and_gpu_ids = self._run_workers("get_node_and_gpu_ids",
                                                    use_dummy_driver=True)

        # the order in `worker_node_and_gpu_ids` does not necessarily match
        # the machine boundaries. We need to make sure that workers in the
        # same node are assigned consecutive ranks.
        # examples:
        # [('852a09a13c7503ef126d7c828454c741494b1be33a8627a5206604d9', [0]), ('dfaad7adfdae57a694cc74490db45bd112c9f31243523e43ddc2e7f0', [0]), ('dfaad7adfdae57a694cc74490db45bd112c9f31243523e43ddc2e7f0', [1]), ('dfaad7adfdae57a694cc74490db45bd112c9f31243523e43ddc2e7f0', [2]), ('dfaad7adfdae57a694cc74490db45bd112c9f31243523e43ddc2e7f0', [3]), ('852a09a13c7503ef126d7c828454c741494b1be33a8627a5206604d9', [1]), ('852a09a13c7503ef126d7c828454c741494b1be33a8627a5206604d9', [2]), ('852a09a13c7503ef126d7c828454c741494b1be33a8627a5206604d9', [3])] # noqa

        # initialize worker ranks with -1 (unassigned)
        worker_ranks = [-1 for x in worker_node_and_gpu_ids]
        current_rank = 0
        while -1 in worker_ranks:
            # whenever we find an unassigned worker, find the node
            index = worker_ranks.index(-1)
            current_node_id = worker_node_and_gpu_ids[index][0]
            # assign ranks to all workers in the same node
            for i, (node_id, _) in enumerate(worker_node_and_gpu_ids):
                if node_id == current_node_id:
                    worker_ranks[i] = current_rank
                    current_rank += 1
        # with the above example, worker_ranks will be [0, 4, 5, 6, 7, 1, 2, 3]

        node_workers = defaultdict(list)  # node id -> list of worker ranks
        node_gpus = defaultdict(list)  # node id -> list of gpu ids

        for worker_rank, (node_id, gpu_ids) in zip(worker_ranks,
                                                   worker_node_and_gpu_ids):
            node_workers[node_id].append(worker_rank)
            # `gpu_ids` can be a list of strings or integers.
            # convert them to integers for consistency.
            # NOTE: gpu_ids can be larger than 9 (e.g. 16 GPUs),
            # string sorting is not sufficient.
            # see https://github.com/vllm-project/vllm/issues/5590
            gpu_ids = [int(x) for x in gpu_ids]
            node_gpus[node_id].extend(gpu_ids)
        for node_id, gpu_ids in node_gpus.items():
            node_gpus[node_id] = sorted(gpu_ids)

        VLLM_INSTANCE_ID = get_vllm_instance_id()

        # Set environment variables for the driver and workers.
        all_args_to_update_environment_variables = [({
            "VLLM_INSTANCE_ID":
            VLLM_INSTANCE_ID,
            "VLLM_TRACE_FUNCTION":
            str(envs.VLLM_TRACE_FUNCTION),
        }, ) for (node_id, _) in worker_node_and_gpu_ids]
        self._run_workers("update_environment_variables",
                          all_args=all_args_to_update_environment_variables)

        if len(node_gpus) == 1:
            # in single node case, we don't need to get the IP address.
            # the loopback address is sufficient
            # NOTE: a node may have several IP addresses, one for each
            # network interface. `get_ip()` might return any of them,
            # while they might not work for communication inside the node
            # if the network setup is complicated. Using the loopback address
            # solves this issue, as it always works for communication inside
            # the node.
            driver_ip = "127.0.0.1"
        distributed_init_method = get_distributed_init_method(
            driver_ip, get_open_port())

        #        error_on_invalid_device_count_status()

        # Initialize the actual workers inside worker wrapper.
        init_worker_all_kwargs = [
            self._get_worker_kwargs(
                local_rank=node_workers[node_id].index(rank),
                rank=rank,
                distributed_init_method=distributed_init_method,
            ) for rank, (node_id,
                         _) in zip(worker_ranks, worker_node_and_gpu_ids)
        ]
        self._run_workers("init_worker", all_kwargs=init_worker_all_kwargs)

        self._run_workers("init_device")
        self._run_workers("load_model",
                          max_concurrent_workers=self.parallel_config.
                          max_parallel_loading_workers)

        # This is the list of workers that are rank 0 of each TP group EXCEPT
        # global rank 0. These are the workers that will broadcast to the
        # rest of the workers.
        self.tp_driver_workers: List[RayWorkerWrapper] = []
        # This is the list of workers that are not drivers and not the first
        # worker in a TP group. These are the workers that will be
        # broadcasted to.
        self.non_driver_workers: List[RayWorkerWrapper] = []

        # Enforce rank order for correct rank to return final output.
        for rank, worker in sorted(zip(worker_ranks[1:], self.workers)):
            # We need to skip the driver worker, which we
            # do by skipping worker_ranks[0] which is always 0.
            if rank % self.parallel_config.tensor_parallel_size == 0:
                self.tp_driver_workers.append(worker)
            else:
                self.non_driver_workers.append(worker)

    def _driver_execute_model(
        self, execute_model_req: Optional[ExecuteModelRequest]
    ) -> Optional[List[SamplerOutput]]:
        """Run execute_model in the driver worker.

        Passing None will cause the driver to stop the model execution
        loop running in each of the remote workers.
        """
        assert not self.use_ray_spmd_worker, (
            "driver_worker does not exist for VLLM_USE_RAY_SPMD_WORKER=1")
        return self.driver_worker.execute_method("execute_model",
                                                 execute_model_req)

    def finish_measurements(self):
        self._run_workers("finish_measurements")

    def execute_model(
            self,
            execute_model_req: ExecuteModelRequest) -> List[SamplerOutput]:
        if not self.use_ray_spmd_worker:
            return super().execute_model(execute_model_req)

        if self.forward_dag is None:
            self.forward_dag = self._compiled_ray_dag(enable_asyncio=False)

        outputs = ray.get(self.forward_dag.execute(execute_model_req))
        return outputs[0]

    def _run_workers(
        self,
        method: str,
        *args,
        async_run_tensor_parallel_workers_only: bool = False,
        all_args: Optional[List[Tuple[Any, ...]]] = None,
        all_kwargs: Optional[List[Dict[str, Any]]] = None,
        use_dummy_driver: bool = False,
        max_concurrent_workers: Optional[int] = None,
        **kwargs,
    ) -> Any:
        """Runs the given method on all workers. Can be used in the following
        ways:

        Args:
        - async_run_tensor_parallel_workers_only: If True the method will be
          run only in the remote TP workers, not the driver worker.
          It will also be run asynchronously and return a list of futures
          rather than blocking on the results.
        - args/kwargs: All workers share the same args/kwargs
        - all_args/all_kwargs: args/kwargs for each worker are specified
          individually
        """
        if self.use_ray_spmd_worker:
            assert not async_run_tensor_parallel_workers_only, (
                "async_run_tensor_parallel_workers_only is not supported for "
                "spmd mode.")

        if max_concurrent_workers:
            raise NotImplementedError(
                "max_concurrent_workers is not supported yet.")

        count = len(self.workers) if not \
            async_run_tensor_parallel_workers_only \
            else len(self.non_driver_workers)
        # If using SPMD worker, all workers are the same, so we should execute
        # the args on all workers. Otherwise, we skip the first worker's args
        # because those args will go to the driver worker.
        first_worker_args_index: int = 0 if self.use_ray_spmd_worker else 1
        all_worker_args = repeat(args, count) if all_args is None \
            else islice(all_args, first_worker_args_index, None)
        all_worker_kwargs = repeat(kwargs, count) if all_kwargs is None \
            else islice(all_kwargs, first_worker_args_index, None)

        # Start the ray workers first.
        ray_workers = self.workers
        if async_run_tensor_parallel_workers_only:
            ray_workers = self.non_driver_workers
        ray_worker_outputs = [
            worker.execute_method.remote(method, *worker_args, **worker_kwargs)
            for (worker, worker_args, worker_kwargs
                 ) in zip(ray_workers, all_worker_args, all_worker_kwargs)
        ]

        if async_run_tensor_parallel_workers_only:
            # Just return futures
            return ray_worker_outputs

        driver_worker_output = []
        # In SPMD mode, the driver worker is the same as any other worker,
        # so we only explicitly execute on the driver worker if using a
        # non-SPMD worker class.
        if not self.use_ray_spmd_worker:
            driver_args = args if all_args is None else all_args[0]
            driver_kwargs = kwargs if all_kwargs is None else all_kwargs[0]

            # Start the driver worker after all the ray workers.
            if not use_dummy_driver:
                driver_worker_output = [
                    self.driver_worker.execute_method(method, *driver_args,
                                                      **driver_kwargs)
                ]
            else:
                assert self.driver_dummy_worker is not None
                driver_worker_output = [
                    ray.get(
                        self.driver_dummy_worker.execute_method.remote(
                            method, *driver_args, **driver_kwargs))
                ]

        # Get the results of the ray workers.
        if self.workers:
            ray_worker_outputs = ray.get(ray_worker_outputs)

        return driver_worker_output + ray_worker_outputs

    def _wait_for_tasks_completion(self, parallel_worker_tasks: Any) -> None:
        """Wait for futures returned from _run_workers() with
        async_run_remote_workers_only to complete."""
        ray.get(parallel_worker_tasks)

    def _compiled_ray_dag(self, enable_asyncio: bool):
        import pkg_resources
        from packaging import version

        required_version = version.parse("2.32")
        current_version = version.parse(
            pkg_resources.get_distribution("ray").version)
        if current_version < required_version:
            raise ValueError(f"Ray version {required_version} or greater is "
                             f"required, but found {current_version}")

        from ray.dag import InputNode, MultiOutputNode
        assert self.parallel_config.use_ray

        # Right now, compiled DAG requires at least 1 arg. We send
        # a dummy value for now. It will be fixed soon.
        with InputNode() as input_data:
            forward_dag = MultiOutputNode([
                worker.execute_model_spmd.bind(  # type: ignore[attr-defined]
                    input_data) for worker in self.workers
            ])
        return forward_dag.experimental_compile(enable_asyncio=enable_asyncio)

    def __del__(self):
        if self.forward_dag is not None:
            self.forward_dag.teardown()
            import ray
            for worker in self.workers:
                ray.kill(worker)


class RayHabanaExecutorAsync(RayHabanaExecutor, DistributedGPUExecutorAsync):

    def __init__(self, *args, **kwargs):
        super().__init__(*args, **kwargs)
        self.pp_locks: Optional[List[asyncio.Lock]] = None
        self.use_ray_spmd_worker = envs.VLLM_USE_RAY_SPMD_WORKER
        if not self.use_ray_compiled_dag:
            self.driver_exec_method = make_async(
                self.driver_worker.execute_method)

    async def execute_model_async(
            self,
            execute_model_req: ExecuteModelRequest) -> List[SamplerOutput]:
        if not self.use_ray_spmd_worker:
            return await super().execute_model_async(execute_model_req)

        if self.forward_dag is None:
            self.forward_dag = self._compiled_ray_dag(enable_asyncio=True)

        dag_future = await self.forward_dag.execute_async(execute_model_req)
        outputs = await dag_future
        return outputs[0]

    async def _driver_execute_model_async(
        self,
        execute_model_req: Optional[ExecuteModelRequest] = None
    ) -> List[SamplerOutput]:
        assert not self.use_ray_spmd_worker, (
            "driver_worker does not exist for VLLM_USE_RAY_SPMD_WORKER=1")
        if not self.tp_driver_workers:
            return await self.driver_exec_method("execute_model",
                                                 execute_model_req)
        if self.pp_locks is None:
            # This locks each pipeline parallel stage so multiple virtual
            # engines can't execute on the same stage at the same time
            # We create the locks here to avoid creating them in the constructor
            # which uses a different asyncio loop.
            self.pp_locks = [
                asyncio.Lock()
                for _ in range(self.parallel_config.pipeline_parallel_size)
            ]

        tasks = [
            asyncio.create_task(
                _run_task_with_lock(self.driver_exec_method, self.pp_locks[0],
                                    "execute_model", execute_model_req))
        ]
        for pp_rank, driver_worker in enumerate(self.tp_driver_workers,
                                                start=1):
            tasks.append(
                asyncio.create_task(
                    _run_task_with_lock(driver_worker.execute_method.remote,
                                        self.pp_locks[pp_rank],
                                        "execute_model", execute_model_req)))

        results = await asyncio.gather(*tasks)

        # Only the last PP stage has the final results.
        return results[-1]

    async def _start_worker_execution_loop(self):
        assert not self.use_ray_spmd_worker, (
            "worker loop is disabled for VLLM_USE_RAY_SPMD_WORKER=1")
        coros = [
            worker.execute_method.remote("start_worker_execution_loop")
            for worker in self.non_driver_workers
        ]
        return await asyncio.gather(*coros)

    def __del__(self):
        if self.forward_dag is not None:
            self.forward_dag.teardown()
            import ray
            for worker in self.workers:
                ray.kill(worker)<|MERGE_RESOLUTION|>--- conflicted
+++ resolved
@@ -9,19 +9,11 @@
     DistributedGPUExecutor, DistributedGPUExecutorAsync)
 from vllm.executor.ray_utils import RayWorkerWrapper, ray
 from vllm.logger import init_logger
-<<<<<<< HEAD
 from vllm.sequence import ExecuteModelRequest
 from vllm.model_executor.layers.sampler import SamplerOutput
 from vllm.utils import (_run_task_with_lock, get_distributed_init_method,
                         get_ip, get_open_port, get_vllm_instance_id,
-                        make_async)
-=======
-from vllm.sequence import ExecuteModelRequest, SamplerOutput
-from vllm.utils import (_run_task_with_lock,
-                        error_on_invalid_device_count_status,
-                        get_distributed_init_method, get_ip, get_open_port,
-                        get_vllm_instance_id, is_fake_hpu, make_async)
->>>>>>> bc39baa4
+                        make_async, is_fake_hpu)
 
 if ray is not None:
     from ray.util.scheduling_strategies import PlacementGroupSchedulingStrategy
