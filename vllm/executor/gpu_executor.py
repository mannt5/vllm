--- conflicted
+++ resolved
@@ -116,14 +116,9 @@
         # NOTE: This is logged in the executor because there can be >1 worker
         # with other executors. We could log in the engine level, but work
         # remains to abstract away the device for non-GPU configurations.
-<<<<<<< HEAD
         logger_data = {"gpu_blocks": num_gpu_blocks, "cpu_blocks": num_cpu_blocks}
-        logger.info(f"# GPU blocks: {num_gpu_blocks}, "
-                    f"# CPU blocks: {num_cpu_blocks}", extra=logger_data)
-=======
         logger.info("# GPU blocks: %d, # CPU blocks: %d", num_gpu_blocks,
-                    num_cpu_blocks)
->>>>>>> a88081bf
+                    num_cpu_blocks, extra=logger_data)
 
         self.driver_worker.initialize_cache(num_gpu_blocks, num_cpu_blocks)
 
