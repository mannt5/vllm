# SPDX-License-Identifier: Apache-2.0
# SPDX-FileCopyrightText: Copyright contributors to the vLLM project
from abc import ABC, abstractmethod
from collections import defaultdict
from typing import Callable

from vllm.utils import cdiv
from vllm.v1.core.block_pool import BlockPool
from vllm.v1.core.kv_cache_utils import BlockHash, KVCacheBlock
from vllm.v1.kv_cache_interface import (FullAttentionSpec, KVCacheSpec,
                                        SlidingWindowSpec)
from vllm.v1.request import Request


class SingleTypeKVCacheManager(ABC):
    """
    An abstract base class for a manager that handle the kv cache management 
    logic of one specific type of attention layer.
    """

    def __init__(
        self,
        kv_cache_spec: KVCacheSpec,
        block_pool: BlockPool,
        kv_cache_group_id: int,
        caching_hash_fn: Callable,
    ) -> None:
        """
        Initializes the SpecializedManager.
        Args:
            kv_cache_spec: The kv_cache_spec for this manager.
            block_pool: The block pool.
            kv_cache_group_id: The id of the kv cache group of this manager.
            caching_hash_fn: The caching hash function.
        """

        self.block_size = kv_cache_spec.block_size
        self.kv_cache_spec = kv_cache_spec
        self.block_pool = block_pool

        # Mapping from request ID to blocks to track the blocks allocated
        # for each request, so that we can free the blocks when the request
        # is finished.
        self.req_to_blocks: defaultdict[str,
                                        list[KVCacheBlock]] = defaultdict(list)

        # {req_id: The number of cached blocks for this given request}
        # This is used to track the number of cached blocks for each request.
        # This is only used to track the RUNNING requests, we do not track the
        # data for reempted ones.
        self.num_cached_block: dict[str, int] = {}

        self.caching_hash_fn = caching_hash_fn
        self.kv_cache_group_id = kv_cache_group_id

    def get_num_blocks_to_allocate(
            self, request_id: str, num_tokens: int,
            new_computed_blocks: list[KVCacheBlock]) -> int:
        """
        Get the number of blocks needed to be allocated for the request.

        Args:
            request_id: The request ID.
            num_tokens: The total number of tokens that need a slot (including 
                tokens that are already allocated).
            new_computed_blocks: The new computed blocks just hitting the
                prefix caching.

        Returns:
            The number of blocks.
        """

        num_required_blocks = cdiv(num_tokens, self.block_size)
        num_new_blocks = (num_required_blocks - len(new_computed_blocks) -
                          len(self.req_to_blocks[request_id]))
        # If a computed block of a request is an eviction candidate (in the
        # free queue and ref_cnt == 0), it will be changed from a free block
        # to a computed block when the request is allocated, so we also count
        # it as needed to be allocated.
<<<<<<< HEAD
        num_evictable_computed_blocks = sum(blk.ref_cnt == 0
                                            for blk in new_computed_blocks)
        return num_new_blocks + num_evictable_computed_blocks
=======
        num_evictable_computed_blocks = sum(
            blk.ref_cnt == 0 and not blk.is_null
            for blk in new_computed_blocks)
        return ((num_new_blocks + num_evictable_computed_blocks) *
                self.num_kv_cache_groups)
>>>>>>> 4555143e

    def save_new_computed_blocks(
            self, request_id: str,
            new_computed_blocks: list[KVCacheBlock]) -> None:
        """
        Add the new computed blocks to the request.

        Args:
            request_id: The request ID.
            new_computed_blocks: The new computed blocks just hitting the
                prefix cache.
        """
        if request_id not in self.num_cached_block:
            # A new request.
            req_blocks = self.req_to_blocks[request_id]
            assert len(req_blocks) == 0
            req_blocks.extend(new_computed_blocks)
            self.num_cached_block[request_id] = len(new_computed_blocks)
        else:
            # A running request. Should not have new computed blocks.
            assert len(new_computed_blocks) == 0

    def allocate_new_blocks(self, request_id: str,
                            num_tokens: int) -> list[KVCacheBlock]:
        """
        Allocate new blocks for the request to give it at least `num_tokens` 
        token slots.

        Args:
            request_id: The request ID.
            num_tokens: The total number of tokens that need a slot (including 
                tokens that are already allocated).

        Returns:
            The new allocated blocks.
        """
        req_blocks = self.req_to_blocks[request_id]
        num_required_blocks = cdiv(num_tokens, self.block_size)
        num_new_blocks = num_required_blocks - len(req_blocks)
        if num_new_blocks <= 0:
            return []
        else:
            new_blocks = self.block_pool.get_new_blocks(num_new_blocks)
            req_blocks.extend(new_blocks)
            return new_blocks

    def cache_blocks(self, request: Request, block_hashes: list[BlockHash],
                     num_tokens: int) -> None:
        """
        Cache the blocks for the request.

        Args:
            request: The request.
            block_hashes: The block hashes of the request.
            num_tokens: The total number of tokens that need to be cached 
                (including tokens that are already cached).
        """
        num_cached_blocks = self.num_cached_block[request.request_id]
        num_full_blocks = num_tokens // self.block_size

        self.block_pool.cache_full_blocks(
            request=request,
            blocks=self.req_to_blocks[request.request_id],
            block_hashes=block_hashes,
            num_cached_blocks=num_cached_blocks,
            num_full_blocks=num_full_blocks,
            block_size=self.block_size,
            kv_cache_group_id=self.kv_cache_group_id,
            hash_fn=self.caching_hash_fn,
        )

        self.num_cached_block[request.request_id] = num_full_blocks

    def free(self, request_id: str) -> None:
        """
        Free the blocks for the request.

        Args:
            request_id: The request ID.
        """
        # Default to [] in case a request is freed (aborted) before alloc.
        req_blocks = self.req_to_blocks.pop(request_id, [])

        # Free blocks in reverse order so that the tail blocks are
        # freed first.
        ordered_blocks = reversed(req_blocks)

        self.block_pool.free_blocks(ordered_blocks)
        self.num_cached_block.pop(request_id, None)

    @abstractmethod
    def get_num_common_prefix_blocks(self, request_id: str,
                                     num_running_requests: int) -> int:
        """
        Get the number of common prefix blocks for a request.

        Args:
            request_id: The request ID.
            block_hashes: The block hashes of the request.

        Returns:
            The number of common prefix blocks.
        """

        raise NotImplementedError

    @classmethod
    @abstractmethod
<<<<<<< HEAD
    def find_longest_cache_hit(
        cls,
        block_hashes: list[BlockHash],
        max_length: int,
        kv_cache_group_ids: list[int],
        block_pool: BlockPool,
        kv_cache_spec: KVCacheSpec,
        use_eagle: bool,
    ) -> list[list[KVCacheBlock]]:
=======
    def find_longest_cache_hit(self, block_hashes: list[BlockHash],
                               max_length: int) -> list[KVCacheBlock]:
>>>>>>> 4555143e
        """
        Get the longest cache hit prefix of the blocks that is not longer than 
        `max_length`. The prefix should be a common prefix hit for all the 
        kv cache groups in `kv_cache_group_ids`. If no cache hit is found, 
        return an empty list. 
        If eagle is enabled, drop the last matched block to force recompute the 
        last block to get the required hidden states for eagle drafting head. 
        Need to be customized for each attention type.

        Args:
            block_hashes: The block hashes of the request.
            max_length: The maximum length of the cache hit prefix.
            kv_cache_group_ids: The ids of the kv cache groups.
            block_pool: The block pool.
            kv_cache_spec: The kv cache spec.
            use_eagle: Whether to use eagle.

        Returns:
            A list of cached blocks with skipped blocks replaced by null block
            for each kv cache group in `kv_cache_group_ids`.
            Return a list of length `len(kv_cache_group_ids)`, where the i-th
            element is a list of cached blocks for the i-th kv cache group
            in `kv_cache_group_ids`.
            For example, sliding window manager should return a list like
            [[NULL, NULL, KVCacheBlock(7), KVCacheBlock(8)]] for block size 4 
            and sliding window 8 and len(kv_cache_group_ids) = 1.
        """

        raise NotImplementedError

    @abstractmethod
    def remove_skipped_blocks(self, request_id: str,
                              num_computed_tokens: int) -> None:
        """
        Remove the blocks that are no longer needed from `blocks`. The removed 
        blocks should be replaced by null_block. Return the removed blocks in 
        eviction order, where the first returned block should be evicted first.
        Need to be customized for each attention type.

        Args:
            request_id: The request ID.
            num_computed_tokens: The number of tokens that have been computed.
        """
        raise NotImplementedError


class FullAttentionManager(SingleTypeKVCacheManager):

<<<<<<< HEAD
    @classmethod
    def find_longest_cache_hit(
        cls,
        block_hashes: list[BlockHash],
        max_length: int,
        kv_cache_group_ids: list[int],
        block_pool: BlockPool,
        kv_cache_spec: KVCacheSpec,
        use_eagle: bool,
    ) -> list[list[KVCacheBlock]]:
        assert isinstance(kv_cache_spec, FullAttentionSpec), (
            "FullAttentionManager can only be used for full attention groups")
        computed_blocks: list[list[KVCacheBlock]] = [
            [] for _ in range(len(kv_cache_group_ids))
        ]
        max_num_blocks = max_length // kv_cache_spec.block_size
=======
    def find_longest_cache_hit(self, block_hashes: list[BlockHash],
                               max_length: int) -> list[KVCacheBlock]:
        computed_blocks: list[KVCacheBlock] = []
        max_num_blocks = max_length // self.block_size
>>>>>>> 4555143e
        for i in range(max_num_blocks):
            block_hash = block_hashes[i]
            # block_hashes is a chain of block hashes. If a block hash is not
            # in the cached_block_hash_to_id, the following block hashes are
            # not computed yet for sure.
            if cached_block := block_pool.get_cached_block(
                    block_hash, kv_cache_group_ids):
                for j in range(len(kv_cache_group_ids)):
                    computed_blocks[j].append(cached_block[j])
            else:
                break
        if use_eagle and len(computed_blocks[0]) > 0:
            for j in range(len(kv_cache_group_ids)):
                computed_blocks[j].pop()
        return computed_blocks

    def remove_skipped_blocks(self, request_id: str,
                              num_computed_tokens: int) -> None:
        # No need to remove blocks for full attention.
        pass

    def get_num_common_prefix_blocks(self, request_id: str,
                                     num_running_requests: int) -> int:
        blocks = self.req_to_blocks[request_id]
        num_common_blocks = 0
        for block in blocks:
            if block.ref_cnt == num_running_requests:
                num_common_blocks += 1
            else:
                break
        return num_common_blocks


class SlidingWindowManager(SingleTypeKVCacheManager):

    def __init__(self, kv_cache_spec: SlidingWindowSpec, block_pool: BlockPool,
                 **kwargs) -> None:
        super().__init__(kv_cache_spec, block_pool, **kwargs)
        self.sliding_window = kv_cache_spec.sliding_window
        self._null_block = block_pool.null_block

    @classmethod
    def find_longest_cache_hit(
        cls,
        block_hashes: list[BlockHash],
        max_length: int,
        kv_cache_group_ids: list[int],
        block_pool: BlockPool,
        kv_cache_spec: KVCacheSpec,
        use_eagle: bool,
    ) -> list[list[KVCacheBlock]]:
        assert isinstance(kv_cache_spec, SlidingWindowSpec), (
            "SlidingWindowManager can only be used for sliding window groups")

        # The number of contiguous blocks needed for prefix cache hit.
        # -1 since the input token itself is also included in the window
        sliding_window_contiguous_blocks = cdiv(
            kv_cache_spec.sliding_window - 1, kv_cache_spec.block_size)
        if use_eagle:
            # Need to drop the last matched block if eagle is enabled. For
            # sliding window layer, we achieve this by increasing the number of
            # contiguous blocks needed for prefix cache hit by one and dropping
            # the last matched block.
            sliding_window_contiguous_blocks += 1

<<<<<<< HEAD
=======
    def find_longest_cache_hit(self, block_hashes: list[BlockHash],
                               max_length: int) -> list[KVCacheBlock]:
>>>>>>> 4555143e
        # TODO: reduce i by sliding_window_contiguous_blocks when cache miss, to
        # optimize the time complexity from O(len(block_hashes)) to
        # O(len(block_hashes) / sliding_window_contiguous_blocks +
        # sliding_window_contiguous_blocks),
        # which is good for low cache hit rate scenarios.
        max_num_blocks = max_length // kv_cache_spec.block_size
        computed_blocks = [[block_pool.null_block] * max_num_blocks
                           for _ in range(len(kv_cache_group_ids))]
        num_contiguous_blocks = 0
        match_found = False
        # Search from right to left and early stop when a match is found.
        for i in range(max_num_blocks - 1, -1, -1):
            if cached_block := block_pool.get_cached_block(
                    block_hashes[i], kv_cache_group_ids):
                for j in range(len(kv_cache_group_ids)):
                    computed_blocks[j][i] = cached_block[j]
                num_contiguous_blocks += 1
                if (num_contiguous_blocks >= sliding_window_contiguous_blocks):
                    # Trim the trailing blocks.
                    # E.g., [NULL, NULL, 8, 3, NULL, 9] -> [NULL, NULL, 8, 3]
                    # when sliding_window_contiguous_blocks=2.
                    for j in range(len(kv_cache_group_ids)):
                        del computed_blocks[j][i + num_contiguous_blocks:]
                    match_found = True
                    break
            else:
                num_contiguous_blocks = 0
        if not match_found:
            # The first `num_contiguous_blocks` is a cache hit even if
            # `num_contiguous_blocks < sliding_window_contiguous_blocks`.
            for j in range(len(kv_cache_group_ids)):
                del computed_blocks[j][num_contiguous_blocks:]
        if use_eagle and len(computed_blocks[0]) > 0:
            for j in range(len(kv_cache_group_ids)):
                computed_blocks[j].pop()
        return computed_blocks

    def remove_skipped_blocks(self, request_id: str,
                              num_computed_tokens: int) -> None:
        # Remove the blocks that are no longer be in the sliding window and
        # skipped during the attention computation.
        last_useful_token = num_computed_tokens - self.sliding_window + 1
        last_useful_block = last_useful_token // self.block_size
        blocks = self.req_to_blocks[request_id]
        removed_blocks: list[KVCacheBlock] = []
        for i in range(last_useful_block - 1, -1, -1):
            if blocks[i] == self._null_block:
                # If the block is already a null block, the blocks before it
                # should also have been set to null blocks by the previous calls
                # to this function.
                break
            removed_blocks.append(blocks[i])
            blocks[i] = self._null_block
        self.block_pool.free_blocks(removed_blocks)

    def get_num_common_prefix_blocks(self, request_id: str,
                                     num_running_requests: int) -> int:
        """
        NOTE(Chen): The prefix blocks are null blocks for sliding window layers.
        So it's not correct to count ref_cnt like FullAttentionManager. Return 
        0 here for correctness. Need to support cascade attention + sliding 
        window in the future.
        """
        return 0


spec_manager_map: dict[type[KVCacheSpec], type[SingleTypeKVCacheManager]] = {
    FullAttentionSpec: FullAttentionManager,
    SlidingWindowSpec: SlidingWindowManager,
}


def get_manager_for_kv_cache_spec(kv_cache_spec: KVCacheSpec,
                                  **kwargs) -> SingleTypeKVCacheManager:
    manager_class = spec_manager_map[type(kv_cache_spec)]
    manager = manager_class(kv_cache_spec, **kwargs)
    return manager<|MERGE_RESOLUTION|>--- conflicted
+++ resolved
@@ -77,17 +77,10 @@
         # free queue and ref_cnt == 0), it will be changed from a free block
         # to a computed block when the request is allocated, so we also count
         # it as needed to be allocated.
-<<<<<<< HEAD
-        num_evictable_computed_blocks = sum(blk.ref_cnt == 0
-                                            for blk in new_computed_blocks)
-        return num_new_blocks + num_evictable_computed_blocks
-=======
         num_evictable_computed_blocks = sum(
             blk.ref_cnt == 0 and not blk.is_null
             for blk in new_computed_blocks)
-        return ((num_new_blocks + num_evictable_computed_blocks) *
-                self.num_kv_cache_groups)
->>>>>>> 4555143e
+        return num_new_blocks + num_evictable_computed_blocks
 
     def save_new_computed_blocks(
             self, request_id: str,
@@ -196,7 +189,6 @@
 
     @classmethod
     @abstractmethod
-<<<<<<< HEAD
     def find_longest_cache_hit(
         cls,
         block_hashes: list[BlockHash],
@@ -206,10 +198,6 @@
         kv_cache_spec: KVCacheSpec,
         use_eagle: bool,
     ) -> list[list[KVCacheBlock]]:
-=======
-    def find_longest_cache_hit(self, block_hashes: list[BlockHash],
-                               max_length: int) -> list[KVCacheBlock]:
->>>>>>> 4555143e
         """
         Get the longest cache hit prefix of the blocks that is not longer than 
         `max_length`. The prefix should be a common prefix hit for all the 
@@ -258,7 +246,6 @@
 
 class FullAttentionManager(SingleTypeKVCacheManager):
 
-<<<<<<< HEAD
     @classmethod
     def find_longest_cache_hit(
         cls,
@@ -275,12 +262,6 @@
             [] for _ in range(len(kv_cache_group_ids))
         ]
         max_num_blocks = max_length // kv_cache_spec.block_size
-=======
-    def find_longest_cache_hit(self, block_hashes: list[BlockHash],
-                               max_length: int) -> list[KVCacheBlock]:
-        computed_blocks: list[KVCacheBlock] = []
-        max_num_blocks = max_length // self.block_size
->>>>>>> 4555143e
         for i in range(max_num_blocks):
             block_hash = block_hashes[i]
             # block_hashes is a chain of block hashes. If a block hash is not
@@ -346,11 +327,6 @@
             # the last matched block.
             sliding_window_contiguous_blocks += 1
 
-<<<<<<< HEAD
-=======
-    def find_longest_cache_hit(self, block_hashes: list[BlockHash],
-                               max_length: int) -> list[KVCacheBlock]:
->>>>>>> 4555143e
         # TODO: reduce i by sliding_window_contiguous_blocks when cache miss, to
         # optimize the time complexity from O(len(block_hashes)) to
         # O(len(block_hashes) / sliding_window_contiguous_blocks +
