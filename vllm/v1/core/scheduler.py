# SPDX-License-Identifier: Apache-2.0

import time
from collections import deque
from typing import Deque, Dict, Iterable, List, Optional, Set, Tuple, Union

from vllm.config import (CacheConfig, LoRAConfig, ModelConfig, SchedulerConfig,
                         SpeculativeConfig)
from vllm.logger import init_logger
from vllm.v1.core.encoder_cache_manager import (EncoderCacheManager,
                                                compute_encoder_budget)
from vllm.v1.core.kv_cache_manager import KVCacheManager
from vllm.v1.core.scheduler_output import (CachedRequestData, NewRequestData,
                                           SchedulerOutput)
from vllm.v1.engine import (EngineCoreEvent, EngineCoreEventType,
                            EngineCoreOutput, EngineCoreOutputs)
from vllm.v1.metrics.stats import SchedulerStats
from vllm.v1.outputs import ModelRunnerOutput
from vllm.v1.request import Request, RequestStatus

logger = init_logger(__name__)


class Scheduler:

    def __init__(
        self,
        scheduler_config: SchedulerConfig,
        model_config: ModelConfig,
        cache_config: CacheConfig,
        lora_config: Optional[LoRAConfig],
<<<<<<< HEAD
        speculative_config: Optional[SpeculativeConfig],
=======
        log_stats: bool,
>>>>>>> 14ecab5b
    ) -> None:
        self.scheduler_config = scheduler_config
        self.cache_config = cache_config
        self.lora_config = lora_config
<<<<<<< HEAD
        self.speculative_config = speculative_config
=======
        self.log_stats = log_stats
>>>>>>> 14ecab5b

        # Scheduling constraints.
        self.max_num_running_reqs = self.scheduler_config.max_num_seqs
        self.max_num_scheduled_tokens = \
            self.scheduler_config.max_num_batched_tokens
        self.max_model_len = self.scheduler_config.max_model_len

        num_gpu_blocks = cache_config.num_gpu_blocks
        assert isinstance(num_gpu_blocks, int) and num_gpu_blocks > 0
        # Create the KV cache manager.
        self.kv_cache_manager = KVCacheManager(
            block_size=self.cache_config.block_size,
            num_gpu_blocks=num_gpu_blocks,
            max_model_len=self.max_model_len,
            sliding_window=self.cache_config.sliding_window,
            enable_caching=self.cache_config.enable_prefix_caching,
            log_stats=self.log_stats)
        self.block_size = self.cache_config.block_size

        # req_id -> Request
        self.requests: Dict[str, Request] = {}
        # Priority queues for requests.
        self.waiting: Deque[Request] = deque()
        self.running: List[Request] = []

        # The request IDs that are finished in between the previous and the
        # current steps. This is used to notify the workers about the finished
        # requests so that they can free the cached states for those requests.
        # This is flushed at the end of each scheduling step.
        self.finished_req_ids: Set[str] = set()

        # OPTIMIZATION: Cache the CachedRequestData objects to avoid creating
        # them at each scheduling step.
        # Request id -> CachedRequestData
        self._cached_reqs_data: Dict[str, CachedRequestData] = {}

        # Encoder-related.
        # Calculate encoder cache size if applicable
        # NOTE: For now we use the same budget for both compute and space.
        # This can be changed when we make encoder cache for embedding caching
        # across requests.
        encoder_compute_budget, encoder_cache_size = compute_encoder_budget(
            model_config=model_config,
            scheduler_config=scheduler_config,
        )

        # NOTE(woosuk): Here, "encoder" includes the vision encoder (and
        # projector if needed). Currently, we assume that the encoder also
        # has the Transformer architecture (e.g., ViT).
        self.max_num_encoder_input_tokens = encoder_compute_budget
        # NOTE: For the models without encoder (e.g., text-only models),
        # the encoder cache will not be initialized because cache size is 0
        # for these models.
        self.encoder_cache_manager = EncoderCacheManager(
            cache_size=encoder_cache_size)

    def schedule(self) -> "SchedulerOutput":
        # NOTE(woosuk) on the scheduling algorithm:
        # There's no "decoding phase" nor "prefill phase" in the scheduler.
        # Each request just has the num_computed_tokens and
        # num_tokens_with_spec. num_tokens_with_spec =
        # len(prompt_token_ids) + len(output_token_ids) + len(spec_token_ids).
        # At each step, the scheduler tries to assign tokens to the requests
        # so that each request's num_computed_tokens can catch up its
        # num_tokens_with_spec. This is general enough to cover
        # chunked prefills, prefix caching, speculative decoding,
        # and the "jump decoding" optimization in the future.

        scheduled_new_reqs: List[Request] = []
        scheduled_resumed_reqs: List[Request] = []
        scheduled_running_reqs: List[Request] = []
        preempted_reqs: List[Request] = []

        req_to_new_block_ids: Dict[str, List[int]] = {}
        num_scheduled_tokens: Dict[str, int] = {}
        token_budget = self.max_num_scheduled_tokens
        # Encoder-related.
        scheduled_encoder_inputs: Dict[str, List[int]] = {}
        encoder_budget = self.max_num_encoder_input_tokens

<<<<<<< HEAD
        # Spec Decode-related. spec_decode: if any request in
        # the scheduled batch uses speculative decoding.
        scheduled_spec_decode_tokens: Dict[str, List[int]] = {}
=======
        scheduled_timestamp = time.monotonic()
>>>>>>> 14ecab5b

        # First, schedule the RUNNING requests.
        req_index = 0
        while req_index < len(self.running) and token_budget > 0:
            request = self.running[req_index]
            num_new_tokens = (request.num_tokens_with_spec -
                              request.num_computed_tokens)
            num_new_tokens = min(num_new_tokens, token_budget)
            assert num_new_tokens > 0

            # Schedule encoder inputs.
            encoder_inputs_to_schedule, num_new_tokens, new_encoder_budget = (
                self._try_schedule_encoder_inputs(request,
                                                  request.num_computed_tokens,
                                                  num_new_tokens,
                                                  encoder_budget))
            if num_new_tokens == 0:
                # The request cannot be scheduled because the encoder budget
                # or the encoder cache is exhausted.
                # NOTE(woosuk): Here, by doing `continue` instead of `break`,
                # we do not strictly follow the FCFS scheduling policy and
                # allow the lower-priority requests to be scheduled.
                req_index += 1
                continue

            while True:
                new_blocks = self.kv_cache_manager.allocate_slots(
                    request, num_new_tokens)
                if new_blocks is None:
                    # The request cannot be scheduled.
                    # Preempt the lowest-priority request.
                    preempted_req = self.running.pop()
                    self.kv_cache_manager.free(preempted_req)
                    preempted_req.status = RequestStatus.PREEMPTED
                    preempted_req.num_computed_tokens = 0

                    self.waiting.appendleft(preempted_req)
                    preempted_reqs.append(preempted_req)
                    if preempted_req == request:
                        # No more request to preempt.
                        can_schedule = False
                        break
                else:
                    # The request can be scheduled.
                    can_schedule = True
                    break
            if not can_schedule:
                break
            assert new_blocks is not None

            # Schedule the request.
            scheduled_running_reqs.append(request)
            req_to_new_block_ids[request.request_id] = [
                b.block_id for b in new_blocks
            ]
            num_scheduled_tokens[request.request_id] = num_new_tokens
            token_budget -= num_new_tokens
            req_index += 1

            # Encoder-related.
            if encoder_inputs_to_schedule:
                scheduled_encoder_inputs[request.request_id] = (
                    encoder_inputs_to_schedule)
                # Allocate the encoder cache.
                for i in encoder_inputs_to_schedule:
                    self.encoder_cache_manager.allocate(request, i)
                encoder_budget = new_encoder_budget

            # Speculative decode related.
            if request.spec_token_ids:
                scheduled_spec_decode_tokens[
                    request.request_id] = request.spec_token_ids

        # Record the LoRAs in scheduled_running_reqs
        requested_loras: Set[int] = set()
        if self.lora_config:
            requested_loras = set(
                req.lora_request.lora_int_id for req in scheduled_running_reqs
                if req.lora_request and req.lora_request.lora_int_id > 0)
            assert len(requested_loras) <= self.lora_config.max_loras

        # Next, schedule the WAITING requests.
        if not preempted_reqs:
            while self.waiting and token_budget > 0:
                if len(self.running) == self.max_num_running_reqs:
                    break

                request = self.waiting[0]

                # Check that adding the request still respects the max_loras
                # constraint.
                if self.lora_config and request.lora_request:
                    req_lora_id = request.lora_request.lora_int_id
                    if len(requested_loras) == self.lora_config.max_loras and (
                            req_lora_id not in requested_loras):
                        # Cannot schedule.
                        # TODO (varun): This means all the other requests in
                        # the WAITING queue will be blocked by this request,
                        # even if,
                        # 1. these other requests do not use LoRA, or,
                        # 2. these other requests use the already requested
                        # LoRAs.
                        # This is too conservative and could be optimized.
                        break

                # Get already-cached tokens.
                computed_blocks, num_computed_tokens = \
                    self.kv_cache_manager.get_computed_blocks(request)
                # Number of tokens to be scheduled.
                # We use `request.num_tokens` instead of
                # `request.num_prompt_tokens` to consider the resumed requests,
                # which have output tokens.
                num_new_tokens = request.num_tokens - num_computed_tokens
                if num_new_tokens == 0:
                    # This happens when prompt length is divisible by the block
                    # size and all blocks are cached. Now we force to recompute
                    # the last block. Note that we have to re-compute an entire
                    # block because allocate_slots() assumes num_computed_tokens
                    # is always a multiple of the block size. This limitation
                    # can potentially be removed in the future to slightly
                    # improve the performance.
                    num_computed_tokens -= self.block_size
                    num_new_tokens = self.block_size
                    computed_blocks.pop()
                num_new_tokens = min(num_new_tokens, token_budget)
                assert num_new_tokens > 0

                # Schedule encoder inputs.
                (encoder_inputs_to_schedule, num_new_tokens,
                 new_encoder_budget) = self._try_schedule_encoder_inputs(
                     request, num_computed_tokens, num_new_tokens,
                     encoder_budget)
                if num_new_tokens == 0:
                    # The request cannot be scheduled.
                    break

                new_blocks = self.kv_cache_manager.allocate_slots(
                    request, num_new_tokens, computed_blocks)
                if new_blocks is None:
                    # The request cannot be scheduled.
                    break

                self.waiting.popleft()
                self.running.append(request)
                if request.status == RequestStatus.WAITING:
                    scheduled_new_reqs.append(request)
                    self.request_scheduled(request, scheduled_timestamp)
                elif request.status == RequestStatus.PREEMPTED:
                    scheduled_resumed_reqs.append(request)
                else:
                    raise RuntimeError(
                        f"Invalid request status: {request.status}")

                if self.lora_config and request.lora_request:
                    requested_loras.add(request.lora_request.lora_int_id)
                req_to_new_block_ids[request.request_id] = [
                    b.block_id for b in computed_blocks + new_blocks
                ]
                num_scheduled_tokens[request.request_id] = num_new_tokens
                token_budget -= num_new_tokens
                request.status = RequestStatus.RUNNING
                request.num_computed_tokens = num_computed_tokens

                # Encoder-related.
                if encoder_inputs_to_schedule:
                    scheduled_encoder_inputs[request.request_id] = (
                        encoder_inputs_to_schedule)
                    # Allocate the encoder cache.
                    for i in encoder_inputs_to_schedule:
                        self.encoder_cache_manager.allocate(request, i)
                    encoder_budget = new_encoder_budget

        # Check if the scheduling constraints are satisfied.
        total_num_scheduled_tokens = sum(num_scheduled_tokens.values())
        assert total_num_scheduled_tokens <= self.max_num_scheduled_tokens
        assert token_budget >= 0
        assert len(self.running) <= self.max_num_running_reqs
        # Since some requests in the RUNNING queue may not be scheduled in
        # this step, the total number of scheduled requests can be smaller than
        # len(self.running).
        assert (len(scheduled_new_reqs) + len(scheduled_resumed_reqs) +
                len(scheduled_running_reqs) <= len(self.running))

        # Get the longest common prefix among all requests in the running queue.
        # This can be potentially used for cascade attention.
        num_common_prefix_blocks = 0
        if self.running:
            any_request = self.running[0]
            num_common_prefix_blocks = (
                self.kv_cache_manager.get_num_common_prefix_blocks(
                    any_request, len(self.running)))

        # Construct the scheduler output.
        new_reqs_data = [
            NewRequestData.from_request(req,
                                        req_to_new_block_ids[req.request_id],
                                        req.num_computed_tokens)
            for req in scheduled_new_reqs
        ]
        resumed_reqs_data = [
            self._make_cached_request_data(
                req,
                req_to_new_block_ids[req.request_id],
                req.num_computed_tokens,
                resumed_from_preemption=True,
            ) for req in scheduled_resumed_reqs
        ]
        running_reqs_data = [
            self._make_cached_request_data(
                req,
                req_to_new_block_ids[req.request_id],
                req.num_computed_tokens,
                resumed_from_preemption=False,
            ) for req in scheduled_running_reqs
        ]
        scheduler_output = SchedulerOutput(
            scheduled_new_reqs=new_reqs_data,
            scheduled_cached_reqs=resumed_reqs_data + running_reqs_data,
            num_scheduled_tokens=num_scheduled_tokens,
            total_num_scheduled_tokens=total_num_scheduled_tokens,
            scheduled_encoder_inputs=scheduled_encoder_inputs,
            scheduled_spec_decode_tokens=scheduled_spec_decode_tokens,
            num_common_prefix_blocks=num_common_prefix_blocks,
            # finished_req_ids is an existing state in the scheduler,
            # instead of being newly scheduled in this step.
            # It contains the request IDs that are finished in between
            # the previous and the current steps.
            finished_req_ids=self.finished_req_ids,
            free_encoder_input_ids=self.encoder_cache_manager.get_freed_ids(),
        )

        self.finished_req_ids = set()
        return scheduler_output

    def _make_cached_request_data(
        self,
        request: Request,
        new_block_ids: List[int],
        num_computed_tokens: int,
        resumed_from_preemption: bool,
    ) -> "CachedRequestData":
        # OPTIMIZATION: Cache the CachedRequestData objects to avoid creating
        # them at each scheduling step.
        if request.request_id in self._cached_reqs_data:
            req_data = self._cached_reqs_data[request.request_id]
            req_data.resumed_from_preemption = resumed_from_preemption
            req_data.new_block_ids = new_block_ids
            req_data.num_computed_tokens = num_computed_tokens
        else:
            req_data = CachedRequestData.from_request(request,
                                                      resumed_from_preemption,
                                                      new_block_ids,
                                                      num_computed_tokens)
            self._cached_reqs_data[request.request_id] = req_data
        return req_data

    def _try_schedule_encoder_inputs(
        self,
        request: Request,
        num_computed_tokens: int,
        num_new_tokens: int,
        encoder_budget: int,
    ) -> Tuple[List[int], int, int]:
        """
        Determine which encoder inputs need to be scheduled in the current step,
        and update `num_new_tokens` and encoder token budget accordingly.

        An encoder input will be scheduled if:
        - Its output tokens overlap with the range of tokens being computed
        in this step, i.e.,
        [num_computed_tokens, num_computed_tokens + num_new_tokens).
        - It is not already computed and stored in the encoder cache.
        - There is sufficient encoder token budget to process it.
        - The encoder cache has space to store it.

        If an encoder input cannot be scheduled due to cache or budget
        limitations, the method adjusts `num_new_tokens` to schedule only the
        decoder tokens up to just before the unschedulable encoder input.
        """
        if not request.has_encoder_inputs():
            return [], num_new_tokens, encoder_budget

        encoder_inputs_to_schedule: List[int] = []
        mm_positions = request.mm_positions
        assert mm_positions is not None
        assert len(mm_positions) > 0
        for i, pos_info in enumerate(mm_positions):
            start_pos = pos_info["offset"]
            num_encoder_tokens = pos_info["length"]

            # The encoder output is needed if the two ranges overlap:
            # [num_computed_tokens, num_computed_tokens + num_new_tokens) and
            # [start_pos, start_pos + num_encoder_tokens)
            if start_pos >= num_computed_tokens + num_new_tokens:
                # The encoder input is not needed in this step.
                break
            if start_pos + num_encoder_tokens <= num_computed_tokens:
                # The encoder input is already computed and stored
                # in the decoder's KV cache.
                continue

            if self.encoder_cache_manager.has_cache(request, i):
                # The encoder input is already computed and cached.
                continue
            if (not self.encoder_cache_manager.can_allocate(request, i)
                    or num_encoder_tokens > encoder_budget):
                # The encoder cache is full or the encoder budget is exhausted.
                # NOTE(woosuk): We assume that the encoder input tokens should
                # be processed altogether, as the encoder usually uses
                # bidirectional attention.
                if num_computed_tokens < start_pos:
                    # We only schedule the decoder tokens just before the
                    # encoder input.
                    num_new_tokens = start_pos - num_computed_tokens
                else:
                    # Because of prefix caching, num_computed_tokens is greater
                    # than start_pos even though its encoder input is not
                    # available. In this case, we can't schedule any token for
                    # the request in this step.
                    num_new_tokens = 0
                break

            encoder_budget -= num_encoder_tokens
            encoder_inputs_to_schedule.append(i)
        return encoder_inputs_to_schedule, num_new_tokens, encoder_budget

    def update_from_output(
        self,
        scheduler_output: "SchedulerOutput",
        model_runner_output: "ModelRunnerOutput",
    ) -> EngineCoreOutputs:
        sampled_token_ids = model_runner_output.sampled_token_ids
        logprobs = model_runner_output.logprobs
        prompt_logprobs_dict = model_runner_output.prompt_logprobs_dict
        num_scheduled_tokens = scheduler_output.num_scheduled_tokens

        new_running: List[Request] = []
        outputs: List[EngineCoreOutput] = []

        # NOTE(woosuk): As len(self.running) can be up to 1K or more, the below
        # loop can be a performance bottleneck. We should do our best to avoid
        # expensive operations inside the loop.
        for request in self.running:
            req_id = request.request_id
            num_tokens_scheduled = num_scheduled_tokens.get(req_id, 0)
            if num_tokens_scheduled == 0:
                # The request was not scheduled in this step.
                new_running.append(request)
                continue

            req_index = model_runner_output.req_id_to_index[req_id]
            generated_token_ids = sampled_token_ids[req_index]
            if req_id not in scheduler_output.scheduled_spec_decode_tokens:
                # When the request's num_computed_tokens catches up
                # its num_tokens, the request generates output tokens.
                # Otherwise, we ignore the sampler output for the request.
                request.num_computed_tokens += num_tokens_scheduled
                assert request.num_computed_tokens <= request.num_tokens
            else:
                # num_computed_tokens_step is the number of tokens computed
                # in the current step.
                # num_computed_tokens_step =
                # num_scheduled_tokens - num_tokens_rejected,
                # where num_tokens_rejected =
                # len(scheduled_spec_token_ids) + 1 - len(generated_token_ids).
                # We use this way of calculating num_computed_tokens_step
                # because of chunked prefill. In chunked prefill, number of
                # computed tokens is not equal to the number of
                # generated/sampled tokens. Here, len(scheduled_spec_token_ids)
                # + 1 is the maximum number of tokens generated in the current
                # step, len(scheduled_spec_token_ids) + 1 -
                # len(generated_token_ids) is the number of tokens rejected
                # in the current step.
                scheduled_spec_token_ids = (
                    scheduler_output.scheduled_spec_decode_tokens.get(
                        req_id, []))
                num_computed_tokens_step = num_scheduled_tokens[req_id] - (
                    len(scheduled_spec_token_ids) + 1 -
                    len(generated_token_ids))
                request.num_computed_tokens += num_computed_tokens_step

            cached_encoder_input_ids = (
                self.encoder_cache_manager.get_cached_input_ids(request))
            # OPTIMIZATION: Avoid list(set) if the set is empty.
            if cached_encoder_input_ids:
                for input_id in list(cached_encoder_input_ids):
                    start_pos = request.mm_positions[input_id]["offset"]
                    num_tokens = request.mm_positions[input_id]["length"]
                    if start_pos + num_tokens <= request.num_computed_tokens:
                        # The encoder output is already processed and stored
                        # in the decoder's KV cache.
                        self.encoder_cache_manager.free_encoder_input(
                            request, input_id)

            if request.num_computed_tokens >= request.num_tokens:
                # We assume all spec tokens are verified
                # if we perform speculative decoding for this request.
                # Therefore, we can clear all spec tokens after
                # the generation step.
                request.clear_spec_tokens()

            # Get prompt logprobs for this request.
            prompt_logprobs_tensors = prompt_logprobs_dict.get(req_id)

            stopped = False
            new_logprobs = None
            new_token_ids: List[int] = []

            if request.num_computed_tokens >= request.num_tokens:
                for output_token_id in generated_token_ids:
                    request.append_output_token_ids(output_token_id)
                    new_token_ids.append(output_token_id)

                    # This must be called before we make the EngineCoreOutput.
                    stopped = self._check_stop(request)
                    if stopped:
                        self._free_request(request)
                        break

                # Extract sample logprobs if needed.
                if request.sampling_params.logprobs is not None:
                    assert logprobs is not None
                    # NOTE: once we support N tokens per step (spec decode),
                    # the outer lists can be of length > 1.
                    new_logprobs = logprobs.slice(req_index, req_index + 1)

            # Transmit partial if chunked prefill & prompt logprobs is enabled
            if new_token_ids or prompt_logprobs_tensors is not None:
                # Add EngineCoreOutput for this Request.
                outputs.append(
                    EngineCoreOutput(
                        request_id=req_id,
                        new_token_ids=new_token_ids or [],
                        finish_reason=request.get_finished_reason(),
                        new_logprobs=new_logprobs,
                        new_prompt_logprobs_tensors=prompt_logprobs_tensors,
                        stop_reason=request.stop_reason,
                        events=request.take_events()))

            if not stopped:
                new_running.append(request)

        self.running = new_running
        return EngineCoreOutputs(
            outputs=outputs,
            scheduler_stats=self.make_stats(),
        )

    def _check_stop(self, request: Request) -> bool:
        if (request.num_tokens >= self.max_model_len
                or request.num_output_tokens >= request.max_tokens):
            request.status = RequestStatus.FINISHED_LENGTH_CAPPED
            return True

        sampling_params = request.sampling_params
        last_token_id = request.output_token_ids[-1]
        if (not sampling_params.ignore_eos
                and last_token_id == request.eos_token_id):
            request.status = RequestStatus.FINISHED_STOPPED
            return True

        if last_token_id in (sampling_params.stop_token_ids or ()):
            request.status = RequestStatus.FINISHED_STOPPED
            request.stop_reason = last_token_id
            return True
        return False

    def add_request(self, request: Request) -> None:
        self.waiting.append(request)
        self.requests[request.request_id] = request
        self.request_queued(request)

    def finish_requests(
        self,
        request_ids: Union[str, Iterable[str]],
        finished_status: RequestStatus,
    ) -> None:
        """Handles the finish signal from outside the scheduler.

        For example, the API server can abort a request when the client
        disconnects.
        """
        assert RequestStatus.is_finished(finished_status)
        if isinstance(request_ids, str):
            request_ids = (request_ids, )
        request_ids = set(request_ids)

        for req_id in request_ids:
            request = self.requests.get(req_id)
            if request is None:
                # Invalid request ID.
                continue

            if request.status == RequestStatus.RUNNING:
                self.running.remove(request)
            else:
                self.waiting.remove(request)
            request.status = finished_status
            self._free_request(request)

    def _free_request(self, request: Request) -> None:
        assert request.is_finished()
        self.kv_cache_manager.free(request)
        self.kv_cache_manager.free_block_hashes(request)
        self.encoder_cache_manager.free(request)
        self._cached_reqs_data.pop(request.request_id, None)
        del self.requests[request.request_id]
        self.finished_req_ids.add(request.request_id)

    def get_num_unfinished_requests(self) -> int:
        return len(self.waiting) + len(self.running)

    def has_unfinished_requests(self) -> bool:
        return self.get_num_unfinished_requests() > 0

    def reset_prefix_cache(self) -> bool:
        return self.kv_cache_manager.reset_prefix_cache()

    def request_queued(self, request: Request):
        if not self.log_stats:
            return
        request.events.append(
            EngineCoreEvent.new_event(EngineCoreEventType.QUEUED))

    def request_scheduled(self, request: Request, timestamp: float):
        if not self.log_stats:
            return
        request.events.append(
            EngineCoreEvent.new_event(EngineCoreEventType.SCHEDULED,
                                      timestamp))

    def make_stats(self) -> Optional[SchedulerStats]:
        if not self.log_stats:
            return None
        return SchedulerStats(
            num_running_reqs=len(self.running),
            num_waiting_reqs=len(self.waiting),
            gpu_cache_usage=self.kv_cache_manager.usage,
            prefix_cache_stats=self.kv_cache_manager.make_prefix_cache_stats(),
        )<|MERGE_RESOLUTION|>--- conflicted
+++ resolved
@@ -29,20 +29,14 @@
         model_config: ModelConfig,
         cache_config: CacheConfig,
         lora_config: Optional[LoRAConfig],
-<<<<<<< HEAD
         speculative_config: Optional[SpeculativeConfig],
-=======
         log_stats: bool,
->>>>>>> 14ecab5b
     ) -> None:
         self.scheduler_config = scheduler_config
         self.cache_config = cache_config
         self.lora_config = lora_config
-<<<<<<< HEAD
         self.speculative_config = speculative_config
-=======
         self.log_stats = log_stats
->>>>>>> 14ecab5b
 
         # Scheduling constraints.
         self.max_num_running_reqs = self.scheduler_config.max_num_seqs
@@ -123,13 +117,10 @@
         scheduled_encoder_inputs: Dict[str, List[int]] = {}
         encoder_budget = self.max_num_encoder_input_tokens
 
-<<<<<<< HEAD
         # Spec Decode-related. spec_decode: if any request in
         # the scheduled batch uses speculative decoding.
         scheduled_spec_decode_tokens: Dict[str, List[int]] = {}
-=======
         scheduled_timestamp = time.monotonic()
->>>>>>> 14ecab5b
 
         # First, schedule the RUNNING requests.
         req_index = 0
