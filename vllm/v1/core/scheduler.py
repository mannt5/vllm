# SPDX-License-Identifier: Apache-2.0

from collections import deque
from dataclasses import dataclass
from typing import (TYPE_CHECKING, Deque, Dict, Iterable, List, Optional, Set,
                    Tuple, Union)

from vllm.config import (CacheConfig, LoRAConfig, ModelConfig, SchedulerConfig,
                         SpeculativeConfig)
from vllm.logger import init_logger
from vllm.lora.request import LoRARequest
from vllm.sampling_params import SamplingParams
from vllm.v1.core.encoder_cache_manager import (EncoderCacheManager,
                                                compute_encoder_budget)
from vllm.v1.core.kv_cache_manager import KVCacheManager
from vllm.v1.engine import EngineCoreOutput, EngineCoreOutputs
from vllm.v1.metrics.stats import SchedulerStats
from vllm.v1.outputs import ModelRunnerOutput
from vllm.v1.request import Request, RequestStatus

if TYPE_CHECKING:
    from vllm.multimodal import MultiModalKwargs
    from vllm.multimodal.base import PlaceholderRange

logger = init_logger(__name__)


class Scheduler:

    def __init__(
        self,
        scheduler_config: SchedulerConfig,
        model_config: ModelConfig,
        cache_config: CacheConfig,
        lora_config: Optional[LoRAConfig],
        speculative_config: Optional[SpeculativeConfig],
    ) -> None:
        self.scheduler_config = scheduler_config
        self.cache_config = cache_config
        self.lora_config = lora_config
<<<<<<< HEAD
        self.speculative_config = speculative_config
        # TODO: Support LoRA.
        assert lora_config is None, "V1 does not support LoRA yet."
=======
>>>>>>> d01f66b0

        # Scheduling constraints.
        self.max_num_running_reqs = self.scheduler_config.max_num_seqs
        self.max_num_scheduled_tokens = \
            self.scheduler_config.max_num_batched_tokens
        self.max_model_len = self.scheduler_config.max_model_len

        num_gpu_blocks = cache_config.num_gpu_blocks
        assert isinstance(num_gpu_blocks, int) and num_gpu_blocks > 0
        # Create the KV cache manager.
        self.kv_cache_manager = KVCacheManager(
            block_size=self.cache_config.block_size,
            num_gpu_blocks=num_gpu_blocks,
            max_model_len=self.max_model_len,
            sliding_window=self.cache_config.sliding_window,
            enable_caching=self.cache_config.enable_prefix_caching)
        self.block_size = self.cache_config.block_size

        # req_id -> Request
        self.requests: Dict[str, Request] = {}
        # Priority queues for requests.
        self.waiting: Deque[Request] = deque()
        self.running: List[Request] = []

        # The request IDs that are finished in between the previous and the
        # current steps. This is used to notify the workers about the finished
        # requests so that they can free the cached states for those requests.
        # This is flushed at the end of each scheduling step.
        self.finished_req_ids: Set[str] = set()

        # OPTIMIZATION: Cache the CachedRequestData objects to avoid creating
        # them at each scheduling step.
        # Request id -> CachedRequestData
        self._cached_reqs_data: Dict[str, CachedRequestData] = {}

        # Encoder-related.
        # Calculate encoder cache size if applicable
        # NOTE: For now we use the same budget for both compute and space.
        # This can be changed when we make encoder cache for embedding caching
        # across requests.
        encoder_compute_budget, encoder_cache_size = compute_encoder_budget(
            model_config=model_config,
            scheduler_config=scheduler_config,
        )

        # NOTE(woosuk): Here, "encoder" includes the vision encoder (and
        # projector if needed). Currently, we assume that the encoder also
        # has the Transformer architecture (e.g., ViT).
        self.max_num_encoder_input_tokens = encoder_compute_budget
        # NOTE: For the models without encoder (e.g., text-only models),
        # the encoder cache will not be initialized because cache size is 0
        # for these models.
        self.encoder_cache_manager = EncoderCacheManager(
            cache_size=encoder_cache_size)

    def schedule(self) -> "SchedulerOutput":
        # NOTE(woosuk) on the scheduling algorithm:
        # There's no "decoding phase" nor "prefill phase" in the scheduler.
        # Each request just has the num_computed_tokens and
        # num_tokens_with_spec. num_tokens_with_spec =
        # len(prompt_token_ids) + len(output_token_ids) + len(spec_token_ids).
        # At each step, the scheduler tries to assign tokens to the requests
        # so that each request's num_computed_tokens can catch up its
        # num_tokens_with_spec. This is general enough to cover
        # chunked prefills, prefix caching, speculative decoding,
        # and the "jump decoding" optimization in the future.

        scheduled_new_reqs: List[Request] = []
        scheduled_resumed_reqs: List[Request] = []
        scheduled_running_reqs: List[Request] = []
        preempted_reqs: List[Request] = []

        req_to_new_block_ids: Dict[str, List[int]] = {}
        num_scheduled_tokens: Dict[str, int] = {}
        token_budget = self.max_num_scheduled_tokens
        # Encoder-related.
        scheduled_encoder_inputs: Dict[str, List[int]] = {}
        encoder_budget = self.max_num_encoder_input_tokens

        # Spec Decode-related.
        spec_decode = False
        scheduled_spec_decode_tokens: Dict[str, List[int]] = {}

        # First, schedule the RUNNING requests.
        req_index = 0
        while req_index < len(self.running) and token_budget > 0:
            request = self.running[req_index]
            num_new_tokens = (request.num_tokens_with_spec -
                              request.num_computed_tokens)
            num_new_tokens = min(num_new_tokens, token_budget)
            assert num_new_tokens > 0

            # Schedule encoder inputs.
            encoder_inputs_to_schedule, num_new_tokens, new_encoder_budget = (
                self._try_schedule_encoder_inputs(request,
                                                  request.num_computed_tokens,
                                                  num_new_tokens,
                                                  encoder_budget))
            if num_new_tokens == 0:
                # The request cannot be scheduled because the encoder budget
                # or the encoder cache is exhausted.
                # NOTE(woosuk): Here, by doing `continue` instead of `break`,
                # we do not strictly follow the FCFS scheduling policy and
                # allow the lower-priority requests to be scheduled.
                req_index += 1
                continue

            while True:
                new_blocks = self.kv_cache_manager.allocate_slots(
                    request, num_new_tokens)
                if new_blocks is None:
                    # The request cannot be scheduled.
                    # Preempt the lowest-priority request.
                    preempted_req = self.running.pop()
                    self.kv_cache_manager.free(preempted_req)
                    preempted_req.status = RequestStatus.PREEMPTED
                    preempted_req.num_computed_tokens = 0

                    self.waiting.appendleft(preempted_req)
                    preempted_reqs.append(preempted_req)
                    if preempted_req == request:
                        # No more request to preempt.
                        can_schedule = False
                        break
                else:
                    # The request can be scheduled.
                    can_schedule = True
                    break
            if not can_schedule:
                break
            assert new_blocks is not None

            # Schedule the request.
            scheduled_running_reqs.append(request)
            req_to_new_block_ids[request.request_id] = [
                b.block_id for b in new_blocks
            ]
            num_scheduled_tokens[request.request_id] = num_new_tokens
            token_budget -= num_new_tokens
            req_index += 1

            # Encoder-related.
            if encoder_inputs_to_schedule:
                scheduled_encoder_inputs[request.request_id] = (
                    encoder_inputs_to_schedule)
                # Allocate the encoder cache.
                for i in encoder_inputs_to_schedule:
                    self.encoder_cache_manager.allocate(request, i)
                encoder_budget = new_encoder_budget

<<<<<<< HEAD
            # Speculative decode related.
            if request.spec_token_ids:
                spec_decode = True
            scheduled_spec_decode_tokens[
                request.request_id] = request.spec_token_ids
=======
        # Record the LoRAs in scheduled_running_reqs
        requested_loras: Set[int] = set()
        if self.lora_config:
            requested_loras = set(
                req.lora_request.lora_int_id for req in scheduled_running_reqs
                if req.lora_request and req.lora_request.lora_int_id > 0)
            assert len(requested_loras) <= self.lora_config.max_loras
>>>>>>> d01f66b0

        # Next, schedule the WAITING requests.
        if not preempted_reqs:
            while self.waiting and token_budget > 0:
                if len(self.running) == self.max_num_running_reqs:
                    break

                request = self.waiting[0]

                # Check that adding the request still respects the max_loras
                # constraint.
                if self.lora_config and request.lora_request:
                    req_lora_id = request.lora_request.lora_int_id
                    if len(requested_loras) == self.lora_config.max_loras and (
                            req_lora_id not in requested_loras):
                        # Cannot schedule.
                        # TODO (varun): This means all the other requests in
                        # the WAITING queue will be blocked by this request,
                        # even if,
                        # 1. these other requests do not use LoRA, or,
                        # 2. these other requests use the already requested
                        # LoRAs.
                        # This is too conservative and could be optimized.
                        break

                # Get already-cached tokens.
                computed_blocks, num_computed_tokens = \
                    self.kv_cache_manager.get_computed_blocks(request)
                # Number of tokens to be scheduled.
                # We use `request.num_tokens` instead of
                # `request.num_prompt_tokens` to consider the resumed requests,
                # which have output tokens.
                num_new_tokens = request.num_tokens - num_computed_tokens
                if num_new_tokens == 0:
                    # This happens when prompt length is divisible by the block
                    # size and all blocks are cached. Now we force to recompute
                    # the last block. Note that we have to re-compute an entire
                    # block because allocate_slots() assumes num_computed_tokens
                    # is always a multiple of the block size. This limitation
                    # can potentially be removed in the future to slightly
                    # improve the performance.
                    num_computed_tokens -= self.block_size
                    num_new_tokens = self.block_size
                    computed_blocks.pop()
                num_new_tokens = min(num_new_tokens, token_budget)
                assert num_new_tokens > 0

                # Schedule encoder inputs.
                (encoder_inputs_to_schedule, num_new_tokens,
                 new_encoder_budget) = self._try_schedule_encoder_inputs(
                     request, num_computed_tokens, num_new_tokens,
                     encoder_budget)
                if num_new_tokens == 0:
                    # The request cannot be scheduled.
                    break

                new_blocks = self.kv_cache_manager.allocate_slots(
                    request, num_new_tokens, computed_blocks)
                if new_blocks is None:
                    # The request cannot be scheduled.
                    break

                self.waiting.popleft()
                self.running.append(request)
                if request.status == RequestStatus.WAITING:
                    scheduled_new_reqs.append(request)
                elif request.status == RequestStatus.PREEMPTED:
                    scheduled_resumed_reqs.append(request)
                else:
                    raise RuntimeError(
                        f"Invalid request status: {request.status}")

                if self.lora_config and request.lora_request:
                    requested_loras.add(request.lora_request.lora_int_id)
                req_to_new_block_ids[request.request_id] = [
                    b.block_id for b in computed_blocks + new_blocks
                ]
                num_scheduled_tokens[request.request_id] = num_new_tokens
                token_budget -= num_new_tokens
                request.status = RequestStatus.RUNNING
                request.num_computed_tokens = num_computed_tokens

                # Encoder-related.
                if encoder_inputs_to_schedule:
                    scheduled_encoder_inputs[request.request_id] = (
                        encoder_inputs_to_schedule)
                    # Allocate the encoder cache.
                    for i in encoder_inputs_to_schedule:
                        self.encoder_cache_manager.allocate(request, i)
                    encoder_budget = new_encoder_budget

        # Check if the scheduling constraints are satisfied.
        total_num_scheduled_tokens = sum(num_scheduled_tokens.values())
        assert total_num_scheduled_tokens <= self.max_num_scheduled_tokens
        assert token_budget >= 0
        assert len(self.running) <= self.max_num_running_reqs
        # Since some requests in the RUNNING queue may not be scheduled in
        # this step, the total number of scheduled requests can be smaller than
        # len(self.running).
        assert (len(scheduled_new_reqs) + len(scheduled_resumed_reqs) +
                len(scheduled_running_reqs) <= len(self.running))

        # Get the longest common prefix among all requests in the running queue.
        # This can be potentially used for cascade attention.
        num_common_prefix_blocks = 0
        if self.running:
            any_request = self.running[0]
            num_common_prefix_blocks = (
                self.kv_cache_manager.get_num_common_prefix_blocks(
                    any_request, len(self.running)))

        # Construct the scheduler output.
        new_reqs_data = [
            NewRequestData.from_request(req,
                                        req_to_new_block_ids[req.request_id],
                                        req.num_computed_tokens)
            for req in scheduled_new_reqs
        ]
        resumed_reqs_data = [
            self._make_cached_request_data(
                req,
                req_to_new_block_ids[req.request_id],
                req.num_computed_tokens,
                resumed_from_preemption=True,
            ) for req in scheduled_resumed_reqs
        ]
        running_reqs_data = [
            self._make_cached_request_data(
                req,
                req_to_new_block_ids[req.request_id],
                req.num_computed_tokens,
                resumed_from_preemption=False,
            ) for req in scheduled_running_reqs
        ]
        scheduler_output = SchedulerOutput(
            scheduled_new_reqs=new_reqs_data,
            scheduled_cached_reqs=resumed_reqs_data + running_reqs_data,
            num_scheduled_tokens=num_scheduled_tokens,
            total_num_scheduled_tokens=total_num_scheduled_tokens,
            scheduled_encoder_inputs=scheduled_encoder_inputs,
            use_spec_decode=spec_decode,
            scheduled_spec_decode_tokens=scheduled_spec_decode_tokens,
            num_common_prefix_blocks=num_common_prefix_blocks,
            # finished_req_ids is an existing state in the scheduler,
            # instead of being newly scheduled in this step.
            # It contains the request IDs that are finished in between
            # the previous and the current steps.
            finished_req_ids=self.finished_req_ids,
            free_encoder_input_ids=self.encoder_cache_manager.get_freed_ids(),
        )

        self.finished_req_ids = set()
        return scheduler_output

    def _make_cached_request_data(
        self,
        request: Request,
        new_block_ids: List[int],
        num_computed_tokens: int,
        resumed_from_preemption: bool,
    ) -> "CachedRequestData":
        # OPTIMIZATION: Cache the CachedRequestData objects to avoid creating
        # them at each scheduling step.
        if request.request_id in self._cached_reqs_data:
            req_data = self._cached_reqs_data[request.request_id]
            req_data.resumed_from_preemption = resumed_from_preemption
            req_data.new_block_ids = new_block_ids
            req_data.num_computed_tokens = num_computed_tokens
        else:
            req_data = CachedRequestData.from_request(request,
                                                      resumed_from_preemption,
                                                      new_block_ids,
                                                      num_computed_tokens)
            self._cached_reqs_data[request.request_id] = req_data
        return req_data

    def _try_schedule_encoder_inputs(
        self,
        request: Request,
        num_computed_tokens: int,
        num_new_tokens: int,
        encoder_budget: int,
    ) -> Tuple[List[int], int, int]:
        """
        Determine which encoder inputs need to be scheduled in the current step,
        and update `num_new_tokens` and encoder token budget accordingly.

        An encoder input will be scheduled if:
        - Its output tokens overlap with the range of tokens being computed
        in this step, i.e.,
        [num_computed_tokens, num_computed_tokens + num_new_tokens).
        - It is not already computed and stored in the encoder cache.
        - There is sufficient encoder token budget to process it.
        - The encoder cache has space to store it.

        If an encoder input cannot be scheduled due to cache or budget
        limitations, the method adjusts `num_new_tokens` to schedule only the
        decoder tokens up to just before the unschedulable encoder input.
        """
        if not request.has_encoder_inputs():
            return [], num_new_tokens, encoder_budget

        encoder_inputs_to_schedule: List[int] = []
        mm_positions = request.mm_positions
        assert mm_positions is not None
        assert len(mm_positions) > 0
        for i, pos_info in enumerate(mm_positions):
            start_pos = pos_info["offset"]
            num_encoder_tokens = pos_info["length"]

            # The encoder output is needed if the two ranges overlap:
            # [num_computed_tokens, num_computed_tokens + num_new_tokens) and
            # [start_pos, start_pos + num_encoder_tokens)
            if start_pos >= num_computed_tokens + num_new_tokens:
                # The encoder input is not needed in this step.
                break
            if start_pos + num_encoder_tokens <= num_computed_tokens:
                # The encoder input is already computed and stored
                # in the decoder's KV cache.
                continue

            if self.encoder_cache_manager.has_cache(request, i):
                # The encoder input is already computed and cached.
                continue
            if (not self.encoder_cache_manager.can_allocate(request, i)
                    or num_encoder_tokens > encoder_budget):
                # The encoder cache is full or the encoder budget is exhausted.
                # NOTE(woosuk): We assume that the encoder input tokens should
                # be processed altogether, as the encoder usually uses
                # bidirectional attention.
                if num_computed_tokens < start_pos:
                    # We only schedule the decoder tokens just before the
                    # encoder input.
                    num_new_tokens = start_pos - num_computed_tokens
                else:
                    # Because of prefix caching, num_computed_tokens is greater
                    # than start_pos even though its encoder input is not
                    # available. In this case, we can't schedule any token for
                    # the request in this step.
                    num_new_tokens = 0
                break

            encoder_budget -= num_encoder_tokens
            encoder_inputs_to_schedule.append(i)
        return encoder_inputs_to_schedule, num_new_tokens, encoder_budget

    def update_from_output(
        self,
        scheduler_output: "SchedulerOutput",
        model_runner_output: "ModelRunnerOutput",
    ) -> EngineCoreOutputs:
        # NOTE(woosuk): This method doesn't consider speculative decoding.
        sampled_token_ids = model_runner_output.sampled_token_ids
        logprobs = model_runner_output.logprobs
        prompt_logprobs_dict = model_runner_output.prompt_logprobs_dict
        num_scheduled_tokens = scheduler_output.num_scheduled_tokens

        new_running: List[Request] = []
        outputs: List[EngineCoreOutput] = []

        # NOTE(woosuk): As len(self.running) can be up to 1K or more, the below
        # loop can be a performance bottleneck. We should do our best to avoid
        # expensive operations inside the loop.
        for request in self.running:
            req_id = request.request_id
            num_tokens_scheduled = num_scheduled_tokens.get(req_id, 0)
            if num_tokens_scheduled == 0:
                # The request was not scheduled in this step.
                new_running.append(request)
                continue

            req_index = model_runner_output.req_id_to_index[req_id]
            spec_token_ids = request.spec_token_ids
            generated_token_ids = sampled_token_ids[req_index]
            if not spec_token_ids:
                # When the request's num_computed_tokens catches up
                # its num_tokens, the request generates output tokens.
                # Otherwise, we ignore the sampler output for the request.
                request.num_computed_tokens += num_tokens_scheduled
                assert request.num_computed_tokens <= request.num_tokens
            else:
                # num_computed_tokens_step is the number of tokens computed
                # in the current step.
                # num_computed_tokens_step =
                #   num_scheduled_tokens - num_tokens_rejected,
                # where num_tokens_rejected =
                #   len(request.spec_token_ids) + 1 - len(generated_token_ids).
                # We use this way of calculating num_computed_tokens_step
                # because of chunked prefill. In chunked prefill, number of
                # computed tokens is not equal to the number of
                # generated/sampled tokens. Here, len(request.spec_token_ids)
                # + 1 is the maximum number of tokens generated in the current
                # step, len(request.spec_token_ids) + 1 -
                # len(generated_token_ids) is the number of tokens rejected
                # in the current step.
                num_computed_tokens_step = num_scheduled_tokens[req_id] - (
                    len(request.spec_token_ids) + 1 - len(generated_token_ids))
                request.num_computed_tokens += num_computed_tokens_step

            cached_encoder_input_ids = (
                self.encoder_cache_manager.get_cached_input_ids(request))
            # OPTIMIZATION: Avoid list(set) if the set is empty.
            if cached_encoder_input_ids:
                for input_id in list(cached_encoder_input_ids):
                    start_pos = request.mm_positions[input_id]["offset"]
                    num_tokens = request.mm_positions[input_id]["length"]
                    if start_pos + num_tokens <= request.num_computed_tokens:
                        # The encoder output is already processed and stored
                        # in the decoder's KV cache.
                        self.encoder_cache_manager.free_encoder_input(
                            request, input_id)

<<<<<<< HEAD
            if request.num_computed_tokens >= request.num_tokens:
                # We assume all spec tokens are verified
                # if we perform speculative decoding for this request.
                # Therefore, we can clear all spec tokens after
                # the generation step.
                request.clear_spec_tokens()

                new_token_ids = []
                for output_token_id in generated_token_ids:
                    request.append_output_token_ids(output_token_id)
                    new_token_ids.append(output_token_id)

                    stopped = self._check_stop(request, output_token_id)
                    # This must be called before we make the EngineCoreOutput.
                    if stopped:
                        self._free_request(request)
                        break
=======
            # Get prompt logprobs for this request.
            prompt_logprobs_tensors = prompt_logprobs_dict.get(req_id)

            stopped = False
            new_logprobs = None
            new_token_ids = None

            if request.num_computed_tokens == request.num_tokens:
                req_index = model_runner_output.req_id_to_index[req_id]
                # NOTE(woosuk): Currently, we assume that each request
                # generates at most one token at each step.
                token_id = sampled_token_ids[req_index]
                request.append_output_token_ids(token_id)
                num_new_tokens = 1
                # TODO: Update the KV cache manager for prefix caching.

                # Check for stop and update request state.
                # This must be called before we make the EngineCoreOutput.
                stopped = self._check_stop(request)
                if stopped:
                    self._free_request(request)
>>>>>>> d01f66b0

                # Extract sample logprobs if needed.
                if request.sampling_params.logprobs is not None:
                    assert logprobs is not None
                    # NOTE: once we support N tokens per step (spec decode),
                    # the outer lists can be of length > 1.
                    new_logprobs = logprobs.slice(req_index, req_index + 1)

                new_token_ids = request.output_token_ids[-num_new_tokens:]

            # Transmit partial if chunked prefill & prompt logprobs is enabled
            if new_token_ids or prompt_logprobs_tensors is not None:
                # Add EngineCoreOutput for this Request.
<<<<<<< HEAD
                output = EngineCoreOutput(
                    request_id=req_id,
                    new_token_ids=new_token_ids,
                    finished=request.is_finished(),
                    finish_reason=request.get_finished_reason(),
                    stop_reason=request.stop_reason)
                outputs.append(output)

                # Breakout of the loop.
                if stopped:
                    continue
=======
                outputs.append(
                    EngineCoreOutput(
                        request_id=req_id,
                        new_token_ids=new_token_ids or [],
                        finish_reason=request.get_finished_reason(),
                        new_logprobs=new_logprobs,
                        new_prompt_logprobs_tensors=prompt_logprobs_tensors,
                        stop_reason=request.stop_reason))

            if not stopped:
                new_running.append(request)
>>>>>>> d01f66b0

        self.running = new_running
        return EngineCoreOutputs(
            outputs=outputs,
            scheduler_stats=self.make_stats(),
        )

    def _check_stop(self, request: Request, last_token_id: int) -> bool:
        if (request.num_tokens >= self.max_model_len
                or request.num_output_tokens >= request.max_tokens):
            request.status = RequestStatus.FINISHED_LENGTH_CAPPED
            return True

        sampling_params = request.sampling_params
        if (not sampling_params.ignore_eos
                and last_token_id == request.eos_token_id):
            request.status = RequestStatus.FINISHED_STOPPED
            return True

        if last_token_id in (sampling_params.stop_token_ids or ()):
            request.status = RequestStatus.FINISHED_STOPPED
            request.stop_reason = last_token_id
            return True
        return False

    def add_request(self, request: Request) -> None:
        self.waiting.append(request)
        self.requests[request.request_id] = request

    def finish_requests(
        self,
        request_ids: Union[str, Iterable[str]],
        finished_status: RequestStatus,
    ) -> None:
        """Handles the finish signal from outside the scheduler.

        For example, the API server can abort a request when the client
        disconnects.
        """
        assert RequestStatus.is_finished(finished_status)
        if isinstance(request_ids, str):
            request_ids = (request_ids, )
        request_ids = set(request_ids)

        for req_id in request_ids:
            request = self.requests.get(req_id)
            if request is None:
                # Invalid request ID.
                continue

            if request.status == RequestStatus.RUNNING:
                self.running.remove(request)
            else:
                self.waiting.remove(request)
            request.status = finished_status
            self._free_request(request)

    def _free_request(self, request: Request) -> None:
        assert request.is_finished()
        self.kv_cache_manager.free(request)
        self.kv_cache_manager.free_block_hashes(request)
        self.encoder_cache_manager.free(request)
        self._cached_reqs_data.pop(request.request_id, None)
        del self.requests[request.request_id]
        self.finished_req_ids.add(request.request_id)

    def get_num_unfinished_requests(self) -> int:
        return len(self.waiting) + len(self.running)

    def has_unfinished_requests(self) -> bool:
        return self.get_num_unfinished_requests() > 0

    def reset_prefix_cache(self) -> bool:
        return self.kv_cache_manager.reset_prefix_cache()

    def make_stats(self) -> SchedulerStats:
        return SchedulerStats(
            num_running_reqs=len(self.running),
            num_waiting_reqs=len(self.waiting),
            gpu_cache_usage=self.kv_cache_manager.usage,
        )


@dataclass
class NewRequestData:

    req_id: str
    prompt_token_ids: List[int]
    prompt: Optional[str]
    mm_inputs: List["MultiModalKwargs"]
    mm_hashes: List[str]
    mm_positions: List["PlaceholderRange"]
    sampling_params: SamplingParams
    block_ids: List[int]
    num_computed_tokens: int
    lora_request: Optional[LoRARequest]

    @classmethod
    def from_request(
        cls,
        request: Request,
        block_ids: List[int],
        num_computed_tokens: int,
    ) -> "NewRequestData":
        return cls(
            req_id=request.request_id,
            prompt_token_ids=request.prompt_token_ids,
            prompt=request.prompt,
            mm_inputs=request.mm_inputs,
            mm_hashes=request.mm_hashes,
            mm_positions=request.mm_positions,
            sampling_params=request.sampling_params,
            block_ids=block_ids,
            num_computed_tokens=num_computed_tokens,
            lora_request=request.lora_request,
        )


@dataclass
class CachedRequestData:

    req_id: str
    # If resumed_from_preemption is False, new_block_ids will be appended to
    # the request's block IDs. If True, new_block_ids will be used as the
    # request's block IDs instead of appending to the existing block IDs.
    resumed_from_preemption: bool
    new_block_ids: List[int]
    num_computed_tokens: int

    @classmethod
    def from_request(
        cls,
        request: Request,
        resumed_from_preemption: bool,
        new_block_ids: List[int],
        num_computed_tokens: int,
    ) -> "CachedRequestData":
        return cls(
            req_id=request.request_id,
            resumed_from_preemption=resumed_from_preemption,
            new_block_ids=new_block_ids,
            num_computed_tokens=num_computed_tokens,
        )


@dataclass
class SchedulerOutput:

    scheduled_new_reqs: List[NewRequestData]
    scheduled_cached_reqs: List[CachedRequestData]

    num_scheduled_tokens: Dict[str, int]
    total_num_scheduled_tokens: int
    scheduled_encoder_inputs: Dict[str, List[int]]
    use_spec_decode: bool
    scheduled_spec_decode_tokens: Dict[str, List[int]]
    num_common_prefix_blocks: int

    finished_req_ids: Set[str]
    free_encoder_input_ids: List[Tuple[str, int]]<|MERGE_RESOLUTION|>--- conflicted
+++ resolved
@@ -38,12 +38,7 @@
         self.scheduler_config = scheduler_config
         self.cache_config = cache_config
         self.lora_config = lora_config
-<<<<<<< HEAD
         self.speculative_config = speculative_config
-        # TODO: Support LoRA.
-        assert lora_config is None, "V1 does not support LoRA yet."
-=======
->>>>>>> d01f66b0
 
         # Scheduling constraints.
         self.max_num_running_reqs = self.scheduler_config.max_num_seqs
@@ -194,13 +189,12 @@
                     self.encoder_cache_manager.allocate(request, i)
                 encoder_budget = new_encoder_budget
 
-<<<<<<< HEAD
             # Speculative decode related.
             if request.spec_token_ids:
                 spec_decode = True
             scheduled_spec_decode_tokens[
                 request.request_id] = request.spec_token_ids
-=======
+
         # Record the LoRAs in scheduled_running_reqs
         requested_loras: Set[int] = set()
         if self.lora_config:
@@ -208,7 +202,6 @@
                 req.lora_request.lora_int_id for req in scheduled_running_reqs
                 if req.lora_request and req.lora_request.lora_int_id > 0)
             assert len(requested_loras) <= self.lora_config.max_loras
->>>>>>> d01f66b0
 
         # Next, schedule the WAITING requests.
         if not preempted_reqs:
@@ -521,7 +514,6 @@
                         self.encoder_cache_manager.free_encoder_input(
                             request, input_id)
 
-<<<<<<< HEAD
             if request.num_computed_tokens >= request.num_tokens:
                 # We assume all spec tokens are verified
                 # if we perform speculative decoding for this request.
@@ -529,17 +521,6 @@
                 # the generation step.
                 request.clear_spec_tokens()
 
-                new_token_ids = []
-                for output_token_id in generated_token_ids:
-                    request.append_output_token_ids(output_token_id)
-                    new_token_ids.append(output_token_id)
-
-                    stopped = self._check_stop(request, output_token_id)
-                    # This must be called before we make the EngineCoreOutput.
-                    if stopped:
-                        self._free_request(request)
-                        break
-=======
             # Get prompt logprobs for this request.
             prompt_logprobs_tensors = prompt_logprobs_dict.get(req_id)
 
@@ -556,12 +537,16 @@
                 num_new_tokens = 1
                 # TODO: Update the KV cache manager for prefix caching.
 
-                # Check for stop and update request state.
-                # This must be called before we make the EngineCoreOutput.
-                stopped = self._check_stop(request)
-                if stopped:
-                    self._free_request(request)
->>>>>>> d01f66b0
+                new_token_ids = []
+                for output_token_id in generated_token_ids:
+                    request.append_output_token_ids(output_token_id)
+                    new_token_ids.append(output_token_id)
+
+                    stopped = self._check_stop(request, output_token_id)
+                    # This must be called before we make the EngineCoreOutput.
+                    if stopped:
+                        self._free_request(request)
+                        break
 
                 # Extract sample logprobs if needed.
                 if request.sampling_params.logprobs is not None:
@@ -575,19 +560,6 @@
             # Transmit partial if chunked prefill & prompt logprobs is enabled
             if new_token_ids or prompt_logprobs_tensors is not None:
                 # Add EngineCoreOutput for this Request.
-<<<<<<< HEAD
-                output = EngineCoreOutput(
-                    request_id=req_id,
-                    new_token_ids=new_token_ids,
-                    finished=request.is_finished(),
-                    finish_reason=request.get_finished_reason(),
-                    stop_reason=request.stop_reason)
-                outputs.append(output)
-
-                # Breakout of the loop.
-                if stopped:
-                    continue
-=======
                 outputs.append(
                     EngineCoreOutput(
                         request_id=req_id,
@@ -599,7 +571,6 @@
 
             if not stopped:
                 new_running.append(request)
->>>>>>> d01f66b0
 
         self.running = new_running
         return EngineCoreOutputs(
