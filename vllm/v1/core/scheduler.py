--- conflicted
+++ resolved
@@ -1,14 +1,13 @@
 # SPDX-License-Identifier: Apache-2.0
+
+from __future__ import annotations
 
 import time
 from collections import deque
-<<<<<<< HEAD
-from typing import (TYPE_CHECKING, Deque, Dict, Iterable, List, Optional, Set,
-                    Tuple, Union)
-=======
 from collections.abc import Iterable
 from typing import Optional, Union
->>>>>>> 09e56f92
+
+import numpy as np
 
 from vllm.config import (CacheConfig, LoRAConfig, ModelConfig, SchedulerConfig,
                          SpeculativeConfig)
@@ -24,9 +23,6 @@
 from vllm.v1.metrics.stats import SchedulerStats
 from vllm.v1.outputs import ModelRunnerOutput
 from vllm.v1.request import Request, RequestStatus
-
-if TYPE_CHECKING:
-    import numpy as np
 
 logger = init_logger(__name__)
 
@@ -108,7 +104,7 @@
         self.encoder_cache_manager = EncoderCacheManager(
             cache_size=encoder_cache_size)
 
-    def schedule(self) -> "SchedulerOutput":
+    def schedule(self) -> SchedulerOutput:
         # NOTE(woosuk) on the scheduling algorithm:
         # There's no "decoding phase" nor "prefill phase" in the scheduler.
         # Each request just has the num_computed_tokens and
@@ -125,21 +121,16 @@
         scheduled_running_reqs: list[Request] = []
         preempted_reqs: list[Request] = []
 
-<<<<<<< HEAD
         # NOTE: guided_decoding_request_ids maps
         # guided request's (request that use structured decoding)
         # request_id to the running request index.
         # This will helps us determine to slice the grammar bitmask
         # and only applies valid mask for requests that
         # uses structured decoding.
-        guided_decoding_request_ids: Dict[str, int] = {}
-
-        req_to_new_block_ids: Dict[str, List[int]] = {}
-        num_scheduled_tokens: Dict[str, int] = {}
-=======
+        guided_decoding_request_ids: dict[str, int] = {}
+
         req_to_new_block_ids: dict[str, list[int]] = {}
         num_scheduled_tokens: dict[str, int] = {}
->>>>>>> 09e56f92
         token_budget = self.max_num_scheduled_tokens
         # Encoder-related.
         scheduled_encoder_inputs: dict[str, list[int]] = {}
@@ -446,7 +437,7 @@
         num_scheduled_spec_tokens: int,
         new_block_ids: list[int],
         resumed_from_preemption: bool,
-    ) -> "CachedRequestData":
+    ) -> CachedRequestData:
         # OPTIMIZATION: Cache the CachedRequestData objects to avoid creating
         # them at each scheduling step.
         num_computed_tokens = request.num_computed_tokens
@@ -539,8 +530,8 @@
 
     def update_from_output(
         self,
-        scheduler_output: "SchedulerOutput",
-        model_runner_output: "ModelRunnerOutput",
+        scheduler_output: SchedulerOutput,
+        model_runner_output: ModelRunnerOutput,
     ) -> EngineCoreOutputs:
         sampled_token_ids = model_runner_output.sampled_token_ids
         spec_token_ids = model_runner_output.spec_token_ids
