--- conflicted
+++ resolved
@@ -637,87 +637,5 @@
             num_running_reqs=len(self.running),
             num_waiting_reqs=len(self.waiting),
             gpu_cache_usage=self.kv_cache_manager.usage,
-<<<<<<< HEAD
-        )
-
-
-@dataclass
-class NewRequestData:
-
-    req_id: str
-    prompt_token_ids: List[int]
-    prompt: Optional[str]
-    mm_inputs: List["MultiModalKwargs"]
-    mm_hashes: List[str]
-    mm_positions: List["PlaceholderRange"]
-    sampling_params: SamplingParams
-    block_ids: List[int]
-    num_computed_tokens: int
-    lora_request: Optional[LoRARequest]
-
-    @classmethod
-    def from_request(
-        cls,
-        request: Request,
-        block_ids: List[int],
-        num_computed_tokens: int,
-    ) -> "NewRequestData":
-        return cls(
-            req_id=request.request_id,
-            prompt_token_ids=request.prompt_token_ids,
-            prompt=request.prompt,
-            mm_inputs=request.mm_inputs,
-            mm_hashes=request.mm_hashes,
-            mm_positions=request.mm_positions,
-            sampling_params=request.sampling_params,
-            block_ids=block_ids,
-            num_computed_tokens=num_computed_tokens,
-            lora_request=request.lora_request,
-        )
-
-
-@dataclass
-class CachedRequestData:
-
-    req_id: str
-    # If resumed_from_preemption is False, new_block_ids will be appended to
-    # the request's block IDs. If True, new_block_ids will be used as the
-    # request's block IDs instead of appending to the existing block IDs.
-    resumed_from_preemption: bool
-    new_block_ids: List[int]
-    num_computed_tokens: int
-
-    @classmethod
-    def from_request(
-        cls,
-        request: Request,
-        resumed_from_preemption: bool,
-        new_block_ids: List[int],
-        num_computed_tokens: int,
-    ) -> "CachedRequestData":
-        return cls(
-            req_id=request.request_id,
-            resumed_from_preemption=resumed_from_preemption,
-            new_block_ids=new_block_ids,
-            num_computed_tokens=num_computed_tokens,
-        )
-
-
-@dataclass
-class SchedulerOutput:
-
-    scheduled_new_reqs: List[NewRequestData]
-    scheduled_cached_reqs: List[CachedRequestData]
-
-    num_scheduled_tokens: Dict[str, int]
-    total_num_scheduled_tokens: int
-    scheduled_encoder_inputs: Dict[str, List[int]]
-    scheduled_spec_decode_tokens: Dict[str, List[int]]
-    num_common_prefix_blocks: int
-
-    finished_req_ids: Set[str]
-    free_encoder_input_ids: List[Tuple[str, int]]
-=======
             prefix_cache_stats=self.kv_cache_manager.make_prefix_cache_stats(),
-        )
->>>>>>> 41c5dd45
+        )