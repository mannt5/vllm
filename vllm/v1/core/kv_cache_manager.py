--- conflicted
+++ resolved
@@ -375,13 +375,4 @@
         return [
             block.block_id
             for block in self.single_type_manager.req_to_blocks[request_id]
-<<<<<<< HEAD
-        ]
-
-    def get_num_blocks(self, request_id: str):
-        """Get the number of blocks."""
-        assert request_id in self.single_type_manager.req_to_blocks
-        return len(self.single_type_manager.req_to_blocks[request_id])
-=======
-        ]
->>>>>>> ebab1ac3
+        ]