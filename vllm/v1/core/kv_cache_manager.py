# SPDX-License-Identifier: Apache-2.0
# SPDX-FileCopyrightText: Copyright contributors to the vLLM project

from collections import defaultdict
from dataclasses import dataclass
from typing import Optional

from vllm.distributed.kv_events import KVCacheEvent
from vllm.logger import init_logger
from vllm.utils import sha256
from vllm.v1.core.kv_cache_coordinator import get_kv_cache_coordinator
from vllm.v1.core.kv_cache_utils import (BlockHash, KVCacheBlock,
                                         hash_request_tokens)
from vllm.v1.kv_cache_interface import KVCacheConfig
from vllm.v1.metrics.stats import PrefixCacheStats
from vllm.v1.request import Request, RequestStatus

logger = init_logger(__name__)


@dataclass
class KVCacheBlocks:
    """
    The allocation result of KVCacheManager, work as the interface between 
    Scheduler and KVCacheManager, to hide KVCacheManager's internal data 
    structure from the Scheduler.
    """
    blocks: list[list[KVCacheBlock]]
    """
    blocks[i][j] refers to the i-th kv_cache_group and the j-th block of tokens.
    We don't use block of tokens as the outer dimension because it assumes all
    kv_cache_groups have the same number of blocks, which is true for now but 
    will be broken if we want to give different block_size to different 
    kv_cache_groups in the future.
    """

    def __add__(self, other: "KVCacheBlocks") -> "KVCacheBlocks":
        """Adds two KVCacheBlocks instances."""
        return KVCacheBlocks(
            [blk1 + blk2 for blk1, blk2 in zip(self.blocks, other.blocks)])

    def get_block_ids(self) -> list[list[int]]:
        """
        Converts the KVCacheBlocks instance to block_ids.
        
        Returns:
            list[list[int]]: A two-level list where
            * the outer list corresponds to KV cache groups
            * each inner list contains the block_ids of the blocks in that group
        """
        block_ids = []
        for group in self.blocks:
            block_ids.append([blk.block_id for blk in group])
        return block_ids

    def get_unhashed_block_ids(self) -> list[int]:
        """Get block_ids of unhashed blocks from KVCacheBlocks instance."""
        assert len(self.blocks) == 1, "Only one group is supported"
        return [
            block.block_id for block in self.blocks[0]
            if block.block_hash is None
        ]

    def new_empty(self) -> "KVCacheBlocks":
        """Creates a new KVCacheBlocks instance with no blocks."""
        return KVCacheBlocks([[] for _ in range(len(self.blocks))])


class KVCacheManager:

    def __init__(
        self,
        kv_cache_config: KVCacheConfig,
        max_model_len: int,
        enable_caching: bool = True,
        caching_hash_algo: str = "builtin",
        use_eagle: bool = False,
        log_stats: bool = False,
        enable_kv_cache_events: bool = False,
    ) -> None:
        self.max_model_len = max_model_len

        self.enable_caching = enable_caching
        self.caching_hash_fn = sha256 if caching_hash_algo == "sha256" else hash
        self.use_eagle = use_eagle
        self.log_stats = log_stats
        # FIXME: make prefix cache stats conditional on log_stats
        self.prefix_cache_stats = PrefixCacheStats() if log_stats else None
        assert len(
            set(g.kv_cache_spec.block_size
                for g in kv_cache_config.kv_cache_groups)
        ) == 1, "Only one block size is supported for now"
        self.block_size = kv_cache_config.kv_cache_groups[
            0].kv_cache_spec.block_size

        self.coordinator = get_kv_cache_coordinator(
            kv_cache_config=kv_cache_config,
            max_model_len=self.max_model_len,
            use_eagle=self.use_eagle,
            enable_caching=enable_caching,
            caching_hash_fn=self.caching_hash_fn,
            enable_kv_cache_events=enable_kv_cache_events,
        )
        self.num_kv_cache_groups = len(kv_cache_config.kv_cache_groups)
        self.block_pool = self.coordinator.block_pool
        self.kv_cache_config = kv_cache_config

        # Mapping from request ID to kv block hashes.
        # This is to avoid recomputing the block hashes for each call of
        # `get_computed_blocks` or `allocate_slots`.
        self.req_to_block_hashes: defaultdict[
            str, list[BlockHash]] = defaultdict(list)

    @property
    def usage(self) -> float:
        """Get the KV cache usage.

        Returns:
            The KV cache usage (between 0.0 and 1.0).
        """
        return self.block_pool.get_usage()

    def make_prefix_cache_stats(self) -> Optional[PrefixCacheStats]:
        """Get (and reset) the prefix cache stats.

        Returns:
            The current prefix caching stats, or None if logging is disabled.
        """
        if not self.log_stats:
            return None
        stats = self.prefix_cache_stats
        self.prefix_cache_stats = PrefixCacheStats()
        return stats

    def get_computed_blocks(self,
                            request: Request) -> tuple[KVCacheBlocks, int]:
        """Get the computed (cached) blocks for the request.
        Note that the computed blocks must be full.

        Args:
            request: The request to get the computed blocks.

        Returns:
            A tuple containing:
                - A list of blocks that are computed for the request.
                - The number of computed tokens.
        """
        # Prefix caching is disabled or
        # When the request requires prompt logprobs, we skip prefix caching.
        if (not self.enable_caching
                or request.sampling_params.prompt_logprobs is not None):
            return self.create_empty_block_list(), 0

        # The block hashes for the request may already be computed
        # if the scheduler has tried to schedule the request before.
        block_hashes = self.req_to_block_hashes[request.request_id]
        if not block_hashes:
            block_hashes = hash_request_tokens(self.caching_hash_fn,
                                               self.block_size, request)
            self.req_to_block_hashes[request.request_id] = block_hashes

        if self.log_stats:
            assert self.prefix_cache_stats is not None
            self.prefix_cache_stats.requests += 1

        # NOTE: When all tokens hit the cache, we must recompute the last token
        # to obtain logits. Thus, set max_cache_hit_length to prompt_length - 1.
        # This can trigger recomputation of an entire block, rather than just
        # the single last token, because allocate_slots() requires
        # num_computed_tokens to be block-size aligned. Removing this limitation
        # could slightly improve performance in the future.
        max_cache_hit_length = request.num_tokens - 1
        computed_blocks, num_new_computed_tokens = (
            self.coordinator.find_longest_cache_hit(block_hashes,
                                                    max_cache_hit_length))

        if self.log_stats:
            assert self.prefix_cache_stats is not None
            self.prefix_cache_stats.queries += request.num_tokens
            self.prefix_cache_stats.hits += num_new_computed_tokens

        return KVCacheBlocks(computed_blocks), num_new_computed_tokens

    def allocate_slots(
        self,
        request: Request,
        num_new_tokens: int,
        num_new_computed_tokens: int = 0,
        new_computed_blocks: Optional[KVCacheBlocks] = None,
        num_draft_tokens: int = 0,
        num_lookahead_tokens: int = 0,
        delay_cache_blocks: bool = False,
    ) -> Optional[KVCacheBlocks]:
        """Add slots for a request with new tokens to append.

        Args:
            request: The request to allocate slots.
            num_new_tokens: The number of tokens to allocate, including external
                tokens. Note that this does not include tokens that have
                already been computed locally (i.e. new_computed_blocks).
            num_new_computed_tokens: The number of new computed tokens just
                hitting the prefix caching, excluding external tokens.
            new_computed_blocks: The cached blocks for the above new computed 
                tokens.
            num_lookahead_tokens: The number of speculative tokens to allocate.
                This is used by spec decode proposers with kv-cache such 
                as eagle.
            delay_cache_blocks: Whether to skip caching the blocks. This is
                used by P/D when allocating blocks used in a KV transfer
                which will complete in a future step.

        Blocks layout:
        ```
        -----------------------------------------------------------------------
        | < computed > | < new computed > |    < new >    | < pre-allocated > |
        -----------------------------------------------------------------------
        |                  < required >                   |
        --------------------------------------------------
        |                    < full >                  |
        ------------------------------------------------
                                          | <new full> |
                                          --------------
        ```
        The following *_blocks are illustrated in this layout.

        Returns:
            A list of new allocated blocks.
        """
        if num_new_tokens == 0:
            raise ValueError("num_new_tokens must be greater than 0")

        if new_computed_blocks is not None:
            new_computed_block_list = new_computed_blocks.blocks
        else:
            new_computed_block_list = [
                [] for _ in range(len(self.kv_cache_config.kv_cache_groups))
            ]

        # Free the blocks that are skipped during the attention computation
        # (e.g., tokens outside the sliding window).
        # We can do this even if we cannot schedule this request due to
        # insufficient free blocks.
        # Should call this function before allocating new blocks to reduce
        # the number of evicted blocks.
        self.coordinator.remove_skipped_blocks(request.request_id,
                                               request.num_computed_tokens)

        # The number of computed tokens is the number of computed tokens plus
        # the new prefix caching hits
        num_computed_tokens = (request.num_computed_tokens +
                               num_new_computed_tokens)
        num_tokens_need_slot = min(
            num_computed_tokens + num_new_tokens + num_lookahead_tokens,
            self.max_model_len)

        num_blocks_to_allocate = self.coordinator.get_num_blocks_to_allocate(
            request_id=request.request_id,
            num_tokens=num_tokens_need_slot,
            new_computed_blocks=new_computed_block_list,
        )

        if num_blocks_to_allocate > self.block_pool.get_num_free_blocks():
            # Cannot allocate new blocks
            return None

        # Touch the computed blocks to make sure they won't be evicted.
        if self.enable_caching:
            self.block_pool.touch(new_computed_block_list)
        else:
            assert all(not blocks for blocks in new_computed_block_list), (
                "Computed blocks should be empty when "
                "prefix caching is disabled")

        # Append the new computed blocks to the request blocks until now to
        # avoid the case where the new blocks cannot be allocated.
        self.coordinator.save_new_computed_blocks(request.request_id,
                                                  new_computed_block_list)

        new_blocks = self.coordinator.allocate_new_blocks(
            request.request_id, num_tokens_need_slot)

        # P/D: delay caching blocks if we have to recv from
        # remote. Update state for locally cached blocks.
        if not self.enable_caching or delay_cache_blocks:
            return KVCacheBlocks(new_blocks)

        # Speculated tokens might be rejected in the future, so we does
        # not cache any speculated tokens. We only cache blocks with
        # generated (accepted) tokens.
        self.coordinator.cache_blocks(
            request, self.req_to_block_hashes[request.request_id],
            num_computed_tokens + num_new_tokens - num_draft_tokens)

        return KVCacheBlocks(new_blocks)

    def free(self, request: Request) -> None:
        """Free the blocks allocated for the request.
        We free the blocks in reverse order so that he tail blocks are evicted 
        first when caching is enabled.

        Args:
            request: The request to free the blocks.
        """
        self.coordinator.free(request.request_id)

    def reset_prefix_cache(self) -> bool:
        """Reset prefix cache. This function may be used in RLHF
        flows to invalidate prefix caching after the weights are updated,
        or used for resetting prefix caching status for benchmarking.

        Returns:
            bool: True if the prefix cache is successfully reset,
            False otherwise.
        """
        if not self.block_pool.reset_prefix_cache():
            return False
        if self.log_stats:
            assert self.prefix_cache_stats is not None
            self.prefix_cache_stats.reset = True
        return True

    def get_num_common_prefix_blocks(
        self,
        request: Request,
        num_running_requests: int,
    ) -> list[int]:
        """Calculate the number of common prefix blocks shared by all requests
        in the RUNNING state for each kv cache group.

        The function determines this by selecting any request and iterating
        through its blocks.  A block is considered a common prefix block if its
        `ref_cnt` equals the total number of requests in the RUNNING state.

        NOTE(woosuk): The number of requests in the RUNNING state is **greater
        than or equal to** the number of requests scheduled in the current step.
        This is because the RUNNING state only indicates that:
        1. The request has not yet finished, and
        2. The request holds its blocks unfreed.

        While all scheduled requests must be in the RUNNING state, the inverse
        is not necessarily true. There may be RUNNING requests that are not
        scheduled in the current step.

        This can result in an edge case where the number of common prefix blocks
        is 0, even though all scheduled requests share a common prefix. This
        occurs because there may be unscheduled RUNNING requests that do not
        share the common prefix. Currently, this case cannot be easily detected,
        so the function returns 0 in such cases.

        Args:
            request: Any request in the RUNNING state, used to identify the
                common prefix blocks.
            num_running_requests: The total number of requests in the RUNNING
                state. This can be different from the number of scheduled
                requests in the current step.

        Returns:
            list[int]: The number of common prefix blocks for each kv cache 
            group.
        """
        assert request.status == RequestStatus.RUNNING
        return self.coordinator.get_num_common_prefix_blocks(
            request.request_id, num_running_requests)

    def free_block_hashes(self, request: Request) -> None:
        """Discard the block hashes for the request.

        NOTE: Unlike `free`, this method should be called only when the request
        is finished, not when it is preempted.
        """
        self.req_to_block_hashes.pop(request.request_id, None)

    def take_events(self) -> list[KVCacheEvent]:
        """Take the KV cache events from the block pool.

        Returns:
            A list of KV cache events.
        """
        return self.block_pool.take_events()

    def get_block_ids(self, request_id: str) -> list[list[int]]:
        """Get the block ids of a request."""
<<<<<<< HEAD
        if request_id not in self.single_type_manager.req_to_blocks:
            return KVCacheBlocks.create_empty().get_block_ids()
        return KVCacheBlocks(self.single_type_manager.req_to_blocks[request_id]
                             ).get_block_ids()
=======
        return KVCacheBlocks(
            self.coordinator.get_blocks(request_id)).get_block_ids()

    def cache_blocks(self, request: Request, block_hashes: list[BlockHash],
                     num_computed_tokens: int) -> None:
        """Cache the blocks for the request."""
        self.coordinator.cache_blocks(request, block_hashes,
                                      num_computed_tokens)

    def create_empty_block_list(self) -> KVCacheBlocks:
        """Creates a new KVCacheBlocks instance with no blocks."""
        return KVCacheBlocks([[] for _ in range(self.num_kv_cache_groups)])
>>>>>>> e010688f
<|MERGE_RESOLUTION|>--- conflicted
+++ resolved
@@ -380,12 +380,6 @@
 
     def get_block_ids(self, request_id: str) -> list[list[int]]:
         """Get the block ids of a request."""
-<<<<<<< HEAD
-        if request_id not in self.single_type_manager.req_to_blocks:
-            return KVCacheBlocks.create_empty().get_block_ids()
-        return KVCacheBlocks(self.single_type_manager.req_to_blocks[request_id]
-                             ).get_block_ids()
-=======
         return KVCacheBlocks(
             self.coordinator.get_blocks(request_id)).get_block_ids()
 
@@ -397,5 +391,4 @@
 
     def create_empty_block_list(self) -> KVCacheBlocks:
         """Creates a new KVCacheBlocks instance with no blocks."""
-        return KVCacheBlocks([[] for _ in range(self.num_kv_cache_groups)])
->>>>>>> e010688f
+        return KVCacheBlocks([[] for _ in range(self.num_kv_cache_groups)])