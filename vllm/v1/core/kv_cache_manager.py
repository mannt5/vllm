--- conflicted
+++ resolved
@@ -138,22 +138,6 @@
 
         self.prefix_cache_stats.requests += 1
         if request.sampling_params.prompt_logprobs is None:
-<<<<<<< HEAD
-            # Check for cache hits
-            computed_blocks = []
-            for block_hash in block_hashes:
-                # block_hashes is a chain of block hashes. If a block hash
-                # is not in the cached_block_hash_to_id, the following
-                # block hashes are not computed yet for sure.
-                if cached_block := self.block_pool.get_cached_block(
-                        block_hash):
-                    computed_blocks.append(cached_block)
-                    # Track actual token count from block hash
-                    if block_hash and block_hash.token_ids:
-                        self.num_evicted_tokens += len(block_hash.token_ids)
-                else:
-                    break
-=======
             if len(block_hashes) * self.block_size == request.num_tokens:
                 # When prompt length is divisible by the block size and all
                 # blocks are cached, we need to recompute the last token. This
@@ -169,11 +153,15 @@
 
             computed_blocks = (
                 self.specialized_manager.find_longest_cache_hit(block_hashes))
+            
+            # Track evicted tokens from computed blocks
+            for block in computed_blocks:
+                if block and block.hash and block.hash.token_ids:
+                    self.num_evicted_tokens += len(block.hash.token_ids)
 
             if last_block_hash is not None:
                 # Add back the last block hash if it was removed.
                 block_hashes.append(last_block_hash)
->>>>>>> 1cab43c2
 
             self.prefix_cache_stats.queries += len(block_hashes)
             self.prefix_cache_stats.hits += len(computed_blocks)
