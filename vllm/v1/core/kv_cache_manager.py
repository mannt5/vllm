--- conflicted
+++ resolved
@@ -44,8 +44,9 @@
         # FIXME: make prefix cache stats conditional on log_stats
         self.prefix_cache_stats = PrefixCacheStats() if log_stats else None
 
-<<<<<<< HEAD
-        self.block_pool = BlockPool(self.num_gpu_blocks, enable_caching)
+        self.block_pool = BlockPool(self.num_gpu_blocks, enable_caching,
+                                    enable_kv_cache_events)
+
         self.single_type_manager = get_manager_for_kv_cache_spec(
             kv_cache_spec=kv_cache_spec,
             block_pool=self.block_pool,
@@ -53,15 +54,6 @@
             num_kv_cache_groups=1,
             max_model_len=max_model_len,
             caching_hash_fn=self.caching_hash_fn,
-=======
-        self.block_pool = BlockPool(self.num_gpu_blocks, enable_caching,
-                                    enable_kv_cache_events)
-
-        self.specialized_manager = get_specialized_manager(
-            kv_cache_spec=kv_cache_spec,
-            block_pool=self.block_pool,
-            use_eagle=self.use_eagle,
->>>>>>> a257d9bc
         )
 
         # Mapping from request ID to kv block hashes.
@@ -137,11 +129,7 @@
             last_block_hash = None
 
         computed_blocks = (
-<<<<<<< HEAD
             self.single_type_manager.find_longest_cache_hit(block_hashes))
-=======
-            self.specialized_manager.find_longest_cache_hit(block_hashes))
->>>>>>> a257d9bc
 
         if self.log_stats:
             assert self.prefix_cache_stats is not None
