# SPDX-License-Identifier: Apache-2.0

from collections import defaultdict
from typing import DefaultDict, Dict, Iterable, List, Optional, Tuple

from vllm.logger import init_logger
from vllm.utils import cdiv
from vllm.v1.core.kv_cache_utils import (BlockHashType, FreeKVCacheBlockQueue,
                                         KVCacheBlock,
                                         generate_block_hash_extra_keys,
                                         hash_block_tokens,
                                         hash_request_tokens)
from vllm.v1.request import Request, RequestStatus

logger = init_logger(__name__)


class KVCacheManager:

    def __init__(
        self,
        block_size: int,
        num_gpu_blocks: int,
        max_model_len: int,
        sliding_window: Optional[int] = None,
        enable_caching: bool = True,
        num_preallocate_tokens: int = 64,
    ) -> None:
        self.block_size = block_size
        self.num_gpu_blocks = num_gpu_blocks
        self.max_model_len = max_model_len
        self.max_num_blocks_per_req = cdiv(max_model_len, block_size)
        self.sliding_window = sliding_window
        self.enable_caching = enable_caching
        # NOTE(woosuk): To avoid frequent block allocation, we preallocate some
        # blocks for each request. For example, when a request reaches the end
        # of its block table, we preallocate N blocks in advance. This way, we
        # reduce the overhead of updating free_block_ids and ref_cnts for each
        # request every step (at the cost of some memory waste).
        # NOTE(woosuk): This is different from the "lookahead" slots since this
        # does not guarantee that the request always has N empty blocks. After
        # the request gets N empty blocks, it starts to use the blocks without
        # further allocation. When it uses up all the N empty blocks, it gets
        # N new empty blocks.
        self.num_preallocate_tokens = num_preallocate_tokens
        self.num_preallocate_blocks = cdiv(num_preallocate_tokens, block_size)

        # A Block pool of all kv-cache blocks.
        self.block_pool: List[KVCacheBlock] = [
            KVCacheBlock(idx) for idx in range(num_gpu_blocks)
        ]
        # Free block queue that constructs and manipulates a doubly linked
        # list of free blocks (including eviction candidates when caching is
        # enabled).
        self.free_block_queue = FreeKVCacheBlockQueue(self.block_pool)

        # {block_hash: {block ID: block}}. A cached block is
        # a full block with a block hash that can be used for prefix caching.
        # The cached block may be used by running requests or in the
        # free_block_queue that could potentially be evicted.
        # NOTE: We currently don't de-duplicate the blocks in the cache,
        # meaning that if a block becomes full and is cached, we don't check
        # if there is already an identical block in the cache. This is because
        # we want to make sure the allocated block IDs won't change so that
        # block tables are append-only.
        self.cached_block_hash_to_block: Dict[BlockHashType, Dict[
            int, KVCacheBlock]] = defaultdict(dict)

        # Mapping from request ID to blocks to track the blocks allocated
        # for each request, so that we can free the blocks when the request
        # is finished.
        self.req_to_blocks: DefaultDict[str,
                                        List[KVCacheBlock]] = defaultdict(list)

    @property
    def usage(self) -> float:
        return 1.0 - (self.free_block_queue.num_free_blocks /
                      self.num_gpu_blocks)

    def get_computed_blocks(
            self, request: Request) -> Tuple[List[KVCacheBlock], int]:
        """Get the computed (cached) blocks for the request.
        Note that the computed blocks must be full.

        Args:
            request: The request to get the computed blocks.

        Returns:
            A tuple containing:
                - A list of blocks that are computed for the request.
                - The number of computed tokens.
        """
        if not self.enable_caching:
            # Prefix caching is disabled.
            return [], 0

        computed_blocks = []

        # The block hashes for the request may already be computed
        # if the request was preempted and resumed.
        if not request.kv_block_hashes:
            request.set_kv_block_hashes(
                hash_request_tokens(self.block_size, request))
        block_hashes = request.kv_block_hashes

        for block_hash in block_hashes:
            # block_hashes is a chain of block hashes. If a block hash is not
            # in the cached_block_hash_to_id, the following block hashes are
            # not computed yet for sure.
            if cached_block := self._get_cached_block(block_hash):
                computed_blocks.append(cached_block)
            else:
                break

        # NOTE(woosuk): Since incomplete blocks are not eligible for
        # sharing, `num_computed_tokens` is always a multiple of
        # `block_size`.
        num_computed_tokens = len(computed_blocks) * self.block_size
        return computed_blocks, num_computed_tokens

    def allocate_slots(
        self,
        request: Request,
        num_tokens: int,
        new_computed_blocks: Optional[List[KVCacheBlock]] = None
    ) -> Optional[List[KVCacheBlock]]:
        """Add slots for a request with new tokens to append.

        Args:
            request: The request to allocate slots.
            num_tokens: The number of tokens to allocate. Note that this does
                not include the tokens that have already been computed.
            new_computed_blocks: A list of new computed blocks just hitting the
                prefix caching.

        Blocks layout:
        -----------------------------------------------------------------------
        | < computed > | < new computed > |    < new >    | < pre-allocated > |
        -----------------------------------------------------------------------
        |                  < required >                   |
        --------------------------------------------------
        |                    < full >                  |
        ------------------------------------------------
                                          | <new full> |
                                          --------------
        The following *_blocks are illustrated in this layout.

        Returns:
            A list of new allocated blocks.
        """
        if num_tokens == 0:
            raise ValueError("num_tokens must be greater than 0")

        new_computed_blocks = new_computed_blocks or []

        # The number of computed tokens is the number of computed tokens plus
        # the new prefix caching hits
        num_computed_tokens = (request.num_computed_tokens +
                               len(new_computed_blocks) * self.block_size)
        num_required_blocks = cdiv(num_computed_tokens + num_tokens,
                                   self.block_size)
        req_blocks = self.req_to_blocks[request.request_id]
        num_new_blocks = (num_required_blocks - len(req_blocks) -
                          len(new_computed_blocks))

        # If a computed block of a request is an eviction candidate (in the
        # free queue and ref_cnt == 0), it cannot be counted as a free block
        # when allocating this request.
        num_evictable_computed_blocks = sum(1 for blk in new_computed_blocks
                                            if blk.ref_cnt == 0)
        if (num_new_blocks > self.free_block_queue.num_free_blocks -
                num_evictable_computed_blocks):
            # Cannot allocate new blocks
            return None

        # Touch the computed blocks to make sure they won't be evicted.
        if self.enable_caching:
            self._touch(new_computed_blocks)
        else:
            assert not new_computed_blocks, (
                "Computed blocks should be empty when "
                "prefix caching is disabled")

        # Append the new computed blocks to the request blocks until now to
        # avoid the case where the new blocks cannot be allocated.
        req_blocks.extend(new_computed_blocks)

        # Start to handle new blocks

        if num_new_blocks <= 0:
            # No new block is needed.
            new_blocks = []
        else:
            # Get new blocks from the free block pool considering
            # preallocated blocks.
            num_new_blocks = min(
                num_new_blocks + self.num_preallocate_blocks,
                self.free_block_queue.num_free_blocks,
                # Should not exceed the maximum number of blocks per request.
                # This is especially because the block table has the shape
                # [..., max_num_blocks_per_req].
                # TODO(woosuk): Check and reject requests if
                # num_prompt_tokens + max_tokens > max_model_len.
                self.max_num_blocks_per_req - len(req_blocks),
            )
            assert num_new_blocks > 0

            # Concatenate the computed block IDs and the new block IDs.
            new_blocks = self._get_new_blocks(num_new_blocks)
            req_blocks.extend(new_blocks)

        if not self.enable_caching:
            return new_blocks

<<<<<<< HEAD
        num_computed_full_blocks = (request.num_computed_tokens //
                                    self.block_size)

        # When calculating new full blocks, we exclude speculative tokens.
        # We only cache blocks where token_ids are valid. KV cache of
        # speculative tokens will be valid once these tokens are accepted
        # (tracked by num_computed_tokens).
        num_cached_tokens = request.num_computed_tokens + num_tokens - len(
            request.spec_token_ids)
        num_full_blocks_after_append = num_cached_tokens // self.block_size
        assert num_full_blocks_after_append <= len(req_blocks)

        new_full_blocks = req_blocks[
            num_computed_full_blocks:num_full_blocks_after_append]
        if new_full_blocks:
            self._cache_full_blocks(
                request=request,
                blk_start_idx=num_computed_full_blocks,
                full_blocks=new_full_blocks,
                prev_block=req_blocks[num_computed_full_blocks - 1]
                if num_computed_full_blocks >= 1 else None,
            )

        return new_blocks

    def allocate_slots(
        self,
        request: Request,
        num_tokens: int,
        computed_blocks: List[KVCacheBlock],
    ) -> Optional[List[KVCacheBlock]]:
        """Allocate slots for a new request.

        Args:
            request: The request to allocate slots.
            num_tokens: The number of tokens to allocate. Note that this does
                not include the tokens that have already been computed.
            computed_blocks: A list of computed blocks.

        Returns:
            A list of new allocated blocks.
        """
        if num_tokens == 0:
            raise ValueError(
                f"num_tokens must be greater than 0, got {num_tokens}")

        # If a computed block of a request is an eviction candidate (in the
        # free queue and ref_cnt == 0), it cannot be counted as a free block
        # when allocating this request.
        num_evictable_computed_blocks = sum(1 for blk in computed_blocks
                                            if blk.ref_cnt == 0)

        num_required_blocks = cdiv(num_tokens, self.block_size)
        if (num_required_blocks > self.free_block_queue.num_free_blocks -
                num_evictable_computed_blocks):
            # Cannot allocate new blocks.
            return None

        # Touch the computed blocks to make sure they won't be evicted.
        if self.enable_caching:
            self._touch(computed_blocks)
        else:
            assert not computed_blocks, (
                "Computed blocks should be empty when "
                "prefix caching is disabled")

        # Determine the number of new blocks to allocate considering
        # preallocated blocks.
        num_new_blocks = min(
            num_required_blocks + self.num_preallocate_blocks,
            self.free_block_queue.num_free_blocks,
            # Should not exceed the maximum number of blocks per request.
            # This is especially because the block table has the shape
            # [..., max_num_blocks_per_req].
            # TODO(woosuk): Check and reject requests if
            # num_prompt_tokens + max_tokens > max_model_len.
            self.max_num_blocks_per_req - len(computed_blocks),
        )
        assert num_new_blocks > 0

        # Concatenate the computed block IDs and the new block IDs.
        new_blocks = self._get_new_blocks(num_new_blocks)
        self.req_to_blocks[request.request_id] = computed_blocks + new_blocks

        if not self.enable_caching:
            return new_blocks

        num_computed_tokens = len(computed_blocks) * self.block_size
=======
        # NOTE(rickyx): We are assuming the `num_tokens` are actual
        # tokens rather than lookahead slots (e.g. for speculative decoding).
        # TODO(rickyx): When supporting speculative decoding, we will need to
        # differentiate between them so that we can know how many blocks are
        # full after appending the actual tokens.
>>>>>>> b9986454
        num_full_blocks = (num_computed_tokens + num_tokens) // self.block_size
        num_computed_full_blocks = num_computed_tokens // self.block_size
        new_full_blocks = req_blocks[num_computed_full_blocks:num_full_blocks]
        if new_full_blocks:
            self._cache_full_blocks(
                request=request,
                blk_start_idx=num_computed_full_blocks,
                # The new full blocks are the full blocks that are not computed.
                full_blocks=new_full_blocks,
                prev_block=(req_blocks[num_computed_full_blocks - 1]
                            if num_computed_full_blocks > 0 else None))

        return new_blocks

    def free(self, request: Request) -> None:
        """Free the blocks allocated for the request.
        When caching is enabled, we free the blocks in reverse order so that
        the tail blocks are evicted first.

        Args:
            request: The request to free the blocks.
        """
        # Default to [] in case a request is freed (aborted) before alloc.
        blocks = self.req_to_blocks.pop(request.request_id, [])
        ordered_blocks: Iterable[KVCacheBlock] = blocks
        if self.enable_caching:
            # Free blocks in reverse order so that the tail blocks are
            # freed first.
            ordered_blocks = reversed(blocks)

        for block in ordered_blocks:
            block.decr_ref()
            if block.ref_cnt == 0:
                self.free_block_queue.append(block)

    def uncache_blocks(self, request: Request) -> int:
        """Uncache the blocks that are no longer full based on the
        num_computed_tokens in the given request. This happens when
        the blocks were full and cached due to speculative tokens, but the
        speculative tokens are not accepted.

        Args:
            request: The request.

        Returns:
            The number of uncached blocks.
        """
        blocks = self.req_to_blocks[request.request_id]
        num_computed_tokens = request.num_computed_tokens
        num_full_blocks = num_computed_tokens // self.block_size
        num_uncached_blocks = 0
        for block in blocks[num_full_blocks:]:
            # If the block is not cached, the following blocks are not cached.
            if not self._maybe_evict_cached_block(block):
                break
            num_uncached_blocks += 1
        return num_uncached_blocks

    def reset_prefix_cache(self) -> bool:
        """Reset prefix cache. This function may be used in RLHF
        flows to invalid prefix caching after the weights are updated,
        or used for resetting prefix caching status for benchmarking.

        Returns:
            bool: True if the prefix cache is successfully reset,
            False otherwise.
        """
        num_used_blocks = (self.num_gpu_blocks -
                           self.free_block_queue.num_free_blocks)
        if num_used_blocks > 0:
            logger.warning(
                "Failed to reset prefix cache because some "
                "blocks (%d) are not freed yet", num_used_blocks)
            return False

        # Remove all hashes so that no new blocks will hit.
        self.cached_block_hash_to_block = defaultdict(dict)

        # Remove all hashes from all blocks.
        for block in self.block_pool:
            block.reset_hash()

        logger.info("Successfully reset prefix cache")
        return True

    def get_num_common_prefix_blocks(
        self,
        request: Request,
        num_running_requests: int,
    ) -> int:
        """Calculate the number of common prefix blocks shared by all requests
        in the RUNNING state.

        The function determines this by selecting any request and iterating
        through its blocks.  A block is considered a common prefix block if its
        `ref_cnt` equals the total number of requests in the RUNNING state.

        NOTE(woosuk): The number of requests in the RUNNING state is **greater
        than or equal to** the number of requests scheduled in the current step.
        This is because the RUNNING state only indicates that:
        1. The request has not yet finished, and
        2. The request holds its blocks unfreed.

        While all scheduled requests must be in the RUNNING state, the inverse
        is not necessarily true. There may be RUNNING requests that are not
        scheduled in the current step. As of 1/1/2025, the scheduler does not
        allow this case, but it is possible in the future, as we allow more
        flexible scheduling.

        This can result in an edge case where the number of common prefix blocks
        is 0, even though all scheduled requests share a common prefix. This
        occurs because there may be unscheduled RUNNING requests that do not
        share the common prefix. Currently, this case cannot be easily detected,
        so the function returns 0 in such cases.

        Args:
            request: Any request in the RUNNING state, used to identify the
                common prefix blocks.
            num_running_requests: The total number of requests in the RUNNING
                state. This can be different from the number of scheduled
                requests in the current step.

        Returns:
            int: The number of common prefix blocks.
        """
        assert request.status == RequestStatus.RUNNING
        blocks = self.req_to_blocks[request.request_id]
        num_common_blocks = 0
        for block in blocks:
            if block.ref_cnt == num_running_requests:
                num_common_blocks += 1
            else:
                break
        return num_common_blocks

    def _get_new_blocks(self, num_blocks: int) -> List[KVCacheBlock]:
        """Get new blocks from the free block pool.

        Note that we do not check block cache in this function.

        Args:
            num_blocks: The number of blocks to allocate.

        Returns:
            A list of new block.
        """
        if num_blocks > self.free_block_queue.num_free_blocks:
            raise ValueError(
                f"Cannot get {num_blocks} free blocks from the pool")

        ret: List[KVCacheBlock] = []
        idx = 0
        while idx < num_blocks:
            # First allocate blocks.
            curr_block = self.free_block_queue.popleft()
            assert curr_block.ref_cnt == 0

            # If the block is cached, evict it.
            if self.enable_caching:
                self._maybe_evict_cached_block(curr_block)

            curr_block.incr_ref()
            ret.append(curr_block)
            idx += 1

        return ret

    def _maybe_evict_cached_block(self, block: KVCacheBlock) -> bool:
        """
        If a block is cached in `cached_block_hash_to_block`, we reset its hash
        metadata and evict it from the cache.

        Args:
            block: The block to evict.

        Returns:
            True if the block is evicted, False otherwise.
        """
        block_hash = block.block_hash
        if block_hash and block_hash in self.cached_block_hash_to_block:
            block.reset_hash()
            del self.cached_block_hash_to_block[block_hash][block.block_id]

            if len(self.cached_block_hash_to_block[block_hash]) == 0:
                del self.cached_block_hash_to_block[block_hash]

            return True
        return False

    def _get_cached_block(self,
                          block_hash: BlockHashType) -> Optional[KVCacheBlock]:
        """Get a cached block by the block hash, or None if cache miss.
        If there are duplicated blocks, we return the first block in the cache.

        Args:
            block_hash: The hash value of the block.

        Returns:
            The cached block if it exists, or None.
        """
        if block_hash in self.cached_block_hash_to_block:
            first_block_id = list(
                self.cached_block_hash_to_block[block_hash].keys())[0]
            return self.cached_block_hash_to_block[block_hash][first_block_id]
        return None

    def _touch(self, blocks: List[KVCacheBlock]) -> None:
        """Touch a block increases its reference count by 1, and may remove
        the block from the free queue. This is used when a block is hit by
        another request with the same prefix.

        Args:
            blocks: A list of blocks to touch.
        """
        for block in blocks:
            # ref_cnt=0 means this block is in the free list (i.e. eviction
            # candidate), so remove it.
            if block.ref_cnt == 0:
                self.free_block_queue.remove(block)
            block.incr_ref()

    def _cache_full_blocks(
        self,
        request: Request,
        blk_start_idx: int,
        full_blocks: List[KVCacheBlock],
        prev_block: Optional[KVCacheBlock],
    ) -> None:
        """Cache a list of full blocks for prefix caching.

        This function takes a list of blocks that will have their block hash
        metadata to be updated and cached. Given a request, it computes the
        block hashes for the blocks starting from `blk_start_idx` to the end
        of the request's full blocks, updating the metadata for each block
        and caching them in the `cached_block_hash_to_block`.

        Args:
            request: The request to cache the blocks.
            blk_start_idx: The index of the first block in the request's blocks
                to cache.
            full_blocks: The list of blocks to update hash metadata.
            prev_block: The previous block in the chain.
        """
        num_cached_block_hashes = len(request.kv_block_hashes)

        # Update the new blocks with the block hashes through the chain.
        prev_block_hash_value = None
        if prev_block is not None:
            # Previous block must have a block hash because it must be
            # a full, cached block.
            assert prev_block.block_hash is not None
            prev_block_hash_value = prev_block.block_hash.hash_value

        for i, blk in enumerate(full_blocks):
            blk_idx = blk_start_idx + i

            if blk_idx < num_cached_block_hashes:
                # The block hash may already be computed in
                # "get_computed_blocks" if the tokens are not generated by
                # this request (either the prompt tokens or the previously
                # generated tokens with preemption). In this case we simply
                # reuse the block hash.
                block_hash = request.kv_block_hashes[blk_idx]
            else:
                # Otherwise compute the block hash and cache it in the request
                # in case it will be preempted in the future.
                start_token_idx = blk_idx * self.block_size
                end_token_idx = (blk_idx + 1) * self.block_size
                block_tokens = request.all_token_ids[
                    start_token_idx:end_token_idx]
                assert len(block_tokens) == self.block_size, (
                    f"Expected {self.block_size} tokens, got "
                    f"{len(block_tokens)} at {blk_idx}th block for request "
                    f"{request.request_id}({request})")

                # Generate extra keys for multi-modal inputs. Note that since
                # we reach to this branch only when the block is completed with
                # generated tokens, we only need to consider the last mm input.
                extra_keys, _ = generate_block_hash_extra_keys(
                    request, start_token_idx, end_token_idx, -1)

                # Compute the hash of the current block.
                block_hash = hash_block_tokens(prev_block_hash_value,
                                               block_tokens, extra_keys)
                request.append_kv_block_hashes(block_hash)

            # Update and added the full block to the cache.
            blk.block_hash = block_hash
            self.cached_block_hash_to_block[block_hash][blk.block_id] = blk
            prev_block_hash_value = block_hash.hash_value<|MERGE_RESOLUTION|>--- conflicted
+++ resolved
@@ -212,102 +212,11 @@
         if not self.enable_caching:
             return new_blocks
 
-<<<<<<< HEAD
-        num_computed_full_blocks = (request.num_computed_tokens //
-                                    self.block_size)
-
-        # When calculating new full blocks, we exclude speculative tokens.
-        # We only cache blocks where token_ids are valid. KV cache of
-        # speculative tokens will be valid once these tokens are accepted
-        # (tracked by num_computed_tokens).
-        num_cached_tokens = request.num_computed_tokens + num_tokens - len(
-            request.spec_token_ids)
-        num_full_blocks_after_append = num_cached_tokens // self.block_size
-        assert num_full_blocks_after_append <= len(req_blocks)
-
-        new_full_blocks = req_blocks[
-            num_computed_full_blocks:num_full_blocks_after_append]
-        if new_full_blocks:
-            self._cache_full_blocks(
-                request=request,
-                blk_start_idx=num_computed_full_blocks,
-                full_blocks=new_full_blocks,
-                prev_block=req_blocks[num_computed_full_blocks - 1]
-                if num_computed_full_blocks >= 1 else None,
-            )
-
-        return new_blocks
-
-    def allocate_slots(
-        self,
-        request: Request,
-        num_tokens: int,
-        computed_blocks: List[KVCacheBlock],
-    ) -> Optional[List[KVCacheBlock]]:
-        """Allocate slots for a new request.
-
-        Args:
-            request: The request to allocate slots.
-            num_tokens: The number of tokens to allocate. Note that this does
-                not include the tokens that have already been computed.
-            computed_blocks: A list of computed blocks.
-
-        Returns:
-            A list of new allocated blocks.
-        """
-        if num_tokens == 0:
-            raise ValueError(
-                f"num_tokens must be greater than 0, got {num_tokens}")
-
-        # If a computed block of a request is an eviction candidate (in the
-        # free queue and ref_cnt == 0), it cannot be counted as a free block
-        # when allocating this request.
-        num_evictable_computed_blocks = sum(1 for blk in computed_blocks
-                                            if blk.ref_cnt == 0)
-
-        num_required_blocks = cdiv(num_tokens, self.block_size)
-        if (num_required_blocks > self.free_block_queue.num_free_blocks -
-                num_evictable_computed_blocks):
-            # Cannot allocate new blocks.
-            return None
-
-        # Touch the computed blocks to make sure they won't be evicted.
-        if self.enable_caching:
-            self._touch(computed_blocks)
-        else:
-            assert not computed_blocks, (
-                "Computed blocks should be empty when "
-                "prefix caching is disabled")
-
-        # Determine the number of new blocks to allocate considering
-        # preallocated blocks.
-        num_new_blocks = min(
-            num_required_blocks + self.num_preallocate_blocks,
-            self.free_block_queue.num_free_blocks,
-            # Should not exceed the maximum number of blocks per request.
-            # This is especially because the block table has the shape
-            # [..., max_num_blocks_per_req].
-            # TODO(woosuk): Check and reject requests if
-            # num_prompt_tokens + max_tokens > max_model_len.
-            self.max_num_blocks_per_req - len(computed_blocks),
-        )
-        assert num_new_blocks > 0
-
-        # Concatenate the computed block IDs and the new block IDs.
-        new_blocks = self._get_new_blocks(num_new_blocks)
-        self.req_to_blocks[request.request_id] = computed_blocks + new_blocks
-
-        if not self.enable_caching:
-            return new_blocks
-
-        num_computed_tokens = len(computed_blocks) * self.block_size
-=======
         # NOTE(rickyx): We are assuming the `num_tokens` are actual
         # tokens rather than lookahead slots (e.g. for speculative decoding).
         # TODO(rickyx): When supporting speculative decoding, we will need to
         # differentiate between them so that we can know how many blocks are
         # full after appending the actual tokens.
->>>>>>> b9986454
         num_full_blocks = (num_computed_tokens + num_tokens) // self.block_size
         num_computed_full_blocks = num_computed_tokens // self.block_size
         new_full_blocks = req_blocks[num_computed_full_blocks:num_full_blocks]
