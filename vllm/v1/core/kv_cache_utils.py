# SPDX-License-Identifier: Apache-2.0
"""KV-Cache Utilities."""
import math
from collections import defaultdict
from collections.abc import Sequence
from dataclasses import dataclass
from typing import Any, Dict, List, NamedTuple, Optional, Tuple

from vllm.config import VllmConfig
from vllm.logger import init_logger
from vllm.v1.kv_cache_interface import (KVCacheConfig, KVCacheGroup,
                                        KVCacheNewTensor, KVCacheReuseTensor,
                                        KVCacheSpec)
from vllm.v1.request import Request

logger = init_logger(__name__)


class BlockHashType(NamedTuple):
    """Hash value of a block (int), the token IDs in the block, and extra keys.
    We keep a tuple of token IDs and extra keys to reduce the likelihood of
    hash collisions when the hash value is the same. But please note that 
    hash collisions can still theoretically occur, albeit with an extremely 
    low probability.
    """
    # Hash value of the block in an integer.
    hash_value: int
    # Token IDs in the block.
    token_ids: Tuple[int, ...]
    # The KV cache group that the block belongs to.
    kv_cache_group_id: int
    # Extra keys for the block.
    extra_keys: Optional[Any] = None


@dataclass
class KVCacheBlock:
    """KV-cache block metadata."""
    # Block ID, ranging from 0 to num_gpu_blocks - 1, and a special null_block
    # with block_id = -1.
    block_id: int
    # Reference count.
    ref_cnt: int = 0
    # The hash of the block composed of (block hash, tuple of token IDs).
    # It is only available when the block is full.
    _block_hash: Optional[BlockHashType] = None

    # Used to construct a doubly linked list for free blocks.
    # These two attributes should only be manipulated by FreeKVCacheBlockQueue.
    prev_free_block: Optional["KVCacheBlock"] = None
    next_free_block: Optional["KVCacheBlock"] = None

    def incr_ref(self):
        self.ref_cnt += 1

    def decr_ref(self):
        self.ref_cnt -= 1

    @property
    def block_hash(self) -> Optional[BlockHashType]:
        return self._block_hash

    @block_hash.setter
    def block_hash(self, block_hash: BlockHashType):
        assert self.block_hash is None, (
            "The block already has a hash. This should not happen.")
        self._block_hash = block_hash

    def reset_hash(self):
        """Reset the block hash when the block is evicted."""
        self._block_hash = None

    def __repr__(self):
        # print block_id instead of KVCacheBlock object to avoid printing the
        # KVCacheBlock object recursively.
        prev_block_id = self.prev_free_block.block_id \
            if self.prev_free_block else None
        next_block_id = self.next_free_block.block_id \
            if self.next_free_block else None
        return (f"KVCacheBlock(block_id={self.block_id}, "
                f"ref_cnt={self.ref_cnt}), "
                f"_block_hash={self._block_hash}, "
                f"prev_free_block={prev_block_id}, "
                f"next_free_block={next_block_id})")


"""When a model needs different types of kv_caches (e.g., full attention + 
sliding window attention), the attention layers will be split to multiple 
"KV cache groups", where layers in the same group has the same kv cache type and
can use the same KVCacheBlock. There will be only one group if all layers use 
the same type of KV cache.
See KVCacheConfig class for more examples of "KV cache group".
KVCacheBlocks: the blocks of one group of layer in one request
ReqKVCacheBlocks: the blocks of all groups of layers in one request.
"""
KVCacheBlocks = List[KVCacheBlock]
ReqKVCacheBlocks = List[KVCacheBlocks]


class FreeKVCacheBlockQueue:
    """This class organizes a list of KVCacheBlock objects to a doubly linked
    list of free blocks. We implement this class instead of using Python
    builtin deque to support removing a block in the middle of the queue
    in O(1) time. To close the performance gap to the builtin deque which is
    implemented in C++, this class does not allocate any Python objects when
    manipulating the linked list. Instead, this class manipulates the 
    prev_free_block and next_free_block attributes of the given blocks.

    The queue is ordered by block ID in the beginning. When a block is allocated
    and then freed, it will be appended back with the eviction order:
    1. The least recent used block is at the front (LRU).
    2. If two blocks have the same last accessed time (allocated by the
       same sequence), the one with more hash tokens (the tail of a block
       chain) is at the front.
    Note that we maintain this order by reversing the block order when free
    blocks of a request. This operation is outside of this class.

    Args:
        blocks: A list of KVCacheBlock objects.
    """

    def __init__(self, blocks: List[KVCacheBlock]) -> None:
        self.num_free_blocks = len(blocks)

        # Initialize the doubly linked list of free blocks.
        self.free_list_head: Optional[KVCacheBlock] = blocks[0]
        self.free_list_tail: Optional[KVCacheBlock] = blocks[-1]
        for i in range(self.num_free_blocks):
            if i > 0:
                blocks[i].prev_free_block = blocks[i - 1]
            if i < self.num_free_blocks - 1:
                blocks[i].next_free_block = blocks[i + 1]

    def popleft(self) -> KVCacheBlock:
        """Pop the first free block and reduce num_free_blocks by 1.
        
        Returns:
            The first free block.
        """
        if not self.free_list_head:
            raise ValueError("No free blocks available")

        block = self.free_list_head
        self.remove(block)
        return block

    def remove(self, block: KVCacheBlock) -> None:
        """Remove a block in the free list and reduce num_free_blocks by 1.
        
        Args:
            block: The block to remove.
        """
        if block.prev_free_block is not None:
            # Link the previous block to the next block.
            block.prev_free_block.next_free_block = block.next_free_block
        if block.next_free_block is not None:
            # Link the next block to the previous block.
            block.next_free_block.prev_free_block = block.prev_free_block

        if block == self.free_list_head:
            # Update the head if the block is the head.
            self.free_list_head = block.next_free_block
        if block == self.free_list_tail:
            # Update the tail if the block is the tail.
            self.free_list_tail = block.prev_free_block

        # Remove the block from the linked list.
        block.prev_free_block = block.next_free_block = None
        self.num_free_blocks -= 1

    def append(self, block: KVCacheBlock) -> None:
        """Put a block back into the free list and increase
        num_free_blocks by 1.

        Args:
            block: The block to append.
        """
        if self.free_list_tail is not None:
            # Link the last block to the new block.
            self.free_list_tail.next_free_block = block
            block.prev_free_block = self.free_list_tail
            self.free_list_tail = block
        else:
            # The free list is empty.
            assert self.free_list_head is None
            self.free_list_head = self.free_list_tail = block

        block.next_free_block = None
        self.num_free_blocks += 1

    def get_all_free_blocks(self) -> List[KVCacheBlock]:
        """Get all free blocks in the free list. Mainly used for testing.
        
        Returns:
            A list of free blocks.
        """
        ret = []
        curr_block = self.free_list_head
        while curr_block is not None:
            ret.append(curr_block)
            curr_block = curr_block.next_free_block
        return ret


def generate_block_hash_extra_keys(
        request: Request, start_token_idx: int, end_token_idx: int,
        start_mm_idx: int) -> Tuple[Optional[Tuple[Any, ...]], int]:
    """Generate extra keys for the block hash. The extra keys can come from
    the multi-modal inputs and request specific metadata (e.g., LoRA ID).
    For multi-modal inputs, the extra keys are (mm_hash, start_offset) that
    indicate a mm input contained in the block and its starting offset in
    the block tokens.
    
    Args:
        request: The request object.
        start_token_idx: The start token index of the block.
        end_token_idx: The end token index of the block.
        start_mm_idx: The start multi-modal index of the block.
    
    Returns:
        A tuple of extra keys and the next multi-modal index.
    """

    mm_positions, mm_hashes = request.mm_positions, request.mm_hashes
    if not mm_positions:
        return None, start_mm_idx

    if mm_positions and len(mm_positions) != len(mm_hashes):
        raise ValueError(
            "The number of multi-modal positions and hashes must match. This "
            "is likely because you do not enable MM preprocessor hashing. "
            "Please set disable_mm_preprocessor_cache=False.")

    # Note that we assume mm_positions is sorted by offset.
    # We do not need to check all mm inputs if the start token index is out of
    # range. This usually happens in the late prefill phase and decoding phase.
    if mm_positions[-1]["offset"] + mm_positions[-1][
            "length"] < start_token_idx:
        return None, start_mm_idx

    # Support start_mm_idx == -1 to indicate the last mm input.
    if start_mm_idx < 0:
        assert -start_mm_idx <= len(mm_positions)
        start_mm_idx = len(mm_positions) + start_mm_idx

    extra_keys = []
    curr_mm_idx = start_mm_idx
    while mm_positions and curr_mm_idx < len(mm_positions):
        assert mm_hashes[curr_mm_idx] is not None
        offset = mm_positions[curr_mm_idx]["offset"]
        length = mm_positions[curr_mm_idx]["length"]
        if end_token_idx > offset:
            if start_token_idx > offset + length:
                # This block has passed the current mm input.
                curr_mm_idx += 1
                continue

            # The block contains the current mm input.
            extra_keys.append(mm_hashes[curr_mm_idx])

            if end_token_idx >= offset + length:
                # If this block contains the end of the current mm input,
                # move to the next mm input as this block may also contain
                # the next mm input.
                curr_mm_idx += 1
            else:
                # Otherwise this block is done with mm inputs.
                break
        else:
            # This block has not reached the current mm input.
            break
    return tuple(extra_keys), curr_mm_idx


def hash_block_tokens(
        parent_block_hash: Optional[int],
        curr_block_token_ids: Sequence[int],
        kv_cache_group_id: int,
        extra_keys: Optional[Tuple[Any, ...]] = None) -> BlockHashType:
    """Computes a hash value corresponding to the contents of a block and
    the contents of the preceding block(s). The hash value is used for
    prefix caching. We use LRU cache for this function to avoid recomputing
    hash values for the same block contents.

    TODO: Support arbitrary metadata so that we could support more
    features such as LoRA adapter.

    Args:
        parent_block_hash: The hash of the parent block. None
            if this is the first block.
        curr_block_token_ids: A list of token ids in the current
            block. The current block is assumed to be full.
        extra_keys: Extra keys for the block.

    Returns:
        The hash value of the block and the token ids in the block.
        The entire tuple is used as the hash key of the block.
    """
<<<<<<< HEAD
    return BlockHashType(
        hash((parent_block_hash, kv_cache_group_id, *curr_block_token_ids)),
        tuple(curr_block_token_ids), kv_cache_group_id, extra_keys)
=======
    if not parent_block_hash:
        # Note that we use 'None' as a string here instead of None because
        # as of Python 3.12, hash(None) returns a constant predictable value.
        # This could possibly make it easier to find and exploit hash
        # collisions. 'None' as a string will be hashed differently per process,
        # but consistently within the same process. This is the same as the
        # behavior of None prior to Python 3.12.
        parent_block_hash = hash('None')

    curr_block_token_ids_tuple = tuple(curr_block_token_ids)
    return BlockHashType(
        hash((parent_block_hash, curr_block_token_ids_tuple, extra_keys)),
        curr_block_token_ids_tuple, extra_keys)
>>>>>>> bcab7afe


def hash_request_tokens(block_size: int, request: Request,
                        kv_cache_group_id: int) -> List[BlockHashType]:
    """Computes hash values of a chain of blocks given a sequence of
    token IDs. The hash value is used for prefix caching.

    Args:
        block_size: The size of each block.
        request: The request object.
        kv_cache_group_id: The KV cache group that the blocks belong to

    Returns:
        The list of computed hash values.
    """
    token_ids = request.all_token_ids
    mm_positions, mm_hashes = request.mm_positions, request.mm_hashes
    if mm_positions and len(mm_positions) != len(mm_hashes):
        raise ValueError(
            "The number of multi-modal positions and hashes must match.")

    # TODO: Extend this to support other features such as LoRA.
    need_extra_keys = bool(mm_positions)
    extra_keys = None
    curr_mm_idx = 0

    ret = []
    parent_block_hash_value = None
    for start in range(0, len(token_ids), block_size):
        end = start + block_size
        block_token_ids = token_ids[start:end]
        # Do not hash the block if it is not full.
        if len(block_token_ids) < block_size:
            break

        # Add extra keys if the block is a multi-modal block.
        if need_extra_keys:
            extra_keys, curr_mm_idx = generate_block_hash_extra_keys(
                request, start, end, curr_mm_idx)

        block_hash = hash_block_tokens(parent_block_hash_value,
                                       block_token_ids, kv_cache_group_id,
                                       extra_keys)
        ret.append(block_hash)
        parent_block_hash_value = block_hash.hash_value
    return ret


def check_enough_kv_cache_memory(vllm_config: VllmConfig,
                                 kv_cache_spec: Dict[str, KVCacheSpec],
                                 available_memory: int):
    """
    Checks whether `available_memory` is enough for the KV cache to hold at 
    least one request with the model's max_model_len.

    Args:
        vllm_config: The global VllmConfig
        kv_cache_spec: The KVCacheSpec of each attention layer in the model
        available_memory: Memory available for KV cache in bytes.

    Raises:
        ValueError: If there is not enough memory available for the KV cache.
    """

    if available_memory <= 0:
        raise ValueError("No available memory for the cache blocks. "
                         "Try increasing `gpu_memory_utilization` when "
                         "initializing the engine.")

    max_model_len = vllm_config.model_config.max_model_len
    needed_memory = 0
    for layer_spec in kv_cache_spec.values():
        needed_memory += layer_spec.bytes_for_tokens(max_model_len)

    if needed_memory > available_memory:
        raise ValueError(
            f"To serve at least one request with the models's max seq len "
            f"({max_model_len}), ({needed_memory/1024/1024/1024:.2f} GB KV "
            f"cache is needed, which is larger than the available KV cache "
            f"memory ({available_memory/1024/1024/1024:.2f} GB). Try "
            f"increasing `gpu_memory_utilization` or decreasing "
            f"`max_model_len` when initializing the engine.")


def is_kv_cache_type_uniform(kv_cache_spec: Dict[str, KVCacheSpec]) -> bool:
    """
    Whether all layers in the given KVCacheSpec have the same type of KV cache.

    Args:
        kv_cache_spec: The KVCacheSpec of each attention layer in the model

    Returns:
        True if all layers have the same type, False otherwise.
    """

    layer_keys = set(layer.type_id for layer in kv_cache_spec.values())
    return len(layer_keys) == 1


def is_kv_cache_page_size_uniform(
        kv_cache_spec: Dict[str, KVCacheSpec]) -> bool:
    """
    Whether all layers in the given KVCacheSpec have the same page size.

    Args:
        kv_cache_spec: The KVCacheSpec of each attention layer in the model
    
    Returns:
        True if all layers have the same page size, False otherwise.
    """

    page_sizes = {layer.page_size_bytes for layer in kv_cache_spec.values()}
    return len(page_sizes) == 1


def _create_kv_cache_groups(
        kv_cache_spec: Dict[str, KVCacheSpec],
        grouped_layers: List[List[str]]) -> List[KVCacheGroup]:
    """
    Create KVCacheGroup objects for each group of layers.
    The layers in one group should share the same KVCacheSpec.

    Args:
        kv_cache_spec (Dict[str, KVCacheSpec]):
            A mapping from each layer name to its corresponding KVCacheSpec.
        grouped_layers (List[List[str]]):
            A list of layer groups, where each element is a list of layer names
            that belongs to one group and should share the same KVCacheSpec.

    Returns:
        A list of KVCacheGroup objects, one for each group of layers.
    """
    kv_cache_groups = []
    for layer_names in grouped_layers:
        group_spec = kv_cache_spec[layer_names[0]]
        assert all(
            kv_cache_spec[layer_name] == group_spec
            for layer_name in layer_names[1:]), (
                "All layers in a group must share the same KVCacheSpec.")
        kv_cache_groups.append(KVCacheGroup(layer_names, group_spec))
    return kv_cache_groups


def _get_kv_cache_config_uniform_type(vllm_config: VllmConfig,
                                      kv_cache_spec: Dict[str, KVCacheSpec],
                                      available_memory: int) -> KVCacheConfig:
    """
    Generates the KV cache configuration for a model with one type of KV cache.
    Divide the available memory equally among all layers.

    Args:
        vllm_config: The global VllmConfig
        kv_cache_spec: The KVCacheSpec of each attention layer in the model
        available_memory: Memory available for KV cache in bytes.

    Returns:
        The generated KVCacheConfig
    """

    page_sizes = {layer.page_size_bytes for layer in kv_cache_spec.values()}
    assert len(page_sizes) == 1
    page_size = page_sizes.pop()

    num_blocks = int(available_memory // page_size // len(kv_cache_spec))
    num_blocks = max(num_blocks, 0)

    if vllm_config.cache_config.num_gpu_blocks_override is not None:
        num_gpu_blocks_override = \
            vllm_config.cache_config.num_gpu_blocks_override
        logger.info(
            "Overriding num_gpu_blocks=%d with "
            "num_gpu_blocks_override=%d", num_blocks, num_gpu_blocks_override)
        num_blocks = num_gpu_blocks_override

    logger.info("# GPU blocks: %d", num_blocks)
    max_concurrency = (num_blocks * vllm_config.cache_config.block_size /
                       vllm_config.model_config.max_model_len)
    logger.info("Maximum concurrency for %s tokens per request: %.2fx",
                vllm_config.model_config.max_model_len, max_concurrency)

    per_layer_size = page_size * num_blocks
    grouped_layers = [[layer_name for layer_name in kv_cache_spec]]

    kv_cache_config = KVCacheConfig(num_blocks=num_blocks,
                                    tensors={
                                        layer_name:
                                        KVCacheNewTensor(size=per_layer_size)
                                        for layer_name in kv_cache_spec
                                    },
                                    groups=_create_kv_cache_groups(
                                        kv_cache_spec, grouped_layers))
    return kv_cache_config


def _get_kv_cache_config_uniform_page_size(
        vllm_config: VllmConfig, kv_cache_spec: Dict[str, KVCacheSpec],
        available_memory: int) -> KVCacheConfig:
    """
    Generates the KV cache configuration for a model with one page size.

    Args:
        vllm_config: The global VllmConfig
        kv_cache_spec: The KVCacheSpec of each attention layer in the model
        available_memory: Memory available for KV cache in bytes.

    Returns:
        The generated KVCacheConfig
    """
    # Group all layers by type_id.
    # E.g., 2 full attention layers and 4 sliding window attention layers,
    # -> (full.0, full.1), (sw.0, sw.1, sw.2, sw.3).
    same_type_layers: Dict[str, List[str]] = defaultdict(list)
    for layer_name, layer_spec in kv_cache_spec.items():
        same_type_layers[layer_spec.type_id].append(layer_name)

    # Split each group into smaller groups, to make the number of layers in
    # each group identical.
    # E.g., (full.0, full.1), (sw.0, sw.1, sw.2, sw.3) is split to 3 groups:
    # (full.0, full.1), (sw.0, sw.1), (sw.2, sw.3).
    group_size_gcd = math.gcd(
        *[len(layers) for layers in same_type_layers.values()])
    grouped_layers = []
    for layers in same_type_layers.values():
        for i in range(0, len(layers), group_size_gcd):
            grouped_layers.append(layers[i:i + group_size_gcd])

    # Divide the available memory equally among all layers in the first group.
    # The memory layout in the example will be:
    # full.0: Tensor with size=available_memory//2
    # full.1: Tensor with size=available_memory//2
    kv_cache_spec_first_group = {
        layer_name: kv_cache_spec[layer_name]
        for layer_name in grouped_layers[0]
    }
    kv_cache_config = _get_kv_cache_config_uniform_type(
        vllm_config, kv_cache_spec_first_group, available_memory)

    # Reuse the KV cache tensors of the first group for the other groups.
    # The memory layout in the example will be:
    # full.0, sw.0, sw.2: share a Tensor with size=available_memory//2
    # full.1, sw.1, sw.3: share another Tensor with size=available_memory//2
    # Layers of different groups have different block table, so they will
    # use different parts of the shared Tensor.
    for layers in grouped_layers[1:]:
        for layer_name, layer_name_first_group in zip(layers,
                                                      grouped_layers[0]):
            kv_cache_config.tensors[layer_name] = KVCacheReuseTensor(
                reused_layer_name=layer_name_first_group)

    kv_cache_config.groups = _create_kv_cache_groups(kv_cache_spec,
                                                     grouped_layers)
    return kv_cache_config


def get_kv_cache_config(vllm_config: VllmConfig,
                        kv_cache_spec: Dict[str, KVCacheSpec],
                        available_memory: int) -> KVCacheConfig:
    """
    Generates the KV cache configuration for a model

    Args:
        vllm_config: The global VllmConfig
        kv_cache_spec: The KVCacheSpec of each attention layer in the model
        available_memory: Memory available for KV cache in bytes.

    Returns:
        The generated KVCacheConfig
    """
    check_enough_kv_cache_memory(vllm_config, kv_cache_spec, available_memory)
    if is_kv_cache_type_uniform(kv_cache_spec):
        # KV cache of all layers are the same, which is true for most models.
        # Allocate the same amount of memory for each layer.
        return _get_kv_cache_config_uniform_type(vllm_config, kv_cache_spec,
                                                 available_memory)
    elif is_kv_cache_page_size_uniform(kv_cache_spec):
        # KV cache of all layers have the same page size.
        return _get_kv_cache_config_uniform_page_size(vllm_config,
                                                      kv_cache_spec,
                                                      available_memory)
    else:
        raise NotImplementedError


@dataclass
class PrefixLengthRange:
    """
    A closed interval [start, end] representing a range of valid prefix lengths.
    """
    start: int
    end: int


PrefixLength = List[PrefixLengthRange]


def intersect_two_ranges(
        a: List[PrefixLengthRange],
        b: List[PrefixLengthRange]) -> List[PrefixLengthRange]:
    """
    Intersect two sorted lists of PrefixLengthRange intervals.
    
    Args:
        a: List of intervals
        b: List of intervals
    Returns:
        List of intervals that are intersections of a and b
    """
    i, j = 0, 0
    result = []

    while i < len(a) and j < len(b):
        overlap_start = max(a[i].start, b[j].start)
        overlap_end = min(a[i].end, b[j].end)

        if overlap_start <= overlap_end:
            result.append(PrefixLengthRange(overlap_start, overlap_end))

        if a[i].end < b[j].end:
            i += 1
        else:
            j += 1

    return result


def intersect_ranges(
        ranges: List[List[PrefixLengthRange]]) -> List[PrefixLengthRange]:
    """
    Intersect multiple lists of PrefixLengthRange intervals, each is sorted.
    
    Args:
        ranges: A list of lists of intervals 
    Returns:
        A list of intervals representing the intersection of all ranges
    """
    if not ranges:
        return []

    current_intersection = ranges[0]
    for i in range(1, len(ranges)):
        current_intersection = intersect_two_ranges(current_intersection,
                                                    ranges[i])
        if not current_intersection:
            break

    return current_intersection<|MERGE_RESOLUTION|>--- conflicted
+++ resolved
@@ -296,11 +296,6 @@
         The hash value of the block and the token ids in the block.
         The entire tuple is used as the hash key of the block.
     """
-<<<<<<< HEAD
-    return BlockHashType(
-        hash((parent_block_hash, kv_cache_group_id, *curr_block_token_ids)),
-        tuple(curr_block_token_ids), kv_cache_group_id, extra_keys)
-=======
     if not parent_block_hash:
         # Note that we use 'None' as a string here instead of None because
         # as of Python 3.12, hash(None) returns a constant predictable value.
@@ -312,9 +307,9 @@
 
     curr_block_token_ids_tuple = tuple(curr_block_token_ids)
     return BlockHashType(
-        hash((parent_block_hash, curr_block_token_ids_tuple, extra_keys)),
-        curr_block_token_ids_tuple, extra_keys)
->>>>>>> bcab7afe
+        hash((parent_block_hash, curr_block_token_ids_tuple, kv_cache_group_id,
+              extra_keys)), curr_block_token_ids_tuple, kv_cache_group_id,
+        extra_keys)
 
 
 def hash_request_tokens(block_size: int, request: Request,
