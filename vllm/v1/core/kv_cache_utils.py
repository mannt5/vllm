# SPDX-License-Identifier: Apache-2.0
# SPDX-FileCopyrightText: Copyright contributors to the vLLM project
"""KV-Cache Utilities."""

import os
from collections import defaultdict, deque
from collections.abc import Iterable, Sequence
from dataclasses import dataclass
from typing import Any, Callable, NamedTuple, Optional

from vllm.config import VllmConfig
from vllm.logger import init_logger
<<<<<<< HEAD
from vllm.utils import GiB_bytes, cdiv, sha256
from vllm.v1.kv_cache_interface import (ChunkedLocalAttentionSpec,
                                        FullAttentionSpec, KVCacheConfig,
=======
from vllm.utils import GiB_bytes, cdiv, sha256_cbor_64bit
from vllm.v1.kv_cache_interface import (FullAttentionSpec, KVCacheConfig,
>>>>>>> 8bb43b9c
                                        KVCacheGroupSpec, KVCacheSpec,
                                        KVCacheTensor, SlidingWindowSpec)
from vllm.v1.metrics.stats import PrefixCacheStats
from vllm.v1.request import Request

logger = init_logger(__name__)


class BlockHash(NamedTuple):
    """Hash value of a block (int), the token IDs in the block, and extra keys.
    We keep a tuple of token IDs and extra keys to reduce the likelihood of
    hash collisions when the hash value is the same. By using SHA256 however,
    hash collisions are practically impossible.
    """
    # Hash value of the block in an integer.
    hash_value: int
    # Token IDs in the block.
    token_ids: tuple[int, ...]
    # Extra keys for the block.
    extra_keys: Optional[Any] = None


class BlockHashWithGroupId(NamedTuple):
    # The hash value for the contents (e.g., token_ids) of a block without group
    # ID. The value is the same for blocks representing the same tokens but for
    # different groups.
    block_hash: BlockHash
    # The KV cache group ID.
    group_id: int

    def get_hash_value(self) -> int:
        return self.block_hash.hash_value


# The hash seed for the first block of any prefix block sequence.
#
# We use a random value to avoid hash collisions or PYTHONHASHSEED environment
# variable if set such that processes can share the seed if needed.
# This aligns with the behavior of Python's hash() function, which also uses
# a random seed if PYTHONHASHSEED is not set.
#
# The function `init_none_hash` initializes this variable globally.
NONE_HASH: int


def init_none_hash(hash_fn: Callable):
    global NONE_HASH

    hash_seed = os.getenv("PYTHONHASHSEED")
    if hash_seed is None and hash_fn is sha256_cbor_64bit:
        logger.warning(
            "PYTHONHASHSEED is not set. This will lead to non-reproducible "
            "block-hashes when using sha256_cbor_64bit as the hash function."
            "Consider setting PYTHONHASHSEED to a fixed value for "
            "reproducibility.")

    NONE_HASH = (int.from_bytes(os.urandom(32), byteorder="big")
                 if hash_seed is None else hash_fn(hash_seed))


class PrefixCachingMetrics:
    """Metrics for prefix caching with a hit rate of the max recent N requests.

    Args:
        max_recent_requests: The number of the max recent requests to aggregate.
            Defaults to 1000.
    """

    def __init__(self, max_recent_requests: int = 1000):
        self.max_recent_requests = max_recent_requests
        # The current aggregated values.
        self.aggregated_requests = 0
        self.aggregated_query_total = 0
        self.aggregated_query_hit = 0
        # A deque of (requests, queries, hits) for the most recent requests.
        self.query_queue: deque[tuple[int, int, int]] = deque()

    def observe(self, stats: PrefixCacheStats):
        """Observe the prefix caching for a set of requests.

        This function is called with information gathered when new requests
        are being scheduled and are looking for computed blocks.

        When there are more than `interval` requests, the oldest set of
        requests are removed from the metrics.

        Args:
            stats: The prefix cache stats.
        """
        # reset_prefix_cache was invoked before the current update.
        # Reset the metrics before aggregating the current stats.
        if stats.reset:
            self.reset()

        # Update the metrics.
        self.query_queue.append((stats.requests, stats.queries, stats.hits))
        self.aggregated_requests += stats.requests
        self.aggregated_query_total += stats.queries
        self.aggregated_query_hit += stats.hits

        # Remove the oldest stats if the number of requests exceeds.
        if self.aggregated_requests > self.max_recent_requests:
            old_requests, old_queries, old_hits = self.query_queue.popleft()
            self.aggregated_requests -= old_requests
            self.aggregated_query_total -= old_queries
            self.aggregated_query_hit -= old_hits

    def reset(self):
        """Reset the metrics."""
        self.aggregated_requests = 0
        self.aggregated_query_total = 0
        self.aggregated_query_hit = 0
        self.query_queue.clear()

    @property
    def hit_rate(self) -> float:
        """Calculate the hit rate for the past N requests."""
        if self.aggregated_query_total == 0:
            return 0.0
        return self.aggregated_query_hit / self.aggregated_query_total


@dataclass
class KVCacheBlock:
    """KV-cache block metadata."""
    # Block ID, ranging from 0 to num_gpu_blocks - 1.
    block_id: int
    # Reference count.
    ref_cnt: int = 0
    # The hash of the block composed of (block hash, tuple of token IDs).
    # It is only available when the block is full.
    _block_hash: Optional[BlockHashWithGroupId] = None

    # Used to construct a doubly linked list for free blocks.
    # These two attributes should only be manipulated by FreeKVCacheBlockQueue.
    prev_free_block: Optional["KVCacheBlock"] = None
    next_free_block: Optional["KVCacheBlock"] = None

    # Whether the block is a null block that should never be cached.
    is_null: bool = False

    def incr_ref(self):
        self.ref_cnt += 1

    def decr_ref(self):
        self.ref_cnt -= 1

    @property
    def block_hash(self) -> Optional[BlockHashWithGroupId]:
        return self._block_hash

    @block_hash.setter
    def block_hash(self, block_hash: BlockHashWithGroupId):
        assert self.block_hash is None, (
            "The block already has a hash. This should not happen.")
        self._block_hash = block_hash

    def reset_hash(self):
        """Reset the block hash when the block is evicted."""
        self._block_hash = None

    def __repr__(self) -> str:
        # Use block_id instead of KVCacheBlock object to avoid calling __repr__
        # on KVCacheBlock object recursively.
        prev_block_id = (self.prev_free_block.block_id
                         if self.prev_free_block else None)
        next_block_id = (self.next_free_block.block_id
                         if self.next_free_block else None)
        return (f"KVCacheBlock(block_id={self.block_id}, "
                f"ref_cnt={self.ref_cnt}, "
                f"_block_hash={self._block_hash}, "
                f"prev_free_block={prev_block_id}, "
                f"next_free_block={next_block_id})")


class FreeKVCacheBlockQueue:
    """This class organizes a list of KVCacheBlock objects to a doubly linked
    list of free blocks. We implement this class instead of using Python
    builtin deque to support removing a block in the middle of the queue
    in O(1) time. To close the performance gap to the builtin deque which is
    implemented in C++, this class does not allocate any Python objects when
    manipulating the linked list. Instead, this class manipulates the
    prev_free_block and next_free_block attributes of the given blocks.

    The queue is ordered by block ID in the beginning. When a block is allocated
    and then freed, it will be appended back with the eviction order:
    1. The least recent used block is at the front (LRU).
    2. If two blocks have the same last accessed time (allocated by the
       same sequence), the one with more hash tokens (the tail of a block
       chain) is at the front.
    Note that we maintain this order by reversing the block order when free
    blocks of a request. This operation is outside of this class.

    Args:
        blocks: A list of KVCacheBlock objects.
    """

    def __init__(self, blocks: list[KVCacheBlock]) -> None:
        self.num_free_blocks = len(blocks)

        # Initialize the doubly linked list of free blocks.
        self.free_list_head: Optional[KVCacheBlock] = blocks[0]
        self.free_list_tail: Optional[KVCacheBlock] = blocks[-1]
        for i in range(self.num_free_blocks):
            if i > 0:
                blocks[i].prev_free_block = blocks[i - 1]
            if i < self.num_free_blocks - 1:
                blocks[i].next_free_block = blocks[i + 1]

    def popleft(self) -> KVCacheBlock:
        """Pop the first free block and reduce num_free_blocks by 1.

        Returns:
            The first free block.
        """
        if not self.free_list_head:
            raise ValueError("No free blocks available")

        block = self.free_list_head
        self.remove(block)
        return block

    def remove(self, block: KVCacheBlock) -> None:
        """Remove a block in the free list and reduce num_free_blocks by 1.

        Args:
            block: The block to remove.
        """
        if block.prev_free_block is not None:
            # Link the previous block to the next block.
            block.prev_free_block.next_free_block = block.next_free_block
        if block.next_free_block is not None:
            # Link the next block to the previous block.
            block.next_free_block.prev_free_block = block.prev_free_block

        if block == self.free_list_head:
            # Update the head if the block is the head.
            self.free_list_head = block.next_free_block
        if block == self.free_list_tail:
            # Update the tail if the block is the tail.
            self.free_list_tail = block.prev_free_block

        # Remove the block from the linked list.
        block.prev_free_block = block.next_free_block = None
        self.num_free_blocks -= 1

    def append(self, block: KVCacheBlock) -> None:
        """Put a block back into the free list and increase
        num_free_blocks by 1.

        Args:
            block: The block to append.
        """
        if self.free_list_tail is not None:
            # Link the last block to the new block.
            self.free_list_tail.next_free_block = block
            block.prev_free_block = self.free_list_tail
            self.free_list_tail = block
        else:
            # The free list is empty.
            assert self.free_list_head is None
            self.free_list_head = self.free_list_tail = block

        block.next_free_block = None
        self.num_free_blocks += 1

    def get_all_free_blocks(self) -> list[KVCacheBlock]:
        """Get all free blocks in the free list. Mainly used for testing.

        Returns:
            A list of free blocks.
        """
        ret = []
        curr_block = self.free_list_head
        while curr_block is not None:
            ret.append(curr_block)
            curr_block = curr_block.next_free_block
        return ret


def need_extra_keys(request: Request) -> bool:
    """Check whether the blocks allocated to this request need extra hash keys.

    Args:
        request (Request): The request.

    Returns:
        bool: Whether blocks allocated to this request need extra hash keys.
    """

    # Multimodal requests need to include the MM hash.
    # LoRA requests need to include the LoRA ID.
    # Request with provided cache salt need to include the salt.
    return bool(request.mm_positions) or (request.lora_request
                                          is not None) or (request.cache_salt
                                                           is not None)


def _gen_mm_extra_hash_keys(request: Request, start_token_idx: int,
                            end_token_idx: int,
                            start_mm_idx: int) -> tuple[list[Any], int]:
    """Generate extra keys related to MultiModal request for block hash
    computation. For multi-modal inputs, the extra keys are
    (mm_hash, start_offset) that indicate a mm input contained in the
    block and its starting offset in the block tokens.

    Args:
        request: The request object.
        start_token_idx: The start token index of the block.
        end_token_idx: The end token index of the block.
        start_mm_idx: The start multi-modal index of the block.

    Returns:
        A tuple of extra keys and the next multi-modal index.
    """
    extra_keys: list[Any] = []

    mm_positions, mm_hashes = request.mm_positions, request.mm_hashes
    if not mm_positions:
        return extra_keys, start_mm_idx

    if mm_positions and len(mm_positions) != len(mm_hashes):
        raise ValueError(
            "The number of multi-modal positions and hashes must match. This "
            "is likely because you do not enable MM preprocessor hashing. "
            "Please set disable_mm_preprocessor_cache=False.")

    # Note that we assume mm_positions is sorted by offset.
    # We do not need to check all mm inputs if the start token index is out of
    # range. This usually happens in the late prefill phase and decoding phase.
    if mm_positions[-1].offset + mm_positions[-1].length < start_token_idx:
        return extra_keys, start_mm_idx

    # Support start_mm_idx == -1 to indicate the last mm input.
    if start_mm_idx < 0:
        assert -start_mm_idx <= len(mm_positions)
        start_mm_idx = len(mm_positions) + start_mm_idx

    curr_mm_idx = start_mm_idx
    while mm_positions and curr_mm_idx < len(mm_positions):
        assert mm_hashes[curr_mm_idx] is not None
        offset = mm_positions[curr_mm_idx].offset
        length = mm_positions[curr_mm_idx].length
        if end_token_idx > offset:
            if start_token_idx > offset + length:
                # This block has passed the current mm input.
                curr_mm_idx += 1
                continue

            # The block contains the current mm input.
            extra_keys.append(mm_hashes[curr_mm_idx])

            if end_token_idx >= offset + length:
                # If this block contains the end of the current mm input,
                # move to the next mm input as this block may also contain
                # the next mm input.
                curr_mm_idx += 1
            else:
                # Otherwise this block is done with mm inputs.
                break
        else:
            # This block has not reached the current mm input.
            break
    return extra_keys, curr_mm_idx


def _gen_lora_extra_hash_keys(request: Request) -> list[int]:
    """Generate extra keys related to LoRA for block hash computation.

    Args:
        request: The request object.

    Returns:
        Return LoRA id of the request if it is a LoRA request. Return empty
        list otherwise.
    """
    if not request.lora_request:
        return []
    return [request.lora_request.lora_int_id]


def generate_block_hash_extra_keys(
        request: Request, start_token_idx: int, end_token_idx: int,
        start_mm_idx: int) -> tuple[Optional[tuple[Any, ...]], int]:
    """Generate extra keys for the block hash. The extra keys can come from
    the multi-modal inputs and request specific metadata (e.g., LoRA ID).

    Args:
        request: The request object.
        start_token_idx: The start token index of the block.
        end_token_idx: The end token index of the block.
        start_mm_idx: The start multi-modal index of the block.

    Returns:
        A tuple of extra keys and the next multi-modal index.
    """
    mm_extra_keys: list[Any]
    mm_extra_keys, new_start_mm_idx = _gen_mm_extra_hash_keys(
        request, start_token_idx, end_token_idx, start_mm_idx)
    lora_extra_keys: list[int] = _gen_lora_extra_hash_keys(request)
    cache_salt_keys: list[str] = [request.cache_salt] if (
        start_token_idx == 0 and request.cache_salt) else []

    extra_keys: list[Any] = lora_extra_keys + mm_extra_keys + cache_salt_keys

    if not extra_keys:
        return None, new_start_mm_idx

    return tuple(extra_keys), new_start_mm_idx


def hash_block_tokens(
        hash_function: Callable,
        parent_block_hash: Optional[int],
        curr_block_token_ids: Sequence[int],
        extra_keys: Optional[tuple[Any, ...]] = None) -> BlockHash:
    """Computes a hash value corresponding to the contents of a block and
    the contents of the preceding block(s). The hash value is used for
    prefix caching. We use LRU cache for this function to avoid recomputing
    hash values for the same block contents.

    Args:
        parent_block_hash: The hash of the parent block. None
            if this is the first block.
        curr_block_token_ids: A list of token ids in the current
            block. The current block is assumed to be full.
        extra_keys: Extra keys for the block.

    Returns:
        The hash value of the block and the token ids in the block.
        The entire tuple is used as the hash key of the block.
    """
    if not parent_block_hash:
        parent_block_hash = NONE_HASH

    curr_block_token_ids_tuple = tuple(curr_block_token_ids)
    return BlockHash(
        hash_function(
            (parent_block_hash, curr_block_token_ids_tuple, extra_keys)),
        curr_block_token_ids_tuple, extra_keys)


def hash_request_tokens(hash_function: Any, block_size: int,
                        request: Request) -> list[BlockHash]:
    """Computes hash values of a chain of blocks given a sequence of
    token IDs. The hash value is used for prefix caching.

    Args:
        block_size: The size of each block.
        request: The request object.

    Returns:
        The list of computed hash values.
    """
    token_ids = request.all_token_ids

    req_need_extra_keys = need_extra_keys(request)
    req_extra_keys = None
    curr_mm_idx = 0

    ret = []
    parent_block_hash_value = None
    for start in range(0, len(token_ids), block_size):
        end = start + block_size
        block_token_ids = token_ids[start:end]
        # Do not hash the block if it is not full.
        if len(block_token_ids) < block_size:
            break

        if req_need_extra_keys:
            # MM and LoRA requests need extra keys for block-hash computation.
            req_extra_keys, curr_mm_idx = generate_block_hash_extra_keys(
                request, start, end, curr_mm_idx)

        block_hash = hash_block_tokens(hash_function, parent_block_hash_value,
                                       block_token_ids, req_extra_keys)
        ret.append(block_hash)
        parent_block_hash_value = block_hash.hash_value
    return ret


def max_memory_usage_bytes(vllm_config: VllmConfig,
                           kv_cache_specs: Iterable[KVCacheSpec]) -> int:
    """
    Get the maximum memory usage in bytes for the given KV cache specs.
    """
    return sum(
        spec.max_memory_usage_bytes(vllm_config) for spec in kv_cache_specs)


def estimate_max_model_len(vllm_config: VllmConfig,
                           kv_cache_spec: dict[str, KVCacheSpec],
                           available_memory: int) -> int:
    """
    Estimates the maximum model length that can fit in the available memory
    using binary search.

    Args:
        vllm_config: The global VllmConfig
        kv_cache_spec: The kv cache spec of each attention layer in the model
        available_memory: Memory available for KV cache in bytes.

    Returns:
        The estimated maximum model length that can fit in the available memory.
    """

    # Define a function to check if a given model length fits in memory
    def fits_in_memory(model_len: int) -> bool:
        # Modify the max_model_len for this calculation
        vllm_config.model_config.max_model_len = model_len
        # Calculate memory needed for the given model length
        memory_needed = max_memory_usage_bytes(vllm_config,
                                               kv_cache_spec.values())
        return memory_needed <= available_memory

    # Binary search for the maximum model length
    current_max = vllm_config.model_config.max_model_len
    left, right = 1, current_max

    # If even the smallest model length doesn't fit, return 0
    if not fits_in_memory(left):
        return 0

    # Binary search for the maximum model length that fits
    result = 1
    while left <= right:
        mid = (left + right) // 2
        if fits_in_memory(mid):
            result = mid
            left = mid + 1
        else:
            right = mid - 1
    return result


def check_enough_kv_cache_memory(vllm_config: VllmConfig,
                                 kv_cache_spec: dict[str, KVCacheSpec],
                                 available_memory: int):
    """
    Checks whether `available_memory` is enough for the KV cache to hold at
    least one request with the model's max_model_len.

    Args:
        vllm_config: The global VllmConfig
        kv_cache_spec: The kv cache spec of each attention layer in the model
        available_memory: Memory available for KV cache in bytes.

    Raises:
        ValueError: If there is not enough memory available for the KV cache.
    """

    if available_memory <= 0:
        raise ValueError("No available memory for the cache blocks. "
                         "Try increasing `gpu_memory_utilization` when "
                         "initializing the engine.")

    max_model_len = vllm_config.model_config.max_model_len
    needed_memory = max_memory_usage_bytes(vllm_config, kv_cache_spec.values())

    if needed_memory > available_memory:
        # Estimate the maximum model length that can fit in the available memory
        estimated_max_len = estimate_max_model_len(vllm_config, kv_cache_spec,
                                                   available_memory)
        estimated_msg = ""
        if estimated_max_len > 0:
            estimated_msg = (
                "Based on the available memory, "
                f"the estimated maximum model length is {estimated_max_len}.")

        raise ValueError(
            f"To serve at least one request with the models's max seq len "
            f"({max_model_len}), ({needed_memory/GiB_bytes:.2f} GiB KV "
            f"cache is needed, which is larger than the available KV cache "
            f"memory ({available_memory/GiB_bytes:.2f} GiB). "
            f"{estimated_msg} "
            f"Try increasing `gpu_memory_utilization` or decreasing "
            f"`max_model_len` when initializing the engine.")


def create_kv_cache_group_specs(
        kv_cache_spec: dict[str, KVCacheSpec],
        grouped_layer_names: list[list[str]]) -> list[KVCacheGroupSpec]:
    """
    Create KVCacheGroupSpec object for each kv cache group layer.
    The layers in the same group should share the same
    KVCacheSpec.

    Args:
        kv_cache_spec:
            A mapping from each layer name to its corresponding KVCacheSpec.
        grouped_layer_names:
            A list of kv cache groups, where each element is a list of layer
            names that belong to the same group and should share the same
            KVCacheSpec.
    Returns:
        A list of KVCacheGroupSpec objects, one for each group.
    """
    kv_cache_groups = []
    for layer_names_one_group in grouped_layer_names:
        layer_specs = [
            kv_cache_spec[layer_name] for layer_name in layer_names_one_group
        ]
        merged_layer_spec = layer_specs[0].merge(layer_specs)
        kv_cache_groups.append(
            KVCacheGroupSpec(layer_names_one_group, merged_layer_spec))
    return kv_cache_groups


def is_kv_cache_type_uniform(kv_cache_spec: dict[str, KVCacheSpec]) -> bool:
    """
    Whether all layers in the given KVCacheSpec have the same type of KV cache.

    Args:
        kv_cache_spec: The kv cache spec of each attention layer in the model

    Returns:
        True if all layers have the same type, False otherwise.
    """

    layer_keys = set(layer.type_id for layer in kv_cache_spec.values())
    return len(layer_keys) == 1


def get_max_concurrency_for_kv_cache_config(
        vllm_config: VllmConfig, kv_cache_config: KVCacheConfig) -> float:
    """
    Get the maximum concurrency for the given KV cache configuration.
    """
    num_layer_per_group = max(
        len(group.layer_names) for group in kv_cache_config.kv_cache_groups)
    max_memory_usage_per_request = num_layer_per_group * max_memory_usage_bytes(
        vllm_config,
        (group.kv_cache_spec for group in kv_cache_config.kv_cache_groups))
    memory_per_block = kv_cache_config.kv_cache_groups[
        0].kv_cache_spec.page_size_bytes * num_layer_per_group
    num_block_per_request = cdiv(max_memory_usage_per_request,
                                 memory_per_block)
    max_concurrency = kv_cache_config.num_blocks / num_block_per_request
    return max_concurrency


def get_num_blocks(vllm_config: VllmConfig, num_layers: int,
                   available_memory: int, page_size: int) -> int:
    """
    Get the number of kv cache blocks.

    Args:
        vllm_config: The global VllmConfig
        num_layers: The number of layers
        available_memory: Memory available for KV cache in bytes.
        page_size: The page size of the KV cache.
    """
    num_blocks = int(available_memory // page_size // num_layers)
    num_blocks = max(num_blocks, 0)
    if vllm_config.cache_config.num_gpu_blocks_override is not None:
        num_gpu_blocks_override = \
            vllm_config.cache_config.num_gpu_blocks_override
        logger.info(
            "Overriding num_gpu_blocks=%d with "
            "num_gpu_blocks_override=%d", num_blocks, num_gpu_blocks_override)
        num_blocks = num_gpu_blocks_override
    return num_blocks


def get_uniform_page_size(kv_cache_spec: dict[str, KVCacheSpec]) -> int:
    """
    Get the page size of the KV cache.
    """
    page_sizes = set(layer.page_size_bytes for layer in kv_cache_spec.values())
    assert len(page_sizes) == 1
    return page_sizes.pop()


def _get_kv_cache_config_uniform_type(vllm_config: VllmConfig,
                                      kv_cache_spec: dict[str, KVCacheSpec],
                                      available_memory: int) -> KVCacheConfig:
    """
    Generates the KV cache configuration for a model with one type of KV cache.
    Divide the available memory equally among all layers.

    Args:
        vllm_config: The global VllmConfig
        kv_cache_spec: The kv cache spec of each attention layer in the model
        available_memory: Memory available for KV cache in bytes.

    Returns:
        The generated KVCacheConfig
    """

    page_size = get_uniform_page_size(kv_cache_spec)
    num_blocks = get_num_blocks(vllm_config, len(kv_cache_spec),
                                available_memory, page_size)

    per_layer_size = page_size * num_blocks
    # All layers have the same KV cache spec, so we create one kv cache group
    # for all layers.
    grouped_layer_names = [list(kv_cache_spec.keys())]

    # Each layer uses a separate Tensor to store its KV cache.
    kv_cache_tensors = [
        KVCacheTensor(size=per_layer_size, shared_by=[layer_name])
        for layer_name in kv_cache_spec
    ]

    kv_cache_config = KVCacheConfig(
        num_blocks=num_blocks,
        kv_cache_tensors=kv_cache_tensors,
        kv_cache_groups=create_kv_cache_group_specs(kv_cache_spec,
                                                    grouped_layer_names),
    )

    num_tokens = num_blocks * vllm_config.cache_config.block_size
    num_tokens_str = f"{num_tokens:,}"
    logger.info("GPU KV cache size: %s tokens", num_tokens_str)
    max_model_len_str = f"{vllm_config.model_config.max_model_len:,}"
    max_concurrency = get_max_concurrency_for_kv_cache_config(
        vllm_config, kv_cache_config)
    logger.info("Maximum concurrency for %s tokens per request: %.2fx",
                max_model_len_str, max_concurrency)
    return kv_cache_config


def is_kv_cache_page_size_uniform(
        kv_cache_spec: dict[str, KVCacheSpec]) -> bool:
    """
    Whether all layers in the given KVCacheSpec have the same page size.
    Args:
        kv_cache_spec: The KVCacheSpec of each attention layer in the model

    Returns:
        True if all layers have the same page size, False otherwise.
    """

    page_sizes = {layer.page_size_bytes for layer in kv_cache_spec.values()}
    return len(page_sizes) == 1


def _get_kv_cache_config_uniform_page_size(
        vllm_config: VllmConfig, kv_cache_spec: dict[str, KVCacheSpec],
        available_memory: int) -> KVCacheConfig:
    """
    Generates the KV cache configuration for hybrid models with multiple 
    attention types but still with a uniform page size (physical memory per 
    block per layer) for all layers.

    Detailed explanation about kv cache management of hybrid models:
    The layers in the models are repeated with some patterns, e.g., a model
    with 10 full attention layers and 20 sliding window attention layers can be
    regarded as repeating the pattern (1 * full, 2 * sw) 10 times. 
    The KVCacheManager allocates different block tables for each of the 3 layers
    in the pattern, and repeats each of them 10 times to generate the 
    block_table for the 30 layers in the model.
    Therefore, we can group the layers in the model into 3 kv_cache_groups, each
    of which contains 10 layers in the model.
    The KVCacheManager allocates the block_table for each group based on its
    kv_cache spec, and the model runner applies the block table to each layer 
    in the group.
    For example:
    1. A model only uses full attention. The pattern is 
    (num_hidden_layers * full), so there is only one group and the block table 
    is shared by all layers. It is already handled by 
    `_get_kv_cache_config_uniform_type`.
    2. A model with 10 full attention layers and 20 sliding window 
    attention layers. There are 3 layers in the pattern (1 * full, 2 * sw), so 
    there are 3 kv_cache_groups, each of which represents 10 layers.

    To simplify the implementation, we make the following assumptions:
    1. Physical memory per block: Must be the same across all KV cache groups. 
    Breaking this assumption is non-trivial due to memory fragmentation concerns
    when allocating blocks of different sizes.
    2. Tokens per block (block_size): Currently, we directly use 
    `CacheConfig.block_size` for all layers. It can be extended to vary by KV 
    cache group, but within each KV cache group, all layers must share the same 
    block size.
    3. Physical memory per token per layer: This property is decided by model 
    config. Currently we only support models that have the same physical memory 
    per token per layer for all layers. Can be relaxed with a simple extension, 
    but still need to keep physical memory per block the same for all groups.
    4. Number of layers per group: Currently assumed the same for all layers. 
    Can be relaxed with a simple extension, but still need to keep physical 
    memory per block the same for all groups.
    5. Attention type within groups: All layers in a group must share the same
    attention type. One exception is that, when 
    `--disable-hybrid-kv-cache-manager` is true, the single group for full 
    attention layers may also include attention layers using sliding window or 
    LLaMA 4 local attention. See `unify_hybrid_kv_cache_specs` for more details.
    6. Support for multiple attention types: The design for most components is 
    general to an arbitrary number of attention types. But 
    `find_longest_cache_hit` only supports one attention type or two 
    types of full-attention plus exactly one another type. The general
    implementation of this function is feasible but we don't know how to 
    implement it cleanly yet.

    As we assume tokens per block, physical memory per token per layer, and 
    number of layers per group are the same now, we can ensure that physical 
    memory per block is the same for all groups.

    Args:
        vllm_config: The global VllmConfig
        kv_cache_spec: The KVCacheSpec of each attention layer in the model
        available_memory: Memory available for KV cache in bytes.
    Returns:
        The generated KVCacheConfig
    """
    # Group all layers by type_id.
    # E.g., 2 full attention layers and 3 sliding window attention layers,
    # -> (full.0, full.1), (sw.0, sw.1, sw.2).
    same_type_layers: dict[str, list[str]] = defaultdict(list)
    for layer_name, layer_spec in kv_cache_spec.items():
        same_type_layers[layer_spec.type_id].append(layer_name)

    # Split each group into smaller groups, to make the number of layers in each
    # group identical. Add padding to the last group of each type if necessary.
    # E.g., (full.0, full.1), (sw.0, sw.1, sw.2)
    # split to 3 groups with 2 layers each:
    # (full.0, full.1), (sw.0, sw.1), (sw.2, padding).
    # FIXME(Chen): At the moment of writing this code (2025-06-02), all
    # open-source hybrid model follows a n:1 pattern between different attention
    # types (e.g., Gemma3 5:1 between sw and full, LLaMA4 3:1 between local and
    # full), so we can use the "1" in the n:1 pattern as the group size, which
    # is the minimum number of layers among all attention types. Need a better
    # strategy if we want to support more complex patterns (e.g., 20 full + 30
    # sw, where the group size should be 10).
    group_size = min([len(layers) for layers in same_type_layers.values()])
    grouped_layers = []
    for layers in same_type_layers.values():
        num_padding_layers = group_size - len(layers) % group_size
        if num_padding_layers != group_size:
            logger.warning(
                "Add %d padding layers, may waste at most %.2f%% KV cache memory",  # noqa
                num_padding_layers,
                num_padding_layers / len(layers) * 100,
            )
        for i in range(0, len(layers), group_size):
            grouped_layers.append(layers[i:i + group_size])
    kv_cache_groups = create_kv_cache_group_specs(kv_cache_spec,
                                                  grouped_layers)

    # Determine how model runners should initialize the KV cache tensors.
    # We will have group_size memory pools, each is shared by one layer from
    # each group. As layers of different groups have different block table,
    # they will use different parts of the shared Tensor.
    # The memory layout in the example will be:
    # full.0, sw.0, sw.2: share a Tensor with size=available_memory//2
    # full.1, sw.1: share another Tensor with size=available_memory//2
    page_size = get_uniform_page_size(kv_cache_spec)
    num_blocks = get_num_blocks(vllm_config, group_size, available_memory,
                                page_size)
    per_memory_pool_size = page_size * num_blocks
    kv_cache_tensors = []
    for i in range(group_size):
        shared_by = []
        for j in range(len(kv_cache_groups)):
            if i < len(grouped_layers[j]):
                shared_by.append(grouped_layers[j][i])
        kv_cache_tensors.append(
            KVCacheTensor(size=per_memory_pool_size, shared_by=shared_by))

    kv_cache_config = KVCacheConfig(
        num_blocks=num_blocks,
        kv_cache_tensors=kv_cache_tensors,
        kv_cache_groups=kv_cache_groups,
    )

    min_block_size = min(
        [group.kv_cache_spec.block_size for group in kv_cache_groups])

    # Print the KV cache size and maximum concurrency.
    num_tokens = num_blocks // len(grouped_layers) * min_block_size
    num_tokens_str = f"{num_tokens:,}"
    logger.info("GPU KV cache size: %s tokens", num_tokens_str)
    max_model_len_str = f"{vllm_config.model_config.max_model_len:,}"
    max_concurrency = get_max_concurrency_for_kv_cache_config(
        vllm_config, kv_cache_config)
    logger.info("Maximum concurrency for %s tokens per request: %.2fx",
                max_model_len_str, max_concurrency)
    return kv_cache_config


def unify_hybrid_kv_cache_specs(kv_cache_spec: dict[str, KVCacheSpec]):
    """
    This function tries to convert the KV cache specs to one type if the model
    is a hybrid model with multiple type of KV cache. It will convert all
    SlidingWindowSpec to FullAttentionSpec if both types are present.

    Args:
        kv_cache_spec: The kv cache spec of each attention layer in the model
    """

    def is_hybrid(kv_cache_spec: dict[str, KVCacheSpec]) -> bool:
        type_ids = set(layer_spec.type_id
                       for layer_spec in kv_cache_spec.values())
        return len(type_ids) > 1

    if not is_hybrid(kv_cache_spec):
        return

    logger.warning(
        "Hybrid KV cache manager is disabled for this hybrid model, "
        "This means we do not enable any optimizations for saving KV cache "
        "memory (e.g., dropping the KV cache outside the sliding window). "
        "The compute of layers like sliding window is still saved.")

    has_full_attention = any(
        isinstance(spec, FullAttentionSpec) for spec in kv_cache_spec.values())
    has_sliding_window = any(
        isinstance(spec, SlidingWindowSpec) for spec in kv_cache_spec.values())
    has_chunked_local_attention = any(
        isinstance(spec, ChunkedLocalAttentionSpec)
        for spec in kv_cache_spec.values())
    if has_full_attention and (has_sliding_window
                               or has_chunked_local_attention):
        for layer_name, spec in kv_cache_spec.items():
            if isinstance(spec, SlidingWindowSpec):
                kv_cache_spec[layer_name] = FullAttentionSpec(
                    block_size=spec.block_size,
                    num_kv_heads=spec.num_kv_heads,
                    head_size=spec.head_size,
                    dtype=spec.dtype,
                    use_mla=spec.use_mla,
                    sliding_window=spec.sliding_window,
                )
            elif isinstance(spec, ChunkedLocalAttentionSpec):
                kv_cache_spec[layer_name] = FullAttentionSpec(
                    block_size=spec.block_size,
                    num_kv_heads=spec.num_kv_heads,
                    head_size=spec.head_size,
                    dtype=spec.dtype,
                    use_mla=spec.use_mla,
                    attention_chunk_size=spec.attention_chunk_size,
                )

    if is_hybrid(kv_cache_spec):
        raise ValueError("Hybrid KV cache manager is disabled but failed to "
                         "convert the KV cache specs to one unified type.")


def get_kv_cache_config(
    vllm_config: VllmConfig,
    kv_cache_spec: dict[str, KVCacheSpec],
    available_memory: int,
) -> KVCacheConfig:
    """
    Generates the KV cache configuration for a model.

    Args:
        vllm_config: The global VllmConfig
        kv_cache_spec: The kv cache spec of each attention layer in the model
        available_memory: Memory available for KV cache in bytes.

    Returns:
        The generated KVCacheConfigs
    """
    check_enough_kv_cache_memory(vllm_config, kv_cache_spec, available_memory)
    if vllm_config.scheduler_config.disable_hybrid_kv_cache_manager:
        unify_hybrid_kv_cache_specs(kv_cache_spec)

    if is_kv_cache_type_uniform(kv_cache_spec):
        # KV cache of all layers are the same, which is true for
        # most models. Allocate the same amount of memory for
        # each layer.
        return _get_kv_cache_config_uniform_type(vllm_config, kv_cache_spec,
                                                 available_memory)
    elif is_kv_cache_page_size_uniform(kv_cache_spec):
        # Model contains multiple attention types, but KV cache of all layers
        # have the same physical memory per block per layer. Split the layers
        # into groups with the same number of layers, and thus same total page
        # size.
        return _get_kv_cache_config_uniform_page_size(vllm_config,
                                                      kv_cache_spec,
                                                      available_memory)

    raise NotImplementedError


def unify_kv_cache_configs(kv_cache_configs: list[KVCacheConfig]):
    """
    Make the KV cache configurations for each worker consistent, so that all
    workers can be controlled by the same KVCacheManager.
    This function verifies that the layer group of each worker are the same,
    and changes the num_blocks of each worker to the smallest among all workers.

    Args:
        kv_cache_configs: The KV cache configurations for each worker. Will be
            in-place modified to make them consistent.
    """

    # Sort the kv cache groups by the type_id of their KV cache spec.
    # This can avoid the inconsistency caused by the order of groups.
    for kv_cache_config in kv_cache_configs:
        kv_cache_config.kv_cache_groups.sort(
            key=lambda x: x.kv_cache_spec.type_id)

    # Verify that the groups of each rank are the same.
    for kv_cache_config in kv_cache_configs[1:]:
        for group_rank_0, group_rank_i in zip(
                kv_cache_configs[0].kv_cache_groups,
                kv_cache_config.kv_cache_groups):
            assert group_rank_0.kv_cache_spec == group_rank_i.kv_cache_spec

    # Change the num_blocks of each rank to the smallest among all ranks. We
    # do not need to shrink the tensor size because it is valid to only use the
    # first `num_blocks` blocks of the tensor.
    min_num_blocks = min(kv_cache_config.num_blocks
                         for kv_cache_config in kv_cache_configs)
    for kv_cache_config in kv_cache_configs:
        kv_cache_config.num_blocks = min_num_blocks

    return kv_cache_configs<|MERGE_RESOLUTION|>--- conflicted
+++ resolved
@@ -10,14 +10,9 @@
 
 from vllm.config import VllmConfig
 from vllm.logger import init_logger
-<<<<<<< HEAD
-from vllm.utils import GiB_bytes, cdiv, sha256
+from vllm.utils import GiB_bytes, cdiv, sha256_cbor_64bit
 from vllm.v1.kv_cache_interface import (ChunkedLocalAttentionSpec,
                                         FullAttentionSpec, KVCacheConfig,
-=======
-from vllm.utils import GiB_bytes, cdiv, sha256_cbor_64bit
-from vllm.v1.kv_cache_interface import (FullAttentionSpec, KVCacheConfig,
->>>>>>> 8bb43b9c
                                         KVCacheGroupSpec, KVCacheSpec,
                                         KVCacheTensor, SlidingWindowSpec)
 from vllm.v1.metrics.stats import PrefixCacheStats
