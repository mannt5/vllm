# SPDX-License-Identifier: Apache-2.0
# SPDX-FileCopyrightText: Copyright contributors to the vLLM project

from __future__ import annotations

from dataclasses import dataclass
from typing import TYPE_CHECKING, Optional

if TYPE_CHECKING:
    import numpy as np
    import numpy.typing as npt

    from vllm.distributed.kv_transfer.kv_connector.v1.base import (
        KVConnectorMetadata)
    from vllm.lora.request import LoRARequest
    from vllm.multimodal.inputs import MultiModalKwargs, PlaceholderRange
    from vllm.pooling_params import PoolingParams
    from vllm.sampling_params import SamplingParams
    from vllm.v1.request import Request


@dataclass
class NewRequestData:

    req_id: str
    prompt_token_ids: list[int]
    mm_inputs: list[MultiModalKwargs]
    mm_hashes: list[str]
    mm_positions: list[PlaceholderRange]
<<<<<<< HEAD
    sampling_params: Optional[SamplingParams]
    pooling_params: Optional[PoolingParams]
    block_ids: list[list[int]]
=======
    sampling_params: SamplingParams
    block_ids: tuple[list[int], ...]
>>>>>>> 467bef18
    num_computed_tokens: int
    lora_request: Optional[LoRARequest]

    @classmethod
    def from_request(
        cls,
        request: Request,
        block_ids: tuple[list[int], ...],
    ) -> NewRequestData:
        return cls(
            req_id=request.request_id,
            prompt_token_ids=request.prompt_token_ids,
            mm_inputs=request.mm_inputs,
            mm_hashes=request.mm_hashes,
            mm_positions=request.mm_positions,
            sampling_params=request.sampling_params,
            pooling_params=request.pooling_params,
            block_ids=block_ids,
            num_computed_tokens=request.num_computed_tokens,
            lora_request=request.lora_request,
        )

    def __repr__(self):
        return (f"NewRequestData("
                f"req_id={self.req_id},"
                f"prompt_token_ids={self.prompt_token_ids},"
                f"mm_inputs={self.mm_inputs},"
                f"mm_hashes={self.mm_hashes},"
                f"mm_positions={self.mm_positions},"
                f"sampling_params={self.sampling_params},"
                f"block_ids={self.block_ids},"
                f"num_computed_tokens={self.num_computed_tokens},"
                f"lora_request={self.lora_request}"
                ")")

    # Version of __repr__ with the prompt data obfuscated
    def anon_repr(self):
        return (f"NewRequestData("
                f"req_id={self.req_id},"
                f"prompt_token_ids_len={len(self.prompt_token_ids)},"
                f"mm_inputs={self.mm_inputs},"
                f"mm_hashes={self.mm_hashes},"
                f"mm_positions={self.mm_positions},"
                f"sampling_params={self.sampling_params},"
                f"block_ids={self.block_ids},"
                f"num_computed_tokens={self.num_computed_tokens},"
                f"lora_request={self.lora_request}"
                ")")


@dataclass
class CachedRequestData:

    req_id: str
    # If resumed_from_preemption is False, new_block_ids will be appended to
    # the request's block IDs. If True, new_block_ids will be used as the
    # request's block IDs instead of appending to the existing block IDs.
    resumed_from_preemption: bool
    new_token_ids: list[int]
    new_block_ids: tuple[list[int], ...]
    num_computed_tokens: int

    @classmethod
    def from_request(
        cls,
        request: Request,
        resumed_from_preemption: bool,
        new_token_ids: list[int],
        new_block_ids: tuple[list[int], ...],
    ) -> CachedRequestData:
        return cls(
            req_id=request.request_id,
            resumed_from_preemption=resumed_from_preemption,
            new_token_ids=new_token_ids,
            new_block_ids=new_block_ids,
            num_computed_tokens=request.num_computed_tokens,
        )


@dataclass
class SchedulerOutput:

    # list of the requests that are scheduled for the first time.
    # We cache the request's data in each worker process, so that we don't
    # need to re-send it every scheduling step.
    scheduled_new_reqs: list[NewRequestData]
    # list of the requests that have been scheduled before.
    # Since the request's data is already cached in the worker processes,
    # we only send the diff to minimize the communication cost.
    scheduled_cached_reqs: list[CachedRequestData]

    # req_id -> num_scheduled_tokens
    # Number of tokens scheduled for each request.
    num_scheduled_tokens: dict[str, int]
    # Total number of tokens scheduled for all requests.
    # Equal to sum(num_scheduled_tokens.values())
    total_num_scheduled_tokens: int
    # req_id -> spec_token_ids
    # If a request does not have any spec decode tokens, it will not be
    # included in the dictionary.
    scheduled_spec_decode_tokens: dict[str, list[int]]
    # req_id -> encoder input indices that need processing.
    # E.g., if a request has [0, 1], it could mean the vision encoder needs
    # to process that the request's 0-th and 1-th images in the current step.
    scheduled_encoder_inputs: dict[str, list[int]]
    # Number of common prefix blocks for all requests in each KV cache group.
    # This can be used for cascade attention.
    num_common_prefix_blocks: list[int]

    # Request IDs that are finished in between the previous and the current
    # steps. This is used to notify the workers about the finished requests
    # so that they can free the cached states for those requests.
    finished_req_ids: set[str]
    # list of (req_id, encoder_input_index) tuples.
    # Used to free the encoder cache.
    free_encoder_input_ids: list[tuple[str, int]]

    # Dict of request ids to their index within the batch
    # for filling the next token bitmask
    structured_output_request_ids: dict[str, int]
    # the bitmask for the whole batch
    grammar_bitmask: Optional[npt.NDArray[np.int32]]

    # KV Cache Connector metadata.
    kv_connector_metadata: Optional[KVConnectorMetadata] = None<|MERGE_RESOLUTION|>--- conflicted
+++ resolved
@@ -27,14 +27,9 @@
     mm_inputs: list[MultiModalKwargs]
     mm_hashes: list[str]
     mm_positions: list[PlaceholderRange]
-<<<<<<< HEAD
     sampling_params: Optional[SamplingParams]
     pooling_params: Optional[PoolingParams]
-    block_ids: list[list[int]]
-=======
-    sampling_params: SamplingParams
     block_ids: tuple[list[int], ...]
->>>>>>> 467bef18
     num_computed_tokens: int
     lora_request: Optional[LoRARequest]
 
