--- conflicted
+++ resolved
@@ -743,13 +743,10 @@
         logprobs = model_runner_output.logprobs
         prompt_logprobs_dict = model_runner_output.prompt_logprobs_dict
         num_scheduled_tokens = scheduler_output.num_scheduled_tokens
-<<<<<<< HEAD
+        pooler_outputs = model_runner_output.pooler_output
+        num_nans_in_logits = model_runner_output.num_nans_in_logits
         new_additional_head_outputs = \
             model_runner_output.additional_head_outputs
-=======
-        pooler_outputs = model_runner_output.pooler_output
-        num_nans_in_logits = model_runner_output.num_nans_in_logits
->>>>>>> a5dd03c1
 
         new_running: list[Request] = []
         outputs: dict[int, list[EngineCoreOutput]] = defaultdict(list)
@@ -767,8 +764,8 @@
                 continue
 
             req_index = model_runner_output.req_id_to_index[req_id]
-<<<<<<< HEAD
-            generated_token_ids = sampled_token_ids[req_index]
+            generated_token_ids = sampled_token_ids[
+                req_index] if sampled_token_ids else []
             if new_additional_head_outputs:
                 head_outputs_list = \
                     new_additional_head_outputs.additional_head_outputs
@@ -776,10 +773,6 @@
                     head_outputs_list[req_index]
             else:
                 additional_head_outputs_per_request = None
-=======
-            generated_token_ids = sampled_token_ids[
-                req_index] if sampled_token_ids else []
->>>>>>> a5dd03c1
 
             scheduled_spec_token_ids = (
                 scheduler_output.scheduled_spec_decode_tokens.get(req_id))
@@ -880,6 +873,7 @@
                         kv_transfer_params=kv_transfer_params,
                         num_cached_tokens=request.num_cached_tokens,
                     ))
+
             else:
                 # Invariant: EngineCore returns no partial prefill outputs.
                 assert not prompt_logprobs_tensors
