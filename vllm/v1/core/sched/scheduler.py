--- conflicted
+++ resolved
@@ -125,13 +125,9 @@
             cache_size=encoder_cache_size)
 
         self.num_lookahead_tokens = 0
-<<<<<<< HEAD
+        speculative_config = vllm_config.speculative_config
         if speculative_config and (speculative_config.method == "eagle"
                                    or speculative_config.method == "eagle3"):
-=======
-        speculative_config = vllm_config.speculative_config
-        if speculative_config and speculative_config.method == "eagle":
->>>>>>> f728ab8e
             self.num_lookahead_tokens = \
                 speculative_config.num_speculative_tokens
 
