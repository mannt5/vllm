--- conflicted
+++ resolved
@@ -38,12 +38,9 @@
         lora_config: Optional[LoRAConfig],
         speculative_config: Optional[SpeculativeConfig],
         structured_output_manager: StructuredOutputManager,
-<<<<<<< HEAD
+        mm_registry: MultiModalRegistry = MULTIMODAL_REGISTRY,
         include_finished_set: bool = False,
         log_stats: bool = False,
-=======
-        mm_registry: MultiModalRegistry = MULTIMODAL_REGISTRY,
->>>>>>> 13ac9cab
     ) -> None:
         self.scheduler_config = scheduler_config
         self.cache_config = cache_config
