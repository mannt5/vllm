--- conflicted
+++ resolved
@@ -3,11 +3,8 @@
 import enum
 from typing import TYPE_CHECKING, Optional, Union
 
-<<<<<<< HEAD
+from vllm.multimodal.inputs import MultiModalKwargs, PlaceholderRange
 from vllm.pooling_params import PoolingParams
-=======
-from vllm.multimodal.inputs import MultiModalKwargs, PlaceholderRange
->>>>>>> 98d01d3c
 from vllm.sampling_params import SamplingParams
 from vllm.utils import is_list_of
 from vllm.v1.engine import (EngineCoreEvent, EngineCoreEventType,
@@ -26,19 +23,12 @@
         request_id: str,
         prompt: Optional[str],
         prompt_token_ids: list[int],
-<<<<<<< HEAD
         token_type_ids: Optional[list[int]],
-        multi_modal_inputs: Optional[list["MultiModalKwargs"]],
-        multi_modal_hashes: Optional[list[str]],
-        multi_modal_placeholders: Optional[list["PlaceholderRange"]],
-        sampling_params: Optional[SamplingParams],
-        pooling_params: Optional[PoolingParams],
-=======
         multi_modal_inputs: Optional[list[MultiModalKwargs]],
         multi_modal_hashes: Optional[list[str]],
         multi_modal_placeholders: Optional[list[PlaceholderRange]],
-        sampling_params: SamplingParams,
->>>>>>> 98d01d3c
+        sampling_params: Optional[SamplingParams],
+        pooling_params: Optional[PoolingParams],
         eos_token_id: Optional[int],
         arrival_time: float,
         lora_request: Optional["LoRARequest"] = None,
