# SPDX-License-Identifier: Apache-2.0

import enum
from typing import TYPE_CHECKING, Optional, Union

from vllm.multimodal.inputs import MultiModalKwargs, PlaceholderRange
from vllm.sampling_params import SamplingParams
from vllm.utils import is_list_of
from vllm.v1.engine import (EngineCoreEvent, EngineCoreEventType,
                            EngineCoreRequest, FinishReason)
from vllm.v1.structured_output.request import StructuredOutputRequest
from vllm.v1.utils import ConstantList

if TYPE_CHECKING:
    from vllm.lora.request import LoRARequest


class Request:

    def __init__(
        self,
        request_id: str,
        prompt_token_ids: list[int],
        multi_modal_inputs: Optional[list[MultiModalKwargs]],
        multi_modal_hashes: Optional[list[str]],
        multi_modal_placeholders: Optional[list[PlaceholderRange]],
        sampling_params: SamplingParams,
        eos_token_id: Optional[int],
        arrival_time: float,
        lora_request: Optional["LoRARequest"] = None,
        structured_output_request: Optional["StructuredOutputRequest"] = None,
<<<<<<< HEAD
        priority: int = 0,
=======
        cache_salt: Optional[str] = None,
>>>>>>> 38df11f3
    ) -> None:
        self.request_id = request_id
        self.sampling_params = sampling_params
        # Because of LoRA, the eos token id can be different for each request.
        self.eos_token_id = eos_token_id
        # Priority (0 normal, 1 high) for prefix cache eviction ordering.
        self.priority = priority
        self.lora_request = lora_request
        self.structured_output_request = structured_output_request

        self.status = (RequestStatus.WAITING_FOR_FSM
                       if sampling_params.guided_decoding is not None else
                       RequestStatus.WAITING)
        self.events: list[EngineCoreEvent] = []
        self.stop_reason: Union[int, str, None] = None
        assert sampling_params.max_tokens is not None
        self.max_tokens = sampling_params.max_tokens

        self.prompt_token_ids = prompt_token_ids
        self.num_prompt_tokens = len(self.prompt_token_ids)
        self._output_token_ids: list[int] = []
        self._all_token_ids: list[int] = self.prompt_token_ids.copy()
        self.spec_token_ids: list[int] = []
        self.num_computed_tokens = 0
        self.num_cached_tokens = 0
        self.cache_salt: Optional[str] = cache_salt

        # Multi-modal related
        self.mm_positions = multi_modal_placeholders or []
        self.mm_inputs = multi_modal_inputs or []
        self.mm_hashes: list[str] = multi_modal_hashes or []
        self.num_encoder_inputs = len(self.mm_inputs)
        self.has_encoder_inputs = self.num_encoder_inputs > 0

        # Sanity check
        assert len(self.mm_inputs) == len(self.mm_positions)
        if self.mm_hashes:
            assert len(self.mm_inputs) == len(self.mm_hashes)

        # Read-only views
        # Prevent directly appending to the these lists since
        # they should also be updated simultaneously.
        self.output_token_ids = ConstantList(self._output_token_ids)
        self.all_token_ids = ConstantList(self._all_token_ids)

    @classmethod
    def from_engine_core_request(cls, request: EngineCoreRequest) -> "Request":
        if request.mm_inputs is not None:
            assert isinstance(request.mm_inputs, list)
            assert is_list_of(request.mm_inputs, MultiModalKwargs), (
                "mm_inputs was not updated in EngineCore.add_request")

        # Preserve priority from EngineCoreRequest for cache eviction ordering
        return cls(
            request_id=request.request_id,
            prompt_token_ids=request.prompt_token_ids,
            multi_modal_inputs=request.mm_inputs,
            multi_modal_hashes=request.mm_hashes,
            multi_modal_placeholders=request.mm_placeholders,
            sampling_params=request.sampling_params,
            eos_token_id=request.eos_token_id,
            arrival_time=request.arrival_time,
            lora_request=request.lora_request,
            structured_output_request=StructuredOutputRequest(
                sampling_params=request.sampling_params),
<<<<<<< HEAD
            priority=getattr(request, "priority", 0),
=======
            cache_salt=request.cache_salt,
>>>>>>> 38df11f3
        )

    def append_output_token_ids(
        self,
        token_ids: Union[int, list[int]],
    ) -> None:
        if isinstance(token_ids, int):
            self._output_token_ids.append(token_ids)
            self._all_token_ids.append(token_ids)
        else:
            self._output_token_ids.extend(token_ids)
            self._all_token_ids.extend(token_ids)

    @property
    def num_tokens(self) -> int:
        return len(self._all_token_ids)

    @property
    def num_tokens_with_spec(self) -> int:
        return len(self._all_token_ids) + len(self.spec_token_ids)

    @property
    def num_output_tokens(self) -> int:
        return len(self._output_token_ids)

    def is_finished(self) -> bool:
        return RequestStatus.is_finished(self.status)

    def get_finished_reason(self) -> Union[FinishReason, None]:
        return RequestStatus.get_finished_reason(self.status)

    def get_num_encoder_tokens(self, input_id: int) -> int:
        assert input_id < len(self.mm_positions)
        num_tokens = self.mm_positions[input_id].length
        return num_tokens

    @property
    def use_structured_output(self) -> bool:
        return self.sampling_params.guided_decoding is not None

    def record_event(
        self,
        event_type: EngineCoreEventType,
        timestamp: Optional[float] = None,
    ) -> None:
        self.events.append(EngineCoreEvent.new_event(event_type, timestamp))

    def take_events(self) -> Optional[list[EngineCoreEvent]]:
        if not self.events:
            return None
        events, self.events = self.events, []
        return events


class RequestStatus(enum.IntEnum):
    """Status of a request."""
    WAITING = enum.auto()
    WAITING_FOR_FSM = enum.auto()
    RUNNING = enum.auto()
    PREEMPTED = enum.auto()
    # Note: anything after PREEMPTED will be considered
    # as a finished status.
    FINISHED_STOPPED = enum.auto()
    FINISHED_LENGTH_CAPPED = enum.auto()
    FINISHED_ABORTED = enum.auto()
    FINISHED_IGNORED = enum.auto()

    @staticmethod
    def is_finished(status: "RequestStatus") -> bool:
        return status > RequestStatus.PREEMPTED

    @staticmethod
    def get_finished_reason(
            status: "RequestStatus") -> Union[FinishReason, None]:
        return _FINISHED_REASON_MAP.get(status)


# Mapping of finished statuses to their finish reasons.
# NOTE: The ignored requests are the requests whose prompt lengths
# are longer than the model's length cap. Therefore, the stop
# reason should also be "length" as in OpenAI API.
_FINISHED_REASON_MAP = {
    RequestStatus.FINISHED_STOPPED: FinishReason.STOP,
    RequestStatus.FINISHED_LENGTH_CAPPED: FinishReason.LENGTH,
    RequestStatus.FINISHED_ABORTED: FinishReason.ABORT,
    RequestStatus.FINISHED_IGNORED: FinishReason.LENGTH,
}<|MERGE_RESOLUTION|>--- conflicted
+++ resolved
@@ -29,11 +29,8 @@
         arrival_time: float,
         lora_request: Optional["LoRARequest"] = None,
         structured_output_request: Optional["StructuredOutputRequest"] = None,
-<<<<<<< HEAD
         priority: int = 0,
-=======
         cache_salt: Optional[str] = None,
->>>>>>> 38df11f3
     ) -> None:
         self.request_id = request_id
         self.sampling_params = sampling_params
@@ -99,11 +96,8 @@
             lora_request=request.lora_request,
             structured_output_request=StructuredOutputRequest(
                 sampling_params=request.sampling_params),
-<<<<<<< HEAD
             priority=getattr(request, "priority", 0),
-=======
             cache_salt=request.cache_salt,
->>>>>>> 38df11f3
         )
 
     def append_output_token_ids(
