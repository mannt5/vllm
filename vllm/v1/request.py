# SPDX-License-Identifier: Apache-2.0

import enum
from typing import TYPE_CHECKING, Any, Optional, Union

from vllm.multimodal.inputs import MultiModalKwargs, PlaceholderRange
from vllm.pooling_params import PoolingParams
from vllm.sampling_params import SamplingParams
from vllm.utils import is_list_of
from vllm.v1.engine import (EngineCoreEvent, EngineCoreEventType,
                            EngineCoreRequest, FinishReason)
from vllm.v1.structured_output.request import StructuredOutputRequest
from vllm.v1.utils import ConstantList

if TYPE_CHECKING:
    from vllm.lora.request import LoRARequest


class Request:

    def __init__(
        self,
        request_id: str,
        prompt_token_ids: list[int],
        token_type_ids: Optional[list[int]],
        multi_modal_inputs: Optional[list[MultiModalKwargs]],
        multi_modal_hashes: Optional[list[str]],
        multi_modal_placeholders: Optional[list[PlaceholderRange]],
        sampling_params: Optional[SamplingParams],
        pooling_params: Optional[PoolingParams],
        eos_token_id: Optional[int],
        arrival_time: float,
        lora_request: Optional["LoRARequest"] = None,
        structured_output_request: Optional["StructuredOutputRequest"] = None,
        cache_salt: Optional[str] = None,
    ) -> None:
        self.request_id = request_id
        self.sampling_params = sampling_params
        self.pooling_params = pooling_params
        # Because of LoRA, the eos token id can be different for each request.
        self.eos_token_id = eos_token_id
        self.lora_request = lora_request
        self.structured_output_request = structured_output_request

        self.status = RequestStatus.WAITING
        if sampling_params and sampling_params.guided_decoding is not None:
            self.status = RequestStatus.WAITING_FOR_FSM
        self.events: list[EngineCoreEvent] = []
        self.stop_reason: Union[int, str, None] = None

        # P/D: KV transfer parameters (raw and parsed).
        self.raw_kv_transfer_params: Optional[dict[str, Any]] = None
        # Each connector parses the raw dictionary and sets this
        # attr the first time that the request is processed.
        self.kv_transfer_params: Optional[KVTransferParams] = None

        if pooling_params is not None:
            self.max_tokens = 1
        elif sampling_params is not None:
            assert sampling_params.max_tokens is not None
            self.max_tokens = sampling_params.max_tokens
            if sampling_params.guided_decoding is not None:
                self.status = RequestStatus.WAITING_FOR_FSM

            if sampling_params.extra_args is not None:
                self.raw_kv_transfer_params = sampling_params.extra_args.get(
                    "kv_transfer_params", None)
        else:
            raise ValueError(
                "sampling_params and pooling_params can't both be set")

        self.prompt_token_ids = prompt_token_ids
        self.token_type_ids = token_type_ids
        self.num_prompt_tokens = len(self.prompt_token_ids)
        self._output_token_ids: list[int] = []
        self._all_token_ids: list[int] = self.prompt_token_ids.copy()
        self.spec_token_ids: list[int] = []
        self.num_computed_tokens = 0
        self.cache_salt: Optional[str] = cache_salt

        # Multi-modal related
        self.mm_positions = multi_modal_placeholders or []
        self.mm_inputs = multi_modal_inputs or []
        self.mm_hashes: list[str] = multi_modal_hashes or []
        self.num_encoder_inputs = len(self.mm_inputs)
        self.has_encoder_inputs = self.num_encoder_inputs > 0

<<<<<<< HEAD
=======
        # P/D: Connector-specific KV transfer parameters.
        kv_params = (None if sampling_params.extra_args is None else
                     sampling_params.extra_args.get("kv_transfer_params"))
        self.kv_transfer_params: Optional[dict[str, Any]] = kv_params

>>>>>>> 451da4bc
        # Sanity check
        assert len(self.mm_inputs) == len(self.mm_positions)
        if self.mm_hashes:
            assert len(self.mm_inputs) == len(self.mm_hashes)

        # Read-only views
        # Prevent directly appending to these lists since
        # they should also be updated simultaneously.
        self.output_token_ids = ConstantList(self._output_token_ids)
        self.all_token_ids = ConstantList(self._all_token_ids)

    @classmethod
    def from_engine_core_request(cls, request: EngineCoreRequest) -> "Request":
        if request.mm_inputs is not None:
            assert isinstance(request.mm_inputs, list)
            assert is_list_of(request.mm_inputs, MultiModalKwargs), (
                "mm_inputs was not updated in EngineCore.add_request")

        return cls(
            request_id=request.request_id,
            prompt_token_ids=request.prompt_token_ids,
            token_type_ids=request.token_type_ids,
            multi_modal_inputs=request.mm_inputs,
            multi_modal_hashes=request.mm_hashes,
            multi_modal_placeholders=request.mm_placeholders,
            sampling_params=request.sampling_params,
            pooling_params=request.pooling_params,
            eos_token_id=request.eos_token_id,
            arrival_time=request.arrival_time,
            lora_request=request.lora_request,
            structured_output_request=StructuredOutputRequest(
                sampling_params=request.sampling_params) \
                    if request.sampling_params else None,
            cache_salt=request.cache_salt,
        )

    def append_output_token_ids(
        self,
        token_ids: Union[int, list[int]],
    ) -> None:
        if isinstance(token_ids, int):
            self._output_token_ids.append(token_ids)
            self._all_token_ids.append(token_ids)
        else:
            self._output_token_ids.extend(token_ids)
            self._all_token_ids.extend(token_ids)

    @property
    def num_tokens(self) -> int:
        return len(self._all_token_ids)

    @property
    def num_tokens_with_spec(self) -> int:
        return len(self._all_token_ids) + len(self.spec_token_ids)

    @property
    def num_output_tokens(self) -> int:
        return len(self._output_token_ids)

    def is_finished(self) -> bool:
        return RequestStatus.is_finished(self.status)

    def get_finished_reason(self) -> Union[FinishReason, None]:
        return RequestStatus.get_finished_reason(self.status)

    def get_num_encoder_tokens(self, input_id: int) -> int:
        assert input_id < len(self.mm_positions)
        num_tokens = self.mm_positions[input_id].length
        return num_tokens

    @property
    def use_structured_output(self) -> bool:
        return self.sampling_params is not None and \
            self.sampling_params.guided_decoding is not None

    def record_event(
        self,
        event_type: EngineCoreEventType,
        timestamp: Optional[float] = None,
    ) -> None:
        self.events.append(EngineCoreEvent.new_event(event_type, timestamp))

    def take_events(self) -> Optional[list[EngineCoreEvent]]:
        if not self.events:
            return None
        events, self.events = self.events, []
        return events


class RequestStatus(enum.IntEnum):
    """Status of a request."""
    WAITING = enum.auto()
    WAITING_FOR_FSM = enum.auto()
    WAITING_FOR_REMOTE_KVS = enum.auto()
    RUNNING = enum.auto()
    PREEMPTED = enum.auto()
    # Note: anything after PREEMPTED will be considered
    # as a finished status.
    FINISHED_STOPPED = enum.auto()
    FINISHED_LENGTH_CAPPED = enum.auto()
    FINISHED_ABORTED = enum.auto()
    FINISHED_IGNORED = enum.auto()

    @staticmethod
    def is_finished(status: "RequestStatus") -> bool:
        return status > RequestStatus.PREEMPTED

    @staticmethod
    def get_finished_reason(
            status: "RequestStatus") -> Union[FinishReason, None]:
        return _FINISHED_REASON_MAP.get(status)


# Mapping of finished statuses to their finish reasons.
# NOTE: The ignored requests are the requests whose prompt lengths
# are longer than the model's length cap. Therefore, the stop
# reason should also be "length" as in OpenAI API.
_FINISHED_REASON_MAP = {
    RequestStatus.FINISHED_STOPPED: FinishReason.STOP,
    RequestStatus.FINISHED_LENGTH_CAPPED: FinishReason.LENGTH,
    RequestStatus.FINISHED_ABORTED: FinishReason.ABORT,
    RequestStatus.FINISHED_IGNORED: FinishReason.LENGTH,
}<|MERGE_RESOLUTION|>--- conflicted
+++ resolved
@@ -48,11 +48,8 @@
         self.events: list[EngineCoreEvent] = []
         self.stop_reason: Union[int, str, None] = None
 
-        # P/D: KV transfer parameters (raw and parsed).
-        self.raw_kv_transfer_params: Optional[dict[str, Any]] = None
-        # Each connector parses the raw dictionary and sets this
-        # attr the first time that the request is processed.
-        self.kv_transfer_params: Optional[KVTransferParams] = None
+        # P/D: Connector-specific KV transfer parameters.
+        self.kv_transfer_params: Optional[dict[str, Any]] = None
 
         if pooling_params is not None:
             self.max_tokens = 1
@@ -63,8 +60,8 @@
                 self.status = RequestStatus.WAITING_FOR_FSM
 
             if sampling_params.extra_args is not None:
-                self.raw_kv_transfer_params = sampling_params.extra_args.get(
-                    "kv_transfer_params", None)
+                self.kv_transfer_params = \
+                    sampling_params.extra_args.get("kv_transfer_params")
         else:
             raise ValueError(
                 "sampling_params and pooling_params can't both be set")
@@ -85,14 +82,6 @@
         self.num_encoder_inputs = len(self.mm_inputs)
         self.has_encoder_inputs = self.num_encoder_inputs > 0
 
-<<<<<<< HEAD
-=======
-        # P/D: Connector-specific KV transfer parameters.
-        kv_params = (None if sampling_params.extra_args is None else
-                     sampling_params.extra_args.get("kv_transfer_params"))
-        self.kv_transfer_params: Optional[dict[str, Any]] = kv_params
-
->>>>>>> 451da4bc
         # Sanity check
         assert len(self.mm_inputs) == len(self.mm_positions)
         if self.mm_hashes:
@@ -124,8 +113,7 @@
             arrival_time=request.arrival_time,
             lora_request=request.lora_request,
             structured_output_request=StructuredOutputRequest(
-                sampling_params=request.sampling_params) \
-                    if request.sampling_params else None,
+                sampling_params=request.sampling_params),
             cache_salt=request.cache_salt,
         )
 
