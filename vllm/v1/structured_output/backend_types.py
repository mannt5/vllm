--- conflicted
+++ resolved
@@ -53,8 +53,6 @@
         """
 
     @abstractmethod
-<<<<<<< HEAD
-=======
     def validate_tokens(self, tokens: list[int]) -> list[int]:
         """
         Validates the provided tokens against the grammar.
@@ -69,15 +67,11 @@
         """
 
     @abstractmethod
->>>>>>> 34120f5a
     def rollback(self, num_tokens: int) -> None:
         """
         Rolls back the state of the grammar by a specified number of tokens.
         Will also revert counters for the number of processed tokens.
-<<<<<<< HEAD
-=======
 
->>>>>>> 34120f5a
         Args:
             num_tokens (int): The number of tokens to roll back.
         """
