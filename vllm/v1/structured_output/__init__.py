# SPDX-License-Identifier: Apache-2.0
from __future__ import annotations

import multiprocessing
from concurrent.futures import ThreadPoolExecutor
from typing import TYPE_CHECKING, Optional

from vllm.config import VllmConfig
from vllm.logger import init_logger
from vllm.v1.structured_output.backend_guidance import GuidanceBackend
from vllm.v1.structured_output.backend_types import (StructuredOutputBackend,
                                                     StructuredOutputGrammar)

if TYPE_CHECKING:
    import numpy as np
    import numpy.typing as npt
    import torch

    from vllm.v1.request import Request

logger = init_logger(__name__)


class StructuredOutputManager:
    """Engine-level manager for structured output requests."""

    def __init__(self, vllm_config: VllmConfig):
        self.backend: Optional[StructuredOutputBackend] = None
        self.vllm_config = vllm_config
<<<<<<< HEAD
        self.init_complete = False

    def _delayed_init(self):
        """Initialization delayed until we know it is needed."""
        tokenizer_group = init_tokenizer_from_configs(
            model_config=self.vllm_config.model_config,
            scheduler_config=self.vllm_config.scheduler_config,
            parallel_config=self.vllm_config.parallel_config,
            lora_config=self.vllm_config.lora_config)  # type: ignore[arg-type]
        tokenizer_group.ping()

        self.num_speculative_tokens = 0
        if self.vllm_config.speculative_config is not None:
            self.num_speculative_tokens = \
                self.vllm_config.speculative_config.num_speculative_tokens

        tokenizer = tokenizer_group.get_lora_tokenizer(None)
        self.vocab_size = self.vllm_config.model_config.get_vocab_size()
        if isinstance(tokenizer, MistralTokenizer):
            # NOTE: ideally, xgrammar should handle this accordingly.
            # refer to https://github.com/mlc-ai/xgrammar/blob/d77c0a0173ef14779c918e3be7966ba852f7910f/python/xgrammar/tokenizer_info.py#L98
            try:
                encoded_vocab = [
                    token for token, _ in sorted(
                        tokenizer.get_vocab().items(),
                        key=lambda x: x[1],
                    )
                ]
                stop_token_ids = None
                if hasattr(
                        tokenizer,
                        "eos_token_id",
                ) and tokenizer.eos_token_id is not None:
                    stop_token_ids = [tokenizer.eos_token_id]
            except AttributeError as e:
                raise ValueError(
                    f"Cannot get the vocabulary of the tokenizer "
                    f"{type(tokenizer)}. The tokenizer should have a "
                    "get_vocab method.") from e
            tokenizer_info = xgr.TokenizerInfo(
                encoded_vocab=encoded_vocab,
                # NOTE: https://github.com/mlc-ai/xgrammar/blob/5e141f6ff1ca02bc31f9e512e68b61f2a8ae88e5/tests/python/test_tokenizer_info.py#L43 # noqa: E501
                vocab_type=xgr.VocabType.BYTE_FALLBACK,
                vocab_size=self.vocab_size,
                stop_token_ids=stop_token_ids,
                add_prefix_space=True,
            )
        else:
            tokenizer_info = xgr.TokenizerInfo.from_huggingface(
                tokenizer,
                vocab_size=self.vocab_size,
            )
        self.compiler = xgr.GrammarCompiler(tokenizer_info, max_threads=8)
=======
        self._grammar_bitmask: Optional[torch.Tensor] = None
>>>>>>> dc3529db

        # The default max_workers if not specified is the number of CPUs * 5,
        # which is way too high since these tasks are CPU-bound, not I/O bound.
        # We also know we would never dominate CPU usage with just grammar
        # compilation, so we set it to half the number of CPUs.
        max_workers = max(1, (multiprocessing.cpu_count() + 1) // 2)
        self.executor = ThreadPoolExecutor(max_workers=max_workers)
<<<<<<< HEAD
        self._grammar_bitmask = xgr.allocate_token_bitmask(
            self.vllm_config.scheduler_config.max_num_seqs *
            (1 + self.num_speculative_tokens),
            self.vocab_size,
        )

        self.init_complete = True
=======
>>>>>>> dc3529db

    def grammar_init(self, request: Request) -> None:
        if request.structured_output_request is None:
            return

        # Initialize the backend the first time it is needed.
        #
        # NOTE: We only support a single backend. We do NOT support different
        # backends on a per-request basis in V1 (for now, anyway...).
        if self.backend is None:
            backend_name = request.sampling_params.guided_decoding.backend_name
            if backend_name == "xgrammar":
                from vllm.v1.structured_output.backend_xgrammar import (
                    XgrammarBackend)

                self.backend = XgrammarBackend(self.vllm_config)
            elif backend_name == "guidance":
                self.backend = GuidanceBackend(self.vllm_config)
            else:
                raise ValueError(
                    f"Unsupported structured output backend: {backend_name}")

        grammar = self.executor.submit(self._async_create_grammar, request)
        request.structured_output_request.grammar = grammar  # type: ignore[assignment]

    def _async_create_grammar(
        self,
        request: Request,
    ) -> StructuredOutputGrammar:
        key = request.structured_output_request.structured_output_key  # type: ignore[union-attr]

        # Note that the request was validated in the engine core client,
        # so at this point we know it is a supported type of request.
        #
        # TODO: we still need to handle xgrammar compilation failures,
        # though it should be unlikely as we test that up front as well.
        request_type, grammar_spec = key

<<<<<<< HEAD
        if request_type == StructuredOutputOptions.JSON:
            # TODO -- allow any_whitespace to be configurable
            # pending merge of https://github.com/vllm-project/vllm/pull/12744
            ctx = self.compiler.compile_json_schema(grammar_spec,
                                                    any_whitespace=False)
        elif request_type == StructuredOutputOptions.JSON_OBJECT:
            ctx = self.compiler.compile_builtin_json_grammar()
        elif request_type == StructuredOutputOptions.GRAMMAR:
            ctx = self.compiler.compile_grammar(grammar_spec)
        elif request_type == StructuredOutputOptions.REGEX:
            ctx = self.compiler.compile_regex(grammar_spec)
        else:
            logger.error("Validation should have already occurred. "
                         "Please file an issue.")
            raise ValueError(
                f"grammar is not of valid supported types. ({request_type!s})")

        return Grammar(
            matcher=xgr.GrammarMatcher(
                ctx, max_rollback_tokens=self.num_speculative_tokens),
            vocab_size=self.vocab_size,
            ctx=ctx,
        )
=======
        assert self.backend is not None
        return self.backend.compile_grammar(request_type, grammar_spec)
>>>>>>> dc3529db

    def grammar_bitmask(
        self,
        requests: dict[str, Request],
        structured_output_request_ids: dict[str, int],
        scheduled_spec_decode_tokens: dict[str, list[int]],
    ) -> Optional[npt.NDArray[np.int32]]:
        # Prepare the structured output bitmask for this batch.
        if not structured_output_request_ids:
            return None

        if self._grammar_bitmask is None:
<<<<<<< HEAD
            self._grammar_bitmask = xgr.allocate_token_bitmask(
                self.vllm_config.scheduler_config.max_num_seqs *
                (1 + self.num_speculative_tokens), self.vocab_size)

        # Generate a batched bitmask for all structured output requests.
        # When speculative decoding is enabled, we need to include multiple
        # masks for each request, one for each possible bonus token position.
        # These are stored inline in the tensor and unpacked by the gpu runner.
        cumulative_index = 0
        ordered_seq = sorted(structured_output_request_ids.items(),
                             key=lambda x: x[1])
        # NOTE: This outer loop can likely be parallelized to improve
        # performance of bitmask generation for large batches.
        for req_id, _ in ordered_seq:
            request = requests[req_id].structured_output_request
            assert request is not None and request.grammar is not None
            state_advancements = 0
            req_tokens = scheduled_spec_decode_tokens.get(req_id, []) + [None]
            for i, token in enumerate(req_tokens):
                if not request.grammar.matcher.is_terminated():
                    request.grammar.fill_bitmask(self._grammar_bitmask,
                                                 cumulative_index)
                    if token is not None:
                        assert request.grammar.matcher.accept_token(token)
                        state_advancements += 1
                cumulative_index += 1
            if state_advancements > 0:
                request.grammar.matcher.rollback(state_advancements)

        bitmask_tensor = self._grammar_bitmask
        if cumulative_index < self._grammar_bitmask.shape[0]:
            bitmask_tensor = self._grammar_bitmask[:cumulative_index]
=======
            assert self.backend is not None
            self._grammar_bitmask = self.backend.allocate_token_bitmask(
                self.vllm_config.scheduler_config.max_num_seqs)

        # Fill the bitmask using the index of each request equal to its
        # position in the batch. Resize the bitmask down to the size of
        # the batch.
        bitmask_tensor = self._grammar_bitmask
        for req_id, batch_index in structured_output_request_ids.items():
            request = requests[req_id].structured_output_request
            assert request is not None and request.grammar is not None
            if not request.grammar.is_terminated():
                request.grammar.fill_bitmask(bitmask_tensor, batch_index)
        if batch_len < self._grammar_bitmask.shape[0]:
            bitmask_tensor = self._grammar_bitmask[:batch_len]
>>>>>>> dc3529db

        # After finishing with the xgrammar operations, we convert to
        # np.ndarray, because that is much more efficient for serialization
        # and deserialization when sending this to the GPU workers.
        return bitmask_tensor.numpy()<|MERGE_RESOLUTION|>--- conflicted
+++ resolved
@@ -27,63 +27,8 @@
     def __init__(self, vllm_config: VllmConfig):
         self.backend: Optional[StructuredOutputBackend] = None
         self.vllm_config = vllm_config
-<<<<<<< HEAD
-        self.init_complete = False
 
-    def _delayed_init(self):
-        """Initialization delayed until we know it is needed."""
-        tokenizer_group = init_tokenizer_from_configs(
-            model_config=self.vllm_config.model_config,
-            scheduler_config=self.vllm_config.scheduler_config,
-            parallel_config=self.vllm_config.parallel_config,
-            lora_config=self.vllm_config.lora_config)  # type: ignore[arg-type]
-        tokenizer_group.ping()
-
-        self.num_speculative_tokens = 0
-        if self.vllm_config.speculative_config is not None:
-            self.num_speculative_tokens = \
-                self.vllm_config.speculative_config.num_speculative_tokens
-
-        tokenizer = tokenizer_group.get_lora_tokenizer(None)
-        self.vocab_size = self.vllm_config.model_config.get_vocab_size()
-        if isinstance(tokenizer, MistralTokenizer):
-            # NOTE: ideally, xgrammar should handle this accordingly.
-            # refer to https://github.com/mlc-ai/xgrammar/blob/d77c0a0173ef14779c918e3be7966ba852f7910f/python/xgrammar/tokenizer_info.py#L98
-            try:
-                encoded_vocab = [
-                    token for token, _ in sorted(
-                        tokenizer.get_vocab().items(),
-                        key=lambda x: x[1],
-                    )
-                ]
-                stop_token_ids = None
-                if hasattr(
-                        tokenizer,
-                        "eos_token_id",
-                ) and tokenizer.eos_token_id is not None:
-                    stop_token_ids = [tokenizer.eos_token_id]
-            except AttributeError as e:
-                raise ValueError(
-                    f"Cannot get the vocabulary of the tokenizer "
-                    f"{type(tokenizer)}. The tokenizer should have a "
-                    "get_vocab method.") from e
-            tokenizer_info = xgr.TokenizerInfo(
-                encoded_vocab=encoded_vocab,
-                # NOTE: https://github.com/mlc-ai/xgrammar/blob/5e141f6ff1ca02bc31f9e512e68b61f2a8ae88e5/tests/python/test_tokenizer_info.py#L43 # noqa: E501
-                vocab_type=xgr.VocabType.BYTE_FALLBACK,
-                vocab_size=self.vocab_size,
-                stop_token_ids=stop_token_ids,
-                add_prefix_space=True,
-            )
-        else:
-            tokenizer_info = xgr.TokenizerInfo.from_huggingface(
-                tokenizer,
-                vocab_size=self.vocab_size,
-            )
-        self.compiler = xgr.GrammarCompiler(tokenizer_info, max_threads=8)
-=======
         self._grammar_bitmask: Optional[torch.Tensor] = None
->>>>>>> dc3529db
 
         # The default max_workers if not specified is the number of CPUs * 5,
         # which is way too high since these tasks are CPU-bound, not I/O bound.
@@ -91,16 +36,6 @@
         # compilation, so we set it to half the number of CPUs.
         max_workers = max(1, (multiprocessing.cpu_count() + 1) // 2)
         self.executor = ThreadPoolExecutor(max_workers=max_workers)
-<<<<<<< HEAD
-        self._grammar_bitmask = xgr.allocate_token_bitmask(
-            self.vllm_config.scheduler_config.max_num_seqs *
-            (1 + self.num_speculative_tokens),
-            self.vocab_size,
-        )
-
-        self.init_complete = True
-=======
->>>>>>> dc3529db
 
     def grammar_init(self, request: Request) -> None:
         if request.structured_output_request is None:
@@ -139,34 +74,8 @@
         # though it should be unlikely as we test that up front as well.
         request_type, grammar_spec = key
 
-<<<<<<< HEAD
-        if request_type == StructuredOutputOptions.JSON:
-            # TODO -- allow any_whitespace to be configurable
-            # pending merge of https://github.com/vllm-project/vllm/pull/12744
-            ctx = self.compiler.compile_json_schema(grammar_spec,
-                                                    any_whitespace=False)
-        elif request_type == StructuredOutputOptions.JSON_OBJECT:
-            ctx = self.compiler.compile_builtin_json_grammar()
-        elif request_type == StructuredOutputOptions.GRAMMAR:
-            ctx = self.compiler.compile_grammar(grammar_spec)
-        elif request_type == StructuredOutputOptions.REGEX:
-            ctx = self.compiler.compile_regex(grammar_spec)
-        else:
-            logger.error("Validation should have already occurred. "
-                         "Please file an issue.")
-            raise ValueError(
-                f"grammar is not of valid supported types. ({request_type!s})")
-
-        return Grammar(
-            matcher=xgr.GrammarMatcher(
-                ctx, max_rollback_tokens=self.num_speculative_tokens),
-            vocab_size=self.vocab_size,
-            ctx=ctx,
-        )
-=======
         assert self.backend is not None
         return self.backend.compile_grammar(request_type, grammar_spec)
->>>>>>> dc3529db
 
     def grammar_bitmask(
         self,
@@ -179,10 +88,16 @@
             return None
 
         if self._grammar_bitmask is None:
-<<<<<<< HEAD
-            self._grammar_bitmask = xgr.allocate_token_bitmask(
-                self.vllm_config.scheduler_config.max_num_seqs *
-                (1 + self.num_speculative_tokens), self.vocab_size)
+            assert self.backend is not None
+            max_batch_size = self.vllm_config.scheduler_config.max_num_seqs
+            if self.vllm_config.speculative_config is not None:
+                max_num_spec_tokens = self.vllm_config.\
+                    speculative_config.num_speculative_tokens
+            else:
+                max_num_spec_tokens = 0
+            self._grammar_bitmask = \
+                self.backend.allocate_token_bitmask(
+                    max_batch_size * (1 + max_num_spec_tokens))
 
         # Generate a batched bitmask for all structured output requests.
         # When speculative decoding is enabled, we need to include multiple
@@ -199,36 +114,23 @@
             state_advancements = 0
             req_tokens = scheduled_spec_decode_tokens.get(req_id, []) + [None]
             for i, token in enumerate(req_tokens):
-                if not request.grammar.matcher.is_terminated():
+                if not request.grammar.is_terminated():
                     request.grammar.fill_bitmask(self._grammar_bitmask,
                                                  cumulative_index)
                     if token is not None:
-                        assert request.grammar.matcher.accept_token(token)
+                        # In order to generate the correct bitmask for each
+                        # position in the speculative sequence, we advance
+                        # the FSM state for each speculative token and rollback
+                        # to restore the previous state when we are finished.
+                        assert request.grammar.accept_tokens(req_id, [token])
                         state_advancements += 1
                 cumulative_index += 1
             if state_advancements > 0:
-                request.grammar.matcher.rollback(state_advancements)
+                request.grammar.rollback(state_advancements)
 
         bitmask_tensor = self._grammar_bitmask
         if cumulative_index < self._grammar_bitmask.shape[0]:
             bitmask_tensor = self._grammar_bitmask[:cumulative_index]
-=======
-            assert self.backend is not None
-            self._grammar_bitmask = self.backend.allocate_token_bitmask(
-                self.vllm_config.scheduler_config.max_num_seqs)
-
-        # Fill the bitmask using the index of each request equal to its
-        # position in the batch. Resize the bitmask down to the size of
-        # the batch.
-        bitmask_tensor = self._grammar_bitmask
-        for req_id, batch_index in structured_output_request_ids.items():
-            request = requests[req_id].structured_output_request
-            assert request is not None and request.grammar is not None
-            if not request.grammar.is_terminated():
-                request.grammar.fill_bitmask(bitmask_tensor, batch_index)
-        if batch_len < self._grammar_bitmask.shape[0]:
-            bitmask_tensor = self._grammar_bitmask[:batch_len]
->>>>>>> dc3529db
 
         # After finishing with the xgrammar operations, we convert to
         # np.ndarray, because that is much more efficient for serialization
