--- conflicted
+++ resolved
@@ -58,10 +58,6 @@
 class GuidanceBackend(StructuredOutputBackend):
 
     def __post_init__(self):
-<<<<<<< HEAD
-        self.no_additional_properties = False
-=======
->>>>>>> f25e0d11
         self.disable_any_whitespace = \
             self.vllm_config.decoding_config.disable_any_whitespace
         self.disable_additional_properties = \
