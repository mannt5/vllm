--- conflicted
+++ resolved
@@ -35,18 +35,7 @@
         self.disable_any_whitespace = \
             self.vllm_config.decoding_config.disable_any_whitespace
 
-<<<<<<< HEAD
         if isinstance(self.tokenizer, MistralTokenizer):
-=======
-        self.num_speculative_tokens = 0
-        if self.vllm_config.speculative_config is not None:
-            self.num_speculative_tokens = \
-                self.vllm_config.speculative_config.num_speculative_tokens
-
-        tokenizer = tokenizer_group.get_lora_tokenizer(None)
-        self.vocab_size = vllm_config.model_config.get_vocab_size()
-        if isinstance(tokenizer, MistralTokenizer):
->>>>>>> 34120f5a
             # NOTE: ideally, xgrammar should handle this accordingly.
             # refer to https://github.com/mlc-ai/xgrammar/blob/d77c0a0173ef14779c918e3be7966ba852f7910f/python/xgrammar/tokenizer_info.py#L98
             try:
@@ -209,10 +198,6 @@
         jf_string = self.matcher.find_jump_forward_string()
         return jf_string if jf_string else None
 
-    def rollback(self, num_tokens: int) -> None:
-        self.matcher.rollback(num_tokens)
-        self.num_processed_tokens -= num_tokens
-
 
 def has_xgrammar_unsupported_json_features(schema: dict[str, Any]) -> bool:
     """Check if JSON schema contains features unsupported by xgrammar."""
