--- conflicted
+++ resolved
@@ -37,14 +37,11 @@
 
 logger = init_logger(__name__)
 
-<<<<<<< HEAD
 POLLING_TIMEOUT_MS = 5000
 POLLING_TIMEOUT_S = POLLING_TIMEOUT_MS // 1000
 
 EXECUTE_MODEL_TIMEOUT_S = envs.VLLM_MULTIPROC_EXECUTE_MODEL_TIMEOUT_S
 
-=======
->>>>>>> 53243e5c
 
 class MultiprocExecutor(Executor):
 
