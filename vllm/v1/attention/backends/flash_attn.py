# SPDX-License-Identifier: Apache-2.0
"""Attention layer with FlashAttention."""
from dataclasses import dataclass
from typing import TYPE_CHECKING, Any, Optional

import numpy as np
import torch

from vllm import _custom_ops as ops
from vllm.attention.backends.abstract import (AttentionBackend, AttentionImpl,
                                              AttentionMetadata, AttentionType,
                                              is_quantized_kv_cache)
from vllm.attention.ops.triton_merge_attn_states import merge_attn_states
from vllm.logger import init_logger
from vllm.platforms import current_platform
from vllm.utils import cdiv
from vllm.vllm_flash_attn.fa_utils import (flash_attn_supports_fp8,
                                           get_flash_attn_version)

if TYPE_CHECKING:
    from vllm.v1.core.sched.output import SchedulerOutput
    from vllm.v1.worker.gpu_input_batch import InputBatch
    from vllm.v1.worker.gpu_model_runner import GPUModelRunner

if current_platform.is_cuda():
    from vllm.vllm_flash_attn import flash_attn_varlen_func

logger = init_logger(__name__)


class FlashAttentionBackend(AttentionBackend):

    accept_output_buffer: bool = True

    @staticmethod
    def get_supported_head_sizes() -> list[int]:
        return [32, 64, 96, 128, 160, 192, 224, 256]

    @staticmethod
    def get_name() -> str:
        return "FLASH_ATTN_VLLM_V1"

    @staticmethod
    def get_impl_cls() -> type["FlashAttentionImpl"]:
        return FlashAttentionImpl

    @staticmethod
    def get_metadata_cls() -> type["AttentionMetadata"]:
        return FlashAttentionMetadata

    @staticmethod
    def get_builder_cls() -> type["FlashAttentionMetadataBuilder"]:
        return FlashAttentionMetadataBuilder

    @staticmethod
    def get_kv_cache_shape(
        num_blocks: int,
        block_size: int,
        num_kv_heads: int,
        head_size: int,
    ) -> tuple[int, ...]:
        if block_size % 16 != 0:
            raise ValueError("Block size must be a multiple of 16.")
        return (2, num_blocks, block_size, num_kv_heads, head_size)

    @staticmethod
    def use_cascade_attention(*args, **kwargs) -> bool:
        return use_cascade_attention(*args, **kwargs)


@dataclass
class FlashAttentionMetadata:
    # NOTE(sang): Definition of context_len, query_len, and seq_len.
    # |---------- N-1 iteration --------|
    # |---------------- N iteration ---------------------|
    # |- tokenA -|......................|-- newTokens ---|
    # |---------- context_len ----------|
    # |-------------------- seq_len ---------------------|
    #                                   |-- query_len ---|

    num_actual_tokens: int  # Number of tokens excluding padding.
    max_query_len: int
    query_start_loc: torch.Tensor
    max_seq_len: int
    seq_lens: torch.Tensor
    block_table: torch.Tensor
    slot_mapping: torch.Tensor

    # For cascade attention.
    use_cascade: bool
    common_prefix_len: int
    cu_prefix_query_lens: Optional[torch.Tensor]
    prefix_kv_lens: Optional[torch.Tensor]
    suffix_kv_lens: Optional[torch.Tensor]

    # For logging.
    num_input_tokens: int = 0  # Number of tokens including padding.

    # for local attention
    @dataclass
    class LocalAttentionMetadata:
        local_query_start_loc: torch.Tensor
        local_seqused_k: torch.Tensor
        local_block_table: torch.Tensor
        local_max_query_len: int
        local_max_seq_len: int

    local_attn_metadata: Optional[LocalAttentionMetadata] = None


#
# Take in `query_start_loc_np` and `seq_lens_np` and break the sequences into
# local attention blocks, where each block is passed to the attention kernel
# as an independent local ("virtual") batch item.
#
# For example, if are performing a chunked prefill a batch of 3 sequences:
#   q_seqlens  = [4, 10, 5]
#   kv_seqlens = [6, 17, 9]
# Then normally for regular attention we would compute with an attention mask
#  for batch idx 0 (q_seqlens = 4, kv_seqlens = 6) like:
#   batch idx: 0 (q_seqlens = 4, kv_seqlens = 6)
#        k_toks >   0 1 2 3 4 5
#        q_toks v  _____________
#               0 | 1 1 1
#               1 | 1 1 1 1
#               2 | 1 1 1 1 1
#               3 | 1 1 1 1 1 1
#
# for local attention (with attn_chunk_size = 4) we would compute with an
#  attention mask like:
#   batch idx: 0  (q_seqlens = 4, kv_seqlens = 6, attn_chunk_size = 4)
#        k_toks >   0 1 2 3 4 5
#        q_toks v  _____________
#               0 | 1 1 1
#               1 | 1 1 1 1
#               2 |         1
#               3 |         1 1
#
# We can simulate this mask using standard flash-attention by breaking the
#  sequences into local ("virtual") batches, where each local batch item is a
#  local attention block, so in this case batch idx 0 would be broken up into:
#
#   local-batch idx: 0 (q_seqlens = 2, kv_seqlens = 4)  (batch 0)
#        k_toks >   0 1 2 3
#        q_toks v  _____________
#               0 | 1 1 1
#               1 | 1 1 1 1
#   local-batch idx: 1 (q_seqlens = 2, kv_seqlens = 2) (batch 0)
#        k_toks >   4 5
#        q_toks v  _____________
#               2 | 1
#               3 | 1 1
#
# e.g. if we have:
#   attn_chunk_size = 4
#   query_start_loc_np = [0, 4, 14, 19] (q_seqlens = [4, 10, 5])
# Then this function would return:
#                           __b0__  ______b1______  __b2__ < orig batch indices
#   q_seqlens_local    = [   2,  2,  1,  4,  4,  1,  4,  1]
#   cu_seqlens_q_local = [0, 4,  6, 10, 14, 18, 19, 23, 24]
#   seqlens_k_local    = [   4,  2,  4,  4,  4,  1,  4,  1]
#   block_table_local  : shape[local_virtual_batches, pages_per_local_batch]
def make_local_attention_virtual_batches(
    attn_chunk_size: int,
    query_start_loc_np: np.ndarray,
    seq_lens_np: np.ndarray,
    block_table: torch.Tensor,
    page_size: int = 0,
) -> tuple[np.ndarray, np.ndarray, np.ndarray, torch.Tensor]:
    q_seqlens = query_start_loc_np[1:] - query_start_loc_np[:-1]
    actual_batch_size = seq_lens_np.shape[0]

    # Handle if we are starting in the middle of a local attention block,
    #  we assume q_seqlens > 0 (for all elements), for each batch idx we compute
    #  the number of tokens that are not in the first local attention block and
    #  then we can simply use a cdiv for the rest.
    # For example if we have:
    #   attn_chunk_size = 4
    #   q_seqlens = [4, 10, 5]
    #   k_seqlens = [6, 17, 9]
    # Then we would get:
    #   new_tokens_in_first_block = [2, 1, 4]
    #   local_blocks = [2, 4, 2]
    q_tokens_in_first_block = np.minimum(
        attn_chunk_size - ((seq_lens_np - q_seqlens) % attn_chunk_size),
        q_seqlens).astype(np.int32)
    tokens_in_last_block = attn_chunk_size + (seq_lens_np % -attn_chunk_size)
    local_blocks = 1 + cdiv(q_seqlens - q_tokens_in_first_block,
                            attn_chunk_size)

    # Once we know the number of local blocks we can compute the request spans
    #  for each batch idx, we can figure out the number of "virtual" requests we
    #  have to make,
    # For the above example we would get:
    #   seqlens_q_local = [2, 2, 1, 4, 4, 1, 4, 1]
    #
    # First Get batched arange. (E.g., [2, 4, 2] -> [0, 1, 0, 1, 2, 3, 0, 1])
    #   (TODO: max a utility to share this code with _prepare_inputs)
    # arange step 1. [2, 4, 2] -> [2, 6, 8]
    cu_num_blocks = np.cumsum(local_blocks)
    virtual_batches = cu_num_blocks[-1]
    # arange step 2. [2, 6, 8] -> [0, 0, 2, 2, 2, 2, 6, 6]
    block_offsets = np.repeat(cu_num_blocks - local_blocks, local_blocks)
    # arange step 3. [0, 1, 0, 1, 2, 3, 0, 1]
    arange = np.arange(virtual_batches, dtype=np.int32) - block_offsets
    # also compute reverse arange (i.e. [1, 0, 3, 2, 1, 0, 1, 0])
    rarange = np.repeat(local_blocks, local_blocks) - arange - 1
    # Then we can compute the seqlens_q_local, handling the fact that the
    #  first and last blocks could be partial
    seqlens_q_local = \
        np.repeat(q_seqlens - q_tokens_in_first_block, local_blocks)
    # set the first block since this may be a partial block
    seqlens_q_local[arange == 0] = q_tokens_in_first_block
    # set the remaining blocks
    seqlens_q_local[arange > 0] = np.minimum(
        seqlens_q_local - attn_chunk_size * (arange - 1),
        attn_chunk_size)[arange > 0]

    # convert from q_seqlens to cu_seqlens_q
    cu_seqlens_q_local = np.pad(np.cumsum(seqlens_q_local), (1, 0))\
        .astype(np.int32)

    # compute the seqlens_k_local,
    #  basically a full local attention block for all but the last block in each
    #  batch
    # For our example this will be:
    #   seqlens_k_local = [4, 2, 4, 4, 4, 1, 4, 1]
    seqlens_k_local = np.full(cu_num_blocks[-1],
                              attn_chunk_size,
                              dtype=np.int32)
    seqlens_k_local[cu_num_blocks - 1] = tokens_in_last_block

    k_seqstarts_absolute = np.repeat(seq_lens_np, local_blocks) - \
        (rarange * attn_chunk_size + \
            np.repeat(tokens_in_last_block, local_blocks))
    # For the example the local attention blocks start at:
    #                           _b0_  _____b1_____  _b2_
    #   k_seqstarts_absolute = [0, 4, 4, 8, 12, 16, 4, 8]
    block_starts = k_seqstarts_absolute // page_size
    assert attn_chunk_size % page_size == 0, \
        f"attn_chunk_size {attn_chunk_size} is not " \
        f"divisible by page_size {page_size}"
    pages_per_local_batch = attn_chunk_size // page_size

    # Create a block_table for the local attention blocks
    # For out example if we have a block-table like (assuming page_size=2):
    #   block_table = [
    #     [ 0,  1,  2,  3,  4,  5,  6,  7,  8,  9],  < batch 0
    #     [10, 11, 12, 13, 14, 15, 16, 17, 18, 19],  < batch 1
    #     [20, 21, 22, 23, 24, 25, 26, 27, 28, 29],  < batch 2
    #   ]
    # Then for the local batches we would want a block-table like
    #   block_table_local = [
    #     [  0,  1 ], < local-batch 0, (batch 0, starting from k[0])
    #     [  2,  3 ], < local-batch 1, (batch 0, starting from k[4])
    #     [ 12, 13 ], < local-batch 2, (batch 1, starting from k[4])
    #     [ 14, 15 ], < local-batch 3, (batch 1, starting from k[8])
    #     [ 16, 17 ], < local-batch 4, (batch 1, starting from k[12])
    #     [ 18, 19 ], < local-batch 5, (batch 1, starting from k[16])
    #     [ 22, 23 ], < local-batch 6, (batch 2, starting from k[4])
    #     [ 24, 25 ], < local-batch 7, (batch 2, starting from k[8])
    #   ]
    block_indices= np.broadcast_to(
        np.arange(pages_per_local_batch, dtype=np.int32),
        (virtual_batches, pages_per_local_batch)) \
            + np.expand_dims(block_starts, axis=1)
    block_indices = block_indices.flatten()
    batch_indices = np.repeat(np.arange(actual_batch_size, dtype=np.int32),
                              local_blocks * pages_per_local_batch)
    block_table_local = block_table[batch_indices, block_indices]\
        .view(virtual_batches, -1)

    return seqlens_q_local, cu_seqlens_q_local, seqlens_k_local, \
        block_table_local


class FlashAttentionMetadataBuilder:

    def __init__(self, runner: "GPUModelRunner"):
        self.runner = runner

    def reorder_batch(self, input_batch: "InputBatch",
                      scheduler_output: "SchedulerOutput") -> bool:
        return False

    def build(self, num_reqs: int, num_actual_tokens: int, max_query_len: int,
              common_prefix_len: int):
        max_seq_len = self.runner.seq_lens_np[:num_reqs].max()
<<<<<<< HEAD
        query_start_loc = self.runner.query_start_loc[:num_reqs + 1]
        seq_lens = self.runner.seq_lens[:num_reqs]

=======
        query_start_loc_cpu = self.runner.query_start_loc_cpu[:num_reqs + 1]
        query_start_loc = query_start_loc_cpu.to(self.runner.device,
                                                 non_blocking=True)
        seq_lens_cpu = self.runner.seq_lens_cpu[:num_reqs]
        seq_lens = seq_lens_cpu.to(self.runner.device, non_blocking=True)
>>>>>>> 995e3d1f
        block_table = (
            self.runner.input_batch.block_table.get_device_tensor()[:num_reqs])
        slot_mapping = self.runner.slot_mapping[:num_actual_tokens]

        # for local attention
        local_attn_metadata = None
        if self.runner.attention_chunk_size is not None:
            seqlens_q_local_np, virt_q_cu_seqlens_np, virt_k_seqlens_np, \
                virt_block_table = make_local_attention_virtual_batches(
                    self.runner.attention_chunk_size,
                    self.runner.query_start_loc_np[:num_reqs + 1],
                    self.runner.seq_lens_np[:num_reqs],
                    block_table,
                    self.runner.block_size,
                )
            local_attn_metadata = FlashAttentionMetadata.LocalAttentionMetadata(
                local_query_start_loc=torch.from_numpy(
                    virt_q_cu_seqlens_np).to(self.runner.device,
                                             non_blocking=True),
                local_seqused_k=torch.from_numpy(virt_k_seqlens_np).to(
                    self.runner.device, non_blocking=True),
                local_block_table=virt_block_table,
                local_max_query_len=seqlens_q_local_np.max(),
                local_max_seq_len=virt_k_seqlens_np.max(),
            )

        use_cascade = common_prefix_len > 0
        if use_cascade:
            cu_prefix_query_lens = torch.tensor([0, num_actual_tokens],
                                                dtype=torch.int32,
                                                device=self.runner.device)
            prefix_kv_lens = torch.tensor([common_prefix_len],
                                          dtype=torch.int32,
                                          device=self.runner.device)
            suffix_kv_lens = (self.runner.seq_lens_np[:num_reqs] -
                              common_prefix_len)
            suffix_kv_lens = torch.from_numpy(suffix_kv_lens).to(
                self.runner.device)
        else:
            cu_prefix_query_lens = None
            prefix_kv_lens = None
            suffix_kv_lens = None

        attn_metadata = FlashAttentionMetadata(
            num_actual_tokens=num_actual_tokens,
            max_query_len=max_query_len,
            query_start_loc=query_start_loc,
            max_seq_len=max_seq_len,
            seq_lens=seq_lens,
            block_table=block_table,
            slot_mapping=slot_mapping,
            use_cascade=use_cascade,
            common_prefix_len=common_prefix_len,
            cu_prefix_query_lens=cu_prefix_query_lens,
            prefix_kv_lens=prefix_kv_lens,
            suffix_kv_lens=suffix_kv_lens,
            local_attn_metadata=local_attn_metadata,
        )
        return attn_metadata


class FlashAttentionImpl(AttentionImpl):

    def __init__(
        self,
        num_heads: int,
        head_size: int,
        scale: float,
        num_kv_heads: int,
        alibi_slopes: Optional[list[float]],
        sliding_window: Optional[int],
        kv_cache_dtype: str,
        blocksparse_params: Optional[dict[str, Any]] = None,
        logits_soft_cap: Optional[float] = None,
        attn_type: AttentionType = AttentionType.DECODER,
        use_irope: bool = False,
    ) -> None:
        if blocksparse_params is not None:
            raise ValueError(
                "FlashAttention does not support block-sparse attention.")
        self.num_heads = num_heads
        self.head_size = head_size
        self.scale = float(scale)
        self.num_kv_heads = num_kv_heads
        if alibi_slopes is not None:
            alibi_slopes = torch.tensor(alibi_slopes, dtype=torch.float32)
        self.alibi_slopes = alibi_slopes
        if sliding_window is None:
            self.sliding_window = (-1, -1)
        else:
            self.sliding_window = (sliding_window - 1, 0)
        self.kv_cache_dtype = kv_cache_dtype
        if logits_soft_cap is None:
            # In flash-attn, setting logits_soft_cap as 0 means no soft cap.
            logits_soft_cap = 0
        self.logits_soft_cap = logits_soft_cap

        assert self.num_heads % self.num_kv_heads == 0
        self.num_queries_per_kv = self.num_heads // self.num_kv_heads

        support_head_sizes = FlashAttentionBackend.get_supported_head_sizes()
        if head_size not in support_head_sizes:
            raise ValueError(
                f"Head size {head_size} is not supported by FlashAttention. "
                f"Supported head sizes are: {support_head_sizes}. "
                "Set VLLM_USE_V1=0 to use another attention backend.")

        if attn_type != AttentionType.DECODER:
            raise NotImplementedError("Encoder self-attention and "
                                      "encoder/decoder cross-attention "
                                      "are not implemented for "
                                      "FlashAttentionImpl")
        self.use_irope = use_irope
        self.vllm_flash_attn_version = get_flash_attn_version()
        if is_quantized_kv_cache(self.kv_cache_dtype) \
            and not flash_attn_supports_fp8():
            raise NotImplementedError(
                "FlashAttention does not support fp8 kv-cache on this device.")

    def forward(
        self,
        layer: torch.nn.Module,
        query: torch.Tensor,
        key: torch.Tensor,
        value: torch.Tensor,
        kv_cache: torch.Tensor,
        attn_metadata: FlashAttentionMetadata,
        output: Optional[torch.Tensor] = None,
    ) -> torch.Tensor:
        """Forward pass with FlashAttention.

        Args:
            query: shape = [num_tokens, num_heads, head_size]
            key: shape = [num_tokens, num_kv_heads, head_size]
            value: shape = [num_tokens, num_kv_heads, head_size]
            kv_cache = [2, num_blocks, block_size, num_kv_heads, head_size]
            attn_metadata: Metadata for attention.
        Returns:
            shape = [num_tokens, num_heads * head_size]
        NOTE: FP8 quantization, flash-attn expect the size of
              {q,k,v}_descale to be (num_sequences, num_kv_heads).
              We use torch's .expand() to avoid duplicating values
        """
        assert output is not None, "Output tensor must be provided."

        if attn_metadata is None:
            # Profiling run.
            return output

        # IMPORTANT!
        # NOTE(woosuk): With piece-wise CUDA graphs, this method is executed in
        # eager-mode PyTorch. Thus, we need to be careful about any CPU overhead
        # in this method. For example, `view` and `slice` (or `[:n]`) operations
        # are surprisingly slow even in the case they do not invoke any GPU ops.
        # Minimize the PyTorch ops in this method as much as possible.
        # Whenever making a change in this method, please benchmark the
        # performance to make sure it does not introduce any overhead.

        num_actual_tokens = attn_metadata.num_actual_tokens
        # Reshape the input keys and values and store them in the cache.
        # NOTE(woosuk): Here, key and value are padded while slot_mapping is
        # not padded. However, we don't need to do key[:num_actual_tokens] and
        # value[:num_actual_tokens] because the reshape_and_cache_flash op uses
        # the slot_mapping's shape to determine the number of actual tokens.
        key_cache, value_cache = kv_cache.unbind(0)
        torch.ops._C_cache_ops.reshape_and_cache_flash(
            key,
            value,
            key_cache,
            value_cache,
            attn_metadata.slot_mapping,
            self.kv_cache_dtype,
            layer._k_scale,
            layer._v_scale,
        )

        if self.kv_cache_dtype.startswith("fp8"):
            key_cache = key_cache.view(torch.float8_e4m3fn)
            value_cache = value_cache.view(torch.float8_e4m3fn)
            num_tokens, num_heads, head_size = query.shape
            query, _ = ops.scaled_fp8_quant(
                query.reshape(
                    (num_tokens, num_heads * head_size)).contiguous(),
                layer._q_scale)
            query = query.reshape((num_tokens, num_heads, head_size))

        # Compute attention and update output up to `num_actual_tokens`.
        use_local_attn = \
            (self.use_irope and attn_metadata.local_attn_metadata is not None)

        if not attn_metadata.use_cascade or use_local_attn:
            if use_local_attn:
                assert attn_metadata.local_attn_metadata is not None
                local_metadata = attn_metadata.local_attn_metadata
                cu_seqlens_q = local_metadata.local_query_start_loc
                seqused_k = local_metadata.local_seqused_k
                max_seqlen_q = local_metadata.local_max_query_len
                max_seqlen_k = local_metadata.local_max_seq_len
                block_table = local_metadata.local_block_table
            else:
                cu_seqlens_q = attn_metadata.query_start_loc
                seqused_k = attn_metadata.seq_lens
                max_seqlen_q = attn_metadata.max_query_len
                max_seqlen_k = attn_metadata.max_seq_len
                block_table = attn_metadata.block_table

            descale_shape = (cu_seqlens_q.shape[0] - 1, key.shape[1])

            flash_attn_varlen_func(
                q=query[:num_actual_tokens],
                k=key_cache,
                v=value_cache,
                out=output[:num_actual_tokens],
                cu_seqlens_q=cu_seqlens_q,
                max_seqlen_q=max_seqlen_q,
                seqused_k=seqused_k,
                max_seqlen_k=max_seqlen_k,
                softmax_scale=self.scale,
                causal=True,
                alibi_slopes=self.alibi_slopes,
                window_size=self.sliding_window,
                block_table=block_table,
                softcap=self.logits_soft_cap,
                fa_version=self.vllm_flash_attn_version,
                q_descale=layer._q_scale.expand(descale_shape),
                k_descale=layer._k_scale.expand(descale_shape),
                v_descale=layer._v_scale.expand(descale_shape),
            )
            return output

        assert not use_local_attn, (
            "Cascade attention does not support local attention.")
        # Cascade attention (rare case).
        cascade_attention(
            output[:num_actual_tokens],
            query[:num_actual_tokens],
            key_cache,
            value_cache,
            cu_query_lens=attn_metadata.query_start_loc,
            max_query_len=attn_metadata.max_query_len,
            cu_prefix_query_lens=attn_metadata.cu_prefix_query_lens,
            prefix_kv_lens=attn_metadata.prefix_kv_lens,
            suffix_kv_lens=attn_metadata.suffix_kv_lens,
            max_kv_len=attn_metadata.max_seq_len,
            softmax_scale=self.scale,
            alibi_slopes=self.alibi_slopes,
            sliding_window=self.sliding_window,
            logits_soft_cap=self.logits_soft_cap,
            block_table=attn_metadata.block_table,
            common_prefix_len=attn_metadata.common_prefix_len,
            fa_version=self.vllm_flash_attn_version,
            q_descale=layer._q_scale,
            k_descale=layer._k_scale,
            v_descale=layer._v_scale,
        )
        return output


def use_cascade_attention(
    common_prefix_len: int,
    query_lens: np.ndarray,
    num_query_heads: int,
    num_kv_heads: int,
    use_alibi: bool,
    use_sliding_window: bool,
    num_sms: int,
) -> bool:
    """Decide whether to use cascade attention.

    This function 1) checks whether cascade attention is supported with the
    given configuration, and 2) heuristically decides whether using cascade
    attention can improve performance.
    """
    # Too short common prefix. Probably not worth using cascade attention.
    # We use an arbitrary threshold of 256 tokens. TODO: Tune this threshold.
    # NOTE(woosuk): This is the common case. We should return False as soon as
    # possible to avoid any unnecessary computation.
    if common_prefix_len < 256:
        return False
    # Cascade attention is currently not supported with these variants.
    if use_alibi or use_sliding_window:
        return False
    # Too few queries. Probably not worth using cascade attention.
    # We use an arbitrary threshold of 8 queries. TODO: Tune this threshold.
    num_reqs = len(query_lens)
    if num_reqs < 8:
        return False

    # Heuristics to decide whether using cascade attention is beneficial.
    # 1. When FlashDecoding is not used for normal attention, cascade attention
    #    is likely to be faster since it saves memory bandwidth.
    num_queries_per_kv = num_query_heads // num_kv_heads
    # The criteria for using FlashDecoding can be found in the following link:
    # https://github.com/vllm-project/flash-attention/blob/96266b1111111f3d11aabefaf3bacbab6a89d03c/csrc/flash_attn/flash_api.cpp#L535
    use_flash_decoding = (num_queries_per_kv > 1 and not use_sliding_window
                          and not use_alibi and np.all(query_lens == 1))
    if not use_flash_decoding:
        # Use cascade attention.
        return True

    # 2. When FlashDecoding is used for normal attention, it is not clear
    #    whether cascade attention is beneficial, because FlashDecoding can
    #    launch more CTAs than cascade attention.
    #    We use a simple performance model to compare the two methods.
    #    NOTE(woosuk): The performance model is very rough and may not be
    #    accurate.
    num_tokens = num_reqs
    # NOTE(woosuk): These are default tile sizes. flash-attn might use
    # different tile sizes (e.g., 64 or 256) depending on the configuration.
    q_tile_size = 128
    kv_tile_size = 128
    num_prefix_tiles = cdiv(common_prefix_len, kv_tile_size)

    cascade_ctas = num_query_heads * cdiv(num_tokens, q_tile_size)
    cascade_waves = cdiv(cascade_ctas, num_sms)
    cascade_time = cascade_waves * num_prefix_tiles

    flash_decoding_ctas = (num_reqs * num_kv_heads *
                           cdiv(num_queries_per_kv, q_tile_size))
    flash_decoding_ctas *= num_prefix_tiles
    flash_decoding_time = cdiv(flash_decoding_ctas, num_sms)

    # Use cascade attention if it is faster than FlashDecoding.
    return cascade_time < flash_decoding_time


def cascade_attention(
    output: torch.Tensor,
    query: torch.Tensor,
    key_cache: torch.Tensor,
    value_cache: torch.Tensor,
    cu_query_lens: torch.Tensor,
    max_query_len: int,
    cu_prefix_query_lens: torch.Tensor,
    prefix_kv_lens: torch.Tensor,
    suffix_kv_lens: torch.Tensor,
    max_kv_len: int,
    softmax_scale: float,
    alibi_slopes: Optional[torch.Tensor],
    sliding_window: tuple[int, int],
    logits_soft_cap: float,
    block_table: torch.Tensor,
    common_prefix_len: int,
    fa_version: int,
    q_descale: Optional[torch.Tensor] = None,
    k_descale: Optional[torch.Tensor] = None,
    v_descale: Optional[torch.Tensor] = None,
) -> torch.Tensor:
    assert alibi_slopes is None, ("Cascade attention does not support ALiBi.")
    # TODO: Support sliding window.
    assert sliding_window == (-1, -1), (
        "Cascade attention does not support sliding window.")

    num_tokens = query.shape[0]
    block_size = key_cache.shape[-3]
    assert common_prefix_len % block_size == 0
    num_common_kv_blocks = common_prefix_len // block_size
    assert num_common_kv_blocks > 0
    descale_shape = (cu_prefix_query_lens.shape[0] - 1, key_cache.shape[-2])

    # Process shared prefix.
    prefix_output, prefix_lse = flash_attn_varlen_func(
        q=query,
        k=key_cache,
        v=value_cache,
        cu_seqlens_q=cu_prefix_query_lens,
        seqused_k=prefix_kv_lens,
        max_seqlen_q=num_tokens,
        max_seqlen_k=common_prefix_len,
        softmax_scale=softmax_scale,
        causal=False,
        window_size=sliding_window,
        block_table=block_table[:1],
        softcap=logits_soft_cap,
        return_softmax_lse=True,
        fa_version=fa_version,
        q_descale=q_descale.expand(descale_shape)
        if q_descale is not None else None,
        k_descale=k_descale.expand(descale_shape)
        if k_descale is not None else None,
        v_descale=v_descale.expand(descale_shape)
        if v_descale is not None else None,
    )

    descale_shape = (cu_query_lens.shape[0] - 1, key_cache.shape[-2])

    # Process suffix per query.
    suffix_output, suffix_lse = flash_attn_varlen_func(
        q=query,
        k=key_cache,
        v=value_cache,
        cu_seqlens_q=cu_query_lens,
        seqused_k=suffix_kv_lens,
        max_seqlen_q=max_query_len,
        max_seqlen_k=max_kv_len - common_prefix_len,
        softmax_scale=softmax_scale,
        causal=True,
        window_size=sliding_window,
        block_table=block_table[:, num_common_kv_blocks:],
        softcap=logits_soft_cap,
        return_softmax_lse=True,
        fa_version=fa_version,
        q_descale=q_descale.expand(descale_shape)
        if q_descale is not None else None,
        k_descale=k_descale.expand(descale_shape)
        if k_descale is not None else None,
        v_descale=v_descale.expand(descale_shape)
        if v_descale is not None else None,
    )

    # Merge prefix and suffix outputs, and store the result in output.
    merge_attn_states(output, prefix_output, prefix_lse, suffix_output,
                      suffix_lse)<|MERGE_RESOLUTION|>--- conflicted
+++ resolved
@@ -286,17 +286,9 @@
     def build(self, num_reqs: int, num_actual_tokens: int, max_query_len: int,
               common_prefix_len: int):
         max_seq_len = self.runner.seq_lens_np[:num_reqs].max()
-<<<<<<< HEAD
         query_start_loc = self.runner.query_start_loc[:num_reqs + 1]
         seq_lens = self.runner.seq_lens[:num_reqs]
 
-=======
-        query_start_loc_cpu = self.runner.query_start_loc_cpu[:num_reqs + 1]
-        query_start_loc = query_start_loc_cpu.to(self.runner.device,
-                                                 non_blocking=True)
-        seq_lens_cpu = self.runner.seq_lens_cpu[:num_reqs]
-        seq_lens = seq_lens_cpu.to(self.runner.device, non_blocking=True)
->>>>>>> 995e3d1f
         block_table = (
             self.runner.input_batch.block_table.get_device_tensor()[:num_reqs])
         slot_mapping = self.runner.slot_mapping[:num_actual_tokens]
