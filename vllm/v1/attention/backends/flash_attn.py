--- conflicted
+++ resolved
@@ -165,7 +165,6 @@
             value_cache,
             attn_metadata.slot_mapping,
             self.kv_cache_dtype,
-<<<<<<< HEAD
             quant_group,
             k_scales,
             v_scales,
@@ -173,108 +172,6 @@
             self.sliding_window,
             self.alibi_slopes,
             self.logits_soft_cap,
-        )
-        return output
-
-
-def unified_v1_flash_attention(
-    output: torch.Tensor,
-    query: torch.Tensor,
-    key: torch.Tensor,
-    value: torch.Tensor,
-    num_heads: int,
-    head_size: int,
-    num_kv_heads: int,
-    kv_cache: torch.Tensor,
-    kv_cache_dtype: str,
-    quant_group: Optional[int],
-    k_scales: torch.Tensor,
-    v_scales: torch.Tensor,
-    softmax_scale: float,
-    window_size: Optional[List[int]] = None,
-    alibi_slopes: Optional[torch.Tensor] = None,
-    logits_soft_cap: Optional[float] = None,
-) -> None:
-    current_metadata = get_forward_context()
-    if current_metadata is None:
-        # Profiling run.
-        return
-
-    assert current_metadata is not None
-    assert isinstance(current_metadata, FlashAttentionMetadata)
-    attn_metadata: FlashAttentionMetadata = current_metadata
-    num_actual_tokens = attn_metadata.num_actual_tokens
-
-    # Reshape the query, key, and value tensors.
-    query = query.view(-1, num_heads, head_size)
-    key = key.view(-1, num_kv_heads, head_size)
-    value = value.view(-1, num_kv_heads, head_size)
-
-    # Reshape the input keys and values and store them in the cache.
-    key_cache = kv_cache[0]
-    value_cache = kv_cache[1]
-    torch.ops._C_cache_ops.reshape_and_cache_flash(
-        key[:num_actual_tokens],
-        value[:num_actual_tokens],
-        key_cache,
-        value_cache,
-        attn_metadata.slot_mapping,
-        kv_cache_dtype,
-        quant_group,
-        k_scales, 
-        v_scales,
-    )
-
-    attn_output = flash_attn_varlen_func(
-        q=query[:num_actual_tokens],
-        k=key_cache,
-        v=value_cache,
-        cu_seqlens_q=attn_metadata.query_start_loc,
-        max_seqlen_q=attn_metadata.max_query_len,
-        cu_seqlens_k=attn_metadata.seq_start_loc,
-        max_seqlen_k=attn_metadata.max_seq_len,
-        softmax_scale=softmax_scale,
-        causal=True,
-        alibi_slopes=alibi_slopes,
-        window_size=window_size,
-        block_table=attn_metadata.block_table,
-        softcap=logits_soft_cap,
-    )
-    attn_output = attn_output.view(num_actual_tokens, -1)
-    # TODO(woosuk): Optimize this.
-    output[:num_actual_tokens].copy_(attn_output)
-
-
-def unified_v1_flash_attention_fake(
-    output: torch.Tensor,
-    query: torch.Tensor,
-    key: torch.Tensor,
-    value: torch.Tensor,
-    num_heads: int,
-    head_size: int,
-    num_kv_heads: int,
-    kv_cache: torch.Tensor,
-    kv_cache_dtype: str,
-    quant_group: Optional[int],
-    k_scales: torch.Tensor,
-    v_scales: torch.Tensor,
-    softmax_scale: float,
-    window_size: Optional[List[int]] = None,
-    alibi_slopes: Optional[torch.Tensor] = None,
-    logits_soft_cap: Optional[float] = None,
-) -> None:
-    return
-
-
-direct_register_custom_op(
-    op_name="unified_v1_flash_attention",
-    op_func=unified_v1_flash_attention,
-    mutates_args=["kv_cache", "output"],
-    fake_impl=unified_v1_flash_attention_fake,
-)
-=======
-            k_scale,
-            v_scale,
         )
 
         # Compute attention and update output up to `num_actual_tokens`.
@@ -294,6 +191,3 @@
             block_table=attn_metadata.block_table,
             softcap=self.logits_soft_cap,
         )
-
-        return output
->>>>>>> 1ecc645b
