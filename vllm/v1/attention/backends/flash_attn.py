--- conflicted
+++ resolved
@@ -405,11 +405,8 @@
             raise NotImplementedError("Encoder/decoder cross-attention "
                                       "is not implemented for "
                                       "FlashAttentionImpl")
-<<<<<<< HEAD
         self.attn_type = attn_type
-=======
         self.use_irope = use_irope
->>>>>>> f2ebb6f5
         self.vllm_flash_attn_version = get_flash_attn_version()
         if is_quantized_kv_cache(self.kv_cache_dtype) \
             and not flash_attn_supports_fp8():
@@ -484,13 +481,6 @@
             query = query.reshape((num_tokens, num_heads, head_size))
 
         # Compute attention and update output up to `num_actual_tokens`.
-<<<<<<< HEAD
-        if not attn_metadata.use_cascade:
-            # Regular attention (common case).
-
-            descale_shape = (attn_metadata.query_start_loc.shape[0] - 1,
-                             key.shape[1])
-=======
         use_local_attn = \
             (self.use_irope and attn_metadata.local_attn_metadata is not None)
 
@@ -512,7 +502,6 @@
 
             descale_shape = (cu_seqlens_q.shape[0] - 1, key.shape[1])
 
->>>>>>> f2ebb6f5
             flash_attn_varlen_func(
                 q=query[:num_actual_tokens],
                 k=key_cache,
