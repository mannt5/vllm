# SPDX-License-Identifier: Apache-2.0
# SPDX-FileCopyrightText: Copyright contributors to the vLLM project
"""Attention layer with FlashAttention."""
from dataclasses import dataclass
from typing import TYPE_CHECKING, Any, ClassVar, Optional

import numpy as np
import torch

from vllm import _custom_ops as ops
from vllm.attention.backends.abstract import (AttentionBackend, AttentionImpl,
                                              AttentionMetadata, AttentionType,
                                              is_quantized_kv_cache)
from vllm.attention.layer import Attention
from vllm.attention.ops.merge_attn_states import merge_attn_states
from vllm.attention.utils.fa_utils import (flash_attn_supports_fp8,
                                           get_flash_attn_version,
                                           is_flash_attn_varlen_func_available)

if is_flash_attn_varlen_func_available():
    from vllm.attention.utils.fa_utils import (flash_attn_varlen_func,
                                               get_scheduler_metadata,
                                               reshape_and_cache_flash)

from vllm.config import VllmConfig, get_layers_from_vllm_config
from vllm.distributed.kv_transfer.kv_connector.utils import (
    get_kv_connector_cache_layout)
from vllm.logger import init_logger
from vllm.utils import cdiv
<<<<<<< HEAD
from vllm.v1.attention.backends.utils import CommonAttentionMetadata
=======
from vllm.v1.attention.backends.utils import (
    AttentionMetadataBuilder, CommonAttentionMetadata, get_kv_cache_layout,
    make_local_attention_virtual_batches)
>>>>>>> 110df743
from vllm.v1.kv_cache_interface import AttentionSpec
from vllm.v1.worker.block_table import BlockTable

if TYPE_CHECKING:
    from vllm.v1.worker.gpu_model_runner import GPUModelRunner

logger = init_logger(__name__)

# NOTE(woosuk): This is an arbitrary number. Tune it if needed.
_DEFAULT_MAX_NUM_SPLITS_FOR_CUDA_GRAPH = 16


class FlashAttentionBackend(AttentionBackend):

    accept_output_buffer: bool = True

    @classmethod
    def get_supported_head_sizes(cls) -> list[int]:
        return [32, 64, 96, 128, 160, 192, 224, 256]

    @classmethod
    def validate_head_size(cls, head_size: int) -> None:
        supported_head_sizes = cls.get_supported_head_sizes()
        if head_size not in supported_head_sizes:
            attn_type = cls.__name__.removesuffix("Backend")
            raise ValueError(
                f"Head size {head_size} is not supported by {attn_type}. "
                f"Supported head sizes are: {supported_head_sizes}. "
                "Set VLLM_ATTENTION_BACKEND=FLEX_ATTENTION to use "
                "FlexAttention backend which supports all head sizes.")

    @staticmethod
    def get_name() -> str:
        return "FLASH_ATTN_VLLM_V1"

    @staticmethod
    def get_impl_cls() -> type["FlashAttentionImpl"]:
        return FlashAttentionImpl

    @staticmethod
    def get_metadata_cls() -> type["AttentionMetadata"]:
        return FlashAttentionMetadata

    @staticmethod
    def get_builder_cls() -> type["FlashAttentionMetadataBuilder"]:
        return FlashAttentionMetadataBuilder

    @staticmethod
    def get_kv_cache_shape(
        num_blocks: int,
        block_size: int,
        num_kv_heads: int,
        head_size: int,
    ) -> tuple[int, ...]:
        if block_size % 16 != 0:
            raise ValueError("Block size must be a multiple of 16.")
        return (2, num_blocks, block_size, num_kv_heads, head_size)

    @staticmethod
    def get_kv_cache_stride_order() -> tuple[int, ...]:
<<<<<<< HEAD
        # NOTE When running disaggregated PD with NIXL, HND layout is used for
        # faster transfer. `stride_order` indicates the permutation that gets
        # us from `get_kv_cache_shape` to the actual memory layout we want.
        cache_layout = get_kv_connector_cache_layout()
=======
        # `stride_order` indicates the permutation that gets
        # us from `get_kv_cache_shape` to the actual memory layout we want.
        cache_layout = get_kv_cache_layout()
>>>>>>> 110df743
        if cache_layout == "NHD":
            stride_order = (0, 1, 2, 3, 4)
        elif cache_layout == "HND":
            stride_order = (0, 1, 3, 2, 4)
        else:
<<<<<<< HEAD
            raise ValueError("Unknown cache layout format %s.", cache_layout)
=======
            raise ValueError(f"Unknown cache layout format {cache_layout}.")
>>>>>>> 110df743
        return stride_order


@dataclass
class FlashAttentionMetadata:
    # NOTE(sang): Definition of context_len, query_len, and seq_len.
    # |---------- N-1 iteration --------|
    # |---------------- N iteration ---------------------|
    # |- tokenA -|......................|-- newTokens ---|
    # |---------- context_len ----------|
    # |-------------------- seq_len ---------------------|
    #                                   |-- query_len ---|

    num_actual_tokens: int  # Number of tokens excluding padding.
    max_query_len: int
    query_start_loc: torch.Tensor
    max_seq_len: int
    seq_lens: torch.Tensor
    block_table: torch.Tensor
    slot_mapping: torch.Tensor

    # For cascade attention.
    use_cascade: bool
    common_prefix_len: int
    cu_prefix_query_lens: Optional[torch.Tensor]
    prefix_kv_lens: Optional[torch.Tensor]
    suffix_kv_lens: Optional[torch.Tensor]

    # Optional aot scheduling
    scheduler_metadata: Optional[torch.Tensor] = None
    prefix_scheduler_metadata: Optional[torch.Tensor] = None
    max_num_splits: int = 0

    # for local attention
    @dataclass
    class LocalAttentionMetadata:
        local_query_start_loc: torch.Tensor
        local_seqused_k: torch.Tensor
        local_block_table: torch.Tensor
        local_max_query_len: int
        local_max_seq_len: int
        local_scheduler_metadata: Optional[torch.Tensor]

    local_attn_metadata: Optional[LocalAttentionMetadata] = None


<<<<<<< HEAD
#
# Take in `query_start_loc_np` and `seq_lens_np` and break the sequences into
# local attention blocks, where each block is passed to the attention kernel
# as an independent local ("virtual") batch item.
#
# For example, if are performing a chunked prefill a batch of 3 sequences:
#   q_seqlens  = [4, 10, 5]
#   kv_seqlens = [6, 17, 9]
# Then normally for regular attention we would compute with an attention mask
#  for batch idx 0 (q_seqlens = 4, kv_seqlens = 6) like:
#   batch idx: 0 (q_seqlens = 4, kv_seqlens = 6)
#        k_toks >   0 1 2 3 4 5
#        q_toks v  _____________
#               0 | 1 1 1
#               1 | 1 1 1 1
#               2 | 1 1 1 1 1
#               3 | 1 1 1 1 1 1
#
# for local attention (with attn_chunk_size = 4) we would compute with an
#  attention mask like:
#   batch idx: 0  (q_seqlens = 4, kv_seqlens = 6, attn_chunk_size = 4)
#        k_toks >   0 1 2 3 4 5
#        q_toks v  _____________
#               0 | 1 1 1
#               1 | 1 1 1 1
#               2 |         1
#               3 |         1 1
#
# We can simulate this mask using standard flash-attention by breaking the
#  sequences into local ("virtual") batches, where each local batch item is a
#  local attention block, so in this case batch idx 0 would be broken up into:
#
#   local-batch idx: 0 (q_seqlens = 2, kv_seqlens = 4)  (batch 0)
#        k_toks >   0 1 2 3
#        q_toks v  _____________
#               0 | 1 1 1
#               1 | 1 1 1 1
#   local-batch idx: 1 (q_seqlens = 2, kv_seqlens = 2) (batch 0)
#        k_toks >   4 5
#        q_toks v  _____________
#               2 | 1
#               3 | 1 1
#
# e.g. if we have:
#   attn_chunk_size = 4
#   query_start_loc_np = [0, 4, 14, 19] (q_seqlens = [4, 10, 5])
# Then this function would return:
#                           __b0__  ______b1______  __b2__ < orig batch indices
#   q_seqlens_local    = [   2,  2,  1,  4,  4,  1,  4,  1]
#   cu_seqlens_q_local = [0, 4,  6, 10, 14, 18, 19, 23, 24]
#   seqlens_k_local    = [   4,  2,  4,  4,  4,  1,  4,  1]
#   block_table_local  : shape[local_virtual_batches, pages_per_local_batch]
def make_local_attention_virtual_batches(
    attn_chunk_size: int,
    query_start_loc_np: np.ndarray,
    seq_lens_np: np.ndarray,
    block_table: torch.Tensor,
    block_size: int = 0,
) -> tuple[np.ndarray, np.ndarray, np.ndarray, torch.Tensor]:
    q_seqlens = query_start_loc_np[1:] - query_start_loc_np[:-1]
    actual_batch_size = seq_lens_np.shape[0]

    # Handle if we are starting in the middle of a local attention block,
    #  we assume q_seqlens > 0 (for all elements), for each batch idx we compute
    #  the number of tokens that are not in the first local attention block and
    #  then we can simply use a cdiv for the rest.
    # For example if we have:
    #   attn_chunk_size = 4
    #   q_seqlens = [4, 10, 5]
    #   k_seqlens = [6, 17, 9]
    # Then we would get:
    #   new_tokens_in_first_block = [2, 1, 4]
    #   local_blocks = [2, 4, 2]
    q_tokens_in_first_block = np.minimum(
        attn_chunk_size - ((seq_lens_np - q_seqlens) % attn_chunk_size),
        q_seqlens).astype(np.int32)
    tokens_in_last_block = attn_chunk_size + (seq_lens_np % -attn_chunk_size)
    local_blocks = 1 + cdiv(q_seqlens - q_tokens_in_first_block,
                            attn_chunk_size)

    # Once we know the number of local blocks we can compute the request spans
    #  for each batch idx, we can figure out the number of "virtual" requests we
    #  have to make,
    # For the above example we would get:
    #   seqlens_q_local = [2, 2, 1, 4, 4, 1, 4, 1]
    #
    # First Get batched arange. (E.g., [2, 4, 2] -> [0, 1, 0, 1, 2, 3, 0, 1])
    #   (TODO: max a utility to share this code with _prepare_inputs)
    # arange step 1. [2, 4, 2] -> [2, 6, 8]
    cu_num_blocks = np.cumsum(local_blocks)
    virtual_batches = cu_num_blocks[-1]
    # arange step 2. [2, 6, 8] -> [0, 0, 2, 2, 2, 2, 6, 6]
    block_offsets = np.repeat(cu_num_blocks - local_blocks, local_blocks)
    # arange step 3. [0, 1, 0, 1, 2, 3, 0, 1]
    arange = np.arange(virtual_batches, dtype=np.int32) - block_offsets
    # also compute reverse arange (i.e. [1, 0, 3, 2, 1, 0, 1, 0])
    rarange = np.repeat(local_blocks, local_blocks) - arange - 1
    # Then we can compute the seqlens_q_local, handling the fact that the
    #  first and last blocks could be partial
    seqlens_q_local = \
        np.repeat(q_seqlens - q_tokens_in_first_block, local_blocks)
    # set the first block since this may be a partial block
    seqlens_q_local[arange == 0] = q_tokens_in_first_block
    # set the remaining blocks
    seqlens_q_local[arange > 0] = np.minimum(
        seqlens_q_local - attn_chunk_size * (arange - 1),
        attn_chunk_size)[arange > 0]

    # convert from q_seqlens to cu_seqlens_q
    cu_seqlens_q_local = np.pad(np.cumsum(seqlens_q_local), (1, 0))\
        .astype(np.int32)

    # compute the seqlens_k_local,
    #  basically a full local attention block for all but the last block in each
    #  batch
    # For our example this will be:
    #   seqlens_k_local = [4, 2, 4, 4, 4, 1, 4, 1]
    seqlens_k_local = np.full(cu_num_blocks[-1],
                              attn_chunk_size,
                              dtype=np.int32)
    seqlens_k_local[cu_num_blocks - 1] = tokens_in_last_block

    k_seqstarts_absolute = np.repeat(seq_lens_np, local_blocks) - \
        (rarange * attn_chunk_size + \
            np.repeat(tokens_in_last_block, local_blocks))
    # For the example the local attention blocks start at:
    #                           _b0_  _____b1_____  _b2_
    #   k_seqstarts_absolute = [0, 4, 4, 8, 12, 16, 4, 8]
    block_starts = k_seqstarts_absolute // block_size
    assert attn_chunk_size % block_size == 0, \
        f"attn_chunk_size {attn_chunk_size} is not " \
        f"divisible by block_size {block_size}"
    pages_per_local_batch = attn_chunk_size // block_size

    # Create a block_table for the local attention blocks
    # For out example if we have a block-table like (assuming block_size=2):
    #   block_table = [
    #     [ 0,  1,  2,  3,  4,  5,  6,  7,  8,  9],  < batch 0
    #     [10, 11, 12, 13, 14, 15, 16, 17, 18, 19],  < batch 1
    #     [20, 21, 22, 23, 24, 25, 26, 27, 28, 29],  < batch 2
    #   ]
    # Then for the local batches we would want a block-table like
    #   block_table_local = [
    #     [  0,  1 ], < local-batch 0, (batch 0, starting from k[0])
    #     [  2,  3 ], < local-batch 1, (batch 0, starting from k[4])
    #     [ 12, 13 ], < local-batch 2, (batch 1, starting from k[4])
    #     [ 14, 15 ], < local-batch 3, (batch 1, starting from k[8])
    #     [ 16, 17 ], < local-batch 4, (batch 1, starting from k[12])
    #     [ 18, 19 ], < local-batch 5, (batch 1, starting from k[16])
    #     [ 22, 23 ], < local-batch 6, (batch 2, starting from k[4])
    #     [ 24, 25 ], < local-batch 7, (batch 2, starting from k[8])
    #   ]
    block_indices= np.broadcast_to(
        np.arange(pages_per_local_batch, dtype=np.int32),
        (virtual_batches, pages_per_local_batch)) \
            + np.expand_dims(block_starts, axis=1)
    block_indices = block_indices.flatten().clip(max=block_table.shape[1] - 1)
    batch_indices = np.repeat(np.arange(actual_batch_size, dtype=np.int32),
                              local_blocks * pages_per_local_batch)
    block_table_local = block_table[batch_indices, block_indices]\
        .view(virtual_batches, -1)

    return seqlens_q_local, cu_seqlens_q_local, seqlens_k_local, \
        block_table_local


=======
>>>>>>> 110df743
def _get_sliding_window_configs(
        vllm_config: VllmConfig) -> set[Optional[tuple[int, int]]]:
    """Get the set of all sliding window configs used in the model."""
    sliding_window_configs: set[Optional[tuple[int, int]]] = set()
    layers = get_layers_from_vllm_config(vllm_config, Attention)
    for layer in layers.values():
        assert isinstance(layer.impl, FlashAttentionImpl)
        sliding_window_configs.add(layer.impl.sliding_window)
    return sliding_window_configs


class FlashAttentionMetadataBuilder(
        AttentionMetadataBuilder[FlashAttentionMetadata]):
    full_cudagraph_supported: ClassVar[bool] = get_flash_attn_version() == 3

    def __init__(self, runner: "GPUModelRunner", kv_cache_spec: AttentionSpec,
                 block_table: BlockTable):
        model_config = runner.model_config
        compilation_config = runner.vllm_config.compilation_config

        self.runner = runner
        self.num_heads_q = model_config.get_num_attention_heads(
            runner.parallel_config)
        self.num_heads_kv = model_config.get_num_kv_heads(
            runner.parallel_config)
        self.headdim = model_config.get_head_size()
        self.block_size = kv_cache_spec.block_size
        self.kv_cache_spec = kv_cache_spec
        self.block_table = block_table

        self.max_num_splits = 0  # No upper bound on the number of splits.
        self.aot_schedule = (get_flash_attn_version() == 3)
        self.use_full_cuda_graph = compilation_config.full_cuda_graph
<<<<<<< HEAD
        if self.use_full_cuda_graph and not self.aot_schedule:
            raise ValueError("Full CUDA graph mode requires AOT scheduling, "
                             "which requires FlashAttention 3.")
        self.scheduler_metadata = torch.zeros(self.runner.max_num_reqs + 1,
                                              dtype=torch.int32,
                                              device=self.runner.device)
=======
        if self.use_full_cuda_graph:
            if not self.aot_schedule:
                raise ValueError(
                    "AoT scheduling is required for full cuda graph.")
            capture_sizes = compilation_config.cudagraph_capture_sizes
            if not capture_sizes:
                raise ValueError(
                    "cudagraph_capture_sizes should not be None when "
                    "full_cuda_graph is True.")
            self.max_cudagraph_size = max(capture_sizes)
            if self.max_cudagraph_size > 992:
                # This condition derives from FA3's internal heuristic.
                # TODO(woosuk): Support larger cudagraph sizes.
                raise ValueError(
                    "Capture size larger than 992 is not supported for "
                    "full cuda graph.")

            self.scheduler_metadata = torch.zeros(
                self.runner.max_num_reqs + 1,
                dtype=torch.int32,
                device=self.runner.device,
            )
            # When using cuda graph, we need to set the upper bound of the
            # number of splits so that large enough intermediate buffers are
            # pre-allocated during capture.
            self.max_num_splits = _DEFAULT_MAX_NUM_SPLITS_FOR_CUDA_GRAPH
>>>>>>> 110df743

        # Sliding window size to be used with the AOT scheduler will be
        # populated on first build() call.
        self.aot_sliding_window: Optional[tuple[int, int]] = None

<<<<<<< HEAD
    def reorder_batch(self, input_batch: "InputBatch",
                      scheduler_output: "SchedulerOutput") -> bool:
        return False

    def build(self, num_reqs: int, num_actual_tokens: int, max_query_len: int,
              common_prefix_len: int,
              common_attn_metadata: CommonAttentionMetadata):
=======
    def build(
        self, common_prefix_len: int,
        common_attn_metadata: CommonAttentionMetadata
    ) -> FlashAttentionMetadata:
        num_reqs = common_attn_metadata.num_reqs
        num_actual_tokens = common_attn_metadata.num_actual_tokens
        max_query_len = common_attn_metadata.max_query_len

>>>>>>> 110df743
        max_seq_len = int(self.runner.seq_lens_np[:num_reqs].max())
        query_start_loc = common_attn_metadata.query_start_loc
        seq_lens = common_attn_metadata.seq_lens
        block_table = self.block_table
        block_table_tensor = block_table.get_device_tensor()[:num_reqs]

        block_table.slot_mapping[:num_actual_tokens].copy_(
            block_table.slot_mapping_cpu[:num_actual_tokens],
            non_blocking=True)
        # Fill unused with -1. Needed for reshape_and_cache in full cuda graph
        # mode.
        block_table.slot_mapping[num_actual_tokens:].fill_(-1)

        slot_mapping = block_table.slot_mapping[:num_actual_tokens]

        if self.aot_sliding_window is None:
            self.aot_sliding_window = (-1, -1)
            # For the AOT scheduler we need the sliding window value to be
            # constant for all layers to. We have to populate this on the first
            # build() call so the layers are constructed (cannot populate)
            # in __init__.
            if self.aot_schedule:
                sliding_window_configs = _get_sliding_window_configs(
                    self.runner.vllm_config)
                if len(sliding_window_configs) == 1:
                    sliding_window_config = sliding_window_configs.pop()
                    if sliding_window_config is not None:
                        self.aot_sliding_window = sliding_window_config
                elif len(sliding_window_configs) > 1:
                    self.aot_schedule = False

        def schedule(batch_size, cu_query_lens, max_query_len, seqlens,
                     max_seq_len, causal):
            if self.aot_schedule:
                return get_scheduler_metadata(
                    batch_size=batch_size,
                    max_seqlen_q=max_query_len,
                    max_seqlen_k=max_seq_len,
                    cache_seqlens=seqlens,
                    num_heads_q=self.num_heads_q,
                    num_heads_kv=self.num_heads_kv,
                    headdim=self.headdim,
                    page_size=self.block_size,
                    cu_seqlens_q=cu_query_lens,
                    causal=causal,
                    window_size=self.aot_sliding_window,
                    num_splits=self.max_num_splits,
                )
            return None

        # for local attention
        local_attn_metadata = None
        if self.runner.attention_chunk_size is not None:
            seqlens_q_local_np, virt_q_cu_seqlens_np, virt_k_seqlens_np, \
                virt_block_table_tensor = make_local_attention_virtual_batches(
                    self.runner.attention_chunk_size,
                    self.runner.query_start_loc_np[:num_reqs + 1],
                    self.runner.seq_lens_np[:num_reqs],
                    block_table_tensor,
                    self.block_size,
                )
            local_query_start_loc = torch.from_numpy(virt_q_cu_seqlens_np).to(
                self.runner.device, non_blocking=True)
            local_seqused_k = torch.from_numpy(virt_k_seqlens_np).to(
                self.runner.device, non_blocking=True)
            local_max_query_len = seqlens_q_local_np.max()
            local_max_seq_len = virt_k_seqlens_np.max()
            local_scheduler_metadata = schedule(
                batch_size=local_query_start_loc.shape[0] - 1,
                cu_query_lens=local_query_start_loc,
                max_query_len=local_max_query_len,
                seqlens=local_seqused_k,
                max_seq_len=local_max_seq_len,
                causal=True)

            local_attn_metadata = FlashAttentionMetadata.LocalAttentionMetadata(
                local_query_start_loc=local_query_start_loc,
                local_seqused_k=local_seqused_k,
                local_block_table=virt_block_table_tensor,
                local_max_query_len=local_max_query_len,
                local_max_seq_len=local_max_seq_len,
                local_scheduler_metadata=local_scheduler_metadata,
            )

        use_cascade = common_prefix_len > 0

        if use_cascade:
            cu_prefix_query_lens = torch.tensor([0, num_actual_tokens],
                                                dtype=torch.int32,
                                                device=self.runner.device)
            prefix_kv_lens = torch.tensor([common_prefix_len],
                                          dtype=torch.int32,
                                          device=self.runner.device)
            suffix_kv_lens = (self.runner.seq_lens_np[:num_reqs] -
                              common_prefix_len)
            suffix_kv_lens = torch.from_numpy(suffix_kv_lens).to(
                self.runner.device)
            prefix_scheduler_metadata = schedule(
                batch_size=1,
                cu_query_lens=cu_prefix_query_lens,
                max_query_len=num_actual_tokens,
                seqlens=prefix_kv_lens,
                max_seq_len=common_prefix_len,
                causal=False)
            scheduler_metadata = schedule(batch_size=num_reqs,
                                          cu_query_lens=query_start_loc,
                                          max_query_len=max_query_len,
                                          seqlens=suffix_kv_lens,
                                          max_seq_len=max_seq_len -
                                          common_prefix_len,
                                          causal=True)
        else:
            cu_prefix_query_lens = None
            prefix_kv_lens = None
            suffix_kv_lens = None
            prefix_scheduler_metadata = None
            scheduler_metadata = schedule(batch_size=num_reqs,
                                          cu_query_lens=query_start_loc,
                                          max_query_len=max_query_len,
                                          seqlens=seq_lens,
                                          max_seq_len=max_seq_len,
                                          causal=True)

        if self.use_full_cuda_graph:
            assert scheduler_metadata is not None
            n = scheduler_metadata.shape[0]
<<<<<<< HEAD
            self.scheduler_metadata[:n].copy_(scheduler_metadata,
                                              non_blocking=True)
=======
            self.scheduler_metadata[:n] = scheduler_metadata
>>>>>>> 110df743
            # NOTE(woosuk): We should zero out the rest of the scheduler
            # metadata to guarantee the correctness. Otherwise, some thread
            # blocks may use the invalid scheduler metadata and overwrite the
            # output buffer.
            self.scheduler_metadata[n:] = 0
            scheduler_metadata = self.scheduler_metadata[:n]

<<<<<<< HEAD
=======
        max_num_splits = 0
        if (self.use_full_cuda_graph
                and num_actual_tokens <= self.max_cudagraph_size):
            # NOTE(woosuk): Setting num_splits > 1 may increase the memory
            # usage, because the intermediate buffers of size [num_splits,
            # num_heads, num_tokens, head_size] are allocated. Therefore,
            # we only set num_splits when using cuda graphs.
            max_num_splits = self.max_num_splits

>>>>>>> 110df743
        attn_metadata = FlashAttentionMetadata(
            num_actual_tokens=num_actual_tokens,
            max_query_len=max_query_len,
            query_start_loc=query_start_loc,
            max_seq_len=max_seq_len,
            seq_lens=seq_lens,
            block_table=block_table_tensor,
            slot_mapping=slot_mapping,
            use_cascade=use_cascade,
            common_prefix_len=common_prefix_len,
            scheduler_metadata=scheduler_metadata,
            cu_prefix_query_lens=cu_prefix_query_lens,
            prefix_kv_lens=prefix_kv_lens,
            suffix_kv_lens=suffix_kv_lens,
            local_attn_metadata=local_attn_metadata,
            prefix_scheduler_metadata=prefix_scheduler_metadata,
            max_num_splits=max_num_splits,
        )
        return attn_metadata

    def can_run_in_cudagraph(
            self, common_attn_metadata: CommonAttentionMetadata) -> bool:
        # Full CUDA Graph always supported (FA2 support checked separately)
        return True

    def use_cascade_attention(self, *args, **kwargs) -> bool:
        return use_cascade_attention(*args, **kwargs)


class FlashAttentionImpl(AttentionImpl):

    def __init__(
        self,
        num_heads: int,
        head_size: int,
        scale: float,
        num_kv_heads: int,
        alibi_slopes: Optional[list[float]],
        sliding_window: Optional[int],
        kv_cache_dtype: str,
        blocksparse_params: Optional[dict[str, Any]] = None,
        logits_soft_cap: Optional[float] = None,
        attn_type: AttentionType = AttentionType.DECODER,
        kv_sharing_target_layer_name: Optional[str] = None,
        use_irope: bool = False,
    ) -> None:
        if blocksparse_params is not None:
            raise ValueError(
                "FlashAttention does not support block-sparse attention.")
        self.num_heads = num_heads
        self.head_size = head_size
        self.scale = float(scale)
        self.num_kv_heads = num_kv_heads
        if alibi_slopes is not None:
            alibi_slopes = torch.tensor(alibi_slopes, dtype=torch.float32)
        self.alibi_slopes = alibi_slopes
        if sliding_window is None:
            self.sliding_window = (-1, -1)
        else:
            self.sliding_window = (sliding_window - 1, 0)
        self.kv_cache_dtype = kv_cache_dtype
        if logits_soft_cap is None:
            # In flash-attn, setting logits_soft_cap as 0 means no soft cap.
            logits_soft_cap = 0
        self.logits_soft_cap = logits_soft_cap
        self.kv_sharing_target_layer_name = kv_sharing_target_layer_name

        self.num_queries_per_kv = self.num_heads // self.num_kv_heads

        FlashAttentionBackend.validate_head_size(head_size)

        if attn_type != AttentionType.DECODER:
            raise NotImplementedError("Encoder self-attention and "
                                      "encoder/decoder cross-attention "
                                      "are not implemented for "
                                      "FlashAttentionImpl")
        self.use_irope = use_irope
        self.vllm_flash_attn_version = get_flash_attn_version()
        if is_quantized_kv_cache(self.kv_cache_dtype) \
            and not flash_attn_supports_fp8():
            raise NotImplementedError(
                "FlashAttention does not support fp8 kv-cache on this device.")

    def forward(
        self,
        layer: torch.nn.Module,
        query: torch.Tensor,
        key: torch.Tensor,
        value: torch.Tensor,
        kv_cache: torch.Tensor,
        attn_metadata: FlashAttentionMetadata,
        output: Optional[torch.Tensor] = None,
        output_scale: Optional[torch.Tensor] = None,
    ) -> torch.Tensor:
        """Forward pass with FlashAttention.

        Args:
            query: shape = [num_tokens, num_heads, head_size]
            key: shape = [num_tokens, num_kv_heads, head_size]
            value: shape = [num_tokens, num_kv_heads, head_size]
            kv_cache = [2, num_blocks, block_size, num_kv_heads, head_size]
            attn_metadata: Metadata for attention.
        Returns:
            shape = [num_tokens, num_heads * head_size]
        NOTE: FP8 quantization, flash-attn expect the size of
              {q,k,v}_descale to be (num_sequences, num_kv_heads).
              We use torch's .expand() to avoid duplicating values
        """
        assert output is not None, "Output tensor must be provided."

        if output_scale is not None:
            raise NotImplementedError(
                "fused output quantization is not yet supported"
                " for FlashAttentionImpl")

        if attn_metadata is None:
            # Profiling run.
            return output

        # IMPORTANT!
        # NOTE(woosuk): With piece-wise CUDA graphs, this method is executed in
        # eager-mode PyTorch. Thus, we need to be careful about any CPU overhead
        # in this method. For example, `view` and `slice` (or `[:n]`) operations
        # are surprisingly slow even in the case they do not invoke any GPU ops.
        # Minimize the PyTorch ops in this method as much as possible.
        # Whenever making a change in this method, please benchmark the
        # performance to make sure it does not introduce any overhead.

        num_actual_tokens = attn_metadata.num_actual_tokens
        key_cache, value_cache = kv_cache.unbind(0)

        if self.kv_sharing_target_layer_name is None:
            # Reshape the input keys and values and store them in the cache.
            # Skip this if sharing KV cache with an earlier attention layer.
            # NOTE(woosuk): Here, key and value are padded while slot_mapping is
            # not padded. However, we don't need to do key[:num_actual_tokens]
            # and value[:num_actual_tokens] because the reshape_and_cache_flash
            # op uses the slot_mapping's shape to determine the number of
            # actual tokens.
<<<<<<< HEAD
            torch.ops._C_cache_ops.reshape_and_cache_flash(
=======
            reshape_and_cache_flash(
>>>>>>> 110df743
                key,
                value,
                key_cache,
                value_cache,
                attn_metadata.slot_mapping,
                self.kv_cache_dtype,
                layer._k_scale,
                layer._v_scale,
            )

        if self.kv_cache_dtype.startswith("fp8"):
            key_cache = key_cache.view(torch.float8_e4m3fn)
            value_cache = value_cache.view(torch.float8_e4m3fn)
            num_tokens, num_heads, head_size = query.shape
            query, _ = ops.scaled_fp8_quant(
                query.reshape(
                    (num_tokens, num_heads * head_size)).contiguous(),
                layer._q_scale)
            query = query.reshape((num_tokens, num_heads, head_size))

        # Compute attention and update output up to `num_actual_tokens`.
        use_local_attn = \
            (self.use_irope and attn_metadata.local_attn_metadata is not None)

        if not attn_metadata.use_cascade or use_local_attn:
            if use_local_attn:
                assert attn_metadata.local_attn_metadata is not None
                local_metadata = attn_metadata.local_attn_metadata
                cu_seqlens_q = local_metadata.local_query_start_loc
                seqused_k = local_metadata.local_seqused_k
                max_seqlen_q = local_metadata.local_max_query_len
                max_seqlen_k = local_metadata.local_max_seq_len
                block_table = local_metadata.local_block_table
                scheduler_metadata = local_metadata.local_scheduler_metadata
            else:
                cu_seqlens_q = attn_metadata.query_start_loc
                seqused_k = attn_metadata.seq_lens
                max_seqlen_q = attn_metadata.max_query_len
                max_seqlen_k = attn_metadata.max_seq_len
                block_table = attn_metadata.block_table
                scheduler_metadata = attn_metadata.scheduler_metadata

            descale_shape = (cu_seqlens_q.shape[0] - 1, key.shape[1])

            flash_attn_varlen_func(
                q=query[:num_actual_tokens],
                k=key_cache,
                v=value_cache,
                out=output[:num_actual_tokens],
                cu_seqlens_q=cu_seqlens_q,
                max_seqlen_q=max_seqlen_q,
                seqused_k=seqused_k,
                max_seqlen_k=max_seqlen_k,
                softmax_scale=self.scale,
                causal=True,
                alibi_slopes=self.alibi_slopes,
                window_size=self.sliding_window,
                block_table=block_table,
                softcap=self.logits_soft_cap,
                scheduler_metadata=scheduler_metadata,
                fa_version=self.vllm_flash_attn_version,
                q_descale=layer._q_scale.expand(descale_shape),
                k_descale=layer._k_scale.expand(descale_shape),
                v_descale=layer._v_scale.expand(descale_shape),
                num_splits=attn_metadata.max_num_splits,
            )
            return output

        assert not use_local_attn, (
            "Cascade attention does not support local attention.")
        # Cascade attention (rare case).
        cascade_attention(
            output[:num_actual_tokens],
            query[:num_actual_tokens],
            key_cache,
            value_cache,
            cu_query_lens=attn_metadata.query_start_loc,
            max_query_len=attn_metadata.max_query_len,
            cu_prefix_query_lens=attn_metadata.cu_prefix_query_lens,
            prefix_kv_lens=attn_metadata.prefix_kv_lens,
            suffix_kv_lens=attn_metadata.suffix_kv_lens,
            max_kv_len=attn_metadata.max_seq_len,
            softmax_scale=self.scale,
            alibi_slopes=self.alibi_slopes,
            sliding_window=self.sliding_window,
            logits_soft_cap=self.logits_soft_cap,
            block_table=attn_metadata.block_table,
            common_prefix_len=attn_metadata.common_prefix_len,
            fa_version=self.vllm_flash_attn_version,
            prefix_scheduler_metadata=attn_metadata.prefix_scheduler_metadata,
            suffix_scheduler_metadata=attn_metadata.scheduler_metadata,
            q_descale=layer._q_scale,
            k_descale=layer._k_scale,
            v_descale=layer._v_scale,
        )
        return output


def use_cascade_attention(
    common_prefix_len: int,
    query_lens: np.ndarray,
    num_query_heads: int,
    num_kv_heads: int,
    use_alibi: bool,
    use_sliding_window: bool,
    num_sms: int,
) -> bool:
    """Decide whether to use cascade attention.

    This function 1) checks whether cascade attention is supported with the
    given configuration, and 2) heuristically decides whether using cascade
    attention can improve performance.
    """
    # Too short common prefix. Probably not worth using cascade attention.
    # We use an arbitrary threshold of 256 tokens. TODO: Tune this threshold.
    # NOTE(woosuk): This is the common case. We should return False as soon as
    # possible to avoid any unnecessary computation.
    if common_prefix_len < 256:
        return False
    # Cascade attention is currently not supported with these variants.
    if use_alibi or use_sliding_window:
        return False
    # Too few queries. Probably not worth using cascade attention.
    # We use an arbitrary threshold of 8 queries. TODO: Tune this threshold.
    num_reqs = len(query_lens)
    if num_reqs < 8:
        return False

    # Heuristics to decide whether using cascade attention is beneficial.
    # 1. When FlashDecoding is not used for normal attention, cascade attention
    #    is likely to be faster since it saves memory bandwidth.
    num_queries_per_kv = num_query_heads // num_kv_heads
    # The criteria for using FlashDecoding can be found in the following link:
    # https://github.com/vllm-project/flash-attention/blob/96266b1111111f3d11aabefaf3bacbab6a89d03c/csrc/flash_attn/flash_api.cpp#L535
    use_flash_decoding = (num_queries_per_kv > 1 and not use_sliding_window
                          and not use_alibi and np.all(query_lens == 1))
    if not use_flash_decoding:
        # Use cascade attention.
        return True

    # 2. When FlashDecoding is used for normal attention, it is not clear
    #    whether cascade attention is beneficial, because FlashDecoding can
    #    launch more CTAs than cascade attention.
    #    We use a simple performance model to compare the two methods.
    #    NOTE(woosuk): The performance model is very rough and may not be
    #    accurate.
    num_tokens = num_reqs
    # NOTE(woosuk): These are default tile sizes. flash-attn might use
    # different tile sizes (e.g., 64 or 256) depending on the configuration.
    q_tile_size = 128
    kv_tile_size = 128
    num_prefix_tiles = cdiv(common_prefix_len, kv_tile_size)

    cascade_ctas = num_query_heads * cdiv(num_tokens, q_tile_size)
    cascade_waves = cdiv(cascade_ctas, num_sms)
    cascade_time = cascade_waves * num_prefix_tiles

    flash_decoding_ctas = (num_reqs * num_kv_heads *
                           cdiv(num_queries_per_kv, q_tile_size))
    flash_decoding_ctas *= num_prefix_tiles
    flash_decoding_time = cdiv(flash_decoding_ctas, num_sms)

    # Use cascade attention if it is faster than FlashDecoding.
    return cascade_time < flash_decoding_time


def cascade_attention(
    output: torch.Tensor,
    query: torch.Tensor,
    key_cache: torch.Tensor,
    value_cache: torch.Tensor,
    cu_query_lens: torch.Tensor,
    max_query_len: int,
    cu_prefix_query_lens: torch.Tensor,
    prefix_kv_lens: torch.Tensor,
    suffix_kv_lens: torch.Tensor,
    max_kv_len: int,
    softmax_scale: float,
    alibi_slopes: Optional[torch.Tensor],
    sliding_window: tuple[int, int],
    logits_soft_cap: float,
    block_table: torch.Tensor,
    common_prefix_len: int,
    fa_version: int,
    prefix_scheduler_metadata: Optional[torch.Tensor] = None,
    suffix_scheduler_metadata: Optional[torch.Tensor] = None,
    q_descale: Optional[torch.Tensor] = None,
    k_descale: Optional[torch.Tensor] = None,
    v_descale: Optional[torch.Tensor] = None,
) -> torch.Tensor:
    assert alibi_slopes is None, ("Cascade attention does not support ALiBi.")
    # TODO: Support sliding window.
    assert sliding_window == (-1, -1), (
        "Cascade attention does not support sliding window.")

    num_tokens = query.shape[0]
    block_size = key_cache.shape[-3]
    assert common_prefix_len % block_size == 0
    num_common_kv_blocks = common_prefix_len // block_size
    assert num_common_kv_blocks > 0
    descale_shape = (cu_prefix_query_lens.shape[0] - 1, key_cache.shape[-2])

    # Process shared prefix.
    prefix_output, prefix_lse = flash_attn_varlen_func(
        q=query,
        k=key_cache,
        v=value_cache,
        cu_seqlens_q=cu_prefix_query_lens,
        seqused_k=prefix_kv_lens,
        max_seqlen_q=num_tokens,
        max_seqlen_k=common_prefix_len,
        softmax_scale=softmax_scale,
        causal=False,
        window_size=sliding_window,
        block_table=block_table[:1],
        softcap=logits_soft_cap,
        return_softmax_lse=True,
        scheduler_metadata=prefix_scheduler_metadata,
        fa_version=fa_version,
        q_descale=q_descale.expand(descale_shape)
        if q_descale is not None else None,
        k_descale=k_descale.expand(descale_shape)
        if k_descale is not None else None,
        v_descale=v_descale.expand(descale_shape)
        if v_descale is not None else None,
    )

    descale_shape = (cu_query_lens.shape[0] - 1, key_cache.shape[-2])

    # Process suffix per query.
    suffix_output, suffix_lse = flash_attn_varlen_func(
        q=query,
        k=key_cache,
        v=value_cache,
        cu_seqlens_q=cu_query_lens,
        seqused_k=suffix_kv_lens,
        max_seqlen_q=max_query_len,
        max_seqlen_k=max_kv_len - common_prefix_len,
        softmax_scale=softmax_scale,
        causal=True,
        window_size=sliding_window,
        block_table=block_table[:, num_common_kv_blocks:],
        softcap=logits_soft_cap,
        return_softmax_lse=True,
        scheduler_metadata=suffix_scheduler_metadata,
        fa_version=fa_version,
        q_descale=q_descale.expand(descale_shape)
        if q_descale is not None else None,
        k_descale=k_descale.expand(descale_shape)
        if k_descale is not None else None,
        v_descale=v_descale.expand(descale_shape)
        if v_descale is not None else None,
    )

    # Merge prefix and suffix outputs, and store the result in output.
    merge_attn_states(output, prefix_output, prefix_lse, suffix_output,
                      suffix_lse)<|MERGE_RESOLUTION|>--- conflicted
+++ resolved
@@ -27,13 +27,9 @@
     get_kv_connector_cache_layout)
 from vllm.logger import init_logger
 from vllm.utils import cdiv
-<<<<<<< HEAD
-from vllm.v1.attention.backends.utils import CommonAttentionMetadata
-=======
 from vllm.v1.attention.backends.utils import (
     AttentionMetadataBuilder, CommonAttentionMetadata, get_kv_cache_layout,
     make_local_attention_virtual_batches)
->>>>>>> 110df743
 from vllm.v1.kv_cache_interface import AttentionSpec
 from vllm.v1.worker.block_table import BlockTable
 
@@ -94,26 +90,15 @@
 
     @staticmethod
     def get_kv_cache_stride_order() -> tuple[int, ...]:
-<<<<<<< HEAD
-        # NOTE When running disaggregated PD with NIXL, HND layout is used for
-        # faster transfer. `stride_order` indicates the permutation that gets
-        # us from `get_kv_cache_shape` to the actual memory layout we want.
-        cache_layout = get_kv_connector_cache_layout()
-=======
         # `stride_order` indicates the permutation that gets
         # us from `get_kv_cache_shape` to the actual memory layout we want.
         cache_layout = get_kv_cache_layout()
->>>>>>> 110df743
         if cache_layout == "NHD":
             stride_order = (0, 1, 2, 3, 4)
         elif cache_layout == "HND":
             stride_order = (0, 1, 3, 2, 4)
         else:
-<<<<<<< HEAD
-            raise ValueError("Unknown cache layout format %s.", cache_layout)
-=======
             raise ValueError(f"Unknown cache layout format {cache_layout}.")
->>>>>>> 110df743
         return stride_order
 
 
@@ -160,175 +145,6 @@
     local_attn_metadata: Optional[LocalAttentionMetadata] = None
 
 
-<<<<<<< HEAD
-#
-# Take in `query_start_loc_np` and `seq_lens_np` and break the sequences into
-# local attention blocks, where each block is passed to the attention kernel
-# as an independent local ("virtual") batch item.
-#
-# For example, if are performing a chunked prefill a batch of 3 sequences:
-#   q_seqlens  = [4, 10, 5]
-#   kv_seqlens = [6, 17, 9]
-# Then normally for regular attention we would compute with an attention mask
-#  for batch idx 0 (q_seqlens = 4, kv_seqlens = 6) like:
-#   batch idx: 0 (q_seqlens = 4, kv_seqlens = 6)
-#        k_toks >   0 1 2 3 4 5
-#        q_toks v  _____________
-#               0 | 1 1 1
-#               1 | 1 1 1 1
-#               2 | 1 1 1 1 1
-#               3 | 1 1 1 1 1 1
-#
-# for local attention (with attn_chunk_size = 4) we would compute with an
-#  attention mask like:
-#   batch idx: 0  (q_seqlens = 4, kv_seqlens = 6, attn_chunk_size = 4)
-#        k_toks >   0 1 2 3 4 5
-#        q_toks v  _____________
-#               0 | 1 1 1
-#               1 | 1 1 1 1
-#               2 |         1
-#               3 |         1 1
-#
-# We can simulate this mask using standard flash-attention by breaking the
-#  sequences into local ("virtual") batches, where each local batch item is a
-#  local attention block, so in this case batch idx 0 would be broken up into:
-#
-#   local-batch idx: 0 (q_seqlens = 2, kv_seqlens = 4)  (batch 0)
-#        k_toks >   0 1 2 3
-#        q_toks v  _____________
-#               0 | 1 1 1
-#               1 | 1 1 1 1
-#   local-batch idx: 1 (q_seqlens = 2, kv_seqlens = 2) (batch 0)
-#        k_toks >   4 5
-#        q_toks v  _____________
-#               2 | 1
-#               3 | 1 1
-#
-# e.g. if we have:
-#   attn_chunk_size = 4
-#   query_start_loc_np = [0, 4, 14, 19] (q_seqlens = [4, 10, 5])
-# Then this function would return:
-#                           __b0__  ______b1______  __b2__ < orig batch indices
-#   q_seqlens_local    = [   2,  2,  1,  4,  4,  1,  4,  1]
-#   cu_seqlens_q_local = [0, 4,  6, 10, 14, 18, 19, 23, 24]
-#   seqlens_k_local    = [   4,  2,  4,  4,  4,  1,  4,  1]
-#   block_table_local  : shape[local_virtual_batches, pages_per_local_batch]
-def make_local_attention_virtual_batches(
-    attn_chunk_size: int,
-    query_start_loc_np: np.ndarray,
-    seq_lens_np: np.ndarray,
-    block_table: torch.Tensor,
-    block_size: int = 0,
-) -> tuple[np.ndarray, np.ndarray, np.ndarray, torch.Tensor]:
-    q_seqlens = query_start_loc_np[1:] - query_start_loc_np[:-1]
-    actual_batch_size = seq_lens_np.shape[0]
-
-    # Handle if we are starting in the middle of a local attention block,
-    #  we assume q_seqlens > 0 (for all elements), for each batch idx we compute
-    #  the number of tokens that are not in the first local attention block and
-    #  then we can simply use a cdiv for the rest.
-    # For example if we have:
-    #   attn_chunk_size = 4
-    #   q_seqlens = [4, 10, 5]
-    #   k_seqlens = [6, 17, 9]
-    # Then we would get:
-    #   new_tokens_in_first_block = [2, 1, 4]
-    #   local_blocks = [2, 4, 2]
-    q_tokens_in_first_block = np.minimum(
-        attn_chunk_size - ((seq_lens_np - q_seqlens) % attn_chunk_size),
-        q_seqlens).astype(np.int32)
-    tokens_in_last_block = attn_chunk_size + (seq_lens_np % -attn_chunk_size)
-    local_blocks = 1 + cdiv(q_seqlens - q_tokens_in_first_block,
-                            attn_chunk_size)
-
-    # Once we know the number of local blocks we can compute the request spans
-    #  for each batch idx, we can figure out the number of "virtual" requests we
-    #  have to make,
-    # For the above example we would get:
-    #   seqlens_q_local = [2, 2, 1, 4, 4, 1, 4, 1]
-    #
-    # First Get batched arange. (E.g., [2, 4, 2] -> [0, 1, 0, 1, 2, 3, 0, 1])
-    #   (TODO: max a utility to share this code with _prepare_inputs)
-    # arange step 1. [2, 4, 2] -> [2, 6, 8]
-    cu_num_blocks = np.cumsum(local_blocks)
-    virtual_batches = cu_num_blocks[-1]
-    # arange step 2. [2, 6, 8] -> [0, 0, 2, 2, 2, 2, 6, 6]
-    block_offsets = np.repeat(cu_num_blocks - local_blocks, local_blocks)
-    # arange step 3. [0, 1, 0, 1, 2, 3, 0, 1]
-    arange = np.arange(virtual_batches, dtype=np.int32) - block_offsets
-    # also compute reverse arange (i.e. [1, 0, 3, 2, 1, 0, 1, 0])
-    rarange = np.repeat(local_blocks, local_blocks) - arange - 1
-    # Then we can compute the seqlens_q_local, handling the fact that the
-    #  first and last blocks could be partial
-    seqlens_q_local = \
-        np.repeat(q_seqlens - q_tokens_in_first_block, local_blocks)
-    # set the first block since this may be a partial block
-    seqlens_q_local[arange == 0] = q_tokens_in_first_block
-    # set the remaining blocks
-    seqlens_q_local[arange > 0] = np.minimum(
-        seqlens_q_local - attn_chunk_size * (arange - 1),
-        attn_chunk_size)[arange > 0]
-
-    # convert from q_seqlens to cu_seqlens_q
-    cu_seqlens_q_local = np.pad(np.cumsum(seqlens_q_local), (1, 0))\
-        .astype(np.int32)
-
-    # compute the seqlens_k_local,
-    #  basically a full local attention block for all but the last block in each
-    #  batch
-    # For our example this will be:
-    #   seqlens_k_local = [4, 2, 4, 4, 4, 1, 4, 1]
-    seqlens_k_local = np.full(cu_num_blocks[-1],
-                              attn_chunk_size,
-                              dtype=np.int32)
-    seqlens_k_local[cu_num_blocks - 1] = tokens_in_last_block
-
-    k_seqstarts_absolute = np.repeat(seq_lens_np, local_blocks) - \
-        (rarange * attn_chunk_size + \
-            np.repeat(tokens_in_last_block, local_blocks))
-    # For the example the local attention blocks start at:
-    #                           _b0_  _____b1_____  _b2_
-    #   k_seqstarts_absolute = [0, 4, 4, 8, 12, 16, 4, 8]
-    block_starts = k_seqstarts_absolute // block_size
-    assert attn_chunk_size % block_size == 0, \
-        f"attn_chunk_size {attn_chunk_size} is not " \
-        f"divisible by block_size {block_size}"
-    pages_per_local_batch = attn_chunk_size // block_size
-
-    # Create a block_table for the local attention blocks
-    # For out example if we have a block-table like (assuming block_size=2):
-    #   block_table = [
-    #     [ 0,  1,  2,  3,  4,  5,  6,  7,  8,  9],  < batch 0
-    #     [10, 11, 12, 13, 14, 15, 16, 17, 18, 19],  < batch 1
-    #     [20, 21, 22, 23, 24, 25, 26, 27, 28, 29],  < batch 2
-    #   ]
-    # Then for the local batches we would want a block-table like
-    #   block_table_local = [
-    #     [  0,  1 ], < local-batch 0, (batch 0, starting from k[0])
-    #     [  2,  3 ], < local-batch 1, (batch 0, starting from k[4])
-    #     [ 12, 13 ], < local-batch 2, (batch 1, starting from k[4])
-    #     [ 14, 15 ], < local-batch 3, (batch 1, starting from k[8])
-    #     [ 16, 17 ], < local-batch 4, (batch 1, starting from k[12])
-    #     [ 18, 19 ], < local-batch 5, (batch 1, starting from k[16])
-    #     [ 22, 23 ], < local-batch 6, (batch 2, starting from k[4])
-    #     [ 24, 25 ], < local-batch 7, (batch 2, starting from k[8])
-    #   ]
-    block_indices= np.broadcast_to(
-        np.arange(pages_per_local_batch, dtype=np.int32),
-        (virtual_batches, pages_per_local_batch)) \
-            + np.expand_dims(block_starts, axis=1)
-    block_indices = block_indices.flatten().clip(max=block_table.shape[1] - 1)
-    batch_indices = np.repeat(np.arange(actual_batch_size, dtype=np.int32),
-                              local_blocks * pages_per_local_batch)
-    block_table_local = block_table[batch_indices, block_indices]\
-        .view(virtual_batches, -1)
-
-    return seqlens_q_local, cu_seqlens_q_local, seqlens_k_local, \
-        block_table_local
-
-
-=======
->>>>>>> 110df743
 def _get_sliding_window_configs(
         vllm_config: VllmConfig) -> set[Optional[tuple[int, int]]]:
     """Get the set of all sliding window configs used in the model."""
@@ -362,14 +178,6 @@
         self.max_num_splits = 0  # No upper bound on the number of splits.
         self.aot_schedule = (get_flash_attn_version() == 3)
         self.use_full_cuda_graph = compilation_config.full_cuda_graph
-<<<<<<< HEAD
-        if self.use_full_cuda_graph and not self.aot_schedule:
-            raise ValueError("Full CUDA graph mode requires AOT scheduling, "
-                             "which requires FlashAttention 3.")
-        self.scheduler_metadata = torch.zeros(self.runner.max_num_reqs + 1,
-                                              dtype=torch.int32,
-                                              device=self.runner.device)
-=======
         if self.use_full_cuda_graph:
             if not self.aot_schedule:
                 raise ValueError(
@@ -396,21 +204,11 @@
             # number of splits so that large enough intermediate buffers are
             # pre-allocated during capture.
             self.max_num_splits = _DEFAULT_MAX_NUM_SPLITS_FOR_CUDA_GRAPH
->>>>>>> 110df743
 
         # Sliding window size to be used with the AOT scheduler will be
         # populated on first build() call.
         self.aot_sliding_window: Optional[tuple[int, int]] = None
 
-<<<<<<< HEAD
-    def reorder_batch(self, input_batch: "InputBatch",
-                      scheduler_output: "SchedulerOutput") -> bool:
-        return False
-
-    def build(self, num_reqs: int, num_actual_tokens: int, max_query_len: int,
-              common_prefix_len: int,
-              common_attn_metadata: CommonAttentionMetadata):
-=======
     def build(
         self, common_prefix_len: int,
         common_attn_metadata: CommonAttentionMetadata
@@ -419,7 +217,6 @@
         num_actual_tokens = common_attn_metadata.num_actual_tokens
         max_query_len = common_attn_metadata.max_query_len
 
->>>>>>> 110df743
         max_seq_len = int(self.runner.seq_lens_np[:num_reqs].max())
         query_start_loc = common_attn_metadata.query_start_loc
         seq_lens = common_attn_metadata.seq_lens
@@ -546,12 +343,7 @@
         if self.use_full_cuda_graph:
             assert scheduler_metadata is not None
             n = scheduler_metadata.shape[0]
-<<<<<<< HEAD
-            self.scheduler_metadata[:n].copy_(scheduler_metadata,
-                                              non_blocking=True)
-=======
             self.scheduler_metadata[:n] = scheduler_metadata
->>>>>>> 110df743
             # NOTE(woosuk): We should zero out the rest of the scheduler
             # metadata to guarantee the correctness. Otherwise, some thread
             # blocks may use the invalid scheduler metadata and overwrite the
@@ -559,8 +351,6 @@
             self.scheduler_metadata[n:] = 0
             scheduler_metadata = self.scheduler_metadata[:n]
 
-<<<<<<< HEAD
-=======
         max_num_splits = 0
         if (self.use_full_cuda_graph
                 and num_actual_tokens <= self.max_cudagraph_size):
@@ -570,7 +360,6 @@
             # we only set num_splits when using cuda graphs.
             max_num_splits = self.max_num_splits
 
->>>>>>> 110df743
         attn_metadata = FlashAttentionMetadata(
             num_actual_tokens=num_actual_tokens,
             max_query_len=max_query_len,
@@ -710,11 +499,7 @@
             # and value[:num_actual_tokens] because the reshape_and_cache_flash
             # op uses the slot_mapping's shape to determine the number of
             # actual tokens.
-<<<<<<< HEAD
-            torch.ops._C_cache_ops.reshape_and_cache_flash(
-=======
             reshape_and_cache_flash(
->>>>>>> 110df743
                 key,
                 value,
                 key_cache,
