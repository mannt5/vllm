# SPDX-License-Identifier: Apache-2.0
"""
# MLA Common Components

This file implements common components for MLA implementations.

First we define:

Sq      as Q sequence length
Skv     as KV sequence length

MLA has two possible ways of computing, a data-movement friendly approach and a
compute friendly approach, we generally want to use the compute friendly
approach for "prefill" (i.e. the ratio Sq / Skv is "small", is near 1)
and the data-movement friendly approach for "decode" (i.e. the ratio
Sq / Skv is "large").

NOTE what we deem small and large is currently determined by if its labelled
prefill or decode by the scheduler, but this is something we should probably
tune.

Main reference: DeepseekV2 paper, and FlashInfer Implementation
(https://arxiv.org/abs/2405.04434 and https://github.com/flashinfer-ai/flashinfer/pull/551).

Deepseek's MLA attention works the following way:
* Use a single latent vector to represent the per-token entry of the KV cache. 
* For decode (i.e. the memory friendly approach) the attention "simulates" a
multi-head attention, while the compute is similar to multi-query attention.

Below is example of both paths assuming batchsize = 1

## More Extent Definitions:

C           Context length, `Skv - Sq`
H           hidden size
N           number of attention heads
Lq          latent dimension for Q              1536 in DSV3
Lkv         latent dimension for K/V            512 in DSV3
P           nope dimension, no rope.            128 in DSV3
R           rope dimension, goes through rope.  64 in DSV3
V           V head dim.                         128 in DSV3

## Vector/Matrix Definitions

h_t         hidden states (input to attention)  shape [Sq, H]
q_c         latent/compressed Q                 shape [Sq, Lq]
q_nope      uncompressed Q (no-rope)            shape [Sq, N, P]
q_pe        uncompressed Q (rope)               shape [Sq, N, R]
kv_c        latent/compressed KV                shape [Skv, Lkv]
k_pe        decoupled k position embeddings     shape [Skv, R]
new_kv_c    new kv_c from current iter          shape [Sq, Lkv]
new_k_pe    new k_pe from current iter          shape [Sq, R]
cache_kv_c  cached k_c from previous iters      shape [C, Lkv]
cache_k_pe  cached k_pe from previous iters     shape [C, R]
W_DQ        project h_t to q_c                  shape [H, Lq]
W_UQ        project q_c to q_nope               shape [Lq, N * P]
W_QR        project q_c to q_pe                 shape [Lq, N * R]
W_DKV       project h_t to kv_c                 shape [H, Lkv]
W_UK        project kv_c to k_nope              shape [Lkv, N, P]
W_KR        project h_t to k_pe                 shape [H, R]
W_UV        project kv_c to v                   shape [Lkv, N, V]
W_O         project v to h_t                    shape [N * V, H]


## Compute Friendly Approach (i.e. "_forward_prefill"):

q_c      = h_t @ W_DQ
q_nope   = (q_c @ W_UQ).view(Sq, N, P)
q_pe     = RoPE(q_c @ W_QR).view(Sq, N, R)
new_kv_c = h_t @ W_DKV
new_k_pe = RoPE(h_t @ W_KR)
kv_c     = torch.cat([new_kv_c, cache_kv_c], dim=0)
k_pe     = torch.cat([new_k_pe, cache_k_pe], dim=0)
k_nope   = (kv_c @ W_UK.view(Lkv, N * P)).view(Skv, N, P)
v        = (kv_c @ W_UV.view(Lkv, N * V)).view(Skv, N, V)

// MHA with QK headdim = P + R
//           V headdim = V
//      spda_o shape [Sq, N, V]
spda_o = scaled_dot_product_attention(
    torch.cat([q_nope, q_pe], dim=-1),
    torch.cat([k_nope, k_pe.unsqueeze(1).expand(-1, N, -1)], dim=-1),
    v
) 
return spda_o @ W_O

NOTE: in the actual code,
    `kv_b_proj` is [W_UK; W_UV] concatenated per head
    `q_b_proj` is [W_UQ; W_QR] concatenated per head
    `out_proj` is W_O


## Data-Movement Friendly Approach (i.e. "_forward_decode"):

Runtime
q_c      = h_t @ W_DQ
q_nope   = (q_c @ W_UQ).view(-1, N, P)
ql_nope  = einsum("snh,lnh->snl", q, W_UK)
q_pe     = RoPE(q_c @ W_QR).view(Sq, N, R)
new_kv_c = h_t @ W_DKV
new_k_pe = RoPE(h_t @ W_KR)
kv_c     = torch.cat([new_kv_c, cache_kv_c], dim=0)
k_pe     = torch.cat([new_k_pe, cache_k_pe], dim=0)

// MQA with QK headdim = Lkv + R
//           V headdim = Lkv
//      spda_o shape [Sq, N, Lkv]
// NOTE: this is less compute-friendly since Lkv > P
//       but is more data-movement friendly since its MQA vs MHA
spda_o = scaled_dot_product_attention(
    torch.cat([ql_nope, q_pe], dim=-1),
    torch.cat([kv_c, k_pe], dim=-1),
    kv_c
)

o = einsum("snl,lnv->snv", spda_o.reshape(-1, N, Lkv), W_UV)
return o.view(-1, N * V) @ self.num_heads @ W_O


## Chunked Prefill

For chunked prefill we want to use the compute friendly algorithm. We are 
assuming sufficiently large Sq / Skv ratio, in the future may want to switch to 
the data-movement friendly approach if the chunk (i.e. `Sq`) is small.

However, the compute-friendly approach can potentially run out of memory if Skv
is large due to: `k_nope = (kv_c @ W_UK).view(Skv, N, P)`

To mitigate this, we chunk the computation of attention with respect to the 
current context (i.e. `cache_kv_c` and `cache_k_pe`) so that we can used a 
fixed workspace size.

The chunked prefill approach is as follows:

MCC        Max chunk of context to process per iter, computed dynamically, 
           used to bound the memory usage

q_c        = h_t @ W_DQ
q_nope     = (q_c @ W_UQ).view(Sq, N, P)
q_pe       = RoPE(q_c @ W_QR).view(Sq, N, R)
new_kv_c   = h_t @ W_DKV
new_k_pe   = RoPE(h_t @ W_KR)
new_k_nope = (new_kv_c @ W_UK.view(Lkv, N * P)).view(Sq, N, P)
new_v      = (new_kv_c @ W_UV.view(Lkv, N * V)).view(Sq, N, V)

// MHA between queries and new KV
//     with QK headdim = P + R
//           V headdim = V
//    curr_o   shape [Sq, N, V]
//    curr_lse shape [N, Sq], this is just order FA returns
curr_o, curr_lse = scaled_dot_product_attention(
    torch.cat([q_nope, q_pe], dim=-1),
    torch.cat([new_k_nope, new_k_pe.unsqueeze(1).expand(-1, N, -1)], dim=-1),
    new_v,
    casual=True,
    return_softmax_lse=True
) 

// Compute attention with the already existing context
for chunk_idx in range(cdiv(C, MCC)):
    chunk_start  = chunk_idx * MCC
    chunk_end    = min(chunk_start + MCC, C)
    Sc           = chunk_end - chunk_start
    cache_kv_c_chunk   = cache_kv_c[chunk_start:chunk_end]
    cache_k_pe_chunk   = cache_k_pe[chunk_start:chunk_end]
    cache_k_nope_chunk = (cache_kv_c_chunk @ W_UK).view(-1, N, P)
    cache_v_chunk      = (cache_kv_c_chunk @ W_UV).view(-1, N, V)

    chunk_o, chunk_lse = scaled_dot_product_attention(
        torch.cat([q_nope, q_pe], dim=-1),
        torch.cat([cache_k_nope_chunk,
                   cache_k_pe_chunk.unsqueeze(1).expand(-1, N, -1)],
                   dim=-1),
        cache_v_chunk,
        casual=False,
        return_softmax_lse=True
    )

    curr_o, curr_lse = merge_attn_states(
        suffix_output=curr_o,
        suffix_lse=curr_lse,
        prefix_output=chunk_o,
        prefix_lse=chunk_lse,
    )

return curr_o @ W_O
"""

import functools
from abc import abstractmethod
from dataclasses import dataclass
from typing import TYPE_CHECKING, Any, Generic, Optional, TypeVar

import torch

from vllm import _custom_ops as ops
from vllm.attention.backends.abstract import (AttentionBackend, AttentionLayer,
                                              AttentionMetadata,
                                              MLAAttentionImpl)
from vllm.attention.backends.utils import get_mla_dims
from vllm.attention.ops.merge_attn_states import merge_attn_states
from vllm.attention.utils.fa_utils import get_flash_attn_version
from vllm.logger import init_logger
from vllm.model_executor.layers.linear import (ColumnParallelLinear,
                                               LinearBase,
                                               UnquantizedLinearMethod)
from vllm.model_executor.layers.rotary_embedding import RotaryEmbedding
from vllm.platforms import current_platform
from vllm.utils import cdiv, round_down
from vllm.v1.attention.backends.utils import CommonAttentionMetadata
<<<<<<< HEAD
from vllm.v1.kv_cache_interface import AttentionSpec
from vllm.v1.worker.block_table import BlockTable
=======
>>>>>>> 6115b115

try:
    from vllm.vllm_flash_attn import flash_attn_varlen_func
    is_vllm_fa = True
except ImportError:
    # For rocm use upstream flash attention
    from flash_attn import flash_attn_varlen_func
    is_vllm_fa = False

if TYPE_CHECKING:
    from vllm.v1.core.sched.output import SchedulerOutput
    from vllm.v1.worker.gpu_input_batch import InputBatch
    from vllm.v1.worker.gpu_model_runner import GPUModelRunner

logger = init_logger(__name__)


class MLACommonBackend(AttentionBackend):

    accept_output_buffer: bool = True

    @staticmethod
    def get_name() -> str:
        return "TRITON_MLA_VLLM_V1"

    @staticmethod
    def get_metadata_cls() -> type["AttentionMetadata"]:
        return MLACommonMetadata

    @staticmethod
    def get_builder_cls() -> type["MLACommonMetadataBuilder"]:
        return MLACommonMetadataBuilder

    @staticmethod
    def get_kv_cache_shape(
        num_blocks: int,
        block_size: int,
        num_kv_heads: int,  # assumed to be 1 for MLA
        head_size: int,
    ) -> tuple[int, ...]:
        return (num_blocks, block_size, head_size)

    @staticmethod
    def get_supported_head_sizes() -> list[int]:
        return [576]


@dataclass
class MLACommonPrefillMetadata:
    """ Prefill Specific Metadata """

    @dataclass
    class ChunkedContextMetadata:
        # New for MLA (compared to FlashAttention)
        # For handling chunked prefill
        cu_seq_lens: torch.Tensor
        starts: torch.Tensor
        seq_tot: list[int]
        max_seq_lens: list[int]
        workspace: torch.Tensor

    # Input positions for rotrary embeddings since for MLA the rotary
    # position embeddings are applied inside the attention backend
    input_positions: torch.Tensor
    block_table: torch.Tensor
    query_start_loc: torch.Tensor
    max_query_len: int
    chunked_context: Optional[ChunkedContextMetadata] = None


@dataclass
class MLACommonDecodeMetadata:
    # Input positions for rotrary embeddings since for MLA the rotary
    # position embeddings are applied inside the attention backend
    input_positions: torch.Tensor
    block_table: torch.Tensor
    seq_lens: torch.Tensor


D = TypeVar("D", bound=MLACommonDecodeMetadata)


@dataclass
class MLACommonMetadata(Generic[D]):
    """Metadata for MLACommon.

    NOTE: Please read the comment at the top of the file before trying to
    understand this class
    """
    # NOTE(sang): Definition of context_len, query_len, and seq_len.
    # |---------- N-1 iteration --------|
    # |---------------- N iteration ---------------------|
    # |- tokenA -|......................|-- newTokens ---|
    # |---------- context_len ----------|
    # |-------------------- seq_len ---------------------|
    #                                   |-- query_len ---|

    num_actual_tokens: int  # Number of tokens excluding padding.
    query_start_loc: torch.Tensor
    slot_mapping: torch.Tensor

    # New for MLA (compared to FlashAttention)
    # For handling prefill decode split
    num_decodes: int
    num_decode_tokens: int
    num_prefills: int

    # The dimension of the attention heads
    head_dim: Optional[int] = None

    decode: Optional[D] = None
    prefill: Optional[MLACommonPrefillMetadata] = None

    def __post_init__(self):
        supported_head_sizes = MLACommonBackend.get_supported_head_sizes()
        if self.head_dim is not None and self.head_dim \
                not in supported_head_sizes:
            raise ValueError(
                f"Only {supported_head_sizes} are supported for head_dim,",
                f"received {self.head_dim}.")


M = TypeVar("M", bound=MLACommonMetadata)


class MLACommonMetadataBuilder(Generic[M]):
    """
    NOTE: Please read the comment at the top of the file before trying to
    understand this class
    """

    def __init__(self,
                 runner: "GPUModelRunner",
                 kv_cache_spec: AttentionSpec,
                 block_table: BlockTable,
                 metadata_cls: Optional[type[M]] = None):
        self.metadata_cls = metadata_cls \
            if metadata_cls is not None else MLACommonMetadata
        self.runner = runner
        scheduler_config = runner.scheduler_config
        model_config = runner.model_config
        cache_config = runner.cache_config
        self.chunked_prefill_enabled = scheduler_config.chunked_prefill_enabled
        self.num_heads = model_config.get_num_attention_heads(
            runner.parallel_config)
        self.mla_dims = get_mla_dims(model_config)
        self.aot_schedule = is_vllm_fa and (get_flash_attn_version() == 3)
        self.kv_cache_spec = kv_cache_spec

        # Dont try to access the runner on AMD
        if self.aot_schedule:
            self.page_size = self.kv_cache_spec.block_size

        if self.chunked_prefill_enabled:
            self.chunked_prefill_workspace_size = min(
                # Max sure there is enough for 8 full length request or at least
                # 4 pages of cache per request
                max(
                    8 * model_config.max_model_len, 4 *
                    scheduler_config.max_num_seqs * cache_config.block_size),
                # For long-context models try not to over-allocate limiting
                # kv-cache space, limiting it to 64k tokens,
                # which would result in the workspace being:
                #   2*(576)*(64*1024) = 144mb
                # (assuming 576 MLA head dim, and fp16)
                # which would result in up-projected context being
                #   2*(192*128)*(64*1024) = 3gb
                # (assuming 192 QK head dim, 128 heads, and fp16)
                128 * 1024)
            assert self.chunked_prefill_workspace_size >= \
                scheduler_config.max_num_seqs * cache_config.block_size
            self.chunked_prefill_workspace = torch.empty(
                (self.chunked_prefill_workspace_size,
                 model_config.get_head_size()),
                dtype=model_config.dtype,
                device=runner.device,
            )
            self.page_size = self.kv_cache_spec.block_size
        self.block_table = block_table

    def reorder_batch(self, input_batch: "InputBatch",
                      scheduler_output: "SchedulerOutput") -> bool:
        # We now want to reorder the batch so that the "decode" requests are and
        # the front and the "prefill" requests are at the using the least amount
        # swaps possible. (NOTE for now we loosely use "decode" to mean requests
        # where attention is likely memory-bound and "prefill" to mean requests
        # where attention is likely compute-bound, TODO(lucas): figure out a
        # better naming here)
        decodes = []
        prefills = []
        num_decode_tokens = 0
        num_prefill_tokens = 0

        for i, req_id in enumerate(input_batch.req_ids):
            num_tokens = scheduler_output.num_scheduled_tokens[req_id]
            # for now treat 1 scheduled token as "decode" even if its not,
            # we should update this to something like < 8 in the future but
            # currently the TritonMLA._forward_decode only supports
            # num_tokens = 1
            if num_tokens == 1:
                decodes.append(i)
                num_decode_tokens += num_tokens
            else:
                prefills.append(i)
                num_prefill_tokens += num_tokens

        # We hope that this is fairly minimal since decodes
        # should be around for a number of iterations so hopefully they are
        # relatively stationary (and new request are generally appended to the
        # persistent batch so already should be at the back)
        # To achieve this we loop over the decodes in descending order and
        # the prefills in ascending order. We swap decodes from the  "back"
        # i.e. past where the last decode should be in the reodorered with
        # prefills from the front of the batch.
        # `decodes` and `prefills` are already in ascending order just based on
        # the above loop
        num_decodes = len(decodes)
        num_prefills = len(prefills)
        modified_batch = False

        for i in range(1, min(num_decodes, num_prefills) + 1):
            # If the decode is at the "back" of the batch, i, we can swap it
            # with the prefill closest to the front of the batch
            decode_idx = decodes[num_decodes - i]
            if decode_idx < num_decodes:
                break

            input_batch.swap_states(prefills[i - 1], decode_idx)
            modified_batch = True

        # Save for next `build` call
        # TODO(lucas): this is a bit of a hack, we should probably have a
        # better way of doing this
        self._num_decodes = num_decodes
        self._num_prefills = num_prefills
        self._num_decode_tokens = num_decode_tokens
        self._num_prefill_tokens = num_prefill_tokens

        return modified_batch

    def _build_decode(self, input_positions: torch.Tensor,
                      block_table_tensor: torch.Tensor,
                      seq_lens: torch.Tensor):
        return MLACommonDecodeMetadata(
            input_positions=input_positions,
            block_table=block_table_tensor,
            seq_lens=seq_lens,
        )

    def build(self, num_reqs: int, num_actual_tokens: int, max_query_len: int,
              common_prefix_len: int,
              common_attn_metadata: CommonAttentionMetadata) -> M:
        assert self._num_decodes + self._num_prefills == num_reqs

        # Note(simon): be careful about the CPU <> GPU memory movement in this
        # function. We should avoid GPU -> CPU sync as much as possible because
        # it blocks on all previous kernels.
        device = self.runner.device
<<<<<<< HEAD
        block_table_tensor = self.block_table.get_device_tensor()[:num_reqs]
        slot_mapping = self.block_table.slot_mapping_cpu[:num_actual_tokens].to(
=======
        block_table = (
            self.runner.input_batch.block_table.get_device_tensor()[:num_reqs])
        slot_mapping = self.runner.slot_mapping_cpu[:num_actual_tokens].to(
>>>>>>> 6115b115
            device, non_blocking=True).long()
        input_positions = self.runner.positions_cpu[:num_actual_tokens].to(
            device, non_blocking=True).long()

        query_start_loc = common_attn_metadata.query_start_loc
        seq_lens = common_attn_metadata.seq_lens

        prefill_metadata = None
        if self._num_prefills > 0:
            reqs_start = self._num_decodes  # prefill_start
            tokens_start = self._num_decode_tokens

            context_lens_cpu = self.runner.input_batch.\
                num_computed_tokens_cpu_tensor[reqs_start:num_reqs]
            max_context_len_cpu = context_lens_cpu.max().item()
            num_prefills_with_context_cpu = (context_lens_cpu > 0).sum().item()
            prefill_query_start_loc = query_start_loc[
                reqs_start:] - query_start_loc[reqs_start]

            chunked_context_metadata = None
            if self.chunked_prefill_enabled and self._num_prefills > 0 \
                and max_context_len_cpu > 0:
                # NOTE: it is recommend you read the `Chunked Prefill` section
                # in the comment at the top of the file before trying to
                # understand the following code

                # currently we allocate an equal amount of workspace for each
                # prefill in the batch, we could probably use a more advanced
                # algorithm here and allocate more workspace to prefills with
                # longer context lengths
                max_context_chunk = (self.chunked_prefill_workspace_size //
                                     num_prefills_with_context_cpu)

                # align max_context_chunk to page_size by rounding down,
                # currently the `gather_cache` kernel cannot handle
                # `context_chunk_starts` that are not aligned to page_size
                max_context_chunk = round_down(max_context_chunk,
                                               self.page_size)

                assert max_context_chunk > 0
                num_chunks = cdiv(max_context_len_cpu, max_context_chunk)

                # if `max_context_chunk = 256`, `num_chunks = 3`, and
                #   `num_prefills_with_context = 4`, create a tensor that looks
                # like
                #  [[0, 0, 0, 0], [256, 256, 256, 256], [512, 512, 512, 512]]
                # Note(simon): this is done in CPU because of downstream's
                # of `to_list`.
                chunk_starts = \
                    torch.arange(num_chunks, dtype=torch.int32) \
                    .unsqueeze(1).expand(-1, self._num_prefills) \
                    * max_context_chunk
                chunk_ends = torch.min(context_lens_cpu.unsqueeze(0),
                                       chunk_starts + max_context_chunk)
                chunk_seq_lens = (chunk_ends - chunk_starts).clamp(min=0)

                cu_seq_lens_cpu = torch.zeros(num_chunks,
                                              self._num_prefills + 1,
                                              dtype=torch.int32,
                                              pin_memory=True)
                torch.cumsum(chunk_seq_lens,
                             dim=1,
                             out=cu_seq_lens_cpu[:, 1:],
                             dtype=torch.int32)

                chunked_context_metadata = \
                    MLACommonPrefillMetadata.ChunkedContextMetadata(
                    cu_seq_lens=cu_seq_lens_cpu.to(device, non_blocking=True),
                    starts=chunk_starts.to(device, non_blocking=True),
                    seq_tot=chunk_seq_lens.sum(dim=1).tolist(),
                    max_seq_lens=chunk_seq_lens.max(dim=1).values.tolist(),
                    workspace=self.chunked_prefill_workspace,
                )

                assert max(chunked_context_metadata.max_seq_lens) <= \
                    self.chunked_prefill_workspace_size

            prefill_metadata = MLACommonPrefillMetadata(
                input_positions=input_positions[tokens_start:],
                block_table=block_table_tensor[reqs_start:, ...],
                query_start_loc=prefill_query_start_loc,
                max_query_len=max_query_len,
                chunked_context=chunked_context_metadata,
            )

        decode_metadata = None
        if self._num_decodes > 0:
            decode_metadata = self._build_decode(
                input_positions=input_positions[:self._num_decode_tokens],
                block_table_tensor=block_table_tensor[:self._num_decodes, ...],
                seq_lens=seq_lens[:self._num_decodes],
            )

        return self.metadata_cls(
            num_actual_tokens=num_actual_tokens,
            query_start_loc=query_start_loc,
            slot_mapping=slot_mapping,
            head_dim=self.runner.model_config.get_head_size(),
            # MLACommonMetadata Chunk prefill specific
            num_decodes=self._num_decodes,
            num_decode_tokens=self._num_decode_tokens,
            num_prefills=self._num_prefills,
            prefill=prefill_metadata,
            decode=decode_metadata,
        )

    def use_cascade_attention(self, *args, **kwargs) -> bool:
        return False


class MLACommonImpl(MLAAttentionImpl[M], Generic[M]):
    """
    NOTE: Please read the comment at the top of the file before trying to
    understand this class
    """

    def __init__(
        self,
        num_heads: int,
        head_size: int,
        scale: float,
        num_kv_heads: int,
        alibi_slopes: Optional[list[float]],
        sliding_window: Optional[int],
        kv_cache_dtype: str,
        blocksparse_params: Optional[dict[str, Any]],
        logits_soft_cap: Optional[float],
        attn_type: str,
        # MLA Specific Arguments
        q_lora_rank: Optional[int],
        kv_lora_rank: int,
        qk_nope_head_dim: int,
        qk_rope_head_dim: int,
        qk_head_dim: int,
        v_head_dim: int,
        rotary_emb: RotaryEmbedding,
        kv_b_proj: ColumnParallelLinear,
    ) -> None:
        self.num_heads = num_heads
        self.head_size = head_size
        self.scale = float(scale)
        self.num_kv_heads = num_kv_heads
        self.kv_cache_dtype = kv_cache_dtype

        self.q_lora_rank = q_lora_rank
        self.kv_lora_rank = kv_lora_rank
        self.qk_nope_head_dim = qk_nope_head_dim
        self.qk_rope_head_dim = qk_rope_head_dim
        self.qk_head_dim = qk_head_dim
        self.v_head_dim = v_head_dim

        # Hack for V1 for now to avoid torch library overhead (since we are
        # already inside an attention custom op), pull out the forward
        # method from the rotary embedding and call it directly
        # TODO(lucas): we should probably find a cleaner way to do this
        self.rotary_emb = rotary_emb.forward_native
        if current_platform.is_cuda():
            self.rotary_emb = rotary_emb.forward_cuda

        self.kv_b_proj = kv_b_proj
        self.vllm_flash_attn_version = get_flash_attn_version()

        # Handle the differences between the flash_attn_varlen from flash_attn
        # and the one from vllm_flash_attn. The former is used on RoCM and the
        # latter has an additional parameter to control FA2 vs FA3
        self.flash_attn_varlen_func = flash_attn_varlen_func
        self.vllm_flash_attn_version = get_flash_attn_version()
        if self.vllm_flash_attn_version is not None:
            self.flash_attn_varlen_func = \
                functools.partial(flash_attn_varlen_func,
                                  fa_version=self.vllm_flash_attn_version)

        # For MLA the v head dim is smaller than qk head dim so we pad out
        # v with 0s to match the qk head dim for attention backends that do
        # not support different headdims
        # We don't need to pad V if we are on a hopper system with FA3
        self._pad_v = self.vllm_flash_attn_version is None or not (
            self.vllm_flash_attn_version == 3
            and current_platform.get_device_capability()[0] == 9)

    def _flash_attn_varlen_diff_headdims(self,
                                         q,
                                         k,
                                         v,
                                         return_softmax_lse=False,
                                         softmax_scale=None,
                                         **kwargs):
        maybe_padded_v = v
        if self._pad_v:
            maybe_padded_v = torch.nn.functional.pad(
                v, [0, q.shape[-1] - v.shape[-1]], value=0)

        attn_out = self.flash_attn_varlen_func(
            q=q,
            k=k,
            v=maybe_padded_v,
            return_softmax_lse=return_softmax_lse,
            softmax_scale=softmax_scale,
            **kwargs,
        )

        # Unpack the output if there is multiple results
        lse = None
        if isinstance(attn_out, tuple):
            attn_out, lse = attn_out[0], attn_out[1]

        # unpad if necessary
        if self._pad_v:
            attn_out = attn_out[..., :v.shape[-1]]

        # Remain consistent with old `flash_attn_varlen_func` where there
        # is only one output tensor if `return_softmax_lse` is False.
        if return_softmax_lse:
            return attn_out, lse
        return attn_out

    def _v_up_proj(self, x):
        # Convert from (B, N, L) to (N, B, L)
        x = x.view(-1, self.num_heads, self.kv_lora_rank).transpose(0, 1)
        # Multiply (N, B, L) x (N, L, V) -> (N, B, V)
        x = torch.bmm(x, self.W_UV)
        # Convert from (N, B, V) to (B, N * V)
        return x.transpose(0, 1).reshape(-1, self.num_heads * self.v_head_dim)

    def process_weights_after_loading(self, act_dtype: torch.dtype):

        def get_layer_weight(layer):
            WEIGHT_NAMES = ("weight", "qweight", "weight_packed")
            for attr in WEIGHT_NAMES:
                if hasattr(layer, attr):
                    return getattr(layer, attr)
            raise AttributeError(
                f"Layer '{layer}' has no recognized weight attribute:"
                f" {WEIGHT_NAMES}.")

        def get_and_maybe_dequant_weights(layer: LinearBase):
            if not isinstance(layer.quant_method, UnquantizedLinearMethod):
                # NOTE: This should only be used offline, since it's O(N^3)
                eye = torch.eye(layer.input_size_per_partition,
                                dtype=act_dtype,
                                device=get_layer_weight(layer).device)
                dequant_weights = layer.quant_method.apply(layer,
                                                           eye,
                                                           bias=None)
                del eye
                # standardize to (output, input)
                return dequant_weights.T
            return layer.weight

        # we currently do not have quantized bmm's which are needed for
        # `W_UV` and `W_UK_T`, we we just store fp16/bf16 copies and perform
        # the bmm's in 16-bit, the extra memory overhead of this is fairly low
        kv_b_proj_weight = get_and_maybe_dequant_weights(self.kv_b_proj).T
        assert kv_b_proj_weight.shape == (
            self.kv_lora_rank,
            self.num_heads * (self.qk_nope_head_dim + self.v_head_dim)), (
                f"{kv_b_proj_weight.shape=}, "
                f"{self.kv_lora_rank=}, "
                f"{self.num_heads=}, "
                f"{self.qk_nope_head_dim=}, "
                f"{self.v_head_dim=}")
        kv_b_proj_weight = kv_b_proj_weight.view(
            self.kv_lora_rank,
            self.num_heads,
            self.qk_nope_head_dim + self.v_head_dim,
        )

        W_UK, W_UV = kv_b_proj_weight.split(
            [self.qk_nope_head_dim, self.v_head_dim], dim=-1)

        # Convert from (L, N, V) to (N, L, V)
        self.W_UV = W_UV.transpose(0, 1)
        # Convert from (L, N, P) to (N, P, L)
        self.W_UK_T = W_UK.permute(1, 2, 0)

    def _compute_prefill_context(
        self,
        q: torch.Tensor,
        kv_c_and_k_pe_cache: torch.Tensor,
        attn_metadata: MLACommonMetadata,
    ):
        assert attn_metadata.prefill is not None
        prefill_metadata = attn_metadata.prefill
        assert prefill_metadata.chunked_context is not None

        output = None
        iters = len(prefill_metadata.chunked_context.seq_tot)
        workspace = prefill_metadata.chunked_context.workspace

        for i in range(iters):
            toks = prefill_metadata.chunked_context.seq_tot[i]

            ops.gather_cache(
                src_cache=kv_c_and_k_pe_cache,
                dst=workspace,
                block_table=prefill_metadata.block_table,
                cu_seq_lens=prefill_metadata.chunked_context.cu_seq_lens[i],
                batch_size=attn_metadata.num_prefills,
                seq_starts=prefill_metadata.chunked_context.starts[i],
            )

            kv_c_normed = workspace[:toks]\
                [..., :self.kv_lora_rank]
            k_pe = workspace[:toks]\
                [..., self.kv_lora_rank:].unsqueeze(1)

            kv_nope = self.kv_b_proj(kv_c_normed)[0].view( \
                -1, self.num_heads, self.qk_nope_head_dim + self.v_head_dim)
            k_nope, v = kv_nope\
                .split([self.qk_nope_head_dim, self.v_head_dim], dim=-1)

            k = torch.cat((k_nope, k_pe.expand((*k_nope.shape[:-1], -1))),
                          dim=-1)

            attn_output, attn_softmax_lse = \
                self._flash_attn_varlen_diff_headdims(
                q=q,
                k=k,
                v=v,
                cu_seqlens_q=prefill_metadata.query_start_loc,
                cu_seqlens_k=prefill_metadata.chunked_context.cu_seq_lens[i],
                max_seqlen_q=prefill_metadata.max_query_len,
                max_seqlen_k=prefill_metadata.chunked_context.max_seq_lens[i],
                softmax_scale=self.scale,
                causal=False,  # Context is unmasked
                return_softmax_lse=True,
            )

            if output is None:
                output = attn_output
                output_lse = attn_softmax_lse
            else:
                output_tmp = torch.empty_like(output)
                output_lse_tmp = torch.empty_like(output_lse)
                merge_attn_states(
                    output=output_tmp,
                    output_lse=output_lse_tmp,
                    prefix_output=output,
                    prefix_lse=output_lse,
                    suffix_output=attn_output,
                    suffix_lse=attn_softmax_lse,
                )
                output = output_tmp
                output_lse = output_lse_tmp

        return output, output_lse

    def _forward_prefill(
        self,
        q: torch.Tensor,
        kv_c_normed: torch.Tensor,
        k_pe: torch.Tensor,
        kv_c_and_k_pe_cache: torch.Tensor,
        attn_metadata: MLACommonMetadata,
    ) -> torch.Tensor:
        assert attn_metadata.prefill is not None

        has_context = attn_metadata.prefill.chunked_context is not None
        kv_nope = self.kv_b_proj(kv_c_normed)[0].view(\
            -1, self.num_heads, self.qk_nope_head_dim + self.v_head_dim)
        k_nope, v = kv_nope\
            .split([self.qk_nope_head_dim, self.v_head_dim], dim=-1)

        k = torch.cat((k_nope, k_pe.expand((*k_nope.shape[:-1], -1))), dim=-1)

        output = self._flash_attn_varlen_diff_headdims(
            q=q,
            k=k,
            v=v,
            cu_seqlens_q=attn_metadata.prefill.query_start_loc,
            cu_seqlens_k=attn_metadata.prefill.query_start_loc,
            max_seqlen_q=attn_metadata.prefill.max_query_len,
            max_seqlen_k=attn_metadata.prefill.max_query_len,
            softmax_scale=self.scale,
            causal=True,
            return_softmax_lse=has_context,
        )

        if has_context:
            suffix_output, suffix_lse = output
            context_output, context_lse = self._compute_prefill_context( \
                q, kv_c_and_k_pe_cache, attn_metadata)

            output = torch.empty_like(suffix_output)
            merge_attn_states(
                output=output,
                prefix_output=context_output,
                prefix_lse=context_lse,
                suffix_output=suffix_output,
                suffix_lse=suffix_lse,
            )

        return output.flatten(start_dim=-2)

    @abstractmethod
    def _forward_decode(
        self,
        ql_nope: torch.Tensor,
        q_pe: torch.Tensor,
        kv_c_and_k_pe_cache: torch.Tensor,
        attn_metadata: M,
    ) -> torch.Tensor:
        raise NotImplementedError

    def forward(
        self,
        layer: AttentionLayer,
        q: torch.Tensor,
        k_c_normed: torch.Tensor,  # key in unified attn
        k_pe: torch.Tensor,  # value in unified attn
        kv_cache: torch.Tensor,
        attn_metadata: M,
        output: Optional[torch.Tensor] = None,
    ) -> torch.Tensor:

        assert output is not None, "Output tensor must be provided."

        if attn_metadata is None:
            # Profiling run.
            return output

        num_actual_toks = attn_metadata.num_actual_tokens

        # Inputs and outputs may be padded for CUDA graphs
        output_padded = output
        output = output[:num_actual_toks, ...]
        q = q[:num_actual_toks, ...]
        k_c_normed = k_c_normed[:num_actual_toks, ...]
        k_pe = k_pe[:num_actual_toks, ...]

        # Restore head dim (for rotary embedding)
        k_pe = k_pe.unsqueeze(1)

        assert attn_metadata.num_decodes is not None and \
            attn_metadata.num_prefills is not None and \
            attn_metadata.num_decode_tokens is not None

        has_decode = attn_metadata.num_decodes > 0
        has_prefill = attn_metadata.num_prefills > 0
        num_decode_tokens = attn_metadata.num_decode_tokens

        q = q.view(-1, self.num_heads, self.qk_head_dim)
        decode_q = q[:num_decode_tokens]
        decode_k_pe = k_pe[:num_decode_tokens]

        prefill_q = q[num_decode_tokens:]
        prefill_k_pe = k_pe[num_decode_tokens:]
        prefill_k_c_normed = k_c_normed[num_decode_tokens:]

        if has_decode:
            assert attn_metadata.decode is not None
            decode_q_nope, decode_q_pe = decode_q.split(
                [self.qk_nope_head_dim, self.qk_rope_head_dim], dim=-1)
            # Convert from (B, N, P) to (N, B, P)
            decode_q_nope = decode_q_nope.transpose(0, 1)
            # Multiply (N, B, P) x (N, P, L) -> (N, B, L)
            decode_ql_nope = torch.bmm(decode_q_nope, self.W_UK_T)
            # Convert from (N, B, L) to (B, N, L)
            decode_ql_nope = decode_ql_nope.transpose(0, 1)
            decode_q_pe[...], decode_k_pe[...] = self.rotary_emb(
                attn_metadata.decode.input_positions, decode_q_pe, decode_k_pe)

        if has_prefill:
            assert attn_metadata.prefill is not None
            prefill_q_pe = prefill_q[..., self.qk_nope_head_dim:]

            prefill_q_pe[...], prefill_k_pe[...] = self.rotary_emb(
                attn_metadata.prefill.input_positions, prefill_q_pe,
                prefill_k_pe)

        # write the latent and rope to kv cache
        if kv_cache.numel() > 0:
            ops.concat_and_cache_mla(
                k_c_normed,
                k_pe.squeeze(1),
                kv_cache,
                attn_metadata.slot_mapping.flatten(),
                kv_cache_dtype=self.kv_cache_dtype,
                scale=layer._k_scale,
            )

        if has_prefill:
            output[num_decode_tokens:] = self._forward_prefill(
                prefill_q, prefill_k_c_normed, prefill_k_pe, kv_cache,
                attn_metadata)

        if has_decode:
            output[:num_decode_tokens] = self._forward_decode(
                decode_ql_nope, decode_q_pe, kv_cache, attn_metadata)

        return output_padded<|MERGE_RESOLUTION|>--- conflicted
+++ resolved
@@ -208,11 +208,8 @@
 from vllm.platforms import current_platform
 from vllm.utils import cdiv, round_down
 from vllm.v1.attention.backends.utils import CommonAttentionMetadata
-<<<<<<< HEAD
 from vllm.v1.kv_cache_interface import AttentionSpec
 from vllm.v1.worker.block_table import BlockTable
-=======
->>>>>>> 6115b115
 
 try:
     from vllm.vllm_flash_attn import flash_attn_varlen_func
@@ -471,18 +468,14 @@
         # function. We should avoid GPU -> CPU sync as much as possible because
         # it blocks on all previous kernels.
         device = self.runner.device
-<<<<<<< HEAD
         block_table_tensor = self.block_table.get_device_tensor()[:num_reqs]
         slot_mapping = self.block_table.slot_mapping_cpu[:num_actual_tokens].to(
-=======
-        block_table = (
-            self.runner.input_batch.block_table.get_device_tensor()[:num_reqs])
-        slot_mapping = self.runner.slot_mapping_cpu[:num_actual_tokens].to(
->>>>>>> 6115b115
             device, non_blocking=True).long()
         input_positions = self.runner.positions_cpu[:num_actual_tokens].to(
             device, non_blocking=True).long()
 
+        query_start_loc = common_attn_metadata.query_start_loc
+        seq_lens = common_attn_metadata.seq_lens
         query_start_loc = common_attn_metadata.query_start_loc
         seq_lens = common_attn_metadata.seq_lens
 
