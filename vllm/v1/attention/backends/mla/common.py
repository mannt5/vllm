--- conflicted
+++ resolved
@@ -355,14 +355,8 @@
         self.kv_cache_spec = kv_cache_spec
 
         # Dont try to access the runner on AMD
-<<<<<<< HEAD
-        #if self.aot_schedule:
-        # Need page_size to compute max_context_chunk
-        self.page_size = self.runner.block_size
-=======
         if self.aot_schedule:
             self.page_size = self.kv_cache_spec.block_size
->>>>>>> be48360c
 
         if self.chunked_prefill_enabled:
             self.chunked_prefill_workspace_size = min(
