# SPDX-License-Identifier: Apache-2.0
"""
This file implements common components for MLA implementations.

First we define:

Sq      as Q sequence length
Skv     as KV sequence length

MLA has two possible ways of computing, a data-movement friendly approach and a
compute friendly approach, we generally want to use the compute friendly
approach for "prefill" (i.e. the ratio Sq / Skv is "small", is near 1)
and the data-movement friendly approach for "decode" (i.e. the ratio
Sq / Skv is "large").

NOTE what we deem small and large is currently determined by if its labelled
prefill or decode by the scheduler, but this is something we should probably
tune.

Main reference: DeepseekV2 paper, and FlashInfer Implementation
(https://arxiv.org/abs/2405.04434 and https://github.com/flashinfer-ai/flashinfer/pull/551).

Deepseek's MLA attention works the following way:
* Use a single latent vector to represent the per-token entry of the KV cache. 
* For decode (i.e. the memory friendly approach) the attention "simulates" a
multi-head attention, while the compute is similar to multi-query attention.

Below is example of both paths assuming batchsize = 1

## More Extent Definitions:

C           Context length, `Skv - Sq`
H           hidden size
N           number of attention heads
Lq          latent dimension for Q              1536 in DSV3
Lkv         latent dimension for K/V            512 in DSV3
P           nope dimension, no rope.            128 in DSV3
R           rope dimension, goes through rope.  64 in DSV3
V           V head dim.                         128 in DSV3

## Vector/Matrix Definitions

h_t         hidden states (input to attention)  shape [Sq, H]
q_c         latent/compressed Q                 shape [Sq, Lq]
q_nope      uncompressed Q (no-rope)            shape [Sq, N, P]
q_pe        uncompressed Q (rope)               shape [Sq, N, R]
kv_c        latent/compressed KV                shape [Skv, Lkv]
k_pe        decoupled k position embeddings     shape [Skv, R]
new_kv_c    new kv_c from current iter          shape [Sq, Lkv]
new_k_pe    new k_pe from current iter          shape [Sq, R]
cache_kv_c  cached k_c from previous iters      shape [C, Lkv]
cache_k_pe  cached k_pe from previous iters     shape [C, R]
W_DQ        project h_t to q_c                  shape [H, Lq]
W_UQ        project q_c to q_nope               shape [Lq, N * P]
W_QR        project q_c to q_pe                 shape [Lq, N * R]
W_DKV       project h_t to kv_c                 shape [H, Lkv]
W_UK        project kv_c to k_nope              shape [Lkv, N, P]
W_KR        project h_t to k_pe                 shape [H, R]
W_UV        project kv_c to v                   shape [Lkv, N, V]
W_O         project v to h_t                    shape [N * V, H]


## Compute Friendly Approach (i.e. "_forward_prefill"):

q_c      = h_t @ W_DQ
q_nope   = (q_c @ W_UQ).view(Sq, N, P)
q_pe     = RoPE(q_c @ W_QR).view(Sq, N, R)
new_kv_c = h_t @ W_DKV
new_k_pe = RoPE(h_t @ W_KR)
kv_c     = torch.cat([new_kv_c, cache_kv_c], dim=0)
k_pe     = torch.cat([new_k_pe, cache_k_pe], dim=0)
k_nope   = (kv_c @ W_UK.view(Lkv, N * P)).view(Skv, N, P)
v        = (kv_c @ W_UV.view(Lkv, N * V)).view(Skv, N, V)

// MHA with QK headdim = P + R
//           V headdim = V
//      spda_o shape [Sq, N, V]
spda_o = scaled_dot_product_attention(
    torch.cat([q_nope, q_pe], dim=-1),
    torch.cat([k_nope, k_pe.unsqueeze(1).expand(-1, N, -1)], dim=-1),
    v
) 
return spda_o @ W_O

NOTE: in the actual code,
    `kv_b_proj` is [W_UK; W_UV] concatenated per head
    `q_b_proj` is [W_UQ; W_QR] concatenated per head
    `out_proj` is W_O


## Data-Movement Friendly Approach (i.e. "_forward_decode"):

Runtime
q_c      = h_t @ W_DQ
q_nope   = (q_c @ W_UQ).view(-1, N, P)
ql_nope  = einsum("snh,lnh->snl", q, W_UK)
q_pe     = RoPE(q_c @ W_QR).view(Sq, N, R)
new_kv_c = h_t @ W_DKV
new_k_pe = RoPE(h_t @ W_KR)
kv_c     = torch.cat([new_kv_c, cache_kv_c], dim=0)
k_pe     = torch.cat([new_k_pe, cache_k_pe], dim=0)

// MQA with QK headdim = Lkv + R
//           V headdim = Lkv
//      spda_o shape [Sq, N, Lkv]
// NOTE: this is less compute-friendly since Lkv > P
//       but is more data-movement friendly since its MQA vs MHA
spda_o = scaled_dot_product_attention(
    torch.cat([ql_nope, q_pe], dim=-1),
    torch.cat([kv_c, k_pe], dim=-1),
    kv_c
)

o = einsum("snl,lnv->snv", spda_o.reshape(-1, N, Lkv), W_UV)
return o.view(-1, N * V) @ self.num_heads @ W_O


## Chunked Prefill

For chunked prefill we want to use the compute friendly algorithm. We are 
assuming sufficiently large Sq / Skv ratio, in the future may want to switch to 
the data-movement friendly approach if the chunk (i.e. `Sq`) is small.

However, the compute-friendly approach can potentially run out of memory if Skv
is large due to: `k_nope = (kv_c @ W_UK).view(Skv, N, P)`

To mitigate this, we chunk the computation of attention with respect to the 
current context (i.e. `cache_kv_c` and `cache_k_pe`) so that we can used a 
fixed workspace size.

The chunked prefill approach is as follows:

MCC        Max chunk of context to process per iter, computed dynamically, 
           used to bound the memory usage

q_c        = h_t @ W_DQ
q_nope     = (q_c @ W_UQ).view(Sq, N, P)
q_pe       = RoPE(q_c @ W_QR).view(Sq, N, R)
new_kv_c   = h_t @ W_DKV
new_k_pe   = RoPE(h_t @ W_KR)
new_k_nope = (new_kv_c @ W_UK.view(Lkv, N * P)).view(Sq, N, P)
new_v      = (new_kv_c @ W_UV.view(Lkv, N * V)).view(Sq, N, V)

// MHA between queries and new KV
//     with QK headdim = P + R
//           V headdim = V
//    curr_o   shape [Sq, N, V]
//    curr_lse shape [N, Sq], this is just order FA returns
curr_o, curr_lse = scaled_dot_product_attention(
    torch.cat([q_nope, q_pe], dim=-1),
    torch.cat([new_k_nope, new_k_pe.unsqueeze(1).expand(-1, N, -1)], dim=-1),
    new_v,
    casual=True,
    return_softmax_lse=True
) 

// Compute attention with the already existing context
for chunk_idx in range(cdiv(C, MCC)):
    chunk_start  = chunk_idx * MCC
    chunk_end    = min(chunk_start + MCC, C)
    Sc           = chunk_end - chunk_start
    cache_kv_c_chunk   = cache_kv_c[chunk_start:chunk_end]
    cache_k_pe_chunk   = cache_k_pe[chunk_start:chunk_end]
    cache_k_nope_chunk = (cache_kv_c_chunk @ W_UK).view(-1, N, P)
    cache_v_chunk      = (cache_kv_c_chunk @ W_UV).view(-1, N, V)

    chunk_o, chunk_lse = scaled_dot_product_attention(
        torch.cat([q_nope, q_pe], dim=-1),
        torch.cat([cache_k_nope_chunk,
                   cache_k_pe_chunk.unsqueeze(1).expand(-1, N, -1)],
                   dim=-1),
        cache_v_chunk,
        casual=False,
        return_softmax_lse=True
    )

    curr_o, curr_lse = merge_attn_states(
        suffix_output=curr_o,
        suffix_lse=curr_lse,
        prefix_output=chunk_o,
        prefix_lse=chunk_lse,
    )

return curr_o @ W_O
"""

import functools
from abc import abstractmethod
from dataclasses import dataclass
from typing import TYPE_CHECKING, Any, Generic, Optional, TypeVar

import torch

from vllm import _custom_ops as ops
from vllm.attention.backends.abstract import (AttentionBackend, AttentionLayer,
                                              AttentionMetadata,
                                              MLAAttentionImpl)
from vllm.attention.backends.utils import get_mla_dims
from vllm.attention.ops.merge_attn_states import merge_attn_states
from vllm.logger import init_logger
from vllm.model_executor.layers.linear import (ColumnParallelLinear,
                                               LinearBase, RowParallelLinear,
                                               UnquantizedLinearMethod)
from vllm.model_executor.layers.rotary_embedding import RotaryEmbedding
from vllm.platforms import current_platform
from vllm.utils import cdiv, round_down
from vllm.v1.kv_cache_interface import KVCacheSpec
from vllm.v1.worker.block_table import BlockTable
from vllm.vllm_flash_attn.fa_utils import get_flash_attn_version

try:
    from vllm.vllm_flash_attn import flash_attn_varlen_func
    is_vllm_fa = True
except ImportError:
    # For rocm use upstream flash attention
    from flash_attn import flash_attn_varlen_func
    is_vllm_fa = False

if TYPE_CHECKING:
    from vllm.v1.core.sched.output import SchedulerOutput
    from vllm.v1.worker.gpu_input_batch import InputBatch
    from vllm.v1.worker.gpu_model_runner import GPUModelRunner

logger = init_logger(__name__)


class MLACommonBackend(AttentionBackend):

    accept_output_buffer: bool = True

    @staticmethod
    def get_name() -> str:
        return "TRITON_MLA_VLLM_V1"

    @staticmethod
    def get_metadata_cls() -> type["AttentionMetadata"]:
        return MLACommonMetadata

    @staticmethod
    def get_builder_cls() -> type["MLACommonMetadataBuilder"]:
        return MLACommonMetadataBuilder

    @staticmethod
    def get_kv_cache_shape(
        num_blocks: int,
        block_size: int,
        num_kv_heads: int,  # assumed to be 1 for MLA
        head_size: int,
    ) -> tuple[int, ...]:
        return (num_blocks, block_size, head_size)

    @staticmethod
    def get_supported_head_sizes() -> list[int]:
        return [576]


@dataclass
class MLACommonPrefillMetadata:
    """ Prefill Specific Metadata """

    @dataclass
    class ChunkedContextMetadata:
        # New for MLA (compared to FlashAttention)
        # For handling chunked prefill
        cu_seq_lens: torch.Tensor
        starts: torch.Tensor
        seq_tot: list[int]
        max_seq_lens: list[int]
        workspace: torch.Tensor

    # Input positions for rotrary embeddings since for MLA the rotary
    # position embeddings are applied inside the attention backend
    input_positions: torch.Tensor
    block_table: torch.Tensor
    query_start_loc: torch.Tensor
    max_query_len: int
    chunked_context: Optional[ChunkedContextMetadata] = None


@dataclass
class MLACommonDecodeMetadata:
    # Input positions for rotrary embeddings since for MLA the rotary
    # position embeddings are applied inside the attention backend
    input_positions: torch.Tensor
    block_table: torch.Tensor
    seq_lens: torch.Tensor


D = TypeVar("D", bound=MLACommonDecodeMetadata)


@dataclass
class MLACommonMetadata(Generic[D]):
    """Metadata for MLACommon.

    NOTE: Please read the comment at the top of the file before trying to
    understand this class
    """
    # NOTE(sang): Definition of context_len, query_len, and seq_len.
    # |---------- N-1 iteration --------|
    # |---------------- N iteration ---------------------|
    # |- tokenA -|......................|-- newTokens ---|
    # |---------- context_len ----------|
    # |-------------------- seq_len ---------------------|
    #                                   |-- query_len ---|

    num_actual_tokens: int  # Number of tokens excluding padding.
    query_start_loc: torch.Tensor
    slot_mapping: torch.Tensor

    # New for MLA (compared to FlashAttention)
    # For handling prefill decode split
    num_decodes: int
    num_decode_tokens: int
    num_prefills: int

    # For logging.
    num_input_tokens: int = 0  # Number of tokens including padding.

    # The dimension of the attention heads
    head_dim: Optional[int] = None

    decode: Optional[D] = None
    prefill: Optional[MLACommonPrefillMetadata] = None

    def __post_init__(self):
        supported_head_sizes = MLACommonBackend.get_supported_head_sizes()
        if self.head_dim is not None and self.head_dim \
                not in supported_head_sizes:
            raise ValueError(
                f"Only {supported_head_sizes} are supported for head_dim,",
                f"received {self.head_dim}.")


M = TypeVar("M", bound=MLACommonMetadata)


class MLACommonMetadataBuilder(Generic[M]):
    """
    NOTE: Please read the comment at the top of the file before trying to
    understand this class
    """

    def __init__(self,
                 runner: "GPUModelRunner",
                 kv_cache_spec: KVCacheSpec,
                 persistent_block_table: BlockTable,
                 metadata_cls: Optional[type[M]] = None):
        self.metadata_cls = metadata_cls \
            if metadata_cls is not None else MLACommonMetadata
        self.runner = runner
        scheduler_config = runner.scheduler_config
        model_config = runner.model_config
        cache_config = runner.cache_config
        self.chunked_prefill_enabled = scheduler_config.chunked_prefill_enabled
        self.num_heads = model_config.get_num_attention_heads(
            runner.parallel_config)
        self.mla_dims = get_mla_dims(model_config)
        self.aot_schedule = is_vllm_fa and (get_flash_attn_version() == 3)

        # Dont try to access the runner on AMD
        if self.aot_schedule:
            self.page_size = self.runner.block_size

        if self.chunked_prefill_enabled:
            self.chunked_prefill_workspace_size = min(
                # Max sure there is enough for 8 full length request or at least
                # 4 pages of cache per request
                max(
                    8 * model_config.max_model_len, 4 *
                    scheduler_config.max_num_seqs * cache_config.block_size),
                # For long-context models try not to over-allocate limiting
                # kv-cache space, limiting it to 64k tokens,
                # which would result in the workspace being:
                #   2*(576)*(64*1024) = 144mb
                # (assuming 576 MLA head dim, and fp16)
                # which would result in up-projected context being
                #   2*(192*128)*(64*1024) = 3gb
                # (assuming 192 QK head dim, 128 heads, and fp16)
                128 * 1024)
            assert self.chunked_prefill_workspace_size >= \
                scheduler_config.max_num_seqs * cache_config.block_size
            self.chunked_prefill_workspace = torch.empty(
                (self.chunked_prefill_workspace_size,
                 model_config.get_head_size()),
                dtype=model_config.dtype,
                device=runner.device,
            )
<<<<<<< HEAD
            self.page_size = kv_cache_spec.block_size
        self.persistent_block_table = persistent_block_table
=======
>>>>>>> ce17db80

    def reorder_batch(self, input_batch: "InputBatch",
                      scheduler_output: "SchedulerOutput") -> bool:
        # We now want to reorder the batch so that the "decode" requests are and
        # the front and the "prefill" requests are at the using the least amount
        # swaps possible. (NOTE for now we loosely use "decode" to mean requests
        # where attention is likely memory-bound and "prefill" to mean requests
        # where attention is likely compute-bound, TODO(lucas): figure out a
        # better naming here)
        decodes = []
        prefills = []
        num_decode_tokens = 0
        num_prefill_tokens = 0

        for i, req_id in enumerate(input_batch.req_ids):
            num_tokens = scheduler_output.num_scheduled_tokens[req_id]
            # for now treat 1 scheduled token as "decode" even if its not,
            # we should update this to something like < 8 in the future but
            # currently the TritonMLA._forward_decode only supports
            # num_tokens = 1
            if num_tokens == 1:
                decodes.append(i)
                num_decode_tokens += num_tokens
            else:
                prefills.append(i)
                num_prefill_tokens += num_tokens

        # We hope that this is fairly minimal since decodes
        # should be around for a number of iterations so hopefully they are
        # relatively stationary (and new request are generally appended to the
        # persistent batch so already should be at the back)
        # To achieve this we loop over the decodes in descending order and
        # the prefills in ascending order. We swap decodes from the  "back"
        # i.e. past where the last decode should be in the reodorered with
        # prefills from the front of the batch.
        # `decodes` and `prefills` are already in ascending order just based on
        # the above loop
        num_decodes = len(decodes)
        num_prefills = len(prefills)
        modified_batch = False

        for i in range(1, min(num_decodes, num_prefills) + 1):
            # If the decode is at the "back" of the batch, i, we can swap it
            # with the prefill closest to the front of the batch
            decode_idx = decodes[num_decodes - i]
            if decode_idx < num_decodes:
                break

            input_batch.swap_states(prefills[i - 1], decode_idx)
            modified_batch = True

        # Save for next `build` call
        # TODO(lucas): this is a bit of a hack, we should probably have a
        # better way of doing this
        self._num_decodes = num_decodes
        self._num_prefills = num_prefills
        self._num_decode_tokens = num_decode_tokens
        self._num_prefill_tokens = num_prefill_tokens

        return modified_batch

    def _build_decode(self, input_positions: torch.Tensor,
                      block_table: torch.Tensor, seq_lens: torch.Tensor):
        return MLACommonDecodeMetadata(
            input_positions=input_positions,
            block_table=block_table,
            seq_lens=seq_lens,
        )

    def build(self, num_reqs: int, num_actual_tokens: int, max_query_len: int,
              common_prefix_len: int) -> M:
        assert self._num_decodes + self._num_prefills == num_reqs

        # Note(simon): be careful about the CPU <> GPU memory movement in this
        # function. We should avoid GPU -> CPU sync as much as possible because
        # it blocks on all previous kernels.
        device = self.runner.device
        block_table = (self.persistent_block_table.block_table.
                       get_device_tensor()[:num_reqs])
        query_start_loc = self.runner.query_start_loc_cpu[:num_reqs + 1].to(
            device, non_blocking=True)
        slot_mapping = (self.persistent_block_table.
                        slot_mapping_cpu[:num_actual_tokens].to(
                            device, non_blocking=True).long())
        input_positions = self.runner.positions_cpu[:num_actual_tokens].to(
            device, non_blocking=True).long()

        seq_lens_cpu = self.runner.seq_lens_cpu[:num_reqs]
        seq_lens = seq_lens_cpu.to(device, non_blocking=True)

        prefill_metadata = None
        if self._num_prefills > 0:
            reqs_start = self._num_decodes  # prefill_start
            tokens_start = self._num_decode_tokens

            context_lens_cpu = self.runner.input_batch.\
                num_computed_tokens_cpu_tensor[reqs_start:num_reqs]
            max_context_len_cpu = context_lens_cpu.max().item()
            num_prefills_with_context_cpu = (context_lens_cpu > 0).sum().item()
            prefill_query_start_loc = query_start_loc[
                reqs_start:] - query_start_loc[reqs_start]

            chunked_context_metadata = None
            if self.chunked_prefill_enabled and self._num_prefills > 0 \
                and max_context_len_cpu > 0:
                # NOTE: it is recommend you read the `Chunked Prefill` section
                # in the comment at the top of the file before trying to
                # understand the following code

                # currently we allocate an equal amount of workspace for each
                # prefill in the batch, we could probably use a more advanced
                # algorithm here and allocate more workspace to prefills with
                # longer context lengths
                max_context_chunk = (self.chunked_prefill_workspace_size //
                                     num_prefills_with_context_cpu)

                # align max_context_chunk to page_size by rounding down,
                # currently the `gather_cache` kernel cannot handle
                # `context_chunk_starts` that are not aligned to page_size
                max_context_chunk = round_down(max_context_chunk,
                                               self.page_size)

                assert max_context_chunk > 0
                num_chunks = cdiv(max_context_len_cpu, max_context_chunk)

                # if `max_context_chunk = 256`, `num_chunks = 3`, and
                #   `num_prefills_with_context = 4`, create a tensor that looks
                # like
                #  [[0, 0, 0, 0], [256, 256, 256, 256], [512, 512, 512, 512]]
                # Note(simon): this is done in CPU because of downstream's
                # of `to_list`.
                chunk_starts = \
                    torch.arange(num_chunks, dtype=torch.int32) \
                    .unsqueeze(1).expand(-1, self._num_prefills) \
                    * max_context_chunk
                chunk_ends = torch.min(context_lens_cpu.unsqueeze(0),
                                       chunk_starts + max_context_chunk)
                chunk_seq_lens = (chunk_ends - chunk_starts).clamp(min=0)

                cu_seq_lens_cpu = torch.zeros(num_chunks,
                                              self._num_prefills + 1,
                                              dtype=torch.int32,
                                              pin_memory=True)
                torch.cumsum(chunk_seq_lens,
                             dim=1,
                             out=cu_seq_lens_cpu[:, 1:],
                             dtype=torch.int32)

                chunked_context_metadata = \
                    MLACommonPrefillMetadata.ChunkedContextMetadata(
                    cu_seq_lens=cu_seq_lens_cpu.to(device, non_blocking=True),
                    starts=chunk_starts.to(device, non_blocking=True),
                    seq_tot=chunk_seq_lens.sum(dim=1).tolist(),
                    max_seq_lens=chunk_seq_lens.max(dim=1).values.tolist(),
                    workspace=self.chunked_prefill_workspace,
                )

                assert max(chunked_context_metadata.max_seq_lens) <= \
                    self.chunked_prefill_workspace_size

            prefill_metadata = MLACommonPrefillMetadata(
                input_positions=input_positions[tokens_start:],
                block_table=block_table[reqs_start:, ...],
                query_start_loc=prefill_query_start_loc,
                max_query_len=max_query_len,
                chunked_context=chunked_context_metadata,
            )

        decode_metadata = None
        if self._num_decodes > 0:
            decode_metadata = self._build_decode(
                input_positions=input_positions[:self._num_decode_tokens],
                block_table=block_table[:self._num_decodes, ...],
                seq_lens=seq_lens[:self._num_decodes],
            )

        return self.metadata_cls(
            num_actual_tokens=num_actual_tokens,
            query_start_loc=query_start_loc,
            slot_mapping=slot_mapping,
            head_dim=self.runner.model_config.get_head_size(),
            # MLACommonMetadata Chunk prefill specific
            num_decodes=self._num_decodes,
            num_decode_tokens=self._num_decode_tokens,
            num_prefills=self._num_prefills,
            prefill=prefill_metadata,
            decode=decode_metadata,
        )

    def use_cascade_attention(self, *args, **kwargs) -> bool:
        return False


class MLACommonImpl(MLAAttentionImpl[M], Generic[M]):
    """
    NOTE: Please read the comment at the top of the file before trying to
    understand this class
    """

    def __init__(
        self,
        num_heads: int,
        head_size: int,
        scale: float,
        num_kv_heads: int,
        alibi_slopes: Optional[list[float]],
        sliding_window: Optional[int],
        kv_cache_dtype: str,
        blocksparse_params: Optional[dict[str, Any]],
        logits_soft_cap: Optional[float],
        attn_type: str,
        # MLA Specific Arguments
        q_lora_rank: Optional[int],
        kv_lora_rank: int,
        qk_nope_head_dim: int,
        qk_rope_head_dim: int,
        qk_head_dim: int,
        v_head_dim: int,
        rotary_emb: RotaryEmbedding,
        # q_proj should be q_b_proj if q_lora_rank is not None, but from an
        # attention backend perspective we rely on the layer to pass in the
        # correct matrix
        q_proj: ColumnParallelLinear,
        kv_b_proj: ColumnParallelLinear,
        o_proj: RowParallelLinear,
    ) -> None:
        self.num_heads = num_heads
        self.head_size = head_size
        self.scale = float(scale)
        self.num_kv_heads = num_kv_heads
        self.kv_cache_dtype = kv_cache_dtype

        self.q_lora_rank = q_lora_rank
        self.kv_lora_rank = kv_lora_rank
        self.qk_nope_head_dim = qk_nope_head_dim
        self.qk_rope_head_dim = qk_rope_head_dim
        self.qk_head_dim = qk_head_dim
        self.v_head_dim = v_head_dim

        # Hack for V1 for now to avoid torch library overhead (since we are
        # already inside an attention custom op), pull out the forward
        # method from the rotary embedding and call it directly
        # TODO(lucas): we should probably find a cleaner way to do this
        self.rotary_emb = rotary_emb.forward_native
        if current_platform.is_cuda():
            self.rotary_emb = rotary_emb.forward_cuda

        self.q_proj = q_proj
        self.kv_b_proj = kv_b_proj
        self.o_proj = o_proj
        self.vllm_flash_attn_version = get_flash_attn_version()

        # Handle the differences between the flash_attn_varlen from flash_attn
        # and the one from vllm_flash_attn. The former is used on RoCM and the
        # latter has an additional parameter to control FA2 vs FA3
        self.flash_attn_varlen_func = flash_attn_varlen_func
        self.vllm_flash_attn_version = get_flash_attn_version()
        if self.vllm_flash_attn_version is not None:
            self.flash_attn_varlen_func = \
                functools.partial(flash_attn_varlen_func,
                                  fa_version=self.vllm_flash_attn_version)

        # For MLA the v head dim is smaller than qk head dim so we pad out
        # v with 0s to match the qk head dim for attention backends that do
        # not support different headdims
        # We don't need to pad V if we are on a hopper system with FA3
        self._pad_v = self.vllm_flash_attn_version is None or not (
            self.vllm_flash_attn_version == 3
            and current_platform.get_device_capability()[0] == 9)

    def _flash_attn_varlen_diff_headdims(self,
                                         q,
                                         k,
                                         v,
                                         return_softmax_lse=False,
                                         softmax_scale=None,
                                         **kwargs):
        maybe_padded_v = v
        if self._pad_v:
            maybe_padded_v = torch.nn.functional.pad(
                v, [0, q.shape[-1] - v.shape[-1]], value=0)

        attn_out = self.flash_attn_varlen_func(
            q=q,
            k=k,
            v=maybe_padded_v,
            return_softmax_lse=return_softmax_lse,
            softmax_scale=softmax_scale,
            **kwargs,
        )

        # Unpack the output if there is multiple results
        lse = None
        if isinstance(attn_out, tuple):
            attn_out, lse = attn_out[0], attn_out[1]

        # unpad if necessary
        if self._pad_v:
            attn_out = attn_out[..., :v.shape[-1]]

        # Remain consistent with old `flash_attn_varlen_func` where there
        # is only one output tensor if `return_softmax_lse` is False.
        if return_softmax_lse:
            return attn_out, lse
        return attn_out

    def _v_up_proj_and_o_proj(self, x):
        # Convert from (B, N, L) to (N, B, L)
        x = x.view(-1, self.num_heads, self.kv_lora_rank).transpose(0, 1)
        # Multiply (N, B, L) x (N, L, V) -> (N, B, V)
        x = torch.bmm(x, self.W_UV)
        # Convert from (N, B, V) to (B, N * V)
        x = x.transpose(0, 1).reshape(-1, self.num_heads * self.v_head_dim)
        return self.o_proj(x)[0]

    # Return `ql_nope`, `q_pe`
    def _q_proj_and_k_up_proj(self, x):
        q_nope, q_pe = self.q_proj(x)[0]\
            .view(-1, self.num_heads, self.qk_head_dim)\
            .split([self.qk_nope_head_dim, self.qk_rope_head_dim], dim=-1)

        # Convert from (B, N, P) to (N, B, P)
        q_nope = q_nope.transpose(0, 1)
        # Multiply (N, B, P) x (N, P, L) -> (N, B, L)
        ql_nope = torch.bmm(q_nope, self.W_UK_T)
        # Convert from (N, B, L) to (B, N, L)
        return ql_nope.transpose(0, 1), q_pe

    def process_weights_after_loading(self, act_dtype: torch.dtype):

        def get_layer_weight(layer):
            WEIGHT_NAMES = ("weight", "qweight", "weight_packed")
            for attr in WEIGHT_NAMES:
                if hasattr(layer, attr):
                    return getattr(layer, attr)
            raise AttributeError(
                f"Layer '{layer}' has no recognized weight attribute:"
                f" {WEIGHT_NAMES}.")

        def get_and_maybe_dequant_weights(layer: LinearBase):
            if not isinstance(layer.quant_method, UnquantizedLinearMethod):
                # NOTE: This should only be used offline, since it's O(N^3)
                eye = torch.eye(layer.input_size_per_partition,
                                dtype=act_dtype,
                                device=get_layer_weight(layer).device)
                dequant_weights = layer.quant_method.apply(layer,
                                                           eye,
                                                           bias=None)
                del eye
                # standardize to (output, input)
                return dequant_weights.T
            return layer.weight

        # we currently do not have quantized bmm's which are needed for
        # `W_UV` and `W_UK_T`, we we just store fp16/bf16 copies and perform
        # the bmm's in 16-bit, the extra memory overhead of this is fairly low
        kv_b_proj_weight = get_and_maybe_dequant_weights(self.kv_b_proj).T
        assert kv_b_proj_weight.shape == (
            self.kv_lora_rank,
            self.num_heads * (self.qk_nope_head_dim + self.v_head_dim)), (
                f"{kv_b_proj_weight.shape=}, "
                f"{self.kv_lora_rank=}, "
                f"{self.num_heads=}, "
                f"{self.qk_nope_head_dim=}, "
                f"{self.v_head_dim=}")
        kv_b_proj_weight = kv_b_proj_weight.view(
            self.kv_lora_rank,
            self.num_heads,
            self.qk_nope_head_dim + self.v_head_dim,
        )

        W_UK, W_UV = kv_b_proj_weight.split(
            [self.qk_nope_head_dim, self.v_head_dim], dim=-1)

        # Convert from (L, N, V) to (N, L, V)
        self.W_UV = W_UV.transpose(0, 1)
        # Convert from (L, N, P) to (N, P, L)
        self.W_UK_T = W_UK.permute(1, 2, 0)

    def _compute_prefill_context(
        self,
        q: torch.Tensor,
        kv_c_and_k_pe_cache: torch.Tensor,
        attn_metadata: MLACommonMetadata,
    ):
        assert attn_metadata.prefill is not None
        prefill_metadata = attn_metadata.prefill
        assert prefill_metadata.chunked_context is not None

        output = None
        iters = len(prefill_metadata.chunked_context.seq_tot)
        workspace = prefill_metadata.chunked_context.workspace

        for i in range(iters):
            toks = prefill_metadata.chunked_context.seq_tot[i]

            ops.gather_cache(
                src_cache=kv_c_and_k_pe_cache,
                dst=workspace,
                block_table=prefill_metadata.block_table,
                cu_seq_lens=prefill_metadata.chunked_context.cu_seq_lens[i],
                batch_size=attn_metadata.num_prefills,
                seq_starts=prefill_metadata.chunked_context.starts[i],
            )

            kv_c_normed = workspace[:toks]\
                [..., :self.kv_lora_rank]
            k_pe = workspace[:toks]\
                [..., self.kv_lora_rank:].unsqueeze(1)

            kv_nope = self.kv_b_proj(kv_c_normed)[0].view( \
                -1, self.num_heads, self.qk_nope_head_dim + self.v_head_dim)
            k_nope, v = kv_nope\
                .split([self.qk_nope_head_dim, self.v_head_dim], dim=-1)

            k = torch.cat((k_nope, k_pe.expand((*k_nope.shape[:-1], -1))),
                          dim=-1)

            attn_output, attn_softmax_lse = \
                self._flash_attn_varlen_diff_headdims(
                q=q,
                k=k,
                v=v,
                cu_seqlens_q=prefill_metadata.query_start_loc,
                cu_seqlens_k=prefill_metadata.chunked_context.cu_seq_lens[i],
                max_seqlen_q=prefill_metadata.max_query_len,
                max_seqlen_k=prefill_metadata.chunked_context.max_seq_lens[i],
                softmax_scale=self.scale,
                causal=False,  # Context is unmasked
                return_softmax_lse=True,
            )

            if output is None:
                output = attn_output
                output_lse = attn_softmax_lse
            else:
                output_tmp = torch.empty_like(output)
                output_lse_tmp = torch.empty_like(output_lse)
                merge_attn_states(
                    output=output_tmp,
                    output_lse=output_lse_tmp,
                    prefix_output=output,
                    prefix_lse=output_lse,
                    suffix_output=attn_output,
                    suffix_lse=attn_softmax_lse,
                )
                output = output_tmp
                output_lse = output_lse_tmp

        return output, output_lse

    def _forward_prefill(
        self,
        q: torch.Tensor,
        kv_c_normed: torch.Tensor,
        k_pe: torch.Tensor,
        kv_c_and_k_pe_cache: torch.Tensor,
        attn_metadata: MLACommonMetadata,
    ) -> torch.Tensor:
        assert attn_metadata.prefill is not None

        has_context = attn_metadata.prefill.chunked_context is not None
        kv_nope = self.kv_b_proj(kv_c_normed)[0].view(\
            -1, self.num_heads, self.qk_nope_head_dim + self.v_head_dim)
        k_nope, v = kv_nope\
            .split([self.qk_nope_head_dim, self.v_head_dim], dim=-1)

        k = torch.cat((k_nope, k_pe.expand((*k_nope.shape[:-1], -1))), dim=-1)

        output = self._flash_attn_varlen_diff_headdims(
            q=q,
            k=k,
            v=v,
            cu_seqlens_q=attn_metadata.prefill.query_start_loc,
            cu_seqlens_k=attn_metadata.prefill.query_start_loc,
            max_seqlen_q=attn_metadata.prefill.max_query_len,
            max_seqlen_k=attn_metadata.prefill.max_query_len,
            softmax_scale=self.scale,
            causal=True,
            return_softmax_lse=has_context,
        )

        if has_context:
            suffix_output, suffix_lse = output
            context_output, context_lse = self._compute_prefill_context( \
                q, kv_c_and_k_pe_cache, attn_metadata)

            output = torch.empty_like(suffix_output)
            merge_attn_states(
                output=output,
                prefix_output=context_output,
                prefix_lse=context_lse,
                suffix_output=suffix_output,
                suffix_lse=suffix_lse,
            )

        return self.o_proj(output.flatten(start_dim=-2))[0]

    @abstractmethod
    def _forward_decode(
        self,
        ql_nope: torch.Tensor,
        q_pe: torch.Tensor,
        kv_c_and_k_pe_cache: torch.Tensor,
        attn_metadata: M,
    ) -> torch.Tensor:
        raise NotImplementedError

    def forward(
        self,
        layer: AttentionLayer,
        hidden_states_or_q_c: torch.Tensor,  # query in unified attn
        k_c_normed: torch.Tensor,  # key in unified attn
        k_pe: torch.Tensor,  # value in unified attn
        kv_cache: torch.Tensor,
        attn_metadata: M,
        output: Optional[torch.Tensor] = None,
    ) -> torch.Tensor:

        assert output is not None, "Output tensor must be provided."

        if attn_metadata is None:
            # Profiling run.
            return output

        num_actual_toks = attn_metadata.num_actual_tokens

        # Inputs and outputs may be padded for CUDA graphs
        output_padded = output
        output = output[:num_actual_toks, ...]
        hidden_states_or_q_c = hidden_states_or_q_c[:num_actual_toks, ...]
        k_c_normed = k_c_normed[:num_actual_toks, ...]
        k_pe = k_pe[:num_actual_toks, ...]

        # Restore head dim (for rotary embedding)
        k_pe = k_pe.unsqueeze(1)

        assert attn_metadata.num_decodes is not None and \
            attn_metadata.num_prefills is not None and \
            attn_metadata.num_decode_tokens is not None

        has_decode = attn_metadata.num_decodes > 0
        has_prefill = attn_metadata.num_prefills > 0
        num_decode_tokens = attn_metadata.num_decode_tokens

        decode_hs_or_q_c = hidden_states_or_q_c[:num_decode_tokens]
        decode_k_pe = k_pe[:num_decode_tokens]

        prefill_hs_or_q_c = hidden_states_or_q_c[num_decode_tokens:]
        prefill_k_pe = k_pe[num_decode_tokens:]
        prefill_k_c_normed = k_c_normed[num_decode_tokens:]

        if has_decode:
            assert attn_metadata.decode is not None
            decode_ql_nope, decode_q_pe = \
                self._q_proj_and_k_up_proj(decode_hs_or_q_c)
            decode_q_pe[...], decode_k_pe[...] = self.rotary_emb(
                attn_metadata.decode.input_positions, decode_q_pe.contiguous(),
                decode_k_pe)

        if has_prefill:
            assert attn_metadata.prefill is not None
            prefill_q = self.q_proj(prefill_hs_or_q_c)[0]\
                .view(-1, self.num_heads, self.qk_head_dim)
            prefill_q_pe = prefill_q[..., self.qk_nope_head_dim:]

            prefill_q_pe[...], prefill_k_pe[...] = self.rotary_emb(
                attn_metadata.prefill.input_positions,
                prefill_q_pe.contiguous(), prefill_k_pe)

        # write the latent and rope to kv cache
        if kv_cache.numel() > 0:
            ops.concat_and_cache_mla(
                k_c_normed,
                k_pe.squeeze(1),
                kv_cache,
                attn_metadata.slot_mapping.flatten(),
                kv_cache_dtype=self.kv_cache_dtype,
                scale=layer._k_scale,
            )

        if has_prefill:
            output[num_decode_tokens:] = self._forward_prefill(
                prefill_q, prefill_k_c_normed, prefill_k_pe, kv_cache,
                attn_metadata)

        if has_decode:
            output[:num_decode_tokens] = self._forward_decode(
                decode_ql_nope, decode_q_pe, kv_cache, attn_metadata)

        return output_padded<|MERGE_RESOLUTION|>--- conflicted
+++ resolved
@@ -386,11 +386,8 @@
                 dtype=model_config.dtype,
                 device=runner.device,
             )
-<<<<<<< HEAD
             self.page_size = kv_cache_spec.block_size
         self.persistent_block_table = persistent_block_table
-=======
->>>>>>> ce17db80
 
     def reorder_batch(self, input_batch: "InputBatch",
                       scheduler_output: "SchedulerOutput") -> bool:
