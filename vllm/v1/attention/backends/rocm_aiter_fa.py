# SPDX-License-Identifier: Apache-2.0
# SPDX-FileCopyrightText: Copyright contributors to the vLLM project
"""Attention layer with AiterFlashAttention."""
from dataclasses import dataclass
from typing import Any, ClassVar, Optional

import torch

from vllm.attention.backends.abstract import (AttentionBackend, AttentionImpl,
                                              AttentionMetadata, AttentionType)
from vllm.config import VllmConfig
from vllm.logger import init_logger
from vllm.platforms import current_platform
<<<<<<< HEAD
from vllm.v1.attention.backends.flash_attn import (
    make_local_attention_virtual_batches)
from vllm.v1.attention.backends.utils import (AttentionMetadataBuilder,
                                              CommonAttentionMetadata)
=======
from vllm.v1.attention.backends.utils import CommonAttentionMetadata
>>>>>>> ca4eb82b
from vllm.v1.kv_cache_interface import AttentionSpec

_PARTITION_SIZE_ROCM = 256

if current_platform.is_rocm():
    import aiter

    from vllm.triton_utils import tl, triton
    from vllm.utils import direct_register_custom_op

    @triton.jit
    def _vllm_layout_trans_kernel(
        k_buffer_ptr,
        v_buffer_ptr,
        k_values_ptr,
        v_values_ptr,
        b_query_lens_loc,
        b_seq_lens_loc,
        block_table,
        block_table_stride_0,
        k_scale,
        v_scale,
        output_dtype: tl.constexpr,
        E_DIM: tl.constexpr,
        BLOCK_SIZE: tl.constexpr,
    ):
        batch_idx = tl.program_id(0)
        block_idx = tl.program_id(1)

        batch_query_indexes = tl.load(b_query_lens_loc + batch_idx +
                                      tl.arange(0, 2))
        batch_query_start, batch_query_end = tl.split(batch_query_indexes)
        query_len = batch_query_end - batch_query_start

        if query_len <= 1:
            return

        batch_token_indexes = tl.load(b_seq_lens_loc + batch_idx +
                                      tl.arange(0, 2))
        batch_token_start, batch_token_end = tl.split(batch_token_indexes)
        seq_len = batch_token_end - batch_token_start

        if block_idx * BLOCK_SIZE < seq_len:
            block_mask = (block_idx * BLOCK_SIZE +
                          tl.arange(0, BLOCK_SIZE)[:, None]) < seq_len

            kv_idx = tl.load(block_table + batch_idx * block_table_stride_0 +
                             block_idx).to(tl.int64)

            kv_buffer_off = kv_idx * BLOCK_SIZE * E_DIM + tl.arange(
                0, BLOCK_SIZE)[:, None] * E_DIM + tl.arange(0, E_DIM)[None, :]
            k_vals = tl.load(k_buffer_ptr + kv_buffer_off,
                             mask=block_mask,
                             other=0.0)
            if k_vals.dtype.is_fp8():
                k_vals = (k_vals.to(tl.float32) *
                          tl.load(k_scale)).to(output_dtype)
            else:
                k_vals = k_vals.to(output_dtype)

            v_vals = tl.load(v_buffer_ptr + kv_buffer_off,
                             mask=block_mask,
                             other=0.0)
            if v_vals.dtype.is_fp8():
                v_vals = (v_vals.to(tl.float32) *
                          tl.load(v_scale)).to(output_dtype)
            else:
                v_vals = v_vals.to(output_dtype)
            kv_values_off = batch_token_start * E_DIM + \
                block_idx * BLOCK_SIZE * E_DIM + \
                tl.arange(0, BLOCK_SIZE)[:, None] * E_DIM + \
                tl.arange(0, E_DIM)[None, :]
            tl.store(k_values_ptr + kv_values_off, k_vals, mask=block_mask)
            tl.store(v_values_ptr + kv_values_off, v_vals, mask=block_mask)

    def vllm_layout_trans(b_query_lens_loc, b_seq_lens_loc, block_table,
                          k_cache, v_cache, max_seq_len, k_scale, v_scale,
                          output_dtype, total_tokens):
        H_KV = v_cache.shape[2]
        D = v_cache.shape[3]
        BLOCK_SIZE = v_cache.shape[1]

        k_values = torch.empty(
            (total_tokens, H_KV, D),
            dtype=output_dtype,
            device=k_cache.device,
        )
        v_values = torch.empty(
            (total_tokens, H_KV, D),
            dtype=output_dtype,
            device=v_cache.device,
        )

        grid = (block_table.shape[0],
                (max_seq_len + BLOCK_SIZE - 1) // BLOCK_SIZE)

        if output_dtype == torch.float16:
            output_dtype = tl.float16
        elif output_dtype == torch.bfloat16:
            output_dtype = tl.bfloat16
        else:
            raise ValueError(f"Unsupported output dtype: {output_dtype}")

        _vllm_layout_trans_kernel[grid](k_cache,
                                        v_cache,
                                        k_values,
                                        v_values,
                                        b_query_lens_loc,
                                        b_seq_lens_loc,
                                        block_table,
                                        block_table.stride(0),
                                        k_scale,
                                        v_scale,
                                        output_dtype=output_dtype,
                                        E_DIM=H_KV * D,
                                        BLOCK_SIZE=BLOCK_SIZE)

        return k_values, v_values

    def flash_attn_varlen_func_impl(
        q: torch.Tensor,
        k_cache: torch.Tensor,
        v_cache: torch.Tensor,
        out: torch.Tensor,
        cu_seqlens_q: torch.Tensor,
        cu_seqlens_k: torch.Tensor,
        max_seqlen_q: int,
        max_seqlen_k: int,
        softmax_scale: float,
        window_size: Optional[list[int]],  # -1 means infinite context window
        alibi_slopes: Optional[list[float]],
        block_table: torch.Tensor,
        k_scale: torch.Tensor,
        v_scale: torch.Tensor,
        total_tokens: int = 0,
    ) -> torch.Tensor:
        if total_tokens == 0:
            total_tokens = int(cu_seqlens_k[-1].item())
        k, v = vllm_layout_trans(cu_seqlens_q, cu_seqlens_k, block_table,
                                 k_cache, v_cache, max_seqlen_k, k_scale,
                                 v_scale, q.dtype, total_tokens)

        output = aiter.flash_attn_varlen_func(
            q=q,
            k=k,
            v=v,
            cu_seqlens_q=cu_seqlens_q,
            max_seqlen_q=max_seqlen_q,
            min_seqlen_q=1,
            cu_seqlens_k=cu_seqlens_k,
            max_seqlen_k=max_seqlen_k,
            softmax_scale=softmax_scale,
            causal=True,
            alibi_slopes=alibi_slopes,
            window_size=window_size,
            out=out,
        )
        return output

    def flash_attn_varlen_func_fake(
        q: torch.Tensor,
        k_cache: torch.Tensor,
        v_cache: torch.Tensor,
        out: torch.Tensor,
        cu_seqlens_q: torch.Tensor,
        cu_seqlens_k: torch.Tensor,
        max_seqlen_q: int,
        max_seqlen_k: int,
        softmax_scale: float,
        window_size: Optional[list[int]],  # -1 means infinite context window
        alibi_slopes: Optional[list[float]],
        block_table: torch.Tensor,
        k_scale: torch.Tensor,
        v_scale: torch.Tensor,
        total_tokens: int = 0,
    ) -> torch.Tensor:
        return torch.empty(q.shape[0],
                           q.shape[1],
                           v_cache.shape[-2],
                           dtype=q.dtype,
                           device=q.device)

    direct_register_custom_op("flash_attn_varlen_func",
                              flash_attn_varlen_func_impl, ["out"],
                              flash_attn_varlen_func_fake,
                              dispatch_key=current_platform.dispatch_key)

logger = init_logger(__name__)


@dataclass
class AiterFlashAttentionMetadata:
    # NOTE(sang): Definition of context_len, query_len, and seq_len.
    # |---------- N-1 iteration --------|
    # |---------------- N iteration ---------------------|
    # |- tokenA -|......................|-- newTokens ---|
    # |---------- context_len ----------|
    # |-------------------- seq_len ---------------------|
    #                                   |-- query_len ---|

    num_actual_tokens: int  # Number of tokens excluding padding.
    max_query_len: int
    query_start_loc: torch.Tensor
    max_seq_len: int
    seq_lens: torch.Tensor
    slot_mapping: torch.Tensor
    block_table: torch.Tensor

    # For cascade attention.
    use_cascade: bool
    common_prefix_len: int
    total_tokens: int

    # for local attention
    @dataclass
    class LocalAttentionMetadata:
        local_query_start_loc: torch.Tensor
        local_seqused_k: torch.Tensor
        local_block_table: torch.Tensor
        local_max_query_len: int
        local_max_seq_len: int
        local_cu_seq_lens: torch.Tensor
        local_scheduler_metadata: Optional[torch.Tensor]

    local_attn_metadata: Optional[LocalAttentionMetadata] = None


class AiterFlashAttentionMetadataBuilder(
        AttentionMetadataBuilder[AiterFlashAttentionMetadata]):
    full_cudagraph_supported: ClassVar[bool] = True

    def __init__(self, kv_cache_spec: AttentionSpec, vllm_config: VllmConfig,
                 device: torch.device):
        self.vllm_config = vllm_config
        self.model_config = vllm_config.model_config
        self.parallel_config = vllm_config.parallel_config
        self.cache_config = vllm_config.cache_config
        self.device = device

        self.num_heads_q = self.model_config.get_num_attention_heads(
            self.parallel_config)
        self.num_heads_kv = self.model_config.get_num_kv_heads(
            self.parallel_config)
        self.headdim = self.model_config.get_head_size()
        self.block_size = kv_cache_spec.block_size
        self.kv_cache_spec = kv_cache_spec
        # Sliding window size to be used with the AOT scheduler will be
        # populated on first build() call.
        self.aot_sliding_window: Optional[tuple[int, int]] = None
        self.total_tokens: int = 0

    def reorder_batch(self, input_batch, scheduler_output) -> bool:
        return False

    def build_for_cudagraph_capture(
            self, common_attn_metadata: CommonAttentionMetadata):
        self.total_tokens = self.model_config.max_model_len \
            * self.vllm_config.scheduler_config.max_num_partial_prefills
        res = self.build(common_prefix_len=0,
                         common_attn_metadata=common_attn_metadata)
        self.total_tokens = 0
        return res

    def build(self,
              common_prefix_len: int,
              common_attn_metadata: CommonAttentionMetadata,
              fast_build: bool = False) -> 'AiterFlashAttentionMetadata':

        num_actual_tokens = common_attn_metadata.num_actual_tokens
        max_query_len = common_attn_metadata.max_query_len
        max_seq_len = int(common_attn_metadata.seq_lens_cpu.max())
        query_start_loc = common_attn_metadata.query_start_loc
        seq_lens = common_attn_metadata.seq_lens
        block_table_tensor = common_attn_metadata.block_table_tensor
        slot_mapping = common_attn_metadata.slot_mapping

<<<<<<< HEAD
        def schedule(batch_size, cu_query_lens, max_query_len, seqlens,
                     max_seq_len, causal):
            return None

        # for local attention
        local_attn_metadata = None
        if self.model_config.attention_chunk_size is not None:
            seqlens_q_local_np, virt_q_cu_seqlens_np, virt_k_seqlens_np, \
                virt_block_table_tensor = make_local_attention_virtual_batches(
                    self.model_config.attention_chunk_size,
                    query_start_loc_cpu.numpy(),
                    seq_lens_cpu.numpy(),
                    block_table_tensor,
                    self.block_size,
                )
            local_query_start_loc = torch.from_numpy(virt_q_cu_seqlens_np).to(
                self.device, non_blocking=True)
            local_seqused_k = torch.from_numpy(virt_k_seqlens_np).to(
                self.device, non_blocking=True)
            local_max_query_len = seqlens_q_local_np.max().item()
            local_max_seq_len = virt_k_seqlens_np.max().item()
            local_scheduler_metadata = schedule(
                batch_size=local_query_start_loc.shape[0] - 1,
                cu_query_lens=local_query_start_loc,
                max_query_len=local_max_query_len,
                seqlens=local_seqused_k,
                max_seq_len=local_max_seq_len,
                causal=True)

            local_cu_seq_lens = torch.zeros(virt_k_seqlens_np.shape[0] + 1,
                                            dtype=torch.int32,
                                            device=self.device)
            local_cu_seq_lens[1:] = torch.cumsum(
                torch.from_numpy(virt_k_seqlens_np).to(device=self.device,
                                                       dtype=torch.int32,
                                                       non_blocking=True),
                dim=0)


            local_attn_metadata = \
            AiterFlashAttentionMetadata.LocalAttentionMetadata(
                local_query_start_loc=local_query_start_loc,
                local_seqused_k=local_seqused_k,
                local_block_table=virt_block_table_tensor,
                local_max_query_len=local_max_query_len,
                local_max_seq_len=local_max_seq_len,
                local_cu_seq_lens=local_cu_seq_lens,
                local_scheduler_metadata=local_scheduler_metadata,
            )
=======
        cu_seq_lens = torch.zeros(seq_lens.shape[0] + 1,
                                  dtype=torch.int32,
                                  device=self.device)
        torch.cumsum(seq_lens,
                     dim=0,
                     dtype=cu_seq_lens.dtype,
                     out=cu_seq_lens[1:])
>>>>>>> ca4eb82b

        use_cascade = common_prefix_len > 0

        attn_metadata = AiterFlashAttentionMetadata(
            num_actual_tokens=num_actual_tokens,
            max_query_len=max_query_len,
            query_start_loc=query_start_loc,
            max_seq_len=max_seq_len,
            seq_lens=seq_lens,
            block_table=block_table_tensor,
            slot_mapping=slot_mapping,
            use_cascade=use_cascade,
            common_prefix_len=common_prefix_len,
<<<<<<< HEAD
            local_attn_metadata=local_attn_metadata,
            total_tokens=self.total_tokens,
=======
            cu_prefix_query_lens=cu_prefix_query_lens,
            prefix_kv_lens=prefix_kv_lens,
            suffix_kv_lens=suffix_kv_lens,
>>>>>>> ca4eb82b
        )
        return attn_metadata

    def can_run_in_cudagraph(
            self, common_attn_metadata: CommonAttentionMetadata) -> bool:
        # Full CUDA Graph always supported (FA2 support checked separately)
        return True

    def use_cascade_attention(self, *args, **kwargs) -> bool:
        return False


class AiterFlashAttentionBackend(AttentionBackend):

    accept_output_buffer: bool = True

    @classmethod
    def get_supported_dtypes(cls) -> list[torch.dtype]:
        return [torch.float16, torch.bfloat16]

    @classmethod
    def get_supported_head_sizes(cls) -> list[int]:
        return [64, 128, 256]

    @classmethod
    def validate_head_size(cls, head_size: int) -> None:
        supported_head_sizes = cls.get_supported_head_sizes()
        if head_size not in supported_head_sizes:
            attn_type = cls.__name__.removesuffix("Backend")
            raise ValueError(
                f"Head size {head_size} is not supported by {attn_type}. "
                f"Supported head sizes are: {supported_head_sizes}. "
                "Set VLLM_ATTENTION_BACKEND=FLEX_ATTENTION to use "
                "FlexAttention backend which supports all head sizes.")

    @staticmethod
    def get_name() -> str:
        return "FLASH_ATTN_VLLM_V1"

    @staticmethod
    def get_impl_cls() -> type["AiterFlashAttentionImpl"]:
        return AiterFlashAttentionImpl

    @staticmethod
    def get_metadata_cls() -> type["AttentionMetadata"]:
        return AiterFlashAttentionMetadata

    @staticmethod
    def get_builder_cls() -> type["AiterFlashAttentionMetadataBuilder"]:
        return AiterFlashAttentionMetadataBuilder

    @staticmethod
    def get_kv_cache_shape(
        num_blocks: int,
        block_size: int,
        num_kv_heads: int,
        head_size: int,
    ) -> tuple[int, ...]:
        if block_size % 16 != 0:
            raise ValueError("Block size must be a multiple of 16.")
        return (2, num_blocks, block_size, num_kv_heads, head_size)


<<<<<<< HEAD
=======
@dataclass
class AiterFlashAttentionMetadata:
    # NOTE(sang): Definition of context_len, query_len, and seq_len.
    # |---------- N-1 iteration --------|
    # |---------------- N iteration ---------------------|
    # |- tokenA -|......................|-- newTokens ---|
    # |---------- context_len ----------|
    # |-------------------- seq_len ---------------------|
    #                                   |-- query_len ---|

    num_actual_tokens: int  # Number of tokens excluding padding.
    max_query_len: int
    query_start_loc: torch.Tensor
    max_seq_len: int
    seq_lens: torch.Tensor
    cu_seq_lens: torch.Tensor
    total_tokens: int
    block_table: torch.Tensor
    slot_mapping: torch.Tensor

    # For cascade attention.
    use_cascade: bool
    common_prefix_len: int
    cu_prefix_query_lens: Optional[torch.Tensor]
    prefix_kv_lens: Optional[torch.Tensor]
    suffix_kv_lens: Optional[torch.Tensor]


>>>>>>> ca4eb82b
class AiterFlashAttentionImpl(AttentionImpl):

    def __init__(
        self,
        num_heads: int,
        head_size: int,
        scale: float,
        num_kv_heads: int,
        alibi_slopes: Optional[list[float]],
        sliding_window: Optional[int],
        kv_cache_dtype: str,
        blocksparse_params: Optional[dict[str, Any]] = None,
        logits_soft_cap: Optional[float] = None,
        attn_type: AttentionType = AttentionType.DECODER,
        kv_sharing_target_layer_name: Optional[int] = None,
        use_irope: bool = False,
    ) -> None:
        if blocksparse_params is not None:
            raise ValueError(
                "AiterFlashAttention does not support block-sparse attention.")
        self.num_heads = num_heads
        self.head_size = head_size
        self.scale = float(scale)
        self.num_kv_heads = num_kv_heads
        if alibi_slopes is not None:
            alibi_slopes = torch.tensor(alibi_slopes, dtype=torch.float32)
        self.alibi_slopes = alibi_slopes
        if sliding_window is None:
            self.sliding_window = [-1, -1]
        else:
            self.sliding_window = [sliding_window - 1, 0]
        self.kv_cache_dtype = kv_cache_dtype
        if logits_soft_cap is None:
            # In flash-attn, setting logits_soft_cap as 0 means no soft cap.
            logits_soft_cap = 0.
        self.logits_soft_cap = logits_soft_cap
        self.kv_sharing_target_layer_name = kv_sharing_target_layer_name

        assert self.num_heads % self.num_kv_heads == 0
        self.num_queries_per_kv = self.num_heads // self.num_kv_heads

        AiterFlashAttentionBackend.validate_head_size(head_size)

        if attn_type != AttentionType.DECODER:
            raise NotImplementedError("Encoder self-attention and "
                                      "encoder/decoder cross-attention "
                                      "are not implemented for "
                                      "FlashAttentionImpl")
        self.use_irope = use_irope

    def forward(
        self,
        layer: torch.nn.Module,
        query: torch.Tensor,
        key: torch.Tensor,
        value: torch.Tensor,
        kv_cache: torch.Tensor,
        attn_metadata: AiterFlashAttentionMetadata,
        output: Optional[torch.Tensor] = None,
        output_scale: Optional[torch.Tensor] = None,
    ) -> torch.Tensor:
        """Forward pass with AiterFlashAttention.

        Args:
            query: shape = [num_tokens, num_heads, head_size]
            key: shape = [num_tokens, num_kv_heads, head_size]
            value: shape = [num_tokens, num_kv_heads, head_size]
            kv_cache = [2, num_blocks, block_size, num_kv_heads, head_size]
            attn_metadata: Metadata for attention.
        Returns:
            shape = [num_tokens, num_heads * head_size]
        NOTE: FP8 quantization, flash-attn expect the size of
              {q,k,v}_descale to be (num_sequences, num_kv_heads).
              We use torch's .expand() to avoid duplicating values
        """
        assert output is not None, "Output tensor must be provided."

        if output_scale is not None:
            raise NotImplementedError(
                "fused output quantization is not yet supported"
                " for FlashAttentionImpl")

        if attn_metadata is None:
            # Profiling run.
            return output

        # IMPORTANT!
        # NOTE(woosuk): With piece-wise CUDA graphs, this method is executed in
        # eager-mode PyTorch. Thus, we need to be careful about any CPU overhead
        # in this method. For example, `view` and `slice` (or `[:n]`) operations
        # are surprisingly slow even in the case they do not invoke any GPU ops.
        # Minimize the PyTorch ops in this method as much as possible.
        # Whenever making a change in this method, please benchmark the
        # performance to make sure it does not introduce any overhead.

        num_actual_tokens = attn_metadata.num_actual_tokens
        key_cache, value_cache = kv_cache.unbind(0)
        if self.kv_sharing_target_layer_name is None:
            # Reshape the input keys and values and store them in the cache.
            # Skip this if sharing KV cache with an earlier attention layer.
            # NOTE(woosuk): Here, key and value are padded while slot_mapping is
            # not padded. However, we don't need to do key[:num_actual_tokens]
            # and value[:num_actual_tokens] because the reshape_and_cache_flash
            # op uses the slot_mapping's shape to determine the number of
            # actual tokens.
            torch.ops._C_cache_ops.reshape_and_cache_flash(
                key,
                value,
                key_cache,
                value_cache,
                attn_metadata.slot_mapping,
                self.kv_cache_dtype,
                layer._k_scale,
                layer._v_scale,
            )

        if self.kv_cache_dtype.startswith("fp8"):
            key_cache = key_cache.view(torch.float8_e4m3fnuz)
            value_cache = value_cache.view(torch.float8_e4m3fnuz)

        if not attn_metadata.use_cascade:
            cu_seqlens_q = attn_metadata.query_start_loc
            seqused_k = attn_metadata.seq_lens
            max_seqlen_q = attn_metadata.max_query_len
            max_seqlen_k = attn_metadata.max_seq_len
            block_table = attn_metadata.block_table

            if max_seqlen_q > 1:

                cu_seq_lens = torch.zeros(seqused_k.shape[0] + 1,
                                          dtype=torch.int32,
                                          device=query.device)

                torch.cumsum(seqused_k,
                             dim=0,
                             dtype=cu_seq_lens.dtype,
                             out=cu_seq_lens[1:])

                torch.ops.vllm.flash_attn_varlen_func(
                    query[:num_actual_tokens],
                    key_cache,
                    value_cache,
                    out=output[:num_actual_tokens],
                    cu_seqlens_q=cu_seqlens_q,
                    max_seqlen_q=max_seqlen_q,
                    max_seqlen_k=max_seqlen_k,
                    softmax_scale=self.scale,
                    alibi_slopes=self.alibi_slopes,
                    window_size=self.sliding_window,
                    block_table=block_table,
<<<<<<< HEAD
                    cu_seqlens_k=(cu_seq_lens if not use_local_attn else
                                  local_metadata.local_cu_seq_lens),
                    k_scale=layer._k_scale,
                    v_scale=layer._v_scale,
                    total_tokens=attn_metadata.total_tokens,
                )
=======
                    cu_seqlens_k=cu_seq_lens)
>>>>>>> ca4eb82b

            _, num_heads, head_size = query.shape
            nbytes_per_qo_elem = torch.finfo(query.dtype).bits // 8
            num_seqs = seqused_k.shape[0]
            max_num_partitions = (max_seqlen_k + _PARTITION_SIZE_ROCM -
                                  1) // _PARTITION_SIZE_ROCM

            workspace_buffer = torch.empty(
                (num_seqs * num_heads * max_num_partitions * head_size) *
                nbytes_per_qo_elem + 2 *
                (num_seqs * num_heads * max_num_partitions) * 4,
                dtype=torch.uint8,
                device=output.device,
            )

            torch.ops.aiter.paged_attention_v1(
                output[:num_actual_tokens],
                workspace_buffer,
                query[:num_actual_tokens],
                key_cache,
                value_cache,
                self.scale,
                block_table,
                cu_seqlens_q,
                seqused_k,
                max_seqlen_k,
                self.alibi_slopes,
                self.kv_cache_dtype,
                "NHD",
                self.logits_soft_cap,
                layer._k_scale,
                layer._v_scale,
                None,
                _PARTITION_SIZE_ROCM,
            )
            return output
        else:
            raise NotImplementedError(
                "Cascade attention is not implemented for ROCM AITER")<|MERGE_RESOLUTION|>--- conflicted
+++ resolved
@@ -11,14 +11,8 @@
 from vllm.config import VllmConfig
 from vllm.logger import init_logger
 from vllm.platforms import current_platform
-<<<<<<< HEAD
-from vllm.v1.attention.backends.flash_attn import (
-    make_local_attention_virtual_batches)
 from vllm.v1.attention.backends.utils import (AttentionMetadataBuilder,
                                               CommonAttentionMetadata)
-=======
-from vllm.v1.attention.backends.utils import CommonAttentionMetadata
->>>>>>> ca4eb82b
 from vllm.v1.kv_cache_interface import AttentionSpec
 
 _PARTITION_SIZE_ROCM = 256
@@ -232,19 +226,6 @@
     common_prefix_len: int
     total_tokens: int
 
-    # for local attention
-    @dataclass
-    class LocalAttentionMetadata:
-        local_query_start_loc: torch.Tensor
-        local_seqused_k: torch.Tensor
-        local_block_table: torch.Tensor
-        local_max_query_len: int
-        local_max_seq_len: int
-        local_cu_seq_lens: torch.Tensor
-        local_scheduler_metadata: Optional[torch.Tensor]
-
-    local_attn_metadata: Optional[LocalAttentionMetadata] = None
-
 
 class AiterFlashAttentionMetadataBuilder(
         AttentionMetadataBuilder[AiterFlashAttentionMetadata]):
@@ -295,65 +276,9 @@
         block_table_tensor = common_attn_metadata.block_table_tensor
         slot_mapping = common_attn_metadata.slot_mapping
 
-<<<<<<< HEAD
         def schedule(batch_size, cu_query_lens, max_query_len, seqlens,
                      max_seq_len, causal):
             return None
-
-        # for local attention
-        local_attn_metadata = None
-        if self.model_config.attention_chunk_size is not None:
-            seqlens_q_local_np, virt_q_cu_seqlens_np, virt_k_seqlens_np, \
-                virt_block_table_tensor = make_local_attention_virtual_batches(
-                    self.model_config.attention_chunk_size,
-                    query_start_loc_cpu.numpy(),
-                    seq_lens_cpu.numpy(),
-                    block_table_tensor,
-                    self.block_size,
-                )
-            local_query_start_loc = torch.from_numpy(virt_q_cu_seqlens_np).to(
-                self.device, non_blocking=True)
-            local_seqused_k = torch.from_numpy(virt_k_seqlens_np).to(
-                self.device, non_blocking=True)
-            local_max_query_len = seqlens_q_local_np.max().item()
-            local_max_seq_len = virt_k_seqlens_np.max().item()
-            local_scheduler_metadata = schedule(
-                batch_size=local_query_start_loc.shape[0] - 1,
-                cu_query_lens=local_query_start_loc,
-                max_query_len=local_max_query_len,
-                seqlens=local_seqused_k,
-                max_seq_len=local_max_seq_len,
-                causal=True)
-
-            local_cu_seq_lens = torch.zeros(virt_k_seqlens_np.shape[0] + 1,
-                                            dtype=torch.int32,
-                                            device=self.device)
-            local_cu_seq_lens[1:] = torch.cumsum(
-                torch.from_numpy(virt_k_seqlens_np).to(device=self.device,
-                                                       dtype=torch.int32,
-                                                       non_blocking=True),
-                dim=0)
-
-
-            local_attn_metadata = \
-            AiterFlashAttentionMetadata.LocalAttentionMetadata(
-                local_query_start_loc=local_query_start_loc,
-                local_seqused_k=local_seqused_k,
-                local_block_table=virt_block_table_tensor,
-                local_max_query_len=local_max_query_len,
-                local_max_seq_len=local_max_seq_len,
-                local_cu_seq_lens=local_cu_seq_lens,
-                local_scheduler_metadata=local_scheduler_metadata,
-            )
-=======
-        cu_seq_lens = torch.zeros(seq_lens.shape[0] + 1,
-                                  dtype=torch.int32,
-                                  device=self.device)
-        torch.cumsum(seq_lens,
-                     dim=0,
-                     dtype=cu_seq_lens.dtype,
-                     out=cu_seq_lens[1:])
->>>>>>> ca4eb82b
 
         use_cascade = common_prefix_len > 0
 
@@ -367,14 +292,7 @@
             slot_mapping=slot_mapping,
             use_cascade=use_cascade,
             common_prefix_len=common_prefix_len,
-<<<<<<< HEAD
-            local_attn_metadata=local_attn_metadata,
             total_tokens=self.total_tokens,
-=======
-            cu_prefix_query_lens=cu_prefix_query_lens,
-            prefix_kv_lens=prefix_kv_lens,
-            suffix_kv_lens=suffix_kv_lens,
->>>>>>> ca4eb82b
         )
         return attn_metadata
 
@@ -438,37 +356,6 @@
         return (2, num_blocks, block_size, num_kv_heads, head_size)
 
 
-<<<<<<< HEAD
-=======
-@dataclass
-class AiterFlashAttentionMetadata:
-    # NOTE(sang): Definition of context_len, query_len, and seq_len.
-    # |---------- N-1 iteration --------|
-    # |---------------- N iteration ---------------------|
-    # |- tokenA -|......................|-- newTokens ---|
-    # |---------- context_len ----------|
-    # |-------------------- seq_len ---------------------|
-    #                                   |-- query_len ---|
-
-    num_actual_tokens: int  # Number of tokens excluding padding.
-    max_query_len: int
-    query_start_loc: torch.Tensor
-    max_seq_len: int
-    seq_lens: torch.Tensor
-    cu_seq_lens: torch.Tensor
-    total_tokens: int
-    block_table: torch.Tensor
-    slot_mapping: torch.Tensor
-
-    # For cascade attention.
-    use_cascade: bool
-    common_prefix_len: int
-    cu_prefix_query_lens: Optional[torch.Tensor]
-    prefix_kv_lens: Optional[torch.Tensor]
-    suffix_kv_lens: Optional[torch.Tensor]
-
-
->>>>>>> ca4eb82b
 class AiterFlashAttentionImpl(AttentionImpl):
 
     def __init__(
@@ -619,16 +506,11 @@
                     alibi_slopes=self.alibi_slopes,
                     window_size=self.sliding_window,
                     block_table=block_table,
-<<<<<<< HEAD
-                    cu_seqlens_k=(cu_seq_lens if not use_local_attn else
-                                  local_metadata.local_cu_seq_lens),
+                    cu_seqlens_k=cu_seq_lens,
                     k_scale=layer._k_scale,
                     v_scale=layer._v_scale,
                     total_tokens=attn_metadata.total_tokens,
                 )
-=======
-                    cu_seqlens_k=cu_seq_lens)
->>>>>>> ca4eb82b
 
             _, num_heads, head_size = query.shape
             nbytes_per_qo_elem = torch.finfo(query.dtype).bits // 8
