--- conflicted
+++ resolved
@@ -1,12 +1,8 @@
 # SPDX-License-Identifier: Apache-2.0
 # SPDX-FileCopyrightText: Copyright contributors to the vLLM project
 """Attention layer with PagedAttention and Triton prefix prefill."""
-<<<<<<< HEAD
-from typing import TYPE_CHECKING, Any, Optional
-=======
 from dataclasses import dataclass
 from typing import TYPE_CHECKING, Any, ClassVar, Optional
->>>>>>> 110df743
 
 import torch
 
@@ -20,15 +16,10 @@
 from vllm.attention.ops.triton_unified_attention import unified_attention
 from vllm.logger import init_logger
 from vllm.platforms import current_platform
-<<<<<<< HEAD
-from vllm.v1.attention.backends.flash_attn import (
-    FlashAttentionMetadata, FlashAttentionMetadataBuilder)
-=======
 from vllm.v1.attention.backends.flash_attn import FlashAttentionMetadata
 from vllm.v1.attention.backends.utils import (
     AttentionMetadataBuilder, CommonAttentionMetadata,
     make_local_attention_virtual_batches)
->>>>>>> 110df743
 from vllm.v1.kv_cache_interface import AttentionSpec
 from vllm.v1.worker.block_table import BlockTable
 
@@ -38,14 +29,6 @@
 logger = init_logger(__name__)
 
 
-<<<<<<< HEAD
-class TritonAttentionMetadataBuilder(FlashAttentionMetadataBuilder):
-
-    def __init__(self, runner: "GPUModelRunner", kv_cache_spec: AttentionSpec,
-                 block_table: BlockTable):
-        super().__init__(runner, kv_cache_spec, block_table)
-        self.aot_schedule = False
-=======
 @dataclass
 class TritonAttentionMetadata:
     # NOTE(sang): Definition of context_len, query_len, and seq_len.
@@ -201,7 +184,6 @@
             self, common_attn_metadata: CommonAttentionMetadata) -> bool:
         # Full CUDA Graph always supported
         return True
->>>>>>> 110df743
 
 
 class TritonAttentionBackend(AttentionBackend):
@@ -401,11 +383,7 @@
                     query.reshape(
                         (num_tokens, num_heads * head_size)).contiguous(),
                     layer._q_scale)
-<<<<<<< HEAD
-            query = query.reshape((num_tokens, num_heads, head_size))
-=======
                 query = query.reshape((num_tokens, num_heads, head_size))
->>>>>>> 110df743
 
         use_local_attn = \
             (self.use_irope and attn_metadata.local_attn_metadata is not None)
