# SPDX-License-Identifier: Apache-2.0
# SPDX-FileCopyrightText: Copyright contributors to the vLLM project
import torch
import torch.nn as nn

from vllm.attention.layer import Attention
from vllm.config import (CompilationLevel, VllmConfig,
                         get_layers_from_vllm_config)
from vllm.distributed.parallel_state import get_pp_group
from vllm.forward_context import set_forward_context
from vllm.logger import init_logger
from vllm.model_executor.model_loader import get_model
from vllm.model_executor.models import supports_multimodal
from vllm.model_executor.models.llama_eagle3 import Eagle3LlamaForCausalLM
<<<<<<< HEAD
from vllm.v1.attention.backends.flash_attn import (CommonAttentionMetadata,
                                                   FlashAttentionMetadata)
=======
from vllm.v1.attention.backends.flash_attn import FlashAttentionMetadata
from vllm.v1.attention.backends.utils import CommonAttentionMetadata
>>>>>>> 110df743
from vllm.v1.kv_cache_interface import KVCacheConfig
from vllm.v1.sample.metadata import SamplingMetadata
from vllm.v1.spec_decode.utils import prepare_eagle_input_kernel

logger = init_logger(__name__)

PADDING_SLOT_ID = -1


class EagleProposer:

    def __init__(
        self,
        vllm_config: VllmConfig,
        device: torch.device,
        runner=None,
    ):
        self.vllm_config = vllm_config
        self.speculative_config = vllm_config.speculative_config
        self.draft_model_config = self.speculative_config.draft_model_config
        self.method = self.speculative_config.method

        self.runner = runner

        self.dtype = vllm_config.model_config.dtype
        self.max_model_len = vllm_config.model_config.max_model_len
        self.block_size = vllm_config.cache_config.block_size
        self.num_speculative_tokens = (
            self.speculative_config.num_speculative_tokens)
        self.max_num_tokens = (
            vllm_config.scheduler_config.max_num_batched_tokens)
        # We need to get the hidden size from the draft model config because
        # the draft model's hidden size can be different from the target model's
        # hidden size (e.g., Llama 3.3 70B).
        self.hidden_size = self.draft_model_config.get_hidden_size()

        self.use_cuda_graph = (self.vllm_config.compilation_config.level
                               == CompilationLevel.PIECEWISE and
                               not self.vllm_config.model_config.enforce_eager)
        self.cudagraph_batch_sizes = list(
            reversed(
                self.vllm_config.compilation_config.cudagraph_capture_sizes))

        # persistent buffers for cuda graph
        self.input_ids = torch.zeros(self.max_num_tokens,
                                     dtype=torch.int32,
                                     device=device)
        self.positions = torch.zeros(self.max_num_tokens,
                                     dtype=torch.int64,
                                     device=device)
        self.hidden_states = torch.zeros(
            (self.max_num_tokens, self.hidden_size),
            dtype=self.dtype,
            device=device)
        # We need +1 here because the arange is used to set query_start_loc,
        # which has one more element than batch_size.
        self.arange = torch.arange(vllm_config.scheduler_config.max_num_seqs +
                                   1,
                                   device=device,
                                   dtype=torch.int32)

    def propose(
        self,
        # [num_tokens]
        target_token_ids: torch.Tensor,
        # [num_tokens]
        target_positions: torch.Tensor,
        # [num_tokens, hidden_size]
        target_hidden_states: torch.Tensor,
        # [num_tokens]
        target_slot_mapping: torch.Tensor,
        # [batch_size]
        next_token_ids: torch.Tensor,
        # [batch_size + 1] starting with 0
        cu_num_tokens: torch.Tensor,
        # [batch_size, max_num_blocks_per_req]
        block_table: torch.Tensor,
        sampling_metadata: SamplingMetadata,
    ) -> torch.Tensor:
        num_tokens = target_token_ids.shape[0]
        batch_size = next_token_ids.shape[0]
        last_token_indices = cu_num_tokens[1:] - 1

        if self.method == "eagle3":
            assert isinstance(self.model, Eagle3LlamaForCausalLM)
            target_hidden_states = self.model.combine_hidden_states(
                target_hidden_states)
            assert target_hidden_states.shape[-1] == self.hidden_size

        # Shift the input ids by one token.
        # E.g., [a1, b1, b2, c1, c2, c3] -> [b1, b2, c1, c2, c3, c3]
        self.input_ids[:num_tokens - 1] = target_token_ids[1:]
        # Replace the last token with the next token.
        # E.g., [b1, b2, c1, c2, c3, c3] -> [a2, b2, b3, c2, c3, c4]
        self.input_ids[last_token_indices] = next_token_ids

        # FA requires seq_len to have dtype int32.
        seq_lens = (target_positions[last_token_indices] + 1).int()

        if self.method in ["eagle", "eagle3"]:
            # FIXME(woosuk): The below two ops cause synchronization. Optimize.
            max_seq_len = seq_lens.max().item()
            max_num_tokens = (cu_num_tokens[1:] -
                              cu_num_tokens[:-1]).max().item()
            attn_metadata = FlashAttentionMetadata(
                num_actual_tokens=num_tokens,
                max_query_len=max_num_tokens,
                query_start_loc=cu_num_tokens,
                max_seq_len=max_seq_len,
                seq_lens=seq_lens,
                block_table=block_table,
                slot_mapping=target_slot_mapping,
                # TODO(woosuk): Support cascade attention.
                use_cascade=False,
                common_prefix_len=0,
                cu_prefix_query_lens=None,
                prefix_kv_lens=None,
                suffix_kv_lens=None,
            )
        elif self.method == "deepseek_mtp":
            query_lens = cu_num_tokens[1:] - cu_num_tokens[:-1]
            max_query_len = query_lens.max().item()

            common_attn_metadata = CommonAttentionMetadata(
<<<<<<< HEAD
                query_start_loc=cu_num_tokens, seq_lens=seq_lens)
=======
                query_start_loc=cu_num_tokens,
                seq_lens=seq_lens,
                num_reqs=batch_size,
                num_actual_tokens=num_tokens,
                max_query_len=max_query_len,
            )
>>>>>>> 110df743

            assert self.runner is not None

            # FIXME: need to consider multiple kv_cache_groups
<<<<<<< HEAD
            attn_metadata = self.runner.attn_metadata_builder.build(
                num_reqs=batch_size,
                num_actual_tokens=num_tokens,
                max_query_len=max_query_len,
=======
            attn_metadata = self.runner.attn_metadata_builders[0].build(
>>>>>>> 110df743
                common_prefix_len=0,
                common_attn_metadata=common_attn_metadata,
            )
        else:
            raise ValueError(f"Unsupported method: {self.method}")

        # At this moment, we assume all eagle layers belong to the same KV
        # cache group, thus using the same attention metadata.
        per_layer_attn_metadata = {}
        for layer_name in self.attn_layer_names:
            per_layer_attn_metadata[layer_name] = attn_metadata
        if self.use_cuda_graph and \
            num_tokens <= self.cudagraph_batch_sizes[-1]:
            num_input_tokens = self.vllm_config.pad_for_cudagraph(num_tokens)
        else:
            num_input_tokens = num_tokens
        # copy inputs to buffer for cudagraph
        self.positions[:num_tokens] = target_positions
        self.hidden_states[:num_tokens] = target_hidden_states

        with set_forward_context(per_layer_attn_metadata,
                                 self.vllm_config,
                                 num_tokens=num_input_tokens):
            ret_hidden_states = self.model(
                self.input_ids[:num_input_tokens],
                self.positions[:num_input_tokens],
                self.hidden_states[:num_input_tokens],
            )
            if self.method == "deepseek_mtp":
                last_hidden_states = ret_hidden_states
            else:
                last_hidden_states, hidden_states = ret_hidden_states
        sample_hidden_states = last_hidden_states[last_token_indices]
        logits = self.model.compute_logits(sample_hidden_states, None)
        draft_token_ids = logits.argmax(dim=-1)

        # Early exit if there is only one draft token to be generated.
        if self.num_speculative_tokens == 1:
            # [batch_size, 1]
            return draft_token_ids.view(-1, 1)

        # TODO: Currently, MTP module released by deepseek only has
        # one layer. Adapt this code to support multiple layers once
        # there's a multi-layer MTP module.

        # Generate the remaining draft tokens.
        draft_token_ids_list = [draft_token_ids]

        positions = target_positions[last_token_indices]
        hidden_states = hidden_states[last_token_indices]
        if self.use_cuda_graph and \
            batch_size <= self.cudagraph_batch_sizes[-1]:
            input_batch_size = self.vllm_config.pad_for_cudagraph(batch_size)
        else:
            input_batch_size = batch_size
        attn_metadata.num_actual_tokens = batch_size
        attn_metadata.max_query_len = 1
        attn_metadata.query_start_loc = self.arange[:batch_size + 1]
        for _ in range(self.num_speculative_tokens - 1):
            # Update the inputs.
            # cast to int32 is crucial when eagle model is compiled.
            # tensor.argmax() returns int64 by default.
            input_ids = draft_token_ids_list[-1].int()
            positions += 1

            # NOTE(woosuk): We should handle the case where the draft model
            # generates tokens beyond the max model length. Since it is complex
            # to remove such requests from the batch, we keep them in the batch
            # but adjust the position ids and slot mappings to avoid the
            # out-of-range access during the model execution. The draft tokens
            # generated with this adjustment should be ignored.
            exceeds_max_model_len = positions >= self.max_model_len
            # Mask out the position ids that exceed the max model length.
            # Otherwise, we may get out-of-range error in RoPE.
            clamped_positions = torch.where(exceeds_max_model_len, 0,
                                            positions)

            # Increment the sequence lengths.
            attn_metadata.max_seq_len += 1
            attn_metadata.seq_lens += 1
            # Consider max model length.
            attn_metadata.max_seq_len = min(attn_metadata.max_seq_len,
                                            self.max_model_len)
            # For the requests that exceed the max model length, we set the
            # sequence length to 1 to minimize their overheads in attention.
            attn_metadata.seq_lens.masked_fill_(exceeds_max_model_len, 1)

            # Compute the slot mapping.
            block_numbers = clamped_positions // self.block_size
            block_ids = block_table.gather(dim=1,
                                           index=block_numbers.view(-1, 1))
            block_ids = block_ids.view(-1)
            attn_metadata.slot_mapping = (block_ids * self.block_size +
                                          clamped_positions % self.block_size)
            # Mask out the slot mappings that exceed the max model length.
            # Otherwise, the KV cache will be inadvertently updated with the
            # padding tokens.
            attn_metadata.slot_mapping.masked_fill_(exceeds_max_model_len,
                                                    PADDING_SLOT_ID)

            # copy inputs to buffer for cudagraph
            self.input_ids[:batch_size] = input_ids
            self.positions[:batch_size] = clamped_positions
            self.hidden_states[:batch_size] = hidden_states

            # Run the model.
            with set_forward_context(per_layer_attn_metadata,
                                     self.vllm_config,
                                     num_tokens=input_batch_size):
                last_hidden_states, hidden_states = self.model(
                    self.input_ids[:input_batch_size],
                    self.positions[:input_batch_size],
                    self.hidden_states[:input_batch_size],
                )
            hidden_states = hidden_states[:batch_size]
            logits = self.model.compute_logits(last_hidden_states[:batch_size],
                                               None)

            # TODO(wenlong): get more than one token for tree attention
            draft_token_ids = logits.argmax(dim=-1)
            draft_token_ids_list.append(draft_token_ids)

        # [batch_size, num_speculative_tokens]
        draft_token_ids = torch.stack(draft_token_ids_list, dim=1)
        return draft_token_ids

    @staticmethod
    def prepare_inputs(
        # [batch_size + 1]
        cu_target_query_lens: torch.Tensor,
        # [batch_size]
        num_rejected_tokens: torch.Tensor,
        num_tokens: int,
    ) -> tuple[torch.Tensor, torch.Tensor]:
        # cu_target_query_lens: [0, a, a + b, a + b + c]
        # num_rejected_tokens: [n1, n2, n3]
        # num_tokens_per_req: [a - n1, b - n2, c - n3]
        # cu_num_tokens: [0, a - n1, a + b - n1 - n2, a + b + c - n1 - n2 - n3]
        # token_indices: [0, 1, ..., a - n1 - 1,
        #                 a, a + 1, ..., a + b - n2 - 1,
        #                 a + b, a + b + 1, ..., a + b + c - n3 - 1]

        # [0, a, a + b, a + b + c] -> [a, b, c]
        query_len_per_req = (cu_target_query_lens[1:] -
                             cu_target_query_lens[:-1])
        # [a, b, c] -> [a - n1, b - n2, c - n3]
        num_tokens_per_req = query_len_per_req - num_rejected_tokens

        # [a - n1, b - n2, c - n3] ->
        # [0, a - n1, a + b - n1 - n2, a + b + c - n1 - n2 - n3]
        cu_num_tokens = torch.zeros_like(cu_target_query_lens)
        torch.cumsum(num_tokens_per_req, dim=0, out=cu_num_tokens[1:])
        token_indices = torch.empty(
            num_tokens,
            dtype=torch.int32,
            device=cu_target_query_lens.device,
        )
        batch_size = num_rejected_tokens.shape[0]
        BLOCK_SIZE = 1024
        prepare_eagle_input_kernel[(batch_size, )](
            token_indices,
            cu_target_query_lens,
            cu_num_tokens,
            BLOCK_SIZE=BLOCK_SIZE,
        )
        return cu_num_tokens, token_indices

    def load_model(self, target_model: nn.Module) -> None:
        draft_model_config = \
            self.vllm_config.speculative_config.draft_model_config
        target_attn_layer_names = set(
            get_layers_from_vllm_config(self.vllm_config, Attention).keys())

<<<<<<< HEAD
        self.model = get_model(vllm_config=self.vllm_config,
                               model_config=draft_model_config)
=======
        from vllm.compilation.backends import set_model_tag
        with set_model_tag("eagle_head"):
            self.model = get_model(vllm_config=self.vllm_config,
                                   model_config=draft_model_config)
>>>>>>> 110df743

        draft_attn_layer_names = (
            get_layers_from_vllm_config(self.vllm_config, Attention).keys() -
            target_attn_layer_names)

        self.attn_layer_names = list(draft_attn_layer_names)

<<<<<<< HEAD
        # share embed_tokens with the target model if needed
        if get_pp_group().world_size == 1 \
            and self.model.model.embed_tokens.weight.shape \
                == target_model.model.embed_tokens.weight.shape:
            logger.info(
                "Assuming the EAGLE head shares the same vocab embedding" \
                " with the target model."
            )
            del self.model.model.embed_tokens
            self.model.model.embed_tokens = target_model.model.embed_tokens
        else:
=======
        if supports_multimodal(target_model):
            # handle multimodality
            self.model.config.image_token_index = (
                target_model.config.image_token_index)
            target_language_model = target_model.get_language_model()
        else:
            target_language_model = target_model
        # share embed_tokens with the target model if needed
        if get_pp_group().world_size == 1 \
            and self.model.model.embed_tokens.weight.shape \
                == target_language_model.model.embed_tokens.weight.shape:
            logger.info(
                "Assuming the EAGLE head shares the same vocab embedding" \
                " with the target model."
            )
            del self.model.model.embed_tokens
            self.model.model.embed_tokens = (
                target_language_model.model.embed_tokens)
        else:
>>>>>>> 110df743
            logger.info(
                "The EAGLE head's vocab embedding will be loaded separately" \
                " from the target model."
            )

        # share lm_head with the target model if needed
        # some model definition do not define lm_head explicitly
        # and reuse embed_tokens for lm_head, e.g., CohereForCausalLM
        if self.vllm_config.speculative_config.method != "eagle3" and \
<<<<<<< HEAD
                hasattr(target_model, "lm_head"):
            logger.info("Loading EAGLE LM head weights from the target model.")
            if supports_multimodal(target_model):
                self.model.lm_head = target_model.get_language_model().lm_head
            else:
                self.model.lm_head = target_model.lm_head
=======
                hasattr(target_language_model, "lm_head"):
            logger.info("Loading EAGLE LM head weights from the target model.")
            self.model.lm_head = target_language_model.lm_head
>>>>>>> 110df743

    @torch.inference_mode()
    def dummy_run(
        self,
        num_tokens: int,
    ) -> None:
        with set_forward_context(None, self.vllm_config,
                                 num_tokens=num_tokens):
            self.model(
                self.input_ids[:num_tokens],
                self.positions[:num_tokens],
                self.hidden_states[:num_tokens],
            )

    def validate_same_kv_cache_group(self,
                                     kv_cache_config: KVCacheConfig) -> None:
        """
        Validate that all eagle layers belong to the same KVCacheGroup.
        Need this assumption to ensure all eagle layers can use the
        same AttentionMetadata.
        May extend to multiple AttentionMetadata in the future.
        """
        kv_cache_groups: dict[str, int] = {}
        for id, kv_cache_group in enumerate(kv_cache_config.kv_cache_groups):
            for layer_name in kv_cache_group.layer_names:
                kv_cache_groups[layer_name] = id
        assert len(
            set([
                kv_cache_groups[layer_name]
                for layer_name in self.attn_layer_names
            ])
        ) == 1, "All eagle layers should belong to the same kv cache group"


# NOTE(woosuk): Currently, the below code is not used and we always use argmax
# to sample the draft tokens. We will use this after we find a way to manage
# the draft prob tensor.
# Refer to https://github.com/vllm-project/vllm/pull/16899 for the details.
# FIXME(woosuk): The logic here is duplicated with the main sampling code.
# We should refactor this to reuse the same sampling implementation.
def compute_probs_and_sample_next_token(
    logits: torch.Tensor,
    sampling_metadata: SamplingMetadata,
) -> tuple[torch.Tensor, torch.Tensor]:
    if sampling_metadata.all_greedy:
        # For greedy requests, draft_probs is not used in rejection sampling.
        # Therefore, we can just return the logits.
        probs = logits
        next_token_ids = logits.argmax(dim=-1)
        return next_token_ids, probs

    is_greedy = sampling_metadata.temperature == -1
    temperature = torch.where(is_greedy, 1.0, sampling_metadata.temperature)
    logits.div_(temperature.view(-1, 1))
    probs = logits.softmax(dim=-1, dtype=torch.float32)

    # NOTE(woosuk): Currently, we ignore most of the sampling parameters in
    # generating the draft tokens. We only use the temperature. While this
    # could degrade the acceptance rate, it does not affect the distribution
    # of the generated tokens after rejection sampling.

    # TODO(woosuk): Consider seeds.
    q = torch.empty_like(probs)
    q.exponential_()
    # NOTE(woosuk): We shouldn't use `probs.div_(q)` because the draft_probs
    # will be used later for rejection sampling.
    next_token_ids = probs.div(q).argmax(dim=-1).view(-1)
    if not sampling_metadata.all_random:
        greedy_token_ids = probs.argmax(dim=-1)
        next_token_ids = torch.where(
            is_greedy,
            greedy_token_ids,
            next_token_ids,
        )
    return next_token_ids, probs<|MERGE_RESOLUTION|>--- conflicted
+++ resolved
@@ -12,13 +12,8 @@
 from vllm.model_executor.model_loader import get_model
 from vllm.model_executor.models import supports_multimodal
 from vllm.model_executor.models.llama_eagle3 import Eagle3LlamaForCausalLM
-<<<<<<< HEAD
-from vllm.v1.attention.backends.flash_attn import (CommonAttentionMetadata,
-                                                   FlashAttentionMetadata)
-=======
 from vllm.v1.attention.backends.flash_attn import FlashAttentionMetadata
 from vllm.v1.attention.backends.utils import CommonAttentionMetadata
->>>>>>> 110df743
 from vllm.v1.kv_cache_interface import KVCacheConfig
 from vllm.v1.sample.metadata import SamplingMetadata
 from vllm.v1.spec_decode.utils import prepare_eagle_input_kernel
@@ -143,28 +138,17 @@
             max_query_len = query_lens.max().item()
 
             common_attn_metadata = CommonAttentionMetadata(
-<<<<<<< HEAD
-                query_start_loc=cu_num_tokens, seq_lens=seq_lens)
-=======
                 query_start_loc=cu_num_tokens,
                 seq_lens=seq_lens,
                 num_reqs=batch_size,
                 num_actual_tokens=num_tokens,
                 max_query_len=max_query_len,
             )
->>>>>>> 110df743
 
             assert self.runner is not None
 
             # FIXME: need to consider multiple kv_cache_groups
-<<<<<<< HEAD
-            attn_metadata = self.runner.attn_metadata_builder.build(
-                num_reqs=batch_size,
-                num_actual_tokens=num_tokens,
-                max_query_len=max_query_len,
-=======
             attn_metadata = self.runner.attn_metadata_builders[0].build(
->>>>>>> 110df743
                 common_prefix_len=0,
                 common_attn_metadata=common_attn_metadata,
             )
@@ -338,15 +322,10 @@
         target_attn_layer_names = set(
             get_layers_from_vllm_config(self.vllm_config, Attention).keys())
 
-<<<<<<< HEAD
-        self.model = get_model(vllm_config=self.vllm_config,
-                               model_config=draft_model_config)
-=======
         from vllm.compilation.backends import set_model_tag
         with set_model_tag("eagle_head"):
             self.model = get_model(vllm_config=self.vllm_config,
                                    model_config=draft_model_config)
->>>>>>> 110df743
 
         draft_attn_layer_names = (
             get_layers_from_vllm_config(self.vllm_config, Attention).keys() -
@@ -354,19 +333,6 @@
 
         self.attn_layer_names = list(draft_attn_layer_names)
 
-<<<<<<< HEAD
-        # share embed_tokens with the target model if needed
-        if get_pp_group().world_size == 1 \
-            and self.model.model.embed_tokens.weight.shape \
-                == target_model.model.embed_tokens.weight.shape:
-            logger.info(
-                "Assuming the EAGLE head shares the same vocab embedding" \
-                " with the target model."
-            )
-            del self.model.model.embed_tokens
-            self.model.model.embed_tokens = target_model.model.embed_tokens
-        else:
-=======
         if supports_multimodal(target_model):
             # handle multimodality
             self.model.config.image_token_index = (
@@ -386,7 +352,6 @@
             self.model.model.embed_tokens = (
                 target_language_model.model.embed_tokens)
         else:
->>>>>>> 110df743
             logger.info(
                 "The EAGLE head's vocab embedding will be loaded separately" \
                 " from the target model."
@@ -396,18 +361,9 @@
         # some model definition do not define lm_head explicitly
         # and reuse embed_tokens for lm_head, e.g., CohereForCausalLM
         if self.vllm_config.speculative_config.method != "eagle3" and \
-<<<<<<< HEAD
-                hasattr(target_model, "lm_head"):
-            logger.info("Loading EAGLE LM head weights from the target model.")
-            if supports_multimodal(target_model):
-                self.model.lm_head = target_model.get_language_model().lm_head
-            else:
-                self.model.lm_head = target_model.lm_head
-=======
                 hasattr(target_language_model, "lm_head"):
             logger.info("Loading EAGLE LM head weights from the target model.")
             self.model.lm_head = target_language_model.lm_head
->>>>>>> 110df743
 
     @torch.inference_mode()
     def dummy_run(
