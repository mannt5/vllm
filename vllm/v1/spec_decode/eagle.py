--- conflicted
+++ resolved
@@ -300,11 +300,7 @@
             get_layers_from_vllm_config(self.vllm_config, Attention).keys() -
             target_attn_layer_names)
         assert len(draft_attn_layer_names) == 1
-<<<<<<< HEAD
-        self.attn_layer_name = iter(draft_attn_layer_names).__next__()
-=======
         self.attn_layer_name = next(iter(draft_attn_layer_names))
->>>>>>> 6115b115
         loaded_weights = self.model.load_weights(
             loader.get_all_weights(draft_model_config, self.model))
         if self.vllm_config.speculative_config.method == "eagle3":
