--- conflicted
+++ resolved
@@ -220,14 +220,11 @@
                     positions=self.positions[:input_batch_size],
                     hidden_states=self.hidden_states[:input_batch_size],
                 )
-<<<<<<< HEAD
-            logits = self.model.compute_logits(hidden_states_logits, None)
-            # TODO(wenlong): get more than one token for tree attention
-=======
             hidden_states = hidden_states[:batch_size]
             logits = self.model.compute_logits(last_hidden_states[:batch_size],
                                                None)
->>>>>>> c20ef40f
+
+            # TODO(wenlong): get more than one token for tree attention
             draft_token_ids = logits.argmax(dim=-1)
             draft_token_ids_list.append(draft_token_ids)
 
