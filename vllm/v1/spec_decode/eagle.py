# SPDX-License-Identifier: Apache-2.0
import torch
import torch.nn as nn
import triton
import triton.language as tl

from vllm.config import CompilationLevel, VllmConfig, set_current_vllm_config
from vllm.forward_context import set_forward_context
from vllm.logger import init_logger
from vllm.model_executor.model_loader.loader import get_model_loader
from vllm.model_executor.model_loader.utils import set_default_torch_dtype
from vllm.model_executor.models.llama_eagle import EagleLlamaForCausalLM
from vllm.model_executor.models.llama_eagle3 import Eagle3LlamaForCausalLM
from vllm.v1.attention.backends.flash_attn import FlashAttentionMetadata
from vllm.v1.sample.metadata import SamplingMetadata

logger = init_logger(__name__)

PADDING_SLOT_ID = -1


class EagleProposer:

    def __init__(
        self,
        vllm_config: VllmConfig,
        device: torch.device,
    ):
        self.vllm_config = vllm_config
        self.num_speculative_tokens = (
            vllm_config.speculative_config.num_speculative_tokens)
        self.max_model_len = vllm_config.model_config.max_model_len
        self.block_size = vllm_config.cache_config.block_size

        self.dtype = vllm_config.model_config.dtype

        self.max_num_tokens = vllm_config.scheduler_config \
            .max_num_batched_tokens
        self.hidden_size = vllm_config.model_config.get_hidden_size()

        self.use_cuda_graph = (self.vllm_config.compilation_config.level
                               == CompilationLevel.PIECEWISE and
                               not self.vllm_config.model_config.enforce_eager)

        self.cudagraph_batch_sizes = list(
            reversed(
                self.vllm_config.compilation_config.cudagraph_capture_sizes))

        # persistent buffers for cuda graph
        self.input_ids = torch.zeros(self.max_num_tokens,
                                     dtype=torch.int32,
                                     device=device)
        self.positions = torch.zeros(self.max_num_tokens,
                                     dtype=torch.int64,
                                     device=device)
        self.hidden_states = torch.zeros(
            (self.max_num_tokens, self.hidden_size),
            dtype=self.dtype,
            device=device)
        # We need +1 here because the arange is used to set query_start_loc,
        # which has one more element than batch_size.
        self.arange = torch.arange(vllm_config.scheduler_config.max_num_seqs +
                                   1,
                                   device=device,
                                   dtype=torch.int32)

    def propose(
        self,
        # [num_tokens]
        target_token_ids: torch.Tensor,
        # [num_tokens]
        target_positions: torch.Tensor,
        # [num_tokens, hidden_size]
        target_hidden_states: torch.Tensor,
        # [num_tokens]
        target_slot_mapping: torch.Tensor,
        # [batch_size]
        next_token_ids: torch.Tensor,
        # [batch_size + 1] starting with 0
        cu_num_tokens: torch.Tensor,
        # [batch_size, max_num_blocks_per_req]
        block_table: torch.Tensor,
        sampling_metadata: SamplingMetadata,
        num_actual_draft_tokens: int,
    ) -> torch.Tensor:
        num_tokens = target_token_ids.shape[0]
        batch_size = next_token_ids.shape[0]
        last_token_indices = cu_num_tokens[1:] - 1

        # Shift the input ids by one token.
        # E.g., [a1, b1, b2, c1, c2, c3] -> [b1, b2, c1, c2, c3, c3]
        self.input_ids[:num_tokens - 1] = target_token_ids[1:]
        # Replace the last token with the next token.
        # E.g., [b1, b2, c1, c2, c3, c3] -> [a2, b2, b3, c2, c3, c4]
        self.input_ids[last_token_indices] = next_token_ids

        # FA requires seq_len to have dtype int32.
        seq_lens = (target_positions[last_token_indices] + 1).int()

        # FIXME(woosuk): The below two ops cause synchronization. Optimize.
        max_seq_len = seq_lens.max().item()
        max_num_tokens = (cu_num_tokens[1:] - cu_num_tokens[:-1]).max().item()
        attn_metadata = FlashAttentionMetadata(
            num_actual_tokens=num_actual_draft_tokens,
            max_query_len=max_num_tokens,
            query_start_loc=cu_num_tokens,
            max_seq_len=max_seq_len,
            seq_lens=seq_lens,
            block_table=block_table,
            slot_mapping=target_slot_mapping,
            # TODO(woosuk): Support cascade attention.
            use_cascade=False,
            common_prefix_len=0,
            cu_prefix_query_lens=None,
            prefix_kv_lens=None,
            suffix_kv_lens=None,
        )
        attn_metadata.num_input_tokens = num_tokens

        # copy inputs to buffer for cudagraph
        self.positions[:num_tokens] = target_positions
        self.hidden_states[:num_tokens] = target_hidden_states

        with set_forward_context(attn_metadata, self.vllm_config):
<<<<<<< HEAD
            hidden_states = self.model(
                input_ids=self.input_ids[:num_tokens],
                positions=self.positions[:num_tokens],
                hidden_states=self.hidden_states[:num_tokens],
=======
            hidden_states_logits, hidden_states_fwd = self.model(
                input_ids=input_ids,
                hidden_states=target_hidden_states,
                positions=target_positions,
>>>>>>> c53e0730
            )
        sample_hidden_states = hidden_states_logits[last_token_indices]
        logits = self.model.compute_logits(sample_hidden_states, None)
        draft_token_ids = logits.argmax(dim=-1)

        # Early exit if there is only one draft token to be generated.
        if self.num_speculative_tokens == 1:
            # [batch_size, 1]
            return draft_token_ids.view(-1, 1)

        # Generate the remaining draft tokens.
        draft_token_ids_list = [draft_token_ids]

        positions = target_positions[last_token_indices]
<<<<<<< HEAD
        hidden_states = sample_hidden_states

        if self.use_cuda_graph and \
            batch_size <= self.cudagraph_batch_sizes[-1]:
            padded_batch_size = self.vllm_config. \
                pad_for_cudagraph(batch_size)
        else:
            padded_batch_size = batch_size
=======
        hidden_states = hidden_states_fwd[last_token_indices]
>>>>>>> c53e0730
        attn_metadata.num_actual_tokens = batch_size
        attn_metadata.num_input_tokens = padded_batch_size
        attn_metadata.max_query_len = 1
        attn_metadata.query_start_loc = self.arange[:batch_size + 1]
        for _ in range(self.num_speculative_tokens - 1):
            # Update the inputs.
            # cast to int32 is crucial when eagle model is compiled.
            # tensor.argmax() returns int64 by default.
            input_ids = draft_token_ids_list[-1].int()
            positions += 1

            # NOTE(woosuk): We should handle the case where the draft model
            # generates tokens beyond the max model length. Since it is complex
            # to remove such requests from the batch, we keep them in the batch
            # but adjust the position ids and slot mappings to avoid the
            # out-of-range access during the model execution. The draft tokens
            # generated with this adjustment should be ignored.
            exceeds_max_model_len = positions >= self.max_model_len
            # Mask out the position ids that exceed the max model length.
            # Otherwise, we may get out-of-range error in RoPE.
            clamped_positions = torch.where(exceeds_max_model_len, 0,
                                            positions)

            # Increment the sequence lengths.
            attn_metadata.max_seq_len += 1
            attn_metadata.seq_lens += 1
            # Consider max model length.
            attn_metadata.max_seq_len = min(attn_metadata.max_seq_len,
                                            self.max_model_len)
            # For the requests that exceed the max model length, we set the
            # sequence length to 1 to minimize their overheads in attention.
            attn_metadata.seq_lens.masked_fill_(exceeds_max_model_len, 1)

            # Compute the slot mapping.
            block_numbers = clamped_positions // self.block_size
            block_ids = block_table.gather(dim=1,
                                           index=block_numbers.view(-1, 1))
            block_ids = block_ids.view(-1)
            attn_metadata.slot_mapping = (block_ids * self.block_size +
                                          clamped_positions % self.block_size)
            # Mask out the slot mappings that exceed the max model length.
            # Otherwise, the KV cache will be inadvertently updated with the
            # padding tokens.
            attn_metadata.slot_mapping.masked_fill_(exceeds_max_model_len,
                                                    PADDING_SLOT_ID)

            # copy inputs to buffer for cudagraph
            self.input_ids[:batch_size] = input_ids
            self.positions[:batch_size] = clamped_positions
            self.hidden_states[:batch_size] = hidden_states

            # Run the model.
            with set_forward_context(attn_metadata, self.vllm_config):
<<<<<<< HEAD
                hidden_states = self.model(
                    input_ids=self.input_ids[:padded_batch_size],
                    positions=self.positions[:padded_batch_size],
                    hidden_states=self.hidden_states[:padded_batch_size],
                )
            hidden_states = hidden_states[:batch_size]
            logits = self.model.compute_logits(hidden_states, None)
=======
                hidden_states_logits, hidden_states = self.model(
                    input_ids=input_ids,
                    hidden_states=hidden_states,
                    positions=clamped_positions,
                )
            logits = self.model.compute_logits(hidden_states_logits, None)
>>>>>>> c53e0730
            draft_token_ids = logits.argmax(dim=-1)
            draft_token_ids_list.append(draft_token_ids)

        # [batch_size, num_speculative_tokens]
        draft_token_ids = torch.stack(draft_token_ids_list, dim=1)
        return draft_token_ids

    @staticmethod
    def prepare_inputs(
        # [batch_size + 1]
        cu_target_query_lens: torch.Tensor,
        # [batch_size]
        num_rejected_tokens: torch.Tensor,
    ) -> tuple[torch.Tensor, torch.Tensor]:
        # cu_target_query_lens: [0, a, a + b, a + b + c]
        # num_rejected_tokens: [n1, n2, n3]
        # num_tokens_per_req: [a - n1, b - n2, c - n3]
        # cu_num_tokens: [0, a - n1, a + b - n1 - n2, a + b + c - n1 - n2 - n3]
        # token_indices: [0, 1, ..., a - n1 - 1,
        #                 a, a + 1, ..., a + b - n2 - 1,
        #                 a + b, a + b + 1, ..., a + b + c - n3 - 1]

        # [0, a, a + b, a + b + c] -> [a, b, c]
        query_len_per_req = (cu_target_query_lens[1:] -
                             cu_target_query_lens[:-1])
        # [a, b, c] -> [a - n1, b - n2, c - n3]
        num_tokens_per_req = query_len_per_req - num_rejected_tokens

        cu_num_tokens = torch.empty_like(cu_target_query_lens)
        torch.cumsum(num_tokens_per_req, dim=0, out=cu_num_tokens[1:])
        cu_num_tokens[0] = 0

        # FIXME(woosuk): Avoid synchronization.
        num_tokens = cu_num_tokens[-1].item()
        token_indices = torch.empty(
            num_tokens,
            dtype=torch.int32,
            device=cu_num_tokens.device,
        )

        batch_size = num_rejected_tokens.shape[0]
        BLOCK_SIZE = 1024
        prepare_input_kernel[(batch_size, )](
            token_indices,
            cu_target_query_lens,
            cu_num_tokens,
            BLOCK_SIZE=BLOCK_SIZE,
        )
        return cu_num_tokens, token_indices

    def load_model(self, target_model: nn.Module) -> None:
        loader = get_model_loader(self.vllm_config.load_config)
        target_layer_num = self.vllm_config.model_config.get_num_layers(
            self.vllm_config.parallel_config)

        draft_model_config = \
            self.vllm_config.speculative_config.draft_model_config
        # FIXME(lily): This does not handle with distributed inference.
        target_device = self.vllm_config.device_config.device
        # We need to set the vllm_config here to register attention
        # layers in the forward context.
        with set_default_torch_dtype(
                draft_model_config.dtype), set_current_vllm_config(
                    self.vllm_config):
<<<<<<< HEAD
            self.model = EagleLlamaForCausalLM(
                vllm_config=self.vllm_config,
                start_layer_id=target_layer_num).to(target_device)

        self.model.load_weights(
            loader.get_all_weights(draft_model_config, self.model))
        self.model.lm_head = target_model.lm_head
=======
            if self.vllm_config.speculative_config.method == "eagle":
                self.model = EagleLlamaForCausalLM(
                    model_config=draft_model_config,
                    start_layer_id=target_layer_num).to(target_device)
            else:
                assert self.vllm_config.speculative_config.method == "eagle3"
                self.model = Eagle3LlamaForCausalLM(
                    model_config=draft_model_config,
                    start_layer_id=target_layer_num).to(target_device)

        loaded_weights = self.model.load_weights(
            loader.get_all_weights(
                self.vllm_config.speculative_config.draft_model_config,
                self.model))
        if self.vllm_config.speculative_config.method == "eagle3":
            if "model.embed_tokens.weight" not in loaded_weights:
                logger.info(
                    "Loading EAGLE embedding weights from the target model.")
                self.model.model.embed_tokens = target_model.model.embed_tokens
        else:
            logger.info("Loading EAGLE LM head weights from the target model.")
            self.model.lm_head = target_model.lm_head
>>>>>>> c53e0730


# NOTE(woosuk): Currently, the below code is not used and we always use argmax
# to sample the draft tokens. We will use this after we find a way to manage
# the draft prob tensor.
# Refer to https://github.com/vllm-project/vllm/pull/16899 for the details.
# FIXME(woosuk): The logic here is duplicated with the main sampling code.
# We should refactor this to reuse the same sampling implementation.
def compute_probs_and_sample_next_token(
    logits: torch.Tensor,
    sampling_metadata: SamplingMetadata,
) -> tuple[torch.Tensor, torch.Tensor]:
    if sampling_metadata.all_greedy:
        # For greedy requests, draft_probs is not used in rejection sampling.
        # Therefore, we can just return the logits.
        probs = logits
        next_token_ids = logits.argmax(dim=-1)
        return next_token_ids, probs

    is_greedy = sampling_metadata.temperature == -1
    temperature = torch.where(is_greedy, 1.0, sampling_metadata.temperature)
    logits.div_(temperature.view(-1, 1))
    probs = logits.softmax(dim=-1, dtype=torch.float32)

    # NOTE(woosuk): Currently, we ignore most of the sampling parameters in
    # generating the draft tokens. We only use the temperature. While this
    # could degrade the acceptance rate, it does not affect the distribution
    # of the generated tokens after rejection sampling.

    # TODO(woosuk): Consider seeds.
    q = torch.empty_like(probs)
    q.exponential_()
    # NOTE(woosuk): We shouldn't use `probs.div_(q)` because the draft_probs
    # will be used later for rejection sampling.
    next_token_ids = probs.div(q).argmax(dim=-1).view(-1)
    if not sampling_metadata.all_random:
        greedy_token_ids = probs.argmax(dim=-1)
        next_token_ids = torch.where(
            is_greedy,
            greedy_token_ids,
            next_token_ids,
        )
    return next_token_ids, probs


@triton.jit
def prepare_input_kernel(
    out_ptr,
    cu_query_lens_ptr,
    cu_num_tokens_ptr,
    BLOCK_SIZE: tl.constexpr,
):
    pid = tl.program_id(0)

    # [start_pos, end_pos)
    start_pos = tl.load(cu_num_tokens_ptr + pid)
    end_pos = tl.load(cu_num_tokens_ptr + pid + 1)
    num_tokens = end_pos - start_pos

    index_start = tl.load(cu_query_lens_ptr + pid)

    num_blocks = tl.cdiv(num_tokens, BLOCK_SIZE)
    for i in tl.range(num_blocks):
        offset = i * BLOCK_SIZE + tl.arange(0, BLOCK_SIZE)
        tl.store(
            out_ptr + start_pos + offset,
            index_start + offset,
            mask=offset < num_tokens,
        )<|MERGE_RESOLUTION|>--- conflicted
+++ resolved
@@ -27,6 +27,7 @@
         device: torch.device,
     ):
         self.vllm_config = vllm_config
+        self.method = self.vllm_config.speculative_config.method
         self.num_speculative_tokens = (
             vllm_config.speculative_config.num_speculative_tokens)
         self.max_model_len = vllm_config.model_config.max_model_len
@@ -36,11 +37,14 @@
 
         self.max_num_tokens = vllm_config.scheduler_config \
             .max_num_batched_tokens
+
         self.hidden_size = vllm_config.model_config.get_hidden_size()
 
-        self.use_cuda_graph = (self.vllm_config.compilation_config.level
-                               == CompilationLevel.PIECEWISE and
-                               not self.vllm_config.model_config.enforce_eager)
+        # TODO: make eagle3 compatible with cudagraph
+        self.use_cuda_graph = self.method != 'eagle3' and \
+            (self.vllm_config.compilation_config.level
+             == CompilationLevel.PIECEWISE and
+             not self.vllm_config.model_config.enforce_eager)
 
         self.cudagraph_batch_sizes = list(
             reversed(
@@ -53,6 +57,7 @@
         self.positions = torch.zeros(self.max_num_tokens,
                                      dtype=torch.int64,
                                      device=device)
+
         self.hidden_states = torch.zeros(
             (self.max_num_tokens, self.hidden_size),
             dtype=self.dtype,
@@ -119,22 +124,21 @@
 
         # copy inputs to buffer for cudagraph
         self.positions[:num_tokens] = target_positions
-        self.hidden_states[:num_tokens] = target_hidden_states
+
+        if self.method == 'eagle':
+            self.hidden_states[:num_tokens] = target_hidden_states
+            hidden_states = self.hidden_states[:num_tokens]
+        else:
+            # TODO: make eagle3 compatible with cuda graph
+            hidden_states = target_hidden_states[:num_tokens]
 
         with set_forward_context(attn_metadata, self.vllm_config):
-<<<<<<< HEAD
-            hidden_states = self.model(
+            last_hidden_states, hidden_states = self.model(
                 input_ids=self.input_ids[:num_tokens],
                 positions=self.positions[:num_tokens],
-                hidden_states=self.hidden_states[:num_tokens],
-=======
-            hidden_states_logits, hidden_states_fwd = self.model(
-                input_ids=input_ids,
-                hidden_states=target_hidden_states,
-                positions=target_positions,
->>>>>>> c53e0730
+                hidden_states=hidden_states,
             )
-        sample_hidden_states = hidden_states_logits[last_token_indices]
+        sample_hidden_states = last_hidden_states[last_token_indices]
         logits = self.model.compute_logits(sample_hidden_states, None)
         draft_token_ids = logits.argmax(dim=-1)
 
@@ -147,8 +151,7 @@
         draft_token_ids_list = [draft_token_ids]
 
         positions = target_positions[last_token_indices]
-<<<<<<< HEAD
-        hidden_states = sample_hidden_states
+        hidden_states = hidden_states[last_token_indices]
 
         if self.use_cuda_graph and \
             batch_size <= self.cudagraph_batch_sizes[-1]:
@@ -156,9 +159,7 @@
                 pad_for_cudagraph(batch_size)
         else:
             padded_batch_size = batch_size
-=======
-        hidden_states = hidden_states_fwd[last_token_indices]
->>>>>>> c53e0730
+
         attn_metadata.num_actual_tokens = batch_size
         attn_metadata.num_input_tokens = padded_batch_size
         attn_metadata.max_query_len = 1
@@ -208,26 +209,22 @@
             # copy inputs to buffer for cudagraph
             self.input_ids[:batch_size] = input_ids
             self.positions[:batch_size] = clamped_positions
-            self.hidden_states[:batch_size] = hidden_states
+
+            if self.method == 'eagle':
+                # TODO: make eagle3 compatible with cudagraph.
+                self.hidden_states[:batch_size] = hidden_states
+                hidden_states = self.hidden_states
 
             # Run the model.
             with set_forward_context(attn_metadata, self.vllm_config):
-<<<<<<< HEAD
-                hidden_states = self.model(
+                last_hidden_states, hidden_states = self.model(
                     input_ids=self.input_ids[:padded_batch_size],
                     positions=self.positions[:padded_batch_size],
-                    hidden_states=self.hidden_states[:padded_batch_size],
+                    hidden_states=hidden_states[:padded_batch_size],
                 )
             hidden_states = hidden_states[:batch_size]
-            logits = self.model.compute_logits(hidden_states, None)
-=======
-                hidden_states_logits, hidden_states = self.model(
-                    input_ids=input_ids,
-                    hidden_states=hidden_states,
-                    positions=clamped_positions,
-                )
-            logits = self.model.compute_logits(hidden_states_logits, None)
->>>>>>> c53e0730
+            logits = self.model.compute_logits(last_hidden_states[:batch_size],
+                                               None)
             draft_token_ids = logits.argmax(dim=-1)
             draft_token_ids_list.append(draft_token_ids)
 
@@ -292,18 +289,9 @@
         with set_default_torch_dtype(
                 draft_model_config.dtype), set_current_vllm_config(
                     self.vllm_config):
-<<<<<<< HEAD
-            self.model = EagleLlamaForCausalLM(
-                vllm_config=self.vllm_config,
-                start_layer_id=target_layer_num).to(target_device)
-
-        self.model.load_weights(
-            loader.get_all_weights(draft_model_config, self.model))
-        self.model.lm_head = target_model.lm_head
-=======
             if self.vllm_config.speculative_config.method == "eagle":
                 self.model = EagleLlamaForCausalLM(
-                    model_config=draft_model_config,
+                    vllm_config=self.vllm_config,
                     start_layer_id=target_layer_num).to(target_device)
             else:
                 assert self.vllm_config.speculative_config.method == "eagle3"
@@ -312,9 +300,8 @@
                     start_layer_id=target_layer_num).to(target_device)
 
         loaded_weights = self.model.load_weights(
-            loader.get_all_weights(
-                self.vllm_config.speculative_config.draft_model_config,
-                self.model))
+            loader.get_all_weights(draft_model_config, self.model))
+
         if self.vllm_config.speculative_config.method == "eagle3":
             if "model.embed_tokens.weight" not in loaded_weights:
                 logger.info(
@@ -323,7 +310,6 @@
         else:
             logger.info("Loading EAGLE LM head weights from the target model.")
             self.model.lm_head = target_model.lm_head
->>>>>>> c53e0730
 
 
 # NOTE(woosuk): Currently, the below code is not used and we always use argmax
