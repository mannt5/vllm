--- conflicted
+++ resolved
@@ -156,13 +156,8 @@
         hidden_states = sample_hidden_states
         attn_metadata.num_actual_tokens = batch_size
         attn_metadata.max_query_len = 1
-<<<<<<< HEAD
-        attn_metadata.query_start_loc = self.arange[:batch_size]
+        attn_metadata.query_start_loc = self.arange[:batch_size + 1]
         for speculative_token_idx in range(self.num_speculative_tokens - 1):
-=======
-        attn_metadata.query_start_loc = self.arange[:batch_size + 1]
-        for _ in range(self.num_speculative_tokens - 1):
->>>>>>> 34b2cf3b
             # Update the inputs.
             input_ids = self._draft_token_ids_buffer[:batch_size,
                                                      speculative_token_idx]
