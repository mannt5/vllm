# SPDX-License-Identifier: Apache-2.0

import time
from abc import ABC, abstractmethod
from typing import Optional

import numpy as np
import prometheus_client

from vllm.config import SupportsMetricsInfo, VllmConfig
from vllm.logger import init_logger
from vllm.v1.core.kv_cache_utils import PrefixCachingMetrics
from vllm.v1.engine import FinishReason
from vllm.v1.metrics.stats import IterationStats, SchedulerStats

logger = init_logger(__name__)

_LOCAL_LOGGING_INTERVAL_SEC = 5.0


class StatLoggerBase(ABC):

    @abstractmethod
<<<<<<< HEAD
    def record(self, iteration_stats: IterationStats):
=======
    def record(self, scheduler_stats: SchedulerStats,
               iteration_stats: Optional[IterationStats]):
>>>>>>> 8ed5421a
        ...

    def log(self):  # noqa
        pass


class LoggingStatLogger(StatLoggerBase):

    def __init__(self):
        self._reset(time.monotonic())
        self.last_scheduler_stats = SchedulerStats()
        # Prefix cache metrics. This cannot be reset.
        # TODO: Make the interval configurable.
        self.prefix_caching_metrics = PrefixCachingMetrics()

    def _reset(self, now):
        self.last_log_time = now

        # Tracked stats over current local logging interval.
        self.num_prompt_tokens: list[int] = []
        self.num_generation_tokens: list[int] = []

    def _track_iteration_stats(self, iteration_stats: IterationStats):
        # Save tracked stats for token counters.
        self.num_prompt_tokens.append(iteration_stats.num_prompt_tokens)
        self.num_generation_tokens.append(
            iteration_stats.num_generation_tokens)

    def _get_throughput(self, tracked_stats: list[int], now: float) -> float:
        # Compute summary metrics for tracked stats
        return float(np.sum(tracked_stats) / (now - self.last_log_time))

<<<<<<< HEAD
    def record(self, iteration_stats: IterationStats):
=======
    def record(self, scheduler_stats: SchedulerStats,
               iteration_stats: Optional[IterationStats]):
>>>>>>> 8ed5421a
        """Log Stats to standard output."""

        if iteration_stats:
            self._track_iteration_stats(iteration_stats)

        scheduler_stats = iteration_stats.scheduler_stats or SchedulerStats()

        self.prefix_caching_metrics.observe(scheduler_stats.prefix_cache_stats)

        self.last_scheduler_stats = scheduler_stats

    def log(self):
        now = time.monotonic()
        prompt_throughput = self._get_throughput(self.num_prompt_tokens, now)
        generation_throughput = self._get_throughput(
            self.num_generation_tokens, now)

        self._reset(now)

        scheduler_stats = self.last_scheduler_stats

        # Format and print output.
        logger.info(
            "Avg prompt throughput: %.1f tokens/s, "
            "Avg generation throughput: %.1f tokens/s, "
            "Running: %d reqs, Waiting: %d reqs, "
            "GPU KV cache usage: %.1f%%, "
            "Prefix cache hit rate: %.1f%%",
            prompt_throughput,
            generation_throughput,
            scheduler_stats.num_running_reqs,
            scheduler_stats.num_waiting_reqs,
            scheduler_stats.gpu_cache_usage * 100,
            self.prefix_caching_metrics.hit_rate * 100,
        )


class PrometheusStatLogger(StatLoggerBase):

    def __init__(self, vllm_config: VllmConfig):
        self._unregister_vllm_metrics()

        # Use this flag to hide metrics that were deprecated in
        # a previous release and which will be removed future
        self.show_hidden_metrics = \
            vllm_config.observability_config.show_hidden_metrics

        labelnames = ["model_name"]
        labelvalues = [vllm_config.model_config.served_model_name]

        max_model_len = vllm_config.model_config.max_model_len

        #
        # Scheduler state
        #
        self.gauge_scheduler_running = prometheus_client.Gauge(
            name="vllm:num_requests_running",
            documentation="Number of requests in model execution batches.",
            labelnames=labelnames).labels(*labelvalues)

        self.gauge_scheduler_waiting = prometheus_client.Gauge(
            name="vllm:num_requests_waiting",
            documentation="Number of requests waiting to be processed.",
            labelnames=labelnames).labels(*labelvalues)

        #
        # GPU cache
        #
        self.gauge_gpu_cache_usage = prometheus_client.Gauge(
            name="vllm:gpu_cache_usage_perc",
            documentation="GPU KV-cache usage. 1 means 100 percent usage.",
            labelnames=labelnames).labels(*labelvalues)

        self.counter_gpu_prefix_cache_queries = prometheus_client.Counter(
            name="vllm:gpu_prefix_cache_queries",
            documentation=
            "GPU prefix cache queries, in terms of number of queried blocks.",
            labelnames=labelnames).labels(*labelvalues)

        self.counter_gpu_prefix_cache_hits = prometheus_client.Counter(
            name="vllm:gpu_prefix_cache_hits",
            documentation=
            "GPU prefix cache hits, in terms of number of cached blocks.",
            labelnames=labelnames).labels(*labelvalues)

        #
        # Counters
        #
        self.counter_num_preempted_reqs = prometheus_client.Counter(
            name="vllm:num_preemptions_total",
            documentation="Cumulative number of preemption from the engine.",
            labelnames=labelnames).labels(*labelvalues)

        self.counter_prompt_tokens = prometheus_client.Counter(
            name="vllm:prompt_tokens_total",
            documentation="Number of prefill tokens processed.",
            labelnames=labelnames).labels(*labelvalues)

        self.counter_generation_tokens = prometheus_client.Counter(
            name="vllm:generation_tokens_total",
            documentation="Number of generation tokens processed.",
            labelnames=labelnames).labels(*labelvalues)

        self.counter_request_success: dict[FinishReason,
                                           prometheus_client.Counter] = {}
        counter_request_success_base = prometheus_client.Counter(
            name="vllm:request_success_total",
            documentation="Count of successfully processed requests.",
            labelnames=labelnames + ["finished_reason"])
        for reason in FinishReason:
            self.counter_request_success[
                reason] = counter_request_success_base.labels(*(labelvalues +
                                                                [str(reason)]))

        #
        # Histograms of counts
        #
        self.histogram_num_prompt_tokens_request = \
            prometheus_client.Histogram(
                name="vllm:request_prompt_tokens",
                documentation="Number of prefill tokens processed.",
                buckets=build_1_2_5_buckets(max_model_len),
                labelnames=labelnames).labels(*labelvalues)

        self.histogram_num_generation_tokens_request = \
            prometheus_client.Histogram(
                name="vllm:request_generation_tokens",
                documentation="Number of generation tokens processed.",
                buckets=build_1_2_5_buckets(max_model_len),
                labelnames=labelnames).labels(*labelvalues)

        self.histogram_iteration_tokens = \
            prometheus_client.Histogram(
                name="vllm:iteration_tokens_total",
                documentation="Histogram of number of tokens per engine_step.",
                buckets=build_cudagraph_buckets(vllm_config),
                labelnames=labelnames).labels(*labelvalues)

        self.histogram_max_num_generation_tokens_request = \
            prometheus_client.Histogram(
                name="vllm:request_max_num_generation_tokens",
                documentation=
                "Histogram of maximum number of requested generation tokens.",
                buckets=build_1_2_5_buckets(max_model_len),
                labelnames=labelnames).labels(*labelvalues)

        self.histogram_n_request = \
            prometheus_client.Histogram(
                name="vllm:request_params_n",
                documentation="Histogram of the n request parameter.",
                buckets=[1, 2, 5, 10, 20],
                labelnames=labelnames).labels(*labelvalues)

        self.histogram_max_tokens_request = \
            prometheus_client.Histogram(
                name="vllm:request_params_max_tokens",
                documentation="Histogram of the max_tokens request parameter.",
                buckets=build_1_2_5_buckets(max_model_len),
                labelnames=labelnames).labels(*labelvalues)

        #
        # Histogram of timing intervals
        #
        self.histogram_time_to_first_token = \
            prometheus_client.Histogram(
                name="vllm:time_to_first_token_seconds",
                documentation="Histogram of time to first token in seconds.",
                buckets=[
                    0.001, 0.005, 0.01, 0.02, 0.04, 0.06, 0.08, 0.1, 0.25, 0.5,
                    0.75, 1.0, 2.5, 5.0, 7.5, 10.0
                ],
                labelnames=labelnames).labels(*labelvalues)

        self.histogram_time_per_output_token = \
            prometheus_client.Histogram(
                name="vllm:time_per_output_token_seconds",
                documentation="Histogram of time per output token in seconds.",
                buckets=[
                    0.01, 0.025, 0.05, 0.075, 0.1, 0.15, 0.2, 0.3, 0.4, 0.5,
                    0.75, 1.0, 2.5
                ],
                labelnames=labelnames).labels(*labelvalues)

        request_latency_buckets = [
            0.3, 0.5, 0.8, 1.0, 1.5, 2.0, 2.5, 5.0, 10.0, 15.0, 20.0, 30.0,
            40.0, 50.0, 60.0
        ]
        self.histogram_e2e_time_request = \
            prometheus_client.Histogram(
                name="vllm:e2e_request_latency_seconds",
                documentation="Histogram of e2e request latency in seconds.",
                buckets=request_latency_buckets,
                labelnames=labelnames).labels(*labelvalues)
        self.histogram_queue_time_request = \
            prometheus_client.Histogram(
                name="vllm:request_queue_time_seconds",
                documentation=
                "Histogram of time spent in WAITING phase for request.",
                buckets=request_latency_buckets,
                labelnames=labelnames).labels(*labelvalues)
        self.histogram_inference_time_request = \
            prometheus_client.Histogram(
                name="vllm:request_inference_time_seconds",
                documentation=
                "Histogram of time spent in RUNNING phase for request.",
                buckets=request_latency_buckets,
                labelnames=labelnames).labels(*labelvalues)
        self.histogram_prefill_time_request = \
            prometheus_client.Histogram(
                name="vllm:request_prefill_time_seconds",
                documentation=
                "Histogram of time spent in PREFILL phase for request.",
                buckets=request_latency_buckets,
                labelnames=labelnames).labels(*labelvalues)
        self.histogram_decode_time_request = \
            prometheus_client.Histogram(
                name="vllm:request_decode_time_seconds",
                documentation=
                "Histogram of time spent in DECODE phase for request.",
                buckets=request_latency_buckets,
                labelnames=labelnames).labels(*labelvalues)

        #
        # LoRA metrics
        #
        self.gauge_lora_info: Optional[prometheus_client.Gauge] = None
        if vllm_config.lora_config is not None:
            self.labelname_max_lora = "max_lora"
            self.labelname_waiting_lora_adapters = "waiting_lora_adapters"
            self.labelname_running_lora_adapters = "running_lora_adapters"
            self.max_lora = vllm_config.lora_config.max_loras
            self.gauge_lora_info = \
                prometheus_client.Gauge(
                    name="vllm:lora_requests_info",
                    documentation="Running stats on lora requests.",
                    labelnames=[
                        self.labelname_max_lora,
                        self.labelname_waiting_lora_adapters,
                        self.labelname_running_lora_adapters,
                    ])

        #
        # Cache config info metric
        #
        self.log_metrics_info("cache_config", vllm_config.cache_config)

    def log_metrics_info(self, type: str, config_obj: SupportsMetricsInfo):
        metrics_info = config_obj.metrics_info()

        name, documentation = None, None
        if type == "cache_config":
            name = "vllm:cache_config_info"
            documentation = "Information of the LLMEngine CacheConfig"
        assert name is not None, f"Unknown metrics info type {type}"

        # Info type metrics are syntactic sugar for a gauge permanently set to 1
        # Since prometheus multiprocessing mode does not support Info, emulate
        # info here with a gauge.
        info_gauge = prometheus_client.Gauge(
            name=name,
            documentation=documentation,
            labelnames=metrics_info.keys()).labels(**metrics_info)
        info_gauge.set(1)

<<<<<<< HEAD
    def record(self, iteration_stats: IterationStats):
=======
    def record(self, scheduler_stats: SchedulerStats,
               iteration_stats: Optional[IterationStats]):
>>>>>>> 8ed5421a
        """Log to prometheus."""
        scheduler_stats = iteration_stats.scheduler_stats or SchedulerStats()
        self.gauge_scheduler_running.set(scheduler_stats.num_running_reqs)
        self.gauge_scheduler_waiting.set(scheduler_stats.num_waiting_reqs)

        self.gauge_gpu_cache_usage.set(scheduler_stats.gpu_cache_usage)

        self.counter_gpu_prefix_cache_queries.inc(
            scheduler_stats.prefix_cache_stats.queries)
        self.counter_gpu_prefix_cache_hits.inc(
            scheduler_stats.prefix_cache_stats.hits)

        if iteration_stats is None:
            return

        self.counter_num_preempted_reqs.inc(iteration_stats.num_preempted_reqs)
        self.counter_prompt_tokens.inc(iteration_stats.num_prompt_tokens)
        self.counter_generation_tokens.inc(
            iteration_stats.num_generation_tokens)
        self.histogram_iteration_tokens.observe(
            iteration_stats.num_prompt_tokens + \
            iteration_stats.num_generation_tokens)

        for max_gen_tokens in iteration_stats.max_num_generation_tokens_iter:
            self.histogram_max_num_generation_tokens_request.observe(
                max_gen_tokens)
        for n_param in iteration_stats.n_params_iter:
            self.histogram_n_request.observe(n_param)
        for ttft in iteration_stats.time_to_first_tokens_iter:
            self.histogram_time_to_first_token.observe(ttft)
        for tpot in iteration_stats.time_per_output_tokens_iter:
            self.histogram_time_per_output_token.observe(tpot)

        for finished_request in iteration_stats.finished_requests:
            self.counter_request_success[finished_request.finish_reason].inc()
            self.histogram_e2e_time_request.observe(
                finished_request.e2e_latency)
            self.histogram_queue_time_request.observe(
                finished_request.queued_time)
            self.histogram_prefill_time_request.observe(
                finished_request.prefill_time)
            self.histogram_inference_time_request.observe(
                finished_request.inference_time)
            self.histogram_decode_time_request.observe(
                finished_request.decode_time)
            self.histogram_num_prompt_tokens_request.observe(
                finished_request.num_prompt_tokens)
            self.histogram_num_generation_tokens_request.observe(
                finished_request.num_generation_tokens)
            self.histogram_max_tokens_request.observe(
                finished_request.max_tokens_param)

        if self.gauge_lora_info is not None:
            running_lora_adapters = \
                ",".join(iteration_stats.running_lora_adapters.keys())
            waiting_lora_adapters = \
                ",".join(iteration_stats.waiting_lora_adapters.keys())
            lora_info_labels = {
                self.labelname_running_lora_adapters: running_lora_adapters,
                self.labelname_waiting_lora_adapters: waiting_lora_adapters,
                self.labelname_max_lora: self.max_lora,
            }
            self.gauge_lora_info.labels(**lora_info_labels)\
                                .set_to_current_time()

    @staticmethod
    def _unregister_vllm_metrics():
        # Unregister any existing vLLM collectors (for CI/CD
        for collector in list(prometheus_client.REGISTRY._collector_to_names):
            if hasattr(collector, "_name") and "vllm" in collector._name:
                prometheus_client.REGISTRY.unregister(collector)


def build_buckets(mantissa_lst: list[int], max_value: int) -> list[int]:
    """
    Builds a list of buckets with increasing powers of 10 multiplied by
    mantissa values until the value exceeds the specified maximum.

    """
    exponent = 0
    buckets: list[int] = []
    while True:
        for m in mantissa_lst:
            value = m * 10**exponent
            if value <= max_value:
                buckets.append(value)
            else:
                return buckets
        exponent += 1


def build_1_2_5_buckets(max_value: int) -> list[int]:
    """
    Example:
    >>> build_1_2_5_buckets(100)
    [1, 2, 5, 10, 20, 50, 100]
    """
    return build_buckets([1, 2, 5], max_value)


def build_cudagraph_buckets(vllm_config: VllmConfig) -> list[int]:
    if not vllm_config.model_config.enforce_eager:
        buckets = vllm_config.compilation_config.\
            cudagraph_capture_sizes.copy()
        buckets.sort()
        return buckets
    else:
        return [1, 8, 16, 32, 64, 128, 256, 512, 1024, 2048, 4096, 8096]<|MERGE_RESOLUTION|>--- conflicted
+++ resolved
@@ -21,12 +21,8 @@
 class StatLoggerBase(ABC):
 
     @abstractmethod
-<<<<<<< HEAD
-    def record(self, iteration_stats: IterationStats):
-=======
     def record(self, scheduler_stats: SchedulerStats,
                iteration_stats: Optional[IterationStats]):
->>>>>>> 8ed5421a
         ...
 
     def log(self):  # noqa
@@ -35,7 +31,8 @@
 
 class LoggingStatLogger(StatLoggerBase):
 
-    def __init__(self):
+    def __init__(self, engine_index: int = 0):
+        self.engine_index = engine_index
         self._reset(time.monotonic())
         self.last_scheduler_stats = SchedulerStats()
         # Prefix cache metrics. This cannot be reset.
@@ -59,18 +56,12 @@
         # Compute summary metrics for tracked stats
         return float(np.sum(tracked_stats) / (now - self.last_log_time))
 
-<<<<<<< HEAD
-    def record(self, iteration_stats: IterationStats):
-=======
     def record(self, scheduler_stats: SchedulerStats,
                iteration_stats: Optional[IterationStats]):
->>>>>>> 8ed5421a
         """Log Stats to standard output."""
 
         if iteration_stats:
             self._track_iteration_stats(iteration_stats)
-
-        scheduler_stats = iteration_stats.scheduler_stats or SchedulerStats()
 
         self.prefix_caching_metrics.observe(scheduler_stats.prefix_cache_stats)
 
@@ -88,11 +79,13 @@
 
         # Format and print output.
         logger.info(
+            "Engine %03d: "
             "Avg prompt throughput: %.1f tokens/s, "
             "Avg generation throughput: %.1f tokens/s, "
             "Running: %d reqs, Waiting: %d reqs, "
             "GPU KV cache usage: %.1f%%, "
             "Prefix cache hit rate: %.1f%%",
+            self.engine_index,
             prompt_throughput,
             generation_throughput,
             scheduler_stats.num_running_reqs,
@@ -104,7 +97,7 @@
 
 class PrometheusStatLogger(StatLoggerBase):
 
-    def __init__(self, vllm_config: VllmConfig):
+    def __init__(self, vllm_config: VllmConfig, engine_index: int = 0):
         self._unregister_vllm_metrics()
 
         # Use this flag to hide metrics that were deprecated in
@@ -112,8 +105,11 @@
         self.show_hidden_metrics = \
             vllm_config.observability_config.show_hidden_metrics
 
-        labelnames = ["model_name"]
-        labelvalues = [vllm_config.model_config.served_model_name]
+        labelnames = ["model_name", "engine"]
+        labelvalues = [
+            vllm_config.model_config.served_model_name,
+            str(engine_index)
+        ]
 
         max_model_len = vllm_config.model_config.max_model_len
 
@@ -329,14 +325,9 @@
             labelnames=metrics_info.keys()).labels(**metrics_info)
         info_gauge.set(1)
 
-<<<<<<< HEAD
-    def record(self, iteration_stats: IterationStats):
-=======
     def record(self, scheduler_stats: SchedulerStats,
                iteration_stats: Optional[IterationStats]):
->>>>>>> 8ed5421a
         """Log to prometheus."""
-        scheduler_stats = iteration_stats.scheduler_stats or SchedulerStats()
         self.gauge_scheduler_running.set(scheduler_stats.num_running_reqs)
         self.gauge_scheduler_waiting.set(scheduler_stats.num_waiting_reqs)
 
