--- conflicted
+++ resolved
@@ -163,14 +163,11 @@
             documentation="Number of generation tokens processed.",
             labelnames=labelnames).labels(*labelvalues)
 
-<<<<<<< HEAD
         self.counter_total_evicted_tokens = prometheus_client.Counter(
             name="vllm:total_evicted_tokens_total",
             documentation="Total number of tokens evicted from KV cache.",
             labelnames=labelnames).labels(*labelvalues)
 
-=======
->>>>>>> fa82b938
         self.counter_request_success: dict[FinishReason,
                                            prometheus_client.Counter] = {}
         counter_request_success_base = prometheus_client.Counter(
