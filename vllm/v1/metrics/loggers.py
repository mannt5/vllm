# SPDX-License-Identifier: Apache-2.0

import time
from abc import ABC, abstractmethod
from typing import Optional

import numpy as np
import prometheus_client

from vllm.config import SupportsMetricsInfo, VllmConfig
from vllm.logger import init_logger
from vllm.v1.core.kv_cache_utils import PrefixCachingMetrics
from vllm.v1.engine import FinishReason
from vllm.v1.metrics.stats import IterationStats, SchedulerStats
from vllm.v1.spec_decode.metrics import SpecDecodingMetrics

logger = init_logger(__name__)

_LOCAL_LOGGING_INTERVAL_SEC = 5.0


class StatLoggerBase(ABC):

    @abstractmethod
    def record(self, scheduler_stats: SchedulerStats,
               iteration_stats: Optional[IterationStats]):
        ...

    def log(self):  # noqa
        pass


class LoggingStatLogger(StatLoggerBase):

    def __init__(self, engine_index: int = 0):
        self.engine_index = engine_index
        self._reset(time.monotonic())
        self.last_scheduler_stats = SchedulerStats()
        # Prefix cache metrics. This cannot be reset.
        # TODO: Make the interval configurable.
        self.prefix_caching_metrics = PrefixCachingMetrics()
        self.spec_decoding_metrics = SpecDecodingMetrics()

    def _reset(self, now):
        self.last_log_time = now

        # Tracked stats over current local logging interval.
        self.num_prompt_tokens: list[int] = []
        self.num_generation_tokens: list[int] = []

    def _track_iteration_stats(self, iteration_stats: IterationStats):
        # Save tracked stats for token counters.
        self.num_prompt_tokens.append(iteration_stats.num_prompt_tokens)
        self.num_generation_tokens.append(
            iteration_stats.num_generation_tokens)

    def _get_throughput(self, tracked_stats: list[int], now: float) -> float:
        # Compute summary metrics for tracked stats
        return float(np.sum(tracked_stats) / (now - self.last_log_time))

    def record(self, scheduler_stats: SchedulerStats,
               iteration_stats: Optional[IterationStats]):
        """Log Stats to standard output."""

        if iteration_stats:
            self._track_iteration_stats(iteration_stats)

        self.prefix_caching_metrics.observe(scheduler_stats.prefix_cache_stats)

        if scheduler_stats.spec_decoding_stats is not None:
            self.spec_decoding_metrics.observe(
                scheduler_stats.spec_decoding_stats)

        self.last_scheduler_stats = scheduler_stats

    def log(self):
        now = time.monotonic()
        prompt_throughput = self._get_throughput(self.num_prompt_tokens, now)
        generation_throughput = self._get_throughput(
            self.num_generation_tokens, now)

        self._reset(now)

        scheduler_stats = self.last_scheduler_stats

        # Format and print output.
        logger.info(
            "Engine %03d: "
            "Avg prompt throughput: %.1f tokens/s, "
            "Avg generation throughput: %.1f tokens/s, "
            "Running: %d reqs, Waiting: %d reqs, "
            "GPU KV cache usage: %.1f%%, "
            "Prefix cache hit rate: %.1f%%",
            self.engine_index,
            prompt_throughput,
            generation_throughput,
            scheduler_stats.num_running_reqs,
            scheduler_stats.num_waiting_reqs,
            scheduler_stats.gpu_cache_usage * 100,
            self.prefix_caching_metrics.hit_rate * 100,
        )

        if scheduler_stats.spec_decoding_stats is not None:
            self.spec_decoding_metrics.log()


class PrometheusStatLogger(StatLoggerBase):

    def __init__(self, vllm_config: VllmConfig, engine_index: int = 0):
        self._unregister_vllm_metrics()

        # Use this flag to hide metrics that were deprecated in
        # a previous release and which will be removed future
        self.show_hidden_metrics = \
            vllm_config.observability_config.show_hidden_metrics

        labelnames = ["model_name", "engine"]
        labelvalues = [
            vllm_config.model_config.served_model_name,
            str(engine_index)
        ]

        max_model_len = vllm_config.model_config.max_model_len

        #
        # Scheduler state
        #
        self.gauge_scheduler_running = prometheus_client.Gauge(
            name="vllm:num_requests_running",
            documentation="Number of requests in model execution batches.",
            labelnames=labelnames).labels(*labelvalues)

        self.gauge_scheduler_waiting = prometheus_client.Gauge(
            name="vllm:num_requests_waiting",
            documentation="Number of requests waiting to be processed.",
            labelnames=labelnames).labels(*labelvalues)

        #
        # GPU cache
        #
        self.gauge_gpu_cache_usage = prometheus_client.Gauge(
            name="vllm:gpu_cache_usage_perc",
            documentation="GPU KV-cache usage. 1 means 100 percent usage.",
            labelnames=labelnames).labels(*labelvalues)

        self.counter_gpu_prefix_cache_queries = prometheus_client.Counter(
            name="vllm:gpu_prefix_cache_queries",
            documentation=
            "GPU prefix cache queries, in terms of number of queried blocks.",
            labelnames=labelnames).labels(*labelvalues)

        self.counter_gpu_prefix_cache_hits = prometheus_client.Counter(
            name="vllm:gpu_prefix_cache_hits",
            documentation=
            "GPU prefix cache hits, in terms of number of cached blocks.",
            labelnames=labelnames).labels(*labelvalues)

        #
        # Counters
        #
        self.counter_num_preempted_reqs = prometheus_client.Counter(
            name="vllm:num_preemptions_total",
            documentation="Cumulative number of preemption from the engine.",
            labelnames=labelnames).labels(*labelvalues)

        self.counter_prompt_tokens = prometheus_client.Counter(
            name="vllm:prompt_tokens_total",
            documentation="Number of prefill tokens processed.",
            labelnames=labelnames).labels(*labelvalues)

        self.counter_generation_tokens = prometheus_client.Counter(
            name="vllm:generation_tokens_total",
            documentation="Number of generation tokens processed.",
            labelnames=labelnames).labels(*labelvalues)

        self.counter_request_success: dict[FinishReason,
                                           prometheus_client.Counter] = {}
        counter_request_success_base = prometheus_client.Counter(
            name="vllm:request_success_total",
            documentation="Count of successfully processed requests.",
            labelnames=labelnames + ["finished_reason"])
        for reason in FinishReason:
            self.counter_request_success[
                reason] = counter_request_success_base.labels(*(labelvalues +
                                                                [str(reason)]))

        #
        # Histograms of counts
        #
        self.histogram_num_prompt_tokens_request = \
            prometheus_client.Histogram(
                name="vllm:request_prompt_tokens",
                documentation="Number of prefill tokens processed.",
                buckets=build_1_2_5_buckets(max_model_len),
                labelnames=labelnames).labels(*labelvalues)

        self.histogram_num_generation_tokens_request = \
            prometheus_client.Histogram(
                name="vllm:request_generation_tokens",
                documentation="Number of generation tokens processed.",
                buckets=build_1_2_5_buckets(max_model_len),
                labelnames=labelnames).labels(*labelvalues)

        self.histogram_iteration_tokens = \
            prometheus_client.Histogram(
                name="vllm:iteration_tokens_total",
                documentation="Histogram of number of tokens per engine_step.",
                buckets=build_cudagraph_buckets(vllm_config),
                labelnames=labelnames).labels(*labelvalues)

        self.histogram_max_num_generation_tokens_request = \
            prometheus_client.Histogram(
                name="vllm:request_max_num_generation_tokens",
                documentation=
                "Histogram of maximum number of requested generation tokens.",
                buckets=build_1_2_5_buckets(max_model_len),
                labelnames=labelnames).labels(*labelvalues)

        self.histogram_n_request = \
            prometheus_client.Histogram(
                name="vllm:request_params_n",
                documentation="Histogram of the n request parameter.",
                buckets=[1, 2, 5, 10, 20],
                labelnames=labelnames).labels(*labelvalues)

        self.histogram_max_tokens_request = \
            prometheus_client.Histogram(
                name="vllm:request_params_max_tokens",
                documentation="Histogram of the max_tokens request parameter.",
                buckets=build_1_2_5_buckets(max_model_len),
                labelnames=labelnames).labels(*labelvalues)

        #
        # Histogram of timing intervals
        #
        self.histogram_time_to_first_token = \
            prometheus_client.Histogram(
                name="vllm:time_to_first_token_seconds",
                documentation="Histogram of time to first token in seconds.",
                buckets=[
                    0.001, 0.005, 0.01, 0.02, 0.04, 0.06, 0.08, 0.1, 0.25, 0.5,
                    0.75, 1.0, 2.5, 5.0, 7.5, 10.0, 20.0, 40.0, 80.0, 160.0,
                    640.0, 2560.0
                ],
                labelnames=labelnames).labels(*labelvalues)

        self.histogram_time_per_output_token = \
            prometheus_client.Histogram(
                name="vllm:time_per_output_token_seconds",
                documentation="Histogram of time per output token in seconds.",
                buckets=[
                    0.01, 0.025, 0.05, 0.075, 0.1, 0.15, 0.2, 0.3, 0.4, 0.5,
                    0.75, 1.0, 2.5, 5.0, 7.5, 10.0, 20.0, 40.0, 80.0
                ],
                labelnames=labelnames).labels(*labelvalues)

        request_latency_buckets = [
            0.3, 0.5, 0.8, 1.0, 1.5, 2.0, 2.5, 5.0, 10.0, 15.0, 20.0, 30.0,
<<<<<<< HEAD
            40.0, 50.0, 60.0
=======
            40.0, 50.0, 60.0, 120.0, 240.0, 480.0, 960.0, 1920.0, 7680.0
>>>>>>> 95d63f38
        ]
        self.histogram_e2e_time_request = \
            prometheus_client.Histogram(
                name="vllm:e2e_request_latency_seconds",
                documentation="Histogram of e2e request latency in seconds.",
                buckets=request_latency_buckets,
                labelnames=labelnames).labels(*labelvalues)
        self.histogram_queue_time_request = \
            prometheus_client.Histogram(
                name="vllm:request_queue_time_seconds",
                documentation=
                "Histogram of time spent in WAITING phase for request.",
                buckets=request_latency_buckets,
                labelnames=labelnames).labels(*labelvalues)
        self.histogram_inference_time_request = \
            prometheus_client.Histogram(
                name="vllm:request_inference_time_seconds",
                documentation=
                "Histogram of time spent in RUNNING phase for request.",
                buckets=request_latency_buckets,
                labelnames=labelnames).labels(*labelvalues)
        self.histogram_prefill_time_request = \
            prometheus_client.Histogram(
                name="vllm:request_prefill_time_seconds",
                documentation=
                "Histogram of time spent in PREFILL phase for request.",
                buckets=request_latency_buckets,
                labelnames=labelnames).labels(*labelvalues)
        self.histogram_decode_time_request = \
            prometheus_client.Histogram(
                name="vllm:request_decode_time_seconds",
                documentation=
                "Histogram of time spent in DECODE phase for request.",
                buckets=request_latency_buckets,
                labelnames=labelnames).labels(*labelvalues)

        #
        # LoRA metrics
        #
        self.gauge_lora_info: Optional[prometheus_client.Gauge] = None
        if vllm_config.lora_config is not None:
            self.labelname_max_lora = "max_lora"
            self.labelname_waiting_lora_adapters = "waiting_lora_adapters"
            self.labelname_running_lora_adapters = "running_lora_adapters"
            self.max_lora = vllm_config.lora_config.max_loras
            self.gauge_lora_info = \
                prometheus_client.Gauge(
                    name="vllm:lora_requests_info",
                    documentation="Running stats on lora requests.",
                    labelnames=[
                        self.labelname_max_lora,
                        self.labelname_waiting_lora_adapters,
                        self.labelname_running_lora_adapters,
                    ])

        #
        # Speculative Decoding metrics
        # The acceptance rate can be calculated using a PromQL query:
        #
        #   rate(vllm:spec_decode_num_accepted_tokens_total[$interval]) /
        #   rate(vllm:spec_decode_num_draft_tokens_total[$interval])
        #
        self.counter_spec_decode_num_draft_tokens = \
            prometheus_client.Counter(
                name="vllm:spec_decode_num_draft_tokens_total",
                documentation="Number of draft tokens.",
                labelnames=labelnames).labels(*labelvalues)
        self.counter_spec_decode_num_accepted_tokens = \
            prometheus_client.Counter(
                name="vllm:spec_decode_num_accepted_tokens_total",
                documentation="Number of accepted tokens.",
                labelnames=labelnames).labels(*labelvalues)

        #
        # Cache config info metric
        #
        self.log_metrics_info("cache_config", vllm_config.cache_config)

    def log_metrics_info(self, type: str, config_obj: SupportsMetricsInfo):
        metrics_info = config_obj.metrics_info()

        name, documentation = None, None
        if type == "cache_config":
            name = "vllm:cache_config_info"
            documentation = "Information of the LLMEngine CacheConfig"
        assert name is not None, f"Unknown metrics info type {type}"

        # Info type metrics are syntactic sugar for a gauge permanently set to 1
        # Since prometheus multiprocessing mode does not support Info, emulate
        # info here with a gauge.
        info_gauge = prometheus_client.Gauge(
            name=name,
            documentation=documentation,
            labelnames=metrics_info.keys()).labels(**metrics_info)
        info_gauge.set(1)

    def record(self, scheduler_stats: SchedulerStats,
               iteration_stats: Optional[IterationStats]):
        """Log to prometheus."""
        self.gauge_scheduler_running.set(scheduler_stats.num_running_reqs)
        self.gauge_scheduler_waiting.set(scheduler_stats.num_waiting_reqs)

        self.gauge_gpu_cache_usage.set(scheduler_stats.gpu_cache_usage)

        self.counter_gpu_prefix_cache_queries.inc(
            scheduler_stats.prefix_cache_stats.queries)
        self.counter_gpu_prefix_cache_hits.inc(
            scheduler_stats.prefix_cache_stats.hits)

        if scheduler_stats.spec_decoding_stats is not None:
            self.counter_spec_decode_num_draft_tokens.inc(
                scheduler_stats.spec_decoding_stats.num_draft_tokens)
            self.counter_spec_decode_num_accepted_tokens.inc(
                scheduler_stats.spec_decoding_stats.num_accepted_tokens)

        if iteration_stats is None:
            return

        self.counter_num_preempted_reqs.inc(iteration_stats.num_preempted_reqs)
        self.counter_prompt_tokens.inc(iteration_stats.num_prompt_tokens)
        self.counter_generation_tokens.inc(
            iteration_stats.num_generation_tokens)
        self.histogram_iteration_tokens.observe(
            iteration_stats.num_prompt_tokens + \
            iteration_stats.num_generation_tokens)

        for max_gen_tokens in iteration_stats.max_num_generation_tokens_iter:
            self.histogram_max_num_generation_tokens_request.observe(
                max_gen_tokens)
        for n_param in iteration_stats.n_params_iter:
            self.histogram_n_request.observe(n_param)
        for ttft in iteration_stats.time_to_first_tokens_iter:
            self.histogram_time_to_first_token.observe(ttft)
        for tpot in iteration_stats.time_per_output_tokens_iter:
            self.histogram_time_per_output_token.observe(tpot)

        for finished_request in iteration_stats.finished_requests:
            self.counter_request_success[finished_request.finish_reason].inc()
            self.histogram_e2e_time_request.observe(
                finished_request.e2e_latency)
            self.histogram_queue_time_request.observe(
                finished_request.queued_time)
            self.histogram_prefill_time_request.observe(
                finished_request.prefill_time)
            self.histogram_inference_time_request.observe(
                finished_request.inference_time)
            self.histogram_decode_time_request.observe(
                finished_request.decode_time)
            self.histogram_num_prompt_tokens_request.observe(
                finished_request.num_prompt_tokens)
            self.histogram_num_generation_tokens_request.observe(
                finished_request.num_generation_tokens)
            self.histogram_max_tokens_request.observe(
                finished_request.max_tokens_param)

        if self.gauge_lora_info is not None:
            running_lora_adapters = \
                ",".join(iteration_stats.running_lora_adapters.keys())
            waiting_lora_adapters = \
                ",".join(iteration_stats.waiting_lora_adapters.keys())
            lora_info_labels = {
                self.labelname_running_lora_adapters: running_lora_adapters,
                self.labelname_waiting_lora_adapters: waiting_lora_adapters,
                self.labelname_max_lora: self.max_lora,
            }
            self.gauge_lora_info.labels(**lora_info_labels)\
                                .set_to_current_time()

    @staticmethod
    def _unregister_vllm_metrics():
        # Unregister any existing vLLM collectors (for CI/CD
        for collector in list(prometheus_client.REGISTRY._collector_to_names):
            if hasattr(collector, "_name") and "vllm" in collector._name:
                prometheus_client.REGISTRY.unregister(collector)


def build_buckets(mantissa_lst: list[int], max_value: int) -> list[int]:
    """
    Builds a list of buckets with increasing powers of 10 multiplied by
    mantissa values until the value exceeds the specified maximum.

    """
    exponent = 0
    buckets: list[int] = []
    while True:
        for m in mantissa_lst:
            value = m * 10**exponent
            if value <= max_value:
                buckets.append(value)
            else:
                return buckets
        exponent += 1


def build_1_2_5_buckets(max_value: int) -> list[int]:
    """
    Example:
    >>> build_1_2_5_buckets(100)
    [1, 2, 5, 10, 20, 50, 100]
    """
    return build_buckets([1, 2, 5], max_value)


def build_cudagraph_buckets(vllm_config: VllmConfig) -> list[int]:
    if not vllm_config.model_config.enforce_eager:
        buckets = vllm_config.compilation_config.\
            cudagraph_capture_sizes.copy()
        buckets.sort()
        return buckets
    else:
        return [1, 8, 16, 32, 64, 128, 256, 512, 1024, 2048, 4096, 8096]<|MERGE_RESOLUTION|>--- conflicted
+++ resolved
@@ -256,11 +256,7 @@
 
         request_latency_buckets = [
             0.3, 0.5, 0.8, 1.0, 1.5, 2.0, 2.5, 5.0, 10.0, 15.0, 20.0, 30.0,
-<<<<<<< HEAD
-            40.0, 50.0, 60.0
-=======
             40.0, 50.0, 60.0, 120.0, 240.0, 480.0, 960.0, 1920.0, 7680.0
->>>>>>> 95d63f38
         ]
         self.histogram_e2e_time_request = \
             prometheus_client.Histogram(
