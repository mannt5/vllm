--- conflicted
+++ resolved
@@ -25,15 +25,10 @@
 from vllm.usage.usage_lib import UsageContext
 from vllm.utils import Device, cdiv
 from vllm.v1.engine import EngineCoreRequest
-<<<<<<< HEAD
 from vllm.v1.engine.core_client import AsyncMPClient
 from vllm.v1.engine.exceptions import EngineDeadError, EngineGenerateError
-from vllm.v1.engine.output_processor import OutputProcessor
-=======
-from vllm.v1.engine.core_client import EngineCoreClient
 from vllm.v1.engine.output_processor import (OutputProcessor,
                                              RequestOutputCollector)
->>>>>>> ebcebeeb
 from vllm.v1.engine.parallel_sampling import ParentRequest
 from vllm.v1.engine.processor import Processor
 from vllm.v1.executor.abstract import Executor
@@ -180,19 +175,14 @@
     ) -> RequestOutputCollector:
         """Add new request to the AsyncLLM."""
 
-<<<<<<< HEAD
         if self.errored:
             raise EngineDeadError()
 
-        # Create a new output queue for the request.
-        queue: asyncio.Queue[RequestOutput] = asyncio.Queue()
-=======
         assert isinstance(params, SamplingParams), \
             "Pooling is not supported in V1"
 
         # Create a new output collector for the request.
         queue = RequestOutputCollector(output_kind=params.output_kind)
->>>>>>> ebcebeeb
 
         # Convert Input --> Request.
         request = self.processor.process_inputs(request_id, prompt, params,
@@ -282,23 +272,9 @@
             while not finished:
                 # Note: drain queue without await if possible (avoids
                 # task switching under load which helps performance).
-<<<<<<< HEAD
-                out = q.get_nowait() if q.qsize() > 0 else await q.get()
+                out = q.get_nowait() or await q.get()
                 if isinstance(out, Exception):
                     raise out
-
-                # Coalesce any additional queued outputs
-                while not q.empty():
-                    next_out = q.get_nowait()
-                    if isinstance(next_out, Exception):
-                        raise out
-                    if sampling_params.output_kind == RequestOutputKind.DELTA:
-                        out.add(next_out)
-                    else:
-                        out = next_out
-=======
-                out = q.get_nowait() or await q.get()
->>>>>>> ebcebeeb
 
                 # Note: both OutputProcessor and EngineCore handle their
                 # own request cleanup based on finished.
