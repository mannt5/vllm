--- conflicted
+++ resolved
@@ -32,18 +32,11 @@
 from vllm.v1.engine.parallel_sampling import ParentRequest
 from vllm.v1.engine.processor import Processor
 from vllm.v1.executor.abstract import Executor
-<<<<<<< HEAD
-from vllm.v1.metrics.loggers import (LoggingStatLogger, PrometheusStatLogger,
-                                     StatLoggerBase)
+from vllm.v1.metrics.loggers import (StatLoggerBase, StatLoggerFactory,
+                                     setup_default_loggers)
 from vllm.v1.metrics.stats import (IterationStats, MultiModalCacheStats,
                                    MultiModalCacheStatsCollection,
                                    SchedulerStats)
-from vllm.v1.utils import report_usage_stats
-=======
-from vllm.v1.metrics.loggers import (StatLoggerBase, StatLoggerFactory,
-                                     setup_default_loggers)
-from vllm.v1.metrics.stats import IterationStats, SchedulerStats
->>>>>>> 53e8cf53
 
 logger = init_logger(__name__)
 
