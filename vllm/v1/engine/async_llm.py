# SPDX-License-Identifier: Apache-2.0

import asyncio
import logging
import os
from collections.abc import AsyncGenerator, Mapping
from copy import copy
from typing import Optional, Union

import numpy as np

import vllm.envs as envs
from vllm.config import ModelConfig, VllmConfig
from vllm.engine.arg_utils import AsyncEngineArgs
from vllm.engine.protocol import EngineClient
from vllm.envs import VLLM_V1_OUTPUT_PROC_CHUNK_SIZE
from vllm.inputs import INPUT_REGISTRY, InputRegistry, PromptType
from vllm.inputs.preprocess import InputPreprocessor
from vllm.logger import init_logger
from vllm.lora.request import LoRARequest
from vllm.outputs import RequestOutput
from vllm.pooling_params import PoolingParams
from vllm.prompt_adapter.request import PromptAdapterRequest
from vllm.sampling_params import RequestOutputKind, SamplingParams
from vllm.transformers_utils.tokenizer import AnyTokenizer
from vllm.transformers_utils.tokenizer_group import init_tokenizer_from_configs
from vllm.usage.usage_lib import UsageContext
from vllm.utils import Device, cdiv, kill_process_tree
from vllm.v1.engine import EngineCoreRequest
from vllm.v1.engine.core_client import EngineCoreClient
from vllm.v1.engine.output_processor import (OutputProcessor,
                                             RequestOutputCollector)
from vllm.v1.engine.parallel_sampling import ParentRequest
from vllm.v1.engine.processor import Processor
from vllm.v1.executor.abstract import Executor
from vllm.v1.metrics.loggers import (LoggingStatLogger, PrometheusStatLogger,
                                     StatLoggerBase)
from vllm.v1.metrics.stats import IterationStats, SchedulerStats

logger = init_logger(__name__)


class AsyncLLM(EngineClient):

    def __init__(
        self,
        vllm_config: VllmConfig,
        executor_class: type[Executor],
        log_stats: bool,
        usage_context: UsageContext = UsageContext.ENGINE_CONTEXT,
        input_registry: InputRegistry = INPUT_REGISTRY,
        use_cached_outputs: bool = False,
        log_requests: bool = True,
        start_engine_loop: bool = True,
    ) -> None:
        if not envs.VLLM_USE_V1:
            raise ValueError(
                "Using V1 AsyncLLMEngine, but envs.VLLM_USE_V1=False. "
                "This should not happen. As a workaround, try using "
                "AsyncLLMEngine.from_vllm_config(...) or explicitly set "
                "VLLM_USE_V1=0 or 1 and report this issue on Github.")

        assert start_engine_loop

        self.model_config = vllm_config.model_config

        self.log_requests = log_requests
        self.log_stats = log_stats
        self.stat_loggers: list[StatLoggerBase] = []
        if self.log_stats:
            if logger.isEnabledFor(logging.INFO):
                self.stat_loggers.append(LoggingStatLogger())
            self.stat_loggers.append(PrometheusStatLogger(vllm_config))

        # Tokenizer (+ ensure liveness if running in another process).
        self.tokenizer = init_tokenizer_from_configs(
            model_config=vllm_config.model_config,
            scheduler_config=vllm_config.scheduler_config,
            parallel_config=vllm_config.parallel_config,
            lora_config=vllm_config.lora_config)
        self.tokenizer.ping()

        # Processor (converts Inputs --> EngineCoreRequests).
        self.processor = Processor(
            vllm_config=vllm_config,
            tokenizer=self.tokenizer,
            input_registry=input_registry,
        )

        # OutputProcessor (converts EngineCoreOutputs --> RequestOutput).
        self.output_processor = OutputProcessor(self.tokenizer,
                                                log_stats=self.log_stats)

        # EngineCore (starts the engine in background process).
        self.engine_core = EngineCoreClient.make_client(
            multiprocess_mode=True,
            asyncio_mode=True,
            vllm_config=vllm_config,
            executor_class=executor_class,
            log_stats=self.log_stats,
        )

        self.output_handler: Optional[asyncio.Task] = None

    @classmethod
    def from_vllm_config(
        cls,
        vllm_config: VllmConfig,
        start_engine_loop: bool = True,
        usage_context: UsageContext = UsageContext.ENGINE_CONTEXT,
        stat_loggers: Optional[dict[str, StatLoggerBase]] = None,
        disable_log_requests: bool = False,
        disable_log_stats: bool = False,
    ) -> "AsyncLLM":
        if not envs.VLLM_USE_V1:
            raise ValueError(
                "Using V1 AsyncLLMEngine, but envs.VLLM_USE_V1=False. "
                "This should not happen. As a workaround, try using "
                "AsyncLLMEngine.from_vllm_config(...) or explicitly set "
                "VLLM_USE_V1=0 or 1 and report this issue on Github.")

        # FIXME(rob): refactor VllmConfig to include the StatLoggers
        # include StatLogger in the Oracle decision.
        if stat_loggers is not None:
            raise ValueError("Custom StatLoggers are not yet supported on V1. "
                             "Explicitly set VLLM_USE_V1=0 to disable V1.")

        # Create the LLMEngine.
        return cls(
            vllm_config=vllm_config,
            executor_class=Executor.get_class(vllm_config),
            start_engine_loop=start_engine_loop,
            log_requests=not disable_log_requests,
            log_stats=not disable_log_stats,
            usage_context=usage_context,
        )

    @classmethod
    def from_engine_args(
        cls,
        engine_args: AsyncEngineArgs,
        start_engine_loop: bool = True,
        usage_context: UsageContext = UsageContext.ENGINE_CONTEXT,
    ) -> "AsyncLLM":
        """Create an AsyncLLM from the EngineArgs."""

        # Create the engine configs.
        vllm_config = engine_args.create_engine_config(usage_context)
        executor_class = Executor.get_class(vllm_config)

        # Create the AsyncLLM.
        return cls(
            vllm_config=vllm_config,
            executor_class=executor_class,
            log_requests=not engine_args.disable_log_requests,
            log_stats=not engine_args.disable_log_stats,
            start_engine_loop=start_engine_loop,
            usage_context=usage_context,
        )

    def shutdown(self):
        """Shutdown, cleaning up the background proc and IPC."""

        if engine_core := getattr(self, "engine_core", None):
            engine_core.shutdown()

        if handler := getattr(self, "output_handler", None):
            handler.cancel()

    async def add_request(
        self,
        request_id: str,
        prompt: PromptType,
        params: Union[SamplingParams, PoolingParams],
        arrival_time: Optional[float] = None,
        lora_request: Optional[LoRARequest] = None,
        trace_headers: Optional[Mapping[str, str]] = None,
        prompt_adapter_request: Optional[PromptAdapterRequest] = None,
        priority: int = 0,
    ) -> RequestOutputCollector:
        """Add new request to the AsyncLLM."""

<<<<<<< HEAD
        assert isinstance(params, SamplingParams), \
            "Pooling is not supported in V1"

        # 1) Create a new output collector for the request.
        aggregate_outputs = params.output_kind == RequestOutputKind.DELTA
        queue = RequestOutputCollector(aggregate=aggregate_outputs)
=======
        # Create a new output queue for the request.
        queue: asyncio.Queue[RequestOutput] = asyncio.Queue()
>>>>>>> cfbb8c93

        # Convert Input --> Request.
        request = self.processor.process_inputs(request_id, prompt, params,
                                                arrival_time, lora_request,
                                                trace_headers,
                                                prompt_adapter_request,
                                                priority)

        n = params.n if isinstance(params, SamplingParams) else 1

        if n == 1:
            await self._add_request(request, None, 0, queue)
            return queue

        # Fan out child requests (for n>1).
        parent_request = ParentRequest(request_id, params)
        for idx in range(n):
            request_id, params = parent_request.get_child_info(idx)
            child_request = request if idx == n - 1 else copy(request)
            child_request.request_id = request_id
            child_request.sampling_params = params
            await self._add_request(child_request, parent_request, idx, queue)
        return queue

    async def _add_request(self, request: EngineCoreRequest,
                           parent_req: Optional[ParentRequest], index: int,
                           queue: asyncio.Queue[RequestOutput]):

        # Add the request to OutputProcessor (this process).
        self.output_processor.add_request(request, parent_req, index, queue)

        # Add the EngineCoreRequest to EngineCore (separate process).
        await self.engine_core.add_request_async(request)

        if self.log_requests:
            logger.info("Added request %s.", request.request_id)

    # TODO: we should support multiple prompts in one call, as you
    # can do with LLM.generate. So that for multi-prompt completion
    # requests we don't need to send multiple messages to core proc,
    # and so we don't need multiple streams which then get
    # re-multiplexed in the API server anyhow.
    async def generate(
        self,
        prompt: PromptType,
        sampling_params: SamplingParams,
        request_id: str,
        lora_request: Optional[LoRARequest] = None,
        trace_headers: Optional[Mapping[str, str]] = None,
        prompt_adapter_request: Optional[PromptAdapterRequest] = None,
        priority: int = 0,
    ) -> AsyncGenerator[RequestOutput, None]:
        """
        Main function called by the API server to kick off a request
            * 1) Making an AsyncStream corresponding to the Request.
            * 2) Processing the Input.
            * 3) Adding the Request to the Detokenizer.
            * 4) Adding the Request to the EngineCore (separate process).

        A separate output_handler loop runs in a background AsyncIO task,
        pulling outputs from EngineCore and putting them into the
        per-request AsyncStream.

        The caller of generate() iterates the returned AsyncGenerator,
        returning the RequestOutput back to the caller.
        """

        try:
            # We start the output_handler on the first call to generate() so
            # we can call __init__ before the event loop, which enables us
            # to handle startup failure gracefully in the OpenAI server.
            if self.output_handler is None:
                self.output_handler = asyncio.create_task(
                    self._run_output_handler())

            q = await self.add_request(
                request_id,
                prompt,
                sampling_params,
                lora_request=lora_request,
                trace_headers=trace_headers,
                prompt_adapter_request=prompt_adapter_request,
                priority=priority,
            )

            # The output_handler task pushes items into the queue.
            # This task pulls from the queue and yields to caller.
            finished = False
            while not finished:
                # Note: drain queue without await if possible (avoids
                # task switching under load which helps performance).
                out = q.get_nowait() or await q.get()

                # Note: both OutputProcessor and EngineCore handle their
                # own request cleanup based on finished.
                finished = out.finished
                yield out

        # If the request is disconnected by the client, the
        # generate() task will be canceled. So, we abort the
        # request if we end up here.
        except asyncio.CancelledError:
            await self.abort(request_id)
            raise

    async def _run_output_handler(self):
        """Background loop: pulls from EngineCore and pushes to AsyncStreams."""

        try:
            while True:
                # 1) Pull EngineCoreOutputs from the EngineCore.
                outputs = await self.engine_core.get_output_async()
                num_outputs = len(outputs.outputs)

                iteration_stats = IterationStats() if (
                    self.log_stats and num_outputs) else None

                # Split outputs into chunks of at most
                # VLLM_V1_OUTPUT_PROC_CHUNK_SIZE, so that we don't block the
                # event loop for too long.
                if num_outputs <= VLLM_V1_OUTPUT_PROC_CHUNK_SIZE:
                    slices = (outputs.outputs, )
                else:
                    slices = np.array_split(
                        outputs.outputs,
                        cdiv(num_outputs, VLLM_V1_OUTPUT_PROC_CHUNK_SIZE))

                for i, outputs_slice in enumerate(slices):
                    # 2) Process EngineCoreOutputs.
                    processed_outputs = self.output_processor.process_outputs(
                        outputs_slice, outputs.timestamp, iteration_stats)
                    # NOTE: RequestOutputs are pushed to their queues.
                    assert not processed_outputs.request_outputs

                    # Allow other asyncio tasks to run between chunks
                    if i + 1 < len(slices):
                        await asyncio.sleep(0)

                    # 3) Abort any reqs that finished due to stop strings.
                    await self.engine_core.abort_requests_async(
                        processed_outputs.reqs_to_abort)

                # 4) Logging.
                # TODO(rob): make into a coroutine and launch it in
                # background thread once Prometheus overhead is non-trivial.
                self._record_stats(
                    scheduler_stats=outputs.scheduler_stats,
                    iteration_stats=iteration_stats,
                )

        except Exception as e:
            logger.exception("EngineCore output handler hit an error: %s", e)
            kill_process_tree(os.getpid())

    async def abort(self, request_id: str) -> None:
        """Abort RequestId in OutputProcessor and EngineCore."""

        request_ids = self.output_processor.abort_requests((request_id, ))
        await self.engine_core.abort_requests_async(request_ids)

        if self.log_requests:
            logger.info("Aborted request %s.", request_id)

    def _record_stats(
        self,
        scheduler_stats: Optional[SchedulerStats],
        iteration_stats: Optional[IterationStats],
    ):
        if not self.log_stats:
            return

        assert scheduler_stats is not None
        for stat_logger in self.stat_loggers:
            stat_logger.record(scheduler_stats=scheduler_stats,
                               iteration_stats=iteration_stats)

    def encode(
        self,
        prompt: PromptType,
        pooling_params: PoolingParams,
        request_id: str,
        lora_request: Optional[LoRARequest] = None,
        trace_headers: Optional[Mapping[str, str]] = None,
        priority: int = 0,
    ):
        raise ValueError("Not Supported on V1 yet.")

    async def get_model_config(self) -> ModelConfig:
        return self.model_config

    async def get_decoding_config(self):
        raise ValueError("Not Supported on V1 yet.")

    async def get_input_preprocessor(self) -> InputPreprocessor:
        return self.processor.input_preprocessor

    async def get_tokenizer(
        self,
        lora_request: Optional[LoRARequest] = None,
    ) -> AnyTokenizer:
        return self.tokenizer.get_lora_tokenizer(lora_request)

    async def is_tracing_enabled(self) -> bool:
        return False

    async def do_log_stats(
        self,
        scheduler_outputs=None,
        model_output=None,
    ) -> None:
        for stat_logger in self.stat_loggers:
            stat_logger.log()

    async def check_health(self) -> None:
        logger.debug("Called check_health.")

    async def start_profile(self) -> None:
        await self.engine_core.profile_async(True)

    async def stop_profile(self) -> None:
        await self.engine_core.profile_async(False)

    async def reset_prefix_cache(self,
                                 device: Optional[Device] = None) -> None:
        if device == Device.CPU:
            raise ValueError("Not supported on CPU.")
        await self.engine_core.reset_prefix_cache_async()

    async def sleep(self, level: int = 1) -> None:
        await self.engine_core.sleep_async(level)

    async def wake_up(self) -> None:
        await self.engine_core.wake_up_async()

    async def is_sleeping(self) -> bool:
        return await self.engine_core.is_sleeping_async()

    async def add_lora(self, lora_request: LoRARequest) -> bool:
        """Load a new LoRA adapter into the engine for future requests."""
        return await self.engine_core.add_lora_async(lora_request)

    async def remove_lora(self, lora_id: int) -> bool:
        """Remove an already loaded LoRA adapter."""
        return await self.engine_core.remove_lora_async(lora_id)

    async def list_loras(self) -> set[int]:
        """List all registered adapters."""
        return await self.engine_core.list_loras_async()

    async def pin_lora(self, lora_id: int) -> bool:
        """Prevent an adapter from being evicted."""
        return await self.engine_core.pin_lora_async(lora_id)

    @property
    def is_running(self) -> bool:
        return True

    @property
    def is_stopped(self) -> bool:
        return False

    @property
    def errored(self) -> bool:
        return False

    @property
    def dead_error(self) -> BaseException:
        return Exception()  # TODO: implement<|MERGE_RESOLUTION|>--- conflicted
+++ resolved
@@ -21,7 +21,7 @@
 from vllm.outputs import RequestOutput
 from vllm.pooling_params import PoolingParams
 from vllm.prompt_adapter.request import PromptAdapterRequest
-from vllm.sampling_params import RequestOutputKind, SamplingParams
+from vllm.sampling_params import SamplingParams
 from vllm.transformers_utils.tokenizer import AnyTokenizer
 from vllm.transformers_utils.tokenizer_group import init_tokenizer_from_configs
 from vllm.usage.usage_lib import UsageContext
@@ -180,17 +180,11 @@
     ) -> RequestOutputCollector:
         """Add new request to the AsyncLLM."""
 
-<<<<<<< HEAD
         assert isinstance(params, SamplingParams), \
             "Pooling is not supported in V1"
 
-        # 1) Create a new output collector for the request.
-        aggregate_outputs = params.output_kind == RequestOutputKind.DELTA
-        queue = RequestOutputCollector(aggregate=aggregate_outputs)
-=======
-        # Create a new output queue for the request.
-        queue: asyncio.Queue[RequestOutput] = asyncio.Queue()
->>>>>>> cfbb8c93
+        # Create a new output collector for the request.
+        queue = RequestOutputCollector(output_kind=params.output_kind)
 
         # Convert Input --> Request.
         request = self.processor.process_inputs(request_id, prompt, params,
@@ -199,17 +193,15 @@
                                                 prompt_adapter_request,
                                                 priority)
 
-        n = params.n if isinstance(params, SamplingParams) else 1
-
-        if n == 1:
+        if params.n == 1:
             await self._add_request(request, None, 0, queue)
             return queue
 
         # Fan out child requests (for n>1).
         parent_request = ParentRequest(request_id, params)
-        for idx in range(n):
+        for idx in range(params.n):
             request_id, params = parent_request.get_child_info(idx)
-            child_request = request if idx == n - 1 else copy(request)
+            child_request = request if idx == params.n - 1 else copy(request)
             child_request.request_id = request_id
             child_request.sampling_params = params
             await self._add_request(child_request, parent_request, idx, queue)
@@ -217,7 +209,7 @@
 
     async def _add_request(self, request: EngineCoreRequest,
                            parent_req: Optional[ParentRequest], index: int,
-                           queue: asyncio.Queue[RequestOutput]):
+                           queue: RequestOutputCollector):
 
         # Add the request to OutputProcessor (this process).
         self.output_processor.add_request(request, parent_req, index, queue)
