# SPDX-License-Identifier: Apache-2.0
import asyncio
<<<<<<< HEAD
from typing import AsyncGenerator, List, Mapping, Optional, Type, Union
=======
import os
from typing import AsyncGenerator, List, Mapping, Optional, Set, Type, Union
>>>>>>> 7f0be2aa

import numpy as np

from vllm.config import ModelConfig, VllmConfig
from vllm.engine.arg_utils import AsyncEngineArgs
from vllm.engine.protocol import EngineClient
from vllm.envs import VLLM_V1_OUTPUT_PROC_CHUNK_SIZE
from vllm.inputs import INPUT_REGISTRY, InputRegistry, PromptType
from vllm.inputs.preprocess import InputPreprocessor
from vllm.logger import init_logger
from vllm.lora.request import LoRARequest
from vllm.outputs import RequestOutput
from vllm.pooling_params import PoolingParams
from vllm.prompt_adapter.request import PromptAdapterRequest
from vllm.sampling_params import RequestOutputKind, SamplingParams
from vllm.transformers_utils.tokenizer import AnyTokenizer
from vllm.transformers_utils.tokenizer_group import init_tokenizer_from_configs
from vllm.usage.usage_lib import UsageContext
from vllm.utils import cdiv
from vllm.v1.engine.core_client import AsyncMPClient
from vllm.v1.engine.exceptions import EngineDeadError, EngineGenerateError
from vllm.v1.engine.output_processor import OutputProcessor
from vllm.v1.engine.parallel_sampling import generate_parallel_sampling_async
from vllm.v1.engine.processor import Processor
from vllm.v1.executor.abstract import Executor
from vllm.v1.metrics.loggers import (LoggingStatLogger, PrometheusStatLogger,
                                     StatLoggerBase)
from vllm.v1.metrics.stats import IterationStats, SchedulerStats

logger = init_logger(__name__)


class AsyncLLM(EngineClient):

    def __init__(
        self,
        vllm_config: VllmConfig,
        executor_class: Type[Executor],
        log_stats: bool,
        usage_context: UsageContext = UsageContext.ENGINE_CONTEXT,
        input_registry: InputRegistry = INPUT_REGISTRY,
        use_cached_outputs: bool = False,
        log_requests: bool = True,
        start_engine_loop: bool = True,
    ) -> None:

        self.model_config = vllm_config.model_config

        self.log_requests = log_requests
        self.log_stats = log_stats
        self.stat_loggers: List[StatLoggerBase] = []
        if self.log_stats:
            self.stat_loggers.extend([
                LoggingStatLogger(),
                PrometheusStatLogger(vllm_config),
            ])

        # Tokenizer (+ ensure liveness if running in another process).
        self.tokenizer = init_tokenizer_from_configs(
            model_config=vllm_config.model_config,
            scheduler_config=vllm_config.scheduler_config,
            parallel_config=vllm_config.parallel_config,
            lora_config=vllm_config.lora_config)
        self.tokenizer.ping()

        # Processor (converts Inputs --> EngineCoreRequests).
        self.processor = Processor(
            model_config=vllm_config.model_config,
            cache_config=vllm_config.cache_config,
            lora_config=vllm_config.lora_config,
            tokenizer=self.tokenizer,
            input_registry=input_registry,
        )

        # OutputProcessor (converts EngineCoreOutputs --> RequestOutput).
        self.output_processor = OutputProcessor(self.tokenizer,
                                                log_stats=self.log_stats)

        # EngineCore (starts the engine in background process).
        self.engine_core = AsyncMPClient(
            vllm_config=vllm_config,
            executor_class=executor_class,
            log_stats=self.log_stats,
        )

        self.output_handler: Optional[asyncio.Task] = None

    @classmethod
    def from_engine_args(
        cls,
        engine_args: AsyncEngineArgs,
        engine_config: Optional[VllmConfig] = None,
        start_engine_loop: bool = True,
        usage_context: UsageContext = UsageContext.ENGINE_CONTEXT,
    ) -> "AsyncLLM":
        """Create an AsyncLLM from the EngineArgs."""

        # Create the engine configs.
        if engine_config is None:
            vllm_config = engine_args.create_engine_config(usage_context)
        else:
            vllm_config = engine_config

        executor_class = Executor.get_class(vllm_config)

        # Create the AsyncLLM.
        return cls(
            vllm_config=vllm_config,
            executor_class=executor_class,
            log_requests=not engine_args.disable_log_requests,
            log_stats=not engine_args.disable_log_stats,
            start_engine_loop=start_engine_loop,
            usage_context=usage_context,
        )

    def shutdown(self):
        """Shutdown, cleaning up the background proc and IPC."""

        if engine_core := getattr(self, "engine_core", None):
            engine_core.shutdown()

        if handler := getattr(self, "output_handler", None):
            handler.cancel()

    async def add_request(
        self,
        request_id: str,
        prompt: PromptType,
        params: Union[SamplingParams, PoolingParams],
        arrival_time: Optional[float] = None,
        lora_request: Optional[LoRARequest] = None,
        trace_headers: Optional[Mapping[str, str]] = None,
        prompt_adapter_request: Optional[PromptAdapterRequest] = None,
        priority: int = 0,
    ) -> asyncio.Queue[RequestOutput]:
        """Add new request to the AsyncLLM."""

        if self.errored:
            raise EngineDeadError()

        # 1) Create a new output queue for the request.
        if self.output_processor.is_request_active(request_id):
            raise ValueError(f"Request id {request_id} already running.")
        queue: asyncio.Queue[RequestOutput] = asyncio.Queue()

        # 2) Convert Input --> Request.
        request = self.processor.process_inputs(request_id, prompt, params,
                                                arrival_time, lora_request,
                                                trace_headers,
                                                prompt_adapter_request,
                                                priority)

        # 3) Add the request to OutputProcessor (this process).
        self.output_processor.add_request(request, queue)

        # 4) Add the EngineCoreRequest to EngineCore (separate process).
        await self.engine_core.add_request_async(request)

        if self.log_requests:
            logger.info("Added request %s.", request_id)

        return queue

    # TODO: we should support multiple prompts in one call, as you
    # can do with LLM.generate. So that for multi-prompt completion
    # requests we don't need to send multiple messages to core proc,
    # and so we don't need multiple streams which then get
    # re-multiplexed in the API server anyhow.
    async def _generate(
        self,
        prompt: PromptType,
        sampling_params: SamplingParams,
        request_id: str,
        lora_request: Optional[LoRARequest] = None,
        trace_headers: Optional[Mapping[str, str]] = None,
        prompt_adapter_request: Optional[PromptAdapterRequest] = None,
        priority: int = 0,
    ) -> AsyncGenerator[RequestOutput, None]:
        """
        Main function called by the API server to kick off a request
            * 1) Making an AsyncStream corresponding to the Request.
            * 2) Processing the Input.
            * 3) Adding the Request to the Detokenizer.
            * 4) Adding the Request to the EngineCore (separate process).

        A separate output_handler loop runs in a background AsyncIO task, 
        pulling outputs from EngineCore and putting them into the 
        per-request AsyncStream.

        The caller of generate() iterates the returned AsyncGenerator,
        returning the RequestOutput back to the caller.
        """

        try:
            # We start the output_handler on the first call to generate() so
            # we can call __init__ before the event loop, which enables us
            # to handle startup failure gracefully in the OpenAI server.
            if self.output_handler is None:
                self.output_handler = asyncio.create_task(
                    self._run_output_handler())

            q = await self.add_request(
                request_id,
                prompt,
                sampling_params,
                lora_request=lora_request,
                trace_headers=trace_headers,
                prompt_adapter_request=prompt_adapter_request,
                priority=priority,
            )

            # The output_handler task pushes items into the queue.
            # This task pulls from the queue and yields to caller.
            finished = False
            while not finished:
                # Note: drain queue without await if possible (avoids
                # task switching under load which helps performance).
                out = q.get_nowait() if q.qsize() > 0 else await q.get()
                if isinstance(out, Exception):
                    raise out

                # Coalesce any additional queued outputs
                while not q.empty():
                    next_out = q.get_nowait()
                    if isinstance(next_out, Exception):
                        raise out
                    if sampling_params.output_kind == RequestOutputKind.DELTA:
                        out.add(next_out)
                    else:
                        out = next_out

                # Note: both OutputProcessor and EngineCore handle their
                # own request cleanup based on finished.
                finished = out.finished
                yield out

        # If the request is disconnected by the client, generate()
        # is cancelled. So, we abort the request if we end up here.
        except asyncio.CancelledError:
            await self.abort(request_id)
            if self.log_requests:
                logger.info("Request %s aborted.", request_id)
            raise

<<<<<<< HEAD
        # Engine is dead. Do not abort since we shut down.
        except EngineDeadError:
            if self.log_requests:
                logger.info("Request %s failed.", request_id)
            raise

        # Error in the generate() task (possibly recoverable).
        except Exception as e:
            await self.abort(request_id)
            if self.log_requests:
                logger.info("Request %s failed.", request_id)
            raise EngineGenerateError() from e
=======
    def generate(
        self,
        prompt: PromptType,
        sampling_params: SamplingParams,
        request_id: str,
        lora_request: Optional[LoRARequest] = None,
        trace_headers: Optional[Mapping[str, str]] = None,
        prompt_adapter_request: Optional[PromptAdapterRequest] = None,
        priority: int = 0,
    ) -> AsyncGenerator[RequestOutput, None]:
        kwargs = dict(prompt=prompt,
                      sampling_params=sampling_params,
                      request_id=request_id,
                      lora_request=lora_request,
                      trace_headers=trace_headers,
                      prompt_adapter_request=prompt_adapter_request,
                      priority=priority)
        if sampling_params.n is None or sampling_params.n == 1:
            return self._generate(**kwargs)
        else:
            # Special handling for parallel sampling requests
            return generate_parallel_sampling_async(generate=self._generate,
                                                    **kwargs)
>>>>>>> 7f0be2aa

    async def _run_output_handler(self):
        """Background loop: pulls from EngineCore and pushes to AsyncStreams."""

        try:
            while True:
                # 1) Pull EngineCoreOutputs from the EngineCore.
                outputs = await self.engine_core.get_output_async()

                iteration_stats = IterationStats() if self.log_stats else None

                # Split outputs into chunks of at most
                # VLLM_V1_OUTPUT_PROC_CHUNK_SIZE, so that we don't block the
                # event loop for too long.
                num_outputs = len(outputs.outputs)
                if num_outputs <= VLLM_V1_OUTPUT_PROC_CHUNK_SIZE:
                    slices = (outputs.outputs, )
                else:
                    slices = np.array_split(
                        outputs.outputs,
                        cdiv(num_outputs, VLLM_V1_OUTPUT_PROC_CHUNK_SIZE))

                for i, outputs_slice in enumerate(slices):
                    # 2) Process EngineCoreOutputs.
                    processed_outputs = self.output_processor.process_outputs(
                        outputs_slice, outputs.timestamp, iteration_stats)
                    # NOTE: RequestOutputs are pushed to their queues.
                    assert not processed_outputs.request_outputs

                    # Allow other asyncio tasks to run between chunks
                    if i + 1 < len(slices):
                        await asyncio.sleep(0)

                    # 3) Abort any reqs that finished due to stop strings.
                    await self.engine_core.abort_requests_async(
                        processed_outputs.reqs_to_abort)

                # 4) Logging.
                # TODO(rob): make into a coroutine and launch it in
                # background thread once Prometheus overhead is non-trivial.
                self._log_stats(
                    scheduler_stats=outputs.scheduler_stats,
                    iteration_stats=iteration_stats,
                )

        except Exception as e:
            logger.error("AsyncLLM output_handler got an Exception:",
                         exc_info=e)
            self.output_processor.propagate_error(EngineDeadError())

    async def abort(self, request_id: str) -> None:
        """Abort RequestId in OutputProcessor and EngineCore."""

        request_ids = [request_id]
        await self.engine_core.abort_requests_async(request_ids)
        self.output_processor.abort_requests(request_ids)

        if self.log_requests:
            logger.info("Aborted request %s.", request_id)

    def _log_stats(
        self,
        scheduler_stats: Optional[SchedulerStats],
        iteration_stats: Optional[IterationStats],
    ):
        if not self.log_stats:
            return

        assert scheduler_stats is not None
        assert iteration_stats is not None
        for logger in self.stat_loggers:
            logger.log(scheduler_stats=scheduler_stats,
                       iteration_stats=iteration_stats)

    def encode(
        self,
        prompt: PromptType,
        pooling_params: PoolingParams,
        request_id: str,
        lora_request: Optional[LoRARequest] = None,
        trace_headers: Optional[Mapping[str, str]] = None,
        priority: int = 0,
    ):
        raise ValueError("Not Supported on V1 yet.")

    async def get_model_config(self) -> ModelConfig:
        return self.model_config

    async def get_decoding_config(self):
        raise ValueError("Not Supported on V1 yet.")

    async def get_input_preprocessor(self) -> InputPreprocessor:
        return self.processor.input_preprocessor

    async def get_tokenizer(
        self,
        lora_request: Optional[LoRARequest] = None,
    ) -> AnyTokenizer:
        return self.tokenizer.get_lora_tokenizer(lora_request)

    async def is_tracing_enabled(self) -> bool:
        return False

    async def do_log_stats(
        self,
        scheduler_outputs=None,
        model_output=None,
    ) -> None:
        logger.debug("Called do_log_stats.")

    async def check_health(self) -> None:
        logger.debug("Called check_health.")

    async def start_profile(self) -> None:
        await self.engine_core.profile_async(True)

    async def stop_profile(self) -> None:
        await self.engine_core.profile_async(False)

    async def reset_prefix_cache(self) -> None:
        await self.engine_core.reset_prefix_cache_async()

    async def sleep(self, level: int = 1) -> None:
        await self.engine_core.sleep_async(level)

    async def wake_up(self) -> None:
        await self.engine_core.wake_up_async()

    async def add_lora(self, lora_request: LoRARequest) -> bool:
        """Load a new LoRA adapter into the engine for future requests."""
        return await self.engine_core.add_lora_async(lora_request)

    async def remove_lora(self, lora_id: int) -> bool:
        """Remove an already loaded LoRA adapter."""
        return await self.engine_core.remove_lora_async(lora_id)

    async def list_loras(self) -> Set[int]:
        """List all registered adapters."""
        return await self.engine_core.list_loras_async()

    async def pin_lora(self, lora_id: int) -> bool:
        """Prevent an adapter from being evicted."""
        return await self.engine_core.pin_lora_async(lora_id)

    @property
    def is_running(self) -> bool:
        # Have not started the loop yet.
        if self.output_handler is None:
            return True

        return not self.output_handler.done()

    @property
    def is_stopped(self) -> bool:
        return self.errored

    @property
    def errored(self) -> bool:
        return (self.engine_core.is_engine_dead or not self.is_running)

    @property
    def dead_error(self) -> BaseException:
<<<<<<< HEAD
        return EngineDeadError()

    async def add_lora(self, lora_request: LoRARequest) -> None:
        """Load a new LoRA adapter into the engine for future requests."""
        raise NotImplementedError("LoRA not yet supported in V1")
=======
        return Exception()  # TODO: implement
>>>>>>> 7f0be2aa
<|MERGE_RESOLUTION|>--- conflicted
+++ resolved
@@ -1,11 +1,8 @@
 # SPDX-License-Identifier: Apache-2.0
+
 import asyncio
-<<<<<<< HEAD
-from typing import AsyncGenerator, List, Mapping, Optional, Type, Union
-=======
 import os
 from typing import AsyncGenerator, List, Mapping, Optional, Set, Type, Union
->>>>>>> 7f0be2aa
 
 import numpy as np
 
@@ -250,7 +247,6 @@
                 logger.info("Request %s aborted.", request_id)
             raise
 
-<<<<<<< HEAD
         # Engine is dead. Do not abort since we shut down.
         except EngineDeadError:
             if self.log_requests:
@@ -263,7 +259,6 @@
             if self.log_requests:
                 logger.info("Request %s failed.", request_id)
             raise EngineGenerateError() from e
-=======
     def generate(
         self,
         prompt: PromptType,
@@ -287,7 +282,6 @@
             # Special handling for parallel sampling requests
             return generate_parallel_sampling_async(generate=self._generate,
                                                     **kwargs)
->>>>>>> 7f0be2aa
 
     async def _run_output_handler(self):
         """Background loop: pulls from EngineCore and pushes to AsyncStreams."""
@@ -450,12 +444,4 @@
 
     @property
     def dead_error(self) -> BaseException:
-<<<<<<< HEAD
-        return EngineDeadError()
-
-    async def add_lora(self, lora_request: LoRARequest) -> None:
-        """Load a new LoRA adapter into the engine for future requests."""
-        raise NotImplementedError("LoRA not yet supported in V1")
-=======
-        return Exception()  # TODO: implement
->>>>>>> 7f0be2aa
+        return EngineDeadError()