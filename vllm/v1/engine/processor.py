# SPDX-License-Identifier: Apache-2.0
# SPDX-FileCopyrightText: Copyright contributors to the vLLM project

import time
from collections.abc import Mapping, Sequence
from typing import Any, Literal, Optional, Union

from vllm.config import VllmConfig
from vllm.inputs import ProcessorInputs, PromptType, SingletonInputs
from vllm.inputs.parse import split_enc_dec_inputs
from vllm.inputs.preprocess import InputPreprocessor
from vllm.lora.request import LoRARequest
from vllm.multimodal import (MULTIMODAL_REGISTRY, MultiModalKwargs,
                             MultiModalRegistry)
from vllm.multimodal.inputs import PlaceholderRange
from vllm.multimodal.processing import EncDecMultiModalProcessor
from vllm.multimodal.utils import merge_and_sort_multimodal_metadata
from vllm.pooling_params import PoolingParams
from vllm.prompt_adapter.request import PromptAdapterRequest
from vllm.sampling_params import SamplingParams
from vllm.transformers_utils.tokenizer_group import TokenizerGroup
from vllm.v1.engine import EngineCoreRequest
from vllm.v1.engine.mm_input_cache import MirroredProcessingCache
from vllm.v1.structured_output.backend_guidance import (
    validate_guidance_grammar)
from vllm.v1.structured_output.backend_xgrammar import (
    validate_xgrammar_grammar)


class Processor:

    def __init__(
        self,
        vllm_config: VllmConfig,
        tokenizer: TokenizerGroup,
        mm_registry: MultiModalRegistry = MULTIMODAL_REGISTRY,
    ):

        self.vllm_config = vllm_config
        self.model_config = vllm_config.model_config
        self.cache_config = vllm_config.cache_config
        self.lora_config = vllm_config.lora_config
        self.decoding_config = vllm_config.decoding_config
        self.tokenizer = tokenizer

        self.generation_config_fields = (
            self.model_config.try_get_generation_config())
        self.input_preprocessor = InputPreprocessor(self.model_config,
                                                    self.tokenizer,
                                                    mm_registry)

        self.mm_input_cache_client = MirroredProcessingCache(self.model_config)

        # Multi-modal hasher (for images)
        self.use_hash = self.mm_input_cache_client.use_cache or \
            self.cache_config.enable_prefix_caching

    @property
    def mm_registry(self):
        return self.input_preprocessor.mm_registry

    def _validate_logprobs(
        self,
        params: SamplingParams,
    ) -> None:
        max_logprobs = self.model_config.max_logprobs
        # Validate sample logprobs.
        if params.logprobs and params.logprobs > max_logprobs:
            raise ValueError(
                f"Requested sample logprobs of {params.logprobs}, "
                f"which is greater than max allowed: {max_logprobs}")

        # Validate prompt logprobs.
        if params.prompt_logprobs and params.prompt_logprobs > max_logprobs:
            raise ValueError(
                f"Requested prompt logprobs of {params.prompt_logprobs}, "
                f"which is greater than max allowed: {max_logprobs}")

    def _validate_sampling_params(
        self,
        params: SamplingParams,
        lora_request: Optional[LoRARequest],
    ) -> None:
        self._validate_structured_output(params)
        self._validate_logit_bias(params)

        if params.allowed_token_ids is None:
            return
        if not params.allowed_token_ids:
            raise ValueError("allowed_token_ids is not None and empty!")
        tokenizer = self.tokenizer.get_lora_tokenizer(lora_request)
        vocab_size = len(tokenizer)
        if not all(0 <= tid < vocab_size for tid in params.allowed_token_ids):
            raise ValueError(
                "allowed_token_ids contains out-of-vocab token id!")

    def _validate_logit_bias(
        self,
        params: SamplingParams,
    ) -> None:
        """Validate logit_bias token IDs are within vocabulary range."""
        if not params.logit_bias:
            return

        vocab_size = self.model_config.get_vocab_size()
        invalid_token_ids = []

        for token_id in params.logit_bias:
            if token_id < 0 or token_id >= vocab_size:
                invalid_token_ids.append(token_id)

        if invalid_token_ids:
            raise ValueError(
                f"token_id(s) {invalid_token_ids} in logit_bias contain "
                f"out-of-vocab token ids. Vocabulary size: {vocab_size}")

    def _validate_supported_sampling_params(
        self,
        params: SamplingParams,
    ) -> None:
        # Best of not yet supported.
        if params.best_of is not None and params.best_of > 1:
            raise ValueError("vLLM V1 does not yet support best_of.")
        # Logits processors not supported.
        if params.logits_processors:
            raise ValueError("vLLM V1 does not support per request "
                             "user provided logits processors.")

    def _validate_params(
        self,
        params: Union[SamplingParams, PoolingParams],
        lora_request: Optional[LoRARequest],
    ):
        """
        Validate supported SamplingParam.
        Should raise ValueError if unsupported for API Server.
        """

        if isinstance(params, PoolingParams):
            return

        self._validate_logprobs(params)
        self._validate_sampling_params(params, lora_request)
        self._validate_supported_sampling_params(params)

    def _validate_lora(self, lora_request: Optional[LoRARequest]) -> None:
        if lora_request is not None and not self.lora_config:
            raise ValueError(f"Got lora_request {lora_request} but LoRA is "
                             "not enabled!")

    def _validate_structured_output(self, params: SamplingParams) -> None:
        if not params.guided_decoding or not self.decoding_config:
            return

        if self.model_config.skip_tokenizer_init and params.guided_decoding:
            raise ValueError(
                "Structured outputs requires a tokenizer so it can't be used with 'skip_tokenizer_init'"  # noqa: E501
            )

        engine_level_backend = self.decoding_config.backend
        if params.guided_decoding.backend:
            # Request-level backend selection is not supported in V1.
            # The values may differ if `params` is reused and was set
            # to a specific backend based on `auto` behavior in a previous
            # request. We remember that it was set as a result of `auto`
            # using the `_auto` option set on the backend in the params.
            if (params.guided_decoding.backend != engine_level_backend
                    and not (engine_level_backend == "auto"
                             and params.guided_decoding.backend_was_auto)):
                raise ValueError(
                    "Request-level structured output backend selection is no "
                    "longer supported. The request specified "
                    f"'{params.guided_decoding.backend}', but vLLM was "
                    f"initialised with '{engine_level_backend}'. This error "
                    "can be resolved by removing backend selection from the "
                    "request.")
        else:
            params.guided_decoding.backend = engine_level_backend

        # Request content validation
        if (isinstance(params.guided_decoding.choice, list)
                and not params.guided_decoding.choice):
            # It is invalid for choice to be an empty list
            raise ValueError(f"Choice '{params.guided_decoding.choice}' "
                             "cannot be an empty list")

        if engine_level_backend.startswith("xgrammar"):
            # xgrammar with no fallback
            validate_xgrammar_grammar(params)
        elif engine_level_backend.startswith("guidance"):
            # TODO: ideally we would have the LLTokenizer here as Lark syntax
            # allows <|special_token|> and similar, see
            # https://github.com/guidance-ai/llguidance/blob/main/docs/syntax.md#special-tokens
            # Without tokenizer these are disallowed in grammars.
            validate_guidance_grammar(params, tokenizer=None)
        else:
            # NOTE: engine_level_backend must be "auto" here, because we have
            # checked supported_backends above.
            # "auto" is an opt-in to opinionated behavior where we try to
            # choose a backend based on request contents. This is not the
            # default as it is less predictable and subject to change
            # between releases as feature support changes.
            try:
                validate_xgrammar_grammar(params)
                params.guided_decoding.backend = "xgrammar"
            except ValueError:
                # The request either failed validation
                # or includes some jsonschema feature(s) that
                # are not supported in xgrammar. Fall back to guidance.
                validate_guidance_grammar(params, tokenizer=None)
                params.guided_decoding.backend = "guidance"
            # Remember that this backend was set automatically
            params.guided_decoding.backend_was_auto = True

    def process_inputs(
        self,
        request_id: str,
        prompt: PromptType,
        params: Union[SamplingParams, PoolingParams],
        arrival_time: Optional[float] = None,
        lora_request: Optional[LoRARequest] = None,
        tokenization_kwargs: Optional[dict[str, Any]] = None,
        trace_headers: Optional[Mapping[str, str]] = None,
        prompt_adapter_request: Optional[PromptAdapterRequest] = None,
        priority: int = 0,
        data_parallel_rank: Optional[int] = None,
    ) -> tuple[Optional[str], EngineCoreRequest]:

        # TODO(woosuk): Support pooling models.
        # TODO(woosuk): Support encoder-decoder models.
        self._validate_lora(lora_request)
        self._validate_params(params, lora_request)
<<<<<<< HEAD
        if priority != 0:
            raise ValueError("V1 does not support priority yet.")
=======
>>>>>>> 110df743
        if trace_headers is not None:
            raise ValueError("V1 does not support tracing yet.")
        if prompt_adapter_request is not None:
            raise ValueError("V1 does not support prompt_adapter_request.")

        data_parallel_size = self.vllm_config.parallel_config.data_parallel_size
        if data_parallel_rank is not None and not (0 <= data_parallel_rank <
                                                   data_parallel_size):
            raise ValueError(f"data_parallel_rank {data_parallel_rank} "
                             f"is out of range [0, {data_parallel_size}).")

        if arrival_time is None:
            arrival_time = time.time()

        # Process inputs, which includes:
        # 1. Tokenize text prompt, with LoRA request if one exists.
        # 2. For multimodal models with a merged preprocessor, preprocess
        #   multimodal data and expand prompt token ids accordingly.
        # 3. Apply prompt adapter to prompt token ids if one exists.
        processed_inputs: ProcessorInputs = self.input_preprocessor.preprocess(
            prompt,
            tokenization_kwargs=tokenization_kwargs,
            lora_request=lora_request,
            prompt_adapter_request=prompt_adapter_request,
            return_mm_hashes=self.use_hash,
        )
        from vllm.platforms import current_platform
        current_platform.validate_request(
            prompt=prompt,
            params=params,
            processed_inputs=processed_inputs,
        )
        eos_token_id = self.input_preprocessor.get_eos_token_id(lora_request)

        self._validate_model_inputs(processed_inputs, lora_request)

        encoder_inputs, decoder_inputs = split_enc_dec_inputs(processed_inputs)

        # TODO: Impl encoder-decoder
        if encoder_inputs is not None:
            raise NotImplementedError

        sampling_params = None
        pooling_params = None
        if isinstance(params, SamplingParams):
            # TODO: can we avoid cloning here in multiproc case?
            sampling_params = params.clone()
            # If unset max tokens, then generate up to the max_model_len.
            if sampling_params.max_tokens is None:
                sampling_params.max_tokens = (
                    self.model_config.max_model_len -
                    len(decoder_inputs["prompt_token_ids"]))
            sampling_params.update_from_generation_config(
                self.generation_config_fields, eos_token_id)
            sampling_params.update_from_tokenizer(
                self.tokenizer.get_lora_tokenizer(lora_request))
        else:
            pooling_params = params.clone()

        # Multimodal related.
        sorted_mm_inputs: Optional[Sequence[Optional[MultiModalKwargs]]] = None
        sorted_mm_positions: Optional[list[PlaceholderRange]] = None
        sorted_mm_hashes: Optional[list[str]] = None
        if decoder_inputs["type"] == "multimodal":
            decoder_mm_inputs = decoder_inputs["mm_kwargs"]

            # Merge and flatten multimodal placeholders, hashes and inputs
            # from dictionaries to lists, and sort them by each item's position
            # in the input sequence.
            (
                sorted_item_modalities,
                sorted_mm_positions,
                sorted_mm_hashes,
            ) = merge_and_sort_multimodal_metadata(
                decoder_inputs["mm_placeholders"],
                decoder_inputs["mm_hashes"] if self.use_hash else None,
            )

            # The output of merged multi-modal processor (`decoder_mm_inputs`)
            # is a single MultiModalKwargs for all items from all modalities.
            # This code flattens kwargs for individual items in a list and
            # sorts them by each item's position in the input sequence if there
            # are multiple modalities.
            unique_modalities = set(sorted_item_modalities)
            if len(unique_modalities) > 1:
                orig_sorted_mm_inputs = []
                used_indices = {modality: 0 for modality in unique_modalities}

                for modality in sorted_item_modalities:
                    items = decoder_mm_inputs.get_items(modality)
                    item = items[used_indices[modality]]

                    orig_sorted_mm_inputs.append(
                        MultiModalKwargs.from_items([item]))
                    used_indices[modality] += 1
            else:
                orig_sorted_mm_inputs = [
                    MultiModalKwargs.from_items([item]) for item in
                    decoder_mm_inputs.get_items(sorted_item_modalities[0])
                ]

            if sorted_mm_hashes is not None:
                sorted_mm_inputs = self.mm_input_cache_client.get_and_update_p0(
                    orig_sorted_mm_inputs, sorted_mm_hashes)
            else:
                sorted_mm_inputs = orig_sorted_mm_inputs

        return decoder_inputs.get("prompt"), EngineCoreRequest(
            request_id=request_id,
            prompt_token_ids=decoder_inputs["prompt_token_ids"],
            mm_inputs=sorted_mm_inputs,
            mm_hashes=sorted_mm_hashes,
            mm_placeholders=sorted_mm_positions,
            sampling_params=sampling_params,
            pooling_params=pooling_params,
            eos_token_id=eos_token_id,
            arrival_time=arrival_time,
            lora_request=lora_request,
            cache_salt=decoder_inputs.get("cache_salt"),
<<<<<<< HEAD
=======
            priority=priority,
>>>>>>> 110df743
            data_parallel_rank=data_parallel_rank,
        )

    def _validate_model_inputs(self,
                               inputs: ProcessorInputs,
                               lora_request: Optional[LoRARequest] = None):
        encoder_inputs, decoder_inputs = split_enc_dec_inputs(inputs)

        if encoder_inputs is not None:
            self._validate_model_input(encoder_inputs,
                                       lora_request,
                                       prompt_type="encoder")

        self._validate_model_input(decoder_inputs,
                                   lora_request,
                                   prompt_type="decoder")

    def _validate_model_input(
        self,
        prompt_inputs: SingletonInputs,
        lora_request: Optional[LoRARequest],
        *,
        prompt_type: Literal["encoder", "decoder"],
    ):
        model_config = self.model_config
        tokenizer = self.tokenizer.get_lora_tokenizer(lora_request)

        prompt_ids = prompt_inputs["prompt_token_ids"]
        if not prompt_ids:
            if prompt_type == "encoder" and model_config.is_multimodal_model:
                pass  # Mllama may have empty encoder inputs for text-only data
            else:
                raise ValueError(f"The {prompt_type} prompt cannot be empty")

        max_input_id = max(prompt_ids, default=0)
        if max_input_id > tokenizer.max_token_id:
            raise ValueError(f"Token id {max_input_id} is out of vocabulary")

        max_prompt_len = self.model_config.max_model_len
        if len(prompt_ids) > max_prompt_len:
            if prompt_type == "encoder" and model_config.is_multimodal_model:
                mm_registry = self.input_preprocessor.mm_registry
                mm_processor = mm_registry.create_processor(
                    model_config,
                    tokenizer=tokenizer,
                )
                assert isinstance(mm_processor, EncDecMultiModalProcessor)

                if mm_processor.pad_dummy_encoder_prompt:
                    return  # Skip encoder length check for Whisper

            if model_config.is_multimodal_model:
                suggestion = (
                    "Make sure that `max_model_len` is no smaller than the "
                    "number of text tokens plus multimodal tokens. For image "
                    "inputs, the number of image tokens depends on the number "
                    "of images, and possibly their aspect ratios as well.")
            else:
                suggestion = (
                    "Make sure that `max_model_len` is no smaller than the "
                    "number of text tokens.")

            raise ValueError(
                f"The {prompt_type} prompt (length {len(prompt_ids)}) is "
                f"longer than the maximum model length of {max_prompt_len}. "
                f"{suggestion}")

            # TODO: Find out how many placeholder tokens are there so we can
            # check that chunked prefill does not truncate them
            # max_batch_len = self.scheduler_config.max_num_batched_tokens<|MERGE_RESOLUTION|>--- conflicted
+++ resolved
@@ -230,11 +230,6 @@
         # TODO(woosuk): Support encoder-decoder models.
         self._validate_lora(lora_request)
         self._validate_params(params, lora_request)
-<<<<<<< HEAD
-        if priority != 0:
-            raise ValueError("V1 does not support priority yet.")
-=======
->>>>>>> 110df743
         if trace_headers is not None:
             raise ValueError("V1 does not support tracing yet.")
         if prompt_adapter_request is not None:
@@ -354,10 +349,7 @@
             arrival_time=arrival_time,
             lora_request=lora_request,
             cache_salt=decoder_inputs.get("cache_salt"),
-<<<<<<< HEAD
-=======
             priority=priority,
->>>>>>> 110df743
             data_parallel_rank=data_parallel_rank,
         )
 
