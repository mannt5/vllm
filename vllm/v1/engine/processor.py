--- conflicted
+++ resolved
@@ -262,7 +262,12 @@
                     decoder_mm_inputs.get_items(sorted_item_modalities[0])
                 ]
 
-<<<<<<< HEAD
+            if sorted_mm_hashes is not None:
+                sorted_mm_inputs = self.mm_input_cache_client.get_and_update_p0(
+                    orig_sorted_mm_inputs, sorted_mm_hashes)
+            else:
+                sorted_mm_inputs = orig_sorted_mm_inputs
+
         sampling_params = None
         pooling_params = None
         if isinstance(params, SamplingParams):
@@ -279,13 +284,6 @@
                 self.tokenizer.get_lora_tokenizer(lora_request))
         else:
             pooling_params = params.clone()
-=======
-            if sorted_mm_hashes is not None:
-                sorted_mm_inputs = self.mm_input_cache_client.get_and_update_p0(
-                    orig_sorted_mm_inputs, sorted_mm_hashes)
-            else:
-                sorted_mm_inputs = orig_sorted_mm_inputs
->>>>>>> 98d01d3c
 
         return EngineCoreRequest(
             request_id=request_id,
