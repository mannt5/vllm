# SPDX-License-Identifier: Apache-2.0

import time
<<<<<<< HEAD
from collections.abc import Mapping
from typing import Any, Optional, Union
=======
from collections.abc import Mapping, Sequence
from typing import Literal, Optional, Union
>>>>>>> e1b00483

from vllm.config import VllmConfig
from vllm.inputs import ProcessorInputs, PromptType, SingletonInputs
from vllm.inputs.parse import split_enc_dec_inputs
from vllm.inputs.preprocess import InputPreprocessor
from vllm.lora.request import LoRARequest
from vllm.multimodal import (MULTIMODAL_REGISTRY, MultiModalKwargs,
                             MultiModalRegistry)
from vllm.multimodal.inputs import PlaceholderRange
from vllm.multimodal.processing import EncDecMultiModalProcessor
from vllm.multimodal.utils import merge_and_sort_multimodal_metadata
from vllm.pooling_params import PoolingParams
from vllm.prompt_adapter.request import PromptAdapterRequest
from vllm.sampling_params import SamplingParams
from vllm.transformers_utils.tokenizer_group import BaseTokenizerGroup
from vllm.v1.engine import EngineCoreRequest
from vllm.v1.engine.mm_input_cache import MirroredProcessingCache
from vllm.v1.structured_output.backend_guidance import (
    validate_guidance_grammar)
from vllm.v1.structured_output.backend_xgrammar import (
    validate_xgrammar_grammar)


class Processor:

    def __init__(
        self,
        vllm_config: VllmConfig,
        tokenizer: BaseTokenizerGroup,
        mm_registry: MultiModalRegistry = MULTIMODAL_REGISTRY,
    ):

        self.vllm_config = vllm_config
        self.model_config = vllm_config.model_config
        self.cache_config = vllm_config.cache_config
        self.lora_config = vllm_config.lora_config
        self.decoding_config = vllm_config.decoding_config
        self.tokenizer = tokenizer

        self.generation_config_fields = (
            self.model_config.try_get_generation_config())
        self.input_preprocessor = InputPreprocessor(self.model_config,
                                                    self.tokenizer,
                                                    mm_registry)

        self.mm_input_cache_client = MirroredProcessingCache(self.model_config)

        # Multi-modal hasher (for images)
        self.use_hash = (
            not self.model_config.disable_mm_preprocessor_cache) or \
            self.cache_config.enable_prefix_caching

    def _validate_logprobs(
        self,
        params: SamplingParams,
    ) -> None:
        max_logprobs = self.model_config.max_logprobs
        # Validate sample logprobs.
        if params.logprobs and params.logprobs > max_logprobs:
            raise ValueError(
                f"Requested sample logprobs of {params.logprobs}, "
                f"which is greater than max allowed: {max_logprobs}")

        # Validate prompt logprobs.
        if params.prompt_logprobs and params.prompt_logprobs > max_logprobs:
            raise ValueError(
                f"Requested prompt logprobs of {params.prompt_logprobs}, "
                f"which is greater than max allowed: {max_logprobs}")

    def _validate_sampling_params(
        self,
        params: SamplingParams,
    ) -> None:
        self._validate_structured_output(params)
        self._validate_logit_bias(params)

        if params.allowed_token_ids is None:
            return
        if not params.allowed_token_ids:
            raise ValueError("allowed_token_ids is not None and empty!")
        vocab_size = self.model_config.get_vocab_size()
        if not all(0 <= tid < vocab_size for tid in params.allowed_token_ids):
            raise ValueError(
                "allowed_token_ids contains out-of-vocab token id!")

    def _validate_logit_bias(
        self,
        params: SamplingParams,
    ) -> None:
        """Validate logit_bias token IDs are within vocabulary range."""
        if not params.logit_bias:
            return

        vocab_size = self.model_config.get_vocab_size()
        invalid_token_ids = []

        for token_id in params.logit_bias:
            if token_id < 0 or token_id >= vocab_size:
                invalid_token_ids.append(token_id)

        if invalid_token_ids:
            raise ValueError(
                f"token_id(s) {invalid_token_ids} in logit_bias contain "
                f"out-of-vocab token ids. Vocabulary size: {vocab_size}")

    def _validate_supported_sampling_params(
        self,
        params: SamplingParams,
    ) -> None:
        # Best of not yet supported.
        if params.best_of is not None and params.best_of > 1:
            raise ValueError("vLLM V1 does not yet support best_of.")
        # Logits processors not supported.
        if params.logits_processors:
            raise ValueError("vLLM V1 does not support per request "
                             "user provided logits processors.")

    def _validate_params(
        self,
        params: Union[SamplingParams, PoolingParams],
    ):
        """
        Validate supported SamplingParam.
        Should raise ValueError if unsupported for API Server.
        """

        if not isinstance(params, SamplingParams):
            raise ValueError("V1 does not yet support Pooling models.")

        self._validate_logprobs(params)
        self._validate_sampling_params(params)
        self._validate_supported_sampling_params(params)

    def _validate_lora(self, lora_request: Optional[LoRARequest]) -> None:
        if lora_request is not None and not self.lora_config:
            raise ValueError(f"Got lora_request {lora_request} but LoRA is "
                             "not enabled!")

    def _validate_structured_output(self, params: SamplingParams) -> None:
        if not params.guided_decoding or not self.decoding_config:
            return

        supported_backends = [
            "xgrammar", "xgrammar:disable-any-whitespace", "guidance",
            "guidance:disable-any-whitespace", "auto"
        ]
        engine_level_backend = self.decoding_config.guided_decoding_backend
        if engine_level_backend not in supported_backends:
            raise ValueError(f"Only {supported_backends} structured output is "
                             "supported in V1.")
        if params.guided_decoding.backend:
            if params.guided_decoding.backend != engine_level_backend:
                raise ValueError("Request-level structured output backend "
                                 "must match engine-level backend. "
                                 f"{params.guided_decoding.backend}"
                                 f" != {engine_level_backend}")
        else:
            params.guided_decoding.backend = engine_level_backend

        # Request content validation
        if engine_level_backend.startswith("xgrammar"):
            # xgrammar with no fallback
            validate_xgrammar_grammar(params)
            params.guided_decoding.backend = engine_level_backend
        elif engine_level_backend == "auto":
            # "auto" is an opt-in to opinionated behavior where we try to
            # choose a backend based on request contents. This is not the
            # default as it is less predictable and subject to change
            # between releases as feature support changes.
            try:
                validate_xgrammar_grammar(params)
                params.guided_decoding.backend = "xgrammar"
            except ValueError:
                # The request includes some jsonschema feature(s) that
                # are not supported in xgrammar. Fall back to guidance.
                params.guided_decoding.backend = "guidance"

        if engine_level_backend.startswith("guidance"):
            # TODO ideally we would have the LLTokenizer here as Lark syntax
            # allows <|special_token|> and similar, see
            # https://github.com/guidance-ai/llguidance/blob/main/docs/syntax.md#special-tokens
            # Without tokenizer these are disallowed in grammars.
            validate_guidance_grammar(params, tokenizer=None)
            params.guided_decoding.backend = engine_level_backend

    def process_inputs(
        self,
        request_id: str,
        prompt: PromptType,
        params: Union[SamplingParams, PoolingParams],
        arrival_time: Optional[float] = None,
        lora_request: Optional[LoRARequest] = None,
        tokenization_kwargs: Optional[dict[str, Any]] = None,
        trace_headers: Optional[Mapping[str, str]] = None,
        prompt_adapter_request: Optional[PromptAdapterRequest] = None,
        priority: int = 0,
    ) -> EngineCoreRequest:

        # TODO(woosuk): Support pooling models.
        # TODO(woosuk): Support encoder-decoder models.
        self._validate_lora(lora_request)
        self._validate_params(params)
        if priority != 0:
            raise ValueError("V1 does not support priority yet.")
        if trace_headers is not None:
            raise ValueError("V1 does not support tracing yet.")
        if prompt_adapter_request is not None:
            raise ValueError("V1 does not support prompt_adapter_request.")

        if arrival_time is None:
            arrival_time = time.time()

        # Process inputs, which includes:
        # 1. Tokenize text prompt, with LoRA request if one exists.
        # 2. For multimodal models with a merged preprocessor, preprocess
        #   multimodal data and expand prompt token ids accordingly.
        # 3. Apply prompt adapter to prompt token ids if one exists.
        processed_inputs: ProcessorInputs = self.input_preprocessor.preprocess(
            prompt,
            tokenization_kwargs=tokenization_kwargs,
            lora_request=lora_request,
            prompt_adapter_request=prompt_adapter_request,
            return_mm_hashes=self.use_hash,
        )
        from vllm.platforms import current_platform
        current_platform.validate_request(
            prompt=prompt,
            params=params,
            processed_inputs=processed_inputs,
        )
        eos_token_id = self.input_preprocessor.get_eos_token_id(lora_request)

        self._validate_model_inputs(processed_inputs, lora_request)

        encoder_inputs, decoder_inputs = split_enc_dec_inputs(processed_inputs)

        # TODO: Impl encoder-decoder
        if encoder_inputs is not None:
            raise NotImplementedError

        assert isinstance(params, SamplingParams)
        # TODO: can we avoid cloning here in multiproc case?
        sampling_params = params.clone()
        # If unset max tokens, then generate up to the max_model_len.
        if sampling_params.max_tokens is None:
            sampling_params.max_tokens = (
                self.model_config.max_model_len -
                len(decoder_inputs["prompt_token_ids"]))
        sampling_params.update_from_generation_config(
            self.generation_config_fields, eos_token_id)
        sampling_params.update_from_tokenizer(
            self.tokenizer.get_lora_tokenizer(lora_request))

        # Multimodal related.
        sorted_mm_inputs: Optional[Sequence[Optional[MultiModalKwargs]]] = None
        sorted_mm_positions: Optional[list[PlaceholderRange]] = None
        sorted_mm_hashes: Optional[list[str]] = None
        if decoder_inputs["type"] == "multimodal":
            decoder_mm_inputs = decoder_inputs["mm_kwargs"]

            # Merge and flatten multimodal placeholders, hashes and inputs
            # from dictionaries to lists, and sort them by each item's position
            # in the input sequence.
            (
                sorted_item_modalities,
                sorted_mm_positions,
                sorted_mm_hashes,
            ) = merge_and_sort_multimodal_metadata(
                decoder_inputs["mm_placeholders"],
                decoder_inputs["mm_hashes"] if self.use_hash else None,
            )

            # The output of merged multi-modal processor (`decoder_mm_inputs`)
            # is a single MultiModalKwargs for all items from all modalities.
            # This code flattens kwargs for individual items in a list and
            # sorts them by each item's position in the input sequence if there
            # are multiple modalities.
            unique_modalities = set(sorted_item_modalities)
            if len(unique_modalities) > 1:
                orig_sorted_mm_inputs = []
                used_indices = {modality: 0 for modality in unique_modalities}

                for modality in sorted_item_modalities:
                    items = decoder_mm_inputs.get_items(modality)
                    item = items[used_indices[modality]]

                    orig_sorted_mm_inputs.append(
                        MultiModalKwargs.from_items([item]))
                    used_indices[modality] += 1
            else:
                orig_sorted_mm_inputs = [
                    MultiModalKwargs.from_items([item]) for item in
                    decoder_mm_inputs.get_items(sorted_item_modalities[0])
                ]

            if sorted_mm_hashes is not None:
                sorted_mm_inputs = self.mm_input_cache_client.get_and_update_p0(
                    orig_sorted_mm_inputs, sorted_mm_hashes)
            else:
                sorted_mm_inputs = orig_sorted_mm_inputs

        return EngineCoreRequest(
            request_id=request_id,
            prompt=decoder_inputs.get("prompt"),
            prompt_token_ids=decoder_inputs["prompt_token_ids"],
            mm_inputs=sorted_mm_inputs,
            mm_hashes=sorted_mm_hashes,
            mm_placeholders=sorted_mm_positions,
            sampling_params=sampling_params,
            eos_token_id=eos_token_id,
            arrival_time=arrival_time,
            lora_request=lora_request,
        )

    def _validate_model_inputs(self,
                               inputs: ProcessorInputs,
                               lora_request: Optional[LoRARequest] = None):
        encoder_inputs, decoder_inputs = split_enc_dec_inputs(inputs)

        if encoder_inputs is not None:
            self._validate_model_input(encoder_inputs,
                                       lora_request,
                                       prompt_type="encoder")

        self._validate_model_input(decoder_inputs,
                                   lora_request,
                                   prompt_type="decoder")

    def _validate_model_input(
        self,
        prompt_inputs: SingletonInputs,
        lora_request: Optional[LoRARequest],
        *,
        prompt_type: Literal["encoder", "decoder"],
    ):
        model_config = self.model_config
        tokenizer = self.tokenizer.get_lora_tokenizer(lora_request)

        prompt_ids = prompt_inputs["prompt_token_ids"]
        if not prompt_ids:
            if prompt_type == "encoder" and model_config.is_multimodal_model:
                pass  # Mllama may have empty encoder inputs for text-only data
            else:
                raise ValueError(f"The {prompt_type} prompt cannot be empty")

        max_input_id = max(prompt_ids, default=0)
        if max_input_id > tokenizer.max_token_id:
            raise ValueError(f"Token id {max_input_id} is out of vocabulary")

        max_prompt_len = self.model_config.max_model_len
        if len(prompt_ids) >= max_prompt_len:
            if prompt_type == "encoder" and model_config.is_multimodal_model:
                mm_registry = self.input_preprocessor.mm_registry
                mm_processor = mm_registry.create_processor(
                    model_config,
                    tokenizer=tokenizer,
                )
                assert isinstance(mm_processor, EncDecMultiModalProcessor)

                if mm_processor.pad_dummy_encoder_prompt:
                    return  # Skip encoder length check for Whisper

            if model_config.is_multimodal_model:
                suggestion = (
                    "Make sure that `max_model_len` is no smaller than the "
                    "number of text tokens plus multimodal tokens. For image "
                    "inputs, the number of image tokens depends on the number "
                    "of images, and possibly their aspect ratios as well.")
            else:
                suggestion = (
                    "Make sure that `max_model_len` is no smaller than the "
                    "number of text tokens.")

            raise ValueError(
                f"The {prompt_type} prompt (length {len(prompt_ids)}) is "
                f"longer than the maximum model length of {max_prompt_len}. "
                f"{suggestion}")

            # TODO: Find out how many placeholder tokens are there so we can
            # check that chunked prefill does not truncate them
            # max_batch_len = self.scheduler_config.max_num_batched_tokens<|MERGE_RESOLUTION|>--- conflicted
+++ resolved
@@ -1,13 +1,8 @@
 # SPDX-License-Identifier: Apache-2.0
 
 import time
-<<<<<<< HEAD
-from collections.abc import Mapping
-from typing import Any, Optional, Union
-=======
 from collections.abc import Mapping, Sequence
-from typing import Literal, Optional, Union
->>>>>>> e1b00483
+from typing import Any, Literal, Optional, Union
 
 from vllm.config import VllmConfig
 from vllm.inputs import ProcessorInputs, PromptType, SingletonInputs
