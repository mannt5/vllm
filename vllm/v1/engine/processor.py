--- conflicted
+++ resolved
@@ -293,7 +293,6 @@
             else:
                 sorted_mm_inputs = orig_sorted_mm_inputs
 
-<<<<<<< HEAD
         sampling_params = None
         pooling_params = None
         if isinstance(params, SamplingParams):
@@ -311,10 +310,7 @@
         else:
             pooling_params = params.clone()
 
-        return EngineCoreRequest(
-=======
         return decoder_inputs.get("prompt"), EngineCoreRequest(
->>>>>>> cfe45320
             request_id=request_id,
             prompt_token_ids=decoder_inputs["prompt_token_ids"],
             token_type_ids=decoder_inputs.get("token_type_ids"),
