# SPDX-License-Identifier: Apache-2.0

import time
from collections.abc import Mapping
from typing import Optional, Union

from vllm.config import VllmConfig
from vllm.inputs import (INPUT_REGISTRY, InputRegistry, ProcessorInputs,
                         PromptType, SingletonInputsAdapter)
from vllm.inputs.parse import is_encoder_decoder_inputs
from vllm.inputs.preprocess import InputPreprocessor
from vllm.lora.request import LoRARequest
from vllm.multimodal import (MULTIMODAL_REGISTRY, MultiModalKwargs,
                             MultiModalRegistry)
from vllm.multimodal.inputs import PlaceholderRange
from vllm.multimodal.utils import merge_and_sort_multimodal_metadata
from vllm.pooling_params import PoolingParams
from vllm.prompt_adapter.request import PromptAdapterRequest
from vllm.sampling_params import SamplingParams
from vllm.transformers_utils.tokenizer_group import BaseTokenizerGroup
from vllm.v1.engine import EngineCoreRequest
from vllm.v1.structured_output.backend_guidance import (
    validate_guidance_grammar)
from vllm.v1.structured_output.utils import (
    validate_structured_output_request_xgrammar)


class Processor:

    def __init__(
        self,
        vllm_config: VllmConfig,
        tokenizer: BaseTokenizerGroup,
        input_registry: InputRegistry = INPUT_REGISTRY,
        mm_registry: MultiModalRegistry = MULTIMODAL_REGISTRY,
    ):

        self.vllm_config = vllm_config
        self.model_config = vllm_config.model_config
        self.cache_config = vllm_config.cache_config
        self.lora_config = vllm_config.lora_config
        self.decoding_config = vllm_config.decoding_config
        self.tokenizer = tokenizer

        self.generation_config_fields = (
            self.model_config.try_get_generation_config())
        self.input_preprocessor = InputPreprocessor(self.model_config,
                                                    self.tokenizer,
                                                    mm_registry)

        # Multi-modal hasher (for images)
        self.use_hash = (
            not self.model_config.disable_mm_preprocessor_cache) or \
            self.cache_config.enable_prefix_caching

    def _validate_logprobs(
        self,
        params: SamplingParams,
    ) -> None:
        max_logprobs = self.model_config.max_logprobs
        # Validate sample logprobs.
        if params.logprobs and params.logprobs > max_logprobs:
            raise ValueError(
                f"Requested sample logprobs of {params.logprobs}, "
                f"which is greater than max allowed: {max_logprobs}")

        # Validate prompt logprobs.
        if params.prompt_logprobs and params.prompt_logprobs > max_logprobs:
            raise ValueError(
                f"Requested prompt logprobs of {params.prompt_logprobs}, "
                f"which is greater than max allowed: {max_logprobs}")

    def _validate_sampling_params(
        self,
        params: SamplingParams,
    ) -> None:
        self._validate_structured_output(params)

        if params.allowed_token_ids is None:
            return
        if not params.allowed_token_ids:
            raise ValueError("allowed_token_ids is not None and empty!")
        vocab_size = self.model_config.get_vocab_size()
        if not all(0 <= tid < vocab_size for tid in params.allowed_token_ids):
            raise ValueError(
                "allowed_token_ids contains out-of-vocab token id!")

    def _validate_supported_sampling_params(
        self,
        params: SamplingParams,
    ) -> None:
        # Best of not yet supported.
        if params.best_of is not None and params.best_of > 1:
            raise ValueError("vLLM V1 does not yet support best_of.")
        # Logits processors not supported.
        if params.logits_processors:
            raise ValueError("vLLM V1 does not support per request "
                             "user provided logits processors.")

    def _validate_params(
        self,
        params: Union[SamplingParams, PoolingParams],
    ):
        """
        Validate supported SamplingParam.
        Should raise ValueError if unsupported for API Server.
        """

        if not isinstance(params, SamplingParams):
            raise ValueError("V1 does not yet support Pooling models.")

        self._validate_logprobs(params)
        self._validate_sampling_params(params)
        self._validate_supported_sampling_params(params)

    def _validate_lora(self, lora_request: Optional[LoRARequest]) -> None:
        if lora_request is not None and not self.lora_config:
            raise ValueError(f"Got lora_request {lora_request} but LoRA is "
                             "not enabled!")

    def _validate_structured_output(self, params: SamplingParams) -> None:
        if not params.guided_decoding or not self.decoding_config:
            return

        supported_backends = [
            "xgrammar", "xgrammar:disable-any-whitespace", "guidance", "auto"
        ]
        engine_level_backend = self.decoding_config.guided_decoding_backend
        if engine_level_backend not in supported_backends:
            raise ValueError(f"Only {supported_backends} structured output is "
                             "supported in V1.")
        if params.guided_decoding.backend:
            if params.guided_decoding.backend != engine_level_backend:
                raise ValueError("Request-level structured output backend "
                                 "must match engine-level backend. "
                                 f"{params.guided_decoding.backend}"
                                 f" != {engine_level_backend}")
        else:
            params.guided_decoding.backend = engine_level_backend
<<<<<<< HEAD
=======
        import vllm.platforms
        if vllm.platforms.current_platform.is_tpu():
            raise ValueError("Structured output is not supported on TPU.")
>>>>>>> 7f301dd8

        # Request content validation

        if engine_level_backend == "xgrammar":
            # xgrammar with no fallback
            validate_structured_output_request_xgrammar(params)
            params.guided_decoding.backend = "xgrammar"
        elif engine_level_backend == "auto":
            # "auto" is an opt-in to opinionated behavior where we try to
            # choose a backend based on request contents. This is not the
            # default as it is less predictable and subject to change
            # between releases as feature support changes.
            try:
                validate_structured_output_request_xgrammar(params)
                params.guided_decoding.backend = "xgrammar"
            except ValueError:
                # The request includes some jsonschema feature(s) that
                # are not supported in xgrammar. Fall back to guidance.
                params.guided_decoding.backend = "guidance"

        if params.guided_decoding.backend == "guidance":
            # TODO ideally we would have the LLTokenizer here as Lark syntax
            # allows <|special_token|> and similar, see
            # https://github.com/guidance-ai/llguidance/blob/main/docs/syntax.md#special-tokens
            # Without tokenizer these are disallowed in grammars.
            validate_guidance_grammar(params, tokenizer=None)

    def process_inputs(
        self,
        request_id: str,
        prompt: PromptType,
        params: Union[SamplingParams, PoolingParams],
        arrival_time: Optional[float] = None,
        lora_request: Optional[LoRARequest] = None,
        trace_headers: Optional[Mapping[str, str]] = None,
        prompt_adapter_request: Optional[PromptAdapterRequest] = None,
        priority: int = 0,
    ) -> EngineCoreRequest:

        # TODO(woosuk): Support pooling models.
        # TODO(woosuk): Support encoder-decoder models.

        self._validate_lora(lora_request)
        self._validate_params(params)
        if priority != 0:
            raise ValueError("V1 does not support priority yet.")
        if trace_headers is not None:
            raise ValueError("V1 does not support tracing yet.")
        if prompt_adapter_request is not None:
            raise ValueError("V1 does not support prompt_adapter_request.")

        if arrival_time is None:
            arrival_time = time.time()

        # Process inputs, which includes:
        # 1. Tokenize text prompt, with LoRA request if one exists.
        # 2. For multimodal models with a merged preprocessor, preprocess
        #   multimodal data and expand prompt token ids accordingly.
        # 3. Apply prompt adapter to prompt token ids if one exists.
        processed_inputs: ProcessorInputs = self.input_preprocessor.preprocess(
            prompt,
            lora_request=lora_request,
            prompt_adapter_request=prompt_adapter_request,
            return_mm_hashes=self.use_hash,
        )
        eos_token_id = self.input_preprocessor.get_eos_token_id(lora_request)

        self._validate_model_inputs(processed_inputs, lora_request)

        if is_encoder_decoder_inputs(processed_inputs):
            decoder_inputs = SingletonInputsAdapter(
                processed_inputs["decoder"])
            encoder_inputs = SingletonInputsAdapter(
                processed_inputs["encoder"])
        else:
            decoder_inputs = SingletonInputsAdapter(processed_inputs)
            encoder_inputs = None

        # TODO: Impl encoder-decoder
        if encoder_inputs is not None:
            raise NotImplementedError

        assert isinstance(params, SamplingParams)
        # TODO: can we avoid cloning here in multiproc case?
        sampling_params = params.clone()
        # If unset max tokens, then generate up to the max_model_len.
        if sampling_params.max_tokens is None:
            sampling_params.max_tokens = (self.model_config.max_model_len -
                                          len(decoder_inputs.prompt_token_ids))
        sampling_params.update_from_generation_config(
            self.generation_config_fields, eos_token_id)
        sampling_params.update_from_tokenizer(
            self.tokenizer.get_lora_tokenizer(lora_request))

        # Multimodal related.
        sorted_mm_inputs: Optional[list[MultiModalKwargs]] = None
        sorted_mm_positions: Optional[list[PlaceholderRange]] = None
        sorted_mm_hashes: Optional[list[str]] = None
        if (decoder_mm_inputs := decoder_inputs.multi_modal_data):
            assert isinstance(decoder_mm_inputs, MultiModalKwargs)

            # The output of merged multi-modal processor (`decoder_mm_inputs`)
            # contains the kwargs for all items from all modalities.
            # This code separates them so that there is one set of kwargs
            # per item per modality.
            individual_mm_inputs = [
                MultiModalKwargs.from_items([item])
                for modality in decoder_mm_inputs.modalities
                for item in decoder_mm_inputs.get_items(modality)
            ]

            # Merge and flatten multimodal placeholders, hashes and inputs
            # from dictionaries to lists, and sort them by each item's position
            # in the input sequence.
            # NOTE: interleaved modalities are not supported.
            (
                sorted_modalities,
                sorted_mm_positions,
                sorted_mm_hashes,
            ) = merge_and_sort_multimodal_metadata(
                decoder_inputs.multi_modal_placeholders,
                decoder_inputs.multi_modal_hashes if self.use_hash else None,
            )

            # NOTE: Sort multimodal inputs/kwargs ONLY IF there are multiple
            # modalities involved.
            if len(sorted_modalities) > 1:
                modality_order_dict = {
                    modality: order
                    for order, modality in enumerate(sorted_modalities)
                }

                # Sanity check to make sure each multimodal input has only one
                # modality key.
                for mm_input in individual_mm_inputs:
                    assert len(mm_input.modalities) == 1

                # Sort MultiModalKwargs to match sorted_mm_positions
                sorted_mm_inputs = sorted(
                    individual_mm_inputs,
                    key=lambda mm_input: modality_order_dict[list(
                        mm_input.modalities)[0]])
            else:
                sorted_mm_inputs = individual_mm_inputs

        return EngineCoreRequest(
            request_id=request_id,
            prompt=decoder_inputs.prompt,
            prompt_token_ids=decoder_inputs.prompt_token_ids,
            mm_inputs=sorted_mm_inputs,
            mm_hashes=sorted_mm_hashes,
            mm_placeholders=sorted_mm_positions,
            sampling_params=sampling_params,
            eos_token_id=eos_token_id,
            arrival_time=arrival_time,
            lora_request=lora_request,
        )

    def _validate_model_inputs(self,
                               inputs: ProcessorInputs,
                               lora_request: Optional[LoRARequest] = None):
        if is_encoder_decoder_inputs(inputs):
            # For encoder-decoder multimodal models, the max_prompt_len
            # restricts the decoder prompt length
            prompt_inputs = inputs["decoder" if self.model_config.
                                   is_multimodal_model else "encoder"]
        else:
            prompt_inputs = inputs

        prompt_ids = SingletonInputsAdapter(prompt_inputs).prompt_token_ids

        if prompt_ids is None or len(prompt_ids) == 0:
            raise ValueError("Prompt cannot be empty")

        max_input_id = max(prompt_ids)
        max_allowed = self.tokenizer.get_lora_tokenizer(
            lora_request).max_token_id
        if max_input_id > max_allowed:
            raise ValueError(
                "Token id {} is out of vocabulary".format(max_input_id))

        if len(prompt_ids) >= self.model_config.max_model_len:
            raise ValueError(
                f"Prompt length of {len(prompt_ids)} is longer than the "
                f"maximum model length of {self.model_config.max_model_len}.")

        if self.model_config.is_multimodal_model:
            max_prompt_len = self.model_config.max_model_len

            if len(prompt_ids) > max_prompt_len:
                raise ValueError(
                    f"The prompt (total length {len(prompt_ids)}) is too long "
                    f"to fit into the model (context length {max_prompt_len}). "
                    "Make sure that `max_model_len` is no smaller than the "
                    "number of text tokens plus multimodal tokens. For image "
                    "inputs, the number of image tokens depends on the number "
                    "of images, and possibly their aspect ratios as well.")

            # TODO: Find out how many placeholder tokens are there so we can
            # check that chunked prefill does not truncate them
            # max_batch_len = self.scheduler_config.max_num_batched_tokens<|MERGE_RESOLUTION|>--- conflicted
+++ resolved
@@ -137,12 +137,9 @@
                                  f" != {engine_level_backend}")
         else:
             params.guided_decoding.backend = engine_level_backend
-<<<<<<< HEAD
-=======
         import vllm.platforms
         if vllm.platforms.current_platform.is_tpu():
             raise ValueError("Structured output is not supported on TPU.")
->>>>>>> 7f301dd8
 
         # Request content validation
 
