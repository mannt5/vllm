--- conflicted
+++ resolved
@@ -147,10 +147,4 @@
     """
     ADD = b'\x00'
     ABORT = b'\x01'
-<<<<<<< HEAD
-    PROFILE = b'\x02'
-    RESET_PREFIX_CACHE = b'\x03'
-    SAVE_SHARDED_STATE = b'\x04'
-=======
-    UTILITY = b'\x02'
->>>>>>> dccf535f
+    UTILITY = b'\x02'