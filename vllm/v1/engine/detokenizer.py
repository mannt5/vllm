--- conflicted
+++ resolved
@@ -167,13 +167,10 @@
         super().__init__(request)
 
         sampling_params = request.sampling_params
-<<<<<<< HEAD
         assert sampling_params is not None
-=======
 
         self.request_id = request.request_id
         self.skip_special_tokens = sampling_params.skip_special_tokens
->>>>>>> b6efafd9
         self.stream = DecodeStream(
             skip_special_tokens=self.skip_special_tokens)
 
