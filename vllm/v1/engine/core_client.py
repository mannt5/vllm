--- conflicted
+++ resolved
@@ -294,14 +294,8 @@
                 "log_stats": log_stats,
             })
 
-<<<<<<< HEAD
         self.input_socket = self.resources.input_socket
-        self.utility_results: Dict[int, AnyFuture] = {}
-=======
-        self.output_socket = resources.output_socket
-        self.input_socket = resources.input_socket
         self.utility_results: dict[int, AnyFuture] = {}
->>>>>>> f35f8e22
 
     def shutdown(self):
         self._finalizer()
