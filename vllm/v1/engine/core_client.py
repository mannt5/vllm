--- conflicted
+++ resolved
@@ -99,13 +99,11 @@
     def abort_requests(self, request_ids: List[str]) -> None:
         self.engine_core.abort_requests(request_ids)
 
-<<<<<<< HEAD
     def shutdown(self):
         self.engine_core.shutdown()
-=======
+
     async def profile(self, is_start=True) -> None:
         self.engine_core.profile(is_start)
->>>>>>> cf73f0c9
 
 
 class MPClient(EngineCoreClient):
