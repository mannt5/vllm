--- conflicted
+++ resolved
@@ -1,34 +1,21 @@
 # SPDX-License-Identifier: Apache-2.0
 import asyncio
-<<<<<<< HEAD
-from abc import ABC, abstractmethod
-from typing import Any, List, Optional, Type, Union
-=======
-import os
 import queue
-import signal
-import threading
 import uuid
-import weakref
 from abc import ABC, abstractmethod
 from concurrent.futures import Future
 from dataclasses import dataclass
 from threading import Thread
 from typing import Any, Optional, Union
->>>>>>> 46c759c1
 
 import zmq
 import zmq.asyncio
 
 from vllm.config import VllmConfig
 from vllm.logger import init_logger
-<<<<<<< HEAD
-from vllm.utils import get_open_zmq_ipc_path, make_zmq_socket
-=======
 from vllm.lora.request import LoRARequest
 from vllm.utils import (get_open_zmq_inproc_path, get_open_zmq_ipc_path,
-                        kill_process_tree, make_zmq_socket)
->>>>>>> 46c759c1
+                        make_zmq_socket)
 from vllm.v1.engine import (EngineCoreOutputs, EngineCoreRequest,
                             EngineCoreRequestType, UtilityOutput)
 from vllm.v1.engine.core import EngineCore, EngineCoreProc
@@ -267,30 +254,6 @@
         executor_class: type[Executor],
         log_stats: bool,
     ):
-<<<<<<< HEAD
-=======
-        # The child processes will send SIGUSR1 when unrecoverable
-        # errors happen. We kill the process tree here so that the
-        # stack trace is very evident.
-        # TODO(rob): rather than killing the main process, we should
-        # figure out how to raise an AsyncEngineDeadError and
-        # handle at the API server level so we can return a better
-        # error code to the clients calling vLLM.
-        def sigusr1_handler(signum, frame):
-            logger.fatal("Got fatal signal from worker processes, shutting "
-                         "down. See stack trace above for root cause issue.")
-            kill_process_tree(os.getpid())
-
-        if threading.current_thread() == threading.main_thread():
-            signal.signal(signal.SIGUSR1, sigusr1_handler)
-        else:
-            logger.warning("SIGUSR1 handler not installed because we are not "
-                           "running in the main thread. In this case the "
-                           "forked engine process may not be killed when "
-                           "an exception is raised, and you need to handle "
-                           "the engine process shutdown manually.")
-
->>>>>>> 46c759c1
         # Serialization setup.
         self.encoder = MsgpackEncoder()
         self.decoder = MsgpackDecoder(EngineCoreOutputs)
@@ -299,28 +262,18 @@
         sync_ctx = zmq.Context()
         self.ctx = zmq.asyncio.Context(sync_ctx) if asyncio_mode else sync_ctx
 
-<<<<<<< HEAD
-        # Paths and sockets for IPC.
-        output_path = get_open_zmq_ipc_path()
-=======
         # This will ensure resources created so far are closed
         # when the client is garbage collected,  even if an
         # exception is raised mid-construction.
         self.resources = BackgroundResources(ctx=sync_ctx)
-        self._finalizer = weakref.finalize(self, self.resources)
 
         # Paths for IPC.
         self.output_path = get_open_zmq_ipc_path()
->>>>>>> 46c759c1
         input_path = get_open_zmq_ipc_path()
 
         # Start EngineCore in background process.
-<<<<<<< HEAD
         self.is_engine_dead = False
-        self.proc_handle = BackgroundProcHandle(
-=======
         self.resources.proc_handle = BackgroundProcHandle(
->>>>>>> 46c759c1
             input_path=input_path,
             output_path=self.output_path,
             process_name="EngineCore",
@@ -330,29 +283,8 @@
                 "executor_class": executor_class,
                 "log_stats": log_stats,
             })
-        self.proc_handle.wait_for_startup(self.shutdown)
-
-<<<<<<< HEAD
-    def shutdown(self):
-        """Clean up background resources."""
-
-        if ctx := getattr(self, "ctx", None):
-            ctx.destroy(linger=0)
-
-        if proc_handle := getattr(self, "proc_handle", None):
-            proc_handle.shutdown()
-
-    def _validate_alive(self, buffer: Any):
-        if buffer == EngineCoreProc.ENGINE_CORE_DEAD:
-            self.is_engine_dead = True
-            raise EngineDeadError()
-
-    def _format_exception(self, e: Exception) -> Exception:
-        """If errored, use EngineDeadError so root cause is clear."""
-
-        return (EngineDeadError(
-            suppress_context=True) if self.is_engine_dead else e)
-=======
+        self.resources.proc_handle.wait_for_startup(self.shutdown)
+
         # Create input socket.
         self.resources.input_socket = make_zmq_socket(self.ctx, input_path,
                                                       zmq.constants.PUSH)
@@ -360,8 +292,19 @@
         self.utility_results: dict[int, AnyFuture] = {}
 
     def shutdown(self):
-        self._finalizer()
->>>>>>> 46c759c1
+        # Terminate background resources
+        self.resources()
+
+    def _validate_alive(self, buffer: Any):
+        if buffer == EngineCoreProc.ENGINE_CORE_DEAD:
+            self.is_engine_dead = True
+            raise EngineDeadError()
+
+    def _format_exception(self, e: Exception) -> Exception:
+        """If errored, use EngineDeadError so root cause is clear."""
+
+        return (EngineDeadError(
+            suppress_context=True) if self.is_engine_dead else e)
 
 
 def _process_utility_output(output: UtilityOutput,
@@ -415,8 +358,12 @@
                         # shutdown signal, exit thread.
                         break
 
-                    (frame, ) = out_socket.recv_multipart(copy=False)
-                    outputs = decoder.decode(frame.buffer)
+                    try:
+                        (frame, ) = out_socket.recv_multipart(copy=False)
+                        self._validate_alive(frame.buffer)
+                        outputs = decoder.decode(frame.buffer)
+                    except Exception as e:
+                        raise self._format_exception(e) from None
                     if outputs.utility_output:
                         _process_utility_output(outputs.utility_output,
                                                 utility_results)
@@ -433,17 +380,8 @@
                                           daemon=True)
         self.output_queue_thread.start()
 
-<<<<<<< HEAD
-        try:
-            (frame, ) = self.output_socket.recv_multipart(copy=False)
-            self._validate_alive(frame.buffer)
-            return self.decoder.decode(frame.buffer)
-        except Exception as e:
-            raise self._format_exception(e) from None
-=======
     def get_output(self) -> EngineCoreOutputs:
         return self.outputs_queue.get()
->>>>>>> 46c759c1
 
     def _send_input(self, request_type: EngineCoreRequestType,
                     request: Any) -> None:
@@ -517,42 +455,8 @@
             log_stats=log_stats,
         )
 
-<<<<<<< HEAD
         self.outputs_queue: asyncio.Queue[Union[EngineCoreOutputs,
                                                 Exception]] = asyncio.Queue()
-        self.queue_task: Optional[asyncio.Task] = None
-
-    def shutdown(self):
-        super().shutdown()
-        if queue_task := getattr(self, "queue_task", None):
-            queue_task.cancel()
-
-    async def get_output_async(self) -> EngineCoreOutputs:
-        if self.queue_task is None:
-            # Run ZMQ IO (which releases the GIL) in a background task
-            # to overlap with this task (run_output_handler).
-            async def process_outputs_socket():
-                try:
-                    while True:
-                        (frame, ) = await self.output_socket.recv_multipart(
-                            copy=False)
-                        self._validate_alive(frame.buffer)
-                        self.outputs_queue.put_nowait(frame.buffer)
-                except Exception as e:
-                    self.outputs_queue.put_nowait(e)
-
-            self.queue_task = asyncio.create_task(process_outputs_socket())
-
-        # If an exception arises in process_outputs_socket task,
-        # it is forwarded to the outputs_queue so we can raise it
-        # from this (run_output_handler) task to shut down the server.
-        outputs = await self.outputs_queue.get()
-        if isinstance(outputs, Exception):
-            raise self._format_exception(outputs) from None
-
-        return self.decoder.decode(outputs)
-=======
-        self.outputs_queue: Optional[asyncio.Queue[EngineCoreOutputs]] = None
         self.queue_task: Optional[asyncio.Task] = None
 
     async def _start_output_queue_task(self):
@@ -568,24 +472,41 @@
         self.resources.output_socket = output_socket
 
         async def process_outputs_socket():
-            while True:
-                (frame, ) = await output_socket.recv_multipart(copy=False)
-                outputs: EngineCoreOutputs = decoder.decode(frame.buffer)
-                if outputs.utility_output:
-                    _process_utility_output(outputs.utility_output,
-                                            utility_results)
-                else:
-                    outputs_queue.put_nowait(outputs)
+            # Run ZMQ IO (which releases the GIL) in a background task
+            # to overlap with this task.
+            try:
+                while True:
+                    (frame, ) = await output_socket.recv_multipart(copy=False)
+                    self._validate_alive(frame.buffer)
+                    outputs: EngineCoreOutputs = decoder.decode(frame.buffer)
+                    if outputs.utility_output:
+                        _process_utility_output(outputs.utility_output,
+                                                utility_results)
+                    else:
+                        outputs_queue.put_nowait(outputs)
+            except Exception as e:
+                self.outputs_queue.put_nowait(e)
 
         self.queue_task = asyncio.create_task(process_outputs_socket(),
                                               name="EngineCoreOutputQueueTask")
 
+    def shutdown(self):
+        super().shutdown()
+        if queue_task := getattr(self, "queue_task", None):
+            queue_task.cancel()
+
     async def get_output_async(self) -> EngineCoreOutputs:
-        if self.outputs_queue is None:
+        if self.queue_task is None:
             await self._start_output_queue_task()
             assert self.outputs_queue is not None
-        return await self.outputs_queue.get()
->>>>>>> 46c759c1
+        # If an exception arises in process_outputs_socket task,
+        # it is forwarded to the outputs_queue so we can raise it
+        # from this (run_output_handler) task to shut down the server.
+        outputs = await self.outputs_queue.get()
+        if isinstance(outputs, Exception):
+            raise self._format_exception(outputs) from None
+
+        return outputs
 
     async def _send_input(self, request_type: EngineCoreRequestType,
                           request: Any) -> None:
