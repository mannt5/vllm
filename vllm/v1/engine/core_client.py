--- conflicted
+++ resolved
@@ -262,16 +262,9 @@
     """Used as a finalizer for clean shutdown, avoiding
     circular reference back to the client object."""
 
-<<<<<<< HEAD
+    ctx: Union[zmq.Context]
     core_engines: list[CoreEngine] = field(default_factory=list)
-    ctx: Union[zmq.Context] = None
-    output_socket: Union[zmq.Socket, zmq.asyncio.Socket] = None
-=======
-    ctx: zmq.Context
     output_socket: Optional[Union[zmq.Socket, zmq.asyncio.Socket]] = None
-    input_socket: Optional[Union[zmq.Socket, zmq.asyncio.Socket]] = None
-    proc_handle: Optional[BackgroundProcHandle] = None
->>>>>>> d0cfec7a
     shutdown_path: Optional[str] = None
 
     def __call__(self):
