# SPDX-License-Identifier: Apache-2.0

import asyncio
import os
import queue
import signal
import threading
import uuid
import weakref
from abc import ABC, abstractmethod
from collections.abc import Awaitable, Sequence
from concurrent.futures import Future
from dataclasses import dataclass, field
from threading import Thread
from typing import Any, Callable, Optional, Union

import zmq
import zmq.asyncio

from vllm.config import VllmConfig
from vllm.logger import init_logger
from vllm.lora.request import LoRARequest
from vllm.utils import (get_open_zmq_inproc_path, get_open_zmq_ipc_path,
                        kill_process_tree, make_zmq_socket)
from vllm.v1.engine import (EngineCoreOutputs, EngineCoreRequest,
                            EngineCoreRequestType, UtilityOutput)
from vllm.v1.engine.core import EngineCore, EngineCoreProc
from vllm.v1.executor.abstract import Executor
from vllm.v1.serial_utils import MsgpackDecoder, MsgpackEncoder
from vllm.v1.utils import BackgroundProcHandle

logger = init_logger(__name__)

AnyFuture = Union[asyncio.Future[Any], Future[Any]]


class EngineCoreClient(ABC):
    """
    EngineCoreClient: subclasses handle different methods for pushing 
        and pulling from the EngineCore for asyncio / multiprocessing.

    Subclasses:
    * InprocClient: In process EngineCore (for V0-style LLMEngine use)
    * SyncMPClient: ZMQ + background proc EngineCore (for LLM)
    * AsyncMPClient: ZMQ + background proc EngineCore w/ asyncio (for AsyncLLM)
    """

    @staticmethod
    def make_client(
        multiprocess_mode: bool,
        asyncio_mode: bool,
        vllm_config: VllmConfig,
        executor_class: type[Executor],
        log_stats: bool,
    ) -> "EngineCoreClient":

        # TODO: support this for debugging purposes.
        if asyncio_mode and not multiprocess_mode:
            raise NotImplementedError(
                "Running EngineCore in asyncio without multiprocessing "
                "is not currently supported.")

        if multiprocess_mode and asyncio_mode:
            if vllm_config.parallel_config.data_parallel_size > 1:
                return DPAsyncMPClient(vllm_config, executor_class, log_stats)

            return AsyncMPClient(vllm_config, executor_class, log_stats)

        if multiprocess_mode and not asyncio_mode:
            return SyncMPClient(vllm_config, executor_class, log_stats)

        return InprocClient(vllm_config, executor_class, log_stats)

    @abstractmethod
    def shutdown(self):
        ...

    def get_output(self) -> EngineCoreOutputs:
        raise NotImplementedError

    def add_request(self, request: EngineCoreRequest) -> None:
        raise NotImplementedError

    def profile(self, is_start: bool = True) -> None:
        raise NotImplementedError

    def reset_prefix_cache(self) -> None:
        raise NotImplementedError

    def sleep(self, level: int = 1) -> None:
        raise NotImplementedError

    def wake_up(self, tags: Optional[list[str]] = None) -> None:
        raise NotImplementedError

    def is_sleeping(self) -> bool:
        raise NotImplementedError

    def execute_dummy_batch(self) -> None:
        raise NotImplementedError

    async def execute_dummy_batch_async(self) -> None:
        raise NotImplementedError

    def abort_requests(self, request_ids: list[str]) -> None:
        raise NotImplementedError

    def add_lora(self, lora_request: LoRARequest) -> bool:
        raise NotImplementedError

    def remove_lora(self, lora_id: int) -> bool:
        raise NotImplementedError

    def list_loras(self) -> set[int]:
        raise NotImplementedError

    def pin_lora(self, lora_id: int) -> bool:
        raise NotImplementedError

    async def get_output_async(self) -> EngineCoreOutputs:
        raise NotImplementedError

    async def add_request_async(self, request: EngineCoreRequest) -> None:
        raise NotImplementedError

    async def profile_async(self, is_start: bool = True) -> None:
        raise NotImplementedError

    async def reset_prefix_cache_async(self) -> None:
        raise NotImplementedError

    async def sleep_async(self, level: int = 1) -> None:
        raise NotImplementedError

    async def wake_up_async(self, tags: Optional[list[str]] = None) -> None:
        raise NotImplementedError

    async def is_sleeping_async(self) -> bool:
        raise NotImplementedError

    async def abort_requests_async(self, request_ids: list[str]) -> None:
        raise NotImplementedError

    async def add_lora_async(self, lora_request: LoRARequest) -> bool:
        raise NotImplementedError

    async def remove_lora_async(self, lora_id: int) -> bool:
        raise NotImplementedError

    async def list_loras_async(self) -> set[int]:
        raise NotImplementedError

    async def pin_lora_async(self, lora_id: int) -> bool:
        raise NotImplementedError


class InprocClient(EngineCoreClient):
    """
    InprocClient: client for in-process EngineCore. Intended 
    for use in LLMEngine for V0-style add_request() and step()
        EngineCore setup in this process (no busy loop).

        * pushes EngineCoreRequest directly into the EngineCore
        * pulls EngineCoreOutputs by stepping the EngineCore
    """

    def __init__(self, *args, **kwargs):
        self.engine_core = EngineCore(*args, **kwargs)

    def get_output(self) -> EngineCoreOutputs:
        return self.engine_core.step()

    def add_request(self, request: EngineCoreRequest) -> None:
        self.engine_core.add_request(request)

    def abort_requests(self, request_ids: list[str]) -> None:
        if len(request_ids) > 0:
            self.engine_core.abort_requests(request_ids)

    def shutdown(self) -> None:
        self.engine_core.shutdown()

    def profile(self, is_start: bool = True) -> None:
        self.engine_core.profile(is_start)

    def reset_prefix_cache(self) -> None:
        self.engine_core.reset_prefix_cache()

    def sleep(self, level: int = 1) -> None:
        self.engine_core.sleep(level)

    def wake_up(self, tags: Optional[list[str]] = None) -> None:
        self.engine_core.wake_up(tags)

    def is_sleeping(self) -> bool:
        return self.engine_core.is_sleeping()

    def execute_dummy_batch(self) -> None:
        self.engine_core.execute_dummy_batch()

    def add_lora(self, lora_request: LoRARequest) -> bool:
        return self.engine_core.add_lora(lora_request)

    def remove_lora(self, lora_id: int) -> bool:
        return self.engine_core.remove_lora(lora_id)

    def list_loras(self) -> set[int]:
        return self.engine_core.list_loras()

    def pin_lora(self, lora_id: int) -> bool:
        return self.engine_core.pin_lora(lora_id)


class CoreEngine:
    """One per data parallel rank."""

    def __init__(
        self,
        vllm_config: VllmConfig,
        executor_class: type[Executor],
        log_stats: bool,
        ctx: Union[zmq.Context, zmq.asyncio.Context],
        output_path: str,
        index: int = 0,
        local_dp_rank: int = 0,
    ):
        # Paths and sockets for IPC.
        input_path = get_open_zmq_ipc_path()
        self.input_socket = make_zmq_socket(ctx, input_path,
                                            zmq.constants.PUSH)
        try:
            # Start EngineCore in background process.
            self.proc_handle = BackgroundProcHandle(
                input_path=input_path,
                output_path=output_path,
                process_name=f"EngineCore_{index}",
                target_fn=EngineCoreProc.run_engine_core,
                process_kwargs={
                    "vllm_config": vllm_config,
                    "dp_rank": index,
                    "local_dp_rank": local_dp_rank,
                    "executor_class": executor_class,
                    "log_stats": log_stats,
                })

            self.num_reqs_in_flight = 0
        finally:
            if not hasattr(self, "num_reqs_in_flight"):
                # Ensure socket is closed if process fails to start.
                self.close()

    def send_multipart(self, msg_parts: Sequence):
        return self.input_socket.send_multipart(msg_parts, copy=False)

    def close(self):
        if proc_handle := getattr(self, "proc_handle", None):
            proc_handle.shutdown()
        if socket := getattr(self, "input_socket", None):
            socket.close(linger=0)


@dataclass
class BackgroundResources:
    """Used as a finalizer for clean shutdown, avoiding
    circular reference back to the client object."""

    ctx: Union[zmq.Context]
    core_engines: list[CoreEngine] = field(default_factory=list)
    output_socket: Optional[Union[zmq.Socket, zmq.asyncio.Socket]] = None
    shutdown_path: Optional[str] = None

    def __call__(self):
        """Clean up background resources."""

        for core_engine in self.core_engines:
            core_engine.close()

        # ZMQ context termination can hang if the sockets
        # aren't explicitly closed first.
        if self.output_socket is not None:
            self.output_socket.close(linger=0)
        if self.shutdown_path is not None:
            # We must ensure that the sync output socket is
            # closed cleanly in its own thread.
            with self.ctx.socket(zmq.PAIR) as shutdown_sender:
                shutdown_sender.connect(self.shutdown_path)
                # Send shutdown signal.
                shutdown_sender.send(b'')


class MPClient(EngineCoreClient):
    """
    MPClient: base client for multi-proc EngineCore.
        EngineCore runs in a background process busy loop, getting
        new EngineCoreRequests and returning EngineCoreOutputs

        * pushes EngineCoreRequests via input_socket
        * pulls EngineCoreOutputs via output_socket
    
        * AsyncMPClient subclass for AsyncLLM usage
        * SyncMPClient subclass for LLM usage
    """

    def __init__(
        self,
        asyncio_mode: bool,
        vllm_config: VllmConfig,
        executor_class: type[Executor],
        log_stats: bool,
    ):
        # The child processes will send SIGUSR1 when unrecoverable
        # errors happen. We kill the process tree here so that the
        # stack trace is very evident.
        # TODO(rob): rather than killing the main process, we should
        # figure out how to raise an AsyncEngineDeadError and
        # handle at the API server level so we can return a better
        # error code to the clients calling vLLM.
        def sigusr1_handler(signum, frame):
            logger.fatal("Got fatal signal from worker processes, shutting "
                         "down. See stack trace above for root cause issue.")
            kill_process_tree(os.getpid())

        if threading.current_thread() == threading.main_thread():
            signal.signal(signal.SIGUSR1, sigusr1_handler)
        else:
            logger.warning("SIGUSR1 handler not installed because we are not "
                           "running in the main thread. In this case the "
                           "forked engine process may not be killed when "
                           "an exception is raised, and you need to handle "
                           "the engine process shutdown manually.")

        # Serialization setup.
        self.encoder = MsgpackEncoder()
        self.decoder = MsgpackDecoder(EngineCoreOutputs)

        # ZMQ setup.
        sync_ctx = zmq.Context(io_threads=2)
        self.ctx = zmq.asyncio.Context(sync_ctx) if asyncio_mode else sync_ctx

        # This will ensure resources created so far are closed
        # when the client is garbage collected,  even if an
        # exception is raised mid-construction.
        self.resources = BackgroundResources(ctx=sync_ctx)
        self._finalizer = weakref.finalize(self, self.resources)

        # Paths and sockets for IPC.
        self.output_path = get_open_zmq_ipc_path()

        new_core_engine = lambda index, local_dp_rank=None: CoreEngine(
            vllm_config, executor_class, log_stats, self.ctx, self.output_path,
            index, local_dp_rank)

        # Start engine core process(es).
        self._init_core_engines(vllm_config, new_core_engine,
                                self.resources.core_engines)

        # Wait for engine core process(es) to start.
        for engine in self.resources.core_engines:
            engine.proc_handle.wait_for_startup()

        self.utility_results: dict[int, AnyFuture] = {}

    def _init_core_engines(
        self,
        vllm_config: VllmConfig,
        new_core_engine: Callable[[int, Optional[int]], CoreEngine],
        core_engines: list[CoreEngine],
    ) -> None:

        # Default case - single core engine.
        dp_rank = vllm_config.parallel_config.data_parallel_rank
        local_dp_rank = vllm_config.parallel_config.data_parallel_rank_local
        core_engine = new_core_engine(
            dp_rank, local_dp_rank if local_dp_rank is not None else dp_rank)
        core_engines.append(core_engine)
        self.core_engine = core_engine

    def shutdown(self):
        self._finalizer()


def _process_utility_output(output: UtilityOutput,
                            utility_results: dict[int, AnyFuture]):
    """Set the result from a utility method in the waiting future"""
    future = utility_results.pop(output.call_id)
    if output.failure_message is not None:
        future.set_exception(Exception(output.failure_message))
    else:
        future.set_result(output.result)


class SyncMPClient(MPClient):
    """Synchronous client for multi-proc EngineCore."""

    def __init__(self, vllm_config: VllmConfig, executor_class: type[Executor],
                 log_stats: bool):
        super().__init__(
            asyncio_mode=False,
            vllm_config=vllm_config,
            executor_class=executor_class,
            log_stats=log_stats,
        )

        self.outputs_queue: queue.Queue[EngineCoreOutputs] = queue.Queue()

        # Ensure that the outputs socket processing thread does not have
        # a ref to the client which prevents gc.
        ctx = self.ctx
        output_path = self.output_path
        decoder = self.decoder
        utility_results = self.utility_results
        outputs_queue = self.outputs_queue

        shutdown_path = get_open_zmq_inproc_path()
        self.resources.shutdown_path = shutdown_path

        def process_outputs_socket():
            shutdown_socket = ctx.socket(zmq.PAIR)
            shutdown_socket.bind(shutdown_path)
            out_socket = make_zmq_socket(ctx, output_path, zmq.constants.PULL)
            try:
                poller = zmq.Poller()
                poller.register(shutdown_socket)
                poller.register(out_socket)
                while True:
                    socks = poller.poll()
                    if not socks:
                        continue
                    if len(socks) == 2 or socks[0][0] == shutdown_socket:
                        # shutdown signal, exit thread.
                        break

                    frame = out_socket.recv(copy=False)
                    outputs = decoder.decode(frame.buffer)
                    if outputs.utility_output:
                        _process_utility_output(outputs.utility_output,
                                                utility_results)
                    else:
                        outputs_queue.put_nowait(outputs)
            finally:
                # Close sockets.
                shutdown_socket.close(linger=0)
                out_socket.close(linger=0)

        # Process outputs from engine in separate thread.
        self.output_queue_thread = Thread(target=process_outputs_socket,
                                          name="EngineCoreOutputQueueThread",
                                          daemon=True)
        self.output_queue_thread.start()

    def get_output(self) -> EngineCoreOutputs:
        return self.outputs_queue.get()

    def _send_input(self, request_type: EngineCoreRequestType, request: Any):
        # (RequestType, SerializedRequest)
        msg = (request_type.value, self.encoder.encode(request))
        self.core_engine.send_multipart(msg)

    def call_utility(self, method: str, *args) -> Any:
        call_id = uuid.uuid1().int >> 64
        future: Future[Any] = Future()
        self.utility_results[call_id] = future
        self._send_input(EngineCoreRequestType.UTILITY,
                         (call_id, method, args))

        return future.result()

    def add_request(self, request: EngineCoreRequest) -> None:
        # NOTE: text prompt is not needed in the core engine as it has been
        # tokenized.
        request.prompt = None
        self._send_input(EngineCoreRequestType.ADD, request)

    def abort_requests(self, request_ids: list[str]) -> None:
        if len(request_ids) > 0:
            self._send_input(EngineCoreRequestType.ABORT, request_ids)

    def profile(self, is_start: bool = True) -> None:
        self.call_utility("profile", is_start)

    def reset_prefix_cache(self) -> None:
        self.call_utility("reset_prefix_cache")

    def add_lora(self, lora_request: LoRARequest) -> bool:
        return self.call_utility("add_lora", lora_request)

    def remove_lora(self, lora_id: int) -> bool:
        return self.call_utility("remove_lora", lora_id)

    def list_loras(self) -> set[int]:
        return self.call_utility("list_loras")

    def pin_lora(self, lora_id: int) -> bool:
        return self.call_utility("pin_lora", lora_id)

    def sleep(self, level: int = 1) -> None:
        self.call_utility("sleep", level)

<<<<<<< HEAD
    def wake_up(self, tags: Optional[list[str]] = None) -> None:
        self._call_utility("wake_up", tags)
=======
    def wake_up(self) -> None:
        self.call_utility("wake_up")
>>>>>>> 15dac210

    def is_sleeping(self) -> bool:
        return self.call_utility("is_sleeping")

    def execute_dummy_batch(self) -> None:
        self.call_utility("execute_dummy_batch")


class AsyncMPClient(MPClient):
    """Asyncio-compatible client for multi-proc EngineCore."""

    def __init__(self, vllm_config: VllmConfig, executor_class: type[Executor],
                 log_stats: bool):
        super().__init__(
            asyncio_mode=True,
            vllm_config=vllm_config,
            executor_class=executor_class,
            log_stats=log_stats,
        )

        self.outputs_queue: Optional[asyncio.Queue[EngineCoreOutputs]] = None
        self.queue_task: Optional[asyncio.Task] = None

        self.outputs_handler: Optional[Callable[
            [AsyncMPClient, EngineCoreOutputs], Awaitable[None]]] = None

    def _ensure_output_queue_task(self):
        if self.outputs_queue is not None:
            return

        # Perform IO in separate task to parallelize as much as possible.
        # Avoid task having direct reference back to the client.
        self.outputs_queue = asyncio.Queue()
        decoder = self.decoder
        utility_results = self.utility_results
        outputs_queue = self.outputs_queue
        output_handler = self.outputs_handler
        _self_ref = weakref.ref(self) if output_handler else None
        output_path = self.output_path
        output_socket = make_zmq_socket(self.ctx, output_path,
                                        zmq.constants.PULL)
        self.resources.output_socket = output_socket

        async def process_outputs_socket():
            while True:
                (frame, ) = await output_socket.recv_multipart(copy=False)
                outputs: EngineCoreOutputs = decoder.decode(frame.buffer)
                if outputs.utility_output:
                    _process_utility_output(outputs.utility_output,
                                            utility_results)
                    continue

                if output_handler is not None:
                    assert _self_ref is not None
                    _self = _self_ref()
                    if not _self:
                        # Client has been garbage collected, abort.
                        return
                    await output_handler(_self, outputs)

                if outputs.outputs or outputs.scheduler_stats:
                    outputs_queue.put_nowait(outputs)

        self.queue_task = asyncio.create_task(process_outputs_socket(),
                                              name="EngineCoreOutputQueueTask")

    async def get_output_async(self) -> EngineCoreOutputs:
        self._ensure_output_queue_task()
        assert self.outputs_queue is not None
        return await self.outputs_queue.get()

    async def _send_input(self, request_type: EngineCoreRequestType,
                          request: Any) -> None:
        await self.core_engine.send_multipart(
            (request_type.value, self.encoder.encode(request)))

        self._ensure_output_queue_task()

    async def call_utility_async(self, method: str, *args) -> Any:
        return await self._call_utility_async(method,
                                              *args,
                                              engine=self.core_engine)

    async def _call_utility_async(
        self,
        method: str,
        *args,
        engine: CoreEngine,
    ) -> Any:
        call_id = uuid.uuid1().int >> 64
        future = asyncio.get_running_loop().create_future()
        self.utility_results[call_id] = future
        message = (EngineCoreRequestType.UTILITY.value,
                   self.encoder.encode((call_id, method, args)))
        await engine.send_multipart(message)
        self._ensure_output_queue_task()
        return await future

    async def add_request_async(self, request: EngineCoreRequest) -> None:
        # NOTE: text prompt is not needed in the core engine as it has been
        # tokenized.
        request.prompt = None
        await self._send_input(EngineCoreRequestType.ADD, request)

    async def abort_requests_async(self, request_ids: list[str]) -> None:
        if len(request_ids) > 0:
            await self._send_input(EngineCoreRequestType.ABORT, request_ids)

    async def profile_async(self, is_start: bool = True) -> None:
        await self.call_utility_async("profile", is_start)

    async def reset_prefix_cache_async(self) -> None:
        await self.call_utility_async("reset_prefix_cache")

    async def sleep_async(self, level: int = 1) -> None:
        await self.call_utility_async("sleep", level)

<<<<<<< HEAD
    async def wake_up_async(self, tags: Optional[list[str]] = None) -> None:
        await self._call_utility_async("wake_up", tags)
=======
    async def wake_up_async(self) -> None:
        await self.call_utility_async("wake_up")
>>>>>>> 15dac210

    async def is_sleeping_async(self) -> bool:
        return await self.call_utility_async("is_sleeping")

    async def execute_dummy_batch_async(self) -> None:
        await self.call_utility_async("execute_dummy_batch")

    async def add_lora_async(self, lora_request: LoRARequest) -> bool:
        return await self.call_utility_async("add_lora", lora_request)

    async def remove_lora_async(self, lora_id: int) -> bool:
        return await self.call_utility_async("remove_lora", lora_id)

    async def list_loras_async(self) -> set[int]:
        return await self.call_utility_async("list_loras")

    async def pin_lora_async(self, lora_id: int) -> bool:
        return await self.call_utility_async("pin_lora", lora_id)


class DPAsyncMPClient(AsyncMPClient):
    """Asyncio-compatible client for multi-proc, multi-engine (data parallel)
    EngineCore."""

    def __init__(self, vllm_config: VllmConfig, executor_class: type[Executor],
                 log_stats: bool):
        super().__init__(vllm_config, executor_class, log_stats)

        assert len(self.core_engines) > 1

        # Control message used for triggering dp idle mode loop.
        self.start_dp_msg = (EngineCoreRequestType.START_DP.value,
                             self.encoder.encode(None))

        self.num_engines_running = 0
        self.reqs_in_flight: dict[str, CoreEngine] = {}

        self.outputs_handler = DPAsyncMPClient.process_engine_outputs  # type: ignore[assignment]

    def _init_core_engines(
        self,
        vllm_config: VllmConfig,
        new_core_engine: Callable[[int, Optional[int]], CoreEngine],
        core_engines: list[CoreEngine],
    ) -> None:

        # Launch a core engine for each data parallel rank.
        dp_size = vllm_config.parallel_config.data_parallel_size
        for i in range(dp_size):
            # Multi-node not yet supported so local_dp_rank == dp_rank.
            core_engines.append(new_core_engine(i, i))

        self.core_engines = core_engines

    async def call_utility_async(self, method: str, *args) -> Any:
        # Only the result from the first engine is returned.
        return (await asyncio.gather(*[
            self._call_utility_async(method, *args, engine=engine)
            for engine in self.core_engines
        ]))[0]

    async def add_request_async(self, request: EngineCoreRequest) -> None:
        # NOTE: text prompt is not needed in the core engine as it has been
        # tokenized.
        request.prompt = None

        msg = (EngineCoreRequestType.ADD.value, self.encoder.encode(request))

        chosen_engine = self.get_core_engine_for_request()
        self.reqs_in_flight[request.request_id] = chosen_engine
        chosen_engine.num_reqs_in_flight += 1
        if self.num_engines_running >= len(self.core_engines):
            await chosen_engine.send_multipart(msg)
        else:
            # Send request to chosen engine and dp start loop
            # control message to all other engines.
            self.num_engines_running += len(self.core_engines)
            await asyncio.gather(*[
                engine.send_multipart(msg if engine is
                                      chosen_engine else self.start_dp_msg)
                for engine in self.core_engines
            ])

        self._ensure_output_queue_task()

    def get_core_engine_for_request(self) -> CoreEngine:
        return min(self.core_engines, key=lambda e: e.num_reqs_in_flight)

    @staticmethod
    async def process_engine_outputs(self: "DPAsyncMPClient",
                                     outputs: EngineCoreOutputs):
        if self.reqs_in_flight:
            for req_id in outputs.finished_requests or ():
                if engine := self.reqs_in_flight.pop(req_id, None):
                    engine.num_reqs_in_flight -= 1

        if outputs.engine_paused:
            assert self.num_engines_running >= 1
            self.num_engines_running -= 1
            if not self.num_engines_running and self.reqs_in_flight:
                # If there are requests in flight here, they must have
                # been sent after the engines paused. We must make
                # sure to start the other engines:
                self.num_engines_running = len(self.core_engines)
                coros = [
                    engine.send_multipart(self.start_dp_msg)
                    for engine in self.core_engines
                    if not engine.num_reqs_in_flight
                ]
                if coros:
                    await asyncio.gather(*coros)

    async def abort_requests_async(self, request_ids: list[str]) -> None:
        if not request_ids:
            return

        if len(request_ids) == 1:
            # Fast-path common case.
            if engine := self.reqs_in_flight.get(request_ids[0]):
                await self._abort_requests(request_ids, engine)
            return

        by_engine: dict[CoreEngine, list[str]] = {}
        for req_id in request_ids:
            if engine := self.reqs_in_flight.get(req_id):
                by_engine.setdefault(engine, []).append(req_id)
        for engine, req_ids in by_engine.items():
            await self._abort_requests(req_ids, engine)

    async def _abort_requests(self, request_ids: list[str],
                              engine: CoreEngine) -> None:
        await engine.send_multipart((EngineCoreRequestType.ABORT.value,
                                     self.encoder.encode(request_ids)))<|MERGE_RESOLUTION|>--- conflicted
+++ resolved
@@ -496,13 +496,8 @@
     def sleep(self, level: int = 1) -> None:
         self.call_utility("sleep", level)
 
-<<<<<<< HEAD
     def wake_up(self, tags: Optional[list[str]] = None) -> None:
-        self._call_utility("wake_up", tags)
-=======
-    def wake_up(self) -> None:
-        self.call_utility("wake_up")
->>>>>>> 15dac210
+        self.call_utility("wake_up", tags)
 
     def is_sleeping(self) -> bool:
         return self.call_utility("is_sleeping")
@@ -620,13 +615,8 @@
     async def sleep_async(self, level: int = 1) -> None:
         await self.call_utility_async("sleep", level)
 
-<<<<<<< HEAD
     async def wake_up_async(self, tags: Optional[list[str]] = None) -> None:
-        await self._call_utility_async("wake_up", tags)
-=======
-    async def wake_up_async(self) -> None:
-        await self.call_utility_async("wake_up")
->>>>>>> 15dac210
+        await self.call_utility_async("wake_up", tags)
 
     async def is_sleeping_async(self) -> bool:
         return await self.call_utility_async("is_sleeping")
