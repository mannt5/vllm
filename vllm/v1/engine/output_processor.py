--- conflicted
+++ resolved
@@ -412,26 +412,16 @@
             if request_output := req_state.make_request_output(
                     new_token_ids, pooling_output, finish_reason, stop_reason,
                     kv_transfer_params, num_cached_tokens):
-<<<<<<< HEAD
                 if req_state.stats is not None:
                     request_output.metrics = RequestMetrics(
                         arrival_time=req_state.stats.arrival_time,
                         last_token_time=req_state.stats.last_token_ts,
                         first_scheduled_time=req_state.stats.scheduled_ts,
                         first_token_time=req_state.stats.first_token_ts,
-                        time_in_queue=req_state.stats.scheduled_ts - req_state.stats.arrival_time,
+                        time_in_queue=req_state.stats.scheduled_ts -
+                            req_state.stats.arrival_time,
                         finished_time=time.monotonic()
                     )
-=======
-                request_output.metrics = RequestMetrics(
-                    arrival_time=req_state.stats.arrival_time,
-                    last_token_time=req_state.stats.last_token_ts,
-                    first_scheduled_time=req_state.stats.scheduled_ts,
-                    first_token_time=req_state.stats.first_token_ts,
-                    time_in_queue=req_state.stats.scheduled_ts - req_state.stats.arrival_time,
-                    finished_time=time.monotonic()
-                ) if self.log_stats else None
->>>>>>> dc5e7994
                 if req_state.queue is not None:
                     # AsyncLLM: put into queue for handling by generate().
                     req_state.queue.put(request_output)
