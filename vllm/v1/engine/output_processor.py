# SPDX-License-Identifier: Apache-2.0
# SPDX-FileCopyrightText: Copyright contributors to the vLLM project

import asyncio
from collections.abc import Iterable
from dataclasses import dataclass
from typing import Any, Optional, Union, cast

import torch

from vllm.outputs import (CompletionOutput, PoolingOutput,
                          PoolingRequestOutput, RequestOutput)
from vllm.sampling_params import RequestOutputKind
from vllm.streaming_params import StreamingParams
from vllm.transformers_utils.tokenizer import AnyTokenizer
from vllm.transformers_utils.tokenizer_group import TokenizerGroup
from vllm.v1.engine import EngineCoreOutput, EngineCoreRequest, FinishReason
from vllm.v1.engine.detokenizer import IncrementalDetokenizer
from vllm.v1.engine.logprobs import LogprobsProcessor
from vllm.v1.engine.parallel_sampling import ParentRequest
from vllm.v1.metrics.stats import (IterationStats, LoRARequestStates,
                                   RequestStateStats)


class RequestOutputCollector:
    """
    Collects streamed RequestOutputs per individual request,
    for hand-off to the consuming asyncio generate task.

    When streaming deltas, RequestOutputs are merged if the
    producer gets ahead of the consumer.
    """

    def __init__(self, output_kind: RequestOutputKind):
        self.aggregate = output_kind == RequestOutputKind.DELTA
        self.output: Optional[Union[RequestOutput, PoolingRequestOutput,
                                    Exception]] = None
        self.ready = asyncio.Event()

<<<<<<< HEAD
    def _is_output_ready(
            self,
            output: RequestOutput,
            streaming_params: Optional[StreamingParams] = None) -> bool:
        return output is not None and (streaming_params is None or isinstance(
            output, Exception) or output.finished or sum(
                len(o.token_ids)
                for o in output.outputs) >= streaming_params.stream_n)

    def put(self, output: Union[RequestOutput, Exception]) -> None:
=======
    def put(self, output: Union[RequestOutput, PoolingRequestOutput,
                                Exception]) -> None:
>>>>>>> 551ef163
        """Non-blocking put operation."""
        if self.output is None or isinstance(output, Exception):
            self.output = output
            self.ready.set()
        elif isinstance(self.output, (RequestOutput, PoolingRequestOutput)):
            # This ensures that request outputs with different request indexes
            # (if n > 1) do not override each other.
            self.output.add(output, aggregate=self.aggregate)
            self.ready.set()

<<<<<<< HEAD
    async def get(
            self,
            streaming_params: Optional[StreamingParams] = None
    ) -> RequestOutput:
=======
    async def get(self) -> Union[RequestOutput, PoolingRequestOutput]:
>>>>>>> 551ef163
        """Get operation blocks on put event."""
        while not self._is_output_ready(output := self.output,
                                        streaming_params):
            self.ready.clear()
            await self.ready.wait()

        self.output = None
        self.ready.clear()
        if isinstance(output, Exception):
            raise output
        return output

    def get_nowait(
<<<<<<< HEAD
        self,
        streaming_params: Optional[StreamingParams] = None
    ) -> Optional[RequestOutput]:
=======
            self) -> Optional[Union[RequestOutput, PoolingRequestOutput]]:
>>>>>>> 551ef163
        """Non-blocking get operation."""
        output = self.output
        if self._is_output_ready(output, streaming_params):
            self.output = None
            self.ready.clear()
        if isinstance(output, Exception):
            raise output
        return output


@dataclass
class OutputProcessorOutput:

    request_outputs: list[Union[RequestOutput, PoolingRequestOutput]]
    reqs_to_abort: list[str]


class RequestState:

    def __init__(
        self,
        request_id: str,
        parent_req: Optional[ParentRequest],
        request_index: int,
        lora_name: Optional[str],
        output_kind: RequestOutputKind,
        prompt: Optional[str],
        prompt_token_ids: list[int],
        logprobs_processor: Optional[LogprobsProcessor],
        detokenizer: Optional[IncrementalDetokenizer],
        max_tokens_param: Optional[int],
        arrival_time: float,
        queue: Optional[RequestOutputCollector],
        log_stats: bool,
    ):
        self.request_id = request_id
        self.parent_req = parent_req
        self.request_index = request_index
        self.lora_name = lora_name
        self.output_kind = output_kind
        self.prompt = prompt
        self.prompt_token_ids = prompt_token_ids
        self.prompt_len = len(prompt_token_ids)
        self.logprobs_processor = logprobs_processor
        self.detokenizer = detokenizer
        self.max_tokens_param = max_tokens_param
        self.is_prefilling = True
        self.queue = queue

        self.stats = RequestStateStats(
            arrival_time=arrival_time) if log_stats else None

    @classmethod
    def from_new_request(
        cls,
        tokenizer: AnyTokenizer,
        request: EngineCoreRequest,
        prompt: Optional[str],
        parent_req: Optional[ParentRequest],
        request_index: int,
        queue: Optional[RequestOutputCollector],
        log_stats: bool,
    ) -> "RequestState":

        if sampling_params := request.sampling_params:
            if not sampling_params.detokenize:
                tokenizer = None
            output_kind = sampling_params.output_kind
            logprobs_processor = LogprobsProcessor.from_new_request(
                tokenizer=tokenizer,
                request=request,
            )
            detokenizer = IncrementalDetokenizer.from_new_request(
                tokenizer=tokenizer,
                request=request,
            )
            max_tokens_param = sampling_params.max_tokens
        else:
            logprobs_processor = None
            detokenizer = None
            max_tokens_param = None
            assert request.pooling_params is not None
            output_kind = request.pooling_params.output_kind

        return cls(
            request_id=request.request_id,
            parent_req=parent_req,
            request_index=request_index,
            lora_name=(request.lora_request.name
                       if request.lora_request is not None else None),
            output_kind=output_kind,
            prompt=prompt,
            prompt_token_ids=request.prompt_token_ids,
            logprobs_processor=logprobs_processor,
            detokenizer=detokenizer,
            max_tokens_param=max_tokens_param,
            arrival_time=request.arrival_time,
            queue=queue,
            log_stats=log_stats,
        )

    def make_request_output(
        self,
        new_token_ids: list[int],
        pooling_output: Optional[torch.Tensor],
        finish_reason: Optional[FinishReason],
        stop_reason: Union[int, str, None],
        kv_transfer_params: Optional[dict[str, Any]] = None,
        num_cached_tokens: int = 0,
    ) -> Optional[Union[RequestOutput, PoolingRequestOutput]]:

        finished = finish_reason is not None
        final_only = self.output_kind == RequestOutputKind.FINAL_ONLY

        if not finished and final_only:
            # Only the final output is required in FINAL_ONLY mode.
            return None

        request_id = self.request_id
        if pooling_output is not None:
            return self._new_request_output(
                request_id, [self._new_pooling_output(pooling_output)],
                finished)

        output = self._new_completion_output(new_token_ids, finish_reason,
                                             stop_reason)

        if self.parent_req is None:
            outputs = [output]
        else:
            request_id, outputs, finished = self.parent_req.get_outputs(
                request_id, output)
            if not outputs:
                return None

        return self._new_request_output(request_id, outputs, finished,
                                        kv_transfer_params, num_cached_tokens)

    def _new_request_output(
        self,
        request_id: str,
        outputs: Union[list[CompletionOutput], list[PoolingOutput]],
        finished: bool,
        kv_transfer_params: Optional[dict[str, Any]] = None,
        num_cached_tokens: int = 0,
    ) -> Union[RequestOutput, PoolingRequestOutput]:

        if isinstance(outputs[0], PoolingOutput):
            assert len(outputs) == 1
            return PoolingRequestOutput(
                request_id=request_id,
                outputs=outputs[0],
                prompt_token_ids=self.prompt_token_ids,
                finished=finished,
            )
        assert self.logprobs_processor is not None
        if self.output_kind == RequestOutputKind.DELTA:
            # Side effect: logprobs processor forgets prompt logprobs
            prompt_logprobs = self.logprobs_processor.pop_prompt_logprobs()
        else:
            prompt_logprobs = self.logprobs_processor.prompt_logprobs

        return RequestOutput(
            request_id=request_id,
            prompt=self.prompt,
            prompt_token_ids=self.prompt_token_ids,
            prompt_logprobs=prompt_logprobs,
            outputs=cast(list[CompletionOutput], outputs),
            finished=finished,
            kv_transfer_params=kv_transfer_params,
            num_cached_tokens=num_cached_tokens,
        )

    def _new_completion_output(
        self,
        token_ids: list[int],
        finish_reason: Optional[FinishReason],
        stop_reason: Union[int, str, None],
    ) -> CompletionOutput:

        assert self.detokenizer is not None
        assert self.logprobs_processor is not None
        finished = finish_reason is not None
        delta = self.output_kind == RequestOutputKind.DELTA

        # Prepare text and token_ids, based on delta mode
        text = self.detokenizer.get_next_output_text(finished, delta)
        if not delta:
            token_ids = self.detokenizer.output_token_ids

        # Prepare logprobs, based on delta mode
        logprobs = self.logprobs_processor.logprobs
        if delta and logprobs:
            logprobs = logprobs[-len(token_ids):]

        return CompletionOutput(
            index=self.request_index,
            text=text,
            token_ids=token_ids,
            logprobs=logprobs,
            cumulative_logprob=self.logprobs_processor.cumulative_logprob,
            finish_reason=str(finish_reason) if finished else None,
            stop_reason=stop_reason if finished else None)

    def _new_pooling_output(
        self,
        pooling_output: torch.Tensor,
    ) -> PoolingOutput:

        return PoolingOutput(data=pooling_output)


class OutputProcessor:
    """Process EngineCoreOutputs into RequestOutputs."""

    def __init__(
        self,
        tokenizer: TokenizerGroup,
        log_stats: bool,
    ):
        self.log_stats = log_stats
        self.tokenizer = tokenizer
        self.request_states: dict[str, RequestState] = {}
        self.parent_requests: dict[str, ParentRequest] = {}
        self.lora_states = LoRARequestStates()

    def get_num_unfinished_requests(self):
        return len(self.request_states)

    def has_unfinished_requests(self) -> bool:
        return len(self.request_states) > 0

    def propagate_error(self, e: Exception):
        """Propagate error to all generate() tasks."""

        for _, state in self.request_states.items():
            assert state.queue is not None
            state.queue.put(e)

    def abort_requests(
        self,
        request_ids: Iterable[str],
    ) -> list[str]:
        request_ids_to_abort = []
        for request_id in request_ids:
            req_state = self.request_states.pop(request_id, None)
            if req_state is not None:
                self.lora_states.abort_request(req_state)
                request_ids_to_abort.append(request_id)
            else:
                parent = self.parent_requests.pop(request_id, None)
                if parent and parent.child_requests:
                    self.abort_requests(parent.child_requests)
                    request_ids_to_abort.extend(parent.child_requests)
        return request_ids_to_abort

    def add_request(
        self,
        request: EngineCoreRequest,
        prompt: Optional[str],
        parent_req: Optional[ParentRequest] = None,
        request_index: int = 0,
        queue: Optional[RequestOutputCollector] = None,
    ) -> None:
        request_id = request.request_id
        if request_id in self.request_states:
            raise ValueError(f"Request id {request_id} already running.")

        req_state = RequestState.from_new_request(
            tokenizer=self.tokenizer.get_lora_tokenizer(request.lora_request),
            request=request,
            prompt=prompt,
            parent_req=parent_req,
            request_index=request_index,
            queue=queue,
            log_stats=self.log_stats)
        self.request_states[request_id] = req_state
        self.lora_states.add_request(req_state)
        if parent_req:
            self.parent_requests[parent_req.request_id] = parent_req

    def process_outputs(
        self,
        engine_core_outputs: list[EngineCoreOutput],
        engine_core_timestamp: Optional[float] = None,
        iteration_stats: Optional[IterationStats] = None,
    ) -> OutputProcessorOutput:
        """
        Process the EngineCoreOutputs:
        1) Compute stats for logging
        2) Detokenize
        3) Create and handle RequestOutput objects:
            * If there is a queue (for usage with AsyncLLM), 
              put the RequestOutput objects into the queue for
              handling by the per-request generate() tasks.

            * If there is no queue (for usage with LLMEngine), 
              return a list of RequestOutput objects.

        NOTE FOR DEVELOPERS

        vLLM V1 minimizes the number of python loops over the full
        batch to ensure system overheads are minimized. This is the 
        only function that should loop over EngineCoreOutputs.

        If you need to touch every element of the batch, do it from
        within the loop below.
        """

        request_outputs: Union[list[RequestOutput],
                               list[PoolingRequestOutput]] = []
        reqs_to_abort: list[str] = []
        for engine_core_output in engine_core_outputs:
            req_id = engine_core_output.request_id
            req_state = self.request_states.get(req_id)
            if req_state is None:
                # Ignore output for already-aborted request.
                continue

            # 1) Compute stats for this iteration.
            self._update_stats_from_output(req_state, engine_core_output,
                                           engine_core_timestamp,
                                           iteration_stats)

            new_token_ids = engine_core_output.new_token_ids
            pooling_output = engine_core_output.pooling_output
            finish_reason = engine_core_output.finish_reason
            stop_reason = engine_core_output.stop_reason
            kv_transfer_params = engine_core_output.kv_transfer_params
            num_cached_tokens = engine_core_output.num_cached_tokens
            req_state.is_prefilling = False

            if pooling_output is None:
                assert req_state.detokenizer is not None
                assert req_state.logprobs_processor is not None
                # 2) Detokenize the token ids into text and perform stop checks.
                stop_string = req_state.detokenizer.update(
                    new_token_ids, finish_reason == FinishReason.STOP)
                if stop_string:
                    finish_reason = FinishReason.STOP
                    stop_reason = stop_string

                # 3) Compute sample and prompt logprobs for request,
                # if required.
                req_state.logprobs_processor.update_from_output(
                    engine_core_output)

            # 4) Create and handle RequestOutput objects.
            if request_output := req_state.make_request_output(
                    new_token_ids, pooling_output, finish_reason, stop_reason,
                    kv_transfer_params, num_cached_tokens):
                if req_state.queue is not None:
                    # AsyncLLM: put into queue for handling by generate().
                    req_state.queue.put(request_output)
                else:
                    # LLMEngine: return list of RequestOutputs.
                    request_outputs.append(request_output)

            # Free completed requests.
            if finish_reason is not None:
                self.request_states.pop(req_id)
                # Remove parent request if applicable.
                parent_req = req_state.parent_req
                if parent_req and not parent_req.child_requests:
                    self.parent_requests.pop(parent_req.request_id, None)
                if not engine_core_output.finished:
                    # If req not finished in EngineCore, but Detokenizer
                    # detected stop string, abort needed in EngineCore.
                    reqs_to_abort.append(req_id)

                # Track per-request stats
                self._update_stats_from_finished(req_state, finish_reason,
                                                 iteration_stats)

        self.lora_states.update_iteration_stats(iteration_stats)

        return OutputProcessorOutput(
            request_outputs=request_outputs,
            reqs_to_abort=reqs_to_abort,
        )

    def _update_stats_from_output(self, req_state: RequestState,
                                  engine_core_output: EngineCoreOutput,
                                  engine_core_timestamp: Optional[float],
                                  iteration_stats: Optional[IterationStats]):
        if iteration_stats is None:
            return

        lora_stats = self.lora_states.get_stats(req_state)

        assert engine_core_timestamp is not None
        assert req_state.stats is not None
        iteration_stats.update_from_output(engine_core_output,
                                           engine_core_timestamp,
                                           req_state.is_prefilling,
                                           req_state.prompt_len,
                                           req_state.stats, lora_stats)

    def _update_stats_from_finished(self, req_state: RequestState,
                                    finish_reason: Optional[FinishReason],
                                    iteration_stats: Optional[IterationStats]):
        if iteration_stats is None:
            return

        assert finish_reason is not None
        assert req_state.stats is not None
        iteration_stats.update_from_finished_request(
            finish_reason=finish_reason,
            num_prompt_tokens=len(req_state.prompt_token_ids),
            max_tokens_param=req_state.max_tokens_param,
            req_stats=req_state.stats)
        self.lora_states.finish_request(req_state)

        ParentRequest.observe_finished_request(
            req_state.parent_req, iteration_stats,
            req_state.stats.num_generation_tokens)<|MERGE_RESOLUTION|>--- conflicted
+++ resolved
@@ -31,48 +31,40 @@
     producer gets ahead of the consumer.
     """
 
-    def __init__(self, output_kind: RequestOutputKind):
+    def __init__(self,
+                 output_kind: RequestOutputKind,
+                 streaming_params: Optional[StreamingParams] = None):
         self.aggregate = output_kind == RequestOutputKind.DELTA
         self.output: Optional[Union[RequestOutput, PoolingRequestOutput,
                                     Exception]] = None
         self.ready = asyncio.Event()
-
-<<<<<<< HEAD
-    def _is_output_ready(
-            self,
-            output: RequestOutput,
-            streaming_params: Optional[StreamingParams] = None) -> bool:
-        return output is not None and (streaming_params is None or isinstance(
-            output, Exception) or output.finished or sum(
-                len(o.token_ids)
-                for o in output.outputs) >= streaming_params.stream_n)
-
-    def put(self, output: Union[RequestOutput, Exception]) -> None:
-=======
+        self.streaming_params = streaming_params
+
     def put(self, output: Union[RequestOutput, PoolingRequestOutput,
                                 Exception]) -> None:
->>>>>>> 551ef163
         """Non-blocking put operation."""
-        if self.output is None or isinstance(output, Exception):
+        if isinstance(output, Exception):
             self.output = output
             self.ready.set()
-        elif isinstance(self.output, (RequestOutput, PoolingRequestOutput)):
-            # This ensures that request outputs with different request indexes
-            # (if n > 1) do not override each other.
-            self.output.add(output, aggregate=self.aggregate)
-            self.ready.set()
-
-<<<<<<< HEAD
-    async def get(
-            self,
-            streaming_params: Optional[StreamingParams] = None
-    ) -> RequestOutput:
-=======
+        else:
+            if self.output is None:
+                self.output = output
+            elif isinstance(self.output,
+                            (RequestOutput, PoolingRequestOutput)):
+                # This ensures that request outputs with different request
+                # indexes(if n > 1) do not override each other.
+                self.output.add(output, aggregate=self.aggregate)
+
+            if isinstance(
+                    self.output, (RequestOutput, PoolingRequestOutput)) and (
+                        self.output.finished or self.streaming_params is None
+                        or sum(len(o.token_ids) for o in self.output.outputs)
+                        >= self.streaming_params.stream_n):
+                self.ready.set()
+
     async def get(self) -> Union[RequestOutput, PoolingRequestOutput]:
->>>>>>> 551ef163
         """Get operation blocks on put event."""
-        while not self._is_output_ready(output := self.output,
-                                        streaming_params):
+        while (output := self.output) is None:
             self.ready.clear()
             await self.ready.wait()
 
@@ -83,16 +75,10 @@
         return output
 
     def get_nowait(
-<<<<<<< HEAD
-        self,
-        streaming_params: Optional[StreamingParams] = None
-    ) -> Optional[RequestOutput]:
-=======
             self) -> Optional[Union[RequestOutput, PoolingRequestOutput]]:
->>>>>>> 551ef163
         """Non-blocking get operation."""
         output = self.output
-        if self._is_output_ready(output, streaming_params):
+        if output is not None:
             self.output = None
             self.ready.clear()
         if isinstance(output, Exception):
