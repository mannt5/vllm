# SPDX-License-Identifier: Apache-2.0

import queue
import signal
import threading
import time
from multiprocessing.connection import Connection
from typing import Any, List, Tuple, Type

import psutil
import zmq
import zmq.asyncio

from vllm.config import VllmConfig
from vllm.logger import init_logger
from vllm.transformers_utils.config import (
    maybe_register_config_serialize_by_value)
from vllm.utils import get_exception_traceback, zmq_socket_ctx
from vllm.v1.core.kv_cache_utils import get_kv_cache_config
from vllm.v1.core.scheduler import Scheduler
from vllm.v1.engine import (EngineCoreOutputs, EngineCoreRequest,
                            EngineCoreRequestType)
from vllm.v1.engine.mm_input_mapper import MMInputMapperServer
from vllm.v1.executor.abstract import Executor
from vllm.v1.request import Request, RequestStatus
from vllm.v1.serial_utils import MsgpackDecoder, MsgpackEncoder
from vllm.v1.spec_decode.ngram_proposer import NgramProposer
from vllm.version import __version__ as VLLM_VERSION

logger = init_logger(__name__)

POLLING_TIMEOUT_S = 2.5


class EngineCore:
    """Inner loop of vLLM's Engine."""

    def __init__(
        self,
        vllm_config: VllmConfig,
        executor_class: Type[Executor],
        log_stats: bool,
    ):
        assert vllm_config.model_config.runner_type != "pooling"

        logger.info("Initializing a V1 LLM engine (v%s) with config: %s",
                    VLLM_VERSION, vllm_config)

        self.log_stats = log_stats

        # Setup Model.
        self.model_executor = executor_class(vllm_config)

        # Setup KV Caches and update CacheConfig after profiling.
        num_gpu_blocks, num_cpu_blocks = self._initialize_kv_caches(
            vllm_config)
        vllm_config.cache_config.num_gpu_blocks = num_gpu_blocks
        vllm_config.cache_config.num_cpu_blocks = num_cpu_blocks

        # Setup scheduler.
        self.scheduler = Scheduler(
            scheduler_config=vllm_config.scheduler_config,
            model_config=vllm_config.model_config,
            cache_config=vllm_config.cache_config,
            lora_config=vllm_config.lora_config,
<<<<<<< HEAD
            speculative_config=vllm_config.speculative_config)
=======
            log_stats=self.log_stats,
        )
>>>>>>> 14ecab5b

        self.mm_input_mapper_server = MMInputMapperServer(
            vllm_config.model_config)

        # TODO: find a better way to check if we are using ngram.
        self.use_spec_decode = False
        if self.scheduler.speculative_config:
            assert self.scheduler.speculative_config.ngram_prompt_lookup_min \
                    , "Only ngram spec decode is supported in V1."
            self.proposer = NgramProposer()
            self.use_spec_decode = True

    def _initialize_kv_caches(self,
                              vllm_config: VllmConfig) -> Tuple[int, int]:
        start = time.time()

        # Get all kv cache needed by the model
        kv_cache_spec = self.model_executor.get_kv_cache_spec()

        # Profiles the peak memory usage of the model to determine how much
        # memory can be allocated for kv cache.
        availble_gpu_memory = self.model_executor.determine_available_memory()

        # Get the kv cache tensor size
        kv_cache_config = get_kv_cache_config(vllm_config, kv_cache_spec,
                                              availble_gpu_memory)
        num_gpu_blocks = kv_cache_config.num_blocks
        num_cpu_blocks = 0

        # Initialize kv cache and warmup the execution
        self.model_executor.initialize(kv_cache_config)

        elapsed = time.time() - start
        logger.info(("init engine (profile, create kv cache, "
                     "warmup model) took %.2f seconds"), elapsed)
        return num_gpu_blocks, num_cpu_blocks

    def add_request(self, request: EngineCoreRequest):
        """Add request to the scheduler."""

        if request.mm_hashes is not None:
            # Here, if hash exists for an image, then it will be fetched
            # from the cache, else it will be added to the cache.
            # Note that the cache here is mirrored with the client side of the
            # MM mapper, so anything that has a hash must have a HIT cache
            # entry here as well.
            assert request.mm_inputs is not None
            request.mm_inputs = self.mm_input_mapper_server.process_inputs(
                request.mm_inputs, request.mm_hashes)

        req = Request.from_engine_core_request(request)

        self.scheduler.add_request(req)

    def abort_requests(self, request_ids: List[str]):
        """Abort requests from the scheduler."""

        # TODO: The scheduler doesn't really need to know the
        # specific finish reason, TBD whether we propagate that
        # (i.e. client-aborted vs stop criteria met).
        self.scheduler.finish_requests(request_ids,
                                       RequestStatus.FINISHED_ABORTED)

    def step(self) -> EngineCoreOutputs:
        """Schedule, execute, and make output."""

        if not self.scheduler.has_unfinished_requests():
            return EngineCoreOutputs(
                outputs=[], scheduler_stats=self.scheduler.make_stats())

        if self.use_spec_decode:
            self.propose_tokens()

        scheduler_output = self.scheduler.schedule()
        output = self.model_executor.execute_model(scheduler_output)
        engine_core_outputs = self.scheduler.update_from_output(
            scheduler_output, output)
        return engine_core_outputs

    def shutdown(self):
        self.model_executor.shutdown()

    def profile(self, is_start: bool = True):
        self.model_executor.profile(is_start)

    def propose_tokens(self):
        assert self.scheduler.speculative_config is not None
        for req in self.scheduler.running:
            # Ignore requests that are doing chunked prefill.
            if req.num_computed_tokens < req.num_tokens - 1:
                continue
            # Ignore requests that already have spec tokens.
            if req.spec_token_ids:
                continue
            spec_tokens = self.proposer.propose(
                req.all_token_ids,
                self.scheduler.speculative_config.ngram_prompt_lookup_min,
                self.scheduler.speculative_config.num_speculative_tokens,
            )
            if spec_tokens:
                req.append_spec_token_ids(spec_tokens)

    def reset_prefix_cache(self):
        self.scheduler.reset_prefix_cache()


class EngineCoreProc(EngineCore):
    """ZMQ-wrapper for running EngineCore in background process."""

    def __init__(
        self,
        input_path: str,
        output_path: str,
        ready_pipe: Connection,
        vllm_config: VllmConfig,
        executor_class: Type[Executor],
        log_stats: bool,
    ):
        super().__init__(vllm_config, executor_class, log_stats)

        # Background Threads and Queues for IO. These enable us to
        # overlap ZMQ socket IO with GPU since they release the GIL,
        # and to overlap some serialization/deserialization with the
        # model forward pass.
        # Threads handle Socket <-> Queues and core_busy_loop uses Queue.
        self.input_queue: queue.Queue[Tuple[EngineCoreRequestType,
                                            Any]] = queue.Queue()
        self.output_queue: queue.Queue[EngineCoreOutputs] = queue.Queue()
        threading.Thread(target=self.process_input_socket,
                         args=(input_path, ),
                         daemon=True).start()
        threading.Thread(target=self.process_output_socket,
                         args=(output_path, ),
                         daemon=True).start()

        # Send Readiness signal to EngineClient.
        ready_pipe.send({"status": "READY"})

    @staticmethod
    def run_engine_core(*args, **kwargs):
        """Launch EngineCore busy loop in background process."""

        # Signal handler used for graceful termination.
        # SystemExit exception is only raised once to allow this and worker
        # processes to terminate without error
        shutdown_requested = False

        # Ensure we can serialize transformer config after spawning
        maybe_register_config_serialize_by_value()

        def signal_handler(signum, frame):
            nonlocal shutdown_requested
            if not shutdown_requested:
                shutdown_requested = True
                raise SystemExit()

        # Either SIGTERM or SIGINT will terminate the engine_core
        signal.signal(signal.SIGTERM, signal_handler)
        signal.signal(signal.SIGINT, signal_handler)

        parent_process = psutil.Process().parent()
        engine_core = None
        try:
            engine_core = EngineCoreProc(*args, **kwargs)
            engine_core.run_busy_loop()

        except SystemExit:
            logger.debug("EngineCore interrupted.")

        except Exception:
            traceback = get_exception_traceback()
            logger.error("EngineCore hit an exception: %s", traceback)
            parent_process.send_signal(signal.SIGUSR1)

        finally:
            if engine_core is not None:
                engine_core.shutdown()

    def run_busy_loop(self):
        """Core busy loop of the EngineCore."""

        # Loop until process is sent a SIGINT or SIGTERM
        while True:
            # 1) Poll the input queue until there is work to do.
            if not self.scheduler.has_unfinished_requests():
                while True:
                    try:
                        req = self.input_queue.get(timeout=POLLING_TIMEOUT_S)
                        self._handle_client_request(*req)
                        break
                    except queue.Empty:
                        logger.debug("EngineCore busy loop waiting.")
                        # Break out the loop so we can log_stats in step().
                        if self.log_stats:
                            break
                    except BaseException:
                        raise

            # 2) Handle any new client requests.
            while not self.input_queue.empty():
                req = self.input_queue.get_nowait()
                self._handle_client_request(*req)

            # 3) Step the engine core.
            outputs = self.step()

            # 5) Put EngineCoreOutputs into the output queue.
            self.output_queue.put_nowait(outputs)

    def _handle_client_request(self, request_type: EngineCoreRequestType,
                               request: Any) -> None:
        """Dispatch request from client."""

        if request_type == EngineCoreRequestType.ADD:
            self.add_request(request)
        elif request_type == EngineCoreRequestType.ABORT:
            self.abort_requests(request)
        elif request_type == EngineCoreRequestType.RESET_PREFIX_CACHE:
            self.reset_prefix_cache()
        elif request_type == EngineCoreRequestType.PROFILE:
            self.model_executor.profile(request)

    def process_input_socket(self, input_path: str):
        """Input socket IO thread."""

        # Msgpack serialization decoding.
        add_request_decoder = MsgpackDecoder(EngineCoreRequest)
        generic_decoder = MsgpackDecoder()

        with zmq_socket_ctx(input_path, zmq.constants.PULL) as socket:
            while True:
                # (RequestType, RequestData)
                type_frame, data_frame = socket.recv_multipart(copy=False)
                request_type = EngineCoreRequestType(bytes(type_frame.buffer))

                # Deserialize the request data.
                decoder = add_request_decoder if (
                    request_type
                    == EngineCoreRequestType.ADD) else generic_decoder
                request = decoder.decode(data_frame.buffer)

                # Push to input queue for core busy loop.
                self.input_queue.put_nowait((request_type, request))

    def process_output_socket(self, output_path: str):
        """Output socket IO thread."""

        # Msgpack serialization encoding.
        encoder = MsgpackEncoder()
        # Reuse send buffer.
        buffer = bytearray()

        with zmq_socket_ctx(output_path, zmq.constants.PUSH) as socket:
            while True:
                outputs = self.output_queue.get()
                encoder.encode_into(outputs, buffer)
                socket.send_multipart((buffer, ), copy=False)<|MERGE_RESOLUTION|>--- conflicted
+++ resolved
@@ -63,12 +63,9 @@
             model_config=vllm_config.model_config,
             cache_config=vllm_config.cache_config,
             lora_config=vllm_config.lora_config,
-<<<<<<< HEAD
-            speculative_config=vllm_config.speculative_config)
-=======
+            speculative_config=vllm_config.speculative_config,
             log_stats=self.log_stats,
         )
->>>>>>> 14ecab5b
 
         self.mm_input_mapper_server = MMInputMapperServer(
             vllm_config.model_config)
