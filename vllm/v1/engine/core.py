# SPDX-License-Identifier: Apache-2.0
import os
import queue
import signal
import sys
import threading
import time
from concurrent.futures import Future
from inspect import isclass, signature
from typing import Any, Optional

import msgspec
import psutil
import zmq
import zmq.asyncio

from vllm.config import ParallelConfig, VllmConfig
from vllm.executor.multiproc_worker_utils import _add_prefix
from vllm.logger import init_logger
from vllm.lora.request import LoRARequest
from vllm.transformers_utils.config import (
    maybe_register_config_serialize_by_value)
from vllm.utils import get_exception_traceback, zmq_socket_ctx
from vllm.v1.core.kv_cache_utils import get_kv_cache_configs
from vllm.v1.core.scheduler import Scheduler, SchedulerOutput
from vllm.v1.engine import (EngineCoreOutputs, EngineCoreRequest,
                            EngineCoreRequestType, UtilityOutput)
from vllm.v1.engine.mm_input_cache import MMInputCacheServer
from vllm.v1.executor.abstract import Executor
from vllm.v1.outputs import ModelRunnerOutput
from vllm.v1.request import Request, RequestStatus
from vllm.v1.serial_utils import MsgpackDecoder, MsgpackEncoder
<<<<<<< HEAD
from vllm.v1.stats.common import SchedulerStats
=======
from vllm.v1.structured_output import StructuredOutputManager
>>>>>>> 8ed5421a
from vllm.version import __version__ as VLLM_VERSION

logger = init_logger(__name__)

POLLING_TIMEOUT_S = 2.5


class EngineCore:
    """Inner loop of vLLM's Engine."""

    def __init__(
        self,
        vllm_config: VllmConfig,
        executor_class: type[Executor],
        log_stats: bool,
    ):
        assert vllm_config.model_config.runner_type != "pooling"

        logger.info("Initializing a V1 LLM engine (v%s) with config: %s",
                    VLLM_VERSION, vllm_config)

        self.log_stats = log_stats

        # Setup Model.
        self.model_executor = executor_class(vllm_config)

        # Setup KV Caches and update CacheConfig after profiling.
        num_gpu_blocks, num_cpu_blocks = self._initialize_kv_caches(
            vllm_config)
        vllm_config.cache_config.num_gpu_blocks = num_gpu_blocks
        vllm_config.cache_config.num_cpu_blocks = num_cpu_blocks

        self.structured_output_manager = StructuredOutputManager(vllm_config)

        # Setup scheduler.
        self.scheduler = Scheduler(
            scheduler_config=vllm_config.scheduler_config,
            model_config=vllm_config.model_config,
            cache_config=vllm_config.cache_config,
            lora_config=vllm_config.lora_config,
            speculative_config=vllm_config.speculative_config,
            include_finished_set=vllm_config.parallel_config.data_parallel_size
            > 1,
            log_stats=self.log_stats,
            structured_output_manager=self.structured_output_manager,
        )

        # Setup MM Input Mapper.
        self.mm_input_cache_server = MMInputCacheServer(
            vllm_config.model_config)

        # Setup batch queue for pipeline parallelism.
        # Batch queue for scheduled batches. This enables us to asynchronously
        # schedule and execute batches, and is required by pipeline parallelism
        # to eliminate pipeline bubbles.
        self.batch_queue_size = self.model_executor.max_concurrent_batches
        self.batch_queue: Optional[queue.Queue[tuple[Future[ModelRunnerOutput],
                                                     SchedulerOutput]]] = None
        if self.batch_queue_size > 1:
            logger.info("Batch queue is enabled with size %d",
                        self.batch_queue_size)
            self.batch_queue = queue.Queue(self.batch_queue_size)

    def _initialize_kv_caches(self,
                              vllm_config: VllmConfig) -> tuple[int, int]:
        start = time.time()

        # Get all kv cache needed by the model
        kv_cache_specs = self.model_executor.get_kv_cache_specs()

        # Profiles the peak memory usage of the model to determine how much
        # memory can be allocated for kv cache.
        available_gpu_memory = self.model_executor.determine_available_memory()

        # Get the kv cache tensor size
        kv_cache_configs = get_kv_cache_configs(vllm_config, kv_cache_specs,
                                                available_gpu_memory)
        num_gpu_blocks_set = set(config.num_blocks
                                 for config in kv_cache_configs)
        assert len(num_gpu_blocks_set) == 1, (
            f"num_gpu_blocks need to be the same across workers, "
            f"but they are different: {num_gpu_blocks_set}")
        num_gpu_blocks = num_gpu_blocks_set.pop()
        num_cpu_blocks = 0

        # Initialize kv cache and warmup the execution
        self.model_executor.initialize_from_config(kv_cache_configs)

        elapsed = time.time() - start
        logger.info(("init engine (profile, create kv cache, "
                     "warmup model) took %.2f seconds"), elapsed)
        return num_gpu_blocks, num_cpu_blocks

    def add_request(self, request: EngineCoreRequest):
        """Add request to the scheduler."""

        if request.mm_hashes is not None:
            # Here, if hash exists for a multimodal input, then it will be
            # fetched from the cache, else it will be added to the cache.
            # Note that the cache here is mirrored with the client cache, so
            # anything that has a hash must have a HIT cache entry here
            # as well.
            assert request.mm_inputs is not None
            request.mm_inputs = self.mm_input_cache_server.get_and_update(
                request.mm_inputs, request.mm_hashes)

        req = Request.from_engine_core_request(request)
        if req.use_structured_output:
            # Start grammar compilation asynchronously
            self.structured_output_manager.populate_cache(req)

        self.scheduler.add_request(req)

    def abort_requests(self, request_ids: list[str]):
        """Abort requests from the scheduler."""

        # TODO: The scheduler doesn't really need to know the
        # specific finish reason, TBD whether we propagate that
        # (i.e. client-aborted vs stop criteria met).
        self.scheduler.finish_requests(request_ids,
                                       RequestStatus.FINISHED_ABORTED)

    def step(self) -> EngineCoreOutputs:
        """Schedule, execute, and make output."""

        # Check for any requests remaining in the scheduler - unfinished,
        # or finished and not yet removed from the batch.
        if not self.scheduler.has_requests():
            return EngineCoreOutputs(
                outputs=[],
                scheduler_stats=self.scheduler.make_stats(),
            )
        scheduler_output = self.scheduler.schedule()

        # This case may occur when the only unfinished requests are
        # structured output requests where the grammar has not finished
        # compiling yet, so there's nothing to run.
        if scheduler_output.total_num_scheduled_tokens == 0:
            return EngineCoreOutputs(
                outputs=[],
                scheduler_stats=self.scheduler.make_stats(),
            )

        output = self.model_executor.execute_model(scheduler_output)
        engine_core_outputs = self.scheduler.update_from_output(
            scheduler_output, output)  # type: ignore

        return engine_core_outputs

    def step_with_batch_queue(self) -> Optional[EngineCoreOutputs]:
        """Schedule and execute batches with the batch queue.
        Note that if nothing to output in this step, None is returned.

        The execution flow is as follows:
        1. Try to schedule a new batch if there are unscheduled requests
        and the job queue is not full. If a new batch is scheduled, directly
        return an empty engine core output. In other words, we won't check
        and return model outputs before the batch queue is full.
        2. If there is no new scheduled batch, meaning that the batch queue
        is full or no other requests can be scheduled, we block until the first
        batch in the job queue is finished.
        3. Update the scheduler from the output.
        """
        assert self.batch_queue is not None

        engine_core_outputs = None
        scheduler_output = None
        # If there are unscheduled requests and the job queue
        # is not full, schedule a new batch. Note that this is not blocking.
        if (self.scheduler.get_num_unscheduled_requests() > 0
                and not self.batch_queue.full()):
            scheduler_output = self.scheduler.schedule()
            if scheduler_output.total_num_scheduled_tokens > 0:
                future = self.model_executor.execute_model(scheduler_output)
                self.batch_queue.put_nowait(
                    (future, scheduler_output))  # type: ignore

        # If all requests are scheduled or the job queue is full,
        # block until the first batch in the job queue is finished.
        if (scheduler_output is None
                or scheduler_output.total_num_scheduled_tokens == 0):
            try:
                future, scheduler_output = self.batch_queue.get(
                    timeout=POLLING_TIMEOUT_S)
                # Blocking until the first result is available.
                model_output = future.result()
                self.batch_queue.task_done()
                engine_core_outputs = self.scheduler.update_from_output(
                    scheduler_output, model_output)
            except queue.Empty:
                # If the queue is empty (timeout at .get), return
                # an empty EngineCoreOutputs for logging.
                engine_core_outputs = EngineCoreOutputs(
                    outputs=[], scheduler_stats=self.scheduler.make_stats())

        return engine_core_outputs

    def shutdown(self):
        self.model_executor.shutdown()

    def profile(self, is_start: bool = True):
        self.model_executor.profile(is_start)

    def reset_prefix_cache(self):
        self.scheduler.reset_prefix_cache()

    def sleep(self, level: int = 1):
        self.model_executor.sleep(level)

    def wake_up(self):
        self.model_executor.wake_up()

    def execute_dummy_batch(self):
        self.model_executor.collective_rpc("execute_dummy_batch")

    def add_lora(self, lora_request: LoRARequest) -> bool:
        return self.model_executor.add_lora(lora_request)

    def remove_lora(self, lora_id: int) -> bool:
        return self.model_executor.remove_lora(lora_id)

    def list_loras(self) -> set[int]:
        return self.model_executor.list_loras()

    def pin_lora(self, lora_id: int) -> bool:
        return self.model_executor.pin_lora(lora_id)


class EngineCoreProc(EngineCore):
    """ZMQ-wrapper for running EngineCore in background process."""

    def __init__(
        self,
        input_path: str,
        output_path: str,
        vllm_config: VllmConfig,
        executor_class: type[Executor],
        log_stats: bool,
    ):
        super().__init__(vllm_config, executor_class, log_stats)

        # Background Threads and Queues for IO. These enable us to
        # overlap ZMQ socket IO with GPU since they release the GIL,
        # and to overlap some serialization/deserialization with the
        # model forward pass.
        # Threads handle Socket <-> Queues and core_busy_loop uses Queue.
        self.input_queue: queue.Queue[tuple[EngineCoreRequestType,
                                            Any]] = queue.Queue()
        self.output_queue: queue.Queue[EngineCoreOutputs] = queue.Queue()
        threading.Thread(target=self.process_input_socket,
                         args=(input_path, ),
                         daemon=True).start()
        threading.Thread(target=self.process_output_socket,
                         args=(output_path, ),
                         daemon=True).start()

        self.global_unfinished_reqs = False

        self.step_fn = (self.step if self.batch_queue is None else
                        self.step_with_batch_queue)

    @staticmethod
    def run_engine_core(*args, dp_rank: int = 0, ready_pipe, **kwargs):
        """Launch EngineCore busy loop in background process."""

        # Signal handler used for graceful termination.
        # SystemExit exception is only raised once to allow this and worker
        # processes to terminate without error
        shutdown_requested = False

        # Ensure we can serialize transformer config after spawning
        maybe_register_config_serialize_by_value()

        def signal_handler(signum, frame):
            nonlocal shutdown_requested
            if not shutdown_requested:
                shutdown_requested = True
                raise SystemExit()

        # Either SIGTERM or SIGINT will terminate the engine_core
        signal.signal(signal.SIGTERM, signal_handler)
        signal.signal(signal.SIGINT, signal_handler)

        parent_process = psutil.Process().parent()
        engine_core: Optional[EngineCoreProc] = None
        try:
            parallel_config: ParallelConfig = kwargs[
                "vllm_config"].parallel_config
            if parallel_config.data_parallel_size > 1:
                # Set data parallel rank for this engine process.
                parallel_config.data_parallel_rank = dp_rank
                engine_core = DPEngineCoreProc(*args, **kwargs)
            else:
                engine_core = EngineCoreProc(*args, **kwargs)

            # Send Readiness signal to EngineClient.
            ready_pipe.send({"status": "READY"})

            engine_core.run_busy_loop()

        except SystemExit:
            logger.debug("EngineCore interrupted.")

        except Exception:
            traceback = get_exception_traceback()
            logger.error("EngineCore hit an exception: %s", traceback)
            parent_process.send_signal(signal.SIGUSR1)

        finally:
            if engine_core is not None:
                engine_core.shutdown()

    def run_busy_loop(self):
        """Core busy loop of the EngineCore."""

        # Loop until process is sent a SIGINT or SIGTERM
        while True:
            # 1) Poll the input queue until there is work to do.
<<<<<<< HEAD
            self._process_input_queue()
            # 2) Step the engine core and return the outputs.
            self._process_engine_step()
=======
            while not self.scheduler.has_requests():
                logger.debug("EngineCore busy loop waiting.")
                req = self.input_queue.get()
                self._handle_client_request(*req)
>>>>>>> 8ed5421a

    def _process_input_queue(self):
        """Exits when an engine step needs to be performed."""

        while not self.global_unfinished_reqs and not (
                self.scheduler.has_unfinished_requests()):
            logger.debug("EngineCore busy loop waiting.")
            req = self.input_queue.get()
            self._handle_client_request(*req)

        # Handle any client requests.
        while not self.input_queue.empty():
            req = self.input_queue.get_nowait()
            self._handle_client_request(*req)

    def _process_engine_step(self):
        """Called only when there are unfinished local requests."""

        # Step the engine core.
        outputs = self.step_fn()
        # Put EngineCoreOutputs into the output queue.
        if outputs is not None:
            self.output_queue.put_nowait(outputs)

    def _handle_client_request(self, request_type: EngineCoreRequestType,
                               request: Any) -> None:
        """Dispatch request from client."""

        if request_type == EngineCoreRequestType.ADD:
            self.add_request(request)
        elif request_type == EngineCoreRequestType.ABORT:
            self.abort_requests(request)
        elif request_type == EngineCoreRequestType.START_DP:
            self.global_unfinished_reqs = True
        elif request_type == EngineCoreRequestType.UTILITY:
            call_id, method_name, args = request
            output = UtilityOutput(call_id)
            try:
                method = getattr(self, method_name)
                output.result = method(
                    *self._convert_msgspec_args(method, args))
            except BaseException as e:
                logger.exception("Invocation of %s method failed", method_name)
                output.failure_message = (f"Call to {method_name} method"
                                          f" failed: {str(e)}")
            self.output_queue.put_nowait(
                EngineCoreOutputs(utility_output=output))

    @staticmethod
    def _convert_msgspec_args(method, args):
        """If a provided arg type doesn't match corresponding target method
         arg type, try converting to msgspec object."""
        if not args:
            return args
        arg_types = signature(method).parameters.values()
        assert len(args) <= len(arg_types)
        return tuple(
            msgspec.convert(v, type=p.annotation) if isclass(p.annotation)
            and issubclass(p.annotation, msgspec.Struct)
            and not isinstance(v, p.annotation) else v
            for v, p in zip(args, arg_types))

    def process_input_socket(self, input_path: str):
        """Input socket IO thread."""

        # Msgpack serialization decoding.
        add_request_decoder = MsgpackDecoder(EngineCoreRequest)
        generic_decoder = MsgpackDecoder()

        with zmq_socket_ctx(input_path, zmq.constants.PULL) as socket:
            while True:
                # (RequestType, RequestData)
                type_frame, data_frame = socket.recv_multipart(copy=False)
                request_type = EngineCoreRequestType(bytes(type_frame.buffer))

                # Deserialize the request data.
                decoder = add_request_decoder if (
                    request_type
                    == EngineCoreRequestType.ADD) else generic_decoder
                request = decoder.decode(data_frame.buffer)

                # Push to input queue for core busy loop.
                self.input_queue.put_nowait((request_type, request))

    def process_output_socket(self, output_path: str):
        """Output socket IO thread."""

        # Msgpack serialization encoding.
        encoder = MsgpackEncoder()
        # Reuse send buffer.
        buffer = bytearray()

        with zmq_socket_ctx(output_path, zmq.constants.PUSH) as socket:
            while True:
                outputs = self.output_queue.get()
                encoder.encode_into(outputs, buffer)
                socket.send(buffer, copy=False)


ENGINE_PAUSED_OUTPUTS = EngineCoreOutputs(engine_paused=True)
EMPTY_STATS_OUTPUTS = EngineCoreOutputs(scheduler_stats=SchedulerStats())


class DPEngineCoreProc(EngineCoreProc):
    """ZMQ-wrapper for running EngineCore in background process
    in a data parallel context."""

    def __init__(
        self,
        input_path: str,
        output_path: str,
        vllm_config: VllmConfig,
        executor_class: type[Executor],
        log_stats: bool,
    ):
        # Add process-specific prefix to stdout and stderr before
        # we initialize the engine.
        from multiprocessing import current_process
        process_name = current_process().name
        pid = os.getpid()
        _add_prefix(sys.stdout, process_name, pid)
        _add_prefix(sys.stderr, process_name, pid)

        from vllm.platforms import current_platform
        if current_platform.is_cuda_alike():
            from vllm.platforms.cuda import device_id_to_physical_device_id
            tp_size = vllm_config.parallel_config.tensor_parallel_size
            dp_rank = vllm_config.parallel_config.data_parallel_rank
            os.environ["CUDA_VISIBLE_DEVICES"] = ",".join(
                str(device_id_to_physical_device_id(i))
                for i in range(dp_rank * tp_size, (dp_rank + 1) * tp_size))

        dp_size = vllm_config.parallel_config.data_parallel_size
        self.dp_group = None if dp_size <= 1 else (
            vllm_config.parallel_config.stateless_init_dp_group())

        # Initialize the engine after setting up environment.
        super().__init__(input_path, output_path, vllm_config, executor_class,
                         log_stats)

        self.counter = 0

    def run_busy_loop(self):
        """Core busy loop of the EngineCore for data parallel case."""

        # Loop until process is sent a SIGINT or SIGTERM
        while True:
            # 1) Poll the input queue until there is work to do.
            self._process_input_queue()

            local_unfinished_reqs = self.scheduler.has_unfinished_requests()
            if local_unfinished_reqs:
                # 2) Step the engine core.
                self._process_engine_step()

                # Check if we have now finished all requests.
                local_unfinished_reqs = (
                    self.scheduler.has_unfinished_requests())
            else:
                assert self.global_unfinished_reqs
                # There must be unfinished requests in DP peers, run a
                # dummy forward pass.
                self.execute_dummy_batch()

                #TODO we currently need to send empty stats here since the
                # client won't know how many to aggregate each step otherwise.
                if self.log_stats:
                    self.output_queue.put_nowait(EMPTY_STATS_OUTPUTS)

            # 3) All-reduce operation to determine global unfinished reqs.
            self.global_unfinished_reqs = self._has_global_unfinished_reqs(
                local_unfinished_reqs)

            if not self.global_unfinished_reqs:
                # Notify client that we are pausing the loop.
                self.output_queue.put_nowait(ENGINE_PAUSED_OUTPUTS)

    def _has_global_unfinished_reqs(self, local_unfinished: bool) -> bool:

        # TODO: Possible optimization
        # self.counter += 1
        # if self.counter != 20:
        #     return True
        # self.counter = 0

        return ParallelConfig.has_unfinished_dp(self.dp_group,
                                                local_unfinished)<|MERGE_RESOLUTION|>--- conflicted
+++ resolved
@@ -30,11 +30,7 @@
 from vllm.v1.outputs import ModelRunnerOutput
 from vllm.v1.request import Request, RequestStatus
 from vllm.v1.serial_utils import MsgpackDecoder, MsgpackEncoder
-<<<<<<< HEAD
-from vllm.v1.stats.common import SchedulerStats
-=======
 from vllm.v1.structured_output import StructuredOutputManager
->>>>>>> 8ed5421a
 from vllm.version import __version__ as VLLM_VERSION
 
 logger = init_logger(__name__)
@@ -168,16 +164,6 @@
                 scheduler_stats=self.scheduler.make_stats(),
             )
         scheduler_output = self.scheduler.schedule()
-
-        # This case may occur when the only unfinished requests are
-        # structured output requests where the grammar has not finished
-        # compiling yet, so there's nothing to run.
-        if scheduler_output.total_num_scheduled_tokens == 0:
-            return EngineCoreOutputs(
-                outputs=[],
-                scheduler_stats=self.scheduler.make_stats(),
-            )
-
         output = self.model_executor.execute_model(scheduler_output)
         engine_core_outputs = self.scheduler.update_from_output(
             scheduler_output, output)  # type: ignore
@@ -273,6 +259,7 @@
         vllm_config: VllmConfig,
         executor_class: type[Executor],
         log_stats: bool,
+        engine_index: int = 0,
     ):
         super().__init__(vllm_config, executor_class, log_stats)
 
@@ -288,7 +275,7 @@
                          args=(input_path, ),
                          daemon=True).start()
         threading.Thread(target=self.process_output_socket,
-                         args=(output_path, ),
+                         args=(output_path, engine_index),
                          daemon=True).start()
 
         self.global_unfinished_reqs = False
@@ -353,23 +340,16 @@
         # Loop until process is sent a SIGINT or SIGTERM
         while True:
             # 1) Poll the input queue until there is work to do.
-<<<<<<< HEAD
             self._process_input_queue()
             # 2) Step the engine core and return the outputs.
             self._process_engine_step()
-=======
-            while not self.scheduler.has_requests():
-                logger.debug("EngineCore busy loop waiting.")
-                req = self.input_queue.get()
-                self._handle_client_request(*req)
->>>>>>> 8ed5421a
 
     def _process_input_queue(self):
         """Exits when an engine step needs to be performed."""
 
         while not self.global_unfinished_reqs and not (
-                self.scheduler.has_unfinished_requests()):
-            logger.debug("EngineCore busy loop waiting.")
+                self.scheduler.has_requests()):
+            logger.info("EngineCore waiting for work.")
             req = self.input_queue.get()
             self._handle_client_request(*req)
 
@@ -396,7 +376,9 @@
         elif request_type == EngineCoreRequestType.ABORT:
             self.abort_requests(request)
         elif request_type == EngineCoreRequestType.START_DP:
-            self.global_unfinished_reqs = True
+            if not self.global_unfinished_reqs:
+                logger.info("EngineCore starting idle loop.")
+                self.global_unfinished_reqs = True
         elif request_type == EngineCoreRequestType.UTILITY:
             call_id, method_name, args = request
             output = UtilityOutput(call_id)
@@ -447,7 +429,7 @@
                 # Push to input queue for core busy loop.
                 self.input_queue.put_nowait((request_type, request))
 
-    def process_output_socket(self, output_path: str):
+    def process_output_socket(self, output_path: str, engine_index: int):
         """Output socket IO thread."""
 
         # Msgpack serialization encoding.
@@ -458,12 +440,12 @@
         with zmq_socket_ctx(output_path, zmq.constants.PUSH) as socket:
             while True:
                 outputs = self.output_queue.get()
+                outputs.engine_index = engine_index
                 encoder.encode_into(outputs, buffer)
                 socket.send(buffer, copy=False)
 
 
 ENGINE_PAUSED_OUTPUTS = EngineCoreOutputs(engine_paused=True)
-EMPTY_STATS_OUTPUTS = EngineCoreOutputs(scheduler_stats=SchedulerStats())
 
 
 class DPEngineCoreProc(EngineCoreProc):
@@ -486,11 +468,12 @@
         _add_prefix(sys.stdout, process_name, pid)
         _add_prefix(sys.stderr, process_name, pid)
 
+        dp_rank = vllm_config.parallel_config.data_parallel_rank
+
         from vllm.platforms import current_platform
         if current_platform.is_cuda_alike():
             from vllm.platforms.cuda import device_id_to_physical_device_id
             tp_size = vllm_config.parallel_config.tensor_parallel_size
-            dp_rank = vllm_config.parallel_config.data_parallel_rank
             os.environ["CUDA_VISIBLE_DEVICES"] = ",".join(
                 str(device_id_to_physical_device_id(i))
                 for i in range(dp_rank * tp_size, (dp_rank + 1) * tp_size))
@@ -501,7 +484,7 @@
 
         # Initialize the engine after setting up environment.
         super().__init__(input_path, output_path, vllm_config, executor_class,
-                         log_stats)
+                         log_stats, dp_rank)
 
         self.counter = 0
 
@@ -514,6 +497,13 @@
             self._process_input_queue()
 
             local_unfinished_reqs = self.scheduler.has_unfinished_requests()
+
+            if not local_unfinished_reqs and (
+                    self.scheduler.has_finished_requests()):
+                self._process_engine_step()
+                if not self.global_unfinished_reqs:
+                    continue
+
             if local_unfinished_reqs:
                 # 2) Step the engine core.
                 self._process_engine_step()
@@ -522,15 +512,14 @@
                 local_unfinished_reqs = (
                     self.scheduler.has_unfinished_requests())
             else:
-                assert self.global_unfinished_reqs
+                if self.scheduler.has_finished_requests():
+                    self._process_engine_step()
+                if not self.global_unfinished_reqs:
+                    continue
+
                 # There must be unfinished requests in DP peers, run a
                 # dummy forward pass.
                 self.execute_dummy_batch()
-
-                #TODO we currently need to send empty stats here since the
-                # client won't know how many to aggregate each step otherwise.
-                if self.log_stats:
-                    self.output_queue.put_nowait(EMPTY_STATS_OUTPUTS)
 
             # 3) All-reduce operation to determine global unfinished reqs.
             self.global_unfinished_reqs = self._has_global_unfinished_reqs(
