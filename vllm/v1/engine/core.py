# SPDX-License-Identifier: Apache-2.0

import queue
import signal
import threading
import time
from concurrent.futures import Future
from inspect import isclass, signature
from multiprocessing.connection import Connection
from typing import Any, List, Optional, Tuple, Type

import msgspec
import psutil
import zmq
import zmq.asyncio

from vllm.config import VllmConfig
from vllm.logger import init_logger
from vllm.lora.request import LoRARequest
from vllm.transformers_utils.config import (
    maybe_register_config_serialize_by_value)
from vllm.utils import get_exception_traceback, zmq_socket_ctx
from vllm.v1.core.kv_cache_utils import get_kv_cache_configs
from vllm.v1.core.scheduler import Scheduler, SchedulerOutput
from vllm.v1.engine import (EngineCoreOutputs, EngineCoreRequest,
                            EngineCoreRequestType, UtilityOutput)
from vllm.v1.engine.mm_input_cache import MMInputCacheServer
from vllm.v1.executor.abstract import Executor
from vllm.v1.outputs import ModelRunnerOutput
from vllm.v1.request import Request, RequestStatus
from vllm.v1.serial_utils import MsgpackDecoder, MsgpackEncoder
from vllm.version import __version__ as VLLM_VERSION

logger = init_logger(__name__)

POLLING_TIMEOUT_S = 2.5


class EngineCore:
    """Inner loop of vLLM's Engine."""

    def __init__(
        self,
        vllm_config: VllmConfig,
        executor_class: Type[Executor],
        log_stats: bool,
    ):
        assert vllm_config.model_config.runner_type != "pooling"

        logger.info("Initializing a V1 LLM engine (v%s) with config: %s",
                    VLLM_VERSION, vllm_config)

        self.log_stats = log_stats

        # Setup Model.
        self.model_executor = executor_class(vllm_config)

        # Setup KV Caches and update CacheConfig after profiling.
        num_gpu_blocks, num_cpu_blocks = self._initialize_kv_caches(
            vllm_config)
        vllm_config.cache_config.num_gpu_blocks = num_gpu_blocks
        vllm_config.cache_config.num_cpu_blocks = num_cpu_blocks

        # Setup scheduler.
        self.scheduler = Scheduler(
            scheduler_config=vllm_config.scheduler_config,
            model_config=vllm_config.model_config,
            cache_config=vllm_config.cache_config,
            lora_config=vllm_config.lora_config,
            speculative_config=vllm_config.speculative_config,
            log_stats=self.log_stats,
        )

        # Setup MM Input Mapper.
        self.mm_input_cache_server = MMInputCacheServer(
            vllm_config.model_config)

        # Setup batch queue for pipeline parallelism.
        # Batch queue for scheduled batches. This enables us to asynchronously
        # schedule and execute batches, and is required by pipeline parallelism
        # to eliminate pipeline bubbles.
        self.batch_queue_size = self.model_executor.max_concurrent_batches
        self.batch_queue: Optional[queue.Queue[Tuple[Future[ModelRunnerOutput],
                                                     SchedulerOutput]]] = None
        if self.batch_queue_size > 1:
            logger.info("Batch queue is enabled with size %d",
                        self.batch_queue_size)
            self.batch_queue = queue.Queue(self.batch_queue_size)

    def _initialize_kv_caches(self,
                              vllm_config: VllmConfig) -> Tuple[int, int]:
        start = time.time()

        # Get all kv cache needed by the model
        kv_cache_specs = self.model_executor.get_kv_cache_specs()

        # Profiles the peak memory usage of the model to determine how much
        # memory can be allocated for kv cache.
        available_gpu_memory = self.model_executor.determine_available_memory()

        # Get the kv cache tensor size
        kv_cache_configs = get_kv_cache_configs(vllm_config, kv_cache_specs,
                                                available_gpu_memory)
        num_gpu_blocks_set = set(config.num_blocks
                                 for config in kv_cache_configs)
        assert len(num_gpu_blocks_set) == 1, (
            f"num_gpu_blocks need to be the same across workers, "
            f"but they are different: {num_gpu_blocks_set}")
        num_gpu_blocks = num_gpu_blocks_set.pop()
        num_cpu_blocks = 0

        # Initialize kv cache and warmup the execution
        self.model_executor.initialize(kv_cache_configs)

        elapsed = time.time() - start
        logger.info(("init engine (profile, create kv cache, "
                     "warmup model) took %.2f seconds"), elapsed)
        return num_gpu_blocks, num_cpu_blocks

    def add_request(self, request: EngineCoreRequest):
        """Add request to the scheduler."""

        if request.mm_hashes is not None:
            # Here, if hash exists for a multimodal input, then it will be
            # fetched from the cache, else it will be added to the cache.
            # Note that the cache here is mirrored with the client cache, so
            # anything that has a hash must have a HIT cache entry here
            # as well.
            assert request.mm_inputs is not None
            request.mm_inputs = self.mm_input_cache_server.get_and_update(
                request.mm_inputs, request.mm_hashes)

        req = Request.from_engine_core_request(request)

        self.scheduler.add_request(req)

    def abort_requests(self, request_ids: List[str]):
        """Abort requests from the scheduler."""

        # TODO: The scheduler doesn't really need to know the
        # specific finish reason, TBD whether we propagate that
        # (i.e. client-aborted vs stop criteria met).
        self.scheduler.finish_requests(request_ids,
                                       RequestStatus.FINISHED_ABORTED)

    def step(self) -> EngineCoreOutputs:
        """Schedule, execute, and make output."""

        if not self.scheduler.has_unfinished_requests():
            return EngineCoreOutputs(
                outputs=[], scheduler_stats=self.scheduler.make_stats())

        scheduler_output = self.scheduler.schedule()
        output = self.model_executor.execute_model(scheduler_output)
        engine_core_outputs = self.scheduler.update_from_output(
            scheduler_output, output)  # type: ignore
        return engine_core_outputs

    def step_with_batch_queue(self) -> Optional[EngineCoreOutputs]:
        """Schedule and execute batches with the batch queue.
        Note that if nothing to output in this step, None is returned.

        The execution flow is as follows:
        1. Try to schedule a new batch if there are unscheduled requests
        and the job queue is not full. If a new batch is scheduled, directly
        return an empty engine core output. In other words, we won't check
        and return model outputs before the batch queue is full.
        2. If there is no new scheduled batch, meaning that the batch queue
        is full or no other requests can be scheduled, we block until the first
        batch in the job queue is finished.
        3. Update the scheduler from the output.
        """
        assert self.batch_queue is not None

        engine_core_outputs = None
        scheduler_output = None
        # If there are unscheduled requests and the job queue
        # is not full, schedule a new batch. Note that this is not blocking.
        if (self.scheduler.get_num_unscheduled_requests() > 0
                and not self.batch_queue.full()):
            scheduler_output = self.scheduler.schedule()
            if scheduler_output.total_num_scheduled_tokens > 0:
                future = self.model_executor.execute_model(scheduler_output)
                self.batch_queue.put_nowait(
                    (future, scheduler_output))  # type: ignore

        # If all requests are scheduled or the job queue is full,
        # block until the first batch in the job queue is finished.
        if (scheduler_output is None
                or scheduler_output.total_num_scheduled_tokens == 0):
            try:
                future, scheduler_output = self.batch_queue.get(
                    timeout=POLLING_TIMEOUT_S)
                # Blocking until the first result is available.
                model_output = future.result()
                self.batch_queue.task_done()
                engine_core_outputs = self.scheduler.update_from_output(
                    scheduler_output, model_output)
            except queue.Empty:
                # If the queue is empty (timeout at .get), return
                # an empty EngineCoreOutputs for logging.
                engine_core_outputs = EngineCoreOutputs(
                    outputs=[], scheduler_stats=self.scheduler.make_stats())

        return engine_core_outputs

    def shutdown(self):
        self.model_executor.shutdown()

    def profile(self, is_start: bool = True):
        self.model_executor.profile(is_start)

    def reset_prefix_cache(self):
        self.scheduler.reset_prefix_cache()

<<<<<<< HEAD
    def sleep(self, level: int = 1):
        self.model_executor.sleep(level)

    def wake_up(self):
        self.model_executor.wake_up()
=======
    def add_lora(self, lora_request: LoRARequest) -> None:
        self.model_executor.add_lora(lora_request)
>>>>>>> 550d97eb


class EngineCoreProc(EngineCore):
    """ZMQ-wrapper for running EngineCore in background process."""

    def __init__(
        self,
        input_path: str,
        output_path: str,
        ready_pipe: Connection,
        vllm_config: VllmConfig,
        executor_class: Type[Executor],
        log_stats: bool,
    ):
        super().__init__(vllm_config, executor_class, log_stats)

        # Background Threads and Queues for IO. These enable us to
        # overlap ZMQ socket IO with GPU since they release the GIL,
        # and to overlap some serialization/deserialization with the
        # model forward pass.
        # Threads handle Socket <-> Queues and core_busy_loop uses Queue.
        self.input_queue: queue.Queue[Tuple[EngineCoreRequestType,
                                            Any]] = queue.Queue()
        self.output_queue: queue.Queue[EngineCoreOutputs] = queue.Queue()
        threading.Thread(target=self.process_input_socket,
                         args=(input_path, ),
                         daemon=True).start()
        threading.Thread(target=self.process_output_socket,
                         args=(output_path, ),
                         daemon=True).start()

        # Send Readiness signal to EngineClient.
        ready_pipe.send({"status": "READY"})

    @staticmethod
    def run_engine_core(*args, **kwargs):
        """Launch EngineCore busy loop in background process."""

        # Signal handler used for graceful termination.
        # SystemExit exception is only raised once to allow this and worker
        # processes to terminate without error
        shutdown_requested = False

        # Ensure we can serialize transformer config after spawning
        maybe_register_config_serialize_by_value()

        def signal_handler(signum, frame):
            nonlocal shutdown_requested
            if not shutdown_requested:
                shutdown_requested = True
                raise SystemExit()

        # Either SIGTERM or SIGINT will terminate the engine_core
        signal.signal(signal.SIGTERM, signal_handler)
        signal.signal(signal.SIGINT, signal_handler)

        parent_process = psutil.Process().parent()
        engine_core = None
        try:
            engine_core = EngineCoreProc(*args, **kwargs)
            engine_core.run_busy_loop()

        except SystemExit:
            logger.debug("EngineCore interrupted.")

        except Exception:
            traceback = get_exception_traceback()
            logger.error("EngineCore hit an exception: %s", traceback)
            parent_process.send_signal(signal.SIGUSR1)

        finally:
            if engine_core is not None:
                engine_core.shutdown()

    def run_busy_loop(self):
        """Core busy loop of the EngineCore."""

        step_fn = (self.step
                   if self.batch_queue is None else self.step_with_batch_queue)

        # Loop until process is sent a SIGINT or SIGTERM
        while True:
            # 1) Poll the input queue until there is work to do.
            if not self.scheduler.has_unfinished_requests():
                while True:
                    try:
                        req = self.input_queue.get(timeout=POLLING_TIMEOUT_S)
                        self._handle_client_request(*req)
                        break
                    except queue.Empty:
                        logger.debug("EngineCore busy loop waiting.")
                        # Break out the loop so we can log_stats in step().
                        if self.log_stats:
                            break
                    except BaseException:
                        raise

            # 2) Handle any new client requests.
            while not self.input_queue.empty():
                req = self.input_queue.get_nowait()
                self._handle_client_request(*req)

            # 3) Step the engine core.
            outputs = step_fn()

            # 4) Put EngineCoreOutputs into the output queue.
            if outputs is not None:
                self.output_queue.put_nowait(outputs)

    def _handle_client_request(self, request_type: EngineCoreRequestType,
                               request: Any) -> None:
        """Dispatch request from client."""

        if request_type == EngineCoreRequestType.ADD:
            self.add_request(request)
        elif request_type == EngineCoreRequestType.ABORT:
            self.abort_requests(request)
<<<<<<< HEAD
        elif request_type == EngineCoreRequestType.RESET_PREFIX_CACHE:
            self.reset_prefix_cache()
        elif request_type == EngineCoreRequestType.PROFILE:
            self.model_executor.profile(request)
        elif request_type == EngineCoreRequestType.SLEEP:
            self.sleep(request)
        elif request_type == EngineCoreRequestType.WAKE_UP:
            self.wake_up()
        else:
            self.abort_requests(request)
=======
        elif request_type == EngineCoreRequestType.UTILITY:
            call_id, method_name, args = request
            output = UtilityOutput(call_id)
            try:
                method = getattr(self, method_name)
                output.result = method(
                    *self._convert_msgspec_args(method, args))
            except BaseException as e:
                logger.exception("Invocation of %s method failed", method_name)
                output.failure_message = (f"Call to {method_name} method"
                                          f" failed: {str(e)}")
            self.output_queue.put_nowait(
                EngineCoreOutputs(utility_output=output))

    @staticmethod
    def _convert_msgspec_args(method, args):
        """If a provided arg type doesn't match corresponding target method
         arg type, try converting to msgspec object."""
        if not args:
            return args
        arg_types = signature(method).parameters.values()
        assert len(args) <= len(arg_types)
        return tuple(
            msgspec.convert(v, type=p.annotation) if isclass(p.annotation)
            and issubclass(p.annotation, msgspec.Struct)
            and not isinstance(v, p.annotation) else v
            for v, p in zip(args, arg_types))
>>>>>>> 550d97eb

    def process_input_socket(self, input_path: str):
        """Input socket IO thread."""

        # Msgpack serialization decoding.
        add_request_decoder = MsgpackDecoder(EngineCoreRequest)
        generic_decoder = MsgpackDecoder()

        with zmq_socket_ctx(input_path, zmq.constants.PULL) as socket:
            while True:
                # (RequestType, RequestData)
                type_frame, data_frame = socket.recv_multipart(copy=False)
                request_type = EngineCoreRequestType(bytes(type_frame.buffer))

                # Deserialize the request data.
                decoder = add_request_decoder if (
                    request_type
                    == EngineCoreRequestType.ADD) else generic_decoder
                request = decoder.decode(data_frame.buffer)

                # Push to input queue for core busy loop.
                self.input_queue.put_nowait((request_type, request))

    def process_output_socket(self, output_path: str):
        """Output socket IO thread."""

        # Msgpack serialization encoding.
        encoder = MsgpackEncoder()
        # Reuse send buffer.
        buffer = bytearray()

        with zmq_socket_ctx(output_path, zmq.constants.PUSH) as socket:
            while True:
                outputs = self.output_queue.get()
                encoder.encode_into(outputs, buffer)
                socket.send_multipart((buffer, ), copy=False)<|MERGE_RESOLUTION|>--- conflicted
+++ resolved
@@ -213,16 +213,14 @@
     def reset_prefix_cache(self):
         self.scheduler.reset_prefix_cache()
 
-<<<<<<< HEAD
     def sleep(self, level: int = 1):
         self.model_executor.sleep(level)
 
     def wake_up(self):
         self.model_executor.wake_up()
-=======
+
     def add_lora(self, lora_request: LoRARequest) -> None:
         self.model_executor.add_lora(lora_request)
->>>>>>> 550d97eb
 
 
 class EngineCoreProc(EngineCore):
@@ -340,18 +338,6 @@
             self.add_request(request)
         elif request_type == EngineCoreRequestType.ABORT:
             self.abort_requests(request)
-<<<<<<< HEAD
-        elif request_type == EngineCoreRequestType.RESET_PREFIX_CACHE:
-            self.reset_prefix_cache()
-        elif request_type == EngineCoreRequestType.PROFILE:
-            self.model_executor.profile(request)
-        elif request_type == EngineCoreRequestType.SLEEP:
-            self.sleep(request)
-        elif request_type == EngineCoreRequestType.WAKE_UP:
-            self.wake_up()
-        else:
-            self.abort_requests(request)
-=======
         elif request_type == EngineCoreRequestType.UTILITY:
             call_id, method_name, args = request
             output = UtilityOutput(call_id)
@@ -379,7 +365,6 @@
             and issubclass(p.annotation, msgspec.Struct)
             and not isinstance(v, p.annotation) else v
             for v, p in zip(args, arg_types))
->>>>>>> 550d97eb
 
     def process_input_socket(self, input_path: str):
         """Input socket IO thread."""
