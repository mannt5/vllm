# SPDX-License-Identifier: Apache-2.0
import os
import queue
import signal
import sys
import threading
import time
from concurrent.futures import Future
from inspect import isclass, signature
from logging import DEBUG
from typing import Any, Optional

import msgspec
import psutil
import zmq
import zmq.asyncio

from vllm.config import ParallelConfig, VllmConfig
from vllm.distributed import stateless_destroy_torch_distributed_process_group
from vllm.executor.multiproc_worker_utils import _add_prefix
from vllm.logger import init_logger
from vllm.lora.request import LoRARequest
from vllm.transformers_utils.config import (
    maybe_register_config_serialize_by_value)
from vllm.utils import (get_exception_traceback, resolve_obj_by_qualname,
                        zmq_socket_ctx)
from vllm.v1.core.kv_cache_utils import (get_kv_cache_config,
                                         unify_kv_cache_configs)
from vllm.v1.core.sched.interface import SchedulerInterface
from vllm.v1.core.sched.output import SchedulerOutput
from vllm.v1.core.sched.scheduler import Scheduler as V1Scheduler
from vllm.v1.engine import (EngineCoreOutputs, EngineCoreRequest,
                            EngineCoreRequestType, UtilityOutput)
from vllm.v1.engine.mm_input_cache import MMInputCacheServer
from vllm.v1.executor.abstract import Executor
from vllm.v1.kv_cache_interface import KVCacheConfig
from vllm.v1.outputs import ModelRunnerOutput
from vllm.v1.request import Request, RequestStatus
from vllm.v1.serial_utils import MsgpackDecoder, MsgpackEncoder
from vllm.v1.structured_output import StructuredOutputManager
from vllm.version import __version__ as VLLM_VERSION

logger = init_logger(__name__)

POLLING_TIMEOUT_S = 2.5


class EngineCore:
    """Inner loop of vLLM's Engine."""

    def __init__(
        self,
        vllm_config: VllmConfig,
        executor_class: type[Executor],
        log_stats: bool,
    ):
        assert vllm_config.model_config.runner_type != "pooling"

        logger.info("Initializing a V1 LLM engine (v%s) with config: %s",
                    VLLM_VERSION, vllm_config)

        self.log_stats = log_stats

        # Setup Model.
        self.model_executor = executor_class(vllm_config)

        # Setup KV Caches and update CacheConfig after profiling.
        num_gpu_blocks, num_cpu_blocks, kv_cache_config = \
            self._initialize_kv_caches(vllm_config)

        vllm_config.cache_config.num_gpu_blocks = num_gpu_blocks
        vllm_config.cache_config.num_cpu_blocks = num_cpu_blocks

        self.structured_output_manager = StructuredOutputManager(vllm_config)

        # Setup scheduler.
        if isinstance(vllm_config.scheduler_config.scheduler_cls, str):
            Scheduler = resolve_obj_by_qualname(
                vllm_config.scheduler_config.scheduler_cls)
        else:
            Scheduler = vllm_config.scheduler_config.scheduler_cls

        # This warning can be removed once the V1 Scheduler interface is
        # finalized and we can maintain support for scheduler classes that
        # implement it
        if Scheduler is not V1Scheduler:
            logger.warning(
                "Using configured V1 scheduler class %s. "
                "This scheduler interface is not public and "
                "compatibility may not be maintained.",
                vllm_config.scheduler_config.scheduler_cls)

        self.scheduler: SchedulerInterface = Scheduler(
            scheduler_config=vllm_config.scheduler_config,
            model_config=vllm_config.model_config,
            cache_config=vllm_config.cache_config,
            lora_config=vllm_config.lora_config,
            speculative_config=vllm_config.speculative_config,
<<<<<<< HEAD
            kv_cache_config=kv_cache_config,
=======
            include_finished_set=vllm_config.parallel_config.data_parallel_size
            > 1,
>>>>>>> f3f8d8ff
            log_stats=self.log_stats,
            structured_output_manager=self.structured_output_manager,
        )

        # Setup MM Input Mapper.
        self.mm_input_cache_server = MMInputCacheServer(
            vllm_config.model_config)

        # Setup batch queue for pipeline parallelism.
        # Batch queue for scheduled batches. This enables us to asynchronously
        # schedule and execute batches, and is required by pipeline parallelism
        # to eliminate pipeline bubbles.
        self.batch_queue_size = self.model_executor.max_concurrent_batches
        self.batch_queue: Optional[queue.Queue[tuple[Future[ModelRunnerOutput],
                                                     SchedulerOutput]]] = None
        if self.batch_queue_size > 1:
            logger.info("Batch queue is enabled with size %d",
                        self.batch_queue_size)
            self.batch_queue = queue.Queue(self.batch_queue_size)

    def _initialize_kv_caches(
            self, vllm_config: VllmConfig) -> tuple[int, int, KVCacheConfig]:
        start = time.time()

        # Get all kv cache needed by the model
        kv_cache_specs = self.model_executor.get_kv_cache_specs()

        # Profiles the peak memory usage of the model to determine how much
        # memory can be allocated for kv cache.
        available_gpu_memory = self.model_executor.determine_available_memory()

        assert len(kv_cache_specs) == len(available_gpu_memory)
        # Get the kv cache tensor size
        kv_cache_configs = [
            get_kv_cache_config(vllm_config, kv_cache_spec_one_worker,
                                available_gpu_memory_one_worker)
            for kv_cache_spec_one_worker, available_gpu_memory_one_worker in
            zip(kv_cache_specs, available_gpu_memory)
        ]

        # Since we use a shared centralized controller, we need the
        # `kv_cache_config` to be consistent across all workers to make sure
        # all the memory operators can be applied to all workers.
        unify_kv_cache_configs(kv_cache_configs)

        # All workers have the same kv_cache_config except layer names, so use
        # an arbitrary one to initialize the scheduler.
        assert all([
            cfg.num_blocks == kv_cache_configs[0].num_blocks
            for cfg in kv_cache_configs
        ])
        num_gpu_blocks = kv_cache_configs[0].num_blocks
        num_cpu_blocks = 0
        scheduler_kv_cache_config = kv_cache_configs[0]

        # Initialize kv cache and warmup the execution
        self.model_executor.initialize_from_config(kv_cache_configs)

        elapsed = time.time() - start
        logger.info(("init engine (profile, create kv cache, "
                     "warmup model) took %.2f seconds"), elapsed)
        return num_gpu_blocks, num_cpu_blocks, scheduler_kv_cache_config

    def add_request(self, request: EngineCoreRequest):
        """Add request to the scheduler."""

        if request.mm_hashes is not None:
            # Here, if hash exists for a multimodal input, then it will be
            # fetched from the cache, else it will be added to the cache.
            # Note that the cache here is mirrored with the client cache, so
            # anything that has a hash must have a HIT cache entry here
            # as well.
            assert request.mm_inputs is not None
            request.mm_inputs = self.mm_input_cache_server.get_and_update(
                request.mm_inputs, request.mm_hashes)

        req = Request.from_engine_core_request(request)
        if req.use_structured_output:
            # Start grammar compilation asynchronously
            self.structured_output_manager.grammar_init(req)

        self.scheduler.add_request(req)

    def abort_requests(self, request_ids: list[str]):
        """Abort requests from the scheduler."""

        # TODO: The scheduler doesn't really need to know the
        # specific finish reason, TBD whether we propagate that
        # (i.e. client-aborted vs stop criteria met).
        self.scheduler.finish_requests(request_ids,
                                       RequestStatus.FINISHED_ABORTED)

    def step(self) -> EngineCoreOutputs:
        """Schedule, execute, and make output."""

        # Check for any requests remaining in the scheduler - unfinished,
        # or finished and not yet removed from the batch.
        if not self.scheduler.has_requests():
            return EngineCoreOutputs(
                outputs=[],
                scheduler_stats=self.scheduler.make_stats(),
            )
        scheduler_output = self.scheduler.schedule()
        output = self.model_executor.execute_model(scheduler_output)
        engine_core_outputs = self.scheduler.update_from_output(
            scheduler_output, output)  # type: ignore

        return engine_core_outputs

    def step_with_batch_queue(self) -> Optional[EngineCoreOutputs]:
        """Schedule and execute batches with the batch queue.
        Note that if nothing to output in this step, None is returned.

        The execution flow is as follows:
        1. Try to schedule a new batch if there are unscheduled requests
        and the job queue is not full. If a new batch is scheduled, directly
        return an empty engine core output. In other words, we won't check
        and return model outputs before the batch queue is full.
        2. If there is no new scheduled batch, meaning that the batch queue
        is full or no other requests can be scheduled, we block until the first
        batch in the job queue is finished.
        3. Update the scheduler from the output.
        """
        assert self.batch_queue is not None

        engine_core_outputs = None
        scheduler_output = None
        # If there are unscheduled requests and the job queue
        # is not full, schedule a new batch. Note that this is not blocking.
        if (self.scheduler.get_num_unscheduled_requests() > 0
                and not self.batch_queue.full()):
            scheduler_output = self.scheduler.schedule()
            if scheduler_output.total_num_scheduled_tokens > 0:
                future = self.model_executor.execute_model(scheduler_output)
                self.batch_queue.put_nowait(
                    (future, scheduler_output))  # type: ignore

        scheduled_batch = (scheduler_output is not None
                           and scheduler_output.total_num_scheduled_tokens > 0)

        # If no more requests can be scheduled and the job queue is not empty,
        # block until the first batch in the job queue is finished.
        if not scheduled_batch and not self.batch_queue.empty():
            future, scheduler_output = self.batch_queue.get_nowait()
            # Blocking until the first result is available.
            model_output = future.result()
            self.batch_queue.task_done()
            engine_core_outputs = self.scheduler.update_from_output(
                scheduler_output, model_output)

        return engine_core_outputs

    def shutdown(self):
        self.model_executor.shutdown()

    def profile(self, is_start: bool = True):
        self.model_executor.profile(is_start)

    def reset_prefix_cache(self):
        self.scheduler.reset_prefix_cache()

    def sleep(self, level: int = 1):
        self.model_executor.sleep(level)

    def wake_up(self):
        self.model_executor.wake_up()

    def is_sleeping(self) -> bool:
        return self.model_executor.is_sleeping

    def execute_dummy_batch(self):
        self.model_executor.collective_rpc("execute_dummy_batch")

    def add_lora(self, lora_request: LoRARequest) -> bool:
        return self.model_executor.add_lora(lora_request)

    def remove_lora(self, lora_id: int) -> bool:
        return self.model_executor.remove_lora(lora_id)

    def list_loras(self) -> set[int]:
        return self.model_executor.list_loras()

    def pin_lora(self, lora_id: int) -> bool:
        return self.model_executor.pin_lora(lora_id)


class EngineCoreProc(EngineCore):
    """ZMQ-wrapper for running EngineCore in background process."""

    def __init__(
        self,
        input_path: str,
        output_path: str,
        vllm_config: VllmConfig,
        executor_class: type[Executor],
        log_stats: bool,
        engine_index: int = 0,
    ):
        super().__init__(vllm_config, executor_class, log_stats)

        # Background Threads and Queues for IO. These enable us to
        # overlap ZMQ socket IO with GPU since they release the GIL,
        # and to overlap some serialization/deserialization with the
        # model forward pass.
        # Threads handle Socket <-> Queues and core_busy_loop uses Queue.
        self.input_queue: queue.Queue[tuple[EngineCoreRequestType,
                                            Any]] = queue.Queue()
        self.output_queue: queue.Queue[EngineCoreOutputs] = queue.Queue()
        threading.Thread(target=self.process_input_socket,
                         args=(input_path, ),
                         daemon=True).start()
        threading.Thread(target=self.process_output_socket,
                         args=(output_path, engine_index),
                         daemon=True).start()

        self.global_unfinished_reqs = False

        self.step_fn = (self.step if self.batch_queue is None else
                        self.step_with_batch_queue)

    @staticmethod
    def run_engine_core(*args,
                        dp_rank: int = 0,
                        local_dp_rank: int = 0,
                        ready_pipe,
                        **kwargs):
        """Launch EngineCore busy loop in background process."""

        # Signal handler used for graceful termination.
        # SystemExit exception is only raised once to allow this and worker
        # processes to terminate without error
        shutdown_requested = False

        # Ensure we can serialize transformer config after spawning
        maybe_register_config_serialize_by_value()

        def signal_handler(signum, frame):
            nonlocal shutdown_requested
            if not shutdown_requested:
                shutdown_requested = True
                raise SystemExit()

        # Either SIGTERM or SIGINT will terminate the engine_core
        signal.signal(signal.SIGTERM, signal_handler)
        signal.signal(signal.SIGINT, signal_handler)

        parent_process = psutil.Process().parent()
        engine_core: Optional[EngineCoreProc] = None
        try:
            parallel_config: ParallelConfig = kwargs[
                "vllm_config"].parallel_config
            if parallel_config.data_parallel_size > 1:
                # Set data parallel rank for this engine process.
                parallel_config.data_parallel_rank = dp_rank
                parallel_config.data_parallel_rank_local = local_dp_rank
                engine_core = DPEngineCoreProc(*args, **kwargs)
            else:
                engine_core = EngineCoreProc(*args, **kwargs)

            # Send Readiness signal to EngineClient.
            ready_pipe.send({"status": "READY"})

            engine_core.run_busy_loop()

        except SystemExit:
            logger.debug("EngineCore interrupted.")

        except Exception:
            traceback = get_exception_traceback()
            logger.error("EngineCore hit an exception: %s", traceback)
            parent_process.send_signal(signal.SIGUSR1)

        finally:
            if engine_core is not None:
                engine_core.shutdown()

    def run_busy_loop(self):
        """Core busy loop of the EngineCore."""

        # Loop until process is sent a SIGINT or SIGTERM
        while True:
            # 1) Poll the input queue until there is work to do.
            self._process_input_queue()
            # 2) Step the engine core and return the outputs.
            self._process_engine_step()

    def _process_input_queue(self):
        """Exits when an engine step needs to be performed."""

        waited = False
        while not self.global_unfinished_reqs and not (
                self.scheduler.has_requests()):
            if logger.isEnabledFor(DEBUG) and self.input_queue.empty():
                logger.debug("EngineCore waiting for work.")
                waited = True
            req = self.input_queue.get()
            self._handle_client_request(*req)

        if waited:
            logger.debug(
                "EngineCore loop active - local unfinished: %s, finished: %s.",
                self.scheduler.has_unfinished_requests(),
                self.scheduler.has_finished_requests())

        # Handle any more client requests.
        while not self.input_queue.empty():
            req = self.input_queue.get_nowait()
            self._handle_client_request(*req)

    def _process_engine_step(self):
        """Called only when there are unfinished local requests."""

        # Step the engine core.
        outputs = self.step_fn()
        # Put EngineCoreOutputs into the output queue.
        if outputs is not None:
            self.output_queue.put_nowait(outputs)

    def _handle_client_request(self, request_type: EngineCoreRequestType,
                               request: Any) -> None:
        """Dispatch request from client."""

        if request_type == EngineCoreRequestType.ADD:
            self.add_request(request)
        elif request_type == EngineCoreRequestType.ABORT:
            self.abort_requests(request)
        elif request_type == EngineCoreRequestType.START_DP:
            if not self.global_unfinished_reqs:
                logger.debug("EngineCore starting idle loop.")
                self.global_unfinished_reqs = True
        elif request_type == EngineCoreRequestType.UTILITY:
            call_id, method_name, args = request
            output = UtilityOutput(call_id)
            try:
                method = getattr(self, method_name)
                output.result = method(
                    *self._convert_msgspec_args(method, args))
            except BaseException as e:
                logger.exception("Invocation of %s method failed", method_name)
                output.failure_message = (f"Call to {method_name} method"
                                          f" failed: {str(e)}")
            self.output_queue.put_nowait(
                EngineCoreOutputs(utility_output=output))

    @staticmethod
    def _convert_msgspec_args(method, args):
        """If a provided arg type doesn't match corresponding target method
         arg type, try converting to msgspec object."""
        if not args:
            return args
        arg_types = signature(method).parameters.values()
        assert len(args) <= len(arg_types)
        return tuple(
            msgspec.convert(v, type=p.annotation) if isclass(p.annotation)
            and issubclass(p.annotation, msgspec.Struct)
            and not isinstance(v, p.annotation) else v
            for v, p in zip(args, arg_types))

    def process_input_socket(self, input_path: str):
        """Input socket IO thread."""

        # Msgpack serialization decoding.
        add_request_decoder = MsgpackDecoder(EngineCoreRequest)
        generic_decoder = MsgpackDecoder()

        with zmq_socket_ctx(input_path, zmq.constants.PULL) as socket:
            while True:
                # (RequestType, RequestData)
                type_frame, data_frame = socket.recv_multipart(copy=False)
                request_type = EngineCoreRequestType(bytes(type_frame.buffer))

                # Deserialize the request data.
                decoder = add_request_decoder if (
                    request_type
                    == EngineCoreRequestType.ADD) else generic_decoder
                request = decoder.decode(data_frame.buffer)

                # Push to input queue for core busy loop.
                self.input_queue.put_nowait((request_type, request))

    def process_output_socket(self, output_path: str, engine_index: int):
        """Output socket IO thread."""

        # Msgpack serialization encoding.
        encoder = MsgpackEncoder()
        # Reuse send buffer.
        buffer = bytearray()

        with zmq_socket_ctx(output_path, zmq.constants.PUSH) as socket:
            while True:
                outputs = self.output_queue.get()
                outputs.engine_index = engine_index
                encoder.encode_into(outputs, buffer)
                socket.send(buffer, copy=False)


ENGINE_PAUSED_OUTPUTS = EngineCoreOutputs(engine_paused=True)


class DPEngineCoreProc(EngineCoreProc):
    """ZMQ-wrapper for running EngineCore in background process
    in a data parallel context."""

    def __init__(
        self,
        input_path: str,
        output_path: str,
        vllm_config: VllmConfig,
        executor_class: type[Executor],
        log_stats: bool,
    ):
        # Add process-specific prefix to stdout and stderr before
        # we initialize the engine.
        from multiprocessing import current_process
        process_name = current_process().name
        pid = os.getpid()
        _add_prefix(sys.stdout, process_name, pid)
        _add_prefix(sys.stderr, process_name, pid)

        dp_size = vllm_config.parallel_config.data_parallel_size
        dp_rank = vllm_config.parallel_config.data_parallel_rank
        local_dp_rank = vllm_config.parallel_config.data_parallel_rank_local

        assert dp_size > 1
        assert 0 <= local_dp_rank <= dp_rank < dp_size

        from vllm.platforms import current_platform
        if current_platform.is_cuda_alike():
            from vllm.platforms.cuda import device_id_to_physical_device_id
            tp_size = vllm_config.parallel_config.tensor_parallel_size
            os.environ["CUDA_VISIBLE_DEVICES"] = ",".join(
                str(device_id_to_physical_device_id(i))
                for i in range(local_dp_rank * tp_size, (local_dp_rank + 1) *
                               tp_size))

        self.dp_group = vllm_config.parallel_config.stateless_init_dp_group()

        # Initialize the engine after setting up environment.
        super().__init__(input_path, output_path, vllm_config, executor_class,
                         log_stats, dp_rank)

        # Counts forward-passes of the model so that we can synchronize
        # finished with DP peers every N steps.
        self.counter = 0

    def shutdown(self):
        super().shutdown()
        if dp_group := getattr(self, "dp_group", None):
            stateless_destroy_torch_distributed_process_group(dp_group)

    def run_busy_loop(self):
        """Core busy loop of the EngineCore for data parallel case."""

        # Loop until process is sent a SIGINT or SIGTERM
        while True:
            # 1) Poll the input queue until there is work to do.
            self._process_input_queue()

            local_unfinished_reqs = self.scheduler.has_unfinished_requests()

            if local_unfinished_reqs:
                # 2) Step the engine core.
                self._process_engine_step()

                # Check if we have now finished all requests.
                local_unfinished_reqs = (
                    self.scheduler.has_unfinished_requests())
            else:
                if self.scheduler.has_finished_requests():
                    # There are no unfinished requests, but there are some
                    # finished requests remaining to be removed from the
                    # batch state. This engine step won't perform a forward
                    # pass but will flush the finished requests to ensure
                    # up-to-date state is returned in the engine outputs.
                    self._process_engine_step()

                if not self.global_unfinished_reqs:
                    # All engines are idle.
                    continue

                # There must be unfinished requests in DP peers, run a
                # dummy forward pass.
                self.execute_dummy_batch()

            # 3) All-reduce operation to determine global unfinished reqs.
            self.global_unfinished_reqs = self._has_global_unfinished_reqs(
                local_unfinished_reqs)

            if not self.global_unfinished_reqs:
                # Notify client that we are pausing the loop.
                self.output_queue.put_nowait(ENGINE_PAUSED_OUTPUTS)

    def _has_global_unfinished_reqs(self, local_unfinished: bool) -> bool:

        # Optimization - only perform finish-sync all-reduce every 16 steps.
        self.counter += 1
        if self.counter != 16:
            return True
        self.counter = 0

        return ParallelConfig.has_unfinished_dp(self.dp_group,
                                                local_unfinished)<|MERGE_RESOLUTION|>--- conflicted
+++ resolved
@@ -96,14 +96,11 @@
             cache_config=vllm_config.cache_config,
             lora_config=vllm_config.lora_config,
             speculative_config=vllm_config.speculative_config,
-<<<<<<< HEAD
             kv_cache_config=kv_cache_config,
-=======
+            structured_output_manager=self.structured_output_manager,
             include_finished_set=vllm_config.parallel_config.data_parallel_size
             > 1,
->>>>>>> f3f8d8ff
             log_stats=self.log_stats,
-            structured_output_manager=self.structured_output_manager,
         )
 
         # Setup MM Input Mapper.
