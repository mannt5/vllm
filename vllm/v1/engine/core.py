# SPDX-License-Identifier: Apache-2.0

import queue
import signal
import threading
import time
from concurrent.futures import Future
from inspect import isclass, signature
from multiprocessing.connection import Connection
from typing import Any, Optional

import msgspec
import psutil
import zmq
import zmq.asyncio

from vllm.config import VllmConfig
from vllm.logger import init_logger
from vllm.lora.request import LoRARequest
from vllm.transformers_utils.config import (
    maybe_register_config_serialize_by_value)
<<<<<<< HEAD
from vllm.utils import get_exception_traceback, zmq_socket_ctx
from vllm.v1.core.kv_cache_utils import (get_kv_cache_config,
                                         unify_kv_cache_configs)
from vllm.v1.core.scheduler import Scheduler, SchedulerOutput
=======
from vllm.utils import (get_exception_traceback, resolve_obj_by_qualname,
                        zmq_socket_ctx)
from vllm.v1.core.kv_cache_utils import get_kv_cache_configs
from vllm.v1.core.scheduler import Scheduler as V1Scheduler
from vllm.v1.core.scheduler import SchedulerOutput
>>>>>>> b539222d
from vllm.v1.engine import (EngineCoreOutputs, EngineCoreRequest,
                            EngineCoreRequestType, UtilityOutput)
from vllm.v1.engine.mm_input_cache import MMInputCacheServer
from vllm.v1.executor.abstract import Executor
from vllm.v1.outputs import ModelRunnerOutput
from vllm.v1.request import Request, RequestStatus
from vllm.v1.serial_utils import MsgpackDecoder, MsgpackEncoder
from vllm.v1.structured_output import StructuredOutputManager
from vllm.version import __version__ as VLLM_VERSION

logger = init_logger(__name__)

POLLING_TIMEOUT_S = 2.5


class EngineCore:
    """Inner loop of vLLM's Engine."""

    def __init__(
        self,
        vllm_config: VllmConfig,
        executor_class: type[Executor],
        log_stats: bool,
    ):
        assert vllm_config.model_config.runner_type != "pooling"

        logger.info("Initializing a V1 LLM engine (v%s) with config: %s",
                    VLLM_VERSION, vllm_config)

        self.log_stats = log_stats

        # Setup Model.
        self.model_executor = executor_class(vllm_config)

        # Setup KV Caches and update CacheConfig after profiling.
        num_gpu_blocks, num_cpu_blocks = self._initialize_kv_caches(
            vllm_config)
        vllm_config.cache_config.num_gpu_blocks = num_gpu_blocks
        vllm_config.cache_config.num_cpu_blocks = num_cpu_blocks

        self.structured_output_manager = StructuredOutputManager(vllm_config)

        # Setup scheduler.
        if isinstance(vllm_config.scheduler_config.scheduler_cls, str):
            Scheduler = resolve_obj_by_qualname(
                vllm_config.scheduler_config.scheduler_cls)
        else:
            Scheduler = vllm_config.scheduler_config.scheduler_cls

        # This warning can be removed once the V1 Scheduler interface is
        # finalized and we can maintain support for scheduler classes that
        # implement it
        if Scheduler is not V1Scheduler:
            logger.warning(
                "Using configured V1 scheduler class %s. "
                "This scheduler interface is not public and "
                "compatibility may not be maintained.",
                vllm_config.scheduler_config.scheduler_cls)

        self.scheduler = Scheduler(
            scheduler_config=vllm_config.scheduler_config,
            model_config=vllm_config.model_config,
            cache_config=vllm_config.cache_config,
            lora_config=vllm_config.lora_config,
            speculative_config=vllm_config.speculative_config,
            log_stats=self.log_stats,
            structured_output_manager=self.structured_output_manager,
        )

        # Setup MM Input Mapper.
        self.mm_input_cache_server = MMInputCacheServer(
            vllm_config.model_config)

        # Setup batch queue for pipeline parallelism.
        # Batch queue for scheduled batches. This enables us to asynchronously
        # schedule and execute batches, and is required by pipeline parallelism
        # to eliminate pipeline bubbles.
        self.batch_queue_size = self.model_executor.max_concurrent_batches
        self.batch_queue: Optional[queue.Queue[tuple[Future[ModelRunnerOutput],
                                                     SchedulerOutput]]] = None
        if self.batch_queue_size > 1:
            logger.info("Batch queue is enabled with size %d",
                        self.batch_queue_size)
            self.batch_queue = queue.Queue(self.batch_queue_size)

    def _initialize_kv_caches(self,
                              vllm_config: VllmConfig) -> tuple[int, int]:
        start = time.time()

        # Get all kv cache needed by the model
        kv_cache_specs = self.model_executor.get_kv_cache_specs()

        # Profiles the peak memory usage of the model to determine how much
        # memory can be allocated for kv cache.
        available_gpu_memory = self.model_executor.determine_available_memory()

        assert len(kv_cache_specs) == len(available_gpu_memory)
        # Get the kv cache tensor size
        kv_cache_configs = [
            get_kv_cache_config(vllm_config, kv_cache_spec_one_worker,
                                available_gpu_memory_one_worker)
            for kv_cache_spec_one_worker, available_gpu_memory_one_worker in
            zip(kv_cache_specs, available_gpu_memory)
        ]

        # Since we use a shared centralized controller, we need the
        # `kv_cache_config` to be consistent across all workers to make sure
        # all the memory operators can be applied to all workers.
        unify_kv_cache_configs(kv_cache_configs)

        # All workers have the same kv_cache_config except layer names, so use
        # an arbitrary one to get the number of blocks.
        assert all([
            cfg.num_blocks == kv_cache_configs[0].num_blocks
            for cfg in kv_cache_configs
        ])
        num_gpu_blocks = kv_cache_configs[0].num_blocks
        num_cpu_blocks = 0

        # Initialize kv cache and warmup the execution
        self.model_executor.initialize_from_config(kv_cache_configs)

        elapsed = time.time() - start
        logger.info(("init engine (profile, create kv cache, "
                     "warmup model) took %.2f seconds"), elapsed)
        return num_gpu_blocks, num_cpu_blocks

    def add_request(self, request: EngineCoreRequest):
        """Add request to the scheduler."""

        if request.mm_hashes is not None:
            # Here, if hash exists for a multimodal input, then it will be
            # fetched from the cache, else it will be added to the cache.
            # Note that the cache here is mirrored with the client cache, so
            # anything that has a hash must have a HIT cache entry here
            # as well.
            assert request.mm_inputs is not None
            request.mm_inputs = self.mm_input_cache_server.get_and_update(
                request.mm_inputs, request.mm_hashes)

        req = Request.from_engine_core_request(request)
        if req.use_structured_output:
            # Start grammar compilation asynchronously
            self.structured_output_manager.grammar_init(req)

        self.scheduler.add_request(req)

    def abort_requests(self, request_ids: list[str]):
        """Abort requests from the scheduler."""

        # TODO: The scheduler doesn't really need to know the
        # specific finish reason, TBD whether we propagate that
        # (i.e. client-aborted vs stop criteria met).
        self.scheduler.finish_requests(request_ids,
                                       RequestStatus.FINISHED_ABORTED)

    def step(self) -> EngineCoreOutputs:
        """Schedule, execute, and make output."""

        # Check for any requests remaining in the scheduler - unfinished,
        # or finished and not yet removed from the batch.
        if not self.scheduler.has_requests():
            return EngineCoreOutputs(
                outputs=[],
                scheduler_stats=self.scheduler.make_stats(),
            )
        scheduler_output = self.scheduler.schedule()

        # This case may occur when the only unfinished requests are
        # structured output requests where the grammar has not finished
        # compiling yet, so there's nothing to run.
        if scheduler_output.total_num_scheduled_tokens == 0:
            return EngineCoreOutputs(
                outputs=[],
                scheduler_stats=self.scheduler.make_stats(),
            )

        output = self.model_executor.execute_model(scheduler_output)
        engine_core_outputs = self.scheduler.update_from_output(
            scheduler_output, output)  # type: ignore

        return engine_core_outputs

    def step_with_batch_queue(self) -> Optional[EngineCoreOutputs]:
        """Schedule and execute batches with the batch queue.
        Note that if nothing to output in this step, None is returned.

        The execution flow is as follows:
        1. Try to schedule a new batch if there are unscheduled requests
        and the job queue is not full. If a new batch is scheduled, directly
        return an empty engine core output. In other words, we won't check
        and return model outputs before the batch queue is full.
        2. If there is no new scheduled batch, meaning that the batch queue
        is full or no other requests can be scheduled, we block until the first
        batch in the job queue is finished.
        3. Update the scheduler from the output.
        """
        assert self.batch_queue is not None

        engine_core_outputs = None
        scheduler_output = None
        # If there are unscheduled requests and the job queue
        # is not full, schedule a new batch. Note that this is not blocking.
        if (self.scheduler.get_num_unscheduled_requests() > 0
                and not self.batch_queue.full()):
            scheduler_output = self.scheduler.schedule()
            if scheduler_output.total_num_scheduled_tokens > 0:
                future = self.model_executor.execute_model(scheduler_output)
                self.batch_queue.put_nowait(
                    (future, scheduler_output))  # type: ignore

        scheduled_batch = (scheduler_output is not None
                           and scheduler_output.total_num_scheduled_tokens > 0)

        # If no more requests can be scheduled and the job queue is not empty,
        # block until the first batch in the job queue is finished.
        if not scheduled_batch and not self.batch_queue.empty():
            future, scheduler_output = self.batch_queue.get_nowait()
            # Blocking until the first result is available.
            model_output = future.result()
            self.batch_queue.task_done()
            engine_core_outputs = self.scheduler.update_from_output(
                scheduler_output, model_output)

        return engine_core_outputs

    def shutdown(self):
        self.model_executor.shutdown()

    def profile(self, is_start: bool = True):
        self.model_executor.profile(is_start)

    def reset_prefix_cache(self):
        self.scheduler.reset_prefix_cache()

    def sleep(self, level: int = 1):
        self.model_executor.sleep(level)

    def wake_up(self):
        self.model_executor.wake_up()

    def is_sleeping(self) -> bool:
        return self.model_executor.is_sleeping

    def execute_dummy_batch(self):
        self.model_executor.collective_rpc("execute_dummy_batch")

    def add_lora(self, lora_request: LoRARequest) -> bool:
        return self.model_executor.add_lora(lora_request)

    def remove_lora(self, lora_id: int) -> bool:
        return self.model_executor.remove_lora(lora_id)

    def list_loras(self) -> set[int]:
        return self.model_executor.list_loras()

    def pin_lora(self, lora_id: int) -> bool:
        return self.model_executor.pin_lora(lora_id)


class EngineCoreProc(EngineCore):
    """ZMQ-wrapper for running EngineCore in background process."""

    def __init__(
        self,
        input_path: str,
        output_path: str,
        ready_pipe: Connection,
        vllm_config: VllmConfig,
        executor_class: type[Executor],
        log_stats: bool,
    ):
        super().__init__(vllm_config, executor_class, log_stats)

        # Background Threads and Queues for IO. These enable us to
        # overlap ZMQ socket IO with GPU since they release the GIL,
        # and to overlap some serialization/deserialization with the
        # model forward pass.
        # Threads handle Socket <-> Queues and core_busy_loop uses Queue.
        self.input_queue: queue.Queue[tuple[EngineCoreRequestType,
                                            Any]] = queue.Queue()
        self.output_queue: queue.Queue[EngineCoreOutputs] = queue.Queue()
        threading.Thread(target=self.process_input_socket,
                         args=(input_path, ),
                         daemon=True).start()
        threading.Thread(target=self.process_output_socket,
                         args=(output_path, ),
                         daemon=True).start()

        # Send Readiness signal to EngineClient.
        ready_pipe.send({"status": "READY"})

    @staticmethod
    def run_engine_core(*args, **kwargs):
        """Launch EngineCore busy loop in background process."""

        # Signal handler used for graceful termination.
        # SystemExit exception is only raised once to allow this and worker
        # processes to terminate without error
        shutdown_requested = False

        # Ensure we can serialize transformer config after spawning
        maybe_register_config_serialize_by_value()

        def signal_handler(signum, frame):
            nonlocal shutdown_requested
            if not shutdown_requested:
                shutdown_requested = True
                raise SystemExit()

        # Either SIGTERM or SIGINT will terminate the engine_core
        signal.signal(signal.SIGTERM, signal_handler)
        signal.signal(signal.SIGINT, signal_handler)

        parent_process = psutil.Process().parent()
        engine_core = None
        try:
            engine_core = EngineCoreProc(*args, **kwargs)
            engine_core.run_busy_loop()

        except SystemExit:
            logger.debug("EngineCore interrupted.")

        except Exception:
            traceback = get_exception_traceback()
            logger.error("EngineCore hit an exception: %s", traceback)
            parent_process.send_signal(signal.SIGUSR1)

        finally:
            if engine_core is not None:
                engine_core.shutdown()

    def run_busy_loop(self):
        """Core busy loop of the EngineCore."""

        step_fn = (self.step
                   if self.batch_queue is None else self.step_with_batch_queue)

        # Loop until process is sent a SIGINT or SIGTERM
        while True:
            # 1) Poll the input queue until there is work to do.
            while not self.scheduler.has_requests():
                logger.debug("EngineCore busy loop waiting.")
                req = self.input_queue.get()
                self._handle_client_request(*req)

            # 2) Handle any new client requests.
            while not self.input_queue.empty():
                req = self.input_queue.get_nowait()
                self._handle_client_request(*req)

            # 3) Step the engine core.
            outputs = step_fn()

            # 4) Put EngineCoreOutputs into the output queue.
            if outputs is not None:
                self.output_queue.put_nowait(outputs)

    def _handle_client_request(self, request_type: EngineCoreRequestType,
                               request: Any) -> None:
        """Dispatch request from client."""

        if request_type == EngineCoreRequestType.ADD:
            self.add_request(request)
        elif request_type == EngineCoreRequestType.ABORT:
            self.abort_requests(request)
        elif request_type == EngineCoreRequestType.UTILITY:
            call_id, method_name, args = request
            output = UtilityOutput(call_id)
            try:
                method = getattr(self, method_name)
                output.result = method(
                    *self._convert_msgspec_args(method, args))
            except BaseException as e:
                logger.exception("Invocation of %s method failed", method_name)
                output.failure_message = (f"Call to {method_name} method"
                                          f" failed: {str(e)}")
            self.output_queue.put_nowait(
                EngineCoreOutputs(utility_output=output))

    @staticmethod
    def _convert_msgspec_args(method, args):
        """If a provided arg type doesn't match corresponding target method
         arg type, try converting to msgspec object."""
        if not args:
            return args
        arg_types = signature(method).parameters.values()
        assert len(args) <= len(arg_types)
        return tuple(
            msgspec.convert(v, type=p.annotation) if isclass(p.annotation)
            and issubclass(p.annotation, msgspec.Struct)
            and not isinstance(v, p.annotation) else v
            for v, p in zip(args, arg_types))

    def process_input_socket(self, input_path: str):
        """Input socket IO thread."""

        # Msgpack serialization decoding.
        add_request_decoder = MsgpackDecoder(EngineCoreRequest)
        generic_decoder = MsgpackDecoder()

        with zmq_socket_ctx(input_path, zmq.constants.PULL) as socket:
            while True:
                # (RequestType, RequestData)
                type_frame, data_frame = socket.recv_multipart(copy=False)
                request_type = EngineCoreRequestType(bytes(type_frame.buffer))

                # Deserialize the request data.
                decoder = add_request_decoder if (
                    request_type
                    == EngineCoreRequestType.ADD) else generic_decoder
                request = decoder.decode(data_frame.buffer)

                # Push to input queue for core busy loop.
                self.input_queue.put_nowait((request_type, request))

    def process_output_socket(self, output_path: str):
        """Output socket IO thread."""

        # Msgpack serialization encoding.
        encoder = MsgpackEncoder()
        # Reuse send buffer.
        buffer = bytearray()

        with zmq_socket_ctx(output_path, zmq.constants.PUSH) as socket:
            while True:
                outputs = self.output_queue.get()
                encoder.encode_into(outputs, buffer)
                socket.send_multipart((buffer, ), copy=False)<|MERGE_RESOLUTION|>--- conflicted
+++ resolved
@@ -19,18 +19,12 @@
 from vllm.lora.request import LoRARequest
 from vllm.transformers_utils.config import (
     maybe_register_config_serialize_by_value)
-<<<<<<< HEAD
-from vllm.utils import get_exception_traceback, zmq_socket_ctx
+from vllm.utils import (get_exception_traceback, resolve_obj_by_qualname,
+                        zmq_socket_ctx)
 from vllm.v1.core.kv_cache_utils import (get_kv_cache_config,
                                          unify_kv_cache_configs)
-from vllm.v1.core.scheduler import Scheduler, SchedulerOutput
-=======
-from vllm.utils import (get_exception_traceback, resolve_obj_by_qualname,
-                        zmq_socket_ctx)
-from vllm.v1.core.kv_cache_utils import get_kv_cache_configs
 from vllm.v1.core.scheduler import Scheduler as V1Scheduler
 from vllm.v1.core.scheduler import SchedulerOutput
->>>>>>> b539222d
 from vllm.v1.engine import (EngineCoreOutputs, EngineCoreRequest,
                             EngineCoreRequestType, UtilityOutput)
 from vllm.v1.engine.mm_input_cache import MMInputCacheServer
