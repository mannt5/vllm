--- conflicted
+++ resolved
@@ -15,13 +15,9 @@
 import zmq
 import zmq.asyncio
 
-<<<<<<< HEAD
-from vllm.config import CompilationConfig, VllmConfig
-=======
 from vllm.config import ParallelConfig, VllmConfig
 from vllm.distributed import stateless_destroy_torch_distributed_process_group
 from vllm.executor.multiproc_worker_utils import _add_prefix
->>>>>>> 1cab43c2
 from vllm.logger import init_logger
 from vllm.lora.request import LoRARequest
 from vllm.transformers_utils.config import (
@@ -165,7 +161,7 @@
         elapsed = time.time() - start
         logger.info(("init engine (profile, create kv cache, "
                      "warmup model) took %.2f seconds"), elapsed)
-<<<<<<< HEAD
+
         is_cuda = vllm_config.device_config.device_type == "cuda"
         driver_worker = getattr(self.model_executor, "driver_worker", None)
         model_runner = getattr(driver_worker, "model_runner", None)
@@ -183,10 +179,7 @@
                          "torch.compile, capturing graphs, init engine) "
                          "took %.2f seconds"), total_gpu_load_time)
 
-        return num_gpu_blocks, num_cpu_blocks
-=======
         return num_gpu_blocks, num_cpu_blocks, scheduler_kv_cache_config
->>>>>>> 1cab43c2
 
     def add_request(self, request: EngineCoreRequest):
         """Add request to the scheduler."""
