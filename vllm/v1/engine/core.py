# SPDX-License-Identifier: Apache-2.0
<<<<<<< HEAD

import contextlib
=======
import os
>>>>>>> 1cab43c2
import queue
import signal
import sys
import threading
import time
from concurrent.futures import Future
from inspect import isclass, signature
from logging import DEBUG
from typing import Any, Callable, Optional, TypeVar, Union

import msgspec
import psutil
import zmq
import zmq.asyncio

from vllm.config import ParallelConfig, VllmConfig
from vllm.distributed import stateless_destroy_torch_distributed_process_group
from vllm.executor.multiproc_worker_utils import _add_prefix
from vllm.logger import init_logger
from vllm.logging_utils.dump_input import dump_engine_exception
from vllm.lora.request import LoRARequest
from vllm.transformers_utils.config import (
    maybe_register_config_serialize_by_value)
from vllm.utils import (get_exception_traceback, resolve_obj_by_qualname,
                        zmq_socket_ctx)
from vllm.v1.core.kv_cache_utils import (get_kv_cache_config,
                                         unify_kv_cache_configs)
from vllm.v1.core.sched.interface import SchedulerInterface
from vllm.v1.core.sched.output import SchedulerOutput
from vllm.v1.core.sched.scheduler import Scheduler as V1Scheduler
from vllm.v1.engine import (EngineCoreOutputs, EngineCoreRequest,
                            EngineCoreRequestType, UtilityOutput)
from vllm.v1.engine.mm_input_cache import MMInputCacheServer
from vllm.v1.executor.abstract import Executor
from vllm.v1.kv_cache_interface import KVCacheConfig
from vllm.v1.outputs import ModelRunnerOutput
from vllm.v1.request import Request, RequestStatus
from vllm.v1.serial_utils import MsgpackDecoder, MsgpackEncoder
from vllm.v1.structured_output import StructuredOutputManager
from vllm.version import __version__ as VLLM_VERSION

logger = init_logger(__name__)

POLLING_TIMEOUT_S = 2.5

_R = TypeVar('_R')  # Return type for collective_rpc


class ModelExecutionError(RuntimeError):
    """Custom RuntimeError with input data for model execution
    
    In a nutshell, this object is useful for custom handling of exception for
    the case the engine raises an error. For instance, it is used to log the
    input metadata that is useful for debugging on engine crashes.
    
    Args:
        scheduler_output: SchedulerOutput object that contains the input
            data for model execution
        
    """
    scheduler_output: SchedulerOutput

    def __init__(self, *args, scheduler_output=None):
        super().__init__(*args)
        self.scheduler_output = scheduler_output

    def __reduce__(self):
        # To avoid pickle errors.
        # This happens when we exchange this object between processes
        # since scheduler_output can have objects that only makes sense
        # to their context/process we remove them from the serialization
        # and only send the summary of the error as a regular RuntimeError.
        return (self.__class__, (self.args[0], ))


class EngineCore:
    """Inner loop of vLLM's Engine."""

    def __init__(
        self,
        vllm_config: VllmConfig,
        executor_class: type[Executor],
        log_stats: bool,
    ):
        assert vllm_config.model_config.runner_type != "pooling"

        self.vllm_config = vllm_config
        logger.info("Initializing a V1 LLM engine (v%s) with config: %s",
                    VLLM_VERSION, vllm_config)

        self.log_stats = log_stats

        # Setup Model.
        self.model_executor = executor_class(vllm_config)

        # Setup KV Caches and update CacheConfig after profiling.
        num_gpu_blocks, num_cpu_blocks, kv_cache_config = \
            self._initialize_kv_caches(vllm_config)

        vllm_config.cache_config.num_gpu_blocks = num_gpu_blocks
        vllm_config.cache_config.num_cpu_blocks = num_cpu_blocks

        self.structured_output_manager = StructuredOutputManager(vllm_config)

        # Setup scheduler.
        if isinstance(vllm_config.scheduler_config.scheduler_cls, str):
            Scheduler = resolve_obj_by_qualname(
                vllm_config.scheduler_config.scheduler_cls)
        else:
            Scheduler = vllm_config.scheduler_config.scheduler_cls

        # This warning can be removed once the V1 Scheduler interface is
        # finalized and we can maintain support for scheduler classes that
        # implement it
        if Scheduler is not V1Scheduler:
            logger.warning(
                "Using configured V1 scheduler class %s. "
                "This scheduler interface is not public and "
                "compatibility may not be maintained.",
                vllm_config.scheduler_config.scheduler_cls)

        self.scheduler: SchedulerInterface = Scheduler(
            scheduler_config=vllm_config.scheduler_config,
            model_config=vllm_config.model_config,
            cache_config=vllm_config.cache_config,
            lora_config=vllm_config.lora_config,
            kv_cache_config=kv_cache_config,
            structured_output_manager=self.structured_output_manager,
            include_finished_set=vllm_config.parallel_config.data_parallel_size
            > 1,
            log_stats=self.log_stats,
        )

        # Setup MM Input Mapper.
        self.mm_input_cache_server = MMInputCacheServer(
            vllm_config.model_config)

        # Setup batch queue for pipeline parallelism.
        # Batch queue for scheduled batches. This enables us to asynchronously
        # schedule and execute batches, and is required by pipeline parallelism
        # to eliminate pipeline bubbles.
        self.batch_queue_size = self.model_executor.max_concurrent_batches
        self.batch_queue: Optional[queue.Queue[tuple[Future[ModelRunnerOutput],
                                                     SchedulerOutput]]] = None
        if self.batch_queue_size > 1:
            logger.info("Batch queue is enabled with size %d",
                        self.batch_queue_size)
            self.batch_queue = queue.Queue(self.batch_queue_size)

    def _initialize_kv_caches(
            self, vllm_config: VllmConfig) -> tuple[int, int, KVCacheConfig]:
        start = time.time()

        # Get all kv cache needed by the model
        kv_cache_specs = self.model_executor.get_kv_cache_specs()

        # Profiles the peak memory usage of the model to determine how much
        # memory can be allocated for kv cache.
        available_gpu_memory = self.model_executor.determine_available_memory()

        assert len(kv_cache_specs) == len(available_gpu_memory)
        # Get the kv cache tensor size
        kv_cache_configs = [
            get_kv_cache_config(vllm_config, kv_cache_spec_one_worker,
                                available_gpu_memory_one_worker)
            for kv_cache_spec_one_worker, available_gpu_memory_one_worker in
            zip(kv_cache_specs, available_gpu_memory)
        ]

        # Since we use a shared centralized controller, we need the
        # `kv_cache_config` to be consistent across all workers to make sure
        # all the memory operators can be applied to all workers.
        unify_kv_cache_configs(kv_cache_configs)

        # All workers have the same kv_cache_config except layer names, so use
        # an arbitrary one to initialize the scheduler.
        assert all([
            cfg.num_blocks == kv_cache_configs[0].num_blocks
            for cfg in kv_cache_configs
        ])
        num_gpu_blocks = kv_cache_configs[0].num_blocks
        num_cpu_blocks = 0
        scheduler_kv_cache_config = kv_cache_configs[0]

        # Initialize kv cache and warmup the execution
        self.model_executor.initialize_from_config(kv_cache_configs)

        elapsed = time.time() - start
        logger.info(("init engine (profile, create kv cache, "
                     "warmup model) took %.2f seconds"), elapsed)
        return num_gpu_blocks, num_cpu_blocks, scheduler_kv_cache_config

    def add_request(self, request: EngineCoreRequest):
        """Add request to the scheduler."""

        if request.mm_hashes is not None:
            # Here, if hash exists for a multimodal input, then it will be
            # fetched from the cache, else it will be added to the cache.
            # Note that the cache here is mirrored with the client cache, so
            # anything that has a hash must have a HIT cache entry here
            # as well.
            assert request.mm_inputs is not None
            request.mm_inputs = self.mm_input_cache_server.get_and_update(
                request.mm_inputs, request.mm_hashes)

        req = Request.from_engine_core_request(request)
        if req.use_structured_output:
            # Start grammar compilation asynchronously
            self.structured_output_manager.grammar_init(req)

        self.scheduler.add_request(req)

    def abort_requests(self, request_ids: list[str]):
        """Abort requests from the scheduler."""

        # TODO: The scheduler doesn't really need to know the
        # specific finish reason, TBD whether we propagate that
        # (i.e. client-aborted vs stop criteria met).
        self.scheduler.finish_requests(request_ids,
                                       RequestStatus.FINISHED_ABORTED)

    def step(self) -> EngineCoreOutputs:
        """Schedule, execute, and make output."""

        # Check for any requests remaining in the scheduler - unfinished,
        # or finished and not yet removed from the batch.
        if not self.scheduler.has_requests():
            return EngineCoreOutputs(
                outputs=[],
                scheduler_stats=self.scheduler.make_stats(),
            )
        scheduler_output = self.scheduler.schedule()
        try:
            output = self.model_executor.execute_model(scheduler_output)
        except BaseException as err:
            # NOTE: ensure we can log extra info without risking raises
            # raises unexpected errors during logging
            with contextlib.suppress(BaseException):
                err = ModelExecutionError(
                    f"Model execution failure,"
                    f"reason: {repr(err)}",
                    scheduler_output=scheduler_output)
                dump_engine_exception(err, self.vllm_config)
            # Re-raise exception
            raise err

        engine_core_outputs = self.scheduler.update_from_output(
            scheduler_output, output)  # type: ignore

        return engine_core_outputs

    def step_with_batch_queue(self) -> Optional[EngineCoreOutputs]:
        """Schedule and execute batches with the batch queue.
        Note that if nothing to output in this step, None is returned.

        The execution flow is as follows:
        1. Try to schedule a new batch if there are unscheduled requests
        and the job queue is not full. If a new batch is scheduled, directly
        return an empty engine core output. In other words, we won't check
        and return model outputs before the batch queue is full.
        2. If there is no new scheduled batch, meaning that the batch queue
        is full or no other requests can be scheduled, we block until the first
        batch in the job queue is finished.
        3. Update the scheduler from the output.
        """
        assert self.batch_queue is not None

        engine_core_outputs = None
        scheduler_output = None
        # If there are unscheduled requests and the job queue
        # is not full, schedule a new batch. Note that this is not blocking.
        if (self.scheduler.get_num_unscheduled_requests() > 0
                and not self.batch_queue.full()):
            scheduler_output = self.scheduler.schedule()
            if scheduler_output.total_num_scheduled_tokens > 0:
                future = self.model_executor.execute_model(scheduler_output)
                self.batch_queue.put_nowait(
                    (future, scheduler_output))  # type: ignore

        scheduled_batch = (scheduler_output is not None
                           and scheduler_output.total_num_scheduled_tokens > 0)

        # If no more requests can be scheduled and the job queue is not empty,
        # block until the first batch in the job queue is finished.
        if not scheduled_batch and not self.batch_queue.empty():
            future, scheduler_output = self.batch_queue.get_nowait()
            # Blocking until the first result is available.
            model_output = future.result()
            self.batch_queue.task_done()
            engine_core_outputs = self.scheduler.update_from_output(
                scheduler_output, model_output)

        return engine_core_outputs

    def shutdown(self):
        self.model_executor.shutdown()

    def profile(self, is_start: bool = True):
        self.model_executor.profile(is_start)

    def reset_prefix_cache(self):
        self.scheduler.reset_prefix_cache()

    def sleep(self, level: int = 1):
        self.model_executor.sleep(level)

    def wake_up(self, tags: Optional[list[str]] = None):
        self.model_executor.wake_up(tags)

    def is_sleeping(self) -> bool:
        return self.model_executor.is_sleeping

    def execute_dummy_batch(self):
        self.model_executor.collective_rpc("execute_dummy_batch")

    def add_lora(self, lora_request: LoRARequest) -> bool:
        return self.model_executor.add_lora(lora_request)

    def remove_lora(self, lora_id: int) -> bool:
        return self.model_executor.remove_lora(lora_id)

    def list_loras(self) -> set[int]:
        return self.model_executor.list_loras()

    def pin_lora(self, lora_id: int) -> bool:
        return self.model_executor.pin_lora(lora_id)

    def collective_rpc(self,
                       method: Union[str, Callable[..., _R]],
                       timeout: Optional[float] = None,
                       args: tuple = (),
                       kwargs: Optional[dict[str, Any]] = None) -> list[_R]:
        return self.model_executor.collective_rpc(method, timeout, args,
                                                  kwargs)


class EngineCoreProc(EngineCore):
    """ZMQ-wrapper for running EngineCore in background process."""

    def __init__(
        self,
        input_path: str,
        output_path: str,
        vllm_config: VllmConfig,
        executor_class: type[Executor],
        log_stats: bool,
        engine_index: int = 0,
    ):
        super().__init__(vllm_config, executor_class, log_stats)

        # Background Threads and Queues for IO. These enable us to
        # overlap ZMQ socket IO with GPU since they release the GIL,
        # and to overlap some serialization/deserialization with the
        # model forward pass.
        # Threads handle Socket <-> Queues and core_busy_loop uses Queue.
        self.input_queue: queue.Queue[tuple[EngineCoreRequestType,
                                            Any]] = queue.Queue()
        self.output_queue: queue.Queue[EngineCoreOutputs] = queue.Queue()
        threading.Thread(target=self.process_input_socket,
                         args=(input_path, ),
                         daemon=True).start()
        threading.Thread(target=self.process_output_socket,
                         args=(output_path, engine_index),
                         daemon=True).start()

        self.global_unfinished_reqs = False

        self.step_fn = (self.step if self.batch_queue is None else
                        self.step_with_batch_queue)

    @staticmethod
    def run_engine_core(*args,
                        dp_rank: int = 0,
                        local_dp_rank: int = 0,
                        ready_pipe,
                        **kwargs):
        """Launch EngineCore busy loop in background process."""

        # Signal handler used for graceful termination.
        # SystemExit exception is only raised once to allow this and worker
        # processes to terminate without error
        shutdown_requested = False

        # Ensure we can serialize transformer config after spawning
        maybe_register_config_serialize_by_value()

        def signal_handler(signum, frame):
            nonlocal shutdown_requested
            if not shutdown_requested:
                shutdown_requested = True
                raise SystemExit()

        # Either SIGTERM or SIGINT will terminate the engine_core
        signal.signal(signal.SIGTERM, signal_handler)
        signal.signal(signal.SIGINT, signal_handler)

        parent_process = psutil.Process().parent()
        engine_core: Optional[EngineCoreProc] = None
        try:
            parallel_config: ParallelConfig = kwargs[
                "vllm_config"].parallel_config
            if parallel_config.data_parallel_size > 1:
                # Set data parallel rank for this engine process.
                parallel_config.data_parallel_rank = dp_rank
                parallel_config.data_parallel_rank_local = local_dp_rank
                engine_core = DPEngineCoreProc(*args, **kwargs)
            else:
                engine_core = EngineCoreProc(*args, **kwargs)

            # Send Readiness signal to EngineClient.
            ready_pipe.send({"status": "READY"})

            engine_core.run_busy_loop()

        except SystemExit:
            logger.debug("EngineCore interrupted.")

        except Exception:
            traceback = get_exception_traceback()
            logger.error("EngineCore hit an exception: %s", traceback)
            parent_process.send_signal(signal.SIGUSR1)

        finally:
            if engine_core is not None:
                engine_core.shutdown()

    def run_busy_loop(self):
        """Core busy loop of the EngineCore."""

        # Loop until process is sent a SIGINT or SIGTERM
        while True:
            # 1) Poll the input queue until there is work to do.
            self._process_input_queue()
            # 2) Step the engine core and return the outputs.
            self._process_engine_step()

    def _process_input_queue(self):
        """Exits when an engine step needs to be performed."""

        waited = False
        while not self.global_unfinished_reqs and not (
                self.scheduler.has_requests()):
            if logger.isEnabledFor(DEBUG) and self.input_queue.empty():
                logger.debug("EngineCore waiting for work.")
                waited = True
            req = self.input_queue.get()
            self._handle_client_request(*req)

        if waited:
            logger.debug(
                "EngineCore loop active - local unfinished: %s, finished: %s.",
                self.scheduler.has_unfinished_requests(),
                self.scheduler.has_finished_requests())

        # Handle any more client requests.
        while not self.input_queue.empty():
            req = self.input_queue.get_nowait()
            self._handle_client_request(*req)

    def _process_engine_step(self):
        """Called only when there are unfinished local requests."""

        # Step the engine core.
        outputs = self.step_fn()
        # Put EngineCoreOutputs into the output queue.
        if outputs is not None:
            self.output_queue.put_nowait(outputs)

    def _handle_client_request(self, request_type: EngineCoreRequestType,
                               request: Any) -> None:
        """Dispatch request from client."""

        if request_type == EngineCoreRequestType.ADD:
            self.add_request(request)
        elif request_type == EngineCoreRequestType.ABORT:
            self.abort_requests(request)
        elif request_type == EngineCoreRequestType.START_DP:
            if not self.global_unfinished_reqs:
                logger.debug("EngineCore starting idle loop.")
                self.global_unfinished_reqs = True
        elif request_type == EngineCoreRequestType.UTILITY:
            call_id, method_name, args = request
            output = UtilityOutput(call_id)
            try:
                method = getattr(self, method_name)
                output.result = method(
                    *self._convert_msgspec_args(method, args))
            except BaseException as e:
                logger.exception("Invocation of %s method failed", method_name)
                output.failure_message = (f"Call to {method_name} method"
                                          f" failed: {str(e)}")
            self.output_queue.put_nowait(
                EngineCoreOutputs(utility_output=output))

    @staticmethod
    def _convert_msgspec_args(method, args):
        """If a provided arg type doesn't match corresponding target method
         arg type, try converting to msgspec object."""
        if not args:
            return args
        arg_types = signature(method).parameters.values()
        assert len(args) <= len(arg_types)
        return tuple(
            msgspec.convert(v, type=p.annotation) if isclass(p.annotation)
            and issubclass(p.annotation, msgspec.Struct)
            and not isinstance(v, p.annotation) else v
            for v, p in zip(args, arg_types))

    def process_input_socket(self, input_path: str):
        """Input socket IO thread."""

        # Msgpack serialization decoding.
        add_request_decoder = MsgpackDecoder(EngineCoreRequest)
        generic_decoder = MsgpackDecoder()

        with zmq_socket_ctx(input_path, zmq.constants.PULL) as socket:
            while True:
                # (RequestType, RequestData)
                type_frame, data_frame = socket.recv_multipart(copy=False)
                request_type = EngineCoreRequestType(bytes(type_frame.buffer))

                # Deserialize the request data.
                decoder = add_request_decoder if (
                    request_type
                    == EngineCoreRequestType.ADD) else generic_decoder
                request = decoder.decode(data_frame.buffer)

                # Push to input queue for core busy loop.
                self.input_queue.put_nowait((request_type, request))

    def process_output_socket(self, output_path: str, engine_index: int):
        """Output socket IO thread."""

        # Msgpack serialization encoding.
        encoder = MsgpackEncoder()
        # Reuse send buffer.
        buffer = bytearray()

        with zmq_socket_ctx(output_path, zmq.constants.PUSH) as socket:
            while True:
                outputs = self.output_queue.get()
                outputs.engine_index = engine_index
                encoder.encode_into(outputs, buffer)
                socket.send(buffer, copy=False)


ENGINE_PAUSED_OUTPUTS = EngineCoreOutputs(engine_paused=True)


class DPEngineCoreProc(EngineCoreProc):
    """ZMQ-wrapper for running EngineCore in background process
    in a data parallel context."""

    def __init__(
        self,
        input_path: str,
        output_path: str,
        vllm_config: VllmConfig,
        executor_class: type[Executor],
        log_stats: bool,
    ):
        # Add process-specific prefix to stdout and stderr before
        # we initialize the engine.
        from multiprocessing import current_process
        process_name = current_process().name
        pid = os.getpid()
        _add_prefix(sys.stdout, process_name, pid)
        _add_prefix(sys.stderr, process_name, pid)

        dp_size = vllm_config.parallel_config.data_parallel_size
        dp_rank = vllm_config.parallel_config.data_parallel_rank
        local_dp_rank = vllm_config.parallel_config.data_parallel_rank_local

        assert dp_size > 1
        assert 0 <= local_dp_rank <= dp_rank < dp_size

        from vllm.platforms import current_platform
        if current_platform.is_cuda_alike():
            from vllm.platforms.cuda import device_id_to_physical_device_id
            tp_size = vllm_config.parallel_config.tensor_parallel_size
            os.environ["CUDA_VISIBLE_DEVICES"] = ",".join(
                str(device_id_to_physical_device_id(i))
                for i in range(local_dp_rank * tp_size, (local_dp_rank + 1) *
                               tp_size))

        self.dp_group = vllm_config.parallel_config.stateless_init_dp_group()

        # Initialize the engine after setting up environment.
        super().__init__(input_path, output_path, vllm_config, executor_class,
                         log_stats, dp_rank)

        # Counts forward-passes of the model so that we can synchronize
        # finished with DP peers every N steps.
        self.counter = 0

    def shutdown(self):
        super().shutdown()
        if dp_group := getattr(self, "dp_group", None):
            stateless_destroy_torch_distributed_process_group(dp_group)

    def run_busy_loop(self):
        """Core busy loop of the EngineCore for data parallel case."""

        # Loop until process is sent a SIGINT or SIGTERM
        while True:
            # 1) Poll the input queue until there is work to do.
            self._process_input_queue()

            local_unfinished_reqs = self.scheduler.has_unfinished_requests()

            if local_unfinished_reqs:
                # 2) Step the engine core.
                self._process_engine_step()

                # Check if we have now finished all requests.
                local_unfinished_reqs = (
                    self.scheduler.has_unfinished_requests())
            else:
                if self.scheduler.has_finished_requests():
                    # There are no unfinished requests, but there are some
                    # finished requests remaining to be removed from the
                    # batch state. This engine step won't perform a forward
                    # pass but will flush the finished requests to ensure
                    # up-to-date state is returned in the engine outputs.
                    self._process_engine_step()

                if not self.global_unfinished_reqs:
                    # All engines are idle.
                    continue

                # There must be unfinished requests in DP peers, run a
                # dummy forward pass.
                self.execute_dummy_batch()

            # 3) All-reduce operation to determine global unfinished reqs.
            self.global_unfinished_reqs = self._has_global_unfinished_reqs(
                local_unfinished_reqs)

            if not self.global_unfinished_reqs:
                # Notify client that we are pausing the loop.
                self.output_queue.put_nowait(ENGINE_PAUSED_OUTPUTS)

    def _has_global_unfinished_reqs(self, local_unfinished: bool) -> bool:

        # Optimization - only perform finish-sync all-reduce every 16 steps.
        self.counter += 1
        if self.counter != 16:
            return True
        self.counter = 0

        return ParallelConfig.has_unfinished_dp(self.dp_group,
                                                local_unfinished)<|MERGE_RESOLUTION|>--- conflicted
+++ resolved
@@ -1,10 +1,6 @@
 # SPDX-License-Identifier: Apache-2.0
-<<<<<<< HEAD
-
 import contextlib
-=======
 import os
->>>>>>> 1cab43c2
 import queue
 import signal
 import sys
