--- conflicted
+++ resolved
@@ -4,11 +4,8 @@
 import signal
 import threading
 import time
-<<<<<<< HEAD
+from concurrent.futures import Future
 from inspect import isclass, signature
-=======
-from concurrent.futures import Future
->>>>>>> ce77eb94
 from multiprocessing.connection import Connection
 from typing import Any, List, Optional, Tuple, Type
 
