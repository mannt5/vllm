# SPDX-License-Identifier: Apache-2.0
import json
import os
import queue
import signal
import sys
import threading
import time
from collections import deque
from concurrent.futures import Future
from inspect import isclass, signature
from logging import DEBUG
from typing import Any, Callable, Optional, TypeVar, Union

import msgspec
import zmq

from vllm.config import ParallelConfig, VllmConfig
from vllm.distributed import stateless_destroy_torch_distributed_process_group
from vllm.executor.multiproc_worker_utils import _add_prefix
from vllm.logger import init_logger
from vllm.lora.request import LoRARequest
from vllm.transformers_utils.config import (
    maybe_register_config_serialize_by_value)
from vllm.utils import make_zmq_socket, resolve_obj_by_qualname, zmq_socket_ctx
from vllm.v1.core.kv_cache_utils import (get_kv_cache_config,
                                         unify_kv_cache_configs)
from vllm.v1.core.sched.interface import SchedulerInterface
from vllm.v1.core.sched.output import SchedulerOutput
from vllm.v1.core.sched.scheduler import Scheduler as V1Scheduler
from vllm.v1.engine import (EngineCoreOutputs, EngineCoreRequest,
                            EngineCoreRequestType, UtilityOutput)
from vllm.v1.engine.mm_input_cache import MirroredProcessingCache
from vllm.v1.executor.abstract import Executor
from vllm.v1.kv_cache_interface import KVCacheConfig
from vllm.v1.outputs import ModelRunnerOutput
from vllm.v1.request import Request, RequestStatus
from vllm.v1.serial_utils import MsgpackDecoder, MsgpackEncoder
from vllm.v1.structured_output import StructuredOutputManager
from vllm.version import __version__ as VLLM_VERSION

logger = init_logger(__name__)

POLLING_TIMEOUT_S = 2.5
HANDSHAKE_TIMEOUT_MINS = 5

_R = TypeVar('_R')  # Return type for collective_rpc


class EngineCore:
    """Inner loop of vLLM's Engine."""

    def __init__(self,
                 vllm_config: VllmConfig,
                 executor_class: type[Executor],
                 log_stats: bool,
                 executor_fail_callback: Optional[Callable] = None):
        assert vllm_config.model_config.runner_type != "pooling"

        logger.info("Initializing a V1 LLM engine (v%s) with config: %s",
                    VLLM_VERSION, vllm_config)

        self.log_stats = log_stats

        # Setup Model.
        self.model_executor = executor_class(vllm_config)
        if executor_fail_callback is not None:
            self.model_executor.register_failure_callback(
                executor_fail_callback)

        # Setup KV Caches and update CacheConfig after profiling.
        num_gpu_blocks, num_cpu_blocks, kv_cache_config = \
            self._initialize_kv_caches(vllm_config)

        vllm_config.cache_config.num_gpu_blocks = num_gpu_blocks
        vllm_config.cache_config.num_cpu_blocks = num_cpu_blocks

        self.structured_output_manager = StructuredOutputManager(vllm_config)

        # Setup scheduler.
        if isinstance(vllm_config.scheduler_config.scheduler_cls, str):
            Scheduler = resolve_obj_by_qualname(
                vllm_config.scheduler_config.scheduler_cls)
        else:
            Scheduler = vllm_config.scheduler_config.scheduler_cls

        # This warning can be removed once the V1 Scheduler interface is
        # finalized and we can maintain support for scheduler classes that
        # implement it
        if Scheduler is not V1Scheduler:
            logger.warning(
                "Using configured V1 scheduler class %s. "
                "This scheduler interface is not public and "
                "compatibility may not be maintained.",
                vllm_config.scheduler_config.scheduler_cls)

        self.scheduler: SchedulerInterface = Scheduler(
            vllm_config=vllm_config,
            kv_cache_config=kv_cache_config,
            structured_output_manager=self.structured_output_manager,
            include_finished_set=vllm_config.parallel_config.data_parallel_size
            > 1,
            log_stats=self.log_stats,
        )

        # Setup MM Input Mapper.
        self.mm_input_cache_server = MirroredProcessingCache(
            vllm_config.model_config)

        # Setup batch queue for pipeline parallelism.
        # Batch queue for scheduled batches. This enables us to asynchronously
        # schedule and execute batches, and is required by pipeline parallelism
        # to eliminate pipeline bubbles.
        self.batch_queue_size = self.model_executor.max_concurrent_batches
        self.batch_queue: Optional[queue.Queue[tuple[Future[ModelRunnerOutput],
                                                     SchedulerOutput]]] = None
        if self.batch_queue_size > 1:
            logger.info("Batch queue is enabled with size %d",
                        self.batch_queue_size)
            self.batch_queue = queue.Queue(self.batch_queue_size)
        self.vllm_config = vllm_config

    def _initialize_kv_caches(
            self, vllm_config: VllmConfig) -> tuple[int, int, KVCacheConfig]:
        start = time.time()

        # Get all kv cache needed by the model
        kv_cache_specs = self.model_executor.get_kv_cache_specs()

        # Profiles the peak memory usage of the model to determine how much
        # memory can be allocated for kv cache.
        available_gpu_memory = self.model_executor.determine_available_memory()

        assert len(kv_cache_specs) == len(available_gpu_memory)
        # Get the kv cache tensor size
        kv_cache_configs = [
            get_kv_cache_config(vllm_config, kv_cache_spec_one_worker,
                                available_gpu_memory_one_worker)
            for kv_cache_spec_one_worker, available_gpu_memory_one_worker in
            zip(kv_cache_specs, available_gpu_memory)
        ]

        # Since we use a shared centralized controller, we need the
        # `kv_cache_config` to be consistent across all workers to make sure
        # all the memory operators can be applied to all workers.
        unify_kv_cache_configs(kv_cache_configs)

        # All workers have the same kv_cache_config except layer names, so use
        # an arbitrary one to initialize the scheduler.
        assert all([
            cfg.num_blocks == kv_cache_configs[0].num_blocks
            for cfg in kv_cache_configs
        ])
        num_gpu_blocks = kv_cache_configs[0].num_blocks
        num_cpu_blocks = 0
        scheduler_kv_cache_config = kv_cache_configs[0]

        # Initialize kv cache and warmup the execution
        self.model_executor.initialize_from_config(kv_cache_configs)

        elapsed = time.time() - start
        logger.info(("init engine (profile, create kv cache, "
                     "warmup model) took %.2f seconds"), elapsed)
        return num_gpu_blocks, num_cpu_blocks, scheduler_kv_cache_config

    def add_request(self, request: EngineCoreRequest):
        """Add request to the scheduler."""

        if request.mm_hashes is not None:
            # Here, if hash exists for a multimodal input, then it will be
            # fetched from the cache, else it will be added to the cache.
            # Note that the cache here is mirrored with the client cache, so
            # anything that has a hash must have a HIT cache entry here
            # as well.
            assert request.mm_inputs is not None
            request.mm_inputs = self.mm_input_cache_server.get_and_update_p1(
                request.mm_inputs, request.mm_hashes)

        req = Request.from_engine_core_request(request)
        if req.use_structured_output:
            # Start grammar compilation asynchronously
            self.structured_output_manager.grammar_init(req)

        self.scheduler.add_request(req)

    def abort_requests(self, request_ids: list[str]):
        """Abort requests from the scheduler."""

        # TODO: The scheduler doesn't really need to know the
        # specific finish reason, TBD whether we propagate that
        # (i.e. client-aborted vs stop criteria met).
        self.scheduler.finish_requests(request_ids,
                                       RequestStatus.FINISHED_ABORTED)

    def step(self) -> EngineCoreOutputs:
        """Schedule, execute, and make output."""

        # Check for any requests remaining in the scheduler - unfinished,
        # or finished and not yet removed from the batch.
        if not self.scheduler.has_requests():
            return EngineCoreOutputs(
                outputs=[],
                scheduler_stats=self.scheduler.make_stats(),
            )
        scheduler_output = self.scheduler.schedule()
        output = self.model_executor.execute_model(scheduler_output)
        engine_core_outputs = self.scheduler.update_from_output(
            scheduler_output, output)  # type: ignore

        return engine_core_outputs

    def step_with_batch_queue(self) -> Optional[EngineCoreOutputs]:
        """Schedule and execute batches with the batch queue.
        Note that if nothing to output in this step, None is returned.

        The execution flow is as follows:
        1. Try to schedule a new batch if the batch queue is not full.
        If a new batch is scheduled, directly return an empty engine core
        output. In other words, fulfilling the batch queue has a higher priority
        than getting model outputs.
        2. If there is no new scheduled batch, meaning that the batch queue
        is full or no other requests can be scheduled, we block until the first
        batch in the job queue is finished.
        3. Update the scheduler from the output.
        """
        assert self.batch_queue is not None

        engine_core_outputs = None
        scheduler_output = None
        # Try to schedule a new batch if the batch queue is not full, but
        # the scheduler may return an empty batch if all requests are scheduled.
        # Note that this is not blocking.
        if not self.batch_queue.full():
            scheduler_output = self.scheduler.schedule()
            if scheduler_output.total_num_scheduled_tokens > 0:
                future = self.model_executor.execute_model(scheduler_output)
                self.batch_queue.put_nowait(
                    (future, scheduler_output))  # type: ignore

        scheduled_batch = (scheduler_output is not None
                           and scheduler_output.total_num_scheduled_tokens > 0)

        # If no more requests can be scheduled and the job queue is not empty,
        # block until the first batch in the job queue is finished.
        # TODO(comaniac): Ideally we should peek the first batch in the
        # job queue to check if it's finished before scheduling a new batch,
        # but peeking the first element in a queue is not thread-safe,
        # so we need more work.
        if not scheduled_batch and not self.batch_queue.empty():
            future, scheduler_output = self.batch_queue.get_nowait()
            # Blocking until the first result is available.
            model_output = future.result()
            self.batch_queue.task_done()
            engine_core_outputs = self.scheduler.update_from_output(
                scheduler_output, model_output)

        return engine_core_outputs

    def shutdown(self):
        self.structured_output_manager.clear_backend()
        if self.model_executor:
            self.model_executor.shutdown()
        if self.scheduler:
            self.scheduler.shutdown()

    def profile(self, is_start: bool = True):
        self.model_executor.profile(is_start)

    def reset_prefix_cache(self):
        self.scheduler.reset_prefix_cache()

    def sleep(self, level: int = 1):
        self.model_executor.sleep(level)

    def wake_up(self, tags: Optional[list[str]] = None):
        self.model_executor.wake_up(tags)

    def is_sleeping(self) -> bool:
        return self.model_executor.is_sleeping

    def execute_dummy_batch(self):
        self.model_executor.collective_rpc("execute_dummy_batch")

    def add_lora(self, lora_request: LoRARequest) -> bool:
        return self.model_executor.add_lora(lora_request)

    def remove_lora(self, lora_id: int) -> bool:
        return self.model_executor.remove_lora(lora_id)

    def list_loras(self) -> set[int]:
        return self.model_executor.list_loras()

    def pin_lora(self, lora_id: int) -> bool:
        return self.model_executor.pin_lora(lora_id)

    def save_sharded_state(
        self,
        path: str,
        pattern: Optional[str] = None,
        max_size: Optional[int] = None,
    ) -> None:
        self.model_executor.save_sharded_state(path=path,
                                               pattern=pattern,
                                               max_size=max_size)

    def collective_rpc(self,
                       method: Union[str, Callable[..., _R]],
                       timeout: Optional[float] = None,
                       args: tuple = (),
                       kwargs: Optional[dict[str, Any]] = None) -> list[_R]:
        return self.model_executor.collective_rpc(method, timeout, args,
                                                  kwargs)


class EngineCoreProc(EngineCore):
    """ZMQ-wrapper for running EngineCore in background process."""

    ENGINE_CORE_DEAD = b'ENGINE_CORE_DEAD'

    def __init__(
        self,
        vllm_config: VllmConfig,
        on_head_node: bool,
        input_address: str,
        executor_class: type[Executor],
        log_stats: bool,
        engine_index: int = 0,
    ):
        input_queue = queue.Queue[tuple[EngineCoreRequestType, Any]]()

        executor_fail_callback = lambda: input_queue.put_nowait(
            (EngineCoreRequestType.EXECUTOR_FAILED, b''))

        # Create input socket.
        input_ctx = zmq.Context()
        identity = engine_index.to_bytes(length=2, byteorder="little")
        input_socket = make_zmq_socket(input_ctx,
                                       input_address,
                                       zmq.DEALER,
                                       identity=identity,
                                       bind=False)
        try:
            # Register engine with front-end.
            output_address = self.startup_handshake(
                input_socket, on_head_node, vllm_config.parallel_config)

            # Update config which may have changed from the handshake.
            vllm_config.__post_init__()

            # Set up data parallel environment.
            self._init_data_parallel(vllm_config)

            # Initialize engine core and model.
            super().__init__(vllm_config, executor_class, log_stats,
                             executor_fail_callback)

            self.step_fn = (self.step if self.batch_queue is None else
                            self.step_with_batch_queue)
            self.engines_running = False

            # Send ready message.
            input_socket.send(
                msgspec.msgpack.encode({
                    "status": "READY",
                    "local": on_head_node
                }))

            # Background Threads and Queues for IO. These enable us to
            # overlap ZMQ socket IO with GPU since they release the GIL,
            # and to overlap some serialization/deserialization with the
            # model forward pass.
            # Threads handle Socket <-> Queues and core_busy_loop uses Queue.
            self.input_queue = input_queue
            self.output_queue = queue.Queue[Union[EngineCoreOutputs, bytes]]()
            threading.Thread(target=self.process_input_socket,
                             args=(input_socket, ),
                             daemon=True).start()
            input_socket = None
            self.output_thread = threading.Thread(
                target=self.process_output_socket,
                args=(output_address, engine_index),
                daemon=True)
            self.output_thread.start()
        finally:
            if input_socket is not None:
                input_socket.close(linger=0)

    @staticmethod
    def startup_handshake(input_socket: zmq.Socket, on_head_node: bool,
                          parallel_config: ParallelConfig) -> str:

        # Send registration message.
        input_socket.send(
            msgspec.msgpack.encode({
                "status": "HELLO",
                "local": on_head_node,
            }))

        # Receive initialization message.
        logger.info("Waiting for init message from front-end.")
        if not input_socket.poll(timeout=HANDSHAKE_TIMEOUT_MINS * 60 * 1000):
            raise RuntimeError("Did not receive response from front-end "
                               f"process within {HANDSHAKE_TIMEOUT_MINS} "
                               f"minutes")
        init_bytes = input_socket.recv()
        init_message = msgspec.msgpack.decode(init_bytes)
        logger.debug("Received init message: %s", init_message)

        output_socket_address = init_message["output_socket_address"]
        #TBD(nick) maybe replace IP with configured head node address

        received_parallel_config = init_message["parallel_config"]
        for key, value in received_parallel_config.items():
            setattr(parallel_config, key, value)

        return output_socket_address

    @staticmethod
    def run_engine_core(*args,
                        dp_rank: int = 0,
                        local_dp_rank: int = 0,
                        **kwargs):
        """Launch EngineCore busy loop in background process."""

        # Signal handler used for graceful termination.
        # SystemExit exception is only raised once to allow this and worker
        # processes to terminate without error
        shutdown_requested = False

        # Ensure we can serialize transformer config after spawning
        maybe_register_config_serialize_by_value()

        def signal_handler(signum, frame):
            nonlocal shutdown_requested
            if not shutdown_requested:
                shutdown_requested = True
                raise SystemExit()

        # Either SIGTERM or SIGINT will terminate the engine_core
        signal.signal(signal.SIGTERM, signal_handler)
        signal.signal(signal.SIGINT, signal_handler)

        engine_core: Optional[EngineCoreProc] = None
        try:
            parallel_config: ParallelConfig = kwargs[
                "vllm_config"].parallel_config
            if parallel_config.data_parallel_size > 1 or dp_rank > 0:
                # Set data parallel rank for this engine process.
                parallel_config.data_parallel_rank = dp_rank
                parallel_config.data_parallel_rank_local = local_dp_rank
                engine_core = DPEngineCoreProc(*args, **kwargs)
            else:
                engine_core = EngineCoreProc(*args, **kwargs)

            engine_core.run_busy_loop()

        except SystemExit:
            logger.debug("EngineCore exiting.")
            raise
        except Exception as e:
            if engine_core is None:
                logger.exception("EngineCore failed to start.")
            else:
                logger.exception("EngineCore encountered a fatal error.")
                engine_core._send_engine_dead()
            raise e
        finally:
            if engine_core is not None:
                engine_core.shutdown()

    def _init_data_parallel(self, vllm_config: VllmConfig):
        pass

    def run_busy_loop(self):
        """Core busy loop of the EngineCore."""

        # Loop until process is sent a SIGINT or SIGTERM
        while True:
            # 1) Poll the input queue until there is work to do.
            self._process_input_queue()
            # 2) Step the engine core and return the outputs.
            self._process_engine_step()

    def _process_input_queue(self):
        """Exits when an engine step needs to be performed."""

        waited = False
        while not self.engines_running and not (self.scheduler.has_requests()):
            if logger.isEnabledFor(DEBUG) and self.input_queue.empty():
                logger.debug("EngineCore waiting for work.")
                waited = True
            req = self.input_queue.get()
            self._handle_client_request(*req)

        if waited:
            logger.debug("EngineCore loop active.")

        # Handle any more client requests.
        while not self.input_queue.empty():
            req = self.input_queue.get_nowait()
            self._handle_client_request(*req)

    def _process_engine_step(self):
        """Called only when there are unfinished local requests."""

        # Step the engine core.
        outputs = self.step_fn()
        # Put EngineCoreOutputs into the output queue.
        if outputs is not None:
            self.output_queue.put_nowait(outputs)

    def _handle_client_request(self, request_type: EngineCoreRequestType,
                               request: Any) -> None:
        """Dispatch request from client."""

        if request_type == EngineCoreRequestType.ADD:
            self.add_request(request)
        elif request_type == EngineCoreRequestType.ABORT:
            self.abort_requests(request)
        elif request_type == EngineCoreRequestType.UTILITY:
            call_id, method_name, args = request
            output = UtilityOutput(call_id)
            try:
                method = getattr(self, method_name)
                output.result = method(
                    *self._convert_msgspec_args(method, args))
            except BaseException as e:
                logger.exception("Invocation of %s method failed", method_name)
                output.failure_message = (f"Call to {method_name} method"
                                          f" failed: {str(e)}")
            self.output_queue.put_nowait(
                EngineCoreOutputs(utility_output=output))
        elif request_type == EngineCoreRequestType.EXECUTOR_FAILED:
            raise RuntimeError("Executor failed.")
        else:
            logger.error("Unrecognized input request type encountered: %s",
                         request_type)

    @staticmethod
    def _convert_msgspec_args(method, args):
        """If a provided arg type doesn't match corresponding target method
         arg type, try converting to msgspec object."""
        if not args:
            return args
        arg_types = signature(method).parameters.values()
        assert len(args) <= len(arg_types)
        return tuple(
            msgspec.convert(v, type=p.annotation) if isclass(p.annotation)
            and issubclass(p.annotation, msgspec.Struct)
            and not isinstance(v, p.annotation) else v
            for v, p in zip(args, arg_types))

    def _send_engine_dead(self):
        """Send EngineDead status to the EngineCoreClient."""

        # Put ENGINE_CORE_DEAD in the queue.
        self.output_queue.put_nowait(EngineCoreProc.ENGINE_CORE_DEAD)

        # Wait until msg sent by the daemon before shutdown.
        self.output_thread.join(timeout=5.0)
        if self.output_thread.is_alive():
            logger.fatal("vLLM shutdown signal from EngineCore failed "
                         "to send. Please report this issue.")

    def process_input_socket(self, input_socket: zmq.Socket):
        """Input socket IO thread."""

        # Msgpack serialization decoding.
        add_request_decoder = MsgpackDecoder(EngineCoreRequest)
        generic_decoder = MsgpackDecoder()

<<<<<<< HEAD
        while True:
            # (RequestType, RequestData)
            type_frame, *data_frames = input_socket.recv_multipart(copy=False)
            request_type = EngineCoreRequestType(bytes(type_frame.buffer))
=======
        with zmq_socket_ctx(input_path,
                            zmq.DEALER,
                            identity=identity,
                            bind=False) as socket:

            # Send ready message to front-end once input socket is connected.
            message_dict = {
                'type': 'READY',
                'num_gpu_blocks': self.vllm_config.cache_config.num_gpu_blocks,
            }
            message = json.dumps(message_dict).encode('utf-8')
            socket.send(message)

            while True:
                # (RequestType, RequestData)
                type_frame, *data_frames = socket.recv_multipart(copy=False)
                request_type = EngineCoreRequestType(bytes(type_frame.buffer))
>>>>>>> 98060b00

            # Deserialize the request data.
            decoder = add_request_decoder if (
                request_type == EngineCoreRequestType.ADD) else generic_decoder
            request = decoder.decode(data_frames)

            # Push to input queue for core busy loop.
            self.input_queue.put_nowait((request_type, request))

    def process_output_socket(self, output_path: str, engine_index: int):
        """Output socket IO thread."""

        # Msgpack serialization encoding.
        encoder = MsgpackEncoder()
        # Send buffers to reuse.
        reuse_buffers: list[bytearray] = []
        # Keep references to outputs and buffers until zmq is finished
        # with them (outputs may contain tensors/np arrays whose
        # backing buffers were extracted for zero-copy send).
        pending = deque[tuple[zmq.MessageTracker, Any, bytearray]]()

        # We must set linger to ensure the ENGINE_CORE_DEAD
        # message is sent prior to closing the socket.
        with zmq_socket_ctx(output_path, zmq.constants.PUSH,
                            linger=4000) as socket:
            while True:
                outputs = self.output_queue.get()
                if outputs == EngineCoreProc.ENGINE_CORE_DEAD:
                    socket.send(outputs, copy=False)
                    break
                assert not isinstance(outputs, bytes)
                outputs.engine_index = engine_index

                # Reclaim buffers that zmq is finished with.
                while pending and pending[-1][0].done:
                    reuse_buffers.append(pending.pop()[2])

                buffer = reuse_buffers.pop() if reuse_buffers else bytearray()
                buffers = encoder.encode_into(outputs, buffer)
                tracker = socket.send_multipart(buffers,
                                                copy=False,
                                                track=True)
                if not tracker.done:
                    ref = outputs if len(buffers) > 1 else None
                    pending.appendleft((tracker, ref, buffer))
                elif len(reuse_buffers) < 2:
                    # Keep at most 2 buffers to reuse.
                    reuse_buffers.append(buffer)


class DPEngineCoreProc(EngineCoreProc):
    """ZMQ-wrapper for running EngineCore in background process
    in a data parallel context."""

    def __init__(
        self,
        vllm_config: VllmConfig,
        on_head_node: bool,
        input_address: str,
        executor_class: type[Executor],
        log_stats: bool,
    ):
        # Add process-specific prefix to stdout and stderr before
        # we initialize the engine.
        from multiprocessing import current_process
        process_name = current_process().name
        pid = os.getpid()
        _add_prefix(sys.stdout, process_name, pid)
        _add_prefix(sys.stderr, process_name, pid)

        # Counts forward-passes of the model so that we can synchronize
        # finished with DP peers every N steps.
        self.counter = 0

        # Initialize the engine.
        dp_rank = vllm_config.parallel_config.data_parallel_rank
        super().__init__(vllm_config, on_head_node, input_address,
                         executor_class, log_stats, dp_rank)

    def _init_data_parallel(self, vllm_config: VllmConfig):

        # Configure GPUs and stateless process group for data parallel.
        dp_rank = vllm_config.parallel_config.data_parallel_rank
        dp_size = vllm_config.parallel_config.data_parallel_size
        local_dp_rank = vllm_config.parallel_config.data_parallel_rank_local

        assert dp_size > 1
        assert 0 <= local_dp_rank <= dp_rank < dp_size

        from vllm.platforms import current_platform
        if current_platform.is_cuda_alike():
            from vllm.platforms.cuda import device_id_to_physical_device_id
            world_size = vllm_config.parallel_config.world_size
            os.environ["CUDA_VISIBLE_DEVICES"] = ",".join(
                str(device_id_to_physical_device_id(i))
                for i in range(local_dp_rank *
                               world_size, (local_dp_rank + 1) * world_size))

        self.local_dp_rank = local_dp_rank
        self.dp_group = vllm_config.parallel_config.stateless_init_dp_group()
        self.current_wave = 0

    def shutdown(self):
        super().shutdown()
        if dp_group := getattr(self, "dp_group", None):
            stateless_destroy_torch_distributed_process_group(dp_group)

    def add_request(self, request: EngineCoreRequest):
        if request.current_wave != self.current_wave:
            if request.current_wave > self.current_wave:
                self.current_wave = request.current_wave
            elif not self.engines_running:
                # Request received for an already-completed wave, notify
                # front-end that we need to start the next one.
                self.output_queue.put_nowait(
                    EngineCoreOutputs(start_wave=self.current_wave))

        super().add_request(request)

    def _handle_client_request(self, request_type: EngineCoreRequestType,
                               request: Any) -> None:
        if request_type == EngineCoreRequestType.START_DP_WAVE:
            new_wave: int = request
            if new_wave >= self.current_wave:
                self.current_wave = new_wave
                if not self.engines_running:
                    logger.debug("EngineCore starting idle loop for wave %d.",
                                 new_wave)
                    self.engines_running = True
        else:
            super()._handle_client_request(request_type, request)

    def run_busy_loop(self):
        """Core busy loop of the EngineCore for data parallel case."""

        # Loop until process is sent a SIGINT or SIGTERM
        while True:
            # 1) Poll the input queue until there is work to do.
            self._process_input_queue()

            local_unfinished_reqs = self.scheduler.has_unfinished_requests()

            if local_unfinished_reqs:
                # 2) Step the engine core.
                self._process_engine_step()

                # Check if we have now finished all requests.
                local_unfinished_reqs = (
                    self.scheduler.has_unfinished_requests())
            else:
                if self.scheduler.has_finished_requests():
                    # There are no unfinished requests, but there are some
                    # finished requests remaining to be removed from the
                    # batch state. This engine step won't perform a forward
                    # pass but will flush the finished requests to ensure
                    # up-to-date state is returned in the engine outputs.
                    self._process_engine_step()

                if not self.engines_running:
                    # All engines are idle.
                    continue

                # There must be unfinished requests in DP peers, run a
                # dummy forward pass.
                self.execute_dummy_batch()

            # 3) All-reduce operation to determine global unfinished reqs.
            self.engines_running = self._has_global_unfinished_reqs(
                local_unfinished_reqs)

            if not self.engines_running:
                if self.local_dp_rank == 0:
                    # Notify client that we are pausing the loop.
                    logger.debug("Wave %d finished, pausing engine loop.",
                                 self.current_wave)
                    self.output_queue.put_nowait(
                        EngineCoreOutputs(wave_complete=self.current_wave))
                self.current_wave += 1

    def _has_global_unfinished_reqs(self, local_unfinished: bool) -> bool:

        # Optimization - only perform finish-sync all-reduce every 24 steps.
        self.counter += 1
        if self.counter != 24:
            return True
        self.counter = 0

        return ParallelConfig.has_unfinished_dp(self.dp_group,
                                                local_unfinished)<|MERGE_RESOLUTION|>--- conflicted
+++ resolved
@@ -1,5 +1,4 @@
 # SPDX-License-Identifier: Apache-2.0
-import json
 import os
 import queue
 import signal
@@ -359,10 +358,12 @@
             self.engines_running = False
 
             # Send ready message.
+            num_gpu_blocks = vllm_config.cache_config.num_gpu_blocks
             input_socket.send(
                 msgspec.msgpack.encode({
                     "status": "READY",
-                    "local": on_head_node
+                    "local": on_head_node,
+                    "num_gpu_blocks": num_gpu_blocks,
                 }))
 
             # Background Threads and Queues for IO. These enable us to
@@ -569,30 +570,10 @@
         add_request_decoder = MsgpackDecoder(EngineCoreRequest)
         generic_decoder = MsgpackDecoder()
 
-<<<<<<< HEAD
         while True:
             # (RequestType, RequestData)
             type_frame, *data_frames = input_socket.recv_multipart(copy=False)
             request_type = EngineCoreRequestType(bytes(type_frame.buffer))
-=======
-        with zmq_socket_ctx(input_path,
-                            zmq.DEALER,
-                            identity=identity,
-                            bind=False) as socket:
-
-            # Send ready message to front-end once input socket is connected.
-            message_dict = {
-                'type': 'READY',
-                'num_gpu_blocks': self.vllm_config.cache_config.num_gpu_blocks,
-            }
-            message = json.dumps(message_dict).encode('utf-8')
-            socket.send(message)
-
-            while True:
-                # (RequestType, RequestData)
-                type_frame, *data_frames = socket.recv_multipart(copy=False)
-                request_type = EngineCoreRequestType(bytes(type_frame.buffer))
->>>>>>> 98060b00
 
             # Deserialize the request data.
             decoder = add_request_decoder if (
