# SPDX-License-Identifier: Apache-2.0
import os
import queue
import signal
import sys
import threading
import time
from collections import deque
from concurrent.futures import Future
from inspect import isclass, signature
from logging import DEBUG
from typing import Any, Callable, Optional, TypeVar, Union

import msgspec
import zmq

from vllm.config import ParallelConfig, VllmConfig
from vllm.distributed import stateless_destroy_torch_distributed_process_group
from vllm.executor.multiproc_worker_utils import _add_prefix
from vllm.logger import init_logger
from vllm.logging_utils.dump_input import dump_engine_exception
from vllm.lora.request import LoRARequest
from vllm.transformers_utils.config import (
    maybe_register_config_serialize_by_value)
from vllm.utils import make_zmq_socket, resolve_obj_by_qualname, zmq_socket_ctx
from vllm.v1.core.kv_cache_utils import (get_kv_cache_config,
                                         unify_kv_cache_configs)
from vllm.v1.core.sched.interface import SchedulerInterface
from vllm.v1.core.sched.output import SchedulerOutput
from vllm.v1.core.sched.scheduler import Scheduler as V1Scheduler
from vllm.v1.engine import (EngineCoreOutputs, EngineCoreRequest,
                            EngineCoreRequestType, UtilityOutput)
from vllm.v1.engine.mm_input_cache import MirroredProcessingCache
from vllm.v1.executor.abstract import Executor
from vllm.v1.kv_cache_interface import KVCacheConfig
from vllm.v1.outputs import ModelRunnerOutput
from vllm.v1.request import Request, RequestStatus
from vllm.v1.serial_utils import MsgpackDecoder, MsgpackEncoder
from vllm.v1.structured_output import StructuredOutputManager
from vllm.version import __version__ as VLLM_VERSION

logger = init_logger(__name__)

POLLING_TIMEOUT_S = 2.5
HANDSHAKE_TIMEOUT_MINS = 5

_R = TypeVar('_R')  # Return type for collective_rpc


class EngineCore:
    """Inner loop of vLLM's Engine."""

    def __init__(self,
                 vllm_config: VllmConfig,
                 executor_class: type[Executor],
                 log_stats: bool,
                 executor_fail_callback: Optional[Callable] = None):
        assert vllm_config.model_config.runner_type != "pooling"

        self.vllm_config = vllm_config
        logger.info("Initializing a V1 LLM engine (v%s) with config: %s",
                    VLLM_VERSION, vllm_config)

        self.log_stats = log_stats

        # Setup Model.
        self.model_executor = executor_class(vllm_config)
        if executor_fail_callback is not None:
            self.model_executor.register_failure_callback(
                executor_fail_callback)

        # Setup KV Caches and update CacheConfig after profiling.
        num_gpu_blocks, num_cpu_blocks, kv_cache_config = \
            self._initialize_kv_caches(vllm_config)

        vllm_config.cache_config.num_gpu_blocks = num_gpu_blocks
        vllm_config.cache_config.num_cpu_blocks = num_cpu_blocks

        self.structured_output_manager = StructuredOutputManager(vllm_config)

        # Setup scheduler.
        if isinstance(vllm_config.scheduler_config.scheduler_cls, str):
            Scheduler = resolve_obj_by_qualname(
                vllm_config.scheduler_config.scheduler_cls)
        else:
            Scheduler = vllm_config.scheduler_config.scheduler_cls

        # This warning can be removed once the V1 Scheduler interface is
        # finalized and we can maintain support for scheduler classes that
        # implement it
        if Scheduler is not V1Scheduler:
            logger.warning(
                "Using configured V1 scheduler class %s. "
                "This scheduler interface is not public and "
                "compatibility may not be maintained.",
                vllm_config.scheduler_config.scheduler_cls)

        self.scheduler: SchedulerInterface = Scheduler(
            vllm_config=vllm_config,
            kv_cache_config=kv_cache_config,
            structured_output_manager=self.structured_output_manager,
            include_finished_set=vllm_config.parallel_config.data_parallel_size
            > 1,
            log_stats=self.log_stats,
        )

        # Setup MM Input Mapper.
        self.mm_input_cache_server = MirroredProcessingCache(
            vllm_config.model_config)

        # Setup batch queue for pipeline parallelism.
        # Batch queue for scheduled batches. This enables us to asynchronously
        # schedule and execute batches, and is required by pipeline parallelism
        # to eliminate pipeline bubbles.
        self.batch_queue_size = self.model_executor.max_concurrent_batches
        self.batch_queue: Optional[queue.Queue[tuple[Future[ModelRunnerOutput],
                                                     SchedulerOutput]]] = None
        if self.batch_queue_size > 1:
            logger.info("Batch queue is enabled with size %d",
                        self.batch_queue_size)
            self.batch_queue = queue.Queue(self.batch_queue_size)
        self.vllm_config = vllm_config

    def _initialize_kv_caches(
            self, vllm_config: VllmConfig) -> tuple[int, int, KVCacheConfig]:
        start = time.time()

        # Get all kv cache needed by the model
        kv_cache_specs = self.model_executor.get_kv_cache_specs()

        # Profiles the peak memory usage of the model to determine how much
        # memory can be allocated for kv cache.
        available_gpu_memory = self.model_executor.determine_available_memory()

        assert len(kv_cache_specs) == len(available_gpu_memory)
        # Get the kv cache tensor size
        kv_cache_configs = [
            get_kv_cache_config(vllm_config, kv_cache_spec_one_worker,
                                available_gpu_memory_one_worker)
            for kv_cache_spec_one_worker, available_gpu_memory_one_worker in
            zip(kv_cache_specs, available_gpu_memory)
        ]

        # Since we use a shared centralized controller, we need the
        # `kv_cache_config` to be consistent across all workers to make sure
        # all the memory operators can be applied to all workers.
        unify_kv_cache_configs(kv_cache_configs)

        # All workers have the same kv_cache_config except layer names, so use
        # an arbitrary one to initialize the scheduler.
        assert all([
            cfg.num_blocks == kv_cache_configs[0].num_blocks
            for cfg in kv_cache_configs
        ])
        num_gpu_blocks = kv_cache_configs[0].num_blocks
        num_cpu_blocks = 0
        scheduler_kv_cache_config = kv_cache_configs[0]

        # Initialize kv cache and warmup the execution
        self.model_executor.initialize_from_config(kv_cache_configs)

        elapsed = time.time() - start
        logger.info(("init engine (profile, create kv cache, "
                     "warmup model) took %.2f seconds"), elapsed)
        return num_gpu_blocks, num_cpu_blocks, scheduler_kv_cache_config

    def add_request(self, request: EngineCoreRequest):
        """Add request to the scheduler."""

        if request.mm_hashes is not None:
            # Here, if hash exists for a multimodal input, then it will be
            # fetched from the cache, else it will be added to the cache.
            # Note that the cache here is mirrored with the client cache, so
            # anything that has a hash must have a HIT cache entry here
            # as well.
            assert request.mm_inputs is not None
            request.mm_inputs = self.mm_input_cache_server.get_and_update_p1(
                request.mm_inputs, request.mm_hashes)

        req = Request.from_engine_core_request(request)
        if req.use_structured_output:
            # Start grammar compilation asynchronously
            self.structured_output_manager.grammar_init(req)

        if req.kv_transfer_params is not None and (
                not self.scheduler.get_kv_connector()):
            logger.warning("Got kv_transfer_params, but no KVConnector found. "
                           "Disabling KVTransfer for this request.")

        self.scheduler.add_request(req)

    def abort_requests(self, request_ids: list[str]):
        """Abort requests from the scheduler."""

        # TODO: The scheduler doesn't really need to know the
        # specific finish reason, TBD whether we propagate that
        # (i.e. client-aborted vs stop criteria met).
        self.scheduler.finish_requests(request_ids,
                                       RequestStatus.FINISHED_ABORTED)

    def execute_model(self, scheduler_output: SchedulerOutput):
        try:
            return self.model_executor.execute_model(scheduler_output)
        except BaseException as err:
            # NOTE: This method is exception-free
            dump_engine_exception(self.vllm_config, scheduler_output,
                                  self.scheduler.make_stats())
            # Re-raise exception
            raise err

    def step(self) -> EngineCoreOutputs:
        """Schedule, execute, and make output."""

        # Check for any requests remaining in the scheduler - unfinished,
        # or finished and not yet removed from the batch.
        if not self.scheduler.has_requests():
            return EngineCoreOutputs(
                outputs=[],
                scheduler_stats=self.scheduler.make_stats(),
            )
        scheduler_output = self.scheduler.schedule()
        model_output = self.execute_model(scheduler_output)
        engine_core_outputs = self.scheduler.update_from_output(
            scheduler_output, model_output)  # type: ignore

        return engine_core_outputs

    def step_with_batch_queue(self) -> Optional[EngineCoreOutputs]:
        """Schedule and execute batches with the batch queue.
        Note that if nothing to output in this step, None is returned.

        The execution flow is as follows:
        1. Try to schedule a new batch if the batch queue is not full.
        If a new batch is scheduled, directly return an empty engine core
        output. In other words, fulfilling the batch queue has a higher priority
        than getting model outputs.
        2. If there is no new scheduled batch, meaning that the batch queue
        is full or no other requests can be scheduled, we block until the first
        batch in the job queue is finished.
        3. Update the scheduler from the output.
        """
        assert self.batch_queue is not None

        engine_core_outputs = None
        scheduler_output = None
        # Try to schedule a new batch if the batch queue is not full, but
        # the scheduler may return an empty batch if all requests are scheduled.
        # Note that this is not blocking.
        if not self.batch_queue.full():
            scheduler_output = self.scheduler.schedule()
            if scheduler_output.total_num_scheduled_tokens > 0:
                future = self.model_executor.execute_model(scheduler_output)
                self.batch_queue.put_nowait(
                    (future, scheduler_output))  # type: ignore

        scheduled_batch = (scheduler_output is not None
                           and scheduler_output.total_num_scheduled_tokens > 0)

        # If no more requests can be scheduled and the job queue is not empty,
        # block until the first batch in the job queue is finished.
        # TODO(comaniac): Ideally we should peek the first batch in the
        # job queue to check if it's finished before scheduling a new batch,
        # but peeking the first element in a queue is not thread-safe,
        # so we need more work.
        if not scheduled_batch and not self.batch_queue.empty():
            future, scheduler_output = self.batch_queue.get_nowait()
            # Blocking until the first result is available.
            model_output = future.result()
            self.batch_queue.task_done()
            engine_core_outputs = self.scheduler.update_from_output(
                scheduler_output, model_output)

        return engine_core_outputs

    def shutdown(self):
        self.structured_output_manager.clear_backend()
        if self.model_executor:
            self.model_executor.shutdown()
        if self.scheduler:
            self.scheduler.shutdown()

    def profile(self, is_start: bool = True):
        self.model_executor.profile(is_start)

    def reset_mm_cache(self):
        # NOTE: Since this is mainly for debugging, we don't attempt to
        # re-sync the internal caches (P0 processor, P0 mirror, P1 mirror)
        if self.scheduler.has_unfinished_requests():
            logger.warning("Resetting the multi-modal cache when requests are "
                           "in progress may lead to desynced internal caches.")

        self.mm_input_cache_server.reset()

    def reset_prefix_cache(self):
        self.scheduler.reset_prefix_cache()

    def sleep(self, level: int = 1):
        self.model_executor.sleep(level)

    def wake_up(self, tags: Optional[list[str]] = None):
        self.model_executor.wake_up(tags)

    def is_sleeping(self) -> bool:
        return self.model_executor.is_sleeping

    def execute_dummy_batch(self):
        self.model_executor.collective_rpc("execute_dummy_batch")

    def add_lora(self, lora_request: LoRARequest) -> bool:
        return self.model_executor.add_lora(lora_request)

    def remove_lora(self, lora_id: int) -> bool:
        return self.model_executor.remove_lora(lora_id)

    def list_loras(self) -> set[int]:
        return self.model_executor.list_loras()

    def pin_lora(self, lora_id: int) -> bool:
        return self.model_executor.pin_lora(lora_id)

    def save_sharded_state(
        self,
        path: str,
        pattern: Optional[str] = None,
        max_size: Optional[int] = None,
    ) -> None:
        self.model_executor.save_sharded_state(path=path,
                                               pattern=pattern,
                                               max_size=max_size)

    def collective_rpc(self,
                       method: Union[str, Callable[..., _R]],
                       timeout: Optional[float] = None,
                       args: tuple = (),
                       kwargs: Optional[dict[str, Any]] = None) -> list[_R]:
        return self.model_executor.collective_rpc(method, timeout, args,
                                                  kwargs)


class EngineCoreProc(EngineCore):
    """ZMQ-wrapper for running EngineCore in background process."""

    ENGINE_CORE_DEAD = b'ENGINE_CORE_DEAD'

    def __init__(
        self,
        vllm_config: VllmConfig,
        on_head_node: bool,
        input_address: str,
        executor_class: type[Executor],
        log_stats: bool,
        engine_index: int = 0,
    ):
        input_queue = queue.Queue[tuple[EngineCoreRequestType, Any]]()

        executor_fail_callback = lambda: input_queue.put_nowait(
            (EngineCoreRequestType.EXECUTOR_FAILED, b''))

        # Create input socket.
        input_ctx = zmq.Context()
        identity = engine_index.to_bytes(length=2, byteorder="little")
        input_socket = make_zmq_socket(input_ctx,
                                       input_address,
                                       zmq.DEALER,
                                       identity=identity,
                                       bind=False)
        try:
            # Register engine with front-end.
            output_address = self.startup_handshake(
                input_socket, on_head_node, vllm_config.parallel_config)

            # Update config which may have changed from the handshake.
            vllm_config.__post_init__()

            # Set up data parallel environment.
            self._init_data_parallel(vllm_config)

            # Initialize engine core and model.
            super().__init__(vllm_config, executor_class, log_stats,
                             executor_fail_callback)

            self.step_fn = (self.step if self.batch_queue is None else
                            self.step_with_batch_queue)
            self.engines_running = False

            # Send ready message.
            num_gpu_blocks = vllm_config.cache_config.num_gpu_blocks
            input_socket.send(
                msgspec.msgpack.encode({
                    "status": "READY",
                    "local": on_head_node,
                    "num_gpu_blocks": num_gpu_blocks,
                }))

            # Background Threads and Queues for IO. These enable us to
            # overlap ZMQ socket IO with GPU since they release the GIL,
            # and to overlap some serialization/deserialization with the
            # model forward pass.
            # Threads handle Socket <-> Queues and core_busy_loop uses Queue.
            self.input_queue = input_queue
            self.output_queue = queue.Queue[Union[EngineCoreOutputs, bytes]]()
            threading.Thread(target=self.process_input_socket,
                             args=(input_socket, ),
                             daemon=True).start()
            input_socket = None
            self.output_thread = threading.Thread(
                target=self.process_output_socket,
                args=(output_address, engine_index),
                daemon=True)
            self.output_thread.start()
        finally:
            if input_socket is not None:
                input_socket.close(linger=0)

    @staticmethod
    def startup_handshake(input_socket: zmq.Socket, on_head_node: bool,
                          parallel_config: ParallelConfig) -> str:

        # Send registration message.
        input_socket.send(
            msgspec.msgpack.encode({
                "status": "HELLO",
                "local": on_head_node,
            }))

        # Receive initialization message.
        logger.info("Waiting for init message from front-end.")
        if not input_socket.poll(timeout=HANDSHAKE_TIMEOUT_MINS * 60 * 1000):
            raise RuntimeError("Did not receive response from front-end "
                               f"process within {HANDSHAKE_TIMEOUT_MINS} "
                               f"minutes")
        init_bytes = input_socket.recv()
        init_message = msgspec.msgpack.decode(init_bytes)
        logger.debug("Received init message: %s", init_message)

        output_socket_address = init_message["output_socket_address"]
        #TBD(nick) maybe replace IP with configured head node address

        received_parallel_config = init_message["parallel_config"]
        for key, value in received_parallel_config.items():
            setattr(parallel_config, key, value)

        return output_socket_address

    @staticmethod
    def run_engine_core(*args,
                        dp_rank: int = 0,
                        local_dp_rank: int = 0,
                        **kwargs):
        """Launch EngineCore busy loop in background process."""

        # Signal handler used for graceful termination.
        # SystemExit exception is only raised once to allow this and worker
        # processes to terminate without error
        shutdown_requested = False

        # Ensure we can serialize transformer config after spawning
        maybe_register_config_serialize_by_value()

        def signal_handler(signum, frame):
            nonlocal shutdown_requested
            if not shutdown_requested:
                shutdown_requested = True
                raise SystemExit()

        # Either SIGTERM or SIGINT will terminate the engine_core
        signal.signal(signal.SIGTERM, signal_handler)
        signal.signal(signal.SIGINT, signal_handler)

        engine_core: Optional[EngineCoreProc] = None
        try:
            parallel_config: ParallelConfig = kwargs[
                "vllm_config"].parallel_config
            if parallel_config.data_parallel_size > 1 or dp_rank > 0:
                # Set data parallel rank for this engine process.
                parallel_config.data_parallel_rank = dp_rank
                parallel_config.data_parallel_rank_local = local_dp_rank
                engine_core = DPEngineCoreProc(*args, **kwargs)
            else:
                engine_core = EngineCoreProc(*args, **kwargs)

            engine_core.run_busy_loop()

        except SystemExit:
            logger.debug("EngineCore exiting.")
            raise
        except Exception as e:
            if engine_core is None:
                logger.exception("EngineCore failed to start.")
            else:
                logger.exception("EngineCore encountered a fatal error.")
                engine_core._send_engine_dead()
            raise e
        finally:
            if engine_core is not None:
                engine_core.shutdown()

    def _init_data_parallel(self, vllm_config: VllmConfig):
        pass

    def run_busy_loop(self):
        """Core busy loop of the EngineCore."""

        # Loop until process is sent a SIGINT or SIGTERM
        while True:
            # 1) Poll the input queue until there is work to do.
            self._process_input_queue()
            # 2) Step the engine core and return the outputs.
            self._process_engine_step()

    def _process_input_queue(self):
        """Exits when an engine step needs to be performed."""

        waited = False
        while not self.engines_running and not (self.scheduler.has_requests()):
            if logger.isEnabledFor(DEBUG) and self.input_queue.empty():
                logger.debug("EngineCore waiting for work.")
                waited = True
            req = self.input_queue.get()
            self._handle_client_request(*req)

        if waited:
            logger.debug("EngineCore loop active.")

        # Handle any more client requests.
        while not self.input_queue.empty():
            req = self.input_queue.get_nowait()
            self._handle_client_request(*req)

    def _process_engine_step(self):
        """Called only when there are unfinished local requests."""

        # Step the engine core.
        outputs = self.step_fn()
        # Put EngineCoreOutputs into the output queue.
        if outputs is not None:
            self.output_queue.put_nowait(outputs)

    def _handle_client_request(self, request_type: EngineCoreRequestType,
                               request: Any) -> None:
        """Dispatch request from client."""

        if request_type == EngineCoreRequestType.ADD:
            self.add_request(request)
        elif request_type == EngineCoreRequestType.ABORT:
            self.abort_requests(request)
        elif request_type == EngineCoreRequestType.UTILITY:
            call_id, method_name, args = request
            output = UtilityOutput(call_id)
            try:
                method = getattr(self, method_name)
                output.result = method(
                    *self._convert_msgspec_args(method, args))
            except BaseException as e:
                logger.exception("Invocation of %s method failed", method_name)
                output.failure_message = (f"Call to {method_name} method"
                                          f" failed: {str(e)}")
            self.output_queue.put_nowait(
                EngineCoreOutputs(utility_output=output))
        elif request_type == EngineCoreRequestType.EXECUTOR_FAILED:
            raise RuntimeError("Executor failed.")
        else:
            logger.error("Unrecognized input request type encountered: %s",
                         request_type)

    @staticmethod
    def _convert_msgspec_args(method, args):
        """If a provided arg type doesn't match corresponding target method
         arg type, try converting to msgspec object."""
        if not args:
            return args
        arg_types = signature(method).parameters.values()
        assert len(args) <= len(arg_types)
        return tuple(
            msgspec.convert(v, type=p.annotation) if isclass(p.annotation)
            and issubclass(p.annotation, msgspec.Struct)
            and not isinstance(v, p.annotation) else v
            for v, p in zip(args, arg_types))

    def _send_engine_dead(self):
        """Send EngineDead status to the EngineCoreClient."""

        # Put ENGINE_CORE_DEAD in the queue.
        self.output_queue.put_nowait(EngineCoreProc.ENGINE_CORE_DEAD)

        # Wait until msg sent by the daemon before shutdown.
        self.output_thread.join(timeout=5.0)
        if self.output_thread.is_alive():
            logger.fatal("vLLM shutdown signal from EngineCore failed "
                         "to send. Please report this issue.")

    def process_input_socket(self, input_socket: zmq.Socket):
        """Input socket IO thread."""

        # Msgpack serialization decoding.
        add_request_decoder = MsgpackDecoder(EngineCoreRequest)
        generic_decoder = MsgpackDecoder()

        while True:
            # (RequestType, RequestData)
            type_frame, *data_frames = input_socket.recv_multipart(copy=False)
            request_type = EngineCoreRequestType(bytes(type_frame.buffer))

            # Deserialize the request data.
            decoder = add_request_decoder if (
                request_type == EngineCoreRequestType.ADD) else generic_decoder
            request = decoder.decode(data_frames)

            # Push to input queue for core busy loop.
            self.input_queue.put_nowait((request_type, request))

    def process_output_socket(self, output_path: str, engine_index: int):
        """Output socket IO thread."""

        # Msgpack serialization encoding.
        encoder = MsgpackEncoder()
        # Send buffers to reuse.
        reuse_buffers: list[bytearray] = []
        # Keep references to outputs and buffers until zmq is finished
        # with them (outputs may contain tensors/np arrays whose
        # backing buffers were extracted for zero-copy send).
        pending = deque[tuple[zmq.MessageTracker, Any, bytearray]]()

        # We must set linger to ensure the ENGINE_CORE_DEAD
        # message is sent prior to closing the socket.
        with zmq_socket_ctx(output_path, zmq.constants.PUSH,
                            linger=4000) as socket:
            while True:
                outputs = self.output_queue.get()
                if outputs == EngineCoreProc.ENGINE_CORE_DEAD:
                    socket.send(outputs, copy=False)
                    break
                assert not isinstance(outputs, bytes)
                outputs.engine_index = engine_index

                # Reclaim buffers that zmq is finished with.
                while pending and pending[-1][0].done:
                    reuse_buffers.append(pending.pop()[2])

                buffer = reuse_buffers.pop() if reuse_buffers else bytearray()
                buffers = encoder.encode_into(outputs, buffer)
                tracker = socket.send_multipart(buffers,
                                                copy=False,
                                                track=True)
                if not tracker.done:
                    ref = outputs if len(buffers) > 1 else None
                    pending.appendleft((tracker, ref, buffer))
                elif len(reuse_buffers) < 2:
                    # Keep at most 2 buffers to reuse.
                    reuse_buffers.append(buffer)


class DPEngineCoreProc(EngineCoreProc):
    """ZMQ-wrapper for running EngineCore in background process
    in a data parallel context."""

    def __init__(
        self,
        vllm_config: VllmConfig,
        on_head_node: bool,
        input_address: str,
        executor_class: type[Executor],
        log_stats: bool,
    ):
        # Add process-specific prefix to stdout and stderr before
        # we initialize the engine.
        from multiprocessing import current_process
        process_name = current_process().name
        pid = os.getpid()
        _add_prefix(sys.stdout, process_name, pid)
        _add_prefix(sys.stderr, process_name, pid)

        # Counts forward-passes of the model so that we can synchronize
        # finished with DP peers every N steps.
        self.counter = 0

        # Initialize the engine.
        dp_rank = vllm_config.parallel_config.data_parallel_rank
        super().__init__(vllm_config, on_head_node, input_address,
                         executor_class, log_stats, dp_rank)

    def _init_data_parallel(self, vllm_config: VllmConfig):

        # Configure GPUs and stateless process group for data parallel.
        dp_rank = vllm_config.parallel_config.data_parallel_rank
        dp_size = vllm_config.parallel_config.data_parallel_size
        local_dp_rank = vllm_config.parallel_config.data_parallel_rank_local

        assert dp_size > 1
        assert 0 <= local_dp_rank <= dp_rank < dp_size

        from vllm.platforms import current_platform
        device_control_env_var = current_platform.device_control_env_var
<<<<<<< HEAD
        tp_size = vllm_config.parallel_config.tensor_parallel_size
        os.environ[device_control_env_var] = ",".join(
            str(current_platform.device_id_to_physical_device_id(i))
            for i in range(local_dp_rank * tp_size, (local_dp_rank + 1) *
                           tp_size))
=======
        world_size = vllm_config.parallel_config.world_size
        os.environ[device_control_env_var] = ",".join(
            str(current_platform.device_id_to_physical_device_id(i))
            for i in range(local_dp_rank * world_size, (local_dp_rank + 1) *
                           world_size))
>>>>>>> 0ceaebf8

        self.local_dp_rank = local_dp_rank
        self.dp_group = vllm_config.parallel_config.stateless_init_dp_group()
        self.current_wave = 0

    def shutdown(self):
        super().shutdown()
        if dp_group := getattr(self, "dp_group", None):
            stateless_destroy_torch_distributed_process_group(dp_group)

    def add_request(self, request: EngineCoreRequest):
        if request.current_wave != self.current_wave:
            if request.current_wave > self.current_wave:
                self.current_wave = request.current_wave
            elif not self.engines_running:
                # Request received for an already-completed wave, notify
                # front-end that we need to start the next one.
                self.output_queue.put_nowait(
                    EngineCoreOutputs(start_wave=self.current_wave))

        super().add_request(request)

    def _handle_client_request(self, request_type: EngineCoreRequestType,
                               request: Any) -> None:
        if request_type == EngineCoreRequestType.START_DP_WAVE:
            new_wave: int = request
            if new_wave >= self.current_wave:
                self.current_wave = new_wave
                if not self.engines_running:
                    logger.debug("EngineCore starting idle loop for wave %d.",
                                 new_wave)
                    self.engines_running = True
        else:
            super()._handle_client_request(request_type, request)

    def run_busy_loop(self):
        """Core busy loop of the EngineCore for data parallel case."""

        # Loop until process is sent a SIGINT or SIGTERM
        while True:
            # 1) Poll the input queue until there is work to do.
            self._process_input_queue()

            local_unfinished_reqs = self.scheduler.has_unfinished_requests()

            if local_unfinished_reqs:
                # 2) Step the engine core.
                self._process_engine_step()

                # Check if we have now finished all requests.
                local_unfinished_reqs = (
                    self.scheduler.has_unfinished_requests())
            else:
                if self.scheduler.has_finished_requests():
                    # There are no unfinished requests, but there are some
                    # finished requests remaining to be removed from the
                    # batch state. This engine step won't perform a forward
                    # pass but will flush the finished requests to ensure
                    # up-to-date state is returned in the engine outputs.
                    self._process_engine_step()

                if not self.engines_running:
                    # All engines are idle.
                    continue

                # There must be unfinished requests in DP peers, run a
                # dummy forward pass.
                self.execute_dummy_batch()

            # 3) All-reduce operation to determine global unfinished reqs.
            self.engines_running = self._has_global_unfinished_reqs(
                local_unfinished_reqs)

            if not self.engines_running:
                if self.local_dp_rank == 0:
                    # Notify client that we are pausing the loop.
                    logger.debug("Wave %d finished, pausing engine loop.",
                                 self.current_wave)
                    self.output_queue.put_nowait(
                        EngineCoreOutputs(wave_complete=self.current_wave))
                self.current_wave += 1

    def _has_global_unfinished_reqs(self, local_unfinished: bool) -> bool:

        # Optimization - only perform finish-sync all-reduce every 24 steps.
        self.counter += 1
        if self.counter != 24:
            return True
        self.counter = 0

        return ParallelConfig.has_unfinished_dp(self.dp_group,
                                                local_unfinished)<|MERGE_RESOLUTION|>--- conflicted
+++ resolved
@@ -691,19 +691,11 @@
 
         from vllm.platforms import current_platform
         device_control_env_var = current_platform.device_control_env_var
-<<<<<<< HEAD
-        tp_size = vllm_config.parallel_config.tensor_parallel_size
-        os.environ[device_control_env_var] = ",".join(
-            str(current_platform.device_id_to_physical_device_id(i))
-            for i in range(local_dp_rank * tp_size, (local_dp_rank + 1) *
-                           tp_size))
-=======
         world_size = vllm_config.parallel_config.world_size
         os.environ[device_control_env_var] = ",".join(
             str(current_platform.device_id_to_physical_device_id(i))
             for i in range(local_dp_rank * world_size, (local_dp_rank + 1) *
                            world_size))
->>>>>>> 0ceaebf8
 
         self.local_dp_rank = local_dp_rank
         self.dp_group = vllm_config.parallel_config.stateless_init_dp_group()
