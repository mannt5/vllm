--- conflicted
+++ resolved
@@ -14,7 +14,6 @@
 
 from vllm.config import CacheConfig, VllmConfig
 from vllm.logger import init_logger
-from vllm.sequence import Logprob
 from vllm.usage.usage_lib import UsageContext
 from vllm.v1.core.scheduler import Scheduler, SchedulerOutput
 from vllm.v1.engine import (EngineCoreOutput, EngineCoreOutputs,
@@ -102,55 +101,6 @@
         self.scheduler.finish_requests(request_ids,
                                        RequestStatus.FINISHED_ABORTED)
 
-<<<<<<< HEAD
-=======
-    def _pythonize_logprobs(
-        self,
-        do_logprobs: bool,
-        do_prompt_logprobs: bool,
-        model_runner_output: "ModelRunnerOutput",
-    ) -> Tuple[List, List, List, List]:
-        """Convert logprobs tensors to Python data structures.
-        
-        Args:
-          do_logprobs: sample logprobs are required
-          do_prompt_logprobs: prompt logprobs are required
-          model_runner_output: model runner output contains CPU logprobs tensors
-
-        Returns:
-          logprob_token_ids_list
-          logprob_values_list
-          prompt_logprob_token_ids_list
-          prompt_logprob_values_list
-        """
-        if do_logprobs:
-            # Pythonize sample logprobs if needed
-            assert model_runner_output.logprob_token_ids_cpu is not None
-            logprob_token_ids_list = (
-                model_runner_output.logprob_token_ids_cpu.tolist())
-            logprob_values_list = (model_runner_output.logprobs_cpu.tolist())
-        else:
-            (
-                logprob_token_ids_list,
-                logprob_values_list,
-            ) = (None, None)
-        if do_prompt_logprobs:
-            # Pythonize prompt logprobs if needed
-            assert model_runner_output.prompt_logprob_token_ids_cpu is not None
-            prompt_logprob_token_ids_list = (
-                model_runner_output.prompt_logprob_token_ids_cpu.tolist())
-            prompt_logprob_values_list = (
-                model_runner_output.prompt_logprobs_cpu.tolist())
-        else:
-            (
-                prompt_logprob_token_ids_list,
-                prompt_logprob_values_list,
-            ) = (None, None)
-
-        return (logprob_token_ids_list, logprob_values_list,
-                prompt_logprob_token_ids_list, prompt_logprob_values_list)
-
->>>>>>> 6558b379
     def update_from_output(
         self,
         scheduler_output: "SchedulerOutput",
@@ -174,34 +124,15 @@
             model_runner_output.prompt_logprobs_cpu is not None
             and len(model_runner_output.prompt_logprobs_cpu) > 0)
 
-<<<<<<< HEAD
         if do_prompt_logprobs:
             # Index into prompt tokens, for building
             # prompt logprobs output data structure
             mr_output_slice_lower_index = 0
-=======
-        # Get logprobs as Python data structures
-        (
-            logprob_token_ids_list,
-            logprob_values_list,
-            prompt_logprob_token_ids_list,
-            prompt_logprob_values_list,
-        ) = self._pythonize_logprobs(do_logprobs, do_prompt_logprobs,
-                                     model_runner_output)
-
-        if do_prompt_logprobs:
-            # Index into prompt tokens, for building
-            # prompt logprobs output data structure
-            curr_prompt_base_idx = 0
->>>>>>> 6558b379
         new_running: List[Request] = []
         engine_core_outputs: List[EngineCoreOutput] = []
         for request in scheduler.running:
             req_id = request.request_id
-<<<<<<< HEAD
             prev_num_computed_tokens = request.num_computed_tokens
-=======
->>>>>>> 6558b379
             request.num_computed_tokens += num_scheduled_tokens[req_id]
             req_index = model_runner_output.req_id_to_index[req_id]
             num_new_tokens = 1
@@ -216,32 +147,21 @@
                 # token is discarded and all sequence offsets are prompt
                 # offsets), otherwise it is the number of scheduled
                 # tokens minus one (for the sampled token)
-<<<<<<< HEAD
                 req_is_not_partial = (scheduler_output.partial_req_index !=
                                       req_index)
                 num_new_prompt_tokens = (
                     num_scheduled_tokens[request.request_id] -
                     int(req_is_not_partial))
-=======
-                num_new_prompt_tokens = (
-                    num_scheduled_tokens[request.request_id] -
-                    int(scheduler_output.partial_req_index != req_index))
->>>>>>> 6558b379
 
                 request_do_prompt_logprobs = (max_prompt_logprobs is not None
                                               and max_prompt_logprobs > 0
                                               and num_new_prompt_tokens > 0)
 
                 if request_do_prompt_logprobs:
-<<<<<<< HEAD
-=======
-
->>>>>>> 6558b379
                     # Construct prompt logprobs, under the condition that
                     # prompt logprobs were requested & a nonzero number of
                     # prompt tokens were computed in this step for this request.
                     #
-<<<<<<< HEAD
                     # Pythonization is deferred to outside the engine core.
                     #
                     # Note that this scenario returns an EngineCoreOutput which
@@ -273,41 +193,6 @@
                     mr_output_slice_lower_index = mr_output_slice_upper_index
                 else:
                     mr_output_slice_lower_index += num_new_prompt_tokens
-=======
-                    # Note that this scenario returns an EngineCoreOutput which
-                    # is empty except for the prompt logprobs which were
-                    # computed for these prompt tokens.
-
-                    slice_upper_index = (curr_prompt_base_idx +
-                                         num_new_prompt_tokens)
-                    prompt_logprob_token_ids = prompt_logprob_token_ids_list[
-                        curr_prompt_base_idx:slice_upper_index]
-                    prompt_logprob_values = prompt_logprob_values_list[
-                        curr_prompt_base_idx:slice_upper_index]
-                    curr_prompt_base_idx = slice_upper_index
-
-                    logprob_cnt = max_prompt_logprobs
-                    prompt_logprobs = [{
-                        lpt: Logprob(lpv, (idx + 1), None)
-                        for idx, (lpv, lpt) in enumerate(
-                            zip(plp_tok_values[0:logprob_cnt],
-                                plp_tok_token_ids[0:logprob_cnt]))
-                    } for plp_tok_values, plp_tok_token_ids in zip(
-                        prompt_logprob_values, prompt_logprob_token_ids)]
-
-                    if not request.prompt_logprobs:
-                        # Ensure that None is the first prompt logprob
-                        prompt_logprobs = [None] + prompt_logprobs
-
-                    curr_prompt_base_idx = slice_upper_index
-
-                    prompt_slice_range_upper = request.num_computed_tokens
-                    prompt_slice_range_lower = (prompt_slice_range_upper -
-                                                num_new_prompt_tokens)
-                    request.prompt_logprobs.extend(prompt_logprobs)
-                else:
-                    curr_prompt_base_idx += num_new_prompt_tokens
->>>>>>> 6558b379
             else:
                 request_do_prompt_logprobs = False
 
@@ -331,48 +216,11 @@
                 # generates at most one token at each step.
                 token_id = sampled_token_ids[req_index]
                 if request_do_logprobs:
-<<<<<<< HEAD
                     # Slice out this request's sample logprobs; defer
                     # pythonization to be carried out in the frontend.
                     request.logprobs.append(
                         (model_runner_output.logprobs_cpu[req_index],
                          model_runner_output.logprob_token_ids_cpu[req_index]))
-=======
-                    # Construct logprobs, if requested (TODO: assumes one
-                    # generated token).
-                    logprob_token_ids = logprob_token_ids_list[req_index]
-                    logprob_values = logprob_values_list[req_index]
-                    logprob_cnt = max_logprobs
-                    if token_id not in logprob_token_ids[0:max_logprobs]:
-                        # Sampled token is not in the in the top logprobs;
-                        # inject it & resort, ensuring that excess logprobs
-                        # not requested by the user have -inf probability
-                        logprob_values[max_logprobs:-1] = (
-                            [float('-inf')] *
-                            (len(logprob_values) - 1 - max_logprobs))
-
-                        indices = sorted(range(len(logprob_values)),
-                                         key=lambda k: logprob_values[k],
-                                         reverse=True)
-                        logprob_values = [logprob_values[i] for i in indices]
-                        logprob_token_ids = [
-                            logprob_token_ids[i] for i in indices
-                        ]
-
-                        # There will be one more logprob than the user requested
-                        logprob_cnt = max_logprobs + 1
-
-                    # Only keep the number of logprobs specified by the request
-                    # (plus possibly the sampled token id & its logprob)
-                    logprob_values = logprob_values[0:logprob_cnt]
-                    logprob_token_ids = logprob_token_ids[0:logprob_cnt]
-
-                    request.logprobs.append({
-                        lpt: Logprob(lpv, (idx + 1), None)
-                        for idx, (lpv, lpt) in enumerate(
-                            zip(logprob_values, logprob_token_ids))
-                    })
->>>>>>> 6558b379
                 request.append_output_token_ids(token_id)
                 # TODO: Update the KV cache manager for prefix caching.
 
@@ -391,15 +239,9 @@
                     stop_reason=request.stop_reason,
                     logprobs=(request.logprobs[-num_new_tokens:]
                               if request_do_logprobs else None),
-<<<<<<< HEAD
                     prompt_logprobs=(new_prompt_logprobs
                                      if request_do_prompt_logprobs else None),
                     prompt_logprobs_token_ids=(new_prompt_logprob_token_ids
-=======
-                    prompt_logprobs=(prompt_logprobs
-                                     if request_do_prompt_logprobs else None),
-                    prompt_logprobs_token_ids=(request.prompt_token_ids
->>>>>>> 6558b379
                                                if request_do_prompt_logprobs
                                                else None))
                 engine_core_outputs.append(output)
@@ -419,20 +261,9 @@
                         finish_reason=request.get_finished_reason(),
                         stop_reason=request.stop_reason,
                         logprobs=[] if request_do_logprobs else None,
-<<<<<<< HEAD
                         prompt_logprobs=new_prompt_logprobs,
                         prompt_logprobs_token_ids=new_prompt_logprob_token_ids)
                 )
-=======
-                        prompt_logprobs=(
-                            prompt_logprobs if request_do_prompt_logprobs else
-                            ([] if request_do_prompt_logprobs else None)),
-                        prompt_logprobs_token_ids=(
-                            request.prompt_token_ids[prompt_slice_range_lower:
-                                                     prompt_slice_range_upper]
-                            if request_do_prompt_logprobs else
-                            ([] if request_do_prompt_logprobs else None))))
->>>>>>> 6558b379
 
             new_running.append(request)
         scheduler.running = new_running
