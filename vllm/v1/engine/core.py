--- conflicted
+++ resolved
@@ -219,21 +219,14 @@
         # or finished and not yet removed from the batch.
         if self.scheduler.has_requests():
             scheduler_output = self.scheduler.schedule()
-            output = self.model_executor.execute_model(scheduler_output)
+            model_output = self.execute_model(scheduler_output)
             core_outputs = self.scheduler.update_from_output(
-                scheduler_output, output)  # type: ignore
+                scheduler_output, model_output)  # type: ignore
         else:
             core_outputs = EngineCoreOutputs(
                 outputs=[],
                 scheduler_stats=self.scheduler.make_stats(),
             )
-<<<<<<< HEAD
-=======
-        scheduler_output = self.scheduler.schedule()
-        model_output = self.execute_model(scheduler_output)
-        engine_core_outputs = self.scheduler.update_from_output(
-            scheduler_output, model_output)  # type: ignore
->>>>>>> f2ae883b
 
         if self.is_multimodal_model:
             mm_cache_stats = self.mm_input_cache_server.make_stats()
@@ -305,11 +298,7 @@
     def reset_mm_cache(self):
         # NOTE: Since this is mainly for debugging, we don't attempt to
         # re-sync the internal caches (P0 processor, P0 mirror, P1 mirror)
-<<<<<<< HEAD
-        if self.scheduler.get_num_unfinished_requests():
-=======
         if self.scheduler.has_unfinished_requests():
->>>>>>> f2ae883b
             logger.warning("Resetting the multi-modal cache when requests are "
                            "in progress may lead to desynced internal caches.")
 
