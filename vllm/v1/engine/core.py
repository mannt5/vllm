# SPDX-License-Identifier: Apache-2.0
# SPDX-FileCopyrightText: Copyright contributors to the vLLM project
import os
import queue
import signal
import sys
import threading
import time
from collections import deque
from collections.abc import Generator
from concurrent.futures import Future
from contextlib import ExitStack, contextmanager
from inspect import isclass, signature
from logging import DEBUG
from typing import Any, Callable, Optional, TypeVar, Union

import msgspec
import zmq

from vllm.config import ParallelConfig, VllmConfig
from vllm.distributed import stateless_destroy_torch_distributed_process_group
from vllm.executor.multiproc_worker_utils import _add_prefix
from vllm.logger import init_logger
from vllm.logging_utils.dump_input import dump_engine_exception
from vllm.lora.request import LoRARequest
from vllm.transformers_utils.config import (
    maybe_register_config_serialize_by_value)
from vllm.utils import make_zmq_socket, resolve_obj_by_qualname
from vllm.v1.core.kv_cache_utils import (get_kv_cache_config,
                                         unify_kv_cache_configs)
from vllm.v1.core.sched.interface import SchedulerInterface
from vllm.v1.core.sched.output import SchedulerOutput
from vllm.v1.core.sched.scheduler import Scheduler as V1Scheduler
from vllm.v1.engine import (EngineCoreOutputs, EngineCoreRequest,
                            EngineCoreRequestType,
                            ReconfigureDistributedRequest, UtilityOutput)
from vllm.v1.engine.mm_input_cache import MirroredProcessingCache
from vllm.v1.engine.utils import EngineHandshakeMetadata, EngineZmqAddresses
from vllm.v1.executor.abstract import Executor
from vllm.v1.kv_cache_interface import KVCacheConfig
from vllm.v1.metrics.stats import SchedulerStats
from vllm.v1.outputs import ModelRunnerOutput
from vllm.v1.request import Request, RequestStatus
from vllm.v1.serial_utils import MsgpackDecoder, MsgpackEncoder
from vllm.v1.structured_output import StructuredOutputManager
from vllm.version import __version__ as VLLM_VERSION

logger = init_logger(__name__)

POLLING_TIMEOUT_S = 2.5
HANDSHAKE_TIMEOUT_MINS = 5

_R = TypeVar('_R')  # Return type for collective_rpc


class EngineCore:
    """Inner loop of vLLM's Engine."""

    def __init__(self,
                 vllm_config: VllmConfig,
                 executor_class: type[Executor],
                 log_stats: bool,
                 executor_fail_callback: Optional[Callable] = None):

        # plugins need to be loaded at the engine/scheduler level too
        from vllm.plugins import load_general_plugins
        load_general_plugins()

        self.vllm_config = vllm_config
        logger.info("Initializing a V1 LLM engine (v%s) with config: %s",
                    VLLM_VERSION, vllm_config)

        self.log_stats = log_stats

        # Setup Model.
        self.model_executor = executor_class(vllm_config)
        if executor_fail_callback is not None:
            self.model_executor.register_failure_callback(
                executor_fail_callback)

        self.available_gpu_memory_for_kv_cache = -1

        # Setup KV Caches and update CacheConfig after profiling.
        num_gpu_blocks, num_cpu_blocks, kv_cache_config = \
            self._initialize_kv_caches(vllm_config)

        vllm_config.cache_config.num_gpu_blocks = num_gpu_blocks
        vllm_config.cache_config.num_cpu_blocks = num_cpu_blocks
        self.collective_rpc("initialize_cache",
                            args=(num_gpu_blocks, num_cpu_blocks))

        self.structured_output_manager = StructuredOutputManager(vllm_config)

        # Setup scheduler.
        if isinstance(vllm_config.scheduler_config.scheduler_cls, str):
            Scheduler = resolve_obj_by_qualname(
                vllm_config.scheduler_config.scheduler_cls)
        else:
            Scheduler = vllm_config.scheduler_config.scheduler_cls

        # This warning can be removed once the V1 Scheduler interface is
        # finalized and we can maintain support for scheduler classes that
        # implement it
        if Scheduler is not V1Scheduler:
            logger.warning(
                "Using configured V1 scheduler class %s. "
                "This scheduler interface is not public and "
                "compatibility may not be maintained.",
                vllm_config.scheduler_config.scheduler_cls)

        self.scheduler: SchedulerInterface = Scheduler(
            vllm_config=vllm_config,
            kv_cache_config=kv_cache_config,
            structured_output_manager=self.structured_output_manager,
            include_finished_set=vllm_config.parallel_config.data_parallel_size
            > 1,
            log_stats=self.log_stats,
        )

        # Setup MM Input Mapper.
        self.mm_input_cache_server = MirroredProcessingCache(
            vllm_config.model_config)

        # Setup batch queue for pipeline parallelism.
        # Batch queue for scheduled batches. This enables us to asynchronously
        # schedule and execute batches, and is required by pipeline parallelism
        # to eliminate pipeline bubbles.
        self.batch_queue_size = self.model_executor.max_concurrent_batches
        self.batch_queue: Optional[queue.Queue[tuple[Future[ModelRunnerOutput],
                                                     SchedulerOutput]]] = None
        if self.batch_queue_size > 1:
            logger.info("Batch queue is enabled with size %d",
                        self.batch_queue_size)
            self.batch_queue = queue.Queue(self.batch_queue_size)

    def _initialize_kv_caches(
            self, vllm_config: VllmConfig) -> tuple[int, int, KVCacheConfig]:
        start = time.time()

        # Get all kv cache needed by the model
        kv_cache_specs = self.model_executor.get_kv_cache_specs()

<<<<<<< HEAD
        if os.environ.get("VLLM_EEP_SCALE_UP_LAUNCH") == "1":
            dp_group = getattr(self, "dp_group", None)
            assert dp_group is not None
            self.available_gpu_memory_for_kv_cache = \
                ParallelConfig.sync_kv_cache_memory_size(dp_group, -1)
            available_gpu_memory = [self.available_gpu_memory_for_kv_cache
                                    ] * len(kv_cache_specs)
        else:
            # Profiles the peak memory usage of the model to determine how much
            # memory can be allocated for kv cache.
            available_gpu_memory = (
                self.model_executor.determine_available_memory())
            self.available_gpu_memory_for_kv_cache = available_gpu_memory[0]
=======
        # Profiles the peak memory usage of the model to determine how much
        # memory can be allocated for kv cache.
        has_kv_cache = any(kv_cache_spec for kv_cache_spec in kv_cache_specs)
        if has_kv_cache:
            available_gpu_memory = \
                self.model_executor.determine_available_memory()
        else:
            # Attention free models don't need memory for kv cache
            available_gpu_memory = [0] * len(kv_cache_specs)
>>>>>>> 313ae8c1

        assert len(kv_cache_specs) == len(available_gpu_memory)
        # Get the kv cache tensor size
        kv_cache_configs = [
            get_kv_cache_config(vllm_config, kv_cache_spec_one_worker,
                                available_gpu_memory_one_worker)
            for kv_cache_spec_one_worker, available_gpu_memory_one_worker in
            zip(kv_cache_specs, available_gpu_memory)
        ]

        # Since we use a shared centralized controller, we need the
        # `kv_cache_config` to be consistent across all workers to make sure
        # all the memory operators can be applied to all workers.
        unify_kv_cache_configs(kv_cache_configs)

        # All workers have the same kv_cache_config except layer names, so use
        # an arbitrary one to initialize the scheduler.
        assert all([
            cfg.num_blocks == kv_cache_configs[0].num_blocks
            for cfg in kv_cache_configs
        ])
        num_gpu_blocks = kv_cache_configs[0].num_blocks
        num_cpu_blocks = 0
        scheduler_kv_cache_config = kv_cache_configs[0]

        # Initialize kv cache and warmup the execution
        self.model_executor.initialize_from_config(kv_cache_configs)

        elapsed = time.time() - start
        logger.info(("init engine (profile, create kv cache, "
                     "warmup model) took %.2f seconds"), elapsed)
        return num_gpu_blocks, num_cpu_blocks, scheduler_kv_cache_config

    def add_request(self, request: EngineCoreRequest):
        """Add request to the scheduler."""

        if request.mm_hashes is not None:
            # Here, if hash exists for a multimodal input, then it will be
            # fetched from the cache, else it will be added to the cache.
            # Note that the cache here is mirrored with the client cache, so
            # anything that has a hash must have a HIT cache entry here
            # as well.
            assert request.mm_inputs is not None
            request.mm_inputs = self.mm_input_cache_server.get_and_update_p1(
                request.mm_inputs, request.mm_hashes)

        req = Request.from_engine_core_request(request)
        if req.use_structured_output:
            # Start grammar compilation asynchronously
            self.structured_output_manager.grammar_init(req)

        if req.kv_transfer_params is not None and (
                not self.scheduler.get_kv_connector()):
            logger.warning("Got kv_transfer_params, but no KVConnector found. "
                           "Disabling KVTransfer for this request.")

        self.scheduler.add_request(req)

    def abort_requests(self, request_ids: list[str]):
        """Abort requests from the scheduler."""

        # TODO: The scheduler doesn't really need to know the
        # specific finish reason, TBD whether we propagate that
        # (i.e. client-aborted vs stop criteria met).
        self.scheduler.finish_requests(request_ids,
                                       RequestStatus.FINISHED_ABORTED)

    def execute_model(self, scheduler_output: SchedulerOutput):
        try:
            return self.model_executor.execute_model(scheduler_output)
        except Exception as err:
            # We do not want to catch BaseException here since we're only
            # interested in dumping info when the exception is due to an
            # error from execute_model itself.

            # NOTE: This method is exception-free
            dump_engine_exception(self.vllm_config, scheduler_output,
                                  self.scheduler.make_stats())
            raise err

    def step(self) -> tuple[dict[int, EngineCoreOutputs], bool]:
        """Schedule, execute, and make output.

        Returns tuple of outputs and a flag indicating whether the model
        was executed.
        """

        # Check for any requests remaining in the scheduler - unfinished,
        # or finished and not yet removed from the batch.
        if not self.scheduler.has_requests():
            return {}, False
        scheduler_output = self.scheduler.schedule()
        model_output = self.execute_model(scheduler_output)
        engine_core_outputs = self.scheduler.update_from_output(
            scheduler_output, model_output)  # type: ignore

        return (engine_core_outputs,
                scheduler_output.total_num_scheduled_tokens > 0)

    def step_with_batch_queue(
            self) -> tuple[Optional[dict[int, EngineCoreOutputs]], bool]:
        """Schedule and execute batches with the batch queue.
        Note that if nothing to output in this step, None is returned.

        The execution flow is as follows:
        1. Try to schedule a new batch if the batch queue is not full.
        If a new batch is scheduled, directly return an empty engine core
        output. In other words, fulfilling the batch queue has a higher priority
        than getting model outputs.
        2. If there is no new scheduled batch, meaning that the batch queue
        is full or no other requests can be scheduled, we block until the first
        batch in the job queue is finished.
        3. Update the scheduler from the output.
        """
        assert self.batch_queue is not None

        engine_core_outputs = None
        scheduler_output = None
        # Try to schedule a new batch if the batch queue is not full, but
        # the scheduler may return an empty batch if all requests are scheduled.
        # Note that this is not blocking.
        if not self.batch_queue.full():
            scheduler_output = self.scheduler.schedule()
            if scheduler_output.total_num_scheduled_tokens > 0:
                future = self.model_executor.execute_model(scheduler_output)
                self.batch_queue.put_nowait(
                    (future, scheduler_output))  # type: ignore

        scheduled_batch = (scheduler_output is not None
                           and scheduler_output.total_num_scheduled_tokens > 0)

        # If no more requests can be scheduled and the job queue is not empty,
        # block until the first batch in the job queue is finished.
        # TODO(comaniac): Ideally we should peek the first batch in the
        # job queue to check if it's finished before scheduling a new batch,
        # but peeking the first element in a queue is not thread-safe,
        # so we need more work.
        if not scheduled_batch and not self.batch_queue.empty():
            future, scheduler_output = self.batch_queue.get_nowait()
            # Blocking until the first result is available.
            model_output = future.result()
            self.batch_queue.task_done()
            engine_core_outputs = (self.scheduler.update_from_output(
                scheduler_output, model_output))

        return engine_core_outputs, scheduled_batch

    def shutdown(self):
        self.structured_output_manager.clear_backend()
        if self.model_executor:
            self.model_executor.shutdown()
        if self.scheduler:
            self.scheduler.shutdown()

    def profile(self, is_start: bool = True):
        self.model_executor.profile(is_start)

    def reset_mm_cache(self):
        # NOTE: Since this is mainly for debugging, we don't attempt to
        # re-sync the internal caches (P0 processor, P0 mirror, P1 mirror)
        if self.scheduler.has_unfinished_requests():
            logger.warning("Resetting the multi-modal cache when requests are "
                           "in progress may lead to desynced internal caches.")

        self.mm_input_cache_server.reset()

    def reset_prefix_cache(self):
        self.scheduler.reset_prefix_cache()

    def sleep(self, level: int = 1):
        self.model_executor.sleep(level)

    def wake_up(self, tags: Optional[list[str]] = None):
        self.model_executor.wake_up(tags)

    def is_sleeping(self) -> bool:
        return self.model_executor.is_sleeping

    def execute_dummy_batch(self):
        self.model_executor.collective_rpc("execute_dummy_batch")

    def add_lora(self, lora_request: LoRARequest) -> bool:
        return self.model_executor.add_lora(lora_request)

    def remove_lora(self, lora_id: int) -> bool:
        return self.model_executor.remove_lora(lora_id)

    def list_loras(self) -> set[int]:
        return self.model_executor.list_loras()

    def pin_lora(self, lora_id: int) -> bool:
        return self.model_executor.pin_lora(lora_id)

    def save_sharded_state(
        self,
        path: str,
        pattern: Optional[str] = None,
        max_size: Optional[int] = None,
    ) -> None:
        self.model_executor.save_sharded_state(path=path,
                                               pattern=pattern,
                                               max_size=max_size)

    def collective_rpc(self,
                       method: Union[str, Callable[..., _R]],
                       timeout: Optional[float] = None,
                       args: tuple = (),
                       kwargs: Optional[dict[str, Any]] = None) -> list[_R]:
        return self.model_executor.collective_rpc(method, timeout, args,
                                                  kwargs)

    def save_tensorized_model(
        self,
        tensorizer_config,
    ) -> None:
        self.model_executor.save_tensorized_model(
            tensorizer_config=tensorizer_config, )


class EngineCoreProc(EngineCore):
    """ZMQ-wrapper for running EngineCore in background process."""

    ENGINE_CORE_DEAD = b'ENGINE_CORE_DEAD'

    def __init__(
        self,
        vllm_config: VllmConfig,
        local_client: bool,
        handshake_address: str,
        executor_class: type[Executor],
        log_stats: bool,
        client_handshake_address: Optional[str] = None,
        engine_index: int = 0,
    ):
        self.input_queue = queue.Queue[tuple[EngineCoreRequestType, Any]]()
        self.output_queue = queue.Queue[Union[tuple[int, EngineCoreOutputs],
                                              bytes]]()
        executor_fail_callback = lambda: self.input_queue.put_nowait(
            (EngineCoreRequestType.EXECUTOR_FAILED, b''))

        self.engine_index = engine_index
        identity = self.engine_index.to_bytes(length=2, byteorder="little")
        self.engines_running = False

        with self._perform_handshakes(handshake_address, identity,
                                      local_client, vllm_config,
                                      client_handshake_address) as addresses:
            self.client_count = len(addresses.outputs)

            # Set up data parallel environment.
            self.has_coordinator = addresses.coordinator_output is not None
            self.frontend_stats_publish_address = (
                addresses.frontend_stats_publish_address)
            # Only publish request queue stats to coordinator for "internal"
            # LB mode.
            self.publish_dp_lb_stats = (
                self.has_coordinator
                and not vllm_config.parallel_config.data_parallel_external_lb)

            self._init_data_parallel(vllm_config)

            super().__init__(vllm_config, executor_class, log_stats,
                             executor_fail_callback)

        self.step_fn = (self.step if self.batch_queue is None else
                        self.step_with_batch_queue)

        # Background Threads and Queues for IO. These enable us to
        # overlap ZMQ socket IO with GPU since they release the GIL,
        # and to overlap some serialization/deserialization with the
        # model forward pass.
        # Threads handle Socket <-> Queues and core_busy_loop uses Queue.
        threading.Thread(target=self.process_input_sockets,
                         args=(addresses.inputs, addresses.coordinator_input,
                               identity),
                         daemon=True).start()
        self.output_thread = threading.Thread(
            target=self.process_output_sockets,
            args=(addresses.outputs, addresses.coordinator_output,
                  self.engine_index),
            daemon=True)
        self.output_thread.start()

    @contextmanager
    def _perform_handshakes(
        self,
        handshake_address: str,
        identity: bytes,
        local_client: bool,
        vllm_config: VllmConfig,
        client_handshake_address: Optional[str],
    ) -> Generator[EngineZmqAddresses, None, None]:
        """
        Perform startup handshakes.

        For DP=1 or offline mode, this is with the colocated front-end process.

        For DP>1 with internal loadbalancing this is with the shared front-end
        process which may reside on a different node.

        For DP>1 with external loadbalancing, two handshakes are performed:
            - With the rank 0 front-end process which retrieves the
              DP Coordinator ZMQ addresses and DP process group address.
            - With the colocated front-end process which retrieves the
              client input/output socket addresses.
        with the exception of the rank 0 engine itself which doesn't require
        the second handshake.

        Here, "front-end" process can mean the process containing the engine
        core client (which is the API server process in the case the API
        server is not scaled out), OR the launcher process running the
        run_multi_api_server() function in serve.py.
        """
        input_ctx = zmq.Context()
        is_local = local_client and client_handshake_address is None
        handshake = self._perform_handshake(input_ctx, handshake_address,
                                            identity, is_local, vllm_config,
                                            vllm_config.parallel_config)
        if client_handshake_address is None:
            with handshake as addresses:
                yield addresses
        else:
            local_handshake = self._perform_handshake(
                input_ctx, client_handshake_address, identity, local_client,
                vllm_config)
            with handshake as addresses, local_handshake as client_addresses:
                addresses.inputs = client_addresses.inputs
                addresses.outputs = client_addresses.outputs
                yield addresses

        # Update config which may have changed from the handshake
        vllm_config.__post_init__()

    @contextmanager
    def _perform_handshake(
        self,
        ctx: zmq.Context,
        handshake_address: str,
        identity: bytes,
        local_client: bool,
        vllm_config: VllmConfig,
        parallel_config_to_update: Optional[ParallelConfig] = None,
    ) -> Generator[EngineZmqAddresses, None, None]:
        with make_zmq_socket(ctx,
                             handshake_address,
                             zmq.DEALER,
                             identity=identity,
                             linger=5000,
                             bind=False) as handshake_socket:
            # Register engine with front-end.
            addresses = self.startup_handshake(handshake_socket, local_client,
                                               parallel_config_to_update)
            yield addresses

            # Send ready message.
            num_gpu_blocks = vllm_config.cache_config.num_gpu_blocks
            # We pass back the coordinator stats update address here for the
            # external LB case for our colocated front-end to use (coordinator
            # only runs with rank 0).
            dp_stats_address = self.frontend_stats_publish_address
            handshake_socket.send(
                msgspec.msgpack.encode({
                    "status": "READY",
                    "local": local_client,
                    "num_gpu_blocks": num_gpu_blocks,
                    "dp_stats_address": dp_stats_address,
                }))

    @staticmethod
    def startup_handshake(
        handshake_socket: zmq.Socket,
        local_client: bool,
        parallel_config: Optional[ParallelConfig] = None,
    ) -> EngineZmqAddresses:

        # Send registration message.
        handshake_socket.send(
            msgspec.msgpack.encode({
                "status": "HELLO",
                "local": local_client,
            }))

        # Receive initialization message.
        logger.info("Waiting for init message from front-end.")
        if not handshake_socket.poll(timeout=HANDSHAKE_TIMEOUT_MINS * 60_000):
            raise RuntimeError("Did not receive response from front-end "
                               f"process within {HANDSHAKE_TIMEOUT_MINS} "
                               f"minutes")
        init_bytes = handshake_socket.recv()
        init_message: EngineHandshakeMetadata = msgspec.msgpack.decode(
            init_bytes, type=EngineHandshakeMetadata)
        logger.debug("Received init message: %s", init_message)

        if parallel_config is not None:
            for key, value in init_message.parallel_config.items():
                setattr(parallel_config, key, value)

        return init_message.addresses

    @staticmethod
    def run_engine_core(*args,
                        dp_rank: int = 0,
                        local_dp_rank: int = 0,
                        **kwargs):
        """Launch EngineCore busy loop in background process."""

        # Signal handler used for graceful termination.
        # SystemExit exception is only raised once to allow this and worker
        # processes to terminate without error
        shutdown_requested = False

        # Ensure we can serialize transformer config after spawning
        maybe_register_config_serialize_by_value()

        def signal_handler(signum, frame):
            nonlocal shutdown_requested
            if not shutdown_requested:
                shutdown_requested = True
                raise SystemExit()

        # Either SIGTERM or SIGINT will terminate the engine_core
        signal.signal(signal.SIGTERM, signal_handler)
        signal.signal(signal.SIGINT, signal_handler)

        engine_core: Optional[EngineCoreProc] = None
        try:
            parallel_config: ParallelConfig = kwargs[
                "vllm_config"].parallel_config
            if parallel_config.data_parallel_size > 1 or dp_rank > 0:
                # Set data parallel rank for this engine process.
                parallel_config.data_parallel_rank = dp_rank
                parallel_config.data_parallel_rank_local = local_dp_rank
                engine_core = DPEngineCoreProc(*args, **kwargs)
            else:
                engine_core = EngineCoreProc(*args, **kwargs)

            engine_core.run_busy_loop()

        except SystemExit:
            logger.debug("EngineCore exiting.")
            raise
        except Exception as e:
            if engine_core is None:
                logger.exception("EngineCore failed to start.")
            else:
                logger.exception("EngineCore encountered a fatal error.")
                engine_core._send_engine_dead()
            raise e
        finally:
            if engine_core is not None:
                engine_core.shutdown()

    def _init_data_parallel(self, vllm_config: VllmConfig):
        pass

    def run_busy_loop(self):
        """Core busy loop of the EngineCore."""

        # Loop until process is sent a SIGINT or SIGTERM
        while True:
            # 1) Poll the input queue until there is work to do.
            self._process_input_queue()
            # 2) Step the engine core and return the outputs.
            self._process_engine_step()

    def _process_input_queue(self):
        """Exits when an engine step needs to be performed."""

        waited = False
        while not self.engines_running and not self.scheduler.has_requests():
            if logger.isEnabledFor(DEBUG) and self.input_queue.empty():
                logger.debug("EngineCore waiting for work.")
                waited = True
            req = self.input_queue.get()
            self._handle_client_request(*req)

        if waited:
            logger.debug("EngineCore loop active.")

        # Handle any more client requests.
        while not self.input_queue.empty():
            req = self.input_queue.get_nowait()
            self._handle_client_request(*req)

    def _process_engine_step(self) -> bool:
        """Called only when there are unfinished local requests."""

        # Step the engine core.
        outputs, model_executed = self.step_fn()
        # Put EngineCoreOutputs into the output queue.
        for output in (outputs.items() if outputs else ()):
            self.output_queue.put_nowait(output)

        return model_executed

    def _handle_client_request(self, request_type: EngineCoreRequestType,
                               request: Any) -> None:
        """Dispatch request from client."""

        if request_type == EngineCoreRequestType.ADD:
            self.add_request(request)
        elif request_type == EngineCoreRequestType.ABORT:
            self.abort_requests(request)
        elif request_type == EngineCoreRequestType.UTILITY:
            client_idx, call_id, method_name, args = request
            output = UtilityOutput(call_id)
            try:
                method = getattr(self, method_name)
                output.result = method(
                    *self._convert_msgspec_args(method, args))
            except BaseException as e:
                logger.exception("Invocation of %s method failed", method_name)
                output.failure_message = (f"Call to {method_name} method"
                                          f" failed: {str(e)}")
            self.output_queue.put_nowait(
                (client_idx, EngineCoreOutputs(utility_output=output)))
        elif request_type == EngineCoreRequestType.EXECUTOR_FAILED:
            raise RuntimeError("Executor failed.")
        else:
            logger.error("Unrecognized input request type encountered: %s",
                         request_type)

    @staticmethod
    def _convert_msgspec_args(method, args):
        """If a provided arg type doesn't match corresponding target method
         arg type, try converting to msgspec object."""
        if not args:
            return args
        arg_types = signature(method).parameters.values()
        assert len(args) <= len(arg_types)
        return tuple(
            msgspec.convert(v, type=p.annotation) if isclass(p.annotation)
            and issubclass(p.annotation, msgspec.Struct)
            and not isinstance(v, p.annotation) else v
            for v, p in zip(args, arg_types))

    def _send_engine_dead(self):
        """Send EngineDead status to the EngineCoreClient."""

        # Put ENGINE_CORE_DEAD in the queue.
        self.output_queue.put_nowait(EngineCoreProc.ENGINE_CORE_DEAD)

        # Wait until msg sent by the daemon before shutdown.
        self.output_thread.join(timeout=5.0)
        if self.output_thread.is_alive():
            logger.fatal("vLLM shutdown signal from EngineCore failed "
                         "to send. Please report this issue.")

    def process_input_sockets(self, input_addresses: list[str],
                              coord_input_address: Optional[str],
                              identity: bytes):
        """Input socket IO thread."""

        # Msgpack serialization decoding.
        add_request_decoder = MsgpackDecoder(EngineCoreRequest)
        generic_decoder = MsgpackDecoder()

        with ExitStack() as stack, zmq.Context() as ctx:
            input_sockets = [
                stack.enter_context(
                    make_zmq_socket(ctx,
                                    input_address,
                                    zmq.DEALER,
                                    identity=identity,
                                    bind=False))
                for input_address in input_addresses
            ]
            if coord_input_address is None:
                coord_socket = None
            else:
                coord_socket = stack.enter_context(
                    make_zmq_socket(ctx,
                                    coord_input_address,
                                    zmq.XSUB,
                                    identity=identity,
                                    bind=False))
                # Send subscription message to coordinator.
                coord_socket.send(b'\x01')

            # Register sockets with poller.
            poller = zmq.Poller()
            for input_socket in input_sockets:
                # Send initial message to each input socket - this is required
                # before the front-end ROUTER socket can send input messages
                # back to us.
                input_socket.send(b'')
                poller.register(input_socket, zmq.POLLIN)
            if coord_socket is not None:
                poller.register(coord_socket, zmq.POLLIN)

            while True:
                for input_socket, _ in poller.poll():
                    # (RequestType, RequestData)
                    type_frame, *data_frames = input_socket.recv_multipart(
                        copy=False)
                    request_type = EngineCoreRequestType(
                        bytes(type_frame.buffer))

                    # Deserialize the request data.
                    decoder = add_request_decoder if (
                        request_type
                        == EngineCoreRequestType.ADD) else generic_decoder
                    request = decoder.decode(data_frames)

                    # Push to input queue for core busy loop.
                    self.input_queue.put_nowait((request_type, request))

    def process_output_sockets(self, output_paths: list[str],
                               coord_output_path: Optional[str],
                               engine_index: int):
        """Output socket IO thread."""

        # Msgpack serialization encoding.
        encoder = MsgpackEncoder()
        # Send buffers to reuse.
        reuse_buffers: list[bytearray] = []
        # Keep references to outputs and buffers until zmq is finished
        # with them (outputs may contain tensors/np arrays whose
        # backing buffers were extracted for zero-copy send).
        pending = deque[tuple[zmq.MessageTracker, Any, bytearray]]()

        # We must set linger to ensure the ENGINE_CORE_DEAD
        # message is sent prior to closing the socket.
        with ExitStack() as stack, zmq.Context() as ctx:
            sockets = [
                stack.enter_context(
                    make_zmq_socket(ctx, output_path, zmq.PUSH, linger=4000))
                for output_path in output_paths
            ]
            coord_socket = stack.enter_context(
                make_zmq_socket(
                    ctx, coord_output_path, zmq.PUSH, bind=False,
                    linger=4000)) if coord_output_path is not None else None
            max_reuse_bufs = len(sockets) + 1

            while True:
                output = self.output_queue.get()
                if output == EngineCoreProc.ENGINE_CORE_DEAD:
                    for socket in sockets:
                        socket.send(output)
                    break
                assert not isinstance(output, bytes)
                client_index, outputs = output
                outputs.engine_index = engine_index

                if client_index == -1:
                    # Don't reuse buffer for coordinator message
                    # which will be very small.
                    assert coord_socket is not None
                    coord_socket.send_multipart(encoder.encode(outputs))
                    continue

                # Reclaim buffers that zmq is finished with.
                while pending and pending[-1][0].done:
                    reuse_buffers.append(pending.pop()[2])

                buffer = reuse_buffers.pop() if reuse_buffers else bytearray()
                buffers = encoder.encode_into(outputs, buffer)
                tracker = sockets[client_index].send_multipart(buffers,
                                                               copy=False,
                                                               track=True)
                if not tracker.done:
                    ref = outputs if len(buffers) > 1 else None
                    pending.appendleft((tracker, ref, buffer))
                elif len(reuse_buffers) < max_reuse_bufs:
                    # Limit the number of buffers to reuse.
                    reuse_buffers.append(buffer)


class DPEngineCoreProc(EngineCoreProc):
    """ZMQ-wrapper for running EngineCore in background process
    in a data parallel context."""

    def __init__(
        self,
        vllm_config: VllmConfig,
        local_client: bool,
        handshake_address: str,
        executor_class: type[Executor],
        log_stats: bool,
        client_handshake_address: Optional[str] = None,
    ):
        self._decorate_logs()

        # Counts forward-passes of the model so that we can synchronize
        # finished with DP peers every N steps.
        self.counter = 0
        self.current_wave = 0
        self.last_counts = (0, 0)

        # Initialize the engine.
        dp_rank = vllm_config.parallel_config.data_parallel_rank
        super().__init__(vllm_config, local_client, handshake_address,
                         executor_class, log_stats, client_handshake_address,
                         dp_rank)

    def _decorate_logs(self):
        # Add process-specific prefix to stdout and stderr before
        # we initialize the engine.
        from multiprocessing import current_process
        process_name = current_process().name
        pid = os.getpid()
        _add_prefix(sys.stdout, process_name, pid)
        _add_prefix(sys.stderr, process_name, pid)

    def _init_data_parallel(self, vllm_config: VllmConfig):

        # Configure GPUs and stateless process group for data parallel.
        dp_rank = vllm_config.parallel_config.data_parallel_rank
        dp_size = vllm_config.parallel_config.data_parallel_size
        local_dp_rank = vllm_config.parallel_config.data_parallel_rank_local

        assert dp_size > 1
        assert 0 <= local_dp_rank <= dp_rank < dp_size

        if vllm_config.kv_transfer_config is not None:
            # modify the engine_id and append the local_dp_rank to it to ensure
            # that the kv_transfer_config is unique for each DP rank.
            vllm_config.kv_transfer_config.engine_id = (
                f"{vllm_config.kv_transfer_config.engine_id}_dp{local_dp_rank}"
            )
            logger.debug("Setting kv_transfer_config.engine_id to %s",
                         vllm_config.kv_transfer_config.engine_id)

        from vllm.platforms import current_platform
        device_control_env_var = current_platform.device_control_env_var
        world_size = vllm_config.parallel_config.world_size
        # Set CUDA_VISIBLE_DEVICES or equivalent.
        try:
            os.environ[device_control_env_var] = ",".join(
                str(current_platform.device_id_to_physical_device_id(i))
                for i in range(local_dp_rank *
                               world_size, (local_dp_rank + 1) * world_size))
        except IndexError as e:
            raise Exception(
                f"Error setting {device_control_env_var}: "
                f"local range: [{local_dp_rank * world_size}, "
                f"{(local_dp_rank + 1) * world_size}) "
                f"base value: \"{os.getenv(device_control_env_var)}\"") from e

        self.dp_rank = dp_rank
        self.dp_group = vllm_config.parallel_config.stateless_init_dp_group()

    def shutdown(self):
        super().shutdown()
        if dp_group := getattr(self, "dp_group", None):
            stateless_destroy_torch_distributed_process_group(dp_group)

    def add_request(self, request: EngineCoreRequest):
        if self.has_coordinator and request.current_wave != self.current_wave:
            if request.current_wave > self.current_wave:
                self.current_wave = request.current_wave
            elif not self.engines_running:
                # Request received for an already-completed wave, notify
                # front-end that we need to start the next one.
                self.output_queue.put_nowait(
                    (-1, EngineCoreOutputs(start_wave=self.current_wave)))

        super().add_request(request)

    def _handle_client_request(self, request_type: EngineCoreRequestType,
                               request: Any) -> None:
        if request_type == EngineCoreRequestType.START_DP_WAVE:
            new_wave, exclude_eng_index = request
            if exclude_eng_index != self.engine_index and (
                    new_wave >= self.current_wave):
                self.current_wave = new_wave
                if not self.engines_running:
                    logger.debug("EngineCore starting idle loop for wave %d.",
                                 new_wave)
                    self.engines_running = True
        else:
            super()._handle_client_request(request_type, request)

    def _maybe_publish_request_counts(self):
        if not self.publish_dp_lb_stats:
            return

        # Publish our request counts (if they've changed).
        counts = self.scheduler.get_request_counts()
        if counts != self.last_counts:
            self.last_counts = counts
            stats = SchedulerStats(*counts)
            self.output_queue.put_nowait(
                (-1, EngineCoreOutputs(scheduler_stats=stats)))

    def run_busy_loop(self):
        """Core busy loop of the EngineCore for data parallel case."""

        # Loop until process is sent a SIGINT or SIGTERM
        while True:
            # 1) Poll the input queue until there is work to do.
            self._process_input_queue()

            # 2) Step the engine core.
            executed = self._process_engine_step()
            self._maybe_publish_request_counts()

            local_unfinished_reqs = self.scheduler.has_unfinished_requests()
            if not executed:
                if not local_unfinished_reqs and not self.engines_running:
                    # All engines are idle.
                    continue

                # We are in a running state and so must execute a dummy pass
                # if the model didn't execute any ready requests.
                self.execute_dummy_batch()

            # 3) All-reduce operation to determine global unfinished reqs.
            self.engines_running = self._has_global_unfinished_reqs(
                local_unfinished_reqs)

            if not self.engines_running:
                if self.dp_rank == 0 or not self.has_coordinator:
                    # Notify client that we are pausing the loop.
                    logger.debug("Wave %d finished, pausing engine loop.",
                                 self.current_wave)
                    # In the coordinator case, dp rank 0 sends updates to the
                    # coordinator. Otherwise (offline spmd case), each rank
                    # sends the update to its colocated front-end process.
                    client_index = -1 if self.has_coordinator else 0
                    self.output_queue.put_nowait(
                        (client_index,
                         EngineCoreOutputs(wave_complete=self.current_wave)))
                self.current_wave += 1

    def _has_global_unfinished_reqs(self, local_unfinished: bool) -> bool:

        # Optimization - only perform finish-sync all-reduce every 32 steps.
        self.counter += 1
        if self.counter != 32:
            return True
        self.counter = 0

        return ParallelConfig.has_unfinished_dp(self.dp_group,
                                                local_unfinished)

    def reinitialize_distributed(
            self, reconfig_request: ReconfigureDistributedRequest) -> None:
        stateless_destroy_torch_distributed_process_group(self.dp_group)
        self.shutdown()

        parallel_config = self.vllm_config.parallel_config
        old_dp_size = parallel_config.data_parallel_size
        parallel_config.data_parallel_size = \
            reconfig_request.new_data_parallel_size
        if reconfig_request.new_data_parallel_rank != -1:
            parallel_config.data_parallel_rank = \
                reconfig_request.new_data_parallel_rank
        # local rank specifies device visibility, it should not be changed
        assert reconfig_request.new_data_parallel_rank_local == -1
        parallel_config.data_parallel_master_ip = \
            reconfig_request.new_data_parallel_master_ip
        parallel_config.data_parallel_master_port = \
            reconfig_request.new_data_parallel_master_port
        if reconfig_request.new_data_parallel_rank != -2:
            self.dp_rank = parallel_config.data_parallel_rank
            self.dp_group = parallel_config.stateless_init_dp_group()
        reconfig_request.new_data_parallel_master_port = \
            parallel_config.data_parallel_master_port

        self.model_executor.reinitialize_distributed(reconfig_request)
        if reconfig_request.new_data_parallel_size > old_dp_size:
            assert self.available_gpu_memory_for_kv_cache > 0
            # pass available_gpu_memory_for_kv_cache from existing
            # engine-cores to new engine-cores so they can directly
            # use it in _initialize_kv_caches() rather than profiling.
            ParallelConfig.sync_kv_cache_memory_size(
                self.dp_group, self.available_gpu_memory_for_kv_cache)
            # NOTE(yongji): newly joined workers require dummy_run even
            # CUDA graph is not used
            self.model_executor.collective_rpc("compile_or_warm_up_model")
        if reconfig_request.new_data_parallel_rank == -2:
            self.shutdown()
            logger.info("DPEngineCoreProc %s shutdown", self.dp_rank)
        else:
            logger.info("Distributed environment reinitialized for DP rank %s",
                        self.dp_rank)


class DPEngineCoreActor(DPEngineCoreProc):
    """
    Ray actor for running EngineCore in a data parallel context
    """

    def __init__(
        self,
        vllm_config: VllmConfig,
        local_client: bool,
        addresses: EngineZmqAddresses,
        executor_class: type[Executor],
        log_stats: bool,
        dp_rank: int = 0,
        local_dp_rank: int = 0,
    ):
        self.addresses = addresses
        vllm_config.parallel_config.data_parallel_rank = dp_rank
        vllm_config.parallel_config.data_parallel_rank_local = \
            local_dp_rank

        # Ray sets CUDA_VISIBLE_DEVICES to empty string,
        # we clean this up to be able to properly initialize
        # data parallel groups.
        del os.environ['CUDA_VISIBLE_DEVICES']

        super().__init__(vllm_config, local_client, "", executor_class,
                         log_stats)

    def _decorate_logs(self):
        pass

    @contextmanager
    def _perform_handshakes(self, handshake_address: str, identity: bytes,
                            local_client: bool, vllm_config: VllmConfig,
                            client_handshake_address: Optional[str]):
        """
        For Ray, we don't need to actually perform handshake.
        All addresses information is known before the actor creation.
        Therefore, we simply yield these addresses.
        """
        yield self.addresses

    def wait_for_init(self):
        """
        Wait until the engine core is initialized.

        This is just an empty method. When ray.get() on this method
        (or any other method of the actor) returns, it is guaranteed
        that actor creation (i.e., __init__) is complete.
        """
        pass

    def run(self):
        """
        Run the engine core busy loop.
        """
        try:
            self.run_busy_loop()
        except SystemExit:
            logger.debug("EngineCore exiting.")
            raise
        except Exception:
            logger.exception("EngineCore encountered a fatal error.")
            raise
        finally:
            self.shutdown()<|MERGE_RESOLUTION|>--- conflicted
+++ resolved
@@ -140,31 +140,26 @@
         # Get all kv cache needed by the model
         kv_cache_specs = self.model_executor.get_kv_cache_specs()
 
-<<<<<<< HEAD
-        if os.environ.get("VLLM_EEP_SCALE_UP_LAUNCH") == "1":
-            dp_group = getattr(self, "dp_group", None)
-            assert dp_group is not None
-            self.available_gpu_memory_for_kv_cache = \
-                ParallelConfig.sync_kv_cache_memory_size(dp_group, -1)
-            available_gpu_memory = [self.available_gpu_memory_for_kv_cache
-                                    ] * len(kv_cache_specs)
-        else:
-            # Profiles the peak memory usage of the model to determine how much
-            # memory can be allocated for kv cache.
-            available_gpu_memory = (
-                self.model_executor.determine_available_memory())
-            self.available_gpu_memory_for_kv_cache = available_gpu_memory[0]
-=======
-        # Profiles the peak memory usage of the model to determine how much
-        # memory can be allocated for kv cache.
         has_kv_cache = any(kv_cache_spec for kv_cache_spec in kv_cache_specs)
         if has_kv_cache:
-            available_gpu_memory = \
-                self.model_executor.determine_available_memory()
+            if os.environ.get("VLLM_EEP_SCALE_UP_LAUNCH") == "1":
+                dp_group = getattr(self, "dp_group", None)
+                assert dp_group is not None
+                self.available_gpu_memory_for_kv_cache = \
+                    ParallelConfig.sync_kv_cache_memory_size(dp_group, -1)
+                available_gpu_memory = [
+                    self.available_gpu_memory_for_kv_cache
+                ] * len(kv_cache_specs)
+            else:
+                # Profiles the peak memory usage of the model to determine how
+                # much memory can be allocated for kv cache.
+                available_gpu_memory = (
+                    self.model_executor.determine_available_memory())
+                self.available_gpu_memory_for_kv_cache = \
+                    available_gpu_memory[0]
         else:
             # Attention free models don't need memory for kv cache
             available_gpu_memory = [0] * len(kv_cache_specs)
->>>>>>> 313ae8c1
 
         assert len(kv_cache_specs) == len(available_gpu_memory)
         # Get the kv cache tensor size
