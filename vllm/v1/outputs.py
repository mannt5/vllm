# SPDX-License-Identifier: Apache-2.0

from dataclasses import dataclass
from typing import NamedTuple, Optional

import torch


class LogprobsLists(NamedTuple):

    # [num_reqs, max_num_logprobs + 1]
    logprob_token_ids: list[list[int]]
    # [num_reqs, max_num_logprobs + 1]
    logprobs: list[list[float]]
    # [num_reqs]
    sampled_token_ranks: list[int]

    def slice(self, start: int, end: int):
        return LogprobsLists(
            self.logprob_token_ids[start:end],
            self.logprobs[start:end],
            self.sampled_token_ranks[start:end],
        )


class LogprobsTensors(NamedTuple):

    # [num_reqs, max_num_logprobs + 1]
    logprob_token_ids: torch.Tensor
    # [num_reqs, max_num_logprobs + 1]
    logprobs: torch.Tensor
    # [num_reqs]
    selected_token_ranks: torch.Tensor

    def tolists(self):
        return LogprobsLists(
            self.logprob_token_ids.tolist(),
            self.logprobs.tolist(),
            self.selected_token_ranks.tolist(),
        )

    @staticmethod
    def empty_cpu(num_positions: int,
                  num_tokens_per_position: int) -> "LogprobsTensors":
        """Create empty LogprobsTensors on CPU."""

        logprob_token_ids = torch.empty(
            (num_positions, num_tokens_per_position),
            dtype=torch.int32,
            device="cpu")
        logprobs = torch.empty_like(logprob_token_ids, dtype=torch.float32)
        selected_token_ranks = torch.empty(num_positions,
                                           dtype=torch.int32,
                                           device="cpu")
        return LogprobsTensors(
            logprob_token_ids=logprob_token_ids,
            logprobs=logprobs,
            selected_token_ranks=selected_token_ranks,
        )


@dataclass
class SamplerOutput:

    # [num_reqs, max_num_generated_tokens]
    # Different requests can have different number of generated tokens.
    # All requests are padded to max_num_generated_tokens.
    # PLACEHOLDER_TOKEN_ID (-1 by default) is used for padding.
    sampled_token_ids: torch.Tensor
    logprobs_tensors: Optional[LogprobsTensors]


# ModelRunnerOutput is serialized and sent to the scheduler process.
# This is expensive for torch.Tensor so prefer to use list instead.
@dataclass
class ModelRunnerOutput:

    # [num_reqs]
    req_ids: list[str]
    # req_id -> index
    req_id_to_index: dict[str, int]

    # num_reqs x num_generated_tokens
    # num_generated_tokens is the number of tokens
    # generated in the current step. It can be different for
    # each request due to speculative/jump decoding.
    sampled_token_ids: list[list[int]]

    # num_reqs x num_spec_tokens
    spec_token_ids: Optional[list[list[int]]]

    # [num_reqs, max_num_logprobs + 1]
    # [num_reqs, max_num_logprobs + 1]
    # [num_reqs]
    logprobs: Optional[LogprobsLists]

    # req_id -> (token_ids, logprobs, ranks)
    # [prompt_len, num_prompt_logprobs]
    # [prompt_len, num_prompt_logprobs]
    # [prompt_len]
    prompt_logprobs_dict: dict[str, Optional[LogprobsTensors]]

<<<<<<< HEAD
    pooler_output: list[torch.Tensor]


EMPTY_MODEL_RUNNER_OUTPUT = ModelRunnerOutput(
    req_ids=[],
    req_id_to_index={},
    sampled_token_ids=[],
    spec_token_ids=None,
    logprobs=None,
    prompt_logprobs_dict={},
    pooler_output=[],
)
=======
    # [req_ids]
    finished_sending: Optional[set[str]] = None
    finished_recving: Optional[set[str]] = None


EMPTY_MODEL_RUNNER_OUTPUT = ModelRunnerOutput(req_ids=[],
                                              req_id_to_index={},
                                              sampled_token_ids=[],
                                              spec_token_ids=None,
                                              logprobs=None,
                                              prompt_logprobs_dict={},
                                              finished_sending=None,
                                              finished_recving=None)
>>>>>>> 72a3f6b8
<|MERGE_RESOLUTION|>--- conflicted
+++ resolved
@@ -100,23 +100,11 @@
     # [prompt_len]
     prompt_logprobs_dict: dict[str, Optional[LogprobsTensors]]
 
-<<<<<<< HEAD
-    pooler_output: list[torch.Tensor]
-
-
-EMPTY_MODEL_RUNNER_OUTPUT = ModelRunnerOutput(
-    req_ids=[],
-    req_id_to_index={},
-    sampled_token_ids=[],
-    spec_token_ids=None,
-    logprobs=None,
-    prompt_logprobs_dict={},
-    pooler_output=[],
-)
-=======
     # [req_ids]
     finished_sending: Optional[set[str]] = None
     finished_recving: Optional[set[str]] = None
+
+    pooler_output: list[torch.Tensor] = []
 
 
 EMPTY_MODEL_RUNNER_OUTPUT = ModelRunnerOutput(req_ids=[],
@@ -126,5 +114,5 @@
                                               logprobs=None,
                                               prompt_logprobs_dict={},
                                               finished_sending=None,
-                                              finished_recving=None)
->>>>>>> 72a3f6b8
+                                              finished_recving=None,
+                                              pooler_output=[])