--- conflicted
+++ resolved
@@ -105,12 +105,8 @@
         process_kwargs: dict[Any, Any],
     ):
         context = get_mp_context()
-<<<<<<< HEAD
         self.reader, self.writer = context.Pipe(duplex=False)
         self.process_name = process_name
-=======
-        self.reader, writer = context.Pipe(duplex=False)
->>>>>>> c2e7507a
 
         assert ("ready_pipe" not in process_kwargs
                 and "input_path" not in process_kwargs
@@ -127,24 +123,11 @@
                                            input_path, output_path)
         self.proc.start()
 
-<<<<<<< HEAD
-=======
-    def wait_for_startup(self):
+    def wait_for_startup(self, shutdown_callback: Callable) -> None:
         # Wait for startup.
-        if self.reader.recv()["status"] != "READY":
-            raise RuntimeError(f"{self.proc.name} initialization failed. "
-                               "See root cause above.")
-
->>>>>>> c2e7507a
-    def shutdown(self):
-        self._finalizer()
-
-    def wait_for_startup(self, shutdown_callback: Callable):
-        """Wait until the background process is ready."""
-
-        e = Exception(f"{self.process_name} initialization failed due to "
-                      "an exception in a background process. See stack trace "
-                      "for root cause.")
+
+        e = RuntimeError(f"{self.proc.name} initialization failed. "
+                         "See root cause above.")
 
         try:
             if self.reader.recv()["status"] != "READY":
@@ -160,6 +143,9 @@
             self.reader.close()
             self.writer.close()
 
+    def shutdown(self):
+        self._finalizer()
+
 
 # Note(rob): shutdown function cannot be a bound method,
 # else the gc cannot collect the object.
