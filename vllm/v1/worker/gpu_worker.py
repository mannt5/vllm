# SPDX-License-Identifier: Apache-2.0
"""A GPU worker class."""
import gc
import os
from typing import TYPE_CHECKING, Optional

import numpy as np
import torch
import torch.distributed
import torch.nn as nn

import vllm.envs as envs
from vllm.config import ParallelConfig, VllmConfig
from vllm.device_allocator.cumem import CuMemAllocator
from vllm.distributed import (ensure_model_parallel_initialized,
                              init_distributed_environment,
                              set_custom_all_reduce)
from vllm.logger import init_logger
from vllm.lora.request import LoRARequest
from vllm.model_executor import set_random_seed
from vllm.platforms import current_platform
from vllm.utils import GiB_bytes
from vllm.v1.kv_cache_interface import KVCacheConfig, KVCacheSpec
from vllm.v1.outputs import ModelRunnerOutput
from vllm.v1.worker.gpu_model_runner import GPUModelRunner
from vllm.v1.worker.worker_base import WorkerBase

logger = init_logger(__name__)

if TYPE_CHECKING:
    from vllm.v1.core.scheduler_output import SchedulerOutput


class Worker(WorkerBase):

    def __init__(
        self,
        vllm_config: VllmConfig,
        local_rank: int,
        rank: int,
        distributed_init_method: str,
        is_driver_worker: bool = False,
    ):

        super().__init__(vllm_config=vllm_config,
                         local_rank=local_rank,
                         rank=rank,
                         distributed_init_method=distributed_init_method,
                         is_driver_worker=is_driver_worker)

        if self.model_config.trust_remote_code:
            # note: lazy import to avoid importing torch before initializing
            from vllm.utils import init_cached_hf_modules
            init_cached_hf_modules()

        # Torch profiler. Enabled and configured through env vars:
        # VLLM_TORCH_PROFILER_DIR=/path/to/save/trace
        if envs.VLLM_TORCH_PROFILER_DIR:
            torch_profiler_trace_dir = envs.VLLM_TORCH_PROFILER_DIR
            logger.info("Profiling enabled. Traces will be saved to: %s",
                        torch_profiler_trace_dir)
            self.profiler = torch.profiler.profile(
                activities=[
                    torch.profiler.ProfilerActivity.CPU,
                    torch.profiler.ProfilerActivity.CUDA,
                ],
                with_stack=True,
                on_trace_ready=torch.profiler.tensorboard_trace_handler(
                    torch_profiler_trace_dir, use_gzip=True))
        else:
            self.profiler = None

    def sleep(self, level: int = 1) -> None:
        free_bytes_before_sleep = torch.cuda.mem_get_info()[0]
        allocator = CuMemAllocator.get_instance()
        allocator.sleep(offload_tags=("weights", ) if level == 1 else tuple())
        free_bytes_after_sleep, total = torch.cuda.mem_get_info()
        freed_bytes = free_bytes_after_sleep - free_bytes_before_sleep
        used_bytes = total - free_bytes_after_sleep
        assert freed_bytes >= 0, "Memory usage increased after sleeping."
        logger.info(
            "Sleep mode freed %.2f GiB memory, "
            "%.2f GiB memory is still in use.", freed_bytes / GiB_bytes,
            used_bytes / GiB_bytes)

    def wake_up(self) -> None:
        allocator = CuMemAllocator.get_instance()
        allocator.wake_up()

    def init_device(self):
        if self.device_config.device.type == "cuda":
            # torch.distributed.all_reduce does not free the input tensor until
            # the synchronization point. This causes the memory usage to grow
            # as the number of all_reduce calls increases. This env var disables
            # this behavior.
            # Related issue:
            # https://discuss.pytorch.org/t/cuda-allocation-lifetime-for-inputs-to-distributed-all-reduce/191573
            os.environ["TORCH_NCCL_AVOID_RECORD_STREAMS"] = "1"

            # This env var set by Ray causes exceptions with graph building.
            os.environ.pop("NCCL_ASYNC_ERROR_HANDLING", None)
            self.device = torch.device(f"cuda:{self.local_rank}")
            torch.cuda.set_device(self.device)

            _check_if_gpu_supports_dtype(self.model_config.dtype)
            gc.collect()
            torch.cuda.empty_cache()
            self.init_gpu_memory = torch.cuda.mem_get_info()[0]
        else:
            raise RuntimeError(
                f"Not support device type: {self.device_config.device}")
        # Initialize the distributed environment.
        init_worker_distributed_environment(self.parallel_config, self.rank,
                                            self.distributed_init_method,
                                            self.local_rank)
        # Set random seed.
        set_random_seed(self.model_config.seed)

        # Construct the model runner
        self.model_runner: GPUModelRunner = GPUModelRunner(
            self.vllm_config, self.device)

    def load_model(self) -> None:
        if self.vllm_config.model_config.enable_sleep_mode:
            allocator = CuMemAllocator.get_instance()
            assert allocator.get_current_usage() == 0, (
                "Sleep mode can only be "
                "used for one instance per process.")
            context = allocator.use_memory_pool(tag="weights")
        else:
            from contextlib import nullcontext
            context = nullcontext()
        with context:
            self.model_runner.load_model()

    @torch.inference_mode()
    def determine_available_memory(self) -> int:
        """Profiles the peak memory usage of the model to determine how much 
        memory can be used for KV cache without OOMs.

        The engine will first conduct a profiling of the existing memory usage.
        Then, it calculate the free memory that can be used for KV cache in
        bytes.

        .. tip::
            You may limit the usage of GPU memory
            by adjusting the `gpu_memory_utilization` parameter.
        """
        torch.cuda.empty_cache()
        torch.cuda.reset_peak_memory_stats()

        _, total_gpu_memory = torch.cuda.mem_get_info()
        # Execute a forward pass with dummy inputs to profile the memory usage
        # of the model.
        self.model_runner.profile_run()

        free_gpu_memory, _ = torch.cuda.mem_get_info()
        # NOTE(woosuk): Here we assume that the other processes using the same
        # GPU did not change their memory usage during the profiling.
        assert self.init_gpu_memory > free_gpu_memory, (
            "Error in memory profiling. "
            f"Initial free memory {self.init_gpu_memory}, current free memory"
            f" {free_gpu_memory}. This happens when the GPU memory was "
            "not properly cleaned up before initializing the vLLM instance.")

        # Get the peak memory allocation recorded by torch
        peak_memory = torch.cuda.memory_stats()["allocated_bytes.all.peak"]

        # Check for any memory left around that may have been allocated on the
        # gpu outside of `torch`. NCCL operations, for example, can use a few
        # GB during a forward pass
        torch.cuda.empty_cache()
        torch_allocated_bytes = torch.cuda.memory_stats(
        )["allocated_bytes.all.current"]
        total_allocated_bytes = torch.cuda.mem_get_info(
        )[1] - torch.cuda.mem_get_info()[0]
        non_torch_allocations = total_allocated_bytes - torch_allocated_bytes
        if non_torch_allocations > 0:
            peak_memory += non_torch_allocations
        available_kv_cache_memory = (
            total_gpu_memory * self.cache_config.gpu_memory_utilization -
            peak_memory)

        return int(available_kv_cache_memory)

    def get_kv_cache_spec(self) -> KVCacheSpec:
        return self.model_runner.get_kv_cache_spec()

    def initialize_from_config(self, kv_cache_config: KVCacheConfig) -> None:
        """Allocate GPU KV cache with the specified kv_cache_config."""
        if self.vllm_config.model_config.enable_sleep_mode:
            allocator = CuMemAllocator.get_instance()
            context = allocator.use_memory_pool(tag="kv_cache")
        else:
            from contextlib import nullcontext
            context = nullcontext()
        with context:
            self.model_runner.initialize_kv_cache(kv_cache_config)

    def compile_or_warm_up_model(self) -> None:
        # warm up sizes that are not in cudagraph capture sizes,
        # but users still want to compile for better performance,
        # e.g. for the max-num-batched token size in chunked prefill.
        warmup_sizes = self.vllm_config.compilation_config.compile_sizes.copy()
        if not self.model_config.enforce_eager:
            warmup_sizes = [
                x for x in warmup_sizes if x not in
                self.vllm_config.compilation_config.cudagraph_capture_sizes
            ]
        for size in sorted(warmup_sizes, reverse=True):
            logger.info("Compile and warming up model for size %d", size)
            self.model_runner._dummy_run(size)
        if not self.model_config.enforce_eager:
            self.model_runner.capture_model()
<<<<<<< HEAD

        num_scheduled_tokens: np.ndarray = np.array(
            [self.scheduler_config.max_num_seqs], dtype=np.int32)
        with self.model_runner.maybe_profile_with_lora(self.lora_config,
                                                       num_scheduled_tokens):
            # Warm up sampler and preallocate memory buffer for logits and other
            # sampling related tensors of max possible shape to avoid memory
            # fragmentation issue.
            # NOTE: This is called after `capture_model` on purpose to prevent
            # memory buffers from being cleared by `torch.cuda.empty_cache`.
            self.model_runner._dummy_sampler_run(
                hidden_states=self.model_runner._dummy_run(
                    num_tokens=self.scheduler_config.max_num_seqs))

=======
>>>>>>> 4a8cfc75
        # Reset the seed to ensure that the random state is not affected by
        # the model initialization and profiling.
        set_random_seed(self.model_config.seed)

    def get_model(self) -> nn.Module:
        return self.model_runner.get_model()

    @torch.inference_mode()
    def execute_model(
        self,
        scheduler_output: "SchedulerOutput",
    ) -> Optional[ModelRunnerOutput]:
        output = self.model_runner.execute_model(scheduler_output)
        return output if self.is_driver_worker else None

    def profile(self, is_start: bool = True):
        if self.profiler is None:
            raise RuntimeError("Profiler is not enabled.")
        if is_start:
            self.profiler.start()
        else:
            self.profiler.stop()

    def execute_dummy_batch(self) -> None:
        self.model_runner._dummy_run(1)

    def add_lora(self, lora_request: LoRARequest) -> bool:
        return self.model_runner.add_lora(lora_request)

    def check_health(self) -> None:
        # worker will always be healthy as long as it's running.
        return


def init_worker_distributed_environment(
    parallel_config: ParallelConfig,
    rank: int,
    distributed_init_method: Optional[str] = None,
    local_rank: int = -1,
) -> None:
    """Initialize the distributed environment."""
    set_custom_all_reduce(not parallel_config.disable_custom_all_reduce)

    init_distributed_environment(parallel_config.world_size, rank,
                                 distributed_init_method, local_rank)

    ensure_model_parallel_initialized(parallel_config.tensor_parallel_size,
                                      parallel_config.pipeline_parallel_size)


def _check_if_gpu_supports_dtype(torch_dtype: torch.dtype):
    # Check if the GPU supports the dtype.
    if torch_dtype == torch.bfloat16:  # noqa: SIM102
        if not current_platform.has_device_capability(80):
            capability = current_platform.get_device_capability()
            gpu_name = current_platform.get_device_name()

            if capability is None:
                compute_str = "does not have a compute capability"
            else:
                version_str = capability.as_version_str()
                compute_str = f"has compute capability {version_str}"

            raise ValueError(
                "Bfloat16 is only supported on GPUs with compute capability "
                f"of at least 8.0. Your {gpu_name} GPU {compute_str}. "
                "You can use float16 instead by explicitly setting the "
                "`dtype` flag in CLI, for example: --dtype=half.")<|MERGE_RESOLUTION|>--- conflicted
+++ resolved
@@ -4,7 +4,6 @@
 import os
 from typing import TYPE_CHECKING, Optional
 
-import numpy as np
 import torch
 import torch.distributed
 import torch.nn as nn
@@ -212,23 +211,6 @@
             self.model_runner._dummy_run(size)
         if not self.model_config.enforce_eager:
             self.model_runner.capture_model()
-<<<<<<< HEAD
-
-        num_scheduled_tokens: np.ndarray = np.array(
-            [self.scheduler_config.max_num_seqs], dtype=np.int32)
-        with self.model_runner.maybe_profile_with_lora(self.lora_config,
-                                                       num_scheduled_tokens):
-            # Warm up sampler and preallocate memory buffer for logits and other
-            # sampling related tensors of max possible shape to avoid memory
-            # fragmentation issue.
-            # NOTE: This is called after `capture_model` on purpose to prevent
-            # memory buffers from being cleared by `torch.cuda.empty_cache`.
-            self.model_runner._dummy_sampler_run(
-                hidden_states=self.model_runner._dummy_run(
-                    num_tokens=self.scheduler_config.max_num_seqs))
-
-=======
->>>>>>> 4a8cfc75
         # Reset the seed to ensure that the random state is not affected by
         # the model initialization and profiling.
         set_random_seed(self.model_config.seed)
