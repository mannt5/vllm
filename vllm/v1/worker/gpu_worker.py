# SPDX-License-Identifier: Apache-2.0
# SPDX-FileCopyrightText: Copyright contributors to the vLLM project
"""A GPU worker class."""
import gc
import os
from typing import TYPE_CHECKING, Optional

import torch
import torch.distributed
import torch.nn as nn

import vllm.envs as envs
from vllm.config import VllmConfig
from vllm.device_allocator.cumem import CuMemAllocator
from vllm.distributed import (ensure_model_parallel_initialized,
                              init_distributed_environment,
                              set_custom_all_reduce)
from vllm.distributed.kv_transfer import ensure_kv_transfer_initialized
from vllm.distributed.parallel_state import get_pp_group, get_tp_group
from vllm.logger import init_logger
from vllm.lora.request import LoRARequest
from vllm.model_executor import set_random_seed
from vllm.platforms import current_platform
from vllm.sequence import IntermediateTensors
from vllm.utils import GiB_bytes, MemorySnapshot, memory_profiling
from vllm.v1.kv_cache_interface import KVCacheConfig, KVCacheSpec
from vllm.v1.outputs import ModelRunnerOutput
from vllm.v1.utils import report_usage_stats
from vllm.v1.worker.gpu_model_runner import GPUModelRunner
from vllm.v1.worker.worker_base import WorkerBase

logger = init_logger(__name__)

if TYPE_CHECKING:
    from vllm.model_executor.model_loader.tensorizer import TensorizerConfig
    from vllm.v1.core.sched.output import SchedulerOutput


class Worker(WorkerBase):

    def __init__(
        self,
        vllm_config: VllmConfig,
        local_rank: int,
        rank: int,
        distributed_init_method: str,
        is_driver_worker: bool = False,
    ):

        super().__init__(vllm_config=vllm_config,
                         local_rank=local_rank,
                         rank=rank,
                         distributed_init_method=distributed_init_method,
                         is_driver_worker=is_driver_worker)

        if self.model_config.trust_remote_code:
            # note: lazy import to avoid importing torch before initializing
            from vllm.utils import init_cached_hf_modules
            init_cached_hf_modules()

        # Buffers saved before sleep
        self._sleep_saved_buffers: dict[str, torch.Tensor] = {}

        # Torch profiler. Enabled and configured through env vars:
        # VLLM_TORCH_PROFILER_DIR=/path/to/save/trace
        if envs.VLLM_TORCH_PROFILER_DIR:
            torch_profiler_trace_dir = envs.VLLM_TORCH_PROFILER_DIR
            logger.info("Profiling enabled. Traces will be saved to: %s",
                        torch_profiler_trace_dir)
            self.profiler = torch.profiler.profile(
                activities=[
                    torch.profiler.ProfilerActivity.CPU,
                    torch.profiler.ProfilerActivity.CUDA,
                ],
                with_stack=True,
                on_trace_ready=torch.profiler.tensorboard_trace_handler(
                    torch_profiler_trace_dir, use_gzip=True))
        else:
            self.profiler = None

    def sleep(self, level: int = 1) -> None:
        free_bytes_before_sleep = torch.cuda.mem_get_info()[0]

        # Save the buffers before level 2 sleep
        if level == 2:
            model = self.model_runner.model
            self._sleep_saved_buffers = {
                name: buffer.cpu().clone()
                for name, buffer in model.named_buffers()
            }

        allocator = CuMemAllocator.get_instance()
        allocator.sleep(offload_tags=("weights", ) if level == 1 else tuple())
        free_bytes_after_sleep, total = torch.cuda.mem_get_info()
        freed_bytes = free_bytes_after_sleep - free_bytes_before_sleep
        used_bytes = total - free_bytes_after_sleep
        assert freed_bytes >= 0, "Memory usage increased after sleeping."
        logger.info(
            "Sleep mode freed %.2f GiB memory, "
            "%.2f GiB memory is still in use.", freed_bytes / GiB_bytes,
            used_bytes / GiB_bytes)

    def wake_up(self, tags: Optional[list[str]] = None) -> None:
        allocator = CuMemAllocator.get_instance()
        allocator.wake_up(tags)

        # Restore the buffers after level 2 sleep
        if len(self._sleep_saved_buffers):
            model = self.model_runner.model
            for name, buffer in model.named_buffers():
                if name in self._sleep_saved_buffers:
                    buffer.data.copy_(self._sleep_saved_buffers[name].data)
            self._sleep_saved_buffers = {}

    def initialize_cache(self, num_gpu_blocks: int,
                         num_cpu_blocks: int) -> None:
        self.cache_config.num_gpu_blocks = num_gpu_blocks
        self.cache_config.num_cpu_blocks = num_cpu_blocks

    def init_device(self):
        if self.device_config.device.type == "cuda":
            # torch.distributed.all_reduce does not free the input tensor until
            # the synchronization point. This causes the memory usage to grow
            # as the number of all_reduce calls increases. This env var disables
            # this behavior.
            # Related issue:
            # https://discuss.pytorch.org/t/cuda-allocation-lifetime-for-inputs-to-distributed-all-reduce/191573
            os.environ["TORCH_NCCL_AVOID_RECORD_STREAMS"] = "1"

            # This env var set by Ray causes exceptions with graph building.
            os.environ.pop("NCCL_ASYNC_ERROR_HANDLING", None)
            self.device = torch.device(f"cuda:{self.local_rank}")
            torch.cuda.set_device(self.device)

            _check_if_gpu_supports_dtype(self.model_config.dtype)
            gc.collect()
            torch.cuda.empty_cache()

            # take current memory snapshot
            self.init_snapshot = MemorySnapshot()
            self.requested_memory = (self.init_snapshot.total_memory *
                                     self.cache_config.gpu_memory_utilization)
            if self.init_snapshot.free_memory < self.requested_memory:
                GiB = lambda b: round(b / GiB_bytes, 2)
                raise ValueError(
                    f"Free memory on device "
                    f"({GiB(self.init_snapshot.free_memory)}/"
                    f"{GiB(self.init_snapshot.total_memory)} GiB) on startup "
                    f"is less than desired GPU memory utilization "
                    f"({self.cache_config.gpu_memory_utilization}, "
                    f"{GiB(self.requested_memory)} GiB). Decrease GPU memory "
                    f"utilization or reduce GPU memory used by other processes."
                )
        else:
            raise RuntimeError(
                f"Not support device type: {self.device_config.device}")
        # Initialize the distributed environment.
        init_worker_distributed_environment(self.vllm_config, self.rank,
                                            self.distributed_init_method,
                                            self.local_rank)
        # Set random seed.
        set_random_seed(self.model_config.seed)

        # Construct the model runner
        self.model_runner: GPUModelRunner = GPUModelRunner(
            self.vllm_config, self.device)

        if self.rank == 0:
            # If usage stat is enabled, collect relevant info.
            report_usage_stats(self.vllm_config)

    # FIXME(youkaichao & ywang96): Use TorchDispatchMode instead of memory pool
    # to hijack tensor allocation.
    def load_model(self) -> None:
        if self.vllm_config.model_config.enable_sleep_mode:
            allocator = CuMemAllocator.get_instance()
            assert allocator.get_current_usage() == 0, (
                "Sleep mode can only be "
                "used for one instance per process.")
            context = allocator.use_memory_pool(tag="weights")
        else:
            from contextlib import nullcontext
            context = nullcontext()
        with context:
            self.model_runner.load_model()

    @torch.inference_mode()
    def determine_available_memory(self) -> int:
        """Profiles the peak memory usage of the model to determine how much 
        memory can be used for KV cache without OOMs.

        The engine will first conduct a profiling of the existing memory usage.
        Then, it calculate the free memory that can be used for KV cache in
        bytes.

        Tip:
            You may limit the usage of GPU memory
            by adjusting the `gpu_memory_utilization` parameter.
        """
        torch.cuda.empty_cache()
        torch.cuda.reset_peak_memory_stats()
        GiB = lambda b: b / GiB_bytes

        # Execute a forward pass with dummy inputs to profile the memory usage
        # of the model.
        with memory_profiling(
                self.init_snapshot,
                weights_memory=int(
                    self.model_runner.model_memory_usage)) as profile_result:
            self.model_runner.profile_run()

        free_gpu_memory = profile_result.after_profile.free_memory
        # NOTE(woosuk): Here we assume that the other processes using the same
        # GPU did not change their memory usage during the profiling.
        assert self.init_snapshot.free_memory > free_gpu_memory, (
            "Error in memory profiling. "
            f"Initial free memory {GiB(self.init_snapshot.free_memory)} GiB, "
            f"current free memory {GiB(free_gpu_memory)} GiB. "
            "This happens when other processes sharing the same container "
            "release GPU memory while vLLM is profiling during initialization. "
            "To fix this, ensure consistent GPU memory allocation or "
            "isolate vLLM in its own container.")
        available_kv_cache_memory = self.requested_memory \
            - profile_result.non_kv_cache_memory

        logger.debug(
            "Initial free memory: %.2f GiB, free memory: %.2f GiB, "
            "requested GPU memory: %.2f GiB",
            GiB(self.init_snapshot.free_memory), GiB(free_gpu_memory),
            GiB(self.requested_memory))
        logger.debug(profile_result)
        logger.info("Available KV cache memory: %.2f GiB",
                    GiB(available_kv_cache_memory))
        gc.collect()

        return int(available_kv_cache_memory)

    def get_kv_cache_spec(self) -> dict[str, KVCacheSpec]:
        return self.model_runner.get_kv_cache_spec()

    def initialize_from_config(self, kv_cache_config: KVCacheConfig) -> None:
        """Allocate GPU KV cache with the specified kv_cache_config."""
        if self.vllm_config.model_config.enable_sleep_mode:
            allocator = CuMemAllocator.get_instance()
            context = allocator.use_memory_pool(tag="kv_cache")
        else:
            from contextlib import nullcontext
            context = nullcontext()
        with context:
            self.model_runner.initialize_kv_cache(kv_cache_config)

    def compile_or_warm_up_model(self) -> None:
        # warm up sizes that are not in cudagraph capture sizes,
        # but users still want to compile for better performance,
        # e.g. for the max-num-batched token size in chunked prefill.
        warmup_sizes = self.vllm_config.compilation_config.compile_sizes.copy()
        if not self.model_config.enforce_eager:
            warmup_sizes = [
                x for x in warmup_sizes if x not in
                self.vllm_config.compilation_config.cudagraph_capture_sizes
            ]
        for size in sorted(warmup_sizes, reverse=True):
            logger.info("Compile and warming up model for size %d", size)
            self.model_runner._dummy_run(size, skip_eplb=True)
        if not self.model_config.enforce_eager:
            self.model_runner.capture_model()

        # Warm up sampler and preallocate memory buffer for logits and other
        # sampling related tensors of max possible shape to avoid memory
        # fragmentation issue.
        # NOTE: This is called after `capture_model` on purpose to prevent
        # memory buffers from being cleared by `torch.cuda.empty_cache`.
        if get_pp_group().is_last_rank:
            max_num_reqs = min(self.scheduler_config.max_num_seqs,
                               self.scheduler_config.max_num_batched_tokens)
<<<<<<< HEAD
            self.model_runner._dummy_sampler_run(
                hidden_states=self.model_runner._dummy_run(
                    num_tokens=max_num_reqs, skip_eplb=True))
=======

            hidden_states, last_hidden_states = \
                self.model_runner._dummy_run(num_tokens=max_num_reqs)
            if self.model_runner.is_pooling_model:
                self.model_runner._dummy_pooler_run(hidden_states)
            else:
                self.model_runner._dummy_sampler_run(
                    hidden_states=last_hidden_states)
>>>>>>> a3bc76e4

        # Reset the seed to ensure that the random state is not affected by
        # the model initialization and profiling.
        set_random_seed(self.model_config.seed)

    def get_model(self) -> nn.Module:
        return self.model_runner.get_model()

    @torch.inference_mode()
    def execute_model(
        self,
        scheduler_output: "SchedulerOutput",
    ) -> Optional[ModelRunnerOutput]:
        intermediate_tensors = None
        if not get_pp_group().is_first_rank:
            intermediate_tensors = IntermediateTensors(
                get_pp_group().recv_tensor_dict(
                    all_gather_group=get_tp_group()))

        output = self.model_runner.execute_model(scheduler_output,
                                                 intermediate_tensors)
        parallel_config = self.vllm_config.parallel_config
        if parallel_config.distributed_executor_backend != "external_launcher" \
            and not get_pp_group().is_last_rank:
            assert isinstance(output, IntermediateTensors)
            get_pp_group().send_tensor_dict(output.tensors,
                                            all_gather_group=get_tp_group())
            return None
        assert isinstance(output, ModelRunnerOutput)
        return output if self.is_driver_worker else None

    def profile(self, is_start: bool = True):
        if self.profiler is None:
            raise RuntimeError("Profiler is not enabled.")
        if is_start:
            self.profiler.start()
        else:
            self.profiler.stop()
            print(self.profiler.key_averages().table(
                sort_by="self_cuda_time_total"))

    def execute_dummy_batch(self) -> None:
        self.model_runner._dummy_run(1)

    def add_lora(self, lora_request: LoRARequest) -> bool:
        return self.model_runner.add_lora(lora_request)

    def remove_lora(self, lora_id: int) -> bool:
        return self.model_runner.remove_lora(lora_id)

    def list_loras(self) -> set[int]:
        return self.model_runner.list_loras()

    def pin_lora(self, lora_id: int) -> bool:
        return self.model_runner.pin_lora(lora_id)

    def check_health(self) -> None:
        # worker will always be healthy as long as it's running.
        return

    def save_sharded_state(
        self,
        path: str,
        pattern: Optional[str] = None,
        max_size: Optional[int] = None,
    ) -> None:
        from vllm.model_executor.model_loader import ShardedStateLoader
        ShardedStateLoader.save_model(
            self.model_runner.model,
            path,
            pattern=pattern,
            max_size=max_size,
        )

    def save_tensorized_model(
        self,
        tensorizer_config: "TensorizerConfig",
    ) -> None:
        self.model_runner.save_tensorized_model(
            tensorizer_config=tensorizer_config, )


def init_worker_distributed_environment(
    vllm_config: VllmConfig,
    rank: int,
    distributed_init_method: Optional[str] = None,
    local_rank: int = -1,
    backend: str = "nccl",
) -> None:
    """Initialize the distributed environment."""
    parallel_config = vllm_config.parallel_config
    set_custom_all_reduce(not parallel_config.disable_custom_all_reduce)

    init_distributed_environment(parallel_config.world_size, rank,
                                 distributed_init_method, local_rank, backend)

    ensure_model_parallel_initialized(parallel_config.tensor_parallel_size,
                                      parallel_config.pipeline_parallel_size)

    ensure_kv_transfer_initialized(vllm_config)


def _check_if_gpu_supports_dtype(torch_dtype: torch.dtype):
    # Check if the GPU supports the dtype.
    if torch_dtype == torch.bfloat16:  # noqa: SIM102
        if not current_platform.has_device_capability(80):
            capability = current_platform.get_device_capability()
            gpu_name = current_platform.get_device_name()

            if capability is None:
                compute_str = "does not have a compute capability"
            else:
                version_str = capability.as_version_str()
                compute_str = f"has compute capability {version_str}"

            raise ValueError(
                "Bfloat16 is only supported on GPUs with compute capability "
                f"of at least 8.0. Your {gpu_name} GPU {compute_str}. "
                "You can use float16 instead by explicitly setting the "
                "`dtype` flag in CLI, for example: --dtype=half.")<|MERGE_RESOLUTION|>--- conflicted
+++ resolved
@@ -273,20 +273,17 @@
         if get_pp_group().is_last_rank:
             max_num_reqs = min(self.scheduler_config.max_num_seqs,
                                self.scheduler_config.max_num_batched_tokens)
-<<<<<<< HEAD
-            self.model_runner._dummy_sampler_run(
-                hidden_states=self.model_runner._dummy_run(
-                    num_tokens=max_num_reqs, skip_eplb=True))
-=======
 
             hidden_states, last_hidden_states = \
-                self.model_runner._dummy_run(num_tokens=max_num_reqs)
+                self.model_runner._dummy_run(
+                    num_tokens=max_num_reqs,
+                    skip_eplb=True,
+                )
             if self.model_runner.is_pooling_model:
                 self.model_runner._dummy_pooler_run(hidden_states)
             else:
                 self.model_runner._dummy_sampler_run(
                     hidden_states=last_hidden_states)
->>>>>>> a3bc76e4
 
         # Reset the seed to ensure that the random state is not affected by
         # the model initialization and profiling.
