# SPDX-License-Identifier: Apache-2.0
"""A GPU worker class."""
import gc
import os
from typing import TYPE_CHECKING, Optional

import torch
import torch.distributed
import torch.nn as nn

import vllm.envs as envs
from vllm.config import ParallelConfig, VllmConfig
from vllm.device_allocator.cumem import CuMemAllocator
from vllm.distributed import (ensure_model_parallel_initialized,
                              init_distributed_environment,
                              set_custom_all_reduce)
from vllm.distributed.parallel_state import get_pp_group
from vllm.logger import init_logger
from vllm.lora.request import LoRARequest
from vllm.model_executor import set_random_seed
from vllm.platforms import current_platform
from vllm.utils import GiB_bytes
from vllm.v1.kv_cache_interface import KVCacheConfig, KVCacheSpec
from vllm.v1.outputs import ModelRunnerOutput
from vllm.v1.worker.gpu_model_runner import GPUModelRunner
from vllm.v1.worker.worker_base import WorkerBase

logger = init_logger(__name__)

if TYPE_CHECKING:
    from vllm.v1.core.scheduler_output import SchedulerOutput


class Worker(WorkerBase):

    def __init__(
        self,
        vllm_config: VllmConfig,
        local_rank: int,
        rank: int,
        distributed_init_method: str,
        is_driver_worker: bool = False,
    ):

        super().__init__(vllm_config=vllm_config,
                         local_rank=local_rank,
                         rank=rank,
                         distributed_init_method=distributed_init_method,
                         is_driver_worker=is_driver_worker)

        if self.model_config.trust_remote_code:
            # note: lazy import to avoid importing torch before initializing
            from vllm.utils import init_cached_hf_modules
            init_cached_hf_modules()

        # Torch profiler. Enabled and configured through env vars:
        # VLLM_TORCH_PROFILER_DIR=/path/to/save/trace
        if envs.VLLM_TORCH_PROFILER_DIR:
            torch_profiler_trace_dir = envs.VLLM_TORCH_PROFILER_DIR
            logger.info("Profiling enabled. Traces will be saved to: %s",
                        torch_profiler_trace_dir)
            self.profiler = torch.profiler.profile(
                activities=[
                    torch.profiler.ProfilerActivity.CPU,
                    torch.profiler.ProfilerActivity.CUDA,
                ],
                with_stack=True,
                on_trace_ready=torch.profiler.tensorboard_trace_handler(
                    torch_profiler_trace_dir, use_gzip=True))
        else:
            self.profiler = None

    def sleep(self, level: int = 1) -> None:
        free_bytes_before_sleep = torch.cuda.mem_get_info()[0]
        allocator = CuMemAllocator.get_instance()
        allocator.sleep(offload_tags=("weights", ) if level == 1 else tuple())
        free_bytes_after_sleep, total = torch.cuda.mem_get_info()
        freed_bytes = free_bytes_after_sleep - free_bytes_before_sleep
        used_bytes = total - free_bytes_after_sleep
        assert freed_bytes >= 0, "Memory usage increased after sleeping."
        logger.info(
            "Sleep mode freed %.2f GiB memory, "
            "%.2f GiB memory is still in use.", freed_bytes / GiB_bytes,
            used_bytes / GiB_bytes)

    def wake_up(self) -> None:
        allocator = CuMemAllocator.get_instance()
        allocator.wake_up()

    def init_device(self):
        if self.device_config.device.type == "cuda":
            # torch.distributed.all_reduce does not free the input tensor until
            # the synchronization point. This causes the memory usage to grow
            # as the number of all_reduce calls increases. This env var disables
            # this behavior.
            # Related issue:
            # https://discuss.pytorch.org/t/cuda-allocation-lifetime-for-inputs-to-distributed-all-reduce/191573
            os.environ["TORCH_NCCL_AVOID_RECORD_STREAMS"] = "1"

            # This env var set by Ray causes exceptions with graph building.
            os.environ.pop("NCCL_ASYNC_ERROR_HANDLING", None)
            self.device = torch.device(f"cuda:{self.local_rank}")
            torch.cuda.set_device(self.device)

            _check_if_gpu_supports_dtype(self.model_config.dtype)
            gc.collect()
            torch.cuda.empty_cache()
            self.init_gpu_memory = torch.cuda.mem_get_info()[0]
        else:
            raise RuntimeError(
                f"Not support device type: {self.device_config.device}")
        # Initialize the distributed environment.
        init_worker_distributed_environment(self.parallel_config, self.rank,
                                            self.distributed_init_method,
                                            self.local_rank)
        # Set random seed.
        set_random_seed(self.model_config.seed)

        # Construct the model runner
        self.model_runner: GPUModelRunner = GPUModelRunner(
            self.vllm_config, self.device)

    # FIXME(youkaichao & ywang96): Use TorchDispatchMode instead of memory pool
    # to hijack tensor allocation.
    def load_model(self) -> None:
        if self.vllm_config.model_config.enable_sleep_mode:
            allocator = CuMemAllocator.get_instance()
            assert allocator.get_current_usage() == 0, (
                "Sleep mode can only be "
                "used for one instance per process.")
            context = allocator.use_memory_pool(tag="weights")
        else:
            from contextlib import nullcontext
            context = nullcontext()
        with context:
            self.model_runner.load_model()

    @torch.inference_mode()
    def determine_available_memory(self) -> int:
        """Profiles the peak memory usage of the model to determine how much 
        memory can be used for KV cache without OOMs.

        The engine will first conduct a profiling of the existing memory usage.
        Then, it calculate the free memory that can be used for KV cache in
        bytes.

        .. tip::
            You may limit the usage of GPU memory
            by adjusting the `gpu_memory_utilization` parameter.
        """
        torch.cuda.empty_cache()
        torch.cuda.reset_peak_memory_stats()

        _, total_gpu_memory = torch.cuda.mem_get_info()
        # Execute a forward pass with dummy inputs to profile the memory usage
        # of the model.
        self.model_runner.profile_run()

        free_gpu_memory, _ = torch.cuda.mem_get_info()
        # NOTE(woosuk): Here we assume that the other processes using the same
        # GPU did not change their memory usage during the profiling.
        assert self.init_gpu_memory > free_gpu_memory, (
            "Error in memory profiling. "
            f"Initial free memory {self.init_gpu_memory}, current free memory"
            f" {free_gpu_memory}. This happens when the GPU memory was "
            "not properly cleaned up before initializing the vLLM instance.")

        # Get the peak memory allocation recorded by torch
        peak_memory = torch.cuda.memory_stats()["allocated_bytes.all.peak"]

        # Check for any memory left around that may have been allocated on the
        # gpu outside of `torch`. NCCL operations, for example, can use a few
        # GB during a forward pass
        torch.cuda.empty_cache()
        torch_allocated_bytes = torch.cuda.memory_stats(
        )["allocated_bytes.all.current"]
        total_allocated_bytes = torch.cuda.mem_get_info(
        )[1] - torch.cuda.mem_get_info()[0]
        non_torch_allocations = total_allocated_bytes - torch_allocated_bytes
        if non_torch_allocations > 0:
            peak_memory += non_torch_allocations
        available_kv_cache_memory = (
            total_gpu_memory * self.cache_config.gpu_memory_utilization -
            peak_memory)

        return int(available_kv_cache_memory)

    def get_kv_cache_spec(self) -> KVCacheSpec:
        return self.model_runner.get_kv_cache_spec()

    def initialize_from_config(self, kv_cache_config: KVCacheConfig) -> None:
        """Allocate GPU KV cache with the specified kv_cache_config."""
        if self.vllm_config.model_config.enable_sleep_mode:
            allocator = CuMemAllocator.get_instance()
            context = allocator.use_memory_pool(tag="kv_cache")
        else:
            from contextlib import nullcontext
            context = nullcontext()
        with context:
            self.model_runner.initialize_kv_cache(kv_cache_config)

    def compile_or_warm_up_model(self) -> None:
        # warm up sizes that are not in cudagraph capture sizes,
        # but users still want to compile for better performance,
        # e.g. for the max-num-batched token size in chunked prefill.
        warmup_sizes = self.vllm_config.compilation_config.compile_sizes.copy()
        if not self.model_config.enforce_eager:
            warmup_sizes = [
                x for x in warmup_sizes if x not in
                self.vllm_config.compilation_config.cudagraph_capture_sizes
            ]
        for size in sorted(warmup_sizes, reverse=True):
            logger.info("Compile and warming up model for size %d", size)
            self.model_runner._dummy_run(size)
        if not self.model_config.enforce_eager:
            self.model_runner.capture_model()

        # Warm up sampler and preallocate memory buffer for logits and other
        # sampling related tensors of max possible shape to avoid memory
        # fragmentation issue.
        # NOTE: This is called after `capture_model` on purpose to prevent
        # memory buffers from being cleared by `torch.cuda.empty_cache`.
<<<<<<< HEAD
        max_num_reqs = min(self.scheduler_config.max_num_seqs,
                           self.scheduler_config.max_num_batched_tokens)
        self.model_runner._dummy_sampler_run(
            hidden_states=self.model_runner._dummy_run(
                num_tokens=max_num_reqs))
=======
        if get_pp_group().is_last_rank:
            try:
                max_num_reqs = min(
                    self.scheduler_config.max_num_seqs,
                    self.scheduler_config.max_num_batched_tokens)
                self.model_runner._dummy_sampler_run(
                    hidden_states=self.model_runner._dummy_run(
                        num_tokens=max_num_reqs))
            except RuntimeError as e:
                if 'out of memory' in str(e):
                    raise RuntimeError(
                        "CUDA out of memory occurred when warming up sampler. "
                        "Please try lowering `gpu_memory_utilization` when "
                        "initializing the engine.") from None
                else:
                    raise e
>>>>>>> 5d043c16

        # Reset the seed to ensure that the random state is not affected by
        # the model initialization and profiling.
        set_random_seed(self.model_config.seed)

    def get_model(self) -> nn.Module:
        return self.model_runner.get_model()

    @torch.inference_mode()
    def execute_model(
        self,
        scheduler_output: "SchedulerOutput",
    ) -> Optional[ModelRunnerOutput]:
        output = self.model_runner.execute_model(scheduler_output)
        return output if self.is_driver_worker else None

    def profile(self, is_start: bool = True):
        if self.profiler is None:
            raise RuntimeError("Profiler is not enabled.")
        if is_start:
            self.profiler.start()
        else:
            self.profiler.stop()

    def execute_dummy_batch(self) -> None:
        self.model_runner._dummy_run(1)

    def add_lora(self, lora_request: LoRARequest) -> bool:
        return self.model_runner.add_lora(lora_request)

    def remove_lora(self, lora_id: int) -> bool:
        return self.model_runner.remove_lora(lora_id)

    def list_loras(self) -> set[int]:
        return self.model_runner.list_loras()

    def pin_lora(self, lora_id: int) -> bool:
        return self.model_runner.pin_lora(lora_id)

    def check_health(self) -> None:
        # worker will always be healthy as long as it's running.
        return


def init_worker_distributed_environment(
    parallel_config: ParallelConfig,
    rank: int,
    distributed_init_method: Optional[str] = None,
    local_rank: int = -1,
) -> None:
    """Initialize the distributed environment."""
    set_custom_all_reduce(not parallel_config.disable_custom_all_reduce)

    init_distributed_environment(parallel_config.world_size, rank,
                                 distributed_init_method, local_rank)

    ensure_model_parallel_initialized(parallel_config.tensor_parallel_size,
                                      parallel_config.pipeline_parallel_size)


def _check_if_gpu_supports_dtype(torch_dtype: torch.dtype):
    # Check if the GPU supports the dtype.
    if torch_dtype == torch.bfloat16:  # noqa: SIM102
        if not current_platform.has_device_capability(80):
            capability = current_platform.get_device_capability()
            gpu_name = current_platform.get_device_name()

            if capability is None:
                compute_str = "does not have a compute capability"
            else:
                version_str = capability.as_version_str()
                compute_str = f"has compute capability {version_str}"

            raise ValueError(
                "Bfloat16 is only supported on GPUs with compute capability "
                f"of at least 8.0. Your {gpu_name} GPU {compute_str}. "
                "You can use float16 instead by explicitly setting the "
                "`dtype` flag in CLI, for example: --dtype=half.")<|MERGE_RESOLUTION|>--- conflicted
+++ resolved
@@ -220,30 +220,12 @@
         # fragmentation issue.
         # NOTE: This is called after `capture_model` on purpose to prevent
         # memory buffers from being cleared by `torch.cuda.empty_cache`.
-<<<<<<< HEAD
-        max_num_reqs = min(self.scheduler_config.max_num_seqs,
-                           self.scheduler_config.max_num_batched_tokens)
-        self.model_runner._dummy_sampler_run(
-            hidden_states=self.model_runner._dummy_run(
-                num_tokens=max_num_reqs))
-=======
         if get_pp_group().is_last_rank:
-            try:
-                max_num_reqs = min(
-                    self.scheduler_config.max_num_seqs,
-                    self.scheduler_config.max_num_batched_tokens)
-                self.model_runner._dummy_sampler_run(
-                    hidden_states=self.model_runner._dummy_run(
-                        num_tokens=max_num_reqs))
-            except RuntimeError as e:
-                if 'out of memory' in str(e):
-                    raise RuntimeError(
-                        "CUDA out of memory occurred when warming up sampler. "
-                        "Please try lowering `gpu_memory_utilization` when "
-                        "initializing the engine.") from None
-                else:
-                    raise e
->>>>>>> 5d043c16
+            max_num_reqs = min(self.scheduler_config.max_num_seqs,
+                               self.scheduler_config.max_num_batched_tokens)
+            self.model_runner._dummy_sampler_run(
+                hidden_states=self.model_runner._dummy_run(
+                    num_tokens=max_num_reqs))
 
         # Reset the seed to ensure that the random state is not affected by
         # the model initialization and profiling.
