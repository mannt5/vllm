--- conflicted
+++ resolved
@@ -4,12 +4,8 @@
 import copy
 import gc
 import os
-<<<<<<< HEAD
 from contextlib import AbstractContextManager, nullcontext
-from typing import TYPE_CHECKING, Optional
-=======
 from typing import TYPE_CHECKING, Any, Optional
->>>>>>> 72ad2735
 
 import torch
 import torch.distributed
@@ -126,6 +122,8 @@
     def _maybe_get_memory_pool_context(self,
                                        tag: str) -> AbstractContextManager:
         if self.vllm_config.model_config.enable_sleep_mode:
+            from vllm.device_allocator.cumem import CuMemAllocator
+
             allocator = CuMemAllocator.get_instance()
             if tag == "weights":
                 assert allocator.get_current_usage() == 0, (
@@ -197,31 +195,15 @@
     # FIXME(youkaichao & ywang96): Use TorchDispatchMode instead of memory pool
     # to hijack tensor allocation.
     def load_model(self) -> None:
-<<<<<<< HEAD
         with self._maybe_get_memory_pool_context(tag="weights"):
             self.model_runner.load_model()
+
+    def update_config(self, overrides: dict[str, Any]) -> None:
+        self.model_runner.update_config(overrides)
 
     def reload_weights(self) -> None:
         with self._maybe_get_memory_pool_context(tag="weights"):
             self.model_runner.reload_weights()
-=======
-        if self.vllm_config.model_config.enable_sleep_mode:
-            from vllm.device_allocator.cumem import CuMemAllocator
-
-            allocator = CuMemAllocator.get_instance()
-            assert allocator.get_current_usage() == 0, (
-                "Sleep mode can only be "
-                "used for one instance per process.")
-            context = allocator.use_memory_pool(tag="weights")
-        else:
-            from contextlib import nullcontext
-            context = nullcontext()
-        with context:
-            self.model_runner.load_model()
-
-    def update_config(self, overrides: dict[str, Any]) -> None:
-        self.model_runner.update_config(overrides)
->>>>>>> 72ad2735
 
     @torch.inference_mode()
     def determine_available_memory(self) -> int:
@@ -279,9 +261,6 @@
 
     def initialize_from_config(self, kv_cache_config: KVCacheConfig) -> None:
         """Allocate GPU KV cache with the specified kv_cache_config."""
-<<<<<<< HEAD
-        with self._maybe_get_memory_pool_context(tag="kv_cache"):
-=======
 
         if self.vllm_config.model_config.enable_sleep_mode:
             from vllm.device_allocator.cumem import CuMemAllocator
@@ -292,7 +271,6 @@
             from contextlib import nullcontext
             context = nullcontext()
         with context:
->>>>>>> 72ad2735
             self.model_runner.initialize_kv_cache(kv_cache_config)
 
     def compile_or_warm_up_model(self) -> None:
