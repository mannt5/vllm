--- conflicted
+++ resolved
@@ -197,25 +197,9 @@
     # FIXME(youkaichao & ywang96): Use TorchDispatchMode instead of memory pool
     # to hijack tensor allocation.
     def load_model(self) -> None:
-<<<<<<< HEAD
+        eep_scale_up = os.environ.get("VLLM_ELASTIC_EP_SCALE_UP_LAUNCH") == "1"
         with self._maybe_get_memory_pool_context(tag="weights"):
-            self.model_runner.load_model()
-=======
-        if self.vllm_config.model_config.enable_sleep_mode:
-            from vllm.device_allocator.cumem import CuMemAllocator
-
-            allocator = CuMemAllocator.get_instance()
-            assert allocator.get_current_usage() == 0, (
-                "Sleep mode can only be "
-                "used for one instance per process.")
-            context = allocator.use_memory_pool(tag="weights")
-        else:
-            from contextlib import nullcontext
-            context = nullcontext()
-        eep_scale_up = os.environ.get("VLLM_ELASTIC_EP_SCALE_UP_LAUNCH") == "1"
-        with context:
             self.model_runner.load_model(eep_scale_up=eep_scale_up)
->>>>>>> dd572c0a
 
     def update_config(self, overrides: dict[str, Any]) -> None:
         self.model_runner.update_config(overrides)
