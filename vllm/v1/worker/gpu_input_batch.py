# SPDX-License-Identifier: Apache-2.0

# Datastructures defining an input batch

from dataclasses import dataclass
from typing import TYPE_CHECKING, Dict, List, Optional, Set, Tuple

import numpy as np
import torch

from vllm.lora.request import LoRARequest
from vllm.multimodal import MultiModalKwargs
from vllm.sampling_params import SamplingParams, SamplingType
from vllm.v1.sample.metadata import SamplingMetadata
from vllm.v1.worker.block_table import BlockTable

if TYPE_CHECKING:
    from vllm.multimodal.inputs import PlaceholderRange


@dataclass
class CachedRequestState:

    req_id: str
    prompt_token_ids: List[int]
    prompt: Optional[str]
    mm_inputs: List[MultiModalKwargs]
    mm_positions: List["PlaceholderRange"]
    sampling_params: SamplingParams
    generator: Optional[torch.Generator]

    block_ids: List[int]
    num_computed_tokens: int
    output_token_ids: List[int]

    mrope_positions: Optional[torch.Tensor] = None
    mrope_position_delta: Optional[int] = None

    lora_request: Optional[LoRARequest] = None

    @property
    def num_tokens(self) -> int:
        return len(self.prompt_token_ids) + len(self.output_token_ids)


class InputBatch:

    def __init__(
        self,
        max_num_reqs: int,
        max_model_len: int,
        max_num_blocks_per_req: int,
        device: torch.device,
        pin_memory: bool,
        vocab_size: int,
    ):
        self.max_num_reqs = max_num_reqs
        self.max_model_len = max_model_len
        self.max_num_blocks_per_req = max_num_blocks_per_req
        self.device = device
        self.pin_memory = pin_memory
        self.vocab_size = vocab_size

        self.req_ids: List[Optional[str]] = [None] * max_num_reqs
        self.req_id_to_index: Dict[str, int] = {}

        # TODO(woosuk): This buffer could be too large if max_model_len is big.
        # Find a way to reduce the CPU memory usage.
        # This buffer is not directly transferred to the GPU, so it does not
        # need to be pinned.
        self.token_ids_cpu_tensor = torch.zeros(
            (max_num_reqs, max_model_len),
            device="cpu",
            dtype=torch.int32,
            pin_memory=False,
        )
        self.token_ids_cpu = self.token_ids_cpu_tensor.numpy()
        self.num_tokens = np.zeros(max_num_reqs, dtype=np.int32)
        self.num_prompt_tokens = np.zeros(max_num_reqs, dtype=np.int32)
        self.num_computed_tokens_cpu = np.empty(max_num_reqs, dtype=np.int32)

        # Block table.
        self.block_table = BlockTable(
            max_num_reqs=max_num_reqs,
            max_model_len=max_model_len,
            max_num_blocks_per_req=max_num_blocks_per_req,
            pin_memory=pin_memory,
            device=device,
        )

        # Sampling-related.
        self.temperature = torch.empty((max_num_reqs, ),
                                       dtype=torch.float32,
                                       device=device)
        self.temperature_cpu_tensor = torch.empty((max_num_reqs, ),
                                                  dtype=torch.float32,
                                                  device="cpu",
                                                  pin_memory=pin_memory)
        self.temperature_cpu = self.temperature_cpu_tensor.numpy()
        self.greedy_reqs: Set[str] = set()
        self.random_reqs: Set[str] = set()

        self.top_p = torch.empty((max_num_reqs, ),
                                 dtype=torch.float32,
                                 device=device)
        self.top_p_cpu_tensor = torch.empty((max_num_reqs, ),
                                            dtype=torch.float32,
                                            device="cpu",
                                            pin_memory=pin_memory)
        self.top_p_cpu = self.top_p_cpu_tensor.numpy()
        self.top_p_reqs: Set[str] = set()

        self.top_k = torch.empty((max_num_reqs, ),
                                 dtype=torch.int32,
                                 device=device)
        self.top_k_cpu_tensor = torch.empty((max_num_reqs, ),
                                            dtype=torch.int32,
                                            device="cpu",
                                            pin_memory=pin_memory)
        self.top_k_cpu = self.top_k_cpu_tensor.numpy()
        self.top_k_reqs: Set[str] = set()

        # Frequency penalty related data structures
        self.frequency_penalties = torch.empty((max_num_reqs, ),
                                               dtype=torch.float,
                                               device=device)
        self.frequency_penalties_cpu_tensor = torch.empty(
            (max_num_reqs, ),
            dtype=torch.float,
            device="cpu",
            pin_memory=pin_memory)
        self.frequency_penalties_cpu = \
            self.frequency_penalties_cpu_tensor.numpy()
        self.frequency_penalties_reqs: Set[str] = set()

        # Presence penalty related data structures
        self.presence_penalties = torch.empty((max_num_reqs, ),
                                              dtype=torch.float,
                                              device=device)
        self.presence_penalties_cpu_tensor = torch.empty((max_num_reqs, ),
                                                         dtype=torch.float,
                                                         device="cpu",
                                                         pin_memory=pin_memory)
        self.presence_penalties_cpu = \
            self.presence_penalties_cpu_tensor.numpy()
        self.presence_penalties_reqs: Set[str] = set()

        # Repetition penalty related data structures
        self.repetition_penalties = torch.empty((max_num_reqs, ),
                                                dtype=torch.float,
                                                device=device)
        self.repetition_penalties_cpu_tensor = torch.empty(
            (max_num_reqs, ),
            dtype=torch.float,
            device="cpu",
            pin_memory=pin_memory)
        self.repetition_penalties_cpu = \
            self.repetition_penalties_cpu_tensor.numpy()
        self.repetition_penalties_reqs: Set[str] = set()

        self.min_tokens: List[int] = [0] * max_num_reqs
        self.stop_token_ids: List[Set[int]] = [
            set() for _ in range(max_num_reqs)
        ]
        self.prompt_token_ids: Optional[torch.Tensor] = None

        # lora related
        self.request_lora_mapping = np.zeros((self.max_num_reqs, ),
                                             dtype=np.int32)
        self.lora_id_to_request_ids: Dict[int, Set[str]] = {}
        self.lora_id_to_lora_request: Dict[int, LoRARequest] = {}

        # req_index -> generator
        # NOTE(woosuk): The indices of the requests that do not have their own
        # generator should not be included in the dictionary.
        self.generators: Dict[int, torch.Generator] = {}

        self.num_logprobs: Dict[str, int] = {}
        # NOTE(rob): num_prompt_logprobs only includes reqs
        # that are currently in the prefill phase.
        self.num_prompt_logprobs: Dict[str, int] = {}

    def add_request(
        self,
        request: "CachedRequestState",
        req_index: Optional[int] = None,
    ) -> None:
        if req_index is None:
            req_index = self.num_reqs
        assert req_index < self.max_num_reqs

        req_id = request.req_id
        self.req_ids[req_index] = req_id
        self.req_id_to_index[req_id] = req_index

        # Copy the prompt token ids and output token ids.
        num_prompt_tokens = len(request.prompt_token_ids)
        self.num_prompt_tokens[req_index] = num_prompt_tokens
        self.token_ids_cpu[
            req_index, :num_prompt_tokens] = request.prompt_token_ids
        start_idx = num_prompt_tokens
        end_idx = start_idx + len(request.output_token_ids)
        self.token_ids_cpu[req_index,
                           start_idx:end_idx] = request.output_token_ids
        self.num_tokens[req_index] = request.num_tokens

        self.num_computed_tokens_cpu[req_index] = request.num_computed_tokens
        self.block_table.add_row(req_index, request.block_ids)

        sampling_params = request.sampling_params
        self.temperature_cpu[req_index] = sampling_params.temperature
        if sampling_params.sampling_type == SamplingType.GREEDY:
            self.greedy_reqs.add(req_id)
        else:
            self.random_reqs.add(req_id)

        self.top_p_cpu[req_index] = sampling_params.top_p
        if sampling_params.top_p < 1:
            self.top_p_reqs.add(req_id)
        self.top_k_cpu[req_index] = sampling_params.top_k
        if sampling_params.top_k > 0:
            self.top_k_reqs.add(req_id)
        self.frequency_penalties_cpu[req_index] = \
            sampling_params.frequency_penalty
        if sampling_params.frequency_penalty != 0.0:
            self.frequency_penalties_reqs.add(req_id)
        self.presence_penalties_cpu[req_index] = \
            sampling_params.presence_penalty
        if sampling_params.presence_penalty != 0.0:
            self.presence_penalties_reqs.add(req_id)
        self.repetition_penalties_cpu[req_index] = \
            sampling_params.repetition_penalty
        if sampling_params.repetition_penalty != 1.0:
            self.repetition_penalties_reqs.add(req_id)
        self.min_tokens[req_index] = sampling_params.min_tokens
        self.stop_token_ids[req_index] = sampling_params.all_stop_token_ids

        # NOTE(woosuk): self.generators should not include the requests that
        # do not have their own generator.
        if request.generator is not None:
            self.generators[req_index] = request.generator

        if sampling_params.logprobs is not None:
            self.num_logprobs[req_id] = sampling_params.logprobs
        if sampling_params.prompt_logprobs is not None:
            self.num_prompt_logprobs[req_id] = sampling_params.prompt_logprobs

        # Add request lora ID
        if request.lora_request:
            lora_id = request.lora_request.lora_int_id
            if lora_id not in self.lora_id_to_request_ids:
                self.lora_id_to_request_ids[lora_id] = set()

            self.request_lora_mapping[req_index] = lora_id
            self.lora_id_to_request_ids[lora_id].add(request.req_id)
            self.lora_id_to_lora_request[lora_id] = request.lora_request
        else:
            # No LoRA
            self.request_lora_mapping[req_index] = 0

    def remove_request(self, req_id: str) -> Optional[int]:
        req_index = self.req_id_to_index.pop(req_id, None)
        if req_index is None:
            return None
        self.req_ids[req_index] = None

        self.greedy_reqs.discard(req_id)
        self.random_reqs.discard(req_id)
        self.top_p_reqs.discard(req_id)
        self.top_k_reqs.discard(req_id)
        self.frequency_penalties_reqs.discard(req_id)
        self.presence_penalties_reqs.discard(req_id)
        self.repetition_penalties_reqs.discard(req_id)
        self.generators.pop(req_index, None)
        self.num_logprobs.pop(req_id, None)
<<<<<<< HEAD
        self.num_prompt_logprobs.pop(req_id, None)
=======
        self.prompt_logprob_reqs.discard(req_id)

        # LoRA
        lora_id = self.request_lora_mapping[req_index]
        if lora_id != 0:
            self.lora_id_to_request_ids[lora_id].discard(req_id)
            if len(self.lora_id_to_request_ids[lora_id]) == 0:
                self.lora_id_to_request_ids.pop(lora_id)
                self.lora_id_to_lora_request.pop(lora_id)
            self.request_lora_mapping[req_index] = 0

>>>>>>> 467a96a5
        return req_index

    def clear(self) -> None:
        self.req_ids = [None] * self.max_num_reqs
        self.req_id_to_index.clear()
        self.greedy_reqs.clear()
        self.random_reqs.clear()
        self.top_p_reqs.clear()
        self.top_k_reqs.clear()
        self.frequency_penalties_reqs.clear()
        self.presence_penalties_reqs.clear()
        self.repetition_penalties_reqs.clear()
        self.generators.clear()
        self.num_logprobs.clear()
<<<<<<< HEAD
        self.num_prompt_logprobs.clear()
=======
        self.prompt_logprob_reqs.clear()
        self.request_lora_mapping.fill(0)
        self.lora_id_to_lora_request.clear()
        self.lora_id_to_request_ids.clear()
>>>>>>> 467a96a5

    def condense(self, empty_req_indices: List[int]) -> None:
        if self.num_reqs == 0:
            # The batched states are empty.
            return

        # NOTE(woosuk): This function assumes that the empty_req_indices
        # is sorted in descending order.
        last_req_index = self.num_reqs + len(empty_req_indices) - 1
        while empty_req_indices:
            # Find the largest non-empty index.
            while last_req_index in empty_req_indices:
                last_req_index -= 1

            # Find the smallest empty index.
            empty_index = empty_req_indices.pop()
            if empty_index >= last_req_index:
                break

            # Swap the states.
            req_id = self.req_ids[last_req_index]
            assert req_id is not None
            self.req_ids[empty_index] = req_id
            self.req_ids[last_req_index] = None
            self.req_id_to_index[req_id] = empty_index

            num_tokens = self.num_tokens[last_req_index]
            self.token_ids_cpu[empty_index, :num_tokens] = self.token_ids_cpu[
                last_req_index, :num_tokens]
            self.num_tokens[empty_index] = num_tokens
            self.num_prompt_tokens[empty_index] = \
                self.num_prompt_tokens[last_req_index]
            self.num_computed_tokens_cpu[
                empty_index] = self.num_computed_tokens_cpu[last_req_index]
            self.block_table.move_row(last_req_index, empty_index)
            self.temperature_cpu[empty_index] = self.temperature_cpu[
                last_req_index]
            self.top_p_cpu[empty_index] = self.top_p_cpu[last_req_index]
            self.top_k_cpu[empty_index] = self.top_k_cpu[last_req_index]
            self.frequency_penalties_cpu[empty_index] = \
                self.frequency_penalties_cpu[last_req_index]
            self.presence_penalties_cpu[empty_index] = \
                self.presence_penalties_cpu[last_req_index]
            self.repetition_penalties_cpu[empty_index] = \
                self.repetition_penalties_cpu[last_req_index]
            self.min_tokens[empty_index] = self.min_tokens[last_req_index]
            self.stop_token_ids[empty_index] = \
                self.stop_token_ids[last_req_index]
            generator = self.generators.pop(last_req_index, None)
            if generator is not None:
                self.generators[empty_index] = generator

            self.request_lora_mapping[empty_index] = self.request_lora_mapping[
                last_req_index]

            # Decrement last_req_index since it is now empty.
            last_req_index -= 1

    def make_sampling_metadata(
        self,
        req_id_output_token_ids: Dict[str, List[int]],
        skip_copy: bool = False,
    ) -> SamplingMetadata:
        if not skip_copy:
            self.temperature[:self.num_reqs].copy_(
                self.temperature_cpu_tensor[:self.num_reqs], non_blocking=True)
            self.top_p[:self.num_reqs].copy_(
                self.top_p_cpu_tensor[:self.num_reqs], non_blocking=True)
            self.top_k[:self.num_reqs].copy_(
                self.top_k_cpu_tensor[:self.num_reqs], non_blocking=True)
            if not self.no_penalties:
                # Since syncing these tensors is expensive only copy them
                # if necessary i.e. if there are requests which require
                # penalties to be applied during sampling.
                self.frequency_penalties[:self.num_reqs].copy_(
                    self.frequency_penalties_cpu_tensor[:self.num_reqs],
                    non_blocking=True)
                self.presence_penalties[:self.num_reqs].copy_(
                    self.presence_penalties_cpu_tensor[:self.num_reqs],
                    non_blocking=True)
                self.repetition_penalties[:self.num_reqs].copy_(
                    self.repetition_penalties_cpu_tensor[:self.num_reqs],
                    non_blocking=True)
                # The prompt tokens are used only for applying penalties during
                # the sampling process. Hence copy these tensors only when
                # there are requests which need penalties to be applied.
                self.prompt_token_ids = self._make_prompt_token_ids_tensor()

        output_token_ids: List[List[int]] = []

        for req_id in self.req_ids[:self.num_reqs]:
            assert req_id is not None
            # Currently we create a tensor for output_token_ids from scratch
            # at each step. However, for the penalties computation what we
            # need is stats about the token ids present in the output. This
            # stats can be maintained incrementally instead of computing it
            # from scratch at each step.
            # TODO - Replace this with incremental update to output token
            # statistics.
            output_token_ids.append(req_id_output_token_ids[req_id])

        return SamplingMetadata(
            temperature=self.temperature[:self.num_reqs],
            all_greedy=self.all_greedy,
            all_random=self.all_random,
            top_p=self.top_p[:self.num_reqs],
            top_k=self.top_k[:self.num_reqs],
            no_top_p=self.no_top_p,
            no_top_k=self.no_top_k,
            generators=self.generators,
            max_num_logprobs=self.max_num_logprobs,
            prompt_token_ids=self.prompt_token_ids,
            frequency_penalties=self.frequency_penalties[:self.num_reqs],
            presence_penalties=self.presence_penalties[:self.num_reqs],
            repetition_penalties=self.repetition_penalties[:self.num_reqs],
            output_token_ids=output_token_ids,
            min_tokens=self.min_tokens[:self.num_reqs],
            stop_token_ids=self.stop_token_ids[:self.num_reqs],
            no_penalties=self.no_penalties,
        )

    def _make_prompt_token_ids_tensor(self) -> torch.Tensor:
        max_prompt_len = self.num_prompt_tokens[:self.num_reqs].max()
        prompt_token_ids_cpu_tensor = torch.empty(
            (self.num_reqs, max_prompt_len),
            device="cpu",
            dtype=torch.int64,
            pin_memory=self.pin_memory)
        prompt_token_ids = prompt_token_ids_cpu_tensor.numpy()
        prompt_token_ids[:] = (
            self.token_ids_cpu[:self.num_reqs, :max_prompt_len])
        # Use the value of vocab_size as a pad since we don't have a
        # token_id of this value.
        for i in range(self.num_reqs):
            prompt_token_ids[i, self.num_prompt_tokens[i]:] = self.vocab_size
        return prompt_token_ids_cpu_tensor.to(device=self.device,
                                              non_blocking=True)

    def make_lora_inputs(
        self, num_scheduled_tokens: np.ndarray
    ) -> Tuple[Tuple[int, ...], Tuple[int, ...], Set[LoRARequest]]:
        """
        Given the num_scheduled_tokens for each request in the batch, return
        datastructures used to activate the current LoRAs.
        Returns:
            1. prompt_lora_mapping: A tuple of size self.num_reqs where,
               prompt_lora_mapping[i] is the LoRA id to use for the ith prompt.
            2. token_lora_mapping: A tuple of size np.sum(num_scheduled_tokens)
               where, token_lora_mapping[i] is the LoRA id to use for ith token.
            3. lora_requests: Set of relevant LoRA requests.
        """

        req_lora_mapping = self.request_lora_mapping[:self.num_reqs]
        prompt_lora_mapping = tuple(req_lora_mapping)
        token_lora_mapping = tuple(
            req_lora_mapping.repeat(num_scheduled_tokens))
        active_lora_requests: Set[LoRARequest] = set(
            self.lora_id_to_lora_request.values())

        return prompt_lora_mapping, token_lora_mapping, active_lora_requests

    @property
    def num_reqs(self) -> int:
        return len(self.req_id_to_index)

    @property
    def all_greedy(self) -> bool:
        return len(self.random_reqs) == 0

    @property
    def all_random(self) -> bool:
        return len(self.greedy_reqs) == 0

    @property
    def no_top_p(self) -> bool:
        return len(self.top_p_reqs) == 0

    @property
    def no_top_k(self) -> bool:
        return len(self.top_k_reqs) == 0

    @property
    def no_penalties(self) -> bool:
        return (len(self.presence_penalties_reqs) == 0
                and len(self.frequency_penalties_reqs) == 0
                and len(self.repetition_penalties_reqs) == 0)

    @property
    def max_num_logprobs(self) -> Optional[int]:
        return max(self.num_logprobs.values()) if self.num_logprobs else None

    @property
    def no_prompt_logprob(self) -> bool:
        return not self.num_prompt_logprobs<|MERGE_RESOLUTION|>--- conflicted
+++ resolved
@@ -273,10 +273,7 @@
         self.repetition_penalties_reqs.discard(req_id)
         self.generators.pop(req_index, None)
         self.num_logprobs.pop(req_id, None)
-<<<<<<< HEAD
         self.num_prompt_logprobs.pop(req_id, None)
-=======
-        self.prompt_logprob_reqs.discard(req_id)
 
         # LoRA
         lora_id = self.request_lora_mapping[req_index]
@@ -287,7 +284,6 @@
                 self.lora_id_to_lora_request.pop(lora_id)
             self.request_lora_mapping[req_index] = 0
 
->>>>>>> 467a96a5
         return req_index
 
     def clear(self) -> None:
@@ -302,14 +298,10 @@
         self.repetition_penalties_reqs.clear()
         self.generators.clear()
         self.num_logprobs.clear()
-<<<<<<< HEAD
         self.num_prompt_logprobs.clear()
-=======
-        self.prompt_logprob_reqs.clear()
         self.request_lora_mapping.fill(0)
         self.lora_id_to_lora_request.clear()
         self.lora_id_to_request_ids.clear()
->>>>>>> 467a96a5
 
     def condense(self, empty_req_indices: List[int]) -> None:
         if self.num_reqs == 0:
