# SPDX-License-Identifier: Apache-2.0
# SPDX-FileCopyrightText: Copyright contributors to the vLLM project
# Datastructures defining a GPU input batch

from dataclasses import dataclass
from typing import Optional, cast

import numpy as np
import torch

from vllm.lora.request import LoRARequest
from vllm.multimodal.inputs import MultiModalKwargs, PlaceholderRange
from vllm.pooling_params import PoolingParams
from vllm.sampling_params import SamplingParams, SamplingType
from vllm.utils import swap_dict_values
from vllm.v1.outputs import LogprobsTensors
from vllm.v1.pool.metadata import PoolingMetadata
from vllm.v1.sample.logits_processor import (BatchUpdateBuilder,
                                             MoveDirectionality,
                                             init_builtin_logitsprocs)
from vllm.v1.sample.metadata import SamplingMetadata
from vllm.v1.spec_decode.utils import is_spec_decode_unsupported
from vllm.v1.utils import copy_slice
from vllm.v1.worker.block_table import MultiGroupBlockTable


@dataclass
class CachedRequestState:

    req_id: str
    prompt_token_ids: list[int]
    mm_inputs: list[MultiModalKwargs]
    mm_positions: list[PlaceholderRange]
    sampling_params: Optional[SamplingParams]
    pooling_params: Optional[PoolingParams]
    generator: Optional[torch.Generator]

    block_ids: tuple[list[int], ...]
    num_computed_tokens: int
    output_token_ids: list[int]

    mrope_positions: Optional[torch.Tensor] = None
    mrope_position_delta: Optional[int] = None

    lora_request: Optional[LoRARequest] = None

    def __post_init__(self):
        self.num_prompt_tokens = len(self.prompt_token_ids)

    @property
    def num_tokens(self) -> int:
        return self.num_prompt_tokens + len(self.output_token_ids)

    def get_token_id(self, idx: int) -> int:
        if idx < self.num_prompt_tokens:
            return self.prompt_token_ids[idx]
        else:
            return self.output_token_ids[idx - self.num_prompt_tokens]


class InputBatch:

    def __init__(
        self,
        max_num_reqs: int,
        max_model_len: int,
        max_num_batched_tokens: int,
        device: torch.device,
        pin_memory: bool,
        vocab_size: int,
        block_sizes: list[int],  # The block_size of each kv cache group
        is_spec_decode: bool = False,
        logits_processing_needs_token_ids: bool = False,
    ):
        self.is_spec_decode = is_spec_decode
        self.max_num_reqs = max_num_reqs
        self.max_model_len = max_model_len
        self.max_num_batched_tokens = max_num_batched_tokens
        self.device = device
        self.pin_memory = pin_memory
        self.vocab_size = vocab_size
        self.logits_processing_needs_token_ids = (
            logits_processing_needs_token_ids)

        self._req_ids: list[Optional[str]] = []
        self.req_id_to_index: dict[str, int] = {}

        # TODO(woosuk): This buffer could be too large if max_model_len is big.
        # Find a way to reduce the CPU memory usage.
        # This buffer is not directly transferred to the GPU, so it does not
        # need to be pinned.
        self.token_ids_cpu_tensor = torch.zeros(
            (max_num_reqs, max_model_len),
            device="cpu",
            dtype=torch.int32,
            pin_memory=False,
        )
        self.token_ids_cpu = self.token_ids_cpu_tensor.numpy()
        self.num_tokens = np.zeros(max_num_reqs, dtype=np.int32)
        self.num_tokens_no_spec = np.zeros(max_num_reqs, dtype=np.int32)
        self.num_prompt_tokens = np.zeros(max_num_reqs, dtype=np.int32)
        self.num_computed_tokens_cpu_tensor = torch.zeros(
            (max_num_reqs, ),
            device="cpu",
            dtype=torch.int32,
            pin_memory=pin_memory,
        )
        self.num_computed_tokens_cpu = \
            self.num_computed_tokens_cpu_tensor.numpy()

        # Block table.
        self.block_table = MultiGroupBlockTable(
            max_num_reqs=max_num_reqs,
            max_model_len=max_model_len,
            max_num_batched_tokens=max_num_batched_tokens,
            pin_memory=pin_memory,
            device=device,
            block_sizes=block_sizes,
        )

        # Sampling-related.
        self.temperature = torch.empty((max_num_reqs, ),
                                       dtype=torch.float32,
                                       device=device)
        self.temperature_cpu_tensor = torch.empty((max_num_reqs, ),
                                                  dtype=torch.float32,
                                                  device="cpu",
                                                  pin_memory=pin_memory)
        self.temperature_cpu = self.temperature_cpu_tensor.numpy()
        self.greedy_reqs: set[str] = set()
        self.random_reqs: set[str] = set()

        self.top_p = torch.empty((max_num_reqs, ),
                                 dtype=torch.float32,
                                 device=device)
        self.top_p_cpu_tensor = torch.empty((max_num_reqs, ),
                                            dtype=torch.float32,
                                            device="cpu",
                                            pin_memory=pin_memory)
        self.top_p_cpu = self.top_p_cpu_tensor.numpy()
        self.top_p_reqs: set[str] = set()

        self.top_k = torch.empty((max_num_reqs, ),
                                 dtype=torch.int32,
                                 device=device)
        self.top_k_cpu_tensor = torch.empty((max_num_reqs, ),
                                            dtype=torch.int32,
                                            device="cpu",
                                            pin_memory=pin_memory)
        self.top_k_cpu = self.top_k_cpu_tensor.numpy()
        self.top_k_reqs: set[str] = set()

        # IDs of requests which do not support spec decoding
        self.spec_decode_unsupported_reqs: set[str] = set()

        # Frequency penalty related data structures
        self.frequency_penalties = torch.empty((max_num_reqs, ),
                                               dtype=torch.float,
                                               device=device)
        self.frequency_penalties_cpu_tensor = torch.empty(
            (max_num_reqs, ),
            dtype=torch.float,
            device="cpu",
            pin_memory=pin_memory)
        self.frequency_penalties_cpu = \
            self.frequency_penalties_cpu_tensor.numpy()
        self.frequency_penalties_reqs: set[str] = set()

        # Presence penalty related data structures
        self.presence_penalties = torch.empty((max_num_reqs, ),
                                              dtype=torch.float,
                                              device=device)
        self.presence_penalties_cpu_tensor = torch.empty((max_num_reqs, ),
                                                         dtype=torch.float,
                                                         device="cpu",
                                                         pin_memory=pin_memory)
        self.presence_penalties_cpu = self.presence_penalties_cpu_tensor.numpy(
        )
        self.presence_penalties_reqs: set[str] = set()

        # Repetition penalty related data structures
        self.repetition_penalties = torch.empty((max_num_reqs, ),
                                                dtype=torch.float,
                                                device=device)
        self.repetition_penalties_cpu_tensor = torch.empty(
            (max_num_reqs, ),
            dtype=torch.float,
            device="cpu",
            pin_memory=pin_memory)
        self.repetition_penalties_cpu = \
            self.repetition_penalties_cpu_tensor.numpy()
        self.repetition_penalties_reqs: set[str] = set()

        # lora related
        self.request_lora_mapping = np.zeros((self.max_num_reqs, ),
                                             dtype=np.int32)
        self.lora_id_to_request_ids: dict[int, set[str]] = {}
        self.lora_id_to_lora_request: dict[int, LoRARequest] = {}

        # req_index -> generator
        # NOTE(woosuk): The indices of the requests that do not have their own
        # generator should not be included in the dictionary.
        self.generators: dict[int, torch.Generator] = {}

        self.num_logprobs: dict[str, int] = {}
        # NOTE(rob): num_prompt_logprobs only includes reqs
        # that are currently in the prefill phase.
        self.num_prompt_logprobs: dict[str, int] = {}

        # req_idx -> bool
        self.run_additional_heads: dict[int, bool] = {}

        # To accumulate prompt logprobs tensor chunks across prefill steps.
        self.in_progress_prompt_logprobs_cpu: dict[str, LogprobsTensors] = {}

        # Internal representation of per-step batch state changes, used for
        # reordering persistent batch and generating logitsprocs batch state
        # updates. Should reset each step.
        self.batch_update_builder = BatchUpdateBuilder()

        # Define logits processors.
        # TODO(andy): logits processor list should be extensible via engine
        # constructor argument; for now the list is fixed.
        self.logitsprocs = init_builtin_logitsprocs(
            pin_memory_available=pin_memory,
            max_num_reqs=max_num_reqs + 1,
            device=device)

        # TODO convert this to LogitsProcessor
        self.has_allowed_token_ids: set[str] = set()
        # NOTE(lufang): In the mask tensor, if the corresponding token allowed,
        # the value is False. Since we use masked_fill_ to set -inf.
        self.allowed_token_ids_mask: Optional[torch.Tensor] = None
        self.allowed_token_ids_mask_cpu_tensor: Optional[torch.Tensor] = None

        # req_index -> bad_words_token_ids
        self.bad_words_token_ids: dict[int, list[list[int]]] = {}

        self.req_output_token_ids: list[Optional[list[int]]] = []

        # This is updated each time the batch constituents change.
        self.sampling_metadata = self._make_sampling_metadata()

        self.pooling_params: dict[str, PoolingParams] = {}

    @property
    def req_ids(self) -> list[str]:
        # None elements should only be present transiently
        # while performing state updates to the batch.
        return cast(list[str], self._req_ids)

    def _get_next_add_index(self) -> int:
        if (req_index := self.batch_update_builder.pop_removed()) is not None:
            # Fill the empty index.
            return req_index
        # Append to end
        return self.num_reqs

    def _register_add_request(self, request: "CachedRequestState") -> int:
        """Track add-request operations"""
        req_index = self._get_next_add_index()
        assert req_index < self.max_num_reqs
        params = (request.sampling_params
                  if request.sampling_params else request.pooling_params)
        self.batch_update_builder.added.append(
            (req_index, params, request.output_token_ids))
        return req_index

    def add_request(
        self,
        request: "CachedRequestState",
    ) -> int:
        req_index = self._register_add_request(request)

        req_id = request.req_id
        if req_index == len(self._req_ids):
            self._req_ids.append(req_id)
            self.req_output_token_ids.append(request.output_token_ids)
        else:
            self._req_ids[req_index] = req_id
            self.req_output_token_ids[req_index] = request.output_token_ids

        self.req_id_to_index[req_id] = req_index

        # Copy the prompt token ids and output token ids.
        num_prompt_tokens = len(request.prompt_token_ids)
        self.num_prompt_tokens[req_index] = num_prompt_tokens
        self.token_ids_cpu[
            req_index, :num_prompt_tokens] = request.prompt_token_ids
        start_idx = num_prompt_tokens
        end_idx = start_idx + len(request.output_token_ids)
        self.token_ids_cpu[req_index,
                           start_idx:end_idx] = request.output_token_ids
        # Number of token ids in token_ids_cpu.
        # NOTE(woosuk): This may include spec decode tokens.
        self.num_tokens[req_index] = request.num_tokens
        # Number of tokens without spec decode tokens.
        self.num_tokens_no_spec[req_index] = request.num_tokens

        self.num_computed_tokens_cpu[req_index] = request.num_computed_tokens
        self.block_table.add_row(request.block_ids, req_index)

<<<<<<< HEAD
        sampling_params = request.sampling_params
        if sampling_params.sampling_type == SamplingType.GREEDY:
            # Avoid later division by zero.
            self.temperature_cpu[req_index] = -1.0
            self.greedy_reqs.add(req_id)
        else:
            self.temperature_cpu[req_index] = sampling_params.temperature
            self.random_reqs.add(req_id)

        self.top_p_cpu[req_index] = sampling_params.top_p
        if sampling_params.top_p < 1:
            self.top_p_reqs.add(req_id)
        top_k = sampling_params.top_k
        if 0 < top_k < self.vocab_size:
            self.top_k_reqs.add(req_id)
        else:
            top_k = self.vocab_size
        self.top_k_cpu[req_index] = top_k
        self.min_p_cpu[req_index] = sampling_params.min_p
        self.frequency_penalties_cpu[
            req_index] = sampling_params.frequency_penalty
        if sampling_params.min_p > _SAMPLING_EPS:
            self.min_p_reqs.add(req_id)
        if sampling_params.frequency_penalty != 0.0:
            self.frequency_penalties_reqs.add(req_id)
        self.presence_penalties_cpu[
            req_index] = sampling_params.presence_penalty
        if sampling_params.presence_penalty != 0.0:
            self.presence_penalties_reqs.add(req_id)
        self.repetition_penalties_cpu[
            req_index] = sampling_params.repetition_penalty
        if sampling_params.repetition_penalty != 1.0:
            self.repetition_penalties_reqs.add(req_id)
        if sampling_params.min_tokens:
            self.min_tokens[req_index] = (sampling_params.min_tokens,
                                          sampling_params.all_stop_token_ids)

        # NOTE(woosuk): self.generators should not include the requests that
        # do not have their own generator.
        if request.generator is not None:
            self.generators[req_index] = request.generator

        if sampling_params.logprobs is not None:
            self.num_logprobs[req_id] = sampling_params.logprobs
        if sampling_params.prompt_logprobs is not None:
            self.num_prompt_logprobs[req_id] = sampling_params.prompt_logprobs
        if sampling_params.logit_bias is not None:
            self.logit_bias[req_index] = sampling_params.logit_bias

        if sampling_params.additional_heads:
            self.run_additional_heads[req_index] = True

        if sampling_params.allowed_token_ids:
            self.has_allowed_token_ids.add(req_id)
            if self.allowed_token_ids_mask_cpu_tensor is None:
                # Lazy allocation for this tensor, which can be large.
=======
        if sampling_params := request.sampling_params:
            if (self.is_spec_decode
                    and is_spec_decode_unsupported(sampling_params)):
                self.spec_decode_unsupported_reqs.add(req_id)
            if sampling_params.sampling_type == SamplingType.GREEDY:
                # Avoid later division by zero.
                self.temperature_cpu[req_index] = -1.0
                self.greedy_reqs.add(req_id)
            else:
                self.temperature_cpu[req_index] = sampling_params.temperature
                self.random_reqs.add(req_id)

            self.top_p_cpu[req_index] = sampling_params.top_p
            if sampling_params.top_p < 1:
                self.top_p_reqs.add(req_id)
            top_k = sampling_params.top_k
            if 0 < top_k < self.vocab_size:
                self.top_k_reqs.add(req_id)
            else:
                top_k = self.vocab_size
            self.top_k_cpu[req_index] = top_k
            self.frequency_penalties_cpu[
                req_index] = sampling_params.frequency_penalty
            if sampling_params.frequency_penalty != 0.0:
                self.frequency_penalties_reqs.add(req_id)
            self.presence_penalties_cpu[
                req_index] = sampling_params.presence_penalty
            if sampling_params.presence_penalty != 0.0:
                self.presence_penalties_reqs.add(req_id)
            self.repetition_penalties_cpu[
                req_index] = sampling_params.repetition_penalty
            if sampling_params.repetition_penalty != 1.0:
                self.repetition_penalties_reqs.add(req_id)

            # NOTE(woosuk): self.generators should not include the requests that
            # do not have their own generator.
            if request.generator is not None:
                self.generators[req_index] = request.generator

            if sampling_params.logprobs is not None:
                self.num_logprobs[req_id] = sampling_params.logprobs
            if sampling_params.prompt_logprobs is not None:
                self.num_prompt_logprobs[
                    req_id] = sampling_params.prompt_logprobs

            if sampling_params.allowed_token_ids:
                self.has_allowed_token_ids.add(req_id)
                if self.allowed_token_ids_mask_cpu_tensor is None:
                    # Lazy allocation for this tensor, which can be large.
                    # False means we don't fill with -inf.
                    self.allowed_token_ids_mask = torch.zeros(
                        self.max_num_reqs,
                        self.vocab_size,
                        dtype=torch.bool,
                        device=self.device)
                    self.allowed_token_ids_mask_cpu_tensor = torch.zeros(
                        self.max_num_reqs,
                        self.vocab_size,
                        dtype=torch.bool,
                        device="cpu")
                self.allowed_token_ids_mask_cpu_tensor[req_index] = True
>>>>>>> a5dd03c1
                # False means we don't fill with -inf.
                self.allowed_token_ids_mask_cpu_tensor[req_index][
                    sampling_params.allowed_token_ids] = False

            if sampling_params.bad_words_token_ids:
                self.bad_words_token_ids[
                    req_index] = sampling_params.bad_words_token_ids
        else:
            assert request.pooling_params is not None
            self.pooling_params[req_id] = request.pooling_params

        # Add request lora ID
        if request.lora_request:
            lora_id = request.lora_request.lora_int_id
            if lora_id not in self.lora_id_to_request_ids:
                self.lora_id_to_request_ids[lora_id] = set()

            self.request_lora_mapping[req_index] = lora_id
            self.lora_id_to_request_ids[lora_id].add(request.req_id)
            self.lora_id_to_lora_request[lora_id] = request.lora_request
        else:
            # No LoRA
            self.request_lora_mapping[req_index] = 0

        return req_index

    def remove_request(self, req_id: str) -> Optional[int]:
        """This method must always be followed by a call to condense().
        
        Args:
          req_id: request to remove

        Returns:
          Removed request index, or `None` if `req_id` not recognized
        """

        req_index = self.req_id_to_index.pop(req_id, None)
        if req_index is None:
            return None
        self.batch_update_builder.removed_append(req_index)
        self._req_ids[req_index] = None
        self.req_output_token_ids[req_index] = None

        self.greedy_reqs.discard(req_id)
        self.random_reqs.discard(req_id)
        self.top_p_reqs.discard(req_id)
        self.top_k_reqs.discard(req_id)
        self.spec_decode_unsupported_reqs.discard(req_id)
        self.frequency_penalties_reqs.discard(req_id)
        self.presence_penalties_reqs.discard(req_id)
        self.repetition_penalties_reqs.discard(req_id)
        self.generators.pop(req_index, None)
        self.num_logprobs.pop(req_id, None)
        self.num_prompt_logprobs.pop(req_id, None)
        self.run_additional_heads.pop(req_index, None)
        self.in_progress_prompt_logprobs_cpu.pop(req_id, None)

        # LoRA
        lora_id = self.request_lora_mapping[req_index]
        if lora_id != 0:
            self.lora_id_to_request_ids[lora_id].discard(req_id)
            if len(self.lora_id_to_request_ids[lora_id]) == 0:
                self.lora_id_to_request_ids.pop(lora_id)
                self.lora_id_to_lora_request.pop(lora_id)
            self.request_lora_mapping[req_index] = 0

        self.has_allowed_token_ids.discard(req_id)
        if self.allowed_token_ids_mask_cpu_tensor is not None:
            # False means we don't fill with -inf.
            self.allowed_token_ids_mask_cpu_tensor[req_index].fill_(False)
        self.bad_words_token_ids.pop(req_index, None)
        self.pooling_params.pop(req_id, None)
        return req_index

    def swap_states(self, i1: int, i2: int) -> None:
        self.batch_update_builder.moved.append(
            (i1, i2, MoveDirectionality.SWAP))
        old_id_i1 = self._req_ids[i1]
        old_id_i2 = self._req_ids[i2]
        self._req_ids[i1], self._req_ids[i2] =\
            self._req_ids[i2], self._req_ids[i1] # noqa
        self.req_output_token_ids[i1], self.req_output_token_ids[i2] =\
            self.req_output_token_ids[i2], self.req_output_token_ids[i1]
        assert old_id_i1 is not None and old_id_i2 is not None
        self.req_id_to_index[old_id_i1], self.req_id_to_index[old_id_i2] =\
            self.req_id_to_index[old_id_i2], self.req_id_to_index[old_id_i1]
        self.num_tokens[i1], self.num_tokens[i2] =\
            self.num_tokens[i2], self.num_tokens[i1]
        self.num_tokens_no_spec[i1], self.num_tokens_no_spec[i2] =\
            self.num_tokens_no_spec[i2], self.num_tokens_no_spec[i1]
        self.num_prompt_tokens[i1], self.num_prompt_tokens[i2] =\
            self.num_prompt_tokens[i2], self.num_prompt_tokens[i1]
        self.num_computed_tokens_cpu[i1], self.num_computed_tokens_cpu[i2] =\
            self.num_computed_tokens_cpu[i2], self.num_computed_tokens_cpu[i1]
        self.temperature_cpu[i1], self.temperature_cpu[i2] =\
            self.temperature_cpu[i2], self.temperature_cpu[i1]
        self.top_p_cpu[i1], self.top_p_cpu[i2] =\
            self.top_p_cpu[i2], self.top_p_cpu[i1]
        self.top_k_cpu[i1], self.top_k_cpu[i2] =\
            self.top_k_cpu[i2], self.top_k_cpu[i1]
        self.frequency_penalties_cpu[i1], self.frequency_penalties_cpu[i2] =\
            self.frequency_penalties_cpu[i2], self.frequency_penalties_cpu[i1]
        self.presence_penalties_cpu[i1], self.presence_penalties_cpu[i2] =\
            self.presence_penalties_cpu[i2], self.presence_penalties_cpu[i1]
        self.repetition_penalties_cpu[i1], self.repetition_penalties_cpu[i2] =\
            self.repetition_penalties_cpu[i2], self.repetition_penalties_cpu[i1]

        # NOTE: the following is unsafe
        # self.token_ids_cpu[i1, ...], self.token_ids_cpu[i2, ...], =\
        #     self.token_ids_cpu[i2, ...], self.token_ids_cpu[i1, ...]
        # instead, we need to temporiarily copy the data for one of the indices
        # TODO(lucas): optimize this by only copying valid indices
        tmp = self.token_ids_cpu[i1, ...].copy()
        self.token_ids_cpu[i1, ...] = self.token_ids_cpu[i2, ...]
        self.token_ids_cpu[i2, ...] = tmp

        swap_dict_values(self.generators, i1, i2)
        swap_dict_values(self.bad_words_token_ids, i1, i2)

        self.request_lora_mapping[i1], self.request_lora_mapping[i2] =\
            self.request_lora_mapping[i2], self.request_lora_mapping[i1]

        if self.allowed_token_ids_mask_cpu_tensor is not None:
            self.allowed_token_ids_mask_cpu_tensor[i1], \
                self.allowed_token_ids_mask_cpu_tensor[i2] =\
                self.allowed_token_ids_mask_cpu_tensor[i2], \
                    self.allowed_token_ids_mask_cpu_tensor[i1]
        self.block_table.swap_row(i1, i2)

    def condense(self) -> None:
        """Slide non-empty requests down into lower, empty indices.

        Any consecutive empty indices at the very end of the list are not
        filled.

        Args:
          empty_req_indices: empty indices which may be filled.

        Returns:
          swaps: list of (from,to) swap tuples for moved requests
          empty_req_indices: indices not filled by condensation
        """
        if not (empty_req_indices := self.batch_update_builder.removed):
            # All removed requests were replaced by added requests, or else no
            # requests were removed at all. No condense() needed
            return
        num_reqs = self.num_reqs
        if num_reqs == 0:
            # The batched states are empty.
            self._req_ids.clear()
            self.req_output_token_ids.clear()
            return

        # NOTE(woosuk): This function assumes that the empty_req_indices
        # is sorted in descending order.
        last_req_index = num_reqs + len(empty_req_indices) - 1
        while empty_req_indices:
            # Find the largest non-empty index.
            while last_req_index in empty_req_indices:
                last_req_index -= 1

            # Find the smallest empty index.
            empty_index = self.batch_update_builder.peek_removed()
            assert empty_index is not None
            if empty_index >= last_req_index:
                break

            # Move active request down into empty request
            # index.
            self.batch_update_builder.pop_removed()
            self.batch_update_builder.moved.append(
                (last_req_index, empty_index,
                 MoveDirectionality.UNIDIRECTIONAL))
            req_id = self._req_ids[last_req_index]
            output_token_ids = self.req_output_token_ids[last_req_index]
            assert req_id is not None
            self._req_ids[empty_index] = req_id
            self._req_ids[last_req_index] = None
            self.req_output_token_ids[empty_index] = output_token_ids
            self.req_output_token_ids[last_req_index] = None
            self.req_id_to_index[req_id] = empty_index

            num_tokens = self.num_tokens[last_req_index]
            self.token_ids_cpu[empty_index, :num_tokens] = self.token_ids_cpu[
                last_req_index, :num_tokens]
            self.num_tokens[empty_index] = num_tokens
            self.num_tokens_no_spec[empty_index] = self.num_tokens_no_spec[
                last_req_index]
            self.num_prompt_tokens[empty_index] = self.num_prompt_tokens[
                last_req_index]
            self.num_computed_tokens_cpu[
                empty_index] = self.num_computed_tokens_cpu[last_req_index]
            self.block_table.move_row(last_req_index, empty_index)
            self.temperature_cpu[empty_index] = self.temperature_cpu[
                last_req_index]
            self.top_p_cpu[empty_index] = self.top_p_cpu[last_req_index]
            self.top_k_cpu[empty_index] = self.top_k_cpu[last_req_index]
            self.frequency_penalties_cpu[
                empty_index] = self.frequency_penalties_cpu[last_req_index]
            self.presence_penalties_cpu[
                empty_index] = self.presence_penalties_cpu[last_req_index]
            self.repetition_penalties_cpu[
                empty_index] = self.repetition_penalties_cpu[last_req_index]
            generator = self.generators.pop(last_req_index, None)
            if generator is not None:
                self.generators[empty_index] = generator

            self.request_lora_mapping[empty_index] = self.request_lora_mapping[
                last_req_index]

            # TODO convert these to LogitsProcessors
            if self.allowed_token_ids_mask_cpu_tensor is not None:
                self.allowed_token_ids_mask_cpu_tensor[
                    empty_index] = self.allowed_token_ids_mask_cpu_tensor[
                        last_req_index]

            bad_words_token_ids = self.bad_words_token_ids.pop(
                last_req_index, None)
            if bad_words_token_ids is not None:
                self.bad_words_token_ids[empty_index] = bad_words_token_ids

            # Decrement last_req_index since it is now empty.
            last_req_index -= 1

        # Trim lists to the batch size.
        del self._req_ids[self.num_reqs:]
        del self.req_output_token_ids[self.num_reqs:]

    def refresh_metadata(self):
        """Apply batch updates, reset input batch at end of step
        
        * Apply batch add/remove/permute to logits procs' states
        * If batch state is modified, update sampling metadata
        """
        batch_update = self.batch_update_builder.get_and_reset(self.num_reqs)
        for logit_proc in self.logitsprocs.all:
            logit_proc.update_state(batch_update)
        if batch_update:
            self.sampling_metadata = self._make_sampling_metadata()

    def _make_sampling_metadata(self) -> SamplingMetadata:
        num_reqs = self.num_reqs
        if not self.all_greedy:
            temperature = copy_slice(self.temperature_cpu_tensor,
                                     self.temperature, num_reqs)
        else:
            temperature = None
        if not self.no_top_p:
            copy_slice(self.top_p_cpu_tensor, self.top_p, num_reqs)
        if not self.no_top_k:
            copy_slice(self.top_k_cpu_tensor, self.top_k, num_reqs)

        if not self.no_penalties:
            # Since syncing these tensors is expensive only copy them
            # if necessary i.e. if there are requests which require
            # penalties to be applied during sampling.
            copy_slice(self.frequency_penalties_cpu_tensor,
                       self.frequency_penalties, num_reqs)
            copy_slice(self.presence_penalties_cpu_tensor,
                       self.presence_penalties, num_reqs)
            copy_slice(self.repetition_penalties_cpu_tensor,
                       self.repetition_penalties, num_reqs)

        needs_prompt_token_ids = (not self.no_penalties or
                                  (self.num_reqs > 0
                                   and self.logits_processing_needs_token_ids))
        if needs_prompt_token_ids:
            # The prompt tokens are used only for applying penalties or
            # step pooling during the sampling/pooling process.
            # Hence copy these tensors only when there are requests which
            # need penalties/step_pooler to be applied.
            prompt_token_ids = self._make_prompt_token_ids_tensor()
        else:
            prompt_token_ids = None

        allowed_token_ids_mask: Optional[torch.Tensor] = None
        if not self.no_allowed_token_ids:
            assert self.allowed_token_ids_mask is not None
            copy_slice(self.allowed_token_ids_mask_cpu_tensor,
                       self.allowed_token_ids_mask, num_reqs)
            allowed_token_ids_mask = self.allowed_token_ids_mask[:num_reqs]

        return SamplingMetadata(
            temperature=temperature,
            all_greedy=self.all_greedy,
            all_random=self.all_random,
            top_p=None if self.no_top_p else self.top_p[:num_reqs],
            top_k=None if self.no_top_k else self.top_k[:num_reqs],
            generators=self.generators,
            max_num_logprobs=self.max_num_logprobs,
            prompt_token_ids=prompt_token_ids,
            frequency_penalties=self.frequency_penalties[:num_reqs],
            presence_penalties=self.presence_penalties[:num_reqs],
            repetition_penalties=self.repetition_penalties[:num_reqs],
            output_token_ids=cast(list[list[int]], self.req_output_token_ids),
            no_penalties=self.no_penalties,
            allowed_token_ids_mask=allowed_token_ids_mask,
            bad_words_token_ids=self.bad_words_token_ids,
            logitsprocs=self.logitsprocs,
        )

    @property
    def pooling_metadata(self) -> PoolingMetadata:
        if len(self.pooling_params) == 0:
            pooling_params = []
        else:
            # Note, for now this assumes that all request in the batch
            # are either sampling or pooling requests
            assert len(self.req_ids) == len(self.pooling_params)
            pooling_params = [
                self.pooling_params[req_id] for req_id in self.req_ids
            ]

        return PoolingMetadata(
            prompt_lens=torch.from_numpy(
                self.num_prompt_tokens[:self.num_reqs]).to(self.device),
            prompt_token_ids=self.sampling_metadata.prompt_token_ids,
            pooling_params=pooling_params,
        )

    def _make_prompt_token_ids_tensor(self) -> torch.Tensor:
        max_prompt_len = self.num_prompt_tokens[:self.num_reqs].max()
        prompt_token_ids_cpu_tensor = torch.empty(
            (self.num_reqs, max_prompt_len),
            device="cpu",
            dtype=torch.int64,
            pin_memory=self.pin_memory,
        )
        prompt_token_ids = prompt_token_ids_cpu_tensor.numpy()
        prompt_token_ids[:] = self.token_ids_cpu[:self.
                                                 num_reqs, :max_prompt_len]
        # Use the value of vocab_size as a pad since we don't have a
        # token_id of this value.
        for i in range(self.num_reqs):
            prompt_token_ids[i, self.num_prompt_tokens[i]:] = self.vocab_size
        return prompt_token_ids_cpu_tensor.to(device=self.device,
                                              non_blocking=True)

    def make_lora_inputs(
        self, num_scheduled_tokens: np.ndarray
    ) -> tuple[tuple[int, ...], tuple[int, ...], set[LoRARequest]]:
        """
        Given the num_scheduled_tokens for each request in the batch, return
        datastructures used to activate the current LoRAs.
        Returns:
            1. prompt_lora_mapping: A tuple of size self.num_reqs where,
               prompt_lora_mapping[i] is the LoRA id to use for the ith prompt.
            2. token_lora_mapping: A tuple of size np.sum(num_scheduled_tokens)
               where, token_lora_mapping[i] is the LoRA id to use for ith token.
            3. lora_requests: Set of relevant LoRA requests.
        """

        req_lora_mapping = self.request_lora_mapping[:self.num_reqs]
        prompt_lora_mapping = tuple(req_lora_mapping)
        token_lora_mapping = tuple(
            req_lora_mapping.repeat(num_scheduled_tokens))
        active_lora_requests: set[LoRARequest] = set(
            self.lora_id_to_lora_request.values())

        return prompt_lora_mapping, token_lora_mapping, active_lora_requests

    @property
    def num_reqs(self) -> int:
        return len(self.req_id_to_index)

    @property
    def all_greedy(self) -> bool:
        return len(self.random_reqs) == 0

    @property
    def all_random(self) -> bool:
        return len(self.greedy_reqs) == 0

    @property
    def no_top_p(self) -> bool:
        return len(self.top_p_reqs) == 0

    @property
    def no_top_k(self) -> bool:
        return len(self.top_k_reqs) == 0

    @property
    def no_penalties(self) -> bool:
        return (len(self.presence_penalties_reqs) == 0
                and len(self.frequency_penalties_reqs) == 0
                and len(self.repetition_penalties_reqs) == 0)

    @property
    def max_num_logprobs(self) -> Optional[int]:
        return max(self.num_logprobs.values()) if self.num_logprobs else None

    @property
    def no_prompt_logprob(self) -> bool:
        return not self.num_prompt_logprobs

    @property
    def no_allowed_token_ids(self) -> bool:
        return len(self.has_allowed_token_ids) == 0<|MERGE_RESOLUTION|>--- conflicted
+++ resolved
@@ -267,8 +267,8 @@
         return req_index
 
     def add_request(
-        self,
-        request: "CachedRequestState",
+            self,
+            request: "CachedRequestState",
     ) -> int:
         req_index = self._register_add_request(request)
 
@@ -286,11 +286,11 @@
         num_prompt_tokens = len(request.prompt_token_ids)
         self.num_prompt_tokens[req_index] = num_prompt_tokens
         self.token_ids_cpu[
-            req_index, :num_prompt_tokens] = request.prompt_token_ids
+        req_index, :num_prompt_tokens] = request.prompt_token_ids
         start_idx = num_prompt_tokens
         end_idx = start_idx + len(request.output_token_ids)
         self.token_ids_cpu[req_index,
-                           start_idx:end_idx] = request.output_token_ids
+        start_idx:end_idx] = request.output_token_ids
         # Number of token ids in token_ids_cpu.
         # NOTE(woosuk): This may include spec decode tokens.
         self.num_tokens[req_index] = request.num_tokens
@@ -300,64 +300,6 @@
         self.num_computed_tokens_cpu[req_index] = request.num_computed_tokens
         self.block_table.add_row(request.block_ids, req_index)
 
-<<<<<<< HEAD
-        sampling_params = request.sampling_params
-        if sampling_params.sampling_type == SamplingType.GREEDY:
-            # Avoid later division by zero.
-            self.temperature_cpu[req_index] = -1.0
-            self.greedy_reqs.add(req_id)
-        else:
-            self.temperature_cpu[req_index] = sampling_params.temperature
-            self.random_reqs.add(req_id)
-
-        self.top_p_cpu[req_index] = sampling_params.top_p
-        if sampling_params.top_p < 1:
-            self.top_p_reqs.add(req_id)
-        top_k = sampling_params.top_k
-        if 0 < top_k < self.vocab_size:
-            self.top_k_reqs.add(req_id)
-        else:
-            top_k = self.vocab_size
-        self.top_k_cpu[req_index] = top_k
-        self.min_p_cpu[req_index] = sampling_params.min_p
-        self.frequency_penalties_cpu[
-            req_index] = sampling_params.frequency_penalty
-        if sampling_params.min_p > _SAMPLING_EPS:
-            self.min_p_reqs.add(req_id)
-        if sampling_params.frequency_penalty != 0.0:
-            self.frequency_penalties_reqs.add(req_id)
-        self.presence_penalties_cpu[
-            req_index] = sampling_params.presence_penalty
-        if sampling_params.presence_penalty != 0.0:
-            self.presence_penalties_reqs.add(req_id)
-        self.repetition_penalties_cpu[
-            req_index] = sampling_params.repetition_penalty
-        if sampling_params.repetition_penalty != 1.0:
-            self.repetition_penalties_reqs.add(req_id)
-        if sampling_params.min_tokens:
-            self.min_tokens[req_index] = (sampling_params.min_tokens,
-                                          sampling_params.all_stop_token_ids)
-
-        # NOTE(woosuk): self.generators should not include the requests that
-        # do not have their own generator.
-        if request.generator is not None:
-            self.generators[req_index] = request.generator
-
-        if sampling_params.logprobs is not None:
-            self.num_logprobs[req_id] = sampling_params.logprobs
-        if sampling_params.prompt_logprobs is not None:
-            self.num_prompt_logprobs[req_id] = sampling_params.prompt_logprobs
-        if sampling_params.logit_bias is not None:
-            self.logit_bias[req_index] = sampling_params.logit_bias
-
-        if sampling_params.additional_heads:
-            self.run_additional_heads[req_index] = True
-
-        if sampling_params.allowed_token_ids:
-            self.has_allowed_token_ids.add(req_id)
-            if self.allowed_token_ids_mask_cpu_tensor is None:
-                # Lazy allocation for this tensor, which can be large.
-=======
         if sampling_params := request.sampling_params:
             if (self.is_spec_decode
                     and is_spec_decode_unsupported(sampling_params)):
@@ -403,6 +345,9 @@
                 self.num_prompt_logprobs[
                     req_id] = sampling_params.prompt_logprobs
 
+            if sampling_params.additional_heads:
+                self.run_additional_heads[req_index] = True
+
             if sampling_params.allowed_token_ids:
                 self.has_allowed_token_ids.add(req_id)
                 if self.allowed_token_ids_mask_cpu_tensor is None:
@@ -419,7 +364,6 @@
                         dtype=torch.bool,
                         device="cpu")
                 self.allowed_token_ids_mask_cpu_tensor[req_index] = True
->>>>>>> a5dd03c1
                 # False means we don't fill with -inf.
                 self.allowed_token_ids_mask_cpu_tensor[req_index][
                     sampling_params.allowed_token_ids] = False
@@ -448,7 +392,7 @@
 
     def remove_request(self, req_id: str) -> Optional[int]:
         """This method must always be followed by a call to condense().
-        
+
         Args:
           req_id: request to remove
 
@@ -474,6 +418,7 @@
         self.generators.pop(req_index, None)
         self.num_logprobs.pop(req_id, None)
         self.num_prompt_logprobs.pop(req_id, None)
+        self.run_additional_heads.pop(req_index, None)
         self.run_additional_heads.pop(req_index, None)
         self.in_progress_prompt_logprobs_cpu.pop(req_id, None)
 
@@ -650,7 +595,7 @@
 
     def refresh_metadata(self):
         """Apply batch updates, reset input batch at end of step
-        
+
         * Apply batch add/remove/permute to logits procs' states
         * If batch state is modified, update sampling metadata
         """
