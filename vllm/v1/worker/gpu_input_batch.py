# SPDX-License-Identifier: Apache-2.0
# Datastructures defining an input batch

from dataclasses import dataclass
from typing import Optional, cast

import numpy as np
import torch

from vllm.lora.request import LoRARequest
from vllm.multimodal.inputs import MultiModalKwargs, PlaceholderRange
from vllm.pooling_params import PoolingParams
from vllm.sampling_params import SamplingParams, SamplingType
from vllm.utils import swap_dict_values
from vllm.v1.outputs import LogprobsTensors
from vllm.v1.pool.metadata import PoolingMetadata
from vllm.v1.sample.metadata import SamplingMetadata
from vllm.v1.utils import copy_slice
from vllm.v1.worker.block_table import BlockTable

_SAMPLING_EPS = 1e-5


@dataclass
class CachedRequestState:

    req_id: str
    prompt_token_ids: list[int]
<<<<<<< HEAD
    token_type_ids: Optional[list[int]]
    prompt: Optional[str]
=======
>>>>>>> cfe45320
    mm_inputs: list[MultiModalKwargs]
    mm_positions: list[PlaceholderRange]
    sampling_params: Optional[SamplingParams]
    pooling_params: Optional[PoolingParams]
    generator: Optional[torch.Generator]

    block_ids: list[int]
    num_computed_tokens: int
    output_token_ids: list[int]

    mrope_positions: Optional[torch.Tensor] = None
    mrope_position_delta: Optional[int] = None

    lora_request: Optional[LoRARequest] = None

    def __post_init__(self):
        self.num_prompt_tokens = len(self.prompt_token_ids)

    @property
    def num_tokens(self) -> int:
        return self.num_prompt_tokens + len(self.output_token_ids)

    def get_token_id(self, idx: int) -> int:
        if idx < self.num_prompt_tokens:
            return self.prompt_token_ids[idx]
        else:
            return self.output_token_ids[idx - self.num_prompt_tokens]


class InputBatch:

    def __init__(
        self,
        max_num_reqs: int,
        max_model_len: int,
        max_num_blocks_per_req: int,
        device: torch.device,
        pin_memory: bool,
        vocab_size: int,
    ):
        self.max_num_reqs = max_num_reqs
        self.max_model_len = max_model_len
        self.max_num_blocks_per_req = max_num_blocks_per_req
        self.device = device
        self.pin_memory = pin_memory
        self.vocab_size = vocab_size

        self._req_ids: list[Optional[str]] = []
        self.req_id_to_index: dict[str, int] = {}

        # TODO(woosuk): This buffer could be too large if max_model_len is big.
        # Find a way to reduce the CPU memory usage.
        # This buffer is not directly transferred to the GPU, so it does not
        # need to be pinned.
        self.token_ids_cpu_tensor = torch.zeros(
            (max_num_reqs, max_model_len),
            device="cpu",
            dtype=torch.int32,
            pin_memory=False,
        )
        self.token_ids_cpu = self.token_ids_cpu_tensor.numpy()
        self.token_type_ids_cpu_tensor = None
        self._token_type_ids_cpu = None
        self.num_tokens = np.zeros(max_num_reqs, dtype=np.int32)
        self.num_tokens_no_spec = np.zeros(max_num_reqs, dtype=np.int32)
        self.num_prompt_tokens = np.zeros(max_num_reqs, dtype=np.int32)
        self.num_computed_tokens_cpu_tensor = torch.zeros(
            (max_num_reqs, ),
            device="cpu",
            dtype=torch.int32,
            pin_memory=pin_memory,
        )
        self.num_computed_tokens_cpu = \
            self.num_computed_tokens_cpu_tensor.numpy()

        # Block table.
        self.block_table = BlockTable(
            max_num_reqs=max_num_reqs,
            max_num_blocks_per_req=max_num_blocks_per_req,
            pin_memory=pin_memory,
            device=device,
        )

        # Sampling-related.
        self.temperature = torch.empty((max_num_reqs, ),
                                       dtype=torch.float32,
                                       device=device)
        self.temperature_cpu_tensor = torch.empty((max_num_reqs, ),
                                                  dtype=torch.float32,
                                                  device="cpu",
                                                  pin_memory=pin_memory)
        self.temperature_cpu = self.temperature_cpu_tensor.numpy()
        self.greedy_reqs: set[str] = set()
        self.random_reqs: set[str] = set()

        self.top_p = torch.empty((max_num_reqs, ),
                                 dtype=torch.float32,
                                 device=device)
        self.top_p_cpu_tensor = torch.empty((max_num_reqs, ),
                                            dtype=torch.float32,
                                            device="cpu",
                                            pin_memory=pin_memory)
        self.top_p_cpu = self.top_p_cpu_tensor.numpy()
        self.top_p_reqs: set[str] = set()

        self.top_k = torch.empty((max_num_reqs, ),
                                 dtype=torch.int32,
                                 device=device)
        self.top_k_cpu_tensor = torch.empty((max_num_reqs, ),
                                            dtype=torch.int32,
                                            device="cpu",
                                            pin_memory=pin_memory)
        self.top_k_cpu = self.top_k_cpu_tensor.numpy()
        self.top_k_reqs: set[str] = set()

        self.min_p = torch.empty((max_num_reqs, ),
                                 dtype=torch.float32,
                                 device=device)
        self.min_p_cpu_tensor = torch.empty((max_num_reqs, ),
                                            dtype=torch.float32,
                                            device="cpu",
                                            pin_memory=pin_memory)
        self.min_p_cpu = self.min_p_cpu_tensor.numpy()
        self.min_p_reqs: set[str] = set()

        # Frequency penalty related data structures
        self.frequency_penalties = torch.empty((max_num_reqs, ),
                                               dtype=torch.float,
                                               device=device)
        self.frequency_penalties_cpu_tensor = torch.empty(
            (max_num_reqs, ),
            dtype=torch.float,
            device="cpu",
            pin_memory=pin_memory)
        self.frequency_penalties_cpu = \
            self.frequency_penalties_cpu_tensor.numpy()
        self.frequency_penalties_reqs: set[str] = set()

        # Presence penalty related data structures
        self.presence_penalties = torch.empty((max_num_reqs, ),
                                              dtype=torch.float,
                                              device=device)
        self.presence_penalties_cpu_tensor = torch.empty((max_num_reqs, ),
                                                         dtype=torch.float,
                                                         device="cpu",
                                                         pin_memory=pin_memory)
        self.presence_penalties_cpu = self.presence_penalties_cpu_tensor.numpy(
        )
        self.presence_penalties_reqs: set[str] = set()

        # Repetition penalty related data structures
        self.repetition_penalties = torch.empty((max_num_reqs, ),
                                                dtype=torch.float,
                                                device=device)
        self.repetition_penalties_cpu_tensor = torch.empty(
            (max_num_reqs, ),
            dtype=torch.float,
            device="cpu",
            pin_memory=pin_memory)
        self.repetition_penalties_cpu = \
            self.repetition_penalties_cpu_tensor.numpy()
        self.repetition_penalties_reqs: set[str] = set()

        # req_index -> (min_tokens, stop_token_ids)
        self.min_tokens: dict[int, tuple[int, set[int]]] = {}

        # lora related
        self.request_lora_mapping = np.zeros((self.max_num_reqs, ),
                                             dtype=np.int32)
        self.lora_id_to_request_ids: dict[int, set[str]] = {}
        self.lora_id_to_lora_request: dict[int, LoRARequest] = {}

        # req_index -> generator
        # NOTE(woosuk): The indices of the requests that do not have their own
        # generator should not be included in the dictionary.
        self.generators: dict[int, torch.Generator] = {}

        self.num_logprobs: dict[str, int] = {}
        # NOTE(rob): num_prompt_logprobs only includes reqs
        # that are currently in the prefill phase.
        self.num_prompt_logprobs: dict[str, int] = {}

        # To accumulate prompt logprobs tensor chunks across prefill steps.
        self.in_progress_prompt_logprobs_cpu: dict[str, LogprobsTensors] = {}

        self.logit_bias: list[Optional[dict[int,
                                            float]]] = [None] * max_num_reqs
        self.has_allowed_token_ids: set[str] = set()
        # NOTE(lufang): In the mask tensor, if the corresponding token allowed,
        # the value is False. Since we use masked_fill_ to set -inf.
        self.allowed_token_ids_mask: Optional[torch.Tensor] = None
        self.allowed_token_ids_mask_cpu_tensor: Optional[torch.Tensor] = None

        # req_index -> bad_words_token_ids
        self.bad_words_token_ids: dict[int, list[list[int]]] = {}

        self.req_output_token_ids: list[Optional[list[int]]] = []

        # This is updated each time the batch constituents change.
        self.sampling_metadata = self._make_sampling_metadata()

        self.pooling_reqs: set[str] = set()

    @property
    def token_type_ids_cpu(self) -> np.ndarray:
        if self._token_type_ids_cpu is None:
            self.token_type_ids_cpu_tensor = torch.zeros(
                self.token_ids_cpu_tensor.shape,
                device="cpu",
                dtype=torch.int8,
                pin_memory=False,
            )
            self._token_type_ids_cpu = cast(
                torch.Tensor, self.token_type_ids_cpu_tensor).numpy()
        return self._token_type_ids_cpu

    def has_token_types(self) -> bool:
        return self._token_type_ids_cpu is not None

    @property
    def req_ids(self) -> list[str]:
        # None elements should only be present transiently
        # while performing state updates to the batch.
        return cast(list[str], self._req_ids)

    def add_request(
        self,
        request: "CachedRequestState",
        req_index: Optional[int] = None,
    ) -> None:
        if req_index is None:
            req_index = self.num_reqs
        assert req_index < self.max_num_reqs

        req_id = request.req_id
        if req_index == len(self._req_ids):
            self._req_ids.append(req_id)
            self.req_output_token_ids.append(request.output_token_ids)
        else:
            self._req_ids[req_index] = req_id
            self.req_output_token_ids[req_index] = request.output_token_ids

        self.req_id_to_index[req_id] = req_index

        # Copy the prompt token ids and output token ids.
        num_prompt_tokens = len(request.prompt_token_ids)
        self.num_prompt_tokens[req_index] = num_prompt_tokens
        self.token_ids_cpu[
            req_index, :num_prompt_tokens] = request.prompt_token_ids
        if request.token_type_ids is not None:
            self.token_type_ids_cpu[
                req_index, :num_prompt_tokens] = request.token_type_ids
        start_idx = num_prompt_tokens
        end_idx = start_idx + len(request.output_token_ids)
        self.token_ids_cpu[req_index,
                           start_idx:end_idx] = request.output_token_ids
        # Number of token ids in token_ids_cpu.
        # NOTE(woosuk): This may include spec decode tokens.
        self.num_tokens[req_index] = request.num_tokens
        # Number of tokens without spec decode tokens.
        self.num_tokens_no_spec[req_index] = request.num_tokens

        self.num_computed_tokens_cpu[req_index] = request.num_computed_tokens
        self.block_table.add_row(request.block_ids, req_index)

        if sampling_params := request.sampling_params:
            if sampling_params.sampling_type == SamplingType.GREEDY:
                # Avoid later division by zero.
                self.temperature_cpu[req_index] = -1.0
                self.greedy_reqs.add(req_id)
            else:
                self.temperature_cpu[req_index] = sampling_params.temperature
                self.random_reqs.add(req_id)

            self.top_p_cpu[req_index] = sampling_params.top_p
            if sampling_params.top_p < 1:
                self.top_p_reqs.add(req_id)
            top_k = sampling_params.top_k
            if 0 < top_k < self.vocab_size:
                self.top_k_reqs.add(req_id)
            else:
                top_k = self.vocab_size
            self.top_k_cpu[req_index] = top_k
            self.min_p_cpu[req_index] = sampling_params.min_p
            self.frequency_penalties_cpu[
                req_index] = sampling_params.frequency_penalty
            if sampling_params.min_p > _SAMPLING_EPS:
                self.min_p_reqs.add(req_id)
            if sampling_params.frequency_penalty != 0.0:
                self.frequency_penalties_reqs.add(req_id)
            self.presence_penalties_cpu[
                req_index] = sampling_params.presence_penalty
            if sampling_params.presence_penalty != 0.0:
                self.presence_penalties_reqs.add(req_id)
            self.repetition_penalties_cpu[
                req_index] = sampling_params.repetition_penalty
            if sampling_params.repetition_penalty != 1.0:
                self.repetition_penalties_reqs.add(req_id)
            if sampling_params.min_tokens:
                self.min_tokens[req_index] = (
                    sampling_params.min_tokens,
                    sampling_params.all_stop_token_ids)

            # NOTE(woosuk): self.generators should not include the requests that
            # do not have their own generator.
            if request.generator is not None:
                self.generators[req_index] = request.generator

            if sampling_params.logprobs is not None:
                self.num_logprobs[req_id] = sampling_params.logprobs
            if sampling_params.prompt_logprobs is not None:
                self.num_prompt_logprobs[
                    req_id] = sampling_params.prompt_logprobs
            if sampling_params.logit_bias is not None:
                self.logit_bias[req_index] = sampling_params.logit_bias

            if sampling_params.allowed_token_ids:
                self.has_allowed_token_ids.add(req_id)
                if self.allowed_token_ids_mask_cpu_tensor is None:
                    # Lazy allocation for this tensor, which can be large.
                    # False means we don't fill with -inf.
                    self.allowed_token_ids_mask = torch.zeros(
                        self.max_num_reqs,
                        self.vocab_size,
                        dtype=torch.bool,
                        device=self.device)
                    self.allowed_token_ids_mask_cpu_tensor = torch.zeros(
                        self.max_num_reqs,
                        self.vocab_size,
                        dtype=torch.bool,
                        device="cpu")
                self.allowed_token_ids_mask_cpu_tensor[req_index] = True
                # False means we don't fill with -inf.
                self.allowed_token_ids_mask_cpu_tensor[req_index][
                    sampling_params.allowed_token_ids] = False

            if sampling_params.bad_words_token_ids:
                self.bad_words_token_ids[
                    req_index] = sampling_params.bad_words_token_ids
        else:
            self.pooling_reqs.add(req_id)

        # Add request lora ID
        if request.lora_request:
            lora_id = request.lora_request.lora_int_id
            if lora_id not in self.lora_id_to_request_ids:
                self.lora_id_to_request_ids[lora_id] = set()

            self.request_lora_mapping[req_index] = lora_id
            self.lora_id_to_request_ids[lora_id].add(request.req_id)
            self.lora_id_to_lora_request[lora_id] = request.lora_request
        else:
            # No LoRA
            self.request_lora_mapping[req_index] = 0

    def remove_request(self, req_id: str) -> Optional[int]:
        """This method must always be followed by a call to condense()."""

        req_index = self.req_id_to_index.pop(req_id, None)
        if req_index is None:
            return None
        self._req_ids[req_index] = None
        self.req_output_token_ids[req_index] = None

        self.greedy_reqs.discard(req_id)
        self.random_reqs.discard(req_id)
        self.top_p_reqs.discard(req_id)
        self.top_k_reqs.discard(req_id)
        self.min_p_reqs.discard(req_id)
        self.min_tokens.pop(req_index, None)
        self.frequency_penalties_reqs.discard(req_id)
        self.presence_penalties_reqs.discard(req_id)
        self.repetition_penalties_reqs.discard(req_id)
        self.generators.pop(req_index, None)
        self.num_logprobs.pop(req_id, None)
        self.num_prompt_logprobs.pop(req_id, None)
        self.in_progress_prompt_logprobs_cpu.pop(req_id, None)

        # LoRA
        lora_id = self.request_lora_mapping[req_index]
        if lora_id != 0:
            self.lora_id_to_request_ids[lora_id].discard(req_id)
            if len(self.lora_id_to_request_ids[lora_id]) == 0:
                self.lora_id_to_request_ids.pop(lora_id)
                self.lora_id_to_lora_request.pop(lora_id)
            self.request_lora_mapping[req_index] = 0

        self.logit_bias[req_index] = None
        self.has_allowed_token_ids.discard(req_id)
        if self.allowed_token_ids_mask_cpu_tensor is not None:
            # False means we don't fill with -inf.
            self.allowed_token_ids_mask_cpu_tensor[req_index].fill_(False)
        self.bad_words_token_ids.pop(req_index, None)
        self.pooling_reqs.discard(req_id)
        return req_index

    def swap_states(self, i1: int, i2: int) -> None:
        old_id_i1 = self._req_ids[i1]
        old_id_i2 = self._req_ids[i2]
        self._req_ids[i1], self._req_ids[i2] =\
            self._req_ids[i2], self._req_ids[i1] # noqa
        self.req_output_token_ids[i1], self.req_output_token_ids[i2] =\
            self.req_output_token_ids[i2], self.req_output_token_ids[i1]
        assert old_id_i1 is not None and old_id_i2 is not None
        self.req_id_to_index[old_id_i1], self.req_id_to_index[old_id_i2] =\
            self.req_id_to_index[old_id_i2], self.req_id_to_index[old_id_i1]
        self.num_tokens[i1], self.num_tokens[i2] =\
            self.num_tokens[i2], self.num_tokens[i1]
        self.num_tokens_no_spec[i1], self.num_tokens_no_spec[i2] =\
            self.num_tokens_no_spec[i2], self.num_tokens_no_spec[i1]
        self.num_prompt_tokens[i1], self.num_prompt_tokens[i2] =\
            self.num_prompt_tokens[i2], self.num_prompt_tokens[i1]
        self.num_computed_tokens_cpu[i1], self.num_computed_tokens_cpu[i2] =\
            self.num_computed_tokens_cpu[i2], self.num_computed_tokens_cpu[i1]
        self.temperature_cpu[i1], self.temperature_cpu[i2] =\
            self.temperature_cpu[i2], self.temperature_cpu[i1]
        self.top_p_cpu[i1], self.top_p_cpu[i2] =\
            self.top_p_cpu[i2], self.top_p_cpu[i1]
        self.top_k_cpu[i1], self.top_k_cpu[i2] =\
            self.top_k_cpu[i2], self.top_k_cpu[i1]
        self.frequency_penalties_cpu[i1], self.frequency_penalties_cpu[i2] =\
            self.frequency_penalties_cpu[i2], self.frequency_penalties_cpu[i1]
        self.presence_penalties_cpu[i1], self.presence_penalties_cpu[i2] =\
            self.presence_penalties_cpu[i2], self.presence_penalties_cpu[i1]
        self.repetition_penalties_cpu[i1], self.repetition_penalties_cpu[i2] =\
            self.repetition_penalties_cpu[i2], self.repetition_penalties_cpu[i1]
        self.min_p_cpu[i1], self.min_p_cpu[i2] =\
            self.min_p_cpu[i2], self.min_p_cpu[i1]

        # NOTE: the following is unsafe
        # self.token_ids_cpu[i1, ...], self.token_ids_cpu[i2, ...], =\
        #     self.token_ids_cpu[i2, ...], self.token_ids_cpu[i1, ...]
        # instead, we need to temporiarily copy the data for one of the indices
        # TODO(lucas): optimize this by only copying valid indices
        tmp = self.token_ids_cpu[i1, ...].copy()
        self.token_ids_cpu[i1, ...] = self.token_ids_cpu[i2, ...]
        self.token_ids_cpu[i2, ...] = tmp
        if self.has_token_types():
            tmp2 = self.token_type_ids_cpu[i1, ...].copy()
            self.token_type_ids_cpu[i1, ...] = self.token_type_ids_cpu[i2, ...]
            self.token_type_ids_cpu[i2, ...] = tmp2

        swap_dict_values(self.generators, i1, i2)
        swap_dict_values(self.min_tokens, i1, i2)
        swap_dict_values(self.bad_words_token_ids, i1, i2)

        self.request_lora_mapping[i1], self.request_lora_mapping[i2] =\
            self.request_lora_mapping[i2], self.request_lora_mapping[i1]
        self.logit_bias[i1], self.logit_bias[i2] =\
            self.logit_bias[i2], self.logit_bias[i1]

        if self.allowed_token_ids_mask_cpu_tensor is not None:
            self.allowed_token_ids_mask_cpu_tensor[i1], \
                self.allowed_token_ids_mask_cpu_tensor[i2] =\
                self.allowed_token_ids_mask_cpu_tensor[i2], \
                    self.allowed_token_ids_mask_cpu_tensor[i1]
        self.block_table.swap_row(i1, i2)

    def condense(self, empty_req_indices: list[int]) -> None:
        num_reqs = self.num_reqs
        if num_reqs == 0:
            # The batched states are empty.
            self._req_ids.clear()
            self.req_output_token_ids.clear()
            return

        # NOTE(woosuk): This function assumes that the empty_req_indices
        # is sorted in descending order.
        last_req_index = num_reqs + len(empty_req_indices) - 1
        while empty_req_indices:
            # Find the largest non-empty index.
            while last_req_index in empty_req_indices:
                last_req_index -= 1

            # Find the smallest empty index.
            empty_index = empty_req_indices.pop()
            if empty_index >= last_req_index:
                break

            # Swap the states.
            req_id = self._req_ids[last_req_index]
            output_token_ids = self.req_output_token_ids[last_req_index]
            assert req_id is not None
            self._req_ids[empty_index] = req_id
            self._req_ids[last_req_index] = None
            self.req_output_token_ids[empty_index] = output_token_ids
            self.req_output_token_ids[last_req_index] = None
            self.req_id_to_index[req_id] = empty_index

            num_tokens = self.num_tokens[last_req_index]
            self.token_ids_cpu[empty_index, :num_tokens] = self.token_ids_cpu[
                last_req_index, :num_tokens]
            if self.has_token_types():
                self.token_type_ids_cpu[empty_index, :num_tokens] = \
                    self.token_type_ids_cpu[last_req_index, :num_tokens]
            self.num_tokens[empty_index] = num_tokens
            self.num_tokens_no_spec[empty_index] = self.num_tokens_no_spec[
                last_req_index]
            self.num_prompt_tokens[empty_index] = self.num_prompt_tokens[
                last_req_index]
            self.num_computed_tokens_cpu[
                empty_index] = self.num_computed_tokens_cpu[last_req_index]
            self.block_table.move_row(last_req_index, empty_index)
            self.temperature_cpu[empty_index] = self.temperature_cpu[
                last_req_index]
            self.top_p_cpu[empty_index] = self.top_p_cpu[last_req_index]
            self.top_k_cpu[empty_index] = self.top_k_cpu[last_req_index]
            self.frequency_penalties_cpu[
                empty_index] = self.frequency_penalties_cpu[last_req_index]
            self.presence_penalties_cpu[
                empty_index] = self.presence_penalties_cpu[last_req_index]
            self.repetition_penalties_cpu[
                empty_index] = self.repetition_penalties_cpu[last_req_index]
            self.min_p_cpu[empty_index] = self.min_p_cpu[last_req_index]
            generator = self.generators.pop(last_req_index, None)
            if generator is not None:
                self.generators[empty_index] = generator

            min_token = self.min_tokens.pop(last_req_index, None)
            if min_token is not None:
                self.min_tokens[empty_index] = min_token

            self.request_lora_mapping[empty_index] = self.request_lora_mapping[
                last_req_index]

            self.logit_bias[empty_index] = self.logit_bias[last_req_index]

            if self.allowed_token_ids_mask_cpu_tensor is not None:
                self.allowed_token_ids_mask_cpu_tensor[
                    empty_index] = self.allowed_token_ids_mask_cpu_tensor[
                        last_req_index]

            bad_words_token_ids = self.bad_words_token_ids.pop(
                last_req_index, None)
            if bad_words_token_ids is not None:
                self.bad_words_token_ids[empty_index] = bad_words_token_ids
            # Decrement last_req_index since it is now empty.
            last_req_index -= 1

        # Trim lists to the batch size.
        del self._req_ids[self.num_reqs:]
        del self.req_output_token_ids[self.num_reqs:]

    def refresh_sampling_metadata(self):
        self.sampling_metadata = self._make_sampling_metadata()

    def _make_sampling_metadata(self) -> SamplingMetadata:
        num_reqs = self.num_reqs
        if not self.all_greedy:
            temperature = copy_slice(self.temperature_cpu_tensor,
                                     self.temperature, num_reqs)
        else:
            temperature = None
        if not self.no_top_p:
            copy_slice(self.top_p_cpu_tensor, self.top_p, num_reqs)
        if not self.no_top_k:
            copy_slice(self.top_k_cpu_tensor, self.top_k, num_reqs)
        if not self.no_min_p:
            copy_slice(self.min_p_cpu_tensor, self.min_p, num_reqs)

        if not self.no_penalties:
            # Since syncing these tensors is expensive only copy them
            # if necessary i.e. if there are requests which require
            # penalties to be applied during sampling.
            copy_slice(self.frequency_penalties_cpu_tensor,
                       self.frequency_penalties, num_reqs)
            copy_slice(self.presence_penalties_cpu_tensor,
                       self.presence_penalties, num_reqs)
            copy_slice(self.repetition_penalties_cpu_tensor,
                       self.repetition_penalties, num_reqs)

            # The prompt tokens are used only for applying penalties during
            # the sampling process. Hence copy these tensors only when
            # there are requests which need penalties to be applied.
            prompt_token_ids = self._make_prompt_token_ids_tensor()
        else:
            prompt_token_ids = None

        allowed_token_ids_mask: Optional[torch.Tensor] = None
        if not self.no_allowed_token_ids:
            assert self.allowed_token_ids_mask is not None
            copy_slice(self.allowed_token_ids_mask_cpu_tensor,
                       self.allowed_token_ids_mask, num_reqs)
            allowed_token_ids_mask = self.allowed_token_ids_mask[:num_reqs]

        return SamplingMetadata(
            temperature=temperature,
            all_greedy=self.all_greedy,
            all_random=self.all_random,
            top_p=None if self.no_top_p else self.top_p[:num_reqs],
            top_k=None if self.no_top_k else self.top_k[:num_reqs],
            min_p=None if self.no_min_p else self.min_p[:num_reqs],
            generators=self.generators,
            max_num_logprobs=self.max_num_logprobs,
            prompt_token_ids=prompt_token_ids,
            frequency_penalties=self.frequency_penalties[:num_reqs],
            presence_penalties=self.presence_penalties[:num_reqs],
            repetition_penalties=self.repetition_penalties[:num_reqs],
            output_token_ids=cast(list[list[int]], self.req_output_token_ids),
            min_tokens=self.min_tokens,
            no_penalties=self.no_penalties,
            logit_bias=self.logit_bias[:num_reqs],
            allowed_token_ids_mask=allowed_token_ids_mask,
            bad_words_token_ids=self.bad_words_token_ids,
        )

    @property
    def pooling_metadata(self) -> PoolingMetadata:
        return PoolingMetadata(
            prompt_lens=torch.from_numpy(
                self.num_prompt_tokens[:self.num_reqs]).to(self.device),
            prompt_token_ids=self.sampling_metadata.prompt_token_ids,
        )

    def _make_prompt_token_ids_tensor(self) -> torch.Tensor:
        max_prompt_len = self.num_prompt_tokens[:self.num_reqs].max()
        prompt_token_ids_cpu_tensor = torch.empty(
            (self.num_reqs, max_prompt_len),
            device="cpu",
            dtype=torch.int64,
            pin_memory=self.pin_memory,
        )
        prompt_token_ids = prompt_token_ids_cpu_tensor.numpy()
        prompt_token_ids[:] = self.token_ids_cpu[:self.
                                                 num_reqs, :max_prompt_len]
        # Use the value of vocab_size as a pad since we don't have a
        # token_id of this value.
        for i in range(self.num_reqs):
            prompt_token_ids[i, self.num_prompt_tokens[i]:] = self.vocab_size
        return prompt_token_ids_cpu_tensor.to(device=self.device,
                                              non_blocking=True)

    def make_lora_inputs(
        self, num_scheduled_tokens: np.ndarray
    ) -> tuple[tuple[int, ...], tuple[int, ...], set[LoRARequest]]:
        """
        Given the num_scheduled_tokens for each request in the batch, return
        datastructures used to activate the current LoRAs.
        Returns:
            1. prompt_lora_mapping: A tuple of size self.num_reqs where,
               prompt_lora_mapping[i] is the LoRA id to use for the ith prompt.
            2. token_lora_mapping: A tuple of size np.sum(num_scheduled_tokens)
               where, token_lora_mapping[i] is the LoRA id to use for ith token.
            3. lora_requests: Set of relevant LoRA requests.
        """

        req_lora_mapping = self.request_lora_mapping[:self.num_reqs]
        prompt_lora_mapping = tuple(req_lora_mapping)
        token_lora_mapping = tuple(
            req_lora_mapping.repeat(num_scheduled_tokens))
        active_lora_requests: set[LoRARequest] = set(
            self.lora_id_to_lora_request.values())

        return prompt_lora_mapping, token_lora_mapping, active_lora_requests

    @property
    def num_reqs(self) -> int:
        return len(self.req_id_to_index)

    @property
    def all_greedy(self) -> bool:
        return len(self.random_reqs) == 0

    @property
    def all_random(self) -> bool:
        return len(self.greedy_reqs) == 0

    @property
    def no_top_p(self) -> bool:
        return len(self.top_p_reqs) == 0

    @property
    def no_top_k(self) -> bool:
        return len(self.top_k_reqs) == 0

    @property
    def no_min_p(self) -> bool:
        return len(self.min_p_reqs) == 0

    @property
    def no_penalties(self) -> bool:
        return (len(self.presence_penalties_reqs) == 0
                and len(self.frequency_penalties_reqs) == 0
                and len(self.repetition_penalties_reqs) == 0)

    @property
    def max_num_logprobs(self) -> Optional[int]:
        return max(self.num_logprobs.values()) if self.num_logprobs else None

    @property
    def no_prompt_logprob(self) -> bool:
        return not self.num_prompt_logprobs

    @property
    def no_allowed_token_ids(self) -> bool:
        return len(self.has_allowed_token_ids) == 0<|MERGE_RESOLUTION|>--- conflicted
+++ resolved
@@ -26,11 +26,7 @@
 
     req_id: str
     prompt_token_ids: list[int]
-<<<<<<< HEAD
     token_type_ids: Optional[list[int]]
-    prompt: Optional[str]
-=======
->>>>>>> cfe45320
     mm_inputs: list[MultiModalKwargs]
     mm_positions: list[PlaceholderRange]
     sampling_params: Optional[SamplingParams]
