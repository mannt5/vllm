# SPDX-License-Identifier: Apache-2.0
# Datastructures defining an input batch

from dataclasses import dataclass
from typing import TYPE_CHECKING, Dict, List, Optional, Set, Tuple, cast

import numpy as np
import torch

from vllm.lora.request import LoRARequest
from vllm.multimodal import MultiModalKwargs
from vllm.sampling_params import SamplingParams, SamplingType
from vllm.v1.sample.metadata import SamplingMetadata
from vllm.v1.utils import copy_slice
from vllm.v1.worker.block_table import BlockTable

_SAMPLING_EPS = 1e-5

if TYPE_CHECKING:
    from vllm.multimodal.inputs import PlaceholderRange


@dataclass
class CachedRequestState:

    req_id: str
    prompt_token_ids: List[int]
    prompt: Optional[str]
    mm_inputs: List[MultiModalKwargs]
    mm_positions: List["PlaceholderRange"]
    sampling_params: SamplingParams
    generator: Optional[torch.Generator]

    block_ids: List[int]
    num_computed_tokens: int
    output_token_ids: List[int]

    mrope_positions: Optional[torch.Tensor] = None
    mrope_position_delta: Optional[int] = None

    lora_request: Optional[LoRARequest] = None

    @property
    def num_tokens(self) -> int:
        return len(self.prompt_token_ids) + len(self.output_token_ids)


class InputBatch:

    def __init__(
        self,
        max_num_reqs: int,
        max_model_len: int,
        max_num_blocks_per_req: int,
        device: torch.device,
        pin_memory: bool,
        vocab_size: int,
    ):
        self.max_num_reqs = max_num_reqs
        self.max_model_len = max_model_len
        self.max_num_blocks_per_req = max_num_blocks_per_req
        self.device = device
        self.pin_memory = pin_memory
        self.vocab_size = vocab_size

        self._req_ids: List[Optional[str]] = []
        self.req_id_to_index: Dict[str, int] = {}

        # TODO(woosuk): This buffer could be too large if max_model_len is big.
        # Find a way to reduce the CPU memory usage.
        # This buffer is not directly transferred to the GPU, so it does not
        # need to be pinned.
        self.token_ids_cpu_tensor = torch.zeros(
            (max_num_reqs, max_model_len),
            device="cpu",
            dtype=torch.int32,
            pin_memory=False,
        )
        self.token_ids_cpu = self.token_ids_cpu_tensor.numpy()
        self.num_tokens = np.zeros(max_num_reqs, dtype=np.int32)
        self.num_tokens_no_spec = np.zeros(max_num_reqs, dtype=np.int32)
        self.num_prompt_tokens = np.zeros(max_num_reqs, dtype=np.int32)
        self.num_computed_tokens_cpu_tensor = torch.zeros(
            (max_num_reqs, ),
            device="cpu",
            dtype=torch.int32,
            pin_memory=pin_memory,
        )
        self.num_computed_tokens_cpu = \
            self.num_computed_tokens_cpu_tensor.numpy()

        # Block table.
        self.block_table = BlockTable(
            max_num_reqs=max_num_reqs,
            max_model_len=max_model_len,
            max_num_blocks_per_req=max_num_blocks_per_req,
            pin_memory=pin_memory,
            device=device,
        )

        # Sampling-related.
        self.temperature = torch.empty((max_num_reqs, ),
                                       dtype=torch.float32,
                                       device=device)
        self.temperature_cpu_tensor = torch.empty((max_num_reqs, ),
                                                  dtype=torch.float32,
                                                  device="cpu",
                                                  pin_memory=pin_memory)
        self.temperature_cpu = self.temperature_cpu_tensor.numpy()
        self.greedy_reqs: Set[str] = set()
        self.random_reqs: Set[str] = set()

        self.top_p = torch.empty((max_num_reqs, ),
                                 dtype=torch.float32,
                                 device=device)
        self.top_p_cpu_tensor = torch.empty((max_num_reqs, ),
                                            dtype=torch.float32,
                                            device="cpu",
                                            pin_memory=pin_memory)
        self.top_p_cpu = self.top_p_cpu_tensor.numpy()
        self.top_p_reqs: Set[str] = set()

        self.top_k = torch.empty((max_num_reqs, ),
                                 dtype=torch.int32,
                                 device=device)
        self.top_k_cpu_tensor = torch.empty((max_num_reqs, ),
                                            dtype=torch.int32,
                                            device="cpu",
                                            pin_memory=pin_memory)
        self.top_k_cpu = self.top_k_cpu_tensor.numpy()
        self.top_k_reqs: Set[str] = set()

        self.min_p = torch.empty((max_num_reqs, ),
                                 dtype=torch.float32,
                                 device=device)
        self.min_p_cpu_tensor = torch.empty((max_num_reqs, ),
                                            dtype=torch.float32,
                                            device="cpu",
                                            pin_memory=pin_memory)
        self.min_p_cpu = self.min_p_cpu_tensor.numpy()
        self.min_p_reqs: Set[str] = set()

        # Frequency penalty related data structures
        self.frequency_penalties = torch.empty((max_num_reqs, ),
                                               dtype=torch.float,
                                               device=device)
        self.frequency_penalties_cpu_tensor = torch.empty(
            (max_num_reqs, ),
            dtype=torch.float,
            device="cpu",
            pin_memory=pin_memory)
        self.frequency_penalties_cpu = \
            self.frequency_penalties_cpu_tensor.numpy()
        self.frequency_penalties_reqs: Set[str] = set()

        # Presence penalty related data structures
        self.presence_penalties = torch.empty((max_num_reqs, ),
                                              dtype=torch.float,
                                              device=device)
        self.presence_penalties_cpu_tensor = torch.empty((max_num_reqs, ),
                                                         dtype=torch.float,
                                                         device="cpu",
                                                         pin_memory=pin_memory)
        self.presence_penalties_cpu = self.presence_penalties_cpu_tensor.numpy(
        )
        self.presence_penalties_reqs: Set[str] = set()

        # Repetition penalty related data structures
        self.repetition_penalties = torch.empty((max_num_reqs, ),
                                                dtype=torch.float,
                                                device=device)
        self.repetition_penalties_cpu_tensor = torch.empty(
            (max_num_reqs, ),
            dtype=torch.float,
            device="cpu",
            pin_memory=pin_memory)
        self.repetition_penalties_cpu = \
            self.repetition_penalties_cpu_tensor.numpy()
        self.repetition_penalties_reqs: Set[str] = set()

        # req_index -> (min_tokens, stop_token_ids)
        self.min_tokens: Dict[int, Tuple[int, Set[int]]] = {}

        # lora related
        self.request_lora_mapping = np.zeros((self.max_num_reqs, ),
                                             dtype=np.int32)
        self.lora_id_to_request_ids: Dict[int, Set[str]] = {}
        self.lora_id_to_lora_request: Dict[int, LoRARequest] = {}

        # req_index -> generator
        # NOTE(woosuk): The indices of the requests that do not have their own
        # generator should not be included in the dictionary.
        self.generators: Dict[int, torch.Generator] = {}

        self.num_logprobs: Dict[str, int] = {}
        # NOTE(rob): num_prompt_logprobs only includes reqs
        # that are currently in the prefill phase.
        self.num_prompt_logprobs: Dict[str, int] = {}

        self.logit_bias: List[Optional[Dict[int,
                                            float]]] = [None] * max_num_reqs
        self.has_allowed_token_ids: Set[str] = set()
        self.allowed_token_ids_mask: Optional[torch.Tensor] = None
        self.allowed_token_ids_mask_cpu_tensor: Optional[torch.Tensor] = None

        self.req_output_token_ids: List[Optional[List[int]]] = []

        # This is updated each time the batch constituents change.
        self.sampling_metadata = self._make_sampling_metadata()

    @property
    def req_ids(self) -> List[str]:
        # None elements should only be present transiently
        # while performing state updates to the batch.
        return cast(List[str], self._req_ids)

    def add_request(
        self,
        request: "CachedRequestState",
        req_index: Optional[int] = None,
    ) -> None:
        if req_index is None:
            req_index = self.num_reqs
        assert req_index < self.max_num_reqs

        req_id = request.req_id
        if req_index == len(self._req_ids):
            self._req_ids.append(req_id)
            self.req_output_token_ids.append(request.output_token_ids)
        else:
            self._req_ids[req_index] = req_id
            self.req_output_token_ids[req_index] = request.output_token_ids

        self.req_id_to_index[req_id] = req_index

        # Copy the prompt token ids and output token ids.
        num_prompt_tokens = len(request.prompt_token_ids)
        self.num_prompt_tokens[req_index] = num_prompt_tokens
        self.token_ids_cpu[
            req_index, :num_prompt_tokens] = request.prompt_token_ids
        start_idx = num_prompt_tokens
        end_idx = start_idx + len(request.output_token_ids)
        self.token_ids_cpu[req_index,
                           start_idx:end_idx] = request.output_token_ids
        # Number of token ids in token_ids_cpu.
        # NOTE(woosuk): This may include spec decode tokens.
        self.num_tokens[req_index] = request.num_tokens
        # Number of tokens without spec decode tokens.
        self.num_tokens_no_spec[req_index] = request.num_tokens

        self.num_computed_tokens_cpu[req_index] = request.num_computed_tokens
        self.block_table.add_row(req_index, request.block_ids)

        sampling_params = request.sampling_params
        if sampling_params.sampling_type == SamplingType.GREEDY:
            # Avoid later division by zero.
            self.temperature_cpu[req_index] = -1.0
            self.greedy_reqs.add(req_id)
        else:
            self.temperature_cpu[req_index] = sampling_params.temperature
            self.random_reqs.add(req_id)

        self.top_p_cpu[req_index] = sampling_params.top_p
        if sampling_params.top_p < 1:
            self.top_p_reqs.add(req_id)
        self.top_k_cpu[req_index] = sampling_params.top_k
        if sampling_params.top_k > 0:
            self.top_k_reqs.add(req_id)
        self.min_p_cpu[req_index] = sampling_params.min_p
        self.frequency_penalties_cpu[
            req_index] = sampling_params.frequency_penalty
        if sampling_params.min_p > _SAMPLING_EPS:
            self.min_p_reqs.add(req_id)
        if sampling_params.frequency_penalty != 0.0:
            self.frequency_penalties_reqs.add(req_id)
        self.presence_penalties_cpu[
            req_index] = sampling_params.presence_penalty
        if sampling_params.presence_penalty != 0.0:
            self.presence_penalties_reqs.add(req_id)
        self.repetition_penalties_cpu[
            req_index] = sampling_params.repetition_penalty
        if sampling_params.repetition_penalty != 1.0:
            self.repetition_penalties_reqs.add(req_id)
        if sampling_params.min_tokens:
            self.min_tokens[req_index] = (sampling_params.min_tokens,
                                          sampling_params.all_stop_token_ids)

        # NOTE(woosuk): self.generators should not include the requests that
        # do not have their own generator.
        if request.generator is not None:
            self.generators[req_index] = request.generator

        if sampling_params.logprobs is not None:
            self.num_logprobs[req_id] = sampling_params.logprobs
        if sampling_params.prompt_logprobs is not None:
            self.num_prompt_logprobs[req_id] = sampling_params.prompt_logprobs
        if sampling_params.logit_bias is not None:
            self.logit_bias[req_index] = sampling_params.logit_bias

        if sampling_params.allowed_token_ids:
            self.has_allowed_token_ids.add(req_id)
            if self.allowed_token_ids_mask_cpu_tensor is None:
                # Lazy allocation for this tensor, which can be large.
                self.allowed_token_ids_mask = torch.zeros(self.max_num_reqs,
                                                          self.vocab_size,
                                                          dtype=torch.bool,
                                                          device=self.device)
                self.allowed_token_ids_mask_cpu_tensor = torch.zeros(
                    self.max_num_reqs,
                    self.vocab_size,
                    dtype=torch.bool,
                    device="cpu")
            self.allowed_token_ids_mask_cpu_tensor[req_index][
                sampling_params.allowed_token_ids] = True

        # Add request lora ID
        if request.lora_request:
            lora_id = request.lora_request.lora_int_id
            if lora_id not in self.lora_id_to_request_ids:
                self.lora_id_to_request_ids[lora_id] = set()

            self.request_lora_mapping[req_index] = lora_id
            self.lora_id_to_request_ids[lora_id].add(request.req_id)
            self.lora_id_to_lora_request[lora_id] = request.lora_request
        else:
            # No LoRA
            self.request_lora_mapping[req_index] = 0

    def remove_request(self, req_id: str) -> Optional[int]:
        """This method must always be followed by a call to condense()."""

        req_index = self.req_id_to_index.pop(req_id, None)
        if req_index is None:
            return None
        self._req_ids[req_index] = None
        self.req_output_token_ids[req_index] = None

        self.greedy_reqs.discard(req_id)
        self.random_reqs.discard(req_id)
        self.top_p_reqs.discard(req_id)
        self.top_k_reqs.discard(req_id)
        self.min_p_reqs.discard(req_id)
        self.min_tokens.pop(req_index, None)
        self.frequency_penalties_reqs.discard(req_id)
        self.presence_penalties_reqs.discard(req_id)
        self.repetition_penalties_reqs.discard(req_id)
        self.generators.pop(req_index, None)
        self.num_logprobs.pop(req_id, None)
        self.num_prompt_logprobs.pop(req_id, None)

        # LoRA
        lora_id = self.request_lora_mapping[req_index]
        if lora_id != 0:
            self.lora_id_to_request_ids[lora_id].discard(req_id)
            if len(self.lora_id_to_request_ids[lora_id]) == 0:
                self.lora_id_to_request_ids.pop(lora_id)
                self.lora_id_to_lora_request.pop(lora_id)
            self.request_lora_mapping[req_index] = 0

        self.logit_bias[req_index] = None
        self.has_allowed_token_ids.discard(req_id)
        if self.allowed_token_ids_mask_cpu_tensor is not None:
            self.allowed_token_ids_mask_cpu_tensor[req_index].fill_(False)
        return req_index

    def swap_states(self, i1: int, i2: int) -> None:
        old_id_i1 = self._req_ids[i1]
        old_id_i2 = self._req_ids[i2]
        self._req_ids[i1], self._req_ids[i2] =\
            self._req_ids[i2], self._req_ids[i1] # noqa
        self.req_output_token_ids[i1], self.req_output_token_ids[i2] =\
            self.req_output_token_ids[i2], self.req_output_token_ids[i1]
<<<<<<< HEAD
        if old_id_i1 is not None and old_id_i2 is not None:
            self.req_id_to_index[old_id_i1], self.req_id_to_index[old_id_i2] =\
                self.req_id_to_index[old_id_i2], self.req_id_to_index[old_id_i1]
=======
        assert old_id_i1 is not None and old_id_i2 is not None
        self.req_id_to_index[old_id_i1], self.req_id_to_index[old_id_i2] =\
            self.req_id_to_index[old_id_i2], self.req_id_to_index[old_id_i1]
>>>>>>> 29c06c7b
        self.num_tokens[i1], self.num_tokens[i2] =\
            self.num_tokens[i2], self.num_tokens[i1]
        self.token_ids_cpu[i1, ...], self.token_ids_cpu[i2, ...], =\
            self.token_ids_cpu[i2, ...], self.token_ids_cpu[i1, ...]
        self.num_tokens_no_spec[i1], self.num_tokens_no_spec[i2] =\
            self.num_tokens_no_spec[i2], self.num_tokens_no_spec[i1]
        self.num_prompt_tokens[i1], self.num_prompt_tokens[i2] =\
            self.num_prompt_tokens[i2], self.num_prompt_tokens[i1]
        self.num_computed_tokens_cpu[i1], self.num_computed_tokens_cpu[i2] =\
            self.num_computed_tokens_cpu[i2], self.num_computed_tokens_cpu[i1]
        self.temperature_cpu[i1], self.temperature_cpu[i2] =\
            self.temperature_cpu[i2], self.temperature_cpu[i1]
        self.top_p_cpu[i1], self.top_p_cpu[i2] =\
            self.top_p_cpu[i2], self.top_p_cpu[i1]
        self.top_k_cpu[i1], self.top_k_cpu[i2] =\
            self.top_k_cpu[i2], self.top_k_cpu[i1]
        self.frequency_penalties_cpu[i1], self.frequency_penalties_cpu[i2] =\
            self.frequency_penalties_cpu[i2], self.frequency_penalties_cpu[i1]
        self.presence_penalties_cpu[i1], self.presence_penalties_cpu[i2] =\
            self.presence_penalties_cpu[i2], self.presence_penalties_cpu[i1]
        self.repetition_penalties_cpu[i1], self.repetition_penalties_cpu[i2] =\
            self.repetition_penalties_cpu[i2], self.repetition_penalties_cpu[i1]
        self.min_p_cpu[i1], self.min_p_cpu[i2] =\
            self.min_p_cpu[i2], self.min_p_cpu[i1]
        self.generators[i1], self.generators[i2] =\
            self.generators[i2], self.generators[i1]
        self.min_tokens[i1], self.min_tokens[i2] =\
            self.min_tokens[i2], self.min_tokens[i1]
        self.request_lora_mapping[i1], self.request_lora_mapping[i2] =\
            self.request_lora_mapping[i2], self.request_lora_mapping[i1]
        self.logit_bias[i1], self.logit_bias[i2] =\
            self.logit_bias[i2], self.logit_bias[i1]
        self.block_table.swap_row(i1, i2)

    def condense(self, empty_req_indices: List[int]) -> None:
        num_reqs = self.num_reqs
        if num_reqs == 0:
            # The batched states are empty.
            self._req_ids.clear()
            self.req_output_token_ids.clear()
            return

        # NOTE(woosuk): This function assumes that the empty_req_indices
        # is sorted in descending order.
        last_req_index = num_reqs + len(empty_req_indices) - 1
        while empty_req_indices:
            # Find the largest non-empty index.
            while last_req_index in empty_req_indices:
                last_req_index -= 1

            # Find the smallest empty index.
            empty_index = empty_req_indices.pop()
            if empty_index >= last_req_index:
                break

            # Swap the states.
            req_id = self._req_ids[last_req_index]
            output_token_ids = self.req_output_token_ids[last_req_index]
            assert req_id is not None
            self._req_ids[empty_index] = req_id
            self._req_ids[last_req_index] = None
            self.req_output_token_ids[empty_index] = output_token_ids
            self.req_output_token_ids[last_req_index] = None
            self.req_id_to_index[req_id] = empty_index

            num_tokens = self.num_tokens[last_req_index]
            self.token_ids_cpu[empty_index, :num_tokens] = self.token_ids_cpu[
                last_req_index, :num_tokens]
            self.num_tokens[empty_index] = num_tokens
            self.num_tokens_no_spec[empty_index] = self.num_tokens_no_spec[
                last_req_index]
            self.num_prompt_tokens[empty_index] = self.num_prompt_tokens[
                last_req_index]
            self.num_computed_tokens_cpu[
                empty_index] = self.num_computed_tokens_cpu[last_req_index]
            self.block_table.move_row(last_req_index, empty_index)
            self.temperature_cpu[empty_index] = self.temperature_cpu[
                last_req_index]
            self.top_p_cpu[empty_index] = self.top_p_cpu[last_req_index]
            self.top_k_cpu[empty_index] = self.top_k_cpu[last_req_index]
            self.frequency_penalties_cpu[
                empty_index] = self.frequency_penalties_cpu[last_req_index]
            self.presence_penalties_cpu[
                empty_index] = self.presence_penalties_cpu[last_req_index]
            self.repetition_penalties_cpu[
                empty_index] = self.repetition_penalties_cpu[last_req_index]
            self.min_p_cpu[empty_index] = self.min_p_cpu[last_req_index]
            generator = self.generators.pop(last_req_index, None)
            if generator is not None:
                self.generators[empty_index] = generator

            min_token = self.min_tokens.pop(last_req_index, None)
            if min_token is not None:
                self.min_tokens[empty_index] = min_token

            self.request_lora_mapping[empty_index] = self.request_lora_mapping[
                last_req_index]

            self.logit_bias[empty_index] = self.logit_bias[last_req_index]

            if self.allowed_token_ids_mask_cpu_tensor is not None:
                self.allowed_token_ids_mask_cpu_tensor[
                    empty_index] = self.allowed_token_ids_mask_cpu_tensor[
                        last_req_index]

            # Decrement last_req_index since it is now empty.
            last_req_index -= 1

        # Trim lists to the batch size.
        del self._req_ids[self.num_reqs:]
        del self.req_output_token_ids[self.num_reqs:]

    def refresh_sampling_metadata(self):
        self.sampling_metadata = self._make_sampling_metadata()

    def _make_sampling_metadata(self) -> SamplingMetadata:
        num_reqs = self.num_reqs
        if not self.all_greedy:
            temperature = copy_slice(self.temperature_cpu_tensor,
                                     self.temperature, num_reqs)
        else:
            temperature = None
        if not self.no_top_p:
            copy_slice(self.top_p_cpu_tensor, self.top_p, num_reqs)
        if not self.no_top_k:
            copy_slice(self.top_k_cpu_tensor, self.top_k, num_reqs)
        if not self.no_min_p:
            copy_slice(self.min_p_cpu_tensor, self.min_p, num_reqs)

        if not self.no_penalties:
            # Since syncing these tensors is expensive only copy them
            # if necessary i.e. if there are requests which require
            # penalties to be applied during sampling.
            copy_slice(self.frequency_penalties_cpu_tensor,
                       self.frequency_penalties, num_reqs)
            copy_slice(self.presence_penalties_cpu_tensor,
                       self.presence_penalties, num_reqs)
            copy_slice(self.repetition_penalties_cpu_tensor,
                       self.repetition_penalties, num_reqs)

            # The prompt tokens are used only for applying penalties during
            # the sampling process. Hence copy these tensors only when
            # there are requests which need penalties to be applied.
            prompt_token_ids = self._make_prompt_token_ids_tensor()
        else:
            prompt_token_ids = None

        allowed_token_ids_mask: Optional[torch.Tensor] = None
        if not self.no_allowed_token_ids:
            assert self.allowed_token_ids_mask is not None
            copy_slice(self.allowed_token_ids_mask_cpu_tensor,
                       self.allowed_token_ids_mask, num_reqs)
            allowed_token_ids_mask = self.allowed_token_ids_mask[:num_reqs]

        return SamplingMetadata(
            temperature=temperature,
            all_greedy=self.all_greedy,
            all_random=self.all_random,
            top_p=None if self.no_top_p else self.top_p[:num_reqs],
            top_k=None if self.no_top_k else self.top_k[:num_reqs],
            min_p=None if self.no_min_p else self.min_p[:num_reqs],
            generators=self.generators,
            max_num_logprobs=self.max_num_logprobs,
            prompt_token_ids=prompt_token_ids,
            frequency_penalties=self.frequency_penalties[:num_reqs],
            presence_penalties=self.presence_penalties[:num_reqs],
            repetition_penalties=self.repetition_penalties[:num_reqs],
            output_token_ids=cast(List[List[int]], self.req_output_token_ids),
            spec_token_ids=None,
            min_tokens=self.min_tokens,
            no_penalties=self.no_penalties,
            logit_bias=self.logit_bias[:num_reqs],
            allowed_token_ids_mask=allowed_token_ids_mask,
        )

    def get_sampling_metadata(
        self,
        req_id_to_spec_token_ids: Dict[str, List[int]],
    ) -> SamplingMetadata:
        # Set the new spec token ids in the cached sampling metadata.
        self.sampling_metadata.spec_token_ids = [
            req_id_to_spec_token_ids.get(req_id, []) for req_id in self.req_ids
        ] if req_id_to_spec_token_ids else None
        return self.sampling_metadata

    def _make_prompt_token_ids_tensor(self) -> torch.Tensor:
        max_prompt_len = self.num_prompt_tokens[:self.num_reqs].max()
        prompt_token_ids_cpu_tensor = torch.empty(
            (self.num_reqs, max_prompt_len),
            device="cpu",
            dtype=torch.int64,
            pin_memory=self.pin_memory,
        )
        prompt_token_ids = prompt_token_ids_cpu_tensor.numpy()
        prompt_token_ids[:] = self.token_ids_cpu[:self.
                                                 num_reqs, :max_prompt_len]
        # Use the value of vocab_size as a pad since we don't have a
        # token_id of this value.
        for i in range(self.num_reqs):
            prompt_token_ids[i, self.num_prompt_tokens[i]:] = self.vocab_size
        return prompt_token_ids_cpu_tensor.to(device=self.device,
                                              non_blocking=True)

    def make_lora_inputs(
        self, num_scheduled_tokens: np.ndarray
    ) -> Tuple[Tuple[int, ...], Tuple[int, ...], Set[LoRARequest]]:
        """
        Given the num_scheduled_tokens for each request in the batch, return
        datastructures used to activate the current LoRAs.
        Returns:
            1. prompt_lora_mapping: A tuple of size self.num_reqs where,
               prompt_lora_mapping[i] is the LoRA id to use for the ith prompt.
            2. token_lora_mapping: A tuple of size np.sum(num_scheduled_tokens)
               where, token_lora_mapping[i] is the LoRA id to use for ith token.
            3. lora_requests: Set of relevant LoRA requests.
        """

        req_lora_mapping = self.request_lora_mapping[:self.num_reqs]
        prompt_lora_mapping = tuple(req_lora_mapping)
        token_lora_mapping = tuple(
            req_lora_mapping.repeat(num_scheduled_tokens))
        active_lora_requests: Set[LoRARequest] = set(
            self.lora_id_to_lora_request.values())

        return prompt_lora_mapping, token_lora_mapping, active_lora_requests

    @property
    def num_reqs(self) -> int:
        return len(self.req_id_to_index)

    @property
    def all_greedy(self) -> bool:
        return len(self.random_reqs) == 0

    @property
    def all_random(self) -> bool:
        return len(self.greedy_reqs) == 0

    @property
    def no_top_p(self) -> bool:
        return len(self.top_p_reqs) == 0

    @property
    def no_top_k(self) -> bool:
        return len(self.top_k_reqs) == 0

    @property
    def no_min_p(self) -> bool:
        return len(self.min_p_reqs) == 0

    @property
    def no_penalties(self) -> bool:
        return (len(self.presence_penalties_reqs) == 0
                and len(self.frequency_penalties_reqs) == 0
                and len(self.repetition_penalties_reqs) == 0)

    @property
    def max_num_logprobs(self) -> Optional[int]:
        return max(self.num_logprobs.values()) if self.num_logprobs else None

    @property
    def no_prompt_logprob(self) -> bool:
        return not self.num_prompt_logprobs

    @property
    def no_allowed_token_ids(self) -> bool:
        return len(self.has_allowed_token_ids) == 0<|MERGE_RESOLUTION|>--- conflicted
+++ resolved
@@ -370,15 +370,9 @@
             self._req_ids[i2], self._req_ids[i1] # noqa
         self.req_output_token_ids[i1], self.req_output_token_ids[i2] =\
             self.req_output_token_ids[i2], self.req_output_token_ids[i1]
-<<<<<<< HEAD
-        if old_id_i1 is not None and old_id_i2 is not None:
-            self.req_id_to_index[old_id_i1], self.req_id_to_index[old_id_i2] =\
-                self.req_id_to_index[old_id_i2], self.req_id_to_index[old_id_i1]
-=======
         assert old_id_i1 is not None and old_id_i2 is not None
         self.req_id_to_index[old_id_i1], self.req_id_to_index[old_id_i2] =\
             self.req_id_to_index[old_id_i2], self.req_id_to_index[old_id_i1]
->>>>>>> 29c06c7b
         self.num_tokens[i1], self.num_tokens[i2] =\
             self.num_tokens[i2], self.num_tokens[i1]
         self.token_ids_cpu[i1, ...], self.token_ids_cpu[i2, ...], =\
