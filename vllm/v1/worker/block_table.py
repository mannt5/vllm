# SPDX-License-Identifier: Apache-2.0

import numpy as np
import torch

from vllm.logger import init_logger

logger = init_logger(__name__)


class BlockTable:

    def __init__(
        self,
        max_num_reqs: int,
        max_num_blocks_per_req: int,
        pin_memory: bool,
        device: torch.device,
    ):
        self.max_num_reqs = max_num_reqs
        self.max_num_blocks_per_req = max_num_blocks_per_req
        self.pin_memory = pin_memory
        self.device = device

        self.block_table = torch.zeros(
            (max_num_reqs, max_num_blocks_per_req),
            device=self.device,
            dtype=torch.int32,
        )
        self.block_table_cpu = torch.zeros(
            (max_num_reqs, max_num_blocks_per_req),
            device="cpu",
            dtype=torch.int32,
            pin_memory=pin_memory,
        )
        self.block_table_np = self.block_table_cpu.numpy()
        self.num_blocks_per_row = np.zeros(max_num_reqs, dtype=np.int32)

    def append_row(
        self,
<<<<<<< HEAD
        row_idx: int,
        start: int,
        block_ids: list[int],
=======
        block_ids: List[int],
        row_idx: int,
>>>>>>> 82fbeae9
    ) -> None:
        if not block_ids:
            return
        num_blocks = len(block_ids)
        start = self.num_blocks_per_row[row_idx]
        self.num_blocks_per_row[row_idx] += num_blocks
        self.block_table_np[row_idx, start:start + num_blocks] = block_ids

<<<<<<< HEAD
    def add_row(self, row_idx: int, block_ids: list[int]) -> None:
        self.append_row(row_idx, 0, block_ids)
=======
    def add_row(self, block_ids: List[int], row_idx: int) -> None:
        self.num_blocks_per_row[row_idx] = 0
        self.append_row(block_ids, row_idx)
>>>>>>> 82fbeae9

    def move_row(self, src: int, tgt: int) -> None:
        num_blocks = self.num_blocks_per_row[src]
        self.block_table_np[tgt, :num_blocks] = self.block_table_np[
            src, :num_blocks]
        self.num_blocks_per_row[tgt] = num_blocks

    def swap_row(self, src: int, tgt: int) -> None:
        num_blocks_src = self.num_blocks_per_row[src]
        num_blocks_tgt = self.num_blocks_per_row[tgt]
        self.num_blocks_per_row[src] = num_blocks_tgt
        self.num_blocks_per_row[tgt] = num_blocks_src

        self.block_table_np[[src, tgt]] = self.block_table_np[[tgt, src]]

    def commit(self, num_reqs: int) -> None:
        self.block_table[:num_reqs].copy_(self.block_table_cpu[:num_reqs],
                                          non_blocking=True)

    def clear(self) -> None:
        self.block_table.fill_(0)
        self.block_table_cpu.fill_(0)

    def get_device_tensor(self) -> torch.Tensor:
        """Ruturns the device tensor of the block table."""
        return self.block_table

    def get_cpu_tensor(self) -> torch.Tensor:
        """Returns the CPU tensor of the block table."""
        return self.block_table_cpu

    def get_numpy_array(self) -> np.ndarray:
        """Returns the numpy array of the block table."""
        return self.block_table_np<|MERGE_RESOLUTION|>--- conflicted
+++ resolved
@@ -38,14 +38,8 @@
 
     def append_row(
         self,
-<<<<<<< HEAD
+        block_ids: list[int],
         row_idx: int,
-        start: int,
-        block_ids: list[int],
-=======
-        block_ids: List[int],
-        row_idx: int,
->>>>>>> 82fbeae9
     ) -> None:
         if not block_ids:
             return
@@ -54,14 +48,9 @@
         self.num_blocks_per_row[row_idx] += num_blocks
         self.block_table_np[row_idx, start:start + num_blocks] = block_ids
 
-<<<<<<< HEAD
-    def add_row(self, row_idx: int, block_ids: list[int]) -> None:
-        self.append_row(row_idx, 0, block_ids)
-=======
-    def add_row(self, block_ids: List[int], row_idx: int) -> None:
+    def add_row(self, block_ids: list[int], row_idx: int) -> None:
         self.num_blocks_per_row[row_idx] = 0
         self.append_row(block_ids, row_idx)
->>>>>>> 82fbeae9
 
     def move_row(self, src: int, tgt: int) -> None:
         num_blocks = self.num_blocks_per_row[src]
