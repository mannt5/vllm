--- conflicted
+++ resolved
@@ -1,6 +1,6 @@
 # SPDX-License-Identifier: Apache-2.0
 
-from typing import Dict, Optional
+from typing import Optional
 
 import torch
 import torch.nn as nn
@@ -51,11 +51,7 @@
         self.device: Optional[torch.device] = None
         self.model_runner: Optional[nn.Module] = None
 
-<<<<<<< HEAD
-    def get_kv_cache_spec(self) -> Dict[str, KVCacheSpec]:
-=======
     def get_kv_cache_spec(self) -> dict[str, KVCacheSpec]:
->>>>>>> abb64f0a
         """Get specifications for KV cache implementation."""
         raise NotImplementedError
 
