--- conflicted
+++ resolved
@@ -939,14 +939,9 @@
         logger.info("Compilation finished in %.2f [secs].", end - start)
         self._update_num_xla_graphs("select_hidden_states")
 
-<<<<<<< HEAD
     def _precompile_compute_logits(self) -> None:
         logger.info(
-            "Compiling select_hidden_states with different input shapes.")
-=======
-    def _precompile_sample_from_hidden(self) -> None:
-        logger.info("Compiling sampling with different num_reqs.")
->>>>>>> 0377b831
+            "Compiling compute_logits with different input shapes.")
         start = time.perf_counter()
         hsize = self.model_config.get_hidden_size()
         for num_reqs in self.num_reqs_paddings:
