# SPDX-License-Identifier: Apache-2.0
import bisect
import gc
import time
from typing import TYPE_CHECKING, Optional, cast
from unittest.mock import patch

import numpy as np
import torch
import torch.distributed
import torch.nn as nn
# TPU XLA related
import torch_xla.core.xla_model as xm
import torch_xla.runtime as xr

import vllm.envs as envs
from vllm.attention.backends.abstract import AttentionType
from vllm.attention.layer import Attention
from vllm.compilation.wrapper import TorchCompileWrapperWithCustomDispatcher
from vllm.config import VllmConfig
from vllm.forward_context import set_forward_context
from vllm.logger import init_logger
from vllm.model_executor.model_loader import get_model
from vllm.multimodal import MULTIMODAL_REGISTRY
from vllm.multimodal.inputs import (BatchedTensorInputs, MultiModalKwargs,
                                    PlaceholderRange)
from vllm.multimodal.utils import group_mm_inputs_by_modality
from vllm.sequence import IntermediateTensors
from vllm.utils import LayerBlockType, cdiv, is_pin_memory_available
from vllm.v1.attention.backends.pallas import (PallasAttentionBackend,
                                               PallasMetadata)
from vllm.v1.core.encoder_cache_manager import compute_encoder_budget
from vllm.v1.kv_cache_interface import (FullAttentionSpec, KVCacheConfig,
                                        KVCacheSpec, SlidingWindowSpec)
from vllm.v1.outputs import (EMPTY_MODEL_RUNNER_OUTPUT, LogprobsTensors,
                             ModelRunnerOutput)
from vllm.v1.sample.tpu.metadata import TPUSupportedSamplingMetadata
from vllm.v1.sample.tpu.sampler import Sampler as TPUSampler
from vllm.v1.utils import bind_kv_cache
from vllm.v1.worker.gpu_input_batch import CachedRequestState, InputBatch

from .utils import sanity_check_mm_encoder_outputs

if TYPE_CHECKING:
    from vllm.v1.core.sched.output import SchedulerOutput

logger = init_logger(__name__)

# Here we utilize the behavior that out-of-bound index is ignored.
# FIXME(woosuk): Find a more reliable way to prevent possible bugs.
_PAD_SLOT_ID = 1_000_000_000
INVALID_TOKEN_ID = -1
# Smallest output size
MIN_NUM_SEQS = 8


#########################################################
# Ways to avoid recompilation
#########################################################
#
# The model executor has two primary components:
# 1. preparing the model and sampler inputs
# 2. executing the model and sampler.
# The core idea is to avoid any TPU computation during input preparation. For
# better compilation tracking and increased flexibility, the model execution and
# sampler are divided into several distinct components.
#
# Below are the detailed steps:
#
# Step 1
# It is recommended to avoid TPU operations when preparing the model and sampler
# inputs. CPU tensors can be prepared and transferred to the XLA device using
# cpu_tensor.to(xla_device), which only triggers CPU to TPU transfers and avoids
# compilation.
#
# Step 2
# The TPU execution should be decomposed into subgraphs (4 at the moment):
# 1. the main model
# 2. selecting hidden states for each request
# 3. sampler
# 4. encoder.
# Each subgraph should be decorated in a torch.compile. This is used to make
# sure that we have the same subgraph topology in both dummy_run and
# xecute_model. The results from these subgraphs should either be passed to
# other subgraphs, or transferred from TPU to CPU using xla_tensor.cpu() for
# subsequent processing on the CPU.
#
# Step 3
# The dummy_run should be comprehensive, ensuring all potential input shapes and
# branch predictions are included as subgraph inputs to facilitate
# pre-compilation.
class TPUModelRunner:

    def __init__(
        self,
        vllm_config: VllmConfig,
        device: torch.device,
    ):
        self.vllm_config = vllm_config
        self.model_config = vllm_config.model_config
        self.cache_config = vllm_config.cache_config
        self.lora_config = vllm_config.lora_config
        self.load_config = vllm_config.load_config
        self.parallel_config = vllm_config.parallel_config
        self.scheduler_config = vllm_config.scheduler_config
        self.speculative_config = vllm_config.speculative_config
        self.prompt_adapter_config = vllm_config.prompt_adapter_config
        self.observability_config = vllm_config.observability_config
        self.device_config = vllm_config.device_config

        model_config = self.model_config
        cache_config = self.cache_config
        scheduler_config = self.scheduler_config
        parallel_config = self.parallel_config
        self.device = device
        self.check_recompilation = envs.VLLM_XLA_CHECK_RECOMPILATION

        self.enforce_eager = model_config.enforce_eager

        self.num_xla_graphs = 0
        self._update_num_xla_graphs("init")

        self.pin_memory = is_pin_memory_available()
        self.dtype = self.model_config.dtype
        self._hidden_states_dtype = self.dtype

        self.is_multimodal_model = model_config.is_multimodal_model
        self.sliding_window = model_config.get_sliding_window()
        self.block_size = cache_config.block_size
        self.max_model_len = model_config.max_model_len
        self.max_num_blocks_per_req = cdiv(self.max_model_len, self.block_size)
        # InputBatch needs to work with sampling tensors greater than padding
        # to avoid dynamic shapes. Also, avoid suboptimal alignment.
        self.max_num_reqs = max(scheduler_config.max_num_seqs, MIN_NUM_SEQS)
        self.num_tokens_paddings = _get_token_paddings(
            min_token_size=16,
            max_token_size=scheduler_config.max_num_batched_tokens,
            padding_gap=envs.VLLM_TPU_BUCKET_PADDING_GAP)
        # In case `max_num_tokens < max(num_tokens_paddings)` use the actual
        # padded max value to pre-allocate data structures and pre-compile.
        self.max_num_tokens = self.num_tokens_paddings[-1]

        # Model-related.
        self.num_attn_layers = model_config.get_num_layers_by_block_type(
            parallel_config, LayerBlockType.attention)
        self.num_query_heads = model_config.get_num_attention_heads(
            parallel_config)
        self.num_kv_heads = model_config.get_num_kv_heads(parallel_config)
        self.head_size = model_config.get_head_size()
        self.hidden_size = model_config.get_hidden_size()

        # Multi-modal data support
        self.mm_registry = MULTIMODAL_REGISTRY
        self.uses_mrope = model_config.uses_mrope
        # TODO: Support M-RoPE (e.g, Qwen2-VL)
        assert not self.uses_mrope, "TPU does not support M-RoPE yet."

        encoder_compute_budget, encoder_cache_size = compute_encoder_budget(
            model_config=model_config,
            scheduler_config=scheduler_config,
            mm_registry=self.mm_registry,
        )
        self.max_num_encoder_input_tokens = encoder_compute_budget
        self.encoder_cache_size = encoder_cache_size

        # Lazy initialization
        # self.model: nn.Module  # Set after load_model
        self.kv_caches: list[torch.Tensor] = []
        # req_id -> (input_id -> encoder_output)
        self.encoder_cache: dict[str, dict[int, torch.Tensor]] = {}

        # Request states.
        self.requests: dict[str, CachedRequestState] = {}
        # Persistent batch.
        self.input_batch = InputBatch(
            max_num_reqs=self.max_num_reqs,
            max_model_len=self.max_model_len,
            max_num_blocks_per_req=self.max_num_blocks_per_req,
            device=self.device,
            pin_memory=self.pin_memory,
            vocab_size=model_config.get_vocab_size(),
        )

        # Cached torch/numpy tensor
        # The pytorch tensor and numpy array share the same buffer.
        # Sometimes the numpy op is faster so we create both.
        self.input_ids_cpu = torch.zeros(self.max_num_tokens,
                                         dtype=torch.int32,
                                         device="cpu")
        self.input_ids_np = self.input_ids_cpu.numpy()

        self.positions_cpu = torch.zeros(self.max_num_tokens,
                                         dtype=torch.int32,
                                         device="cpu")
        self.positions_np = self.positions_cpu.numpy()

        self.slot_mapping_cpu = torch.zeros(self.max_num_tokens,
                                            dtype=torch.int64,
                                            device="cpu")
        self.slot_mapping_np = self.slot_mapping_cpu.numpy()
        self.block_table_cpu = torch.zeros(
            (self.max_num_reqs, self.max_num_blocks_per_req),
            dtype=self.input_batch.block_table.get_cpu_tensor().dtype,
            device="cpu")

        self.query_start_loc_cpu = torch.zeros(self.max_num_tokens + 1,
                                               dtype=torch.int32,
                                               device="cpu",
                                               pin_memory=self.pin_memory)
        self.query_start_loc_np = self.query_start_loc_cpu.numpy()

        self.seq_lens_cpu = torch.zeros(self.max_num_tokens,
                                        dtype=torch.int32,
                                        device="cpu",
                                        pin_memory=self.pin_memory)
        self.seq_lens_np = self.seq_lens_cpu.numpy()

        # Range tensor with values [0 .. self.max_num_tokens - 1].
        # Used to initialize positions / context_lens / seq_lens
        self.arange_np = np.arange(self.max_num_tokens, dtype=np.int32)
        self.num_reqs_paddings = _get_req_paddings(
            min_req_size=MIN_NUM_SEQS, max_req_size=self.max_num_reqs)

        # Get maximum number of mm items per modality (batch size).
        self.max_num_mm_items_by_modality = dict()
        if (self.is_multimodal_model and self.max_num_encoder_input_tokens > 0
                and self.encoder_cache_size > 0):
            max_tokens_by_modality_dict = (
                MULTIMODAL_REGISTRY.
                get_max_tokens_per_item_by_nonzero_modality(self.model_config))
            for modality, max_tokens in max_tokens_by_modality_dict.items():
                # Check how many items of this modality can be supported by
                # the encoder budget.
                encoder_budget = min(self.max_num_encoder_input_tokens,
                                     self.encoder_cache_size)

                max_num_mm_items_encoder_budget = cdiv(encoder_budget,
                                                       max_tokens)

                # Check how many items of this modality can be supported by
                # the decoder budget.
                max_mm_items_per_req = self.mm_registry.\
                    get_mm_limits_per_prompt(self.model_config)[modality]

                # NOTE: We do not consider max_num_batched_tokens on purpose
                # because the multimodal embeddings can be generated in advance
                # and chunked prefilled.
                max_num_mm_items_decoder_budget = self.max_num_reqs * \
                    max_mm_items_per_req

                max_num_mm_items = min(max_num_mm_items_encoder_budget,
                                       max_num_mm_items_decoder_budget)
                self.max_num_mm_items_by_modality[modality] = max_num_mm_items

    def _update_num_xla_graphs(self, case_str):
        check_comp = self.check_recompilation and not self.enforce_eager
        if not check_comp:
            return

        total_cached_graphs = xr.get_num_cached_compilation_graph()
        new_compiled_graphs = total_cached_graphs - self.num_xla_graphs
        if new_compiled_graphs == 0:
            return

        logger.info("Add new %d compiled XLA graphs due to %s",
                    new_compiled_graphs, case_str)
        self.num_xla_graphs += new_compiled_graphs

    def _verify_num_xla_graphs(self, case_str):
        check_comp = self.check_recompilation and not self.enforce_eager
        if not check_comp:
            return

        curr_cached_graph = xr.get_num_cached_compilation_graph()
        assert self.num_xla_graphs == curr_cached_graph, (
            "Recompilation after warm up is detected during {}."
            " num_xla_graphs = {} curr_cached_graph = {}".format(
                case_str, self.num_xla_graphs, curr_cached_graph))

    def _update_states(self, scheduler_output: "SchedulerOutput") -> bool:
        """Update the cached states and the persistent batch with the scheduler
        output.

        The updated states are used by the `_prepare_inputs` function to create
        the input GPU tensors for the model.

        Returns:
            True if there is a new/resumed/paused/finished request.
            If False, we can skip copying SamplingMetadata to the GPU.
        """
        # Remove finished requests from the cached states.
        for req_id in scheduler_output.finished_req_ids:
            self.requests.pop(req_id, None)
            self.encoder_cache.pop(req_id, None)

        # Remove the finished requests from the persistent batch.
        # NOTE(woosuk): There could be an edge case where finished_req_ids and
        # scheduled_req_ids overlap. This happens when a request is aborted and
        # then resubmitted with the same ID. In this case, we treat them as two
        # distinct requests - clearing the cached states for the first request
        # and handling the second as a new request.
        removed_req_indices: list[int] = []
        for req_id in scheduler_output.finished_req_ids:
            req_index = self.input_batch.remove_request(req_id)
            if req_index is not None:
                removed_req_indices.append(req_index)

        # Free the cached encoder outputs.
        for req_id, input_id in scheduler_output.free_encoder_input_ids:
            encoder_outputs = self.encoder_cache.get(req_id)
            if encoder_outputs is not None:
                encoder_outputs.pop(input_id, None)
                if not encoder_outputs:
                    self.encoder_cache.pop(req_id, None)

        # Remove the unscheduled requests from the persistent batch.
        # NOTE(woosuk): The unscheduled requests are either preempted requests
        # or running requests that are not scheduled in this step. We remove
        # them from the persistent batch but keep their cached states since
        # they will be scheduled again sometime in the future.
        scheduled_req_ids = scheduler_output.num_scheduled_tokens.keys()
        cached_req_ids = self.input_batch.req_id_to_index.keys()
        unscheduled_req_ids = cached_req_ids - scheduled_req_ids
        # NOTE(woosuk): The persistent batch optimization assumes that
        # consecutive batches contain mostly the same requests. If batches
        # have low request overlap (e.g., alternating between two distinct
        # sets of requests), this optimization becomes very inefficient.
        for req_id in unscheduled_req_ids:
            req_index = self.input_batch.remove_request(req_id)
            assert req_index is not None
            removed_req_indices.append(req_index)

        req_ids_to_add: list[str] = []
        # Add new requests to the cached states.
        for new_req_data in scheduler_output.scheduled_new_reqs:
            req_id = new_req_data.req_id
            sampling_params = new_req_data.sampling_params

            self.requests[req_id] = CachedRequestState(
                req_id=req_id,
                prompt_token_ids=new_req_data.prompt_token_ids,
                prompt=new_req_data.prompt,
                mm_inputs=new_req_data.mm_inputs,
                mm_positions=new_req_data.mm_positions,
                sampling_params=sampling_params,
                generator=None,
                block_ids=new_req_data.block_ids,
                num_computed_tokens=new_req_data.num_computed_tokens,
                output_token_ids=[],
                lora_request=new_req_data.lora_request,
            )

            req_ids_to_add.append(req_id)

        # Update the states of the running/resumed requests.
        for req_data in scheduler_output.scheduled_cached_reqs:
            req_id = req_data.req_id
            req_state = self.requests[req_id]

            # Update the cached states.
            req_state.num_computed_tokens = req_data.num_computed_tokens
            if not req_data.resumed_from_preemption:
                # Append the new blocks to the existing block IDs.
                req_state.block_ids.extend(req_data.new_block_ids)
            else:
                # The request is resumed from preemption.
                # Replace the existing block IDs with the new ones.
                req_state.block_ids = req_data.new_block_ids

            req_index = self.input_batch.req_id_to_index.get(req_id)
            if req_index is None:
                # The request is not in the persistent batch.
                # The request was either preempted and resumed later, or was not
                # scheduled in the previous step and needs to be added again.
                req_ids_to_add.append(req_id)
                continue

            # Update the persistent batch.
            self.input_batch.num_computed_tokens_cpu[req_index] = (
                req_data.num_computed_tokens)
            self.input_batch.block_table.append_row(req_data.new_block_ids,
                                                    req_index)

        # Add the new or resumed requests to the persistent batch.
        # The smaller empty indices are filled first.
        removed_req_indices = sorted(removed_req_indices, reverse=True)
        for req_id in req_ids_to_add:
            req_state = self.requests[req_id]
            if removed_req_indices:
                # Fill the empty index.
                req_index = removed_req_indices.pop()
            else:
                # Append to the end.
                req_index = None
            self.input_batch.add_request(req_state, req_index)

        # Condense the batched states if there are empty indices.
        if removed_req_indices:
            self.input_batch.condense(removed_req_indices)

        return len(unscheduled_req_ids) > 0 or len(req_ids_to_add) > 0

    def get_model(self) -> nn.Module:
        assert self.model is not None
        return self.model

    def get_kv_cache_spec(self) -> dict[str, KVCacheSpec]:
        """
        Generates the KVCacheSpec by parsing the kv cache format from each
        Attention module in the static forward context.
        Returns:
            KVCacheSpec: A dictionary mapping layer names to their KV cache
            format. Layers that do not need KV cache are not included.
        """

        forward_ctx = self.vllm_config.compilation_config.static_forward_context
        block_size = self.vllm_config.cache_config.block_size
        kv_cache_spec: dict[str, KVCacheSpec] = {}
        for layer_name, attn_module in forward_ctx.items():
            assert isinstance(attn_module, Attention)
            if attn_module.attn_type == AttentionType.DECODER:
                if attn_module.sliding_window is not None:
                    kv_cache_spec[layer_name] = SlidingWindowSpec(
                        block_size=block_size,
                        num_kv_heads=attn_module.num_kv_heads,
                        head_size=attn_module.head_size,
                        dtype=attn_module.dtype,
                        sliding_window=attn_module.sliding_window,
                        use_mla=False,
                    )
                else:
                    kv_cache_spec[layer_name] = FullAttentionSpec(
                        block_size=block_size,
                        num_kv_heads=attn_module.num_kv_heads,
                        head_size=attn_module.head_size,
                        dtype=attn_module.dtype,
                        use_mla=False,
                    )
            elif attn_module.attn_type in (AttentionType.ENCODER,
                                           AttentionType.ENCODER_ONLY):
                # encoder-only attention does not need KV cache.
                continue
            elif attn_module.attn_type == AttentionType.ENCODER_DECODER:
                raise NotImplementedError
            else:
                raise ValueError(
                    f"Unknown attention type: {attn_module.attn_type}")

        return kv_cache_spec

    def _prepare_inputs(self, scheduler_output: "SchedulerOutput"):
        total_num_scheduled_tokens = scheduler_output.total_num_scheduled_tokens
        assert total_num_scheduled_tokens > 0
        num_reqs = self.input_batch.num_reqs
        assert num_reqs > 0

        # Get the number of scheduled tokens for each request.
        num_scheduled_tokens_per_req = []
        max_num_scheduled_tokens_all_reqs = 0
        for req_id in self.input_batch.req_ids[:num_reqs]:
            assert req_id is not None
            num_tokens = scheduler_output.num_scheduled_tokens[req_id]
            num_scheduled_tokens_per_req.append(num_tokens)
            max_num_scheduled_tokens_all_reqs = max(
                max_num_scheduled_tokens_all_reqs, num_tokens)
        num_scheduled_tokens_per_req = np.array(num_scheduled_tokens_per_req,
                                                dtype=np.int32)
        assert max_num_scheduled_tokens_all_reqs > 0

        # Get request indices.
        # E.g., [2, 5, 3] -> [0, 0, 1, 1, 1, 1, 1, 2, 2, 2]
        # For each scheduled token, what are the corresponding req index.
        req_indices = np.repeat(self.arange_np[:num_reqs],
                                num_scheduled_tokens_per_req)

        # Get batched arange.
        # E.g., [2, 5, 3] -> [0, 1, 0, 1, 2, 3, 4, 0, 1, 2]
        # For each scheduled token, what is its position in corresponding req.
        arange = np.concatenate(
            [self.arange_np[:n] for n in num_scheduled_tokens_per_req])

        # Get positions.
        positions_np = self.positions_np[:total_num_scheduled_tokens]
        np.add(self.input_batch.num_computed_tokens_cpu[req_indices],
               arange,
               out=positions_np)

        # Get token indices.
        # E.g., [0, 1, 0, 1, 2, 3, 4, 0, 1, 2]
        # -> [0, 1, M, M + 1, M + 2, M + 3, M + 4, 2 * M, 2 * M + 1, 2 * M + 2]
        # where M is the max_model_len.
        token_indices = (positions_np +
                         req_indices * self.input_batch.token_ids_cpu.shape[1])

        # NOTE(woosuk): We use torch.index_select instead of np.take here
        # because torch.index_select is much faster than np.take for large
        # tensors.
        torch.index_select(self.input_batch.token_ids_cpu_tensor.flatten(),
                           0,
                           torch.from_numpy(token_indices),
                           out=self.input_ids_cpu[:total_num_scheduled_tokens])

        # Calculate the slot mapping.
        # E.g., [0, 1, 0, 1, 2, 3, 4, 0, 1, 2]
        # -> [0, 0, K, K, K + 1, K + 1, K + 2, 2 * K, 2 * K, 2 * K + 1]
        # where K is the max_num_blocks_per_req and the block size is 2.
        # NOTE(woosuk): We can't simply use `token_indices // block_size` here
        # because M (max_model_len) is not necessarily divisible by block_size.
        # req_indices: # E.g., [2, 5, 3] -> [0, 0, 1, 1, 1, 1, 1, 2, 2, 2]
        block_table_indices = (req_indices * self.max_num_blocks_per_req +
                               positions_np // self.block_size)
        # NOTE(woosuk): We use torch.index_select instead of np.take here
        # because torch.index_select is much faster than np.take for large
        # tensors.
        block_table_cpu = self.input_batch.block_table.get_cpu_tensor()
        block_numbers = block_table_cpu.flatten()[block_table_indices].numpy()
        block_offsets = positions_np % self.block_size
        np.add(block_numbers * self.block_size,
               block_offsets,
               out=self.slot_mapping_np[:total_num_scheduled_tokens])

        # Prepare the attention metadata.
        self.query_start_loc_np[0] = 0
        np.cumsum(num_scheduled_tokens_per_req,
                  out=self.query_start_loc_np[1:num_reqs + 1])
        self.query_start_loc_np[num_reqs + 1:] = 1

        self.seq_lens_np[:num_reqs] = (
            self.input_batch.num_computed_tokens_cpu[:num_reqs] +
            num_scheduled_tokens_per_req)

        # Do the padding and copy the tensors to the TPU.
        padded_total_num_scheduled_tokens = _get_padded_token_len(
            self.num_tokens_paddings, total_num_scheduled_tokens)
        # Zero out to avoid spurious values from prev iteration (last cp chunk)
        self.input_ids_cpu[
            total_num_scheduled_tokens:padded_total_num_scheduled_tokens] = 0
        self.input_ids = self.input_ids_cpu[:
                                            padded_total_num_scheduled_tokens].to(
                                                self.device)
        self.position_ids = self.positions_cpu[:
                                               padded_total_num_scheduled_tokens].to(
                                                   self.device)
        self.slot_mapping_cpu[total_num_scheduled_tokens:] = _PAD_SLOT_ID
        slot_mapping = self.slot_mapping_cpu[:
                                             padded_total_num_scheduled_tokens].to(
                                                 self.device)
        block_tables = self.block_table_cpu[:self.max_num_reqs]
        block_tables[:num_reqs, :self.max_num_blocks_per_req] = (
            self.input_batch.block_table.get_cpu_tensor()[:num_reqs])
        block_tables = block_tables.to(self.device)
        query_start_loc = self.query_start_loc_cpu[:self.max_num_reqs + 1].to(
            self.device)
        seq_lens = self.seq_lens_cpu[:self.max_num_reqs].to(self.device)

        attn_metadata = PallasMetadata(
            slot_mapping=slot_mapping,
            block_tables=block_tables,
            context_lens=seq_lens,
            query_start_loc=query_start_loc,
            num_seqs=torch.tensor([num_reqs],
                                  dtype=torch.int32,
                                  device=self.device),
        )
        # NOTE(woosuk): Due to chunked prefills, there can be at most 1 partial
        # request in the batch. While we should not sample any token from this
        # partial request, we do so for simplicity. We will ignore the sampled
        # token from the partial request.
        # TODO: Support prompt logprobs.
        padded_num_reqs = _get_padded_num_reqs_with_upper_limit(
            num_reqs, self.max_num_reqs)
        # Indices at which we sample (positions of last token in the sequence).
        # Padded to avoid recompiling when `num_reqs` varies.
        logits_indices = self.query_start_loc_cpu[1:padded_num_reqs + 1] - 1
        logits_indices = logits_indices.to(self.device)
        return attn_metadata, logits_indices, padded_num_reqs

    def _scatter_placeholders(
        self,
        embeds: torch.Tensor,
        is_embed: Optional[torch.Tensor],
    ) -> torch.Tensor:
        if is_embed is None:
            return embeds

        placeholders = embeds.new_full(
            (is_embed.shape[0], embeds.shape[-1]),
            fill_value=torch.nan,
        )
        placeholders[is_embed] = embeds
        return placeholders

    def _gather_placeholders(
        self,
        placeholders: torch.Tensor,
        is_embed: Optional[torch.Tensor],
    ) -> torch.Tensor:
        if is_embed is None:
            return placeholders

        return placeholders[is_embed]

    def _execute_mm_encoder(self, scheduler_output: "SchedulerOutput"):
        scheduled_encoder_inputs = scheduler_output.scheduled_encoder_inputs
        if not scheduled_encoder_inputs:
            return

        # Batch the multi-modal inputs.
        mm_inputs = list[MultiModalKwargs]()
        req_ids_pos = list[tuple[str, int, PlaceholderRange]]()
        for req_id, encoder_input_ids in scheduled_encoder_inputs.items():
            req_state = self.requests[req_id]

            for mm_input_id in encoder_input_ids:
                mm_inputs.append(req_state.mm_inputs[mm_input_id])
                req_ids_pos.append(
                    (req_id, mm_input_id, req_state.mm_positions[mm_input_id]))

        # Batch mm inputs as much as we can: if a request in the batch has
        # multiple modalities or a different modality than the previous one,
        # we process it separately to preserve item order.
        # FIXME(ywang96): This is a hacky way to deal with multiple modalities
        # in the same batch while still being able to benefit from batching
        # multimodal inputs. The proper solution should be reordering the
        # encoder outputs.
        grouped_mm_inputs_list = group_mm_inputs_by_modality(mm_inputs)

        encoder_outputs = []
        for grouped_mm_inputs in grouped_mm_inputs_list:
            batched_mm_inputs = MultiModalKwargs.batch(grouped_mm_inputs)
            batched_mm_inputs = MultiModalKwargs.as_kwargs(batched_mm_inputs,
                                                           device=self.device)

            # Run the encoder.
            # `curr_group_outputs` is either of the following:
            # 1. A tensor of shape (num_items, feature_size, hidden_size)
            # in case feature_size is fixed across all multimodal items.
            # 2. A list or tuple (length: num_items) of tensors, each of shape
            # (feature_size, hidden_size) in case the feature size is dynamic
            # depending on the input multimodal items.
            xm.mark_step()
            curr_group_outputs = self.model.get_multimodal_embeddings(
                **batched_mm_inputs)
            xm.mark_step()

            sanity_check_mm_encoder_outputs(
                curr_group_outputs,
                expected_num_items=len(grouped_mm_inputs),
            )

            if isinstance(curr_group_outputs, torch.Tensor):
                encoder_outputs.append(curr_group_outputs)
            else:
                assert isinstance(curr_group_outputs, (list, tuple))
                for output in curr_group_outputs:
                    encoder_outputs.append(output)

        # Cache the encoder outputs.
        # NOTE (NickLucche) here we diverge from logic in other runners, as we
        # assume to only have whole mm items to process. Hence we avoid the
        # intrinsic dynamism that `scatter_mm_placeholders` introduces.
        for (req_id, input_id, pos_info), output in zip(
                req_ids_pos,
                encoder_outputs,
        ):
            if req_id not in self.encoder_cache:
                self.encoder_cache[req_id] = {}
            assert pos_info.is_embed is None, "Expected all positions to be"\
                " contiguous and embeddings."
            self.encoder_cache[req_id][input_id] = output

    def _gather_mm_embeddings(
        self,
        scheduler_output: "SchedulerOutput",
    ) -> list[torch.Tensor]:
        mm_embeds: list[torch.Tensor] = []
        for req_id in self.input_batch.req_ids:
            num_scheduled_tokens = scheduler_output.num_scheduled_tokens[
                req_id]
            req_state = self.requests[req_id]
            num_computed_tokens = req_state.num_computed_tokens
            mm_positions = req_state.mm_positions
            # TODO unroll loop and assume/enforce --disable_chunked_mm_input
            # NOTE (NickLucche) here we diverge from logic in other runners, as
            # we assume to only have whole mm items to process. Hence we avoid
            # the intrinsic dynamism that `gather_mm_placeholders` introduces.
            for i, pos_info in enumerate(mm_positions):
                start_pos = pos_info.offset
                num_encoder_tokens = pos_info.length

                # The encoder output is needed if the two ranges overlap:
                # [num_computed_tokens,
                #  num_computed_tokens + num_scheduled_tokens) and
                # [start_pos, start_pos + num_encoder_tokens)
                if start_pos >= num_computed_tokens + num_scheduled_tokens:
                    # The encoder output is not needed in this step.
                    break
                if start_pos + num_encoder_tokens <= num_computed_tokens:
                    # The encoder output is already processed and stored
                    # in the decoder's KV cache.
                    continue

                assert req_id in self.encoder_cache
                assert i in self.encoder_cache[req_id]
                assert pos_info.is_embed is None, "Expected all positions to"\
                " be contiguous and embeddings."
                encoder_output = self.encoder_cache[req_id][i]
                mm_embeds.append(encoder_output)
        return mm_embeds

    def _get_model_inputs(self, input_ids: torch.Tensor,
                          mm_embeds: list[torch.Tensor]):
        if self.is_multimodal_model:
            # NOTE(woosuk): To unify token ids and soft tokens (vision
            # embeddings), we always use embeddings (rather than token ids)
            # as input to the multimodal model, even when the input is text.
            if mm_embeds:
                inputs_embeds = self.model.get_input_embeddings(
                    input_ids, mm_embeds)
            else:
                inputs_embeds = self.model.get_input_embeddings(input_ids)
            return None, inputs_embeds
        else:
            # For text-only models, we use token ids as input.
            # While it is possible to use embeddings as input just like the
            # multimodal models, it is not desirable for performance since
            # then the embedding layer is not included in the CUDA graph.
            return input_ids, None

    @torch.no_grad()
    def execute_model(
        self,
        scheduler_output: "SchedulerOutput",
        intermediate_tensors: Optional[IntermediateTensors] = None,
    ) -> ModelRunnerOutput:
        # Update cached state
        self._update_states(scheduler_output)
        if not scheduler_output.total_num_scheduled_tokens:
            # Return empty ModelRunnerOutput if there's no work to do.
            return EMPTY_MODEL_RUNNER_OUTPUT

        if self.is_multimodal_model:
            # Run the multimodal encoder if any.
            self._execute_mm_encoder(scheduler_output)
            mm_embeds = self._gather_mm_embeddings(scheduler_output)
        else:
            mm_embeds = []
        xm.mark_step()
        # Prepare inputs
        attn_metadata, logits_indices, padded_num_reqs = self._prepare_inputs(
            scheduler_output)
        input_ids, inputs_embeds = self._get_model_inputs(
            self.input_ids, mm_embeds)
        xm.mark_step()
        num_reqs = self.input_batch.num_reqs
        # Run the decoder
        with set_forward_context(attn_metadata, self.vllm_config):
            hidden_states = self.model(
                input_ids=input_ids,
                positions=self.position_ids,
                inputs_embeds=inputs_embeds,
            )
        hidden_states = self.select_hidden_states(hidden_states,
                                                  logits_indices)
        logits = self.compute_logits(hidden_states)
        tpu_sampling_metadata = TPUSupportedSamplingMetadata.\
            from_input_batch(self.input_batch, padded_num_reqs, self.device)
        if scheduler_output.grammar_bitmask is not None:
            require_struct_decoding, grammar_bitmask_padded = \
                self.prepare_structured_decoding_input(logits, scheduler_output)
            logits = self.structured_decode(
                require_struct_decoding.to(logits.device),
                grammar_bitmask_padded.to(logits.device), logits,
                torch.arange(0, 32).to(logits.device))
        selected_token_ids = self.sample_from_logits(logits,
                                                     tpu_sampling_metadata)
        # Remove padding on cpu and keep dynamic op outside of xla graph.
        selected_token_ids = selected_token_ids.cpu()[:num_reqs]

        # Update the cache state concurrently. Code above will not block until
        # we use `selected_token_ids`. Add mark_step if post-processing changes
        request_seq_lens: list[tuple[int, CachedRequestState, int]] = []
        discard_sampled_tokens_req_indices = []
        for i, req_id in zip(range(num_reqs), self.input_batch.req_ids):
            assert req_id is not None
            req_state = self.requests[req_id]
            seq_len = (req_state.num_computed_tokens +
                       scheduler_output.num_scheduled_tokens[req_id])
            if seq_len >= req_state.num_tokens:
                request_seq_lens.append((i, req_state, seq_len))
            else:
                # Ignore the sampled token from the partial request.
                # Rewind the generator state as if the token was not sampled.
                generator = self.input_batch.generators.get(i)
                if generator is not None:
                    # This relies on cuda-specific torch-internal impl details
                    generator.set_offset(generator.get_offset() - 4)

                # Record the index of the request that should not be sampled,
                # so that we could clear the sampled tokens before returning.
                discard_sampled_tokens_req_indices.append(i)

        assert all(
            req_id is not None for req_id in
            self.input_batch.req_ids[:num_reqs]), "req_ids contains None"
        req_ids = cast(list[str], self.input_batch.req_ids[:num_reqs])

        prompt_logprobs_dict: dict[str, Optional[LogprobsTensors]] = {}
        for req_id in self.input_batch.req_ids[:num_reqs]:
            prompt_logprobs_dict[req_id] = None

        max_gen_len = selected_token_ids.shape[-1]
        if max_gen_len == 1:
            valid_sampled_token_ids = selected_token_ids.tolist()

            # Mask out the sampled tokens that should not be sampled.
            # TODO: Keep in sync with gpu_model_runner.py, in particular
            #       the "else" case here
            for i in discard_sampled_tokens_req_indices:
                valid_sampled_token_ids[i].clear()

            # Append sampled tokens
            for i, req_state, seq_len in request_seq_lens:
                token_id = valid_sampled_token_ids[i][0]
                self.input_batch.token_ids_cpu[i, seq_len] = token_id
                req_state.output_token_ids.append(token_id)
                self.input_batch.num_tokens[i] += 1

        else:
            valid_mask = selected_token_ids != INVALID_TOKEN_ID
            gen_lens = valid_mask.sum(dim=1).tolist()
            valid_sampled_token_ids = [
                seq.tolist()
                for seq in selected_token_ids[valid_mask].split(gen_lens)
            ]
            self.input_batch.num_tokens[:num_reqs] += gen_lens
            for i, req_state, seq_len in request_seq_lens:
                target_slice = slice(seq_len - gen_lens[i] + 1, seq_len + 1)
                self.input_batch.token_ids_cpu[
                    i, target_slice] = valid_sampled_token_ids[i]
                req_state.output_token_ids.extend(valid_sampled_token_ids[i])

        model_runner_output = ModelRunnerOutput(
            req_ids=req_ids,
            req_id_to_index=self.input_batch.req_id_to_index,
            sampled_token_ids=valid_sampled_token_ids,
            spec_token_ids=None,
            logprobs=None,
            prompt_logprobs_dict=prompt_logprobs_dict,
        )

        # Check there are no new graphs compiled - all the graphs should be
        # captured and compiled during warm up.
        self._verify_num_xla_graphs("execute_model")

        return model_runner_output

    def load_model(self) -> None:
        self.device = self.device_config.device

        # NOTE(woosuk): While the executor assigns the TP ranks to the worker
        # process, the ranks can be different from the ranks internally assigned
        # by the xm runtime. Therefore, there is a mismatch in the rank
        # assignment between the gloo (cpu) runtime and the xm (tpu) runtime.
        # This is not a problem in linear layers because all-reduce is
        # rank-agnostic. However, it matters for all-gather as the ranks
        # determine the order of concatenating the output tensors.
        # As a workaround, we use the xm's rank assignment only when loading
        # the embedding weights.
        xm_tp_rank = xr.global_ordinal()
        with patch(
                "vllm.model_executor.layers.vocab_parallel_embedding."
                "get_tensor_model_parallel_rank",
                return_value=xm_tp_rank):
            model = get_model(vllm_config=self.vllm_config)
        # Sync all pending XLA execution during model initialization and weight
        # loading.
        xm.mark_step()
        xm.wait_device_ops()
        self.model = model
        self.sampler = TPUSampler()

    @torch.no_grad()
    def _dummy_run(self, num_tokens: int) -> None:
        if self.is_multimodal_model:
            input_ids = None
            inputs_embeds = torch.zeros((num_tokens, self.hidden_size),
                                        dtype=self.dtype,
                                        device=self.device)
        else:
            input_ids = torch.zeros((num_tokens),
                                    dtype=torch.int32,
                                    device=self.device)
            inputs_embeds = None
        actual_num_reqs = min(num_tokens, self.max_num_reqs)
        position_ids = torch.zeros(num_tokens,
                                   dtype=torch.int32,
                                   device=self.device)
        slot_mapping = torch.zeros(num_tokens,
                                   dtype=torch.int64,
                                   device=self.device)
        block_tables = torch.zeros(
            (self.max_num_reqs, self.block_table_cpu.shape[1]),
            dtype=torch.int32,
            device=self.device)
        query_lens = [1] * self.max_num_reqs
        query_start_loc = torch.cumsum(torch.tensor([0] + query_lens,
                                                    dtype=torch.int32),
                                       dim=0,
                                       dtype=torch.int32).to(self.device)
        context_lens = torch.ones((self.max_num_reqs, ),
                                  dtype=torch.int32,
                                  device=self.device)
        num_seqs = torch.tensor([actual_num_reqs],
                                dtype=torch.int32,
                                device=self.device)
        attn_metadata = PallasMetadata(
            slot_mapping=slot_mapping,
            block_tables=block_tables,
            context_lens=context_lens,
            query_start_loc=query_start_loc,
            num_seqs=num_seqs,
        )

        if self.is_multimodal_model:
            torch._dynamo.mark_dynamic(inputs_embeds, 0)
        else:
            torch._dynamo.mark_dynamic(input_ids, 0)
        torch._dynamo.mark_dynamic(position_ids, 0)
        torch._dynamo.mark_dynamic(attn_metadata.slot_mapping, 0)

        with set_forward_context(attn_metadata, self.vllm_config, 0):
            out = self.model(input_ids=input_ids,
                             positions=position_ids,
                             inputs_embeds=inputs_embeds)
        self._hidden_states_dtype = out.dtype

    def _precompile_mm_encoder(self) -> None:
        # Pre-compile MM encoder for all supported data modalities.
        hf_config = self.vllm_config.model_config.hf_config
        for mode, max_items_by_mode in \
            self.max_num_mm_items_by_modality.items():
            logger.info(
                "Compiling Multimodal %s Encoder with different input"
                " shapes.", mode)
            start = time.perf_counter()
            # No padding for MM encoder just yet.
            for num_items in range(1, max_items_by_mode + 1):
                logger.info("  -- mode: %s items: %d", mode, num_items)
                batched_dummy_mm_inputs = self._get_mm_dummy_batch(
                    mode, num_items)
                # Run multimodal encoder.
                xm.mark_step()
                mm_embeds = self.model.\
                    get_multimodal_embeddings(**batched_dummy_mm_inputs)
                xm.mark_step()
                num_patches = mm_embeds[0].shape[0]
                items_size = num_patches * num_items

                # NOTE (NickLucche) pre-compile `get_input_embeddings` when mm
                # embeddings are present. We assume `--disable-mm-chunked`,
                # hence only whole items can be scheduled. This implies we just
                # need to compile when `num_items` fit the (padded) `input_ids`
                for num_tokens in self.num_tokens_paddings:
                    if num_tokens >= items_size:
                        # XLA Workaround: if torch.zeros(..device) is used, XLA
                        # compiles a scalar+expansion op, which won't match
                        # the graph generated at runtime. CPU->TPU must be used
                        placeholders_ids = torch.zeros(num_tokens,
                                                       dtype=torch.int32,
                                                       device="cpu")
                        # Align placeholders and actual num mm_embeddings.
                        placeholders_ids[:items_size] = \
                            hf_config.image_token_index

                        placeholders_ids = placeholders_ids.to(self.device)
                        # Assign outputs or the graph will be cut short.
                        a, b = self._get_model_inputs(placeholders_ids,
                                                      [mm_embeds])
                        assert a is None
                        xm.mark_step()

            # Pre-compile `get_input_embeddings` when mm_embeddings are not
            # present. Chunk is only made of text, no mm_placeholders.
            for num_tokens in self.num_tokens_paddings:
                placeholders_ids = torch.zeros(num_tokens,
                                               dtype=torch.int32,
                                               device="cpu")
                placeholders_ids = placeholders_ids.to(self.device)
                a, b = self._get_model_inputs(placeholders_ids, [])
                assert a is None
                xm.mark_step()

            xm.wait_device_ops()
            end = time.perf_counter()
            logger.info(
                "Multimodal %s Encoder compilation finished in in %.2f "
                "[secs].", mode, end - start)

    def _precompile_backbone(self) -> None:
        logger.info("Compiling the model with different input shapes.")
        start = time.perf_counter()
        for num_tokens in self.num_tokens_paddings:
            logger.info("  -- num_tokens: %d", num_tokens)
            self._dummy_run(num_tokens)
        xm.wait_device_ops()
        end = time.perf_counter()
        logger.info("Compilation finished in %.2f [secs].", end - start)
        self._update_num_xla_graphs("model backbone")

    def _precompile_select_hidden_states(self) -> None:
        # Compile hidden state selection function for bucketed
        # n_tokens x max_num_reqs. Graph is really small so this is fine.
        logger.info(
            "Compiling select_hidden_states with different input shapes.")
        start = time.perf_counter()
        hsize = self.model_config.get_hidden_size()
        for num_tokens in self.num_tokens_paddings:
            dummy_hidden = torch.zeros((num_tokens, hsize),
                                       device=self.device,
                                       dtype=self._hidden_states_dtype)
            torch._dynamo.mark_dynamic(dummy_hidden, 0)
            for num_reqs in self.num_reqs_paddings:
                indices = torch.zeros(num_reqs,
                                      dtype=torch.int32,
                                      device=self.device)
                torch._dynamo.mark_dynamic(indices, 0)
                self.select_hidden_states(dummy_hidden, indices)
                logger.info("  -- num_tokens: %d, num_seqs: %d", num_tokens,
                            num_reqs)
                # Requests can't be more than tokens. But do compile for the
                # next bigger value in case num_tokens uses bucketed padding.
                if num_reqs >= min(num_tokens, self.max_num_reqs):
                    break
        xm.wait_device_ops()
        end = time.perf_counter()
        logger.info("Compilation finished in %.2f [secs].", end - start)
        self._update_num_xla_graphs("select_hidden_states")

    def _precompile_compute_logits(self) -> None:
        logger.info("Compiling compute_logits with different input shapes.")
        start = time.perf_counter()
        hsize = self.model_config.get_hidden_size()
        for num_reqs in self.num_reqs_paddings:
            dummy_hidden = torch.zeros((num_reqs, hsize),
                                       device=self.device,
                                       dtype=self._hidden_states_dtype)
            torch._dynamo.mark_dynamic(dummy_hidden, 0)
            self.compute_logits(dummy_hidden)
            logger.info("  -- num_seqs: %d", num_reqs)
        xm.wait_device_ops()
        end = time.perf_counter()
        logger.info("Compilation finished in %.2f [secs].", end - start)
        self._update_num_xla_graphs("compute_logits")

    def _precompile_structured_decoding(self) -> None:
        logger.info(
            "Compiling structured_decoding with different input shapes.")
        start = time.perf_counter()
        vocab_size = self.model_config.get_vocab_size()
        for num_reqs in self.num_reqs_paddings:
            dummy_logits = torch.zeros((num_reqs, vocab_size),
                                       device=self.device,
                                       dtype=self._hidden_states_dtype)
            dummy_require_struct_decoding = torch.zeros(
                num_reqs, dtype=torch.bool, device=self.device).unsqueeze(1)
            dummy_grammar_bitmask = torch.zeros(
                (num_reqs, cdiv(vocab_size, 32)),
                dtype=torch.int32,
                device=self.device)
            # The first dimension of the above 3 dummy tensors cannot be
            # mark_dynamic because some operations in structured_decode require
            # them to be static.
            arange = torch.arange(0, 32).to(self.device)
            self.structured_decode(dummy_require_struct_decoding,
                                   dummy_grammar_bitmask, dummy_logits, arange)
            logger.info("  -- num_seqs: %d", num_reqs)
        xm.wait_device_ops()
        end = time.perf_counter()
        logger.info("Compilation finished in %.2f [secs].", end - start)
        self._update_num_xla_graphs("structured_decoding")

    def _precompile_sample_from_logits(self) -> None:
        logger.info(
            "Compiling sample_from_logits with different input shapes.")
        start = time.perf_counter()
        vocab_size = self.model_config.get_vocab_size()
        for num_reqs in self.num_reqs_paddings:
            dummy_logits = torch.zeros((num_reqs, vocab_size),
                                       device=self.device,
                                       dtype=self._hidden_states_dtype)
            # The first dimension of dummy_logits cannot be mark_dynamic
            # because some operations in the sampler require it to be static.
            for all_greedy in [False, True]:
                generate_params_if_all_greedy = not all_greedy
                sampling_metadata = (
                    TPUSupportedSamplingMetadata.from_input_batch(
                        self.input_batch,
                        num_reqs,
                        self.device,
                        generate_params_if_all_greedy,
                    ))
                sampling_metadata.all_greedy = all_greedy
                self.sample_from_logits(dummy_logits, sampling_metadata)
            logger.info("  -- num_seqs: %d", num_reqs)
        xm.wait_device_ops()
        end = time.perf_counter()
        logger.info("Compilation finished in %.2f [secs].", end - start)
        self._update_num_xla_graphs("sample_from_logits")

    def capture_model(self) -> None:
        """
        Precompile all the subgraphs with possible input shapes.
        """
        self._precompile_mm_encoder()
        self._precompile_backbone()
        self._precompile_select_hidden_states()
        self._precompile_compute_logits()
        self._precompile_structured_decoding()
        self._precompile_sample_from_logits()

    def profile_run(
        self,
        num_tokens: int,
    ) -> None:
        # Profile with multimodal encoder & encoder cache.
        # TODO: handle encoder-decoder models once we support them.
        if (self.is_multimodal_model and self.max_num_encoder_input_tokens > 0
                and self.encoder_cache_size > 0):

            # NOTE: Currently model is profiled with a single non-text
            # modality with the max possible input tokens even when
            # it supports multiple.
            dummy_data_modality, max_num_mm_items = max(
                self.max_num_mm_items_by_modality.items(), key=lambda t: t[1])

            encoder_budget = min(self.max_num_encoder_input_tokens,
                                 self.encoder_cache_size)

            logger.info(
                "Encoder cache will be initialized with a budget of %d tokens,"
                " and profiled with %s %s items of the maximum feature size.",
                encoder_budget, max_num_mm_items, dummy_data_modality)

            # Create dummy batch of multimodal inputs.
            batched_dummy_mm_inputs = self._get_mm_dummy_batch(
                dummy_data_modality, max_num_mm_items)

            # Run multimodal encoder.
            # Isolate encoder graph from post-processing to minimize
            # impact of recompilation until it's fixed.
            start = time.perf_counter()
            xm.mark_step()
            dummy_encoder_outputs = self.model.get_multimodal_embeddings(
                **batched_dummy_mm_inputs)
            xm.mark_step()
            xm.wait_device_ops()
            end = time.perf_counter()
            logger.info(
                "Multimodal Encoder profiling finished in in %.2f [secs].",
                end - start)

            assert len(dummy_encoder_outputs) == max_num_mm_items, (
                "Expected dimension 0 of encoder outputs to match the number "
                f"of multimodal data items: {max_num_mm_items}, got "
                f"{len(dummy_encoder_outputs)=} instead. This is most likely "
                "due to the 'get_multimodal_embeddings' method of the model "
                "not implemented correctly.")

            # Cache the dummy encoder outputs.
            self.encoder_cache["tmp"] = dict(enumerate(dummy_encoder_outputs))

        # Trigger compilation for general shape.
        self._dummy_run(num_tokens)

        xm.mark_step()
        xm.wait_device_ops()
        self.encoder_cache.clear()
        gc.collect()

    def initialize_kv_cache(self, kv_cache_config: KVCacheConfig) -> None:
        """
        Initialize KV cache based on `kv_cache_config`.
        Args:
            kv_cache_config: Configuration for the KV cache, including the KV
            cache size of each layer
        """
        if len(kv_cache_config.kv_cache_groups) > 1:
            raise NotImplementedError(
                "Hybrid models with more than one KV cache type are not "
                "supported yet.")

        kv_caches: dict[str, torch.Tensor] = {}

        for kv_cache_group in kv_cache_config.kv_cache_groups:
            kv_cache_spec = kv_cache_group.kv_cache_spec
            for layer_name in kv_cache_group.layer_names:
                tensor_config = kv_cache_config.tensors[layer_name]
                assert tensor_config.size % kv_cache_spec.page_size_bytes == 0
                num_blocks = tensor_config.size // kv_cache_spec.page_size_bytes
                if isinstance(kv_cache_spec, FullAttentionSpec):
                    kv_cache_shape = PallasAttentionBackend.get_kv_cache_shape(
                        num_blocks, kv_cache_spec.block_size,
                        kv_cache_spec.num_kv_heads, kv_cache_spec.head_size)
                    dtype = kv_cache_spec.dtype

                    tpu_kv_cache = torch.zeros(kv_cache_shape,
                                               dtype=dtype,
                                               device=self.device)

                    kv_caches[layer_name] = tpu_kv_cache
                else:
                    raise NotImplementedError

        bind_kv_cache(
            kv_caches,
            self.vllm_config.compilation_config.static_forward_context,
            self.kv_caches)

    def reset_dynamo_cache(self):
        if self.is_multimodal_model:
            compiled_model = self.model.get_language_model().model
        else:
            compiled_model = self.model.model
        if isinstance(compiled_model, TorchCompileWrapperWithCustomDispatcher):
            logger.info("Clear dynamo cache and cached dynamo bytecode.")
            torch._dynamo.eval_frame.remove_from_cache(
                compiled_model.original_code_object)
            compiled_model.compiled_codes.clear()

    @torch.compile(backend="openxla", fullgraph=True, dynamic=False)
    def select_hidden_states(self, hidden_states, indices_do_sample):
        return hidden_states[indices_do_sample]

    @torch.compile(backend="openxla", fullgraph=True, dynamic=False)
    def compute_logits(self,
                       sample_hidden_states: torch.Tensor) -> torch.Tensor:
        return self.model.compute_logits(sample_hidden_states, None)

    @torch.compile(backend="openxla", fullgraph=True, dynamic=False)
    def sample_from_logits(
            self, logits: torch.Tensor,
            sampling_metadata: TPUSupportedSamplingMetadata) -> torch.Tensor:
        if sampling_metadata.all_greedy:
            out_tokens = torch.argmax(logits, dim=-1, keepdim=True)
        else:
            out_tokens = self.sampler(logits,
                                      sampling_metadata).sampled_token_ids
        return out_tokens

    @torch.compile(backend="openxla", fullgraph=True, dynamic=False)
    def structured_decode(self, require_struct_decoding: torch.Tensor,
                          grammar_bitmask: torch.Tensor, logits: torch.Tensor,
                          arange: torch.Tensor) -> torch.Tensor:
        return torch.where(
            require_struct_decoding,
            self.apply_grammar_bitmask(logits, grammar_bitmask, arange),
            logits)

    def apply_grammar_bitmask(self, logits: torch.Tensor,
                              grammar_bitmask: torch.Tensor,
                              arange: torch.Tensor):
        assert (logits.shape[0] == grammar_bitmask.shape[0])
        vocab_size = logits.shape[1]
        logits_cloned = logits.clone()
        for i in range(logits.shape[0]):
            unpacked_bitmask = (torch.bitwise_right_shift(
                grammar_bitmask[i][:, None], arange[None, :]) & 1) == 0
            unpacked_bitmask = unpacked_bitmask.reshape(-1)[:vocab_size]
            logits_cloned[i] = logits_cloned[i].masked_fill(
                unpacked_bitmask, -float("inf"))
        return logits_cloned

    def get_multimodal_embeddings(self, *args, **kwargs):
        return self.model.get_multimodal_embeddings(*args, **kwargs)

    def get_input_embeddings(self, *args, **kwargs):
        return self.model.get_input_embeddings(*args, **kwargs)

<<<<<<< HEAD
    def prepare_structured_decoding_input(
        self, logits: torch.Tensor, scheduler_output: "SchedulerOutput"
    ) -> tuple[torch.Tensor, torch.Tensor]:
        grammar_bitmask = scheduler_output.grammar_bitmask
        assert grammar_bitmask is not None
        num_reqs, vocab_size = logits.shape

        # Pad grammar bitmask so that it won't cause recompilation.
        grammar_bitmask_padded = torch.zeros((num_reqs, cdiv(vocab_size, 32)),
                                             dtype=torch.int32,
                                             device="cpu")

        # We receive the structured output bitmask from the scheduler, but the
        # indices of the requests in the batch may not match the indices of
        # the bitmask since the scheduler doesn't know how the tpu runner is
        # ordering the requests in the batch. We need to match the order of
        # bitmask with the order of requests
        struct_out_indices: list[int] = []
        mask_indices: list[int] = []
        for req_id in self.input_batch.req_ids:
            mask_index = scheduler_output.structured_output_request_ids.get(
                req_id)
            if mask_index is None:
                continue
            batch_index = self.input_batch.req_id_to_index[req_id]
            struct_out_indices.append(batch_index)
            mask_indices.append(mask_index)
        grammar_bitmask_padded[struct_out_indices] = torch.from_numpy(
            grammar_bitmask[mask_indices])
        # It's not guaranteed that all requests in this batch require
        # structured output, so create a bool tensor to represent
        # the requests that need structured output.
        require_struct_out = torch.zeros(num_reqs, dtype=torch.bool)
        struct_out_indices = torch.tensor(struct_out_indices, dtype=torch.long)
        require_struct_out[struct_out_indices] = True
        return require_struct_out.unsqueeze(1), grammar_bitmask_padded
=======
    def _get_mm_dummy_batch(self, modality: str,
                            batch_size: int) -> BatchedTensorInputs:
        # Dummy data for pre-compiling multimodal models.
        dummy_request_data = self.mm_registry.get_decoder_dummy_data(
            model_config=self.model_config,
            seq_len=self.max_num_tokens,
        )
        dummy_mm_data = dummy_request_data.multi_modal_data

        # Dummy data definition in V0 may contain multiple multimodal items
        # (e.g, multiple images) for a single request, therefore here we
        # always replicate first item by max_num_mm_items times since in V1
        # they are scheduled to be processed separately.
        assert isinstance(dummy_mm_data, MultiModalKwargs), (
            "Expected dummy multimodal data to be of type "
            f"MultiModalKwargs, got {type(dummy_mm_data)=} instead. "
            "This is most likely due to the model not having a merged "
            "processor.")

        # When models have a merged processor, their dummy data is
        # already batched `MultiModalKwargs`, therefore we take the first
        # `MultiModalKwargsItem` from the desired modality to profile on.
        dummy_mm_item = dummy_mm_data.get_item(modality=modality, item_index=0)
        dummy_mm_kwargs = MultiModalKwargs.from_items([dummy_mm_item])

        batched_dummy_mm_inputs = MultiModalKwargs.batch([dummy_mm_kwargs] *
                                                         batch_size)
        return MultiModalKwargs.as_kwargs(batched_dummy_mm_inputs,
                                          device=self.device)
>>>>>>> f3441071


def _get_req_paddings(min_req_size: int, max_req_size: int) -> list[int]:
    logger.info("Preparing request paddings:")
    # assert min_req_size is power of 2
    assert (min_req_size & (min_req_size - 1) == 0) and min_req_size > 0
    paddings: list = []
    num = max(MIN_NUM_SEQS, min_req_size)
    while num <= max_req_size and (len(paddings) == 0 or paddings[-1] != num):
        paddings.append(num)
        logger.info("    %d", num)
        num = _get_padded_num_reqs_with_upper_limit(num + 1, max_req_size)
    return paddings


def _get_padded_num_reqs_with_upper_limit(x: int, upper_limit: int) -> int:
    res = MIN_NUM_SEQS if x <= MIN_NUM_SEQS else 1 << (x - 1).bit_length()
    return min(res, upper_limit)


def _get_token_paddings(min_token_size: int, max_token_size: int,
                        padding_gap: int) -> list[int]:
    """Generate a list of padding size, starting from min_token_size, 
    ending with a number that can cover max_token_size
    
    If padding_gap == 0 then:
        increase 2X each time (exponential)
    else:
        first increase the size to twice, 
        then increase the padding size by padding_gap.
    """
    # assert min_token_size is power of 2
    assert (min_token_size & (min_token_size - 1) == 0) and min_token_size > 0
    paddings = []
    num = min_token_size

    if padding_gap == 0:
        logger.info("Using exponential token paddings:")
        while True:
            logger.info("    %d", num)
            paddings.append(num)
            if num >= max_token_size:
                break
            num *= 2
    else:
        logger.info("Using incremental token paddings:")
        while num <= padding_gap:
            logger.info("    %d", num)
            paddings.append(num)
            num *= 2
        num //= 2
        while num < max_token_size:
            num += padding_gap
            logger.info("    %d", num)
            paddings.append(num)

    return paddings


def _get_padded_token_len(paddings: list[int], x: int) -> int:
    """Return the first element in paddings list greater or equal to x.
    """
    index = bisect.bisect_left(paddings, x)
    assert index < len(paddings)
    return paddings[index]<|MERGE_RESOLUTION|>--- conflicted
+++ resolved
@@ -1277,7 +1277,6 @@
     def get_input_embeddings(self, *args, **kwargs):
         return self.model.get_input_embeddings(*args, **kwargs)
 
-<<<<<<< HEAD
     def prepare_structured_decoding_input(
         self, logits: torch.Tensor, scheduler_output: "SchedulerOutput"
     ) -> tuple[torch.Tensor, torch.Tensor]:
@@ -1314,7 +1313,7 @@
         struct_out_indices = torch.tensor(struct_out_indices, dtype=torch.long)
         require_struct_out[struct_out_indices] = True
         return require_struct_out.unsqueeze(1), grammar_bitmask_padded
-=======
+
     def _get_mm_dummy_batch(self, modality: str,
                             batch_size: int) -> BatchedTensorInputs:
         # Dummy data for pre-compiling multimodal models.
@@ -1344,7 +1343,6 @@
                                                          batch_size)
         return MultiModalKwargs.as_kwargs(batched_dummy_mm_inputs,
                                           device=self.device)
->>>>>>> f3441071
 
 
 def _get_req_paddings(min_req_size: int, max_req_size: int) -> list[int]:
