--- conflicted
+++ resolved
@@ -1194,14 +1194,10 @@
                         generate_params_if_all_greedy,
                     ))
                 sampling_metadata.all_greedy = all_greedy
-<<<<<<< HEAD
-                self.sample_from_logits_func(dummy_logits, sampling_metadata)
-=======
                 with self.maybe_select_dummy_loras(
                         self.lora_config, np.array([num_reqs],
                                                    dtype=np.int32)):
                     self.sample_from_logits(dummy_logits, sampling_metadata)
->>>>>>> 643622ba
             logger.info("  -- num_seqs: %d", num_reqs)
         xm.wait_device_ops()
         end = time.perf_counter()
