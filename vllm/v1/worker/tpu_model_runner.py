--- conflicted
+++ resolved
@@ -791,23 +791,15 @@
         torch._dynamo.mark_dynamic(position_ids, 0)
         torch._dynamo.mark_dynamic(attn_metadata.slot_mapping, 0)
 
-<<<<<<< HEAD
         with self.maybe_dummy_run_with_lora(
                 self.lora_config,
                 np.array([num_tokens], dtype=np.int32)), set_forward_context(
                     attn_metadata, self.vllm_config, 0):
-            self.model(input_ids=input_ids,
-                       positions=position_ids,
-                       kv_caches=kv_caches,
-                       inputs_embeds=inputs_embeds)
-=======
-        with set_forward_context(attn_metadata, self.vllm_config, 0):
             out = self.model(input_ids=input_ids,
                              positions=position_ids,
                              kv_caches=kv_caches,
                              inputs_embeds=inputs_embeds)
         self._hidden_states_dtype = out.dtype
->>>>>>> 18ed3132
 
     def capture_model(self) -> None:
         """Compile the model."""
