--- conflicted
+++ resolved
@@ -598,7 +598,6 @@
         logits_indices = self.query_start_loc_cpu[1:padded_num_reqs + 1] - 1
         logits_indices = logits_indices.to(self.device)
 
-<<<<<<< HEAD
         if self.lora_config is not None:
             # We need to respect padding when activating LoRA adapters
             padded_num_scheduled_tokens_per_req = np.copy(
@@ -609,8 +608,7 @@
 
             self.set_active_loras(self.input_batch,
                                   padded_num_scheduled_tokens_per_req)
-        return attn_metadata, logits_indices, padded_num_reqs
-=======
+
         layer_names = get_layers_from_vllm_config(self.vllm_config,
                                                   Attention).keys()
         per_layer_attn_metadata = {
@@ -618,7 +616,6 @@
             for layer_name in layer_names
         }
         return per_layer_attn_metadata, logits_indices, padded_num_reqs
->>>>>>> aff74145
 
     def _scatter_placeholders(
         self,
