--- conflicted
+++ resolved
@@ -908,60 +908,14 @@
         else:
             mm_embeds = []
         xm.mark_step()
-<<<<<<< HEAD
-        # Prepare inputs
-        attn_metadata, logits_indices, padded_num_reqs = self._prepare_inputs(
-            scheduler_output)
-        input_ids, inputs_embeds = self._get_model_inputs(
-            self.input_ids, mm_embeds)
-        xm.mark_step()
-        num_reqs = self.input_batch.num_reqs
-        # Run the decoder
-        with set_forward_context(
-                attn_metadata,
-                self.vllm_config,
-                num_tokens=scheduler_output.total_num_scheduled_tokens):
-            self.maybe_setup_kv_connector(scheduler_output)
-
-            hidden_states = self.model(
-                input_ids=input_ids,
-                positions=self.position_ids,
-                inputs_embeds=inputs_embeds,
-            )
-            self.maybe_wait_for_kv_save()
-            finished_sending, finished_recving = (
-                self.get_finished_kv_transfers(scheduler_output))
-
-        hidden_states = self.select_hidden_states(hidden_states,
-                                                  logits_indices)
-        logits = self.compute_logits(hidden_states)
-        tpu_sampling_metadata = TPUSupportedSamplingMetadata.\
-            from_input_batch(self.input_batch, padded_num_reqs, self.device)
-        if scheduler_output.grammar_bitmask is not None:
-            require_struct_decoding, grammar_bitmask_padded, arange = \
-                self.prepare_structured_decoding_input(logits, scheduler_output)
-            logits = self.structured_decode(require_struct_decoding,
-                                            grammar_bitmask_padded, logits,
-                                            arange)
-        selected_token_ids = self.sample_from_logits_func(
-            logits, tpu_sampling_metadata)
-        # NOTE (NickLucche) Use the original logits (before any penalties or
-        # temperature scaling) for the top-k logprobs. We can't enforce it due
-        # to recompilations outside torch.compiled code, so just make sure
-        # `sample_from_logits` does not modify the logits in-place.
-        logprobs = self.gather_logprobs(logits, selected_token_ids) \
-            if tpu_sampling_metadata.logprobs else None
-
-        # Remove padding on cpu and keep dynamic op outside of xla graph.
-        selected_token_ids = selected_token_ids.cpu()[:num_reqs]
-        logprobs_lists = logprobs.tolists() \
-            if tpu_sampling_metadata.logprobs else None
-=======
         # Prepare inputs, the requests might be splitted into multiple
         # executions, combine the result of each execution.
         start_index = 0
         combined_selected_tokens: list[torch.Tensor] = []
         combined_logprobs: list[LogprobsLists] = []
+        # for kv transfer
+        finished_sending: set[str] = set()
+        finished_recving: set[str] = set()
         while start_index < self.input_batch.num_reqs:
             attn_metadata, logits_indices, padded_num_reqs, num_reqs,\
                 end_index = self._prepare_inputs(scheduler_output, start_index)
@@ -973,11 +927,19 @@
                     attn_metadata,
                     self.vllm_config,
                     num_tokens=scheduler_output.total_num_scheduled_tokens):
+                self.maybe_setup_kv_connector(scheduler_output)
                 hidden_states = self.model(
                     input_ids=input_ids,
                     positions=self.position_ids,
                     inputs_embeds=inputs_embeds,
                 )
+                self.maybe_wait_for_kv_save()
+                _finished_sending, _finished_recving = (
+                    self.get_finished_kv_transfers(scheduler_output))
+                if _finished_sending:
+                    finished_sending.update(_finished_sending)
+                if _finished_recving:
+                    finished_recving.update(_finished_recving)
             hidden_states = self.select_hidden_states(hidden_states,
                                                       logits_indices)
             logits = self.compute_logits(hidden_states)
@@ -1029,7 +991,6 @@
                                            ]))
         else:
             logprobs_lists = None
->>>>>>> 9502c381
 
         # Update the cache state concurrently. Code above will not block until
         # we use `selected_token_ids`. Add mark_step if post-processing changes
