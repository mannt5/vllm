# SPDX-License-Identifier: Apache-2.0
import bisect
import time
from typing import TYPE_CHECKING, Optional, cast
from unittest.mock import patch

import numpy as np
import torch
import torch.distributed
import torch.nn as nn
# TPU XLA related
import torch_xla.core.xla_model as xm
import torch_xla.runtime as xr

import vllm.envs as envs
from vllm.attention.backends.abstract import AttentionType
from vllm.attention.layer import Attention
from vllm.compilation.wrapper import TorchCompileWrapperWithCustomDispatcher
from vllm.config import VllmConfig
from vllm.forward_context import set_forward_context
from vllm.logger import init_logger
from vllm.lora.ops.xla_ops import LORA_RANK_BLOCK_SIZE
from vllm.model_executor.model_loader import get_model
from vllm.multimodal import MULTIMODAL_REGISTRY
from vllm.multimodal.inputs import MultiModalKwargs, PlaceholderRange
from vllm.multimodal.utils import group_mm_inputs_by_modality
from vllm.sampling_params import SamplingType
from vllm.sequence import IntermediateTensors
from vllm.utils import LayerBlockType, cdiv, is_pin_memory_available
from vllm.v1.attention.backends.pallas import (PallasAttentionBackend,
                                               PallasMetadata)
from vllm.v1.core.encoder_cache_manager import compute_encoder_budget
from vllm.v1.kv_cache_interface import (FullAttentionSpec, KVCacheConfig,
                                        KVCacheSpec, SlidingWindowSpec)
from vllm.v1.outputs import (EMPTY_MODEL_RUNNER_OUTPUT, LogprobsTensors,
                             ModelRunnerOutput, SamplerOutput)
from vllm.v1.sample.tpu.metadata import TPUSupportedSamplingMetadata
from vllm.v1.sample.tpu.sampler import Sampler as TPUSampler
from vllm.v1.utils import bind_kv_cache
from vllm.v1.worker.gpu_input_batch import CachedRequestState, InputBatch
from vllm.v1.worker.lora_model_runner_mixin import LoRAModelRunnerMixin

from .utils import (gather_mm_placeholders, sanity_check_mm_encoder_outputs,
                    scatter_mm_placeholders)

if TYPE_CHECKING:
    from vllm.v1.core.sched.output import SchedulerOutput

logger = init_logger(__name__)

# Here we utilize the behavior that out-of-bound index is ignored.
# FIXME(woosuk): Find a more reliable way to prevent possible bugs.
_PAD_SLOT_ID = 1_000_000_000
INVALID_TOKEN_ID = -1
# Smallest output size
MIN_NUM_SEQS = 8


class TPUModelRunner(LoRAModelRunnerMixin):

    def __init__(
        self,
        vllm_config: VllmConfig,
        device: torch.device,
    ):
        self.vllm_config = vllm_config
        self.model_config = vllm_config.model_config
        self.cache_config = vllm_config.cache_config
        self.lora_config = vllm_config.lora_config
        self.load_config = vllm_config.load_config
        self.parallel_config = vllm_config.parallel_config
        self.scheduler_config = vllm_config.scheduler_config
        self.speculative_config = vllm_config.speculative_config
        self.prompt_adapter_config = vllm_config.prompt_adapter_config
        self.observability_config = vllm_config.observability_config
        self.device_config = vllm_config.device_config

        model_config = self.model_config
        cache_config = self.cache_config
        scheduler_config = self.scheduler_config
        parallel_config = self.parallel_config
        self.device = device
        self.check_recompilation = envs.VLLM_XLA_CHECK_RECOMPILATION

        self.enforce_eager = model_config.enforce_eager

        self.num_xla_graphs = 0
        self._update_num_xla_graphs("init")

        self.pin_memory = is_pin_memory_available()
        self.dtype = self.model_config.dtype
        self._hidden_states_dtype = self.dtype

        self.is_multimodal_model = model_config.is_multimodal_model
        self.sliding_window = model_config.get_sliding_window()
        self.block_size = cache_config.block_size
        self.max_model_len = model_config.max_model_len
        self.max_num_blocks_per_req = cdiv(self.max_model_len, self.block_size)
        self.max_num_tokens = scheduler_config.max_num_batched_tokens
        # InputBatch needs to work with sampling tensors greater than padding
        # to avoid dynamic shapes. Also, avoid suboptimal alignment.
        self.max_num_reqs = max(scheduler_config.max_num_seqs, MIN_NUM_SEQS)

        # Model-related.
        self.num_attn_layers = model_config.get_num_layers_by_block_type(
            parallel_config, LayerBlockType.attention)
        self.num_query_heads = model_config.get_num_attention_heads(
            parallel_config)
        self.num_kv_heads = model_config.get_num_kv_heads(parallel_config)
        self.head_size = model_config.get_head_size()
        self.hidden_size = model_config.get_hidden_size()

        # Multi-modal data support
        self.mm_registry = MULTIMODAL_REGISTRY
        self.uses_mrope = model_config.uses_mrope
        # TODO: Support M-RoPE (e.g, Qwen2-VL)
        assert not self.uses_mrope, "TPU does not support M-RoPE yet."

        encoder_compute_budget, encoder_cache_size = compute_encoder_budget(
            model_config=model_config,
            scheduler_config=scheduler_config,
            mm_registry=self.mm_registry,
        )
        self.max_num_encoder_input_tokens = encoder_compute_budget
        self.encoder_cache_size = encoder_cache_size

        # Lazy initialization
        # self.model: nn.Module  # Set after load_model
        self.kv_caches: list[torch.Tensor] = []
        # req_id -> (input_id -> encoder_output)
        self.encoder_cache: dict[str, dict[int, torch.Tensor]] = {}

        # Request states.
        self.requests: dict[str, CachedRequestState] = {}
        # Persistent batch.
        self.input_batch = InputBatch(
            max_num_reqs=self.max_num_reqs,
            max_model_len=self.max_model_len,
            max_num_blocks_per_req=self.max_num_blocks_per_req,
            device=self.device,
            pin_memory=self.pin_memory,
            vocab_size=model_config.get_vocab_size(),
        )

        # Cached torch/numpy tensor
        # The pytorch tensor and numpy array share the same buffer.
        # Sometimes the numpy op is faster so we create both.
        self.input_ids_cpu = torch.zeros(self.max_num_tokens,
                                         dtype=torch.int32,
                                         device="cpu")
        self.input_ids_np = self.input_ids_cpu.numpy()

        self.positions_cpu = torch.zeros(self.max_num_tokens,
                                         dtype=torch.int32,
                                         device="cpu")
        self.positions_np = self.positions_cpu.numpy()

        self.slot_mapping_cpu = torch.zeros(self.max_num_tokens,
                                            dtype=torch.int64,
                                            device="cpu")
        self.slot_mapping_np = self.slot_mapping_cpu.numpy()
        self.block_table_cpu = torch.zeros(
            (self.max_num_tokens, self.max_num_blocks_per_req),
            dtype=self.input_batch.block_table.get_cpu_tensor().dtype,
            device="cpu")

        self.query_start_loc_cpu = torch.zeros(self.max_num_tokens + 1,
                                               dtype=torch.int32,
                                               device="cpu",
                                               pin_memory=self.pin_memory)
        self.query_start_loc_np = self.query_start_loc_cpu.numpy()

        self.seq_lens_cpu = torch.zeros(self.max_num_tokens,
                                        dtype=torch.int32,
                                        device="cpu",
                                        pin_memory=self.pin_memory)
        self.seq_lens_np = self.seq_lens_cpu.numpy()

        # Range tensor with values [0 .. self.max_num_tokens - 1].
        # Used to initialize positions / context_lens / seq_lens
        self.arange_np = np.arange(self.max_num_tokens, dtype=np.int32)
        self.num_tokens_paddings = _get_paddings(
            min_token_size=16,
            max_token_size=self.max_num_tokens,
            padding_gap=envs.VLLM_TPU_BUCKET_PADDING_GAP)

        if self.lora_config is not None:
            # This makes us pad at initialisation time so we can avoid padding
            # at runtime, which introduces long stalls
            self.lora_config.max_lora_rank = _get_padded_lora_rank(
                self.lora_config.max_lora_rank, self.lora_config.max_loras)

    def _update_num_xla_graphs(self, case_str):
        check_comp = self.check_recompilation and not self.enforce_eager
        if not check_comp:
            return

        total_cached_graphs = xr.get_num_cached_compilation_graph()
        new_compiled_graphs = total_cached_graphs - self.num_xla_graphs
        if new_compiled_graphs == 0:
            return

        logger.info("Add new %d compiled XLA graphs due to %s",
                    new_compiled_graphs, case_str)
        self.num_xla_graphs += new_compiled_graphs

    def _verify_num_xla_graphs(self, case_str):
        check_comp = self.check_recompilation and not self.enforce_eager
        if not check_comp:
            return

        curr_cached_graph = xr.get_num_cached_compilation_graph()
        assert self.num_xla_graphs == curr_cached_graph, (
            "Recompilation after warm up is detected during {}."
            " num_xla_graphs = {} curr_cached_graph = {}".format(
                case_str, self.num_xla_graphs, curr_cached_graph))

    def _update_states(self, scheduler_output: "SchedulerOutput") -> bool:
        """Update the cached states and the persistent batch with the scheduler
        output.

        The updated states are used by the `_prepare_inputs` function to create
        the input GPU tensors for the model.

        Returns:
            True if there is a new/resumed/paused/finished request.
            If False, we can skip copying SamplingMetadata to the GPU.
        """
        # Remove finished requests from the cached states.
        for req_id in scheduler_output.finished_req_ids:
            self.requests.pop(req_id, None)
            self.encoder_cache.pop(req_id, None)

        # Remove the finished requests from the persistent batch.
        # NOTE(woosuk): There could be an edge case where finished_req_ids and
        # scheduled_req_ids overlap. This happens when a request is aborted and
        # then resubmitted with the same ID. In this case, we treat them as two
        # distinct requests - clearing the cached states for the first request
        # and handling the second as a new request.
        removed_req_indices: list[int] = []
        for req_id in scheduler_output.finished_req_ids:
            req_index = self.input_batch.remove_request(req_id)
            if req_index is not None:
                removed_req_indices.append(req_index)

        # Free the cached encoder outputs.
        for req_id, input_id in scheduler_output.free_encoder_input_ids:
            encoder_outputs = self.encoder_cache.get(req_id)
            if encoder_outputs is not None:
                encoder_outputs.pop(input_id, None)
                if not encoder_outputs:
                    self.encoder_cache.pop(req_id, None)

        # Remove the unscheduled requests from the persistent batch.
        # NOTE(woosuk): The unscheduled requests are either preempted requests
        # or running requests that are not scheduled in this step. We remove
        # them from the persistent batch but keep their cached states since
        # they will be scheduled again sometime in the future.
        scheduled_req_ids = scheduler_output.num_scheduled_tokens.keys()
        cached_req_ids = self.input_batch.req_id_to_index.keys()
        unscheduled_req_ids = cached_req_ids - scheduled_req_ids
        # NOTE(woosuk): The persistent batch optimization assumes that
        # consecutive batches contain mostly the same requests. If batches
        # have low request overlap (e.g., alternating between two distinct
        # sets of requests), this optimization becomes very inefficient.
        for req_id in unscheduled_req_ids:
            req_index = self.input_batch.remove_request(req_id)
            assert req_index is not None
            removed_req_indices.append(req_index)

        req_ids_to_add: list[str] = []
        # Add new requests to the cached states.
        for new_req_data in scheduler_output.scheduled_new_reqs:
            req_id = new_req_data.req_id
            sampling_params = new_req_data.sampling_params
            if sampling_params.sampling_type == SamplingType.RANDOM_SEED:
                generator = torch.Generator(device=self.device)
                generator.manual_seed(sampling_params.seed)
            else:
                generator = None

            self.requests[req_id] = CachedRequestState(
                req_id=req_id,
                prompt_token_ids=new_req_data.prompt_token_ids,
                prompt=new_req_data.prompt,
                mm_inputs=new_req_data.mm_inputs,
                mm_positions=new_req_data.mm_positions,
                sampling_params=sampling_params,
                generator=generator,
                block_ids=new_req_data.block_ids,
                num_computed_tokens=new_req_data.num_computed_tokens,
                output_token_ids=[],
                lora_request=new_req_data.lora_request,
            )

            req_ids_to_add.append(req_id)

        # Update the states of the running/resumed requests.
        for req_data in scheduler_output.scheduled_cached_reqs:
            req_id = req_data.req_id
            req_state = self.requests[req_id]

            # Update the cached states.
            req_state.num_computed_tokens = req_data.num_computed_tokens
            if not req_data.resumed_from_preemption:
                # Append the new blocks to the existing block IDs.
                req_state.block_ids.extend(req_data.new_block_ids)
            else:
                # The request is resumed from preemption.
                # Replace the existing block IDs with the new ones.
                req_state.block_ids = req_data.new_block_ids

            req_index = self.input_batch.req_id_to_index.get(req_id)
            if req_index is None:
                # The request is not in the persistent batch.
                # The request was either preempted and resumed later, or was not
                # scheduled in the previous step and needs to be added again.
                req_ids_to_add.append(req_id)
                continue

            # Update the persistent batch.
            self.input_batch.num_computed_tokens_cpu[req_index] = (
                req_data.num_computed_tokens)
            self.input_batch.block_table.append_row(req_data.new_block_ids,
                                                    req_index)

        # Add the new or resumed requests to the persistent batch.
        # The smaller empty indices are filled first.
        removed_req_indices = sorted(removed_req_indices, reverse=True)
        for req_id in req_ids_to_add:
            req_state = self.requests[req_id]
            if removed_req_indices:
                # Fill the empty index.
                req_index = removed_req_indices.pop()
            else:
                # Append to the end.
                req_index = None
            self.input_batch.add_request(req_state, req_index)

        # Condense the batched states if there are empty indices.
        if removed_req_indices:
            self.input_batch.condense(removed_req_indices)

        return len(unscheduled_req_ids) > 0 or len(req_ids_to_add) > 0

    def get_model(self) -> nn.Module:
        assert self.model is not None
        return self.model

    def get_kv_cache_spec(self) -> dict[str, KVCacheSpec]:
        """
        Generates the KVCacheSpec by parsing the kv cache format from each
        Attention module in the static forward context.
        Returns:
            KVCacheSpec: A dictionary mapping layer names to their KV cache
            format. Layers that do not need KV cache are not included.
        """

        forward_ctx = self.vllm_config.compilation_config.static_forward_context
        block_size = self.vllm_config.cache_config.block_size
        kv_cache_spec: dict[str, KVCacheSpec] = {}
        for layer_name, attn_module in forward_ctx.items():
            assert isinstance(attn_module, Attention)
            if attn_module.attn_type == AttentionType.DECODER:
                if attn_module.sliding_window is not None:
                    kv_cache_spec[layer_name] = SlidingWindowSpec(
                        block_size=block_size,
                        num_kv_heads=attn_module.num_kv_heads,
                        head_size=attn_module.head_size,
                        dtype=attn_module.dtype,
                        sliding_window=attn_module.sliding_window,
                        use_mla=False,
                    )
                else:
                    kv_cache_spec[layer_name] = FullAttentionSpec(
                        block_size=block_size,
                        num_kv_heads=attn_module.num_kv_heads,
                        head_size=attn_module.head_size,
                        dtype=attn_module.dtype,
                        use_mla=False,
                    )
            elif attn_module.attn_type in (AttentionType.ENCODER,
                                           AttentionType.ENCODER_ONLY):
                # encoder-only attention does not need KV cache.
                continue
            elif attn_module.attn_type == AttentionType.ENCODER_DECODER:
                raise NotImplementedError
            else:
                raise ValueError(
                    f"Unknown attention type: {attn_module.attn_type}")

        return kv_cache_spec

    def _prepare_inputs(self, scheduler_output: "SchedulerOutput"):
        total_num_scheduled_tokens = scheduler_output.total_num_scheduled_tokens
        assert total_num_scheduled_tokens > 0
        num_reqs = self.input_batch.num_reqs
        assert num_reqs > 0

        # Get the number of scheduled tokens for each request.
        num_scheduled_tokens_per_req = []
        max_num_scheduled_tokens_all_reqs = 0
        for req_id in self.input_batch.req_ids[:num_reqs]:
            assert req_id is not None
            num_tokens = scheduler_output.num_scheduled_tokens[req_id]
            num_scheduled_tokens_per_req.append(num_tokens)
            max_num_scheduled_tokens_all_reqs = max(
                max_num_scheduled_tokens_all_reqs, num_tokens)
        num_scheduled_tokens_per_req = np.array(num_scheduled_tokens_per_req,
                                                dtype=np.int32)
        assert max_num_scheduled_tokens_all_reqs > 0

        # Get request indices.
        # E.g., [2, 5, 3] -> [0, 0, 1, 1, 1, 1, 1, 2, 2, 2]
        # For each scheduled token, what are the corresponding req index.
        req_indices = np.repeat(self.arange_np[:num_reqs],
                                num_scheduled_tokens_per_req)

        # Get batched arange.
        # E.g., [2, 5, 3] -> [0, 1, 0, 1, 2, 3, 4, 0, 1, 2]
        # For each scheduled token, what is its position in corresponding req.
        arange = np.concatenate(
            [self.arange_np[:n] for n in num_scheduled_tokens_per_req])

        # Get positions.
        positions_np = self.positions_np[:total_num_scheduled_tokens]
        np.add(self.input_batch.num_computed_tokens_cpu[req_indices],
               arange,
               out=positions_np)

        # Get token indices.
        # E.g., [0, 1, 0, 1, 2, 3, 4, 0, 1, 2]
        # -> [0, 1, M, M + 1, M + 2, M + 3, M + 4, 2 * M, 2 * M + 1, 2 * M + 2]
        # where M is the max_model_len.
        token_indices = (positions_np +
                         req_indices * self.input_batch.token_ids_cpu.shape[1])

        # NOTE(woosuk): We use torch.index_select instead of np.take here
        # because torch.index_select is much faster than np.take for large
        # tensors.
        torch.index_select(self.input_batch.token_ids_cpu_tensor.flatten(),
                           0,
                           torch.from_numpy(token_indices),
                           out=self.input_ids_cpu[:total_num_scheduled_tokens])

        # Calculate the slot mapping.
        # E.g., [0, 1, 0, 1, 2, 3, 4, 0, 1, 2]
        # -> [0, 0, K, K, K + 1, K + 1, K + 2, 2 * K, 2 * K, 2 * K + 1]
        # where K is the max_num_blocks_per_req and the block size is 2.
        # NOTE(woosuk): We can't simply use `token_indices // block_size` here
        # because M (max_model_len) is not necessarily divisible by block_size.
        # req_indices: # E.g., [2, 5, 3] -> [0, 0, 1, 1, 1, 1, 1, 2, 2, 2]
        block_table_indices = (req_indices * self.max_num_blocks_per_req +
                               positions_np // self.block_size)
        # NOTE(woosuk): We use torch.index_select instead of np.take here
        # because torch.index_select is much faster than np.take for large
        # tensors.
        block_table_cpu = self.input_batch.block_table.get_cpu_tensor()
        block_numbers = block_table_cpu.flatten()[block_table_indices].numpy()
        block_offsets = positions_np % self.block_size
        np.add(block_numbers * self.block_size,
               block_offsets,
               out=self.slot_mapping_np[:total_num_scheduled_tokens])

        # Prepare the attention metadata.
        self.query_start_loc_np[0] = 0
        np.cumsum(num_scheduled_tokens_per_req,
                  out=self.query_start_loc_np[1:num_reqs + 1])
        self.query_start_loc_np[num_reqs + 1:] = 1

        self.seq_lens_np[:num_reqs] = (
            self.input_batch.num_computed_tokens_cpu[:num_reqs] +
            num_scheduled_tokens_per_req)

        # Do the padding and copy the tensors to the TPU.
        padded_total_num_scheduled_tokens = _get_padded_token_len(
            self.num_tokens_paddings, total_num_scheduled_tokens)
        # Zero out to avoid spurious values from prev iteration (last cp chunk)
        self.input_ids_cpu[
            total_num_scheduled_tokens:padded_total_num_scheduled_tokens] = 0
        self.input_ids = self.input_ids_cpu[:
                                            padded_total_num_scheduled_tokens].to(
                                                self.device)
        self.position_ids = self.positions_cpu[:
                                               padded_total_num_scheduled_tokens].to(
                                                   self.device)
        self.slot_mapping_cpu[total_num_scheduled_tokens:] = _PAD_SLOT_ID
        slot_mapping = self.slot_mapping_cpu[:
                                             padded_total_num_scheduled_tokens].to(
                                                 self.device)
        block_tables = self.block_table_cpu[:self.max_num_reqs]
        block_tables[:num_reqs, :self.max_num_blocks_per_req] = (
            self.input_batch.block_table.get_cpu_tensor()[:num_reqs])
        block_tables = block_tables.to(self.device)
        query_start_loc = self.query_start_loc_cpu[:self.max_num_reqs + 1].to(
            self.device)
        seq_lens = self.seq_lens_cpu[:self.max_num_reqs].to(self.device)

        if self.lora_config is not None:
            # We need to respect padding when activating LoRA adapters
            padded_num_scheduled_tokens_per_req = np.copy(
                num_scheduled_tokens_per_req
            )  # Copying to avoid accidental state corruption bugs
            padded_num_scheduled_tokens_per_req[-1] += \
                padded_total_num_scheduled_tokens - total_num_scheduled_tokens

            self.set_active_loras(self.input_batch,
                                  padded_num_scheduled_tokens_per_req)

        attn_metadata = PallasMetadata(
            slot_mapping=slot_mapping,
            block_tables=block_tables,
            context_lens=seq_lens,
            query_start_loc=query_start_loc,
            num_seqs=torch.tensor([num_reqs],
                                  dtype=torch.int32,
                                  device=self.device),
        )
        # NOTE(woosuk): Due to chunked prefills, there can be at most 1 partial
        # request in the batch. While we should not sample any token from this
        # partial request, we do so for simplicity. We will ignore the sampled
        # token from the partial request.
        # TODO: Support prompt logprobs.
        padded_num_reqs = _get_padded_num_reqs_with_upper_limit(
            num_reqs, self.max_num_reqs)
        # Indices at which we sample (positions of last token in the sequence).
        # Padded to avoid recompiling when `num_reqs` varies.
        logits_indices = self.query_start_loc_cpu[1:padded_num_reqs + 1] - 1
        logits_indices = logits_indices.to(self.device)
        return attn_metadata, logits_indices

    def _scatter_placeholders(
        self,
        embeds: torch.Tensor,
        is_embed: Optional[torch.Tensor],
    ) -> torch.Tensor:
        if is_embed is None:
            return embeds

        placeholders = embeds.new_full(
            (is_embed.shape[0], embeds.shape[-1]),
            fill_value=torch.nan,
        )
        placeholders[is_embed] = embeds
        return placeholders

    def _gather_placeholders(
        self,
        placeholders: torch.Tensor,
        is_embed: Optional[torch.Tensor],
    ) -> torch.Tensor:
        if is_embed is None:
            return placeholders

        return placeholders[is_embed]

    def _execute_mm_encoder(self, scheduler_output: "SchedulerOutput"):
        scheduled_encoder_inputs = scheduler_output.scheduled_encoder_inputs
        if not scheduled_encoder_inputs:
            return

        # Batch the multi-modal inputs.
        mm_inputs = list[MultiModalKwargs]()
        req_ids_pos = list[tuple[str, int, PlaceholderRange]]()
        for req_id, encoder_input_ids in scheduled_encoder_inputs.items():
            req_state = self.requests[req_id]

            for mm_input_id in encoder_input_ids:
                mm_inputs.append(req_state.mm_inputs[mm_input_id])
                req_ids_pos.append(
                    (req_id, mm_input_id, req_state.mm_positions[mm_input_id]))

        # Batch mm inputs as much as we can: if a request in the batch has
        # multiple modalities or a different modality than the previous one,
        # we process it separately to preserve item order.
        # FIXME(ywang96): This is a hacky way to deal with multiple modalities
        # in the same batch while still being able to benefit from batching
        # multimodal inputs. The proper solution should be reordering the
        # encoder outputs.
        grouped_mm_inputs_list = group_mm_inputs_by_modality(mm_inputs)

        encoder_outputs = []
        for grouped_mm_inputs in grouped_mm_inputs_list:
            batched_mm_inputs = MultiModalKwargs.batch(grouped_mm_inputs)
            batched_mm_inputs = MultiModalKwargs.as_kwargs(batched_mm_inputs,
                                                           device=self.device)

            # Run the encoder.
            # `curr_group_outputs` is either of the following:
            # 1. A tensor of shape (num_items, feature_size, hidden_size)
            # in case feature_size is fixed across all multimodal items.
            # 2. A list or tuple (length: num_items) of tensors, each of shape
            # (feature_size, hidden_size) in case the feature size is dynamic
            # depending on the input multimodal items.
            curr_group_outputs = self.model.get_multimodal_embeddings(
                **batched_mm_inputs)

            sanity_check_mm_encoder_outputs(
                curr_group_outputs,
                expected_num_items=len(grouped_mm_inputs),
            )

            for output in curr_group_outputs:
                encoder_outputs.append(output)

        # Cache the encoder outputs.
        for (req_id, input_id, pos_info), output in zip(
                req_ids_pos,
                encoder_outputs,
        ):
            if req_id not in self.encoder_cache:
                self.encoder_cache[req_id] = {}

            self.encoder_cache[req_id][input_id] = scatter_mm_placeholders(
                output,
                is_embed=pos_info.is_embed,
            )

    def _gather_mm_embeddings(
        self,
        scheduler_output: "SchedulerOutput",
    ) -> list[torch.Tensor]:
        mm_embeds: list[torch.Tensor] = []
        for req_id in self.input_batch.req_ids:
            num_scheduled_tokens = scheduler_output.num_scheduled_tokens[
                req_id]
            req_state = self.requests[req_id]
            num_computed_tokens = req_state.num_computed_tokens
            mm_positions = req_state.mm_positions
            for i, pos_info in enumerate(mm_positions):
                start_pos = pos_info.offset
                num_encoder_tokens = pos_info.length

                # The encoder output is needed if the two ranges overlap:
                # [num_computed_tokens,
                #  num_computed_tokens + num_scheduled_tokens) and
                # [start_pos, start_pos + num_encoder_tokens)
                if start_pos >= num_computed_tokens + num_scheduled_tokens:
                    # The encoder output is not needed in this step.
                    break
                if start_pos + num_encoder_tokens <= num_computed_tokens:
                    # The encoder output is already processed and stored
                    # in the decoder's KV cache.
                    continue

                start_idx = max(num_computed_tokens - start_pos, 0)
                end_idx = min(
                    num_computed_tokens - start_pos + num_scheduled_tokens,
                    num_encoder_tokens)
                assert start_idx < end_idx
                assert req_id in self.encoder_cache
                assert i in self.encoder_cache[req_id]
                encoder_output = self.encoder_cache[req_id][i]

                if (is_embed := pos_info.is_embed) is not None:
                    is_embed = is_embed[start_idx:end_idx]

                mm_embeds_item = gather_mm_placeholders(
                    encoder_output[start_idx:end_idx],
                    is_embed=is_embed,
                )
                mm_embeds.append(mm_embeds_item)
        return mm_embeds

    @torch.no_grad()
    def execute_model(
        self,
        scheduler_output: "SchedulerOutput",
        intermediate_tensors: Optional[IntermediateTensors] = None,
    ) -> ModelRunnerOutput:
        # Update cached state
        self._update_states(scheduler_output)
        if not scheduler_output.total_num_scheduled_tokens:
            # Return empty ModelRunnerOuptut if there's no work to do.
            return EMPTY_MODEL_RUNNER_OUTPUT

        if self.is_multimodal_model:
            # Run the multimodal encoder if any.
            self._execute_mm_encoder(scheduler_output)
            mm_embeds = self._gather_mm_embeddings(scheduler_output)
        else:
            mm_embeds = []

        # Prepare inputs
        attn_metadata, logits_indices = self._prepare_inputs(scheduler_output)
        if self.is_multimodal_model:
            # NOTE(woosuk): To unify token ids and soft tokens (vision
            # embeddings), we always use embeddings (rather than token ids)
            # as input to the multimodal model, even when the input is text.
            if mm_embeds:
                inputs_embeds = self.model.get_input_embeddings(
                    self.input_ids, mm_embeds)
            else:
                inputs_embeds = self.model.get_input_embeddings(self.input_ids)
            input_ids = None
        else:
            # For text-only models, we use token ids as input.
            # While it is possible to use embeddings as input just like the
            # multimodal models, it is not desirable for performance since
            # then the embedding layer is not included in the CUDA graph.
            input_ids = self.input_ids
            inputs_embeds = None
        num_reqs = self.input_batch.num_reqs
        # NOTE (NickLucche) here we sync with TPU: sampling params tensors
        # are copied to device in chunks of pre-compiled padded shape to
        # avoid recompilations.
        tpu_sampling_metadata = TPUSupportedSamplingMetadata.\
            from_input_batch(self.input_batch, logits_indices)
        # Run the decoder
        with set_forward_context(attn_metadata, self.vllm_config):
            hidden_states = self.model(
                input_ids=input_ids,
                positions=self.position_ids,
                inputs_embeds=inputs_embeds,
            )
        selected_token_ids = self.sample_from_hidden(hidden_states,
                                                     tpu_sampling_metadata)
        # Remove padding on cpu and keep dynamic op outside of xla graph.
        selected_token_ids = selected_token_ids.cpu()[:num_reqs]

        # Update the cache state concurrently. Code above will not block until
        # we use `selected_token_ids`. Add mark_step if post-processing changes
        request_seq_lens: list[tuple[int, CachedRequestState, int]] = []
        discard_sampled_tokens_req_indices = []
        for i, req_id in zip(range(num_reqs), self.input_batch.req_ids):
            assert req_id is not None
            req_state = self.requests[req_id]
            seq_len = (req_state.num_computed_tokens +
                       scheduler_output.num_scheduled_tokens[req_id])
            if seq_len >= req_state.num_tokens:
                request_seq_lens.append((i, req_state, seq_len))
            else:
                # Ignore the sampled token from the partial request.
                # Rewind the generator state as if the token was not sampled.
                generator = self.input_batch.generators.get(i)
                if generator is not None:
                    # This relies on cuda-specific torch-internal impl details
                    generator.set_offset(generator.get_offset() - 4)

                # Record the index of the request that should not be sampled,
                # so that we could clear the sampled tokens before returning.
                discard_sampled_tokens_req_indices.append(i)

        assert all(
            req_id is not None for req_id in
            self.input_batch.req_ids[:num_reqs]), "req_ids contains None"
        req_ids = cast(list[str], self.input_batch.req_ids[:num_reqs])

        prompt_logprobs_dict: dict[str, Optional[LogprobsTensors]] = {}
        for req_id in self.input_batch.req_ids[:num_reqs]:
            prompt_logprobs_dict[req_id] = None

        max_gen_len = selected_token_ids.shape[-1]
        if max_gen_len == 1:
            valid_sampled_token_ids = selected_token_ids.tolist()

            # Mask out the sampled tokens that should not be sampled.
            # TODO: Keep in sync with gpu_model_runner.py, in particular
            #       the "else" case here
            for i in discard_sampled_tokens_req_indices:
                valid_sampled_token_ids[i].clear()

            # Append sampled tokens
            for i, req_state, seq_len in request_seq_lens:
                token_id = valid_sampled_token_ids[i][0]
                self.input_batch.token_ids_cpu[i, seq_len] = token_id
                req_state.output_token_ids.append(token_id)
                self.input_batch.num_tokens[i] += 1

        else:
            valid_mask = selected_token_ids != INVALID_TOKEN_ID
            gen_lens = valid_mask.sum(dim=1).tolist()
            valid_sampled_token_ids = [
                seq.tolist()
                for seq in selected_token_ids[valid_mask].split(gen_lens)
            ]
            self.input_batch.num_tokens[:num_reqs] += gen_lens
            for i, req_state, seq_len in request_seq_lens:
                target_slice = slice(seq_len - gen_lens[i] + 1, seq_len + 1)
                self.input_batch.token_ids_cpu[
                    i, target_slice] = valid_sampled_token_ids[i]
                req_state.output_token_ids.extend(valid_sampled_token_ids[i])

        model_runner_output = ModelRunnerOutput(
            req_ids=req_ids,
            req_id_to_index=self.input_batch.req_id_to_index,
            sampled_token_ids=valid_sampled_token_ids,
            spec_token_ids=None,
            logprobs=None,
            prompt_logprobs_dict=prompt_logprobs_dict,
        )

        # Check there are no new graphs compiled - all the graphs should be
        # captured and compiled during warm up.
        self._verify_num_xla_graphs("execute_model")

        return model_runner_output

    def load_model(self) -> None:
        self.device = self.device_config.device

        # NOTE(woosuk): While the executor assigns the TP ranks to the worker
        # process, the ranks can be different from the ranks internally assigned
        # by the xm runtime. Therefore, there is a mismatch in the rank
        # assignment between the gloo (cpu) runtime and the xm (tpu) runtime.
        # This is not a problem in linear layers because all-reduce is
        # rank-agnostic. However, it matters for all-gather as the ranks
        # determine the order of concatenating the output tensors.
        # As a workaround, we use the xm's rank assignment only when loading
        # the embedding weights.
        xm_tp_rank = xr.global_ordinal()
        with patch(
                "vllm.model_executor.layers.vocab_parallel_embedding."
                "get_tensor_model_parallel_rank",
                return_value=xm_tp_rank):
            model = get_model(vllm_config=self.vllm_config)
        if self.lora_config is not None:
            model = self.load_lora_model(model, self.model_config,
                                         self.scheduler_config,
                                         self.lora_config, self.device)
            punica_wrapper = self.lora_manager._adapter_manager.punica_wrapper
            if not self.enforce_eager:
                punica_wrapper.mark_compiled()

        # Sync all pending XLA execution during model initialization and weight
        # loading.
        xm.mark_step()
        xm.wait_device_ops()
        self.model = model
        self.sampler = TPUSampler()

    @torch.no_grad()
    def _dummy_run(self, num_tokens: int) -> None:
        if self.is_multimodal_model:
            input_ids = None
            inputs_embeds = torch.zeros((num_tokens, self.hidden_size),
                                        dtype=self.dtype,
                                        device=self.device)
        else:
            input_ids = torch.zeros((num_tokens),
                                    dtype=torch.int32,
                                    device=self.device)
            inputs_embeds = None
        actual_num_reqs = min(num_tokens, self.max_num_reqs)
        position_ids = torch.zeros(num_tokens,
                                   dtype=torch.int32,
                                   device=self.device)
        slot_mapping = torch.zeros(num_tokens,
                                   dtype=torch.int64,
                                   device=self.device)
        block_tables = torch.zeros(
            (self.max_num_reqs, self.block_table_cpu.shape[1]),
            dtype=torch.int32,
            device=self.device)
        query_lens = [1] * self.max_num_reqs
        query_start_loc = torch.cumsum(torch.tensor([0] + query_lens,
                                                    dtype=torch.int32),
                                       dim=0,
                                       dtype=torch.int32).to(self.device)
        context_lens = torch.ones((self.max_num_reqs, ),
                                  dtype=torch.int32,
                                  device=self.device)
        num_seqs = torch.tensor([actual_num_reqs],
                                dtype=torch.int32,
                                device=self.device)
        attn_metadata = PallasMetadata(
            slot_mapping=slot_mapping,
            block_tables=block_tables,
            context_lens=context_lens,
            query_start_loc=query_start_loc,
            num_seqs=num_seqs,
        )

        xm.mark_step()  # Capture tensors created when setting up

        if self.is_multimodal_model:
            torch._dynamo.mark_dynamic(inputs_embeds, 0)
        else:
            torch._dynamo.mark_dynamic(input_ids, 0)
        torch._dynamo.mark_dynamic(position_ids, 0)
        torch._dynamo.mark_dynamic(attn_metadata.slot_mapping, 0)

        with self.maybe_dummy_run_with_lora(
                self.lora_config,
                np.array([num_tokens], dtype=np.int32)), set_forward_context(
                    attn_metadata, self.vllm_config, 0):
            out = self.model(input_ids=input_ids,
                             positions=position_ids,
                             inputs_embeds=inputs_embeds)
        self._hidden_states_dtype = out.dtype

    def _set_active_loras(self, prompt_lora_mapping, token_lora_mapping,
                          lora_requests) -> None:
        super()._set_active_loras(prompt_lora_mapping, token_lora_mapping,
                                  lora_requests)
        xm.mark_step()  # Captures metadata updates

    def capture_model(self) -> None:
        """Compile the model."""

        logger.info("Compiling the model with different input shapes.")

        start = time.perf_counter()
        for num_tokens in self.num_tokens_paddings:
            logger.info("  -- num_tokens: %d", num_tokens)
            self._dummy_run(num_tokens)
            xm.mark_step()
        xm.wait_device_ops()
        end = time.perf_counter()

        logger.info("Compilation finished in in %.2f [secs].", end - start)
        self._update_num_xla_graphs("model")

        logger.info("Compiling sampling with different input shapes.")
        start = time.perf_counter()
        hsize = self.model_config.get_hidden_size()
        device = self.device

        # Compile sampling step for different model+sampler outputs in bucketed
        # n_tokens x max_num_reqs. Graph is really small so this is fine.
        for num_tokens in self.num_tokens_paddings:
            num_reqs_to_sample = MIN_NUM_SEQS
            dummy_hidden = torch.randn((num_tokens, hsize),
                                       device=device,
                                       dtype=self._hidden_states_dtype)
            # Compile for [8, 16, .., 128,.., `self.max_num_reqs`]
            while num_reqs_to_sample <= num_tokens:
                indices = torch.zeros(
                    num_reqs_to_sample,
                    dtype=torch.int32,
                    device=device,
                )
                xm.mark_step()
                sampling_meta = TPUSupportedSamplingMetadata.\
                    from_input_batch(self.input_batch, indices)
                logger.info("  -- num_tokens: %d, num_seqs: %d", num_tokens,
                            num_reqs_to_sample)
<<<<<<< HEAD

                with self.maybe_dummy_run_with_lora(
                        self.lora_config,
                        _create_dummy_scheduled_tokens(num_tokens,
                                                       num_reqs_to_sample)):
                    out = self.model.sample_from_hidden(
                        dummy_hidden, sampling_meta)

=======
                out = self.sample_from_hidden(dummy_hidden, sampling_meta)
>>>>>>> 2012bbd7
                out = out.cpu()
                # Requests can't be more than tokens. But do compile for the
                # next bigger value in case num_tokens uses bucketed padding.
                if num_reqs_to_sample >= min(num_tokens, self.max_num_reqs):
                    break
                # Make sure to compile the `max_num_reqs` upper-limit case
                num_reqs_to_sample = _get_padded_num_reqs_with_upper_limit(
                    num_reqs_to_sample + 1, self.max_num_reqs)
        xm.wait_device_ops()
        end = time.perf_counter()

        logger.info("Compilation finished in in %.2f [secs].", end - start)
        self._update_num_xla_graphs("sampling")

    def initialize_kv_cache(self, kv_cache_config: KVCacheConfig) -> None:
        """
        Initialize KV cache based on `kv_cache_config`.
        Args:
            kv_cache_config: Configuration for the KV cache, including the KV
            cache size of each layer
        """
        if len(kv_cache_config.kv_cache_groups) > 1:
            raise NotImplementedError(
                "Hybrid models with more than one KV cache type are not "
                "supported yet.")

        kv_caches: dict[str, torch.Tensor] = {}

        for kv_cache_group in kv_cache_config.kv_cache_groups:
            kv_cache_spec = kv_cache_group.kv_cache_spec
            for layer_name in kv_cache_group.layer_names:
                tensor_config = kv_cache_config.tensors[layer_name]
                assert tensor_config.size % kv_cache_spec.page_size_bytes == 0
                num_blocks = tensor_config.size // kv_cache_spec.page_size_bytes
                if isinstance(kv_cache_spec, FullAttentionSpec):
                    kv_cache_shape = PallasAttentionBackend.get_kv_cache_shape(
                        num_blocks, kv_cache_spec.block_size,
                        kv_cache_spec.num_kv_heads, kv_cache_spec.head_size)
                    dtype = kv_cache_spec.dtype

                    tpu_kv_cache = torch.zeros(kv_cache_shape,
                                               dtype=dtype,
                                               device=self.device)

                    kv_caches[layer_name] = tpu_kv_cache
                else:
                    raise NotImplementedError

        bind_kv_cache(
            kv_caches,
            self.vllm_config.compilation_config.static_forward_context,
            self.kv_caches)

    def reset_dynamo_cache(self):
        if self.is_multimodal_model:
            assert hasattr(self.model, "language_model")
            compiled_model = self.model.language_model.model
        else:
            compiled_model = self.model.model
        if isinstance(compiled_model, TorchCompileWrapperWithCustomDispatcher):
            logger.info("Clear dynamo cache and cached dynamo bytecode.")
            torch._dynamo.eval_frame.remove_from_cache(
                compiled_model.original_code_object)
            compiled_model.compiled_codes.clear()

    def sample_from_hidden(
        self,
        hidden_states: torch.Tensor,
        sampling_metadata: TPUSupportedSamplingMetadata,
    ) -> torch.Tensor:
        """
<<<<<<< HEAD
        Sample with xla-friendly function. This function is to be traced
        separately from `forward` for lighter compilation overhead.
        """
=======
            Sample with xla-friendly function. This function is to be traced 
            separately for lighter compilation overhead.
            """
>>>>>>> 2012bbd7
        # Tensor `sample_hidden_states` is of fixed pre-compiled size.
        sample_hidden_states = \
            hidden_states[sampling_metadata.indices_do_sample]
        # SamplingMetadata here for pruning output in LogitsProcessor, disabled.
        logits = self.model.compute_logits(sample_hidden_states, None)

        def sample(
                logits: torch.Tensor,
                sampling_metadata: TPUSupportedSamplingMetadata
        ) -> SamplerOutput:
            sampler_out = self.sampler(logits, sampling_metadata)
            return sampler_out

        # Optimized greedy sampling branch, tracing both paths in a single pass
        # NOTE all_greedy is a scalar, this is just an optimized if/else.
        out_tokens = torch.where(
            sampling_metadata.all_greedy,
            torch.argmax(logits, dim=-1, keepdim=True),
            sample(logits, sampling_metadata).sampled_token_ids)
        return out_tokens


def _get_padded_number(n: int, multiple: int) -> int:
    return ((n + multiple - 1) // multiple) * multiple


def _get_padded_num_reqs_with_upper_limit(x, upper_limit) -> int:
    res = MIN_NUM_SEQS if x <= MIN_NUM_SEQS else 1 << (x - 1).bit_length()
    return min(res, upper_limit)


def _get_paddings(min_token_size: int, max_token_size: int,
                  padding_gap: int) -> list[int]:
    """Generate a list of padding size, starting from min_token_size,
    ending with a number that can cover max_token_size

    If padding_gap == 0 then:
        increase 2X each time (exponential)
    else:
        first increase the size to twice,
        then increase the padding size by padding_gap.
    """
    paddings = []
    num = min_token_size

    if padding_gap == 0:
        logger.info("Using exponential paddings:")
        while num <= max_token_size:
            logger.info("    %d", num)
            paddings.append(num)
            num *= 2

    else:
        logger.info("Using incremental paddings:")
        while num <= padding_gap:
            logger.info("    %d", num)
            paddings.append(num)
            num *= 2
        num //= 2
        while num < max_token_size:
            num += padding_gap
            logger.info("    %d", num)
            paddings.append(num)

    return paddings


def _get_padded_token_len(paddings: list[int], x: int) -> int:
    """Return the first element in paddings list greater or equal to x.
    """
    index = bisect.bisect_left(paddings, x)
    assert index < len(paddings)
    return paddings[index]


def _get_padded_lora_rank(max_lora_rank: int, max_num_loras: int) -> int:
    max_num_loras += 1

    # If we have enough LoRAs to use laning without padding
    if max_lora_rank * max_num_loras >= LORA_RANK_BLOCK_SIZE:
        return max_lora_rank

    return 1 << (LORA_RANK_BLOCK_SIZE // max_num_loras).bit_length()


def _create_dummy_scheduled_tokens(total_tokens: int,
                                   num_prompts: int) -> np.ndarray:
    assert num_prompts <= total_tokens, "Expected num_prompts < total_tokens"
    base_tokens = total_tokens // num_prompts
    leftover_tokens = total_tokens % num_prompts

    tokens = np.full((num_prompts, ), base_tokens, dtype=np.int32)
    tokens[-1] += leftover_tokens

    return tokens<|MERGE_RESOLUTION|>--- conflicted
+++ resolved
@@ -935,18 +935,12 @@
                     from_input_batch(self.input_batch, indices)
                 logger.info("  -- num_tokens: %d, num_seqs: %d", num_tokens,
                             num_reqs_to_sample)
-<<<<<<< HEAD
 
                 with self.maybe_dummy_run_with_lora(
                         self.lora_config,
                         _create_dummy_scheduled_tokens(num_tokens,
                                                        num_reqs_to_sample)):
-                    out = self.model.sample_from_hidden(
-                        dummy_hidden, sampling_meta)
-
-=======
-                out = self.sample_from_hidden(dummy_hidden, sampling_meta)
->>>>>>> 2012bbd7
+                    out = self.sample_from_hidden(dummy_hidden, sampling_meta)
                 out = out.cpu()
                 # Requests can't be more than tokens. But do compile for the
                 # next bigger value in case num_tokens uses bucketed padding.
@@ -1018,15 +1012,9 @@
         sampling_metadata: TPUSupportedSamplingMetadata,
     ) -> torch.Tensor:
         """
-<<<<<<< HEAD
         Sample with xla-friendly function. This function is to be traced
-        separately from `forward` for lighter compilation overhead.
+        separately for lighter compilation overhead.
         """
-=======
-            Sample with xla-friendly function. This function is to be traced 
-            separately for lighter compilation overhead.
-            """
->>>>>>> 2012bbd7
         # Tensor `sample_hidden_states` is of fixed pre-compiled size.
         sample_hidden_states = \
             hidden_states[sampling_metadata.indices_do_sample]
