# SPDX-License-Identifier: Apache-2.0
import bisect
import time
from typing import TYPE_CHECKING, Optional, cast
from unittest.mock import patch

import numpy as np
import torch
import torch.distributed
import torch.nn as nn
# TPU XLA related
import torch_xla.core.xla_model as xm
import torch_xla.runtime as xr

import vllm.envs as envs
from vllm.attention.backends.abstract import AttentionType
from vllm.attention.layer import Attention
from vllm.compilation.wrapper import TorchCompileWrapperWithCustomDispatcher
from vllm.config import VllmConfig
from vllm.forward_context import set_forward_context
from vllm.logger import init_logger
from vllm.model_executor.model_loader import get_model
from vllm.multimodal import MULTIMODAL_REGISTRY
from vllm.multimodal.inputs import MultiModalKwargs, PlaceholderRange
from vllm.multimodal.utils import group_mm_inputs_by_modality
from vllm.sampling_params import SamplingType
from vllm.sequence import IntermediateTensors
from vllm.utils import LayerBlockType, cdiv, is_pin_memory_available
from vllm.v1.attention.backends.pallas import (PallasAttentionBackend,
                                               PallasMetadata)
from vllm.v1.core.encoder_cache_manager import compute_encoder_budget
from vllm.v1.kv_cache_interface import (FullAttentionSpec, KVCacheConfig,
                                        KVCacheSpec, SlidingWindowSpec)
from vllm.v1.outputs import (EMPTY_MODEL_RUNNER_OUTPUT, LogprobsTensors,
                             ModelRunnerOutput, SamplerOutput)
from vllm.v1.sample.tpu.metadata import TPUSupportedSamplingMetadata
from vllm.v1.sample.tpu.sampler import Sampler as TPUSampler
from vllm.v1.utils import bind_kv_cache
from vllm.v1.worker.gpu_input_batch import CachedRequestState, InputBatch
from vllm.v1.worker.lora_model_runner_mixin import LoRAModelRunnerMixin

from .utils import (gather_mm_placeholders, sanity_check_mm_encoder_outputs,
                    scatter_mm_placeholders)

if TYPE_CHECKING:
    from vllm.v1.core.sched.output import SchedulerOutput

logger = init_logger(__name__)

# Here we utilize the behavior that out-of-bound index is ignored.
# FIXME(woosuk): Find a more reliable way to prevent possible bugs.
_PAD_SLOT_ID = 1_000_000_000
INVALID_TOKEN_ID = -1
# Smallest output size
MIN_NUM_SEQS = 8


class TPUModelRunner(LoRAModelRunnerMixin):

    def __init__(
        self,
        vllm_config: VllmConfig,
        device: torch.device,
    ):
        self.vllm_config = vllm_config
        self.model_config = vllm_config.model_config
        self.cache_config = vllm_config.cache_config
        self.lora_config = vllm_config.lora_config
        self.load_config = vllm_config.load_config
        self.parallel_config = vllm_config.parallel_config
        self.scheduler_config = vllm_config.scheduler_config
        self.speculative_config = vllm_config.speculative_config
        self.prompt_adapter_config = vllm_config.prompt_adapter_config
        self.observability_config = vllm_config.observability_config
        self.device_config = vllm_config.device_config

        model_config = self.model_config
        cache_config = self.cache_config
        scheduler_config = self.scheduler_config
        parallel_config = self.parallel_config
        self.device = device
        self.check_recompilation = envs.VLLM_XLA_CHECK_RECOMPILATION

        self.enforce_eager = model_config.enforce_eager

        self.num_xla_graphs = 0
        self._update_num_xla_graphs("init")

        self.pin_memory = is_pin_memory_available()
        self.dtype = self.model_config.dtype
        self._hidden_states_dtype = self.dtype

        self.is_multimodal_model = model_config.is_multimodal_model
        self.sliding_window = model_config.get_sliding_window()
        self.block_size = cache_config.block_size
        self.max_model_len = model_config.max_model_len
        self.max_num_blocks_per_req = cdiv(self.max_model_len, self.block_size)
        self.max_num_tokens = scheduler_config.max_num_batched_tokens
        # InputBatch needs to work with sampling tensors greater than padding
        # to avoid dynamic shapes. Also, avoid suboptimal alignment.
        self.max_num_reqs = max(scheduler_config.max_num_seqs, MIN_NUM_SEQS)

        # Model-related.
        self.num_attn_layers = model_config.get_num_layers_by_block_type(
            parallel_config, LayerBlockType.attention)
        self.num_query_heads = model_config.get_num_attention_heads(
            parallel_config)
        self.num_kv_heads = model_config.get_num_kv_heads(parallel_config)
        self.head_size = model_config.get_head_size()
        self.hidden_size = model_config.get_hidden_size()

        # Multi-modal data support
        self.mm_registry = MULTIMODAL_REGISTRY
        self.uses_mrope = model_config.uses_mrope
        # TODO: Support M-RoPE (e.g, Qwen2-VL)
        assert not self.uses_mrope, "TPU does not support M-RoPE yet."

        encoder_compute_budget, encoder_cache_size = compute_encoder_budget(
            model_config=model_config,
            scheduler_config=scheduler_config,
            mm_registry=self.mm_registry,
        )
        self.max_num_encoder_input_tokens = encoder_compute_budget
        self.encoder_cache_size = encoder_cache_size

        # Lazy initialization
        # self.model: nn.Module  # Set after load_model
        self.kv_caches: list[torch.Tensor] = []
        # req_id -> (input_id -> encoder_output)
        self.encoder_cache: dict[str, dict[int, torch.Tensor]] = {}

        # Request states.
        self.requests: dict[str, CachedRequestState] = {}
        # Persistent batch.
        self.input_batch = InputBatch(
            max_num_reqs=self.max_num_reqs,
            max_model_len=self.max_model_len,
            max_num_blocks_per_req=self.max_num_blocks_per_req,
            device=self.device,
            pin_memory=self.pin_memory,
            vocab_size=model_config.get_vocab_size(),
        )

        # Cached torch/numpy tensor
        # The pytorch tensor and numpy array share the same buffer.
        # Sometimes the numpy op is faster so we create both.
        self.input_ids_cpu = torch.zeros(self.max_num_tokens,
                                         dtype=torch.int32,
                                         device="cpu")
        self.input_ids_np = self.input_ids_cpu.numpy()

        self.positions_cpu = torch.zeros(self.max_num_tokens,
                                         dtype=torch.int32,
                                         device="cpu")
        self.positions_np = self.positions_cpu.numpy()

        self.slot_mapping_cpu = torch.zeros(self.max_num_tokens,
                                            dtype=torch.int64,
                                            device="cpu")
        self.slot_mapping_np = self.slot_mapping_cpu.numpy()
        self.block_table_cpu = torch.zeros(
            (self.max_num_tokens, self.max_num_blocks_per_req),
            dtype=self.input_batch.block_table.get_cpu_tensor().dtype,
            device="cpu")

        self.query_start_loc_cpu = torch.zeros(self.max_num_tokens + 1,
                                               dtype=torch.int32,
                                               device="cpu",
                                               pin_memory=self.pin_memory)
        self.query_start_loc_np = self.query_start_loc_cpu.numpy()

        self.seq_lens_cpu = torch.zeros(self.max_num_tokens,
                                        dtype=torch.int32,
                                        device="cpu",
                                        pin_memory=self.pin_memory)
        self.seq_lens_np = self.seq_lens_cpu.numpy()

        # Range tensor with values [0 .. self.max_num_tokens - 1].
        # Used to initialize positions / context_lens / seq_lens
        self.arange_np = np.arange(self.max_num_tokens, dtype=np.int32)
        self.num_tokens_paddings = _get_paddings(
            min_token_size=16,
            max_token_size=self.max_num_tokens,
            padding_gap=envs.VLLM_TPU_BUCKET_PADDING_GAP)

    def _update_num_xla_graphs(self, case_str):
        check_comp = self.check_recompilation and not self.enforce_eager
        if not check_comp:
            return

        total_cached_graphs = xr.get_num_cached_compilation_graph()
        new_compiled_graphs = total_cached_graphs - self.num_xla_graphs
        if new_compiled_graphs == 0:
            return

        logger.info("Add new %d compiled XLA graphs due to %s",
                    new_compiled_graphs, case_str)
        self.num_xla_graphs += new_compiled_graphs

    def _verify_num_xla_graphs(self, case_str):
        check_comp = self.check_recompilation and not self.enforce_eager
        if not check_comp:
            return

        curr_cached_graph = xr.get_num_cached_compilation_graph()
        assert self.num_xla_graphs == curr_cached_graph, (
            "Recompilation after warm up is detected during {}."
            " num_xla_graphs = {} curr_cached_graph = {}".format(
                case_str, self.num_xla_graphs, curr_cached_graph))

    def _update_states(self, scheduler_output: "SchedulerOutput") -> bool:
        """Update the cached states and the persistent batch with the scheduler
        output.

        The updated states are used by the `_prepare_inputs` function to create
        the input GPU tensors for the model.

        Returns:
            True if there is a new/resumed/paused/finished request.
            If False, we can skip copying SamplingMetadata to the GPU.
        """
        # Remove finished requests from the cached states.
        for req_id in scheduler_output.finished_req_ids:
            self.requests.pop(req_id, None)
            self.encoder_cache.pop(req_id, None)

        # Remove the finished requests from the persistent batch.
        # NOTE(woosuk): There could be an edge case where finished_req_ids and
        # scheduled_req_ids overlap. This happens when a request is aborted and
        # then resubmitted with the same ID. In this case, we treat them as two
        # distinct requests - clearing the cached states for the first request
        # and handling the second as a new request.
        removed_req_indices: list[int] = []
        for req_id in scheduler_output.finished_req_ids:
            req_index = self.input_batch.remove_request(req_id)
            if req_index is not None:
                removed_req_indices.append(req_index)

        # Free the cached encoder outputs.
        for req_id, input_id in scheduler_output.free_encoder_input_ids:
            encoder_outputs = self.encoder_cache.get(req_id)
            if encoder_outputs is not None:
                encoder_outputs.pop(input_id, None)
                if not encoder_outputs:
                    self.encoder_cache.pop(req_id, None)

        # Remove the unscheduled requests from the persistent batch.
        # NOTE(woosuk): The unscheduled requests are either preempted requests
        # or running requests that are not scheduled in this step. We remove
        # them from the persistent batch but keep their cached states since
        # they will be scheduled again sometime in the future.
        scheduled_req_ids = scheduler_output.num_scheduled_tokens.keys()
        cached_req_ids = self.input_batch.req_id_to_index.keys()
        unscheduled_req_ids = cached_req_ids - scheduled_req_ids
        # NOTE(woosuk): The persistent batch optimization assumes that
        # consecutive batches contain mostly the same requests. If batches
        # have low request overlap (e.g., alternating between two distinct
        # sets of requests), this optimization becomes very inefficient.
        for req_id in unscheduled_req_ids:
            req_index = self.input_batch.remove_request(req_id)
            assert req_index is not None
            removed_req_indices.append(req_index)

        req_ids_to_add: list[str] = []
        # Add new requests to the cached states.
        for new_req_data in scheduler_output.scheduled_new_reqs:
            req_id = new_req_data.req_id
            sampling_params = new_req_data.sampling_params
            if sampling_params.sampling_type == SamplingType.RANDOM_SEED:
                generator = torch.Generator(device=self.device)
                generator.manual_seed(sampling_params.seed)
            else:
                generator = None

            self.requests[req_id] = CachedRequestState(
                req_id=req_id,
                prompt_token_ids=new_req_data.prompt_token_ids,
                prompt=new_req_data.prompt,
                mm_inputs=new_req_data.mm_inputs,
                mm_positions=new_req_data.mm_positions,
                sampling_params=sampling_params,
                generator=generator,
                block_ids=new_req_data.block_ids,
                num_computed_tokens=new_req_data.num_computed_tokens,
                output_token_ids=[],
                lora_request=new_req_data.lora_request,
            )

            req_ids_to_add.append(req_id)

        # Update the states of the running/resumed requests.
        for req_data in scheduler_output.scheduled_cached_reqs:
            req_id = req_data.req_id
            req_state = self.requests[req_id]

            # Update the cached states.
            req_state.num_computed_tokens = req_data.num_computed_tokens
            if not req_data.resumed_from_preemption:
                # Append the new blocks to the existing block IDs.
                req_state.block_ids.extend(req_data.new_block_ids)
            else:
                # The request is resumed from preemption.
                # Replace the existing block IDs with the new ones.
                req_state.block_ids = req_data.new_block_ids

            req_index = self.input_batch.req_id_to_index.get(req_id)
            if req_index is None:
                # The request is not in the persistent batch.
                # The request was either preempted and resumed later, or was not
                # scheduled in the previous step and needs to be added again.
                req_ids_to_add.append(req_id)
                continue

            # Update the persistent batch.
            self.input_batch.num_computed_tokens_cpu[req_index] = (
                req_data.num_computed_tokens)
            self.input_batch.block_table.append_row(req_data.new_block_ids,
                                                    req_index)

        # Add the new or resumed requests to the persistent batch.
        # The smaller empty indices are filled first.
        removed_req_indices = sorted(removed_req_indices, reverse=True)
        for req_id in req_ids_to_add:
            req_state = self.requests[req_id]
            if removed_req_indices:
                # Fill the empty index.
                req_index = removed_req_indices.pop()
            else:
                # Append to the end.
                req_index = None
            self.input_batch.add_request(req_state, req_index)

        # Condense the batched states if there are empty indices.
        if removed_req_indices:
            self.input_batch.condense(removed_req_indices)

        return len(unscheduled_req_ids) > 0 or len(req_ids_to_add) > 0

    def get_model(self) -> nn.Module:
        assert self.model is not None
        return self.model

    def get_kv_cache_spec(self) -> dict[str, KVCacheSpec]:
        """
        Generates the KVCacheSpec by parsing the kv cache format from each
        Attention module in the static forward context.
        Returns:
            KVCacheSpec: A dictionary mapping layer names to their KV cache
            format. Layers that do not need KV cache are not included.
        """

        forward_ctx = self.vllm_config.compilation_config.static_forward_context
        block_size = self.vllm_config.cache_config.block_size
        kv_cache_spec: dict[str, KVCacheSpec] = {}
        for layer_name, attn_module in forward_ctx.items():
            assert isinstance(attn_module, Attention)
            if attn_module.attn_type == AttentionType.DECODER:
                if attn_module.sliding_window is not None:
                    kv_cache_spec[layer_name] = SlidingWindowSpec(
                        block_size=block_size,
                        num_kv_heads=attn_module.num_kv_heads,
                        head_size=attn_module.head_size,
                        dtype=attn_module.dtype,
                        sliding_window=attn_module.sliding_window,
                        use_mla=False,
                    )
                else:
                    kv_cache_spec[layer_name] = FullAttentionSpec(
                        block_size=block_size,
                        num_kv_heads=attn_module.num_kv_heads,
                        head_size=attn_module.head_size,
                        dtype=attn_module.dtype,
                        use_mla=False,
                    )
            elif attn_module.attn_type in (AttentionType.ENCODER,
                                           AttentionType.ENCODER_ONLY):
                # encoder-only attention does not need KV cache.
                continue
            elif attn_module.attn_type == AttentionType.ENCODER_DECODER:
                raise NotImplementedError
            else:
                raise ValueError(
                    f"Unknown attention type: {attn_module.attn_type}")

        return kv_cache_spec

    def _prepare_inputs(self, scheduler_output: "SchedulerOutput"):
        total_num_scheduled_tokens = scheduler_output.total_num_scheduled_tokens
        assert total_num_scheduled_tokens > 0
        num_reqs = self.input_batch.num_reqs
        assert num_reqs > 0

        # Get the number of scheduled tokens for each request.
        num_scheduled_tokens_per_req = []
        max_num_scheduled_tokens_all_reqs = 0
        for req_id in self.input_batch.req_ids[:num_reqs]:
            assert req_id is not None
            num_tokens = scheduler_output.num_scheduled_tokens[req_id]
            num_scheduled_tokens_per_req.append(num_tokens)
            max_num_scheduled_tokens_all_reqs = max(
                max_num_scheduled_tokens_all_reqs, num_tokens)
        num_scheduled_tokens_per_req = np.array(num_scheduled_tokens_per_req,
                                                dtype=np.int32)
        assert max_num_scheduled_tokens_all_reqs > 0

        # Get request indices.
        # E.g., [2, 5, 3] -> [0, 0, 1, 1, 1, 1, 1, 2, 2, 2]
        # For each scheduled token, what are the corresponding req index.
        req_indices = np.repeat(self.arange_np[:num_reqs],
                                num_scheduled_tokens_per_req)

        # Get batched arange.
        # E.g., [2, 5, 3] -> [0, 1, 0, 1, 2, 3, 4, 0, 1, 2]
        # For each scheduled token, what is its position in corresponding req.
        arange = np.concatenate(
            [self.arange_np[:n] for n in num_scheduled_tokens_per_req])

        # Get positions.
        positions_np = self.positions_np[:total_num_scheduled_tokens]
        np.add(self.input_batch.num_computed_tokens_cpu[req_indices],
               arange,
               out=positions_np)

        # Get token indices.
        # E.g., [0, 1, 0, 1, 2, 3, 4, 0, 1, 2]
        # -> [0, 1, M, M + 1, M + 2, M + 3, M + 4, 2 * M, 2 * M + 1, 2 * M + 2]
        # where M is the max_model_len.
        token_indices = (positions_np +
                         req_indices * self.input_batch.token_ids_cpu.shape[1])

        # NOTE(woosuk): We use torch.index_select instead of np.take here
        # because torch.index_select is much faster than np.take for large
        # tensors.
        torch.index_select(self.input_batch.token_ids_cpu_tensor.flatten(),
                           0,
                           torch.from_numpy(token_indices),
                           out=self.input_ids_cpu[:total_num_scheduled_tokens])

        # Calculate the slot mapping.
        # E.g., [0, 1, 0, 1, 2, 3, 4, 0, 1, 2]
        # -> [0, 0, K, K, K + 1, K + 1, K + 2, 2 * K, 2 * K, 2 * K + 1]
        # where K is the max_num_blocks_per_req and the block size is 2.
        # NOTE(woosuk): We can't simply use `token_indices // block_size` here
        # because M (max_model_len) is not necessarily divisible by block_size.
        # req_indices: # E.g., [2, 5, 3] -> [0, 0, 1, 1, 1, 1, 1, 2, 2, 2]
        block_table_indices = (req_indices * self.max_num_blocks_per_req +
                               positions_np // self.block_size)
        # NOTE(woosuk): We use torch.index_select instead of np.take here
        # because torch.index_select is much faster than np.take for large
        # tensors.
        block_table_cpu = self.input_batch.block_table.get_cpu_tensor()
        block_numbers = block_table_cpu.flatten()[block_table_indices].numpy()
        block_offsets = positions_np % self.block_size
        np.add(block_numbers * self.block_size,
               block_offsets,
               out=self.slot_mapping_np[:total_num_scheduled_tokens])

        # Prepare the attention metadata.
        self.query_start_loc_np[0] = 0
        np.cumsum(num_scheduled_tokens_per_req,
                  out=self.query_start_loc_np[1:num_reqs + 1])
        self.query_start_loc_np[num_reqs + 1:] = 1

        self.seq_lens_np[:num_reqs] = (
            self.input_batch.num_computed_tokens_cpu[:num_reqs] +
            num_scheduled_tokens_per_req)

        # Do the padding and copy the tensors to the TPU.
        padded_total_num_scheduled_tokens = _get_padded_token_len(
            self.num_tokens_paddings, total_num_scheduled_tokens)
        # Zero out to avoid spurious values from prev iteration (last cp chunk)
        self.input_ids_cpu[
            total_num_scheduled_tokens:padded_total_num_scheduled_tokens] = 0
        self.input_ids = self.input_ids_cpu[:
                                            padded_total_num_scheduled_tokens].to(
                                                self.device)
        self.position_ids = self.positions_cpu[:
                                               padded_total_num_scheduled_tokens].to(
                                                   self.device)
        self.slot_mapping_cpu[total_num_scheduled_tokens:] = _PAD_SLOT_ID
        slot_mapping = self.slot_mapping_cpu[:
                                             padded_total_num_scheduled_tokens].to(
                                                 self.device)
        block_tables = self.block_table_cpu[:self.max_num_reqs]
        block_tables[:num_reqs, :self.max_num_blocks_per_req] = (
            self.input_batch.block_table.get_cpu_tensor()[:num_reqs])
        block_tables = block_tables.to(self.device)
        query_start_loc = self.query_start_loc_cpu[:self.max_num_reqs + 1].to(
            self.device)
        seq_lens = self.seq_lens_cpu[:self.max_num_reqs].to(self.device)

        if self.lora_config is not None:
            # We need to respect padding when activating LoRA adapters
            padded_num_scheduled_tokens_per_req = np.copy(
                num_scheduled_tokens_per_req
            )  # Copying to avoid accidental state corruption bugs
            padded_num_scheduled_tokens_per_req[-1] += \
                padded_total_num_scheduled_tokens - total_num_scheduled_tokens

            self.set_active_loras(self.input_batch,
                                  padded_num_scheduled_tokens_per_req)

        attn_metadata = PallasMetadata(
            slot_mapping=slot_mapping,
            block_tables=block_tables,
            context_lens=seq_lens,
            query_start_loc=query_start_loc,
            num_seqs=torch.tensor([num_reqs],
                                  dtype=torch.int32,
                                  device=self.device),
        )
        # NOTE(woosuk): Due to chunked prefills, there can be at most 1 partial
        # request in the batch. While we should not sample any token from this
        # partial request, we do so for simplicity. We will ignore the sampled
        # token from the partial request.
        # TODO: Support prompt logprobs.
        padded_num_reqs = _get_padded_num_reqs_with_upper_limit(
            num_reqs, self.max_num_reqs)
        # Indices at which we sample (positions of last token in the sequence).
        # Padded to avoid recompiling when `num_reqs` varies.
        logits_indices = self.query_start_loc_cpu[1:padded_num_reqs + 1] - 1
        logits_indices = logits_indices.to(self.device)
        return attn_metadata, logits_indices

    def _scatter_placeholders(
        self,
        embeds: torch.Tensor,
        is_embed: Optional[torch.Tensor],
    ) -> torch.Tensor:
        if is_embed is None:
            return embeds

        placeholders = embeds.new_full(
            (is_embed.shape[0], embeds.shape[-1]),
            fill_value=torch.nan,
        )
        placeholders[is_embed] = embeds
        return placeholders

    def _gather_placeholders(
        self,
        placeholders: torch.Tensor,
        is_embed: Optional[torch.Tensor],
    ) -> torch.Tensor:
        if is_embed is None:
            return placeholders

        return placeholders[is_embed]

    def _execute_mm_encoder(self, scheduler_output: "SchedulerOutput"):
        scheduled_encoder_inputs = scheduler_output.scheduled_encoder_inputs
        if not scheduled_encoder_inputs:
            return

        # Batch the multi-modal inputs.
        mm_inputs = list[MultiModalKwargs]()
        req_ids_pos = list[tuple[str, int, PlaceholderRange]]()
        for req_id, encoder_input_ids in scheduled_encoder_inputs.items():
            req_state = self.requests[req_id]

            for mm_input_id in encoder_input_ids:
                mm_inputs.append(req_state.mm_inputs[mm_input_id])
                req_ids_pos.append(
                    (req_id, mm_input_id, req_state.mm_positions[mm_input_id]))

        # Batch mm inputs as much as we can: if a request in the batch has
        # multiple modalities or a different modality than the previous one,
        # we process it separately to preserve item order.
        # FIXME(ywang96): This is a hacky way to deal with multiple modalities
        # in the same batch while still being able to benefit from batching
        # multimodal inputs. The proper solution should be reordering the
        # encoder outputs.
        grouped_mm_inputs_list = group_mm_inputs_by_modality(mm_inputs)

        encoder_outputs = []
        for grouped_mm_inputs in grouped_mm_inputs_list:
            batched_mm_inputs = MultiModalKwargs.batch(grouped_mm_inputs)
            batched_mm_inputs = MultiModalKwargs.as_kwargs(batched_mm_inputs,
                                                           device=self.device)

            # Run the encoder.
            # `curr_group_outputs` is either of the following:
            # 1. A tensor of shape (num_items, feature_size, hidden_size)
            # in case feature_size is fixed across all multimodal items.
            # 2. A list or tuple (length: num_items) of tensors, each of shape
            # (feature_size, hidden_size) in case the feature size is dynamic
            # depending on the input multimodal items.
            curr_group_outputs = self.model.get_multimodal_embeddings(
                **batched_mm_inputs)

            sanity_check_mm_encoder_outputs(
                curr_group_outputs,
                expected_num_items=len(grouped_mm_inputs),
            )

            for output in curr_group_outputs:
                encoder_outputs.append(output)

        # Cache the encoder outputs.
        for (req_id, input_id, pos_info), output in zip(
                req_ids_pos,
                encoder_outputs,
        ):
            if req_id not in self.encoder_cache:
                self.encoder_cache[req_id] = {}

            self.encoder_cache[req_id][input_id] = scatter_mm_placeholders(
                output,
                is_embed=pos_info.is_embed,
            )

    def _gather_mm_embeddings(
        self,
        scheduler_output: "SchedulerOutput",
    ) -> list[torch.Tensor]:
        mm_embeds: list[torch.Tensor] = []
        for req_id in self.input_batch.req_ids:
            num_scheduled_tokens = scheduler_output.num_scheduled_tokens[
                req_id]
            req_state = self.requests[req_id]
            num_computed_tokens = req_state.num_computed_tokens
            mm_positions = req_state.mm_positions
            for i, pos_info in enumerate(mm_positions):
                start_pos = pos_info.offset
                num_encoder_tokens = pos_info.length

                # The encoder output is needed if the two ranges overlap:
                # [num_computed_tokens,
                #  num_computed_tokens + num_scheduled_tokens) and
                # [start_pos, start_pos + num_encoder_tokens)
                if start_pos >= num_computed_tokens + num_scheduled_tokens:
                    # The encoder output is not needed in this step.
                    break
                if start_pos + num_encoder_tokens <= num_computed_tokens:
                    # The encoder output is already processed and stored
                    # in the decoder's KV cache.
                    continue

                start_idx = max(num_computed_tokens - start_pos, 0)
                end_idx = min(
                    num_computed_tokens - start_pos + num_scheduled_tokens,
                    num_encoder_tokens)
                assert start_idx < end_idx
                assert req_id in self.encoder_cache
                assert i in self.encoder_cache[req_id]
                encoder_output = self.encoder_cache[req_id][i]

                if (is_embed := pos_info.is_embed) is not None:
                    is_embed = is_embed[start_idx:end_idx]

                mm_embeds_item = gather_mm_placeholders(
                    encoder_output[start_idx:end_idx],
                    is_embed=is_embed,
                )
                mm_embeds.append(mm_embeds_item)
        return mm_embeds

    @torch.no_grad()
    def execute_model(
        self,
        scheduler_output: "SchedulerOutput",
        intermediate_tensors: Optional[IntermediateTensors] = None,
    ) -> ModelRunnerOutput:
        # Update cached state
        self._update_states(scheduler_output)
        if not scheduler_output.total_num_scheduled_tokens:
            # Return empty ModelRunnerOuptut if there's no work to do.
            return EMPTY_MODEL_RUNNER_OUTPUT

        if self.is_multimodal_model:
            # Run the multimodal encoder if any.
            self._execute_mm_encoder(scheduler_output)
            mm_embeds = self._gather_mm_embeddings(scheduler_output)
        else:
            mm_embeds = []

        # Prepare inputs
        attn_metadata, logits_indices = self._prepare_inputs(scheduler_output)
        if self.is_multimodal_model:
            # NOTE(woosuk): To unify token ids and soft tokens (vision
            # embeddings), we always use embeddings (rather than token ids)
            # as input to the multimodal model, even when the input is text.
            if mm_embeds:
                inputs_embeds = self.model.get_input_embeddings(
                    self.input_ids, mm_embeds)
            else:
                inputs_embeds = self.model.get_input_embeddings(self.input_ids)
            input_ids = None
        else:
            # For text-only models, we use token ids as input.
            # While it is possible to use embeddings as input just like the
            # multimodal models, it is not desirable for performance since
            # then the embedding layer is not included in the CUDA graph.
            input_ids = self.input_ids
            inputs_embeds = None
        num_reqs = self.input_batch.num_reqs
        # NOTE (NickLucche) here we sync with TPU: sampling params tensors
        # are copied to device in chunks of pre-compiled padded shape to
        # avoid recompilations.
        tpu_sampling_metadata = TPUSupportedSamplingMetadata.\
            from_input_batch(self.input_batch, logits_indices)
        # Run the decoder
        with set_forward_context(attn_metadata, self.vllm_config):
            hidden_states = self.model(
                input_ids=input_ids,
                positions=self.position_ids,
                inputs_embeds=inputs_embeds,
            )
        selected_token_ids = self.sample_from_hidden(hidden_states,
                                                     tpu_sampling_metadata)
        # Remove padding on cpu and keep dynamic op outside of xla graph.
        selected_token_ids = selected_token_ids.cpu()[:num_reqs]

        # Update the cache state concurrently. Code above will not block until
        # we use `selected_token_ids`. Add mark_step if post-processing changes
        request_seq_lens: list[tuple[int, CachedRequestState, int]] = []
        discard_sampled_tokens_req_indices = []
        for i, req_id in zip(range(num_reqs), self.input_batch.req_ids):
            assert req_id is not None
            req_state = self.requests[req_id]
            seq_len = (req_state.num_computed_tokens +
                       scheduler_output.num_scheduled_tokens[req_id])
            if seq_len >= req_state.num_tokens:
                request_seq_lens.append((i, req_state, seq_len))
            else:
                # Ignore the sampled token from the partial request.
                # Rewind the generator state as if the token was not sampled.
                generator = self.input_batch.generators.get(i)
                if generator is not None:
                    # This relies on cuda-specific torch-internal impl details
                    generator.set_offset(generator.get_offset() - 4)

                # Record the index of the request that should not be sampled,
                # so that we could clear the sampled tokens before returning.
                discard_sampled_tokens_req_indices.append(i)

        assert all(
            req_id is not None for req_id in
            self.input_batch.req_ids[:num_reqs]), "req_ids contains None"
        req_ids = cast(list[str], self.input_batch.req_ids[:num_reqs])

        prompt_logprobs_dict: dict[str, Optional[LogprobsTensors]] = {}
        for req_id in self.input_batch.req_ids[:num_reqs]:
            prompt_logprobs_dict[req_id] = None

        max_gen_len = selected_token_ids.shape[-1]
        if max_gen_len == 1:
            valid_sampled_token_ids = selected_token_ids.tolist()

            # Mask out the sampled tokens that should not be sampled.
            # TODO: Keep in sync with gpu_model_runner.py, in particular
            #       the "else" case here
            for i in discard_sampled_tokens_req_indices:
                valid_sampled_token_ids[i].clear()

            # Append sampled tokens
            for i, req_state, seq_len in request_seq_lens:
                token_id = valid_sampled_token_ids[i][0]
                self.input_batch.token_ids_cpu[i, seq_len] = token_id
                req_state.output_token_ids.append(token_id)
                self.input_batch.num_tokens[i] += 1

        else:
            valid_mask = selected_token_ids != INVALID_TOKEN_ID
            gen_lens = valid_mask.sum(dim=1).tolist()
            valid_sampled_token_ids = [
                seq.tolist()
                for seq in selected_token_ids[valid_mask].split(gen_lens)
            ]
            self.input_batch.num_tokens[:num_reqs] += gen_lens
            for i, req_state, seq_len in request_seq_lens:
                target_slice = slice(seq_len - gen_lens[i] + 1, seq_len + 1)
                self.input_batch.token_ids_cpu[
                    i, target_slice] = valid_sampled_token_ids[i]
                req_state.output_token_ids.extend(valid_sampled_token_ids[i])

        model_runner_output = ModelRunnerOutput(
            req_ids=req_ids,
            req_id_to_index=self.input_batch.req_id_to_index,
            sampled_token_ids=valid_sampled_token_ids,
            spec_token_ids=None,
            logprobs=None,
            prompt_logprobs_dict=prompt_logprobs_dict,
        )

        # Check there are no new graphs compiled - all the graphs should be
        # captured and compiled during warm up.
        self._verify_num_xla_graphs("execute_model")

        return model_runner_output

    def load_model(self) -> None:
        self.device = self.device_config.device

        # NOTE(woosuk): While the executor assigns the TP ranks to the worker
        # process, the ranks can be different from the ranks internally assigned
        # by the xm runtime. Therefore, there is a mismatch in the rank
        # assignment between the gloo (cpu) runtime and the xm (tpu) runtime.
        # This is not a problem in linear layers because all-reduce is
        # rank-agnostic. However, it matters for all-gather as the ranks
        # determine the order of concatenating the output tensors.
        # As a workaround, we use the xm's rank assignment only when loading
        # the embedding weights.
        xm_tp_rank = xr.global_ordinal()
        with patch(
                "vllm.model_executor.layers.vocab_parallel_embedding."
                "get_tensor_model_parallel_rank",
                return_value=xm_tp_rank):
            model = get_model(vllm_config=self.vllm_config)
<<<<<<< HEAD
        if self.lora_config is not None:
            model = self.load_lora_model(model, self.model_config,
                                         self.scheduler_config,
                                         self.lora_config, self.device)
            punica_wrapper = self.lora_manager._adapter_manager.punica_wrapper
            if not self.enforce_eager:
                punica_wrapper.mark_compiled()

        model = model.eval()
=======
        # Sync all pending XLA execution during model initialization and weight
        # loading.
>>>>>>> 24834f48
        xm.mark_step()
        xm.wait_device_ops()
        self.model = model
        self.sampler = TPUSampler()

    @torch.no_grad()
    def _dummy_run(self, num_tokens: int) -> None:
        if self.is_multimodal_model:
            input_ids = None
            inputs_embeds = torch.zeros((num_tokens, self.hidden_size),
                                        dtype=self.dtype,
                                        device=self.device)
        else:
            input_ids = torch.zeros((num_tokens),
                                    dtype=torch.int32,
                                    device=self.device)
            inputs_embeds = None
        actual_num_reqs = min(num_tokens, self.max_num_reqs)
        position_ids = torch.zeros(num_tokens,
                                   dtype=torch.int32,
                                   device=self.device)
        slot_mapping = torch.zeros(num_tokens,
                                   dtype=torch.int64,
                                   device=self.device)
        block_tables = torch.zeros(
            (self.max_num_reqs, self.block_table_cpu.shape[1]),
            dtype=torch.int32,
            device=self.device)
        query_lens = [1] * self.max_num_reqs
        query_start_loc = torch.cumsum(torch.tensor([0] + query_lens,
                                                    dtype=torch.int32),
                                       dim=0,
                                       dtype=torch.int32).to(self.device)
        context_lens = torch.ones((self.max_num_reqs, ),
                                  dtype=torch.int32,
                                  device=self.device)
        num_seqs = torch.tensor([actual_num_reqs],
                                dtype=torch.int32,
                                device=self.device)
        attn_metadata = PallasMetadata(
            slot_mapping=slot_mapping,
            block_tables=block_tables,
            context_lens=context_lens,
            query_start_loc=query_start_loc,
            num_seqs=num_seqs,
        )

        if self.is_multimodal_model:
            torch._dynamo.mark_dynamic(inputs_embeds, 0)
        else:
            torch._dynamo.mark_dynamic(input_ids, 0)
        torch._dynamo.mark_dynamic(position_ids, 0)
        torch._dynamo.mark_dynamic(attn_metadata.slot_mapping, 0)

        with self.maybe_dummy_run_with_lora(
                self.lora_config,
                np.array([num_tokens], dtype=np.int32)), set_forward_context(
                    attn_metadata, self.vllm_config, 0):
            out = self.model(input_ids=input_ids,
                             positions=position_ids,
                             inputs_embeds=inputs_embeds)
        self._hidden_states_dtype = out.dtype

    def capture_model(self) -> None:
        """Compile the model."""

        logger.info("Compiling the model with different input shapes.")

        start = time.perf_counter()
        for num_tokens in self.num_tokens_paddings:
            logger.info("  -- num_tokens: %d", num_tokens)
            self._dummy_run(num_tokens)
            xm.mark_step()
        xm.wait_device_ops()
        end = time.perf_counter()

        logger.info("Compilation finished in in %.2f [secs].", end - start)
        self._update_num_xla_graphs("model")

        logger.info("Compiling sampling with different input shapes.")
        start = time.perf_counter()
        hsize = self.model_config.get_hidden_size()
        device = self.device

        # Compile sampling step for different model+sampler outputs in bucketed
        # n_tokens x max_num_reqs. Graph is really small so this is fine.
        for num_tokens in self.num_tokens_paddings:
            num_reqs_to_sample = MIN_NUM_SEQS
            dummy_hidden = torch.randn((num_tokens, hsize),
                                       device=device,
                                       dtype=self._hidden_states_dtype)
            # Compile for [8, 16, .., 128,.., `self.max_num_reqs`]
            while True:
                indices = torch.zeros(
                    num_reqs_to_sample,
                    dtype=torch.int32,
                    device=device,
                )
                xm.mark_step()
                sampling_meta = TPUSupportedSamplingMetadata.\
                    from_input_batch(self.input_batch, indices)
                logger.info("  -- num_tokens: %d, num_seqs: %d", num_tokens,
                            num_reqs_to_sample)
                out = self.sample_from_hidden(dummy_hidden, sampling_meta)
                out = out.cpu()
                # Requests can't be more than tokens. But do compile for the
                # next bigger value in case num_tokens uses bucketed padding.
                if num_reqs_to_sample >= min(num_tokens, self.max_num_reqs):
                    break
                # Make sure to compile the `max_num_reqs` upper-limit case
                num_reqs_to_sample = _get_padded_num_reqs_with_upper_limit(
                    num_reqs_to_sample + 1, self.max_num_reqs)
        xm.wait_device_ops()
        end = time.perf_counter()

        logger.info("Compilation finished in in %.2f [secs].", end - start)
        self._update_num_xla_graphs("sampling")

    def initialize_kv_cache(self, kv_cache_config: KVCacheConfig) -> None:
        """
        Initialize KV cache based on `kv_cache_config`.
        Args:
            kv_cache_config: Configuration for the KV cache, including the KV
            cache size of each layer
        """
        if len(kv_cache_config.kv_cache_groups) > 1:
            raise NotImplementedError(
                "Hybrid models with more than one KV cache type are not "
                "supported yet.")

        kv_caches: dict[str, torch.Tensor] = {}

        for kv_cache_group in kv_cache_config.kv_cache_groups:
            kv_cache_spec = kv_cache_group.kv_cache_spec
            for layer_name in kv_cache_group.layer_names:
                tensor_config = kv_cache_config.tensors[layer_name]
                assert tensor_config.size % kv_cache_spec.page_size_bytes == 0
                num_blocks = tensor_config.size // kv_cache_spec.page_size_bytes
                if isinstance(kv_cache_spec, FullAttentionSpec):
                    kv_cache_shape = PallasAttentionBackend.get_kv_cache_shape(
                        num_blocks, kv_cache_spec.block_size,
                        kv_cache_spec.num_kv_heads, kv_cache_spec.head_size)
                    dtype = kv_cache_spec.dtype

                    tpu_kv_cache = torch.zeros(kv_cache_shape,
                                               dtype=dtype,
                                               device=self.device)

                    kv_caches[layer_name] = tpu_kv_cache
                else:
                    raise NotImplementedError

        bind_kv_cache(
            kv_caches,
            self.vllm_config.compilation_config.static_forward_context,
            self.kv_caches)

    def reset_dynamo_cache(self):
        if self.is_multimodal_model:
            assert hasattr(self.model, "language_model")
            compiled_model = self.model.language_model.model
        else:
            compiled_model = self.model.model
        if isinstance(compiled_model, TorchCompileWrapperWithCustomDispatcher):
            logger.info("Clear dynamo cache and cached dynamo bytecode.")
            torch._dynamo.eval_frame.remove_from_cache(
                compiled_model.original_code_object)
            compiled_model.compiled_codes.clear()

    def sample_from_hidden(
        self,
        hidden_states: torch.Tensor,
        sampling_metadata: TPUSupportedSamplingMetadata,
    ) -> torch.Tensor:
        """
            Sample with xla-friendly function. This function is to be traced 
            separately for lighter compilation overhead.
            """
        # Tensor `sample_hidden_states` is of fixed pre-compiled size.
        sample_hidden_states = \
            hidden_states[sampling_metadata.indices_do_sample]
        # SamplingMetadata here for pruning output in LogitsProcessor, disabled.
        logits = self.model.compute_logits(sample_hidden_states, None)

        def sample(
                logits: torch.Tensor,
                sampling_metadata: TPUSupportedSamplingMetadata
        ) -> SamplerOutput:
            sampler_out = self.sampler(logits, sampling_metadata)
            return sampler_out

        # Optimized greedy sampling branch, tracing both paths in a single pass
        # NOTE all_greedy is a scalar, this is just an optimized if/else.
        out_tokens = torch.where(
            sampling_metadata.all_greedy,
            torch.argmax(logits, dim=-1, keepdim=True),
            sample(logits, sampling_metadata).sampled_token_ids)
        return out_tokens


def _get_padded_number(n: int, multiple: int) -> int:
    return ((n + multiple - 1) // multiple) * multiple


def _get_padded_num_reqs_with_upper_limit(x, upper_limit) -> int:
    res = MIN_NUM_SEQS if x <= MIN_NUM_SEQS else 1 << (x - 1).bit_length()
    return min(res, upper_limit)


def _get_paddings(min_token_size: int, max_token_size: int,
                  padding_gap: int) -> list[int]:
    """Generate a list of padding size, starting from min_token_size, 
    ending with a number that can cover max_token_size
    
    If padding_gap == 0 then:
        increase 2X each time (exponential)
    else:
        first increase the size to twice, 
        then increase the padding size by padding_gap.
    """
    paddings = []
    num = min_token_size

    if padding_gap == 0:
        logger.info("Using exponential paddings:")
        while num <= max_token_size:
            logger.info("    %d", num)
            paddings.append(num)
            num *= 2

    else:
        logger.info("Using incremental paddings:")
        while num <= padding_gap:
            logger.info("    %d", num)
            paddings.append(num)
            num *= 2
        num //= 2
        while num < max_token_size:
            num += padding_gap
            logger.info("    %d", num)
            paddings.append(num)

    return paddings


def _get_padded_token_len(paddings: list[int], x: int) -> int:
    """Return the first element in paddings list greater or equal to x.
    """
    index = bisect.bisect_left(paddings, x)
    assert index < len(paddings)
    return paddings[index]<|MERGE_RESOLUTION|>--- conflicted
+++ resolved
@@ -807,7 +807,6 @@
                 "get_tensor_model_parallel_rank",
                 return_value=xm_tp_rank):
             model = get_model(vllm_config=self.vllm_config)
-<<<<<<< HEAD
         if self.lora_config is not None:
             model = self.load_lora_model(model, self.model_config,
                                          self.scheduler_config,
@@ -816,11 +815,8 @@
             if not self.enforce_eager:
                 punica_wrapper.mark_compiled()
 
-        model = model.eval()
-=======
         # Sync all pending XLA execution during model initialization and weight
         # loading.
->>>>>>> 24834f48
         xm.mark_step()
         xm.wait_device_ops()
         self.model = model
