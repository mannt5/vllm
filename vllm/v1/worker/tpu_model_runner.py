--- conflicted
+++ resolved
@@ -42,13 +42,8 @@
 from vllm.v1.sample.tpu.metadata import TPUSupportedSamplingMetadata
 from vllm.v1.sample.tpu.sampler import Sampler as TPUSampler
 from vllm.v1.utils import bind_kv_cache
-<<<<<<< HEAD
-from vllm.v1.worker.gpu_input_batch import CachedRequestState, InputBatch
-from vllm.v1.worker.lora_model_runner_mixin import LoRAModelRunnerMixin
-=======
 from vllm.v1.worker.lora_model_runner_mixin import LoRAModelRunnerMixin
 from vllm.v1.worker.tpu_input_batch import CachedRequestState, InputBatch
->>>>>>> 110df743
 
 from .utils import (initialize_kv_cache_for_kv_sharing,
                     sanity_check_mm_encoder_outputs)
@@ -228,10 +223,6 @@
                                          dtype=torch.int32,
                                          device="cpu")
         self.positions_np = self.positions_cpu.numpy()
-<<<<<<< HEAD
-
-=======
->>>>>>> 110df743
         self.block_table_cpu = torch.zeros(
             (self.max_num_reqs, self.max_num_blocks_per_req),
             dtype=torch.int32,
@@ -438,17 +429,9 @@
             req_state.num_computed_tokens = num_computed_tokens
             if not resumed_from_preemption:
                 # Append the new blocks to the existing block IDs.
-<<<<<<< HEAD
-                for block_ids, new_block_ids in zip(  # type: ignore[call-overload]
-                        req_state.block_ids,
-                        req_data.new_block_ids,
-                        strict=True):
-                    block_ids.extend(new_block_ids)
-=======
                 for block_ids, new_ids in zip(req_state.block_ids,
                                               new_block_ids):
                     block_ids.extend(new_ids)
->>>>>>> 110df743
             else:
                 # The request is resumed from preemption.
                 # Replace the existing block IDs with the new ones.
@@ -684,29 +667,6 @@
                            torch.from_numpy(token_indices),
                            out=self.input_ids_cpu[:total_num_scheduled_tokens])
 
-<<<<<<< HEAD
-        # Calculate the slot mapping.
-        # E.g., [0, 1, 0, 1, 2, 3, 4, 0, 1, 2]
-        # -> [0, 0, K, K, K + 1, K + 1, K + 2, 2 * K, 2 * K, 2 * K + 1]
-        # where K is the max_num_blocks_per_req and the block size is 2.
-        # NOTE(woosuk): We can't simply use `token_indices // block_size` here
-        # because M (max_model_len) is not necessarily divisible by block_size.
-        # req_indices: # E.g., [2, 5, 3] -> [0, 0, 1, 1, 1, 1, 1, 2, 2, 2]
-        block_table_indices = (req_indices * self.max_num_blocks_per_req +
-                               positions_np // self.block_size)
-        # NOTE(woosuk): We use torch.index_select instead of np.take here
-        # because torch.index_select is much faster than np.take for large
-        # tensors.
-        block_table_cpu = self.input_batch.block_table[0].get_cpu_tensor()
-        block_numbers = block_table_cpu.flatten()[block_table_indices].numpy()
-        block_offsets = positions_np % self.block_size
-        np.add(block_numbers * self.block_size,
-               block_offsets,
-               out=self.input_batch.block_table[0].
-               slot_mapping_np[:total_num_scheduled_tokens])
-
-=======
->>>>>>> 110df743
         # Prepare the attention metadata.
         self.query_start_loc_np[0] = 0
         np.cumsum(num_scheduled_tokens_per_req,
@@ -729,17 +689,6 @@
         self.position_ids = self.positions_cpu[:
                                                padded_total_num_scheduled_tokens].to(
                                                    self.device)
-<<<<<<< HEAD
-        self.input_batch.block_table[0].slot_mapping_cpu[
-            total_num_scheduled_tokens:] = _PAD_SLOT_ID
-        slot_mapping = (
-            self.input_batch.block_table[0].
-            slot_mapping_cpu[:padded_total_num_scheduled_tokens].to(
-                self.device))
-        block_tables = self.block_table_cpu[:self.max_num_reqs]
-        block_tables[:num_reqs, :self.max_num_blocks_per_req] = (
-            self.input_batch.block_table[0].get_cpu_tensor()[:num_reqs])
-=======
         if use_max_model_len:
             block_tables = self.block_table_cpu[:self.num_reqs_max_model_len, :
                                                 self.max_num_blocks_per_req]
@@ -762,7 +711,6 @@
                                                        1].to(self.device)
             seq_lens = self.seq_lens_cpu[:self.num_reqs_most_model_len].to(
                 self.device)
->>>>>>> 110df743
         block_tables = block_tables.to(self.device)
 
         # Calculate the slot mapping
@@ -845,12 +793,8 @@
             layer_name: attn_metadata
             for layer_name in layer_names
         }
-<<<<<<< HEAD
-        return per_layer_attn_metadata, logits_indices, padded_num_reqs
-=======
         return per_layer_attn_metadata, logits_indices, padded_num_reqs,\
             num_reqs, end_index
->>>>>>> 110df743
 
     def _scatter_placeholders(
         self,
@@ -1025,49 +969,6 @@
         else:
             mm_embeds = []
         xm.mark_step()
-<<<<<<< HEAD
-        # Prepare inputs
-        attn_metadata, logits_indices, padded_num_reqs = self._prepare_inputs(
-            scheduler_output)
-        input_ids, inputs_embeds = self._get_model_inputs(
-            self.input_ids, mm_embeds)
-        xm.mark_step()
-        num_reqs = self.input_batch.num_reqs
-        # Run the decoder
-        with set_forward_context(
-                attn_metadata,
-                self.vllm_config,
-                num_tokens=scheduler_output.total_num_scheduled_tokens):
-            hidden_states = self.model(
-                input_ids=input_ids,
-                positions=self.position_ids,
-                inputs_embeds=inputs_embeds,
-            )
-        hidden_states = self.select_hidden_states(hidden_states,
-                                                  logits_indices)
-        logits = self.compute_logits(hidden_states)
-        tpu_sampling_metadata = TPUSupportedSamplingMetadata.\
-            from_input_batch(self.input_batch, padded_num_reqs, self.device)
-        if scheduler_output.grammar_bitmask is not None:
-            require_struct_decoding, grammar_bitmask_padded, arange = \
-                self.prepare_structured_decoding_input(logits, scheduler_output)
-            logits = self.structured_decode(require_struct_decoding,
-                                            grammar_bitmask_padded, logits,
-                                            arange)
-        selected_token_ids = self.sample_from_logits_func(
-            logits, tpu_sampling_metadata)
-        # NOTE (NickLucche) Use the original logits (before any penalties or
-        # temperature scaling) for the top-k logprobs. We can't enforce it due
-        # to recompilations outside torch.compiled code, so just make sure
-        # `sample_from_logits` does not modify the logits in-place.
-        logprobs = self.gather_logprobs(logits, selected_token_ids) \
-            if tpu_sampling_metadata.logprobs else None
-
-        # Remove padding on cpu and keep dynamic op outside of xla graph.
-        selected_token_ids = selected_token_ids.cpu()[:num_reqs]
-        logprobs_lists = logprobs.tolists() \
-            if tpu_sampling_metadata.logprobs else None
-=======
         # Prepare inputs, the requests might be splitted into multiple
         # executions, combine the result of each execution.
         start_index = 0
@@ -1140,7 +1041,6 @@
                                            ]))
         else:
             logprobs_lists = None
->>>>>>> 110df743
 
         # Update the cache state concurrently. Code above will not block until
         # we use `selected_token_ids`. Add mark_step if post-processing changes
@@ -1288,14 +1188,6 @@
         actual_num_reqs = min(num_tokens, num_reqs)
         position_ids = torch.zeros(num_tokens,
                                    dtype=torch.int32).to(self.device)
-<<<<<<< HEAD
-        slot_mapping = torch.zeros(num_tokens,
-                                   dtype=torch.int64).to(self.device)
-        block_tables = torch.zeros(
-            (self.max_num_reqs, self.block_table_cpu.shape[1]),
-            dtype=torch.int32).to(self.device)
-        query_lens = [1] * self.max_num_reqs
-=======
         padded_num_slices = _get_padded_num_kv_cache_update_slices(
             num_tokens, self.max_num_reqs, self.block_size)
         num_kv_update_slices = torch.tensor([padded_num_slices],
@@ -1305,16 +1197,11 @@
         block_tables = torch.zeros((num_reqs, num_blocks),
                                    dtype=torch.int32).to(self.device)
         query_lens = [1] * num_reqs
->>>>>>> 110df743
         query_start_loc = torch.cumsum(torch.tensor([0] + query_lens,
                                                     dtype=torch.int32),
                                        dim=0,
                                        dtype=torch.int32).to(self.device)
-<<<<<<< HEAD
-        context_lens = torch.ones((self.max_num_reqs, ),
-=======
         context_lens = torch.ones((num_reqs, ),
->>>>>>> 110df743
                                   dtype=torch.int32).to(self.device)
         num_seqs = torch.tensor([actual_num_reqs],
                                 dtype=torch.int32).to(self.device)
@@ -1335,12 +1222,9 @@
             torch._dynamo.mark_dynamic(input_ids, 0)
         torch._dynamo.mark_dynamic(position_ids, 0)
         torch._dynamo.mark_dynamic(attn_metadata.slot_mapping, 0)
-<<<<<<< HEAD
-=======
         torch._dynamo.mark_dynamic(attn_metadata.block_tables, (0, 1))
         torch._dynamo.mark_dynamic(attn_metadata.context_lens, 0)
         torch._dynamo.mark_dynamic(attn_metadata.query_start_loc, 0)
->>>>>>> 110df743
 
         layer_names = get_layers_from_vllm_config(self.vllm_config,
                                                   Attention).keys()
@@ -1934,8 +1818,6 @@
     return paddings[index]
 
 
-<<<<<<< HEAD
-=======
 def _get_padded_num_kv_cache_update_slices(num_tokens: int, max_num_reqs: int,
                                            page_size: int) -> int:
     """Calculates the padded number of KV cache update slices to avoid
@@ -1949,7 +1831,6 @@
     return padded_num_slices
 
 
->>>>>>> 110df743
 def replace_set_lora(model):
 
     def _tpu_set_lora(
