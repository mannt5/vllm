# SPDX-License-Identifier: Apache-2.0
import bisect
import gc
import time
from typing import TYPE_CHECKING, Optional, cast
from unittest.mock import patch

import numpy as np
import torch
import torch.distributed
import torch.nn as nn
# TPU XLA related
import torch_xla.core.xla_model as xm
import torch_xla.runtime as xr

import vllm.envs as envs
from vllm.attention.backends.abstract import AttentionType
from vllm.attention.layer import Attention
from vllm.compilation.wrapper import TorchCompileWrapperWithCustomDispatcher
from vllm.config import VllmConfig, get_layers_from_vllm_config
from vllm.forward_context import set_forward_context
from vllm.logger import init_logger
from vllm.model_executor.model_loader import get_model
from vllm.multimodal import MULTIMODAL_REGISTRY
from vllm.multimodal.inputs import (BatchedTensorInputs, MultiModalKwargs,
                                    PlaceholderRange)
from vllm.multimodal.utils import group_mm_inputs_by_modality
from vllm.sequence import IntermediateTensors
from vllm.utils import LayerBlockType, cdiv, is_pin_memory_available
from vllm.v1.attention.backends.pallas import (PallasAttentionBackend,
                                               PallasMetadata)
from vllm.v1.core.encoder_cache_manager import compute_encoder_budget
from vllm.v1.kv_cache_interface import (AttentionSpec, FullAttentionSpec,
                                        KVCacheConfig, KVCacheSpec,
                                        SlidingWindowSpec)
from vllm.v1.outputs import (EMPTY_MODEL_RUNNER_OUTPUT, LogprobsTensors,
                             ModelRunnerOutput)
from vllm.v1.sample.tpu.metadata import TPUSupportedSamplingMetadata
from vllm.v1.sample.tpu.sampler import Sampler as TPUSampler
from vllm.v1.utils import bind_kv_cache
from vllm.v1.worker.gpu_input_batch import CachedRequestState, InputBatch
from vllm.v1.worker.lora_model_runner_mixin import LoRAModelRunnerMixin

from .utils import sanity_check_mm_encoder_outputs

if TYPE_CHECKING:
    from vllm.v1.core.sched.output import SchedulerOutput

logger = init_logger(__name__)

# Here we utilize the behavior that out-of-bound index is ignored.
# FIXME(woosuk): Find a more reliable way to prevent possible bugs.
_PAD_SLOT_ID = 1_000_000_000
INVALID_TOKEN_ID = -1
# Smallest output size
MIN_NUM_SEQS = 8


#########################################################
# Ways to avoid recompilation
#########################################################
#
# The model executor has two primary components:
# 1. preparing the model and sampler inputs
# 2. executing the model and sampler.
# The core idea is to avoid any TPU computation during input preparation. For
# better compilation tracking and increased flexibility, the model execution and
# sampler are divided into several distinct components.
#
# Below are the detailed steps:
#
# Step 1
# It is recommended to avoid TPU operations when preparing the model and sampler
# inputs. CPU tensors can be prepared and transferred to the XLA device using
# cpu_tensor.to(xla_device), which only triggers CPU to TPU transfers and avoids
# compilation.
#
# Step 2
# The TPU execution should be decomposed into subgraphs (4 at the moment):
# 1. the main model
# 2. selecting hidden states for each request
# 3. sampler
# 4. encoder.
# Each subgraph should be decorated in a torch.compile. This is used to make
# sure that we have the same subgraph topology in both dummy_run and
# xecute_model. The results from these subgraphs should either be passed to
# other subgraphs, or transferred from TPU to CPU using xla_tensor.cpu() for
# subsequent processing on the CPU.
#
# Step 3
# The dummy_run should be comprehensive, ensuring all potential input shapes and
# branch predictions are included as subgraph inputs to facilitate
# pre-compilation.
class TPUModelRunner(LoRAModelRunnerMixin):

    def __init__(
        self,
        vllm_config: VllmConfig,
        device: torch.device,
    ):
        self.vllm_config = vllm_config
        self.model_config = vllm_config.model_config
        self.cache_config = vllm_config.cache_config
        self.lora_config = vllm_config.lora_config
        self.load_config = vllm_config.load_config
        self.parallel_config = vllm_config.parallel_config
        self.scheduler_config = vllm_config.scheduler_config
        self.speculative_config = vllm_config.speculative_config
        self.prompt_adapter_config = vllm_config.prompt_adapter_config
        self.observability_config = vllm_config.observability_config
        self.device_config = vllm_config.device_config

        model_config = self.model_config
        cache_config = self.cache_config
        scheduler_config = self.scheduler_config
        parallel_config = self.parallel_config
        self.device = device
        self.check_recompilation = envs.VLLM_XLA_CHECK_RECOMPILATION

        self.enforce_eager = model_config.enforce_eager

        self.num_xla_graphs = 0
        self._update_num_xla_graphs("init")

        self.pin_memory = is_pin_memory_available()
        self.dtype = self.model_config.dtype
        self._hidden_states_dtype = self.dtype

        self.is_multimodal_model = model_config.is_multimodal_model
        self.sliding_window = model_config.get_sliding_window()
        self.block_size = cache_config.block_size
        self.max_model_len = model_config.max_model_len
        self.max_num_blocks_per_req = cdiv(self.max_model_len, self.block_size)
        # InputBatch needs to work with sampling tensors greater than padding
        # to avoid dynamic shapes. Also, avoid suboptimal alignment.
        self.max_num_reqs = max(scheduler_config.max_num_seqs, MIN_NUM_SEQS)
        self.num_tokens_paddings = _get_token_paddings(
            min_token_size=16,
            max_token_size=scheduler_config.max_num_batched_tokens,
            padding_gap=envs.VLLM_TPU_BUCKET_PADDING_GAP)
        # In case `max_num_tokens < max(num_tokens_paddings)` use the actual
        # padded max value to pre-allocate data structures and pre-compile.
        self.max_num_tokens = self.num_tokens_paddings[-1]

        # Model-related.
        self.num_attn_layers = model_config.get_num_layers_by_block_type(
            parallel_config, LayerBlockType.attention)
        self.num_query_heads = model_config.get_num_attention_heads(
            parallel_config)
        self.num_kv_heads = model_config.get_num_kv_heads(parallel_config)
        self.head_size = model_config.get_head_size()
        self.hidden_size = model_config.get_hidden_size()
        self.vocab_size = model_config.get_vocab_size()

        # Multi-modal data support
        self.mm_registry = MULTIMODAL_REGISTRY
        self.uses_mrope = model_config.uses_mrope
        # TODO: Support M-RoPE (e.g, Qwen2-VL)
        assert not self.uses_mrope, "TPU does not support M-RoPE yet."

        encoder_compute_budget, encoder_cache_size = compute_encoder_budget(
            model_config=model_config,
            scheduler_config=scheduler_config,
            mm_registry=self.mm_registry,
        )
        self.max_num_encoder_input_tokens = encoder_compute_budget
        self.encoder_cache_size = encoder_cache_size

        # Lazy initialization
        # self.model: nn.Module  # Set after load_model
        self.kv_caches: list[torch.Tensor] = []
        # req_id -> (input_id -> encoder_output)
        self.encoder_cache: dict[str, dict[int, torch.Tensor]] = {}
        # self.input_batch: InputBatch  # Persistent batch.

        # Request states.
        self.requests: dict[str, CachedRequestState] = {}

        # Cached torch/numpy tensor
        # The pytorch tensor and numpy array share the same buffer.
        # Sometimes the numpy op is faster so we create both.
        self.input_ids_cpu = torch.zeros(self.max_num_tokens,
                                         dtype=torch.int32,
                                         device="cpu")
        self.input_ids_np = self.input_ids_cpu.numpy()

        self.positions_cpu = torch.zeros(self.max_num_tokens,
                                         dtype=torch.int32,
                                         device="cpu")
        self.positions_np = self.positions_cpu.numpy()

        self.block_table_cpu = torch.zeros(
            (self.max_num_reqs, self.max_num_blocks_per_req),
            dtype=self.input_batch.block_table[0].get_cpu_tensor().dtype,
            device="cpu")

        self.query_start_loc_cpu = torch.zeros(self.max_num_tokens + 1,
                                               dtype=torch.int32,
                                               device="cpu",
                                               pin_memory=self.pin_memory)
        self.query_start_loc_np = self.query_start_loc_cpu.numpy()

        self.seq_lens_cpu = torch.zeros(self.max_num_tokens,
                                        dtype=torch.int32,
                                        device="cpu",
                                        pin_memory=self.pin_memory)
        self.seq_lens_np = self.seq_lens_cpu.numpy()

        # Range tensor with values [0 .. self.max_num_tokens - 1].
        # Used to initialize positions / context_lens / seq_lens
        # Keep in int64 to avoid overflow with long context
        self.arange_np = np.arange(self.max_num_tokens, dtype=np.int64)
        self.num_reqs_paddings = _get_req_paddings(
            min_req_size=MIN_NUM_SEQS, max_req_size=self.max_num_reqs)

        # tensors for structured decoding
        self.grammar_bitmask_cpu = torch.zeros(
            (self.max_num_reqs, cdiv(self.vocab_size, 32)),
            dtype=torch.int32,
            device="cpu",
            pin_memory=self.pin_memory)
        self.require_structured_out_cpu = torch.zeros(
            (self.max_num_reqs, 1),
            dtype=torch.bool,
            device="cpu",
            pin_memory=self.pin_memory)
        self.structured_decode_arange = torch.arange(
            0, 32, device="cpu", pin_memory=self.pin_memory)

        # Get maximum number of mm items per modality (batch size).
        self.max_num_mm_items_by_modality = dict()
        if (self.is_multimodal_model and self.max_num_encoder_input_tokens > 0
                and self.encoder_cache_size > 0):
            max_tokens_by_modality_dict = (
                MULTIMODAL_REGISTRY.
                get_max_tokens_per_item_by_nonzero_modality(self.model_config))
            for modality, max_tokens in max_tokens_by_modality_dict.items():
                # Check how many items of this modality can be supported by
                # the encoder budget.
                encoder_budget = min(self.max_num_encoder_input_tokens,
                                     self.encoder_cache_size)

                max_num_mm_items_encoder_budget = cdiv(encoder_budget,
                                                       max_tokens)

                # Check how many items of this modality can be supported by
                # the decoder budget.
                max_mm_items_per_req = self.mm_registry.\
                    get_mm_limits_per_prompt(self.model_config)[modality]

                # NOTE: We do not consider max_num_batched_tokens on purpose
                # because the multimodal embeddings can be generated in advance
                # and chunked prefilled.
                max_num_mm_items_decoder_budget = self.max_num_reqs * \
                    max_mm_items_per_req

                max_num_mm_items = min(max_num_mm_items_encoder_budget,
                                       max_num_mm_items_decoder_budget)
                self.max_num_mm_items_by_modality[modality] = max_num_mm_items

    def _update_num_xla_graphs(self, case_str):
        check_comp = self.check_recompilation and not self.enforce_eager
        if not check_comp:
            return

        total_cached_graphs = xr.get_num_cached_compilation_graph()
        new_compiled_graphs = total_cached_graphs - self.num_xla_graphs
        if new_compiled_graphs == 0:
            return

        logger.info("Add new %d compiled XLA graphs due to %s",
                    new_compiled_graphs, case_str)
        self.num_xla_graphs += new_compiled_graphs

    def _verify_num_xla_graphs(self, case_str):
        check_comp = self.check_recompilation and not self.enforce_eager
        if not check_comp:
            return

        curr_cached_graph = xr.get_num_cached_compilation_graph()
        assert self.num_xla_graphs == curr_cached_graph, (
            "Recompilation after warm up is detected during {}."
            " num_xla_graphs = {} curr_cached_graph = {}".format(
                case_str, self.num_xla_graphs, curr_cached_graph))

    def _update_states(self, scheduler_output: "SchedulerOutput") -> bool:
        """Update the cached states and the persistent batch with the scheduler
        output.

        The updated states are used by the `_prepare_inputs` function to create
        the input GPU tensors for the model.

        Returns:
            True if there is a new/resumed/paused/finished request.
            If False, we can skip copying SamplingMetadata to the GPU.
        """
        # Remove finished requests from the cached states.
        for req_id in scheduler_output.finished_req_ids:
            self.requests.pop(req_id, None)
            self.encoder_cache.pop(req_id, None)

        # Remove the finished requests from the persistent batch.
        # NOTE(woosuk): There could be an edge case where finished_req_ids and
        # scheduled_req_ids overlap. This happens when a request is aborted and
        # then resubmitted with the same ID. In this case, we treat them as two
        # distinct requests - clearing the cached states for the first request
        # and handling the second as a new request.
        removed_req_indices: list[int] = []
        for req_id in scheduler_output.finished_req_ids:
            req_index = self.input_batch.remove_request(req_id)
            if req_index is not None:
                removed_req_indices.append(req_index)

        # Free the cached encoder outputs.
        for req_id, input_id in scheduler_output.free_encoder_input_ids:
            encoder_outputs = self.encoder_cache.get(req_id)
            if encoder_outputs is not None:
                encoder_outputs.pop(input_id, None)
                if not encoder_outputs:
                    self.encoder_cache.pop(req_id, None)

        # Remove the unscheduled requests from the persistent batch.
        # NOTE(woosuk): The unscheduled requests are either preempted requests
        # or running requests that are not scheduled in this step. We remove
        # them from the persistent batch but keep their cached states since
        # they will be scheduled again sometime in the future.
        scheduled_req_ids = scheduler_output.num_scheduled_tokens.keys()
        cached_req_ids = self.input_batch.req_id_to_index.keys()
        unscheduled_req_ids = cached_req_ids - scheduled_req_ids
        # NOTE(woosuk): The persistent batch optimization assumes that
        # consecutive batches contain mostly the same requests. If batches
        # have low request overlap (e.g., alternating between two distinct
        # sets of requests), this optimization becomes very inefficient.
        for req_id in unscheduled_req_ids:
            req_index = self.input_batch.remove_request(req_id)
            assert req_index is not None
            removed_req_indices.append(req_index)

        req_ids_to_add: list[str] = []
        # Add new requests to the cached states.
        for new_req_data in scheduler_output.scheduled_new_reqs:
            req_id = new_req_data.req_id
            sampling_params = new_req_data.sampling_params

            self.requests[req_id] = CachedRequestState(
                req_id=req_id,
                prompt_token_ids=new_req_data.prompt_token_ids,
                mm_inputs=new_req_data.mm_inputs,
                mm_positions=new_req_data.mm_positions,
                sampling_params=sampling_params,
                generator=None,
                block_ids=new_req_data.block_ids,
                num_computed_tokens=new_req_data.num_computed_tokens,
                output_token_ids=[],
                lora_request=new_req_data.lora_request,
            )

            req_ids_to_add.append(req_id)

        # Update the states of the running/resumed requests.
        for req_data in scheduler_output.scheduled_cached_reqs:
            req_id = req_data.req_id
            req_state = self.requests[req_id]

            # Update the cached states.
            req_state.num_computed_tokens = req_data.num_computed_tokens
            if not req_data.resumed_from_preemption:
                # Append the new blocks to the existing block IDs.
                req_state.block_ids.extend(req_data.new_block_ids)
            else:
                # The request is resumed from preemption.
                # Replace the existing block IDs with the new ones.
                req_state.block_ids = req_data.new_block_ids

            req_index = self.input_batch.req_id_to_index.get(req_id)
            if req_index is None:
                # The request is not in the persistent batch.
                # The request was either preempted and resumed later, or was not
                # scheduled in the previous step and needs to be added again.
                req_ids_to_add.append(req_id)
                continue

            # Update the persistent batch.
            self.input_batch.num_computed_tokens_cpu[req_index] = (
                req_data.num_computed_tokens)
            self.input_batch.block_table.append_row(req_data.new_block_ids,
                                                    req_index)

        # Add the new or resumed requests to the persistent batch.
        # The smaller empty indices are filled first.
        removed_req_indices = sorted(removed_req_indices, reverse=True)
        for req_id in req_ids_to_add:
            req_state = self.requests[req_id]
            if removed_req_indices:
                # Fill the empty index.
                req_index = removed_req_indices.pop()
            else:
                # Append to the end.
                req_index = None
            self.input_batch.add_request(req_state, req_index)

        # Condense the batched states if there are empty indices.
        if removed_req_indices:
            self.input_batch.condense(removed_req_indices)

        return len(unscheduled_req_ids) > 0 or len(req_ids_to_add) > 0

    def get_model(self) -> nn.Module:
        assert self.model is not None
        return self.model

    def get_kv_cache_spec(self) -> dict[str, KVCacheSpec]:
        """
        Generates the KVCacheSpec by parsing the kv cache format from each
        Attention module in the static forward context.
        Returns:
            KVCacheSpec: A dictionary mapping layer names to their KV cache
            format. Layers that do not need KV cache are not included.
        """

        layers = get_layers_from_vllm_config(self.vllm_config, Attention)
        block_size = self.vllm_config.cache_config.block_size
        kv_cache_spec: dict[str, KVCacheSpec] = {}
        for layer_name, attn_module in layers.items():
            if attn_module.attn_type == AttentionType.DECODER:
                if attn_module.sliding_window is not None:
                    kv_cache_spec[layer_name] = SlidingWindowSpec(
                        block_size=block_size,
                        num_kv_heads=attn_module.num_kv_heads,
                        head_size=attn_module.head_size,
                        dtype=attn_module.dtype,
                        sliding_window=attn_module.sliding_window,
                        use_mla=False,
                    )
                else:
                    kv_cache_spec[layer_name] = FullAttentionSpec(
                        block_size=block_size,
                        num_kv_heads=attn_module.num_kv_heads,
                        head_size=attn_module.head_size,
                        dtype=attn_module.dtype,
                        use_mla=False,
                    )
            elif attn_module.attn_type in (AttentionType.ENCODER,
                                           AttentionType.ENCODER_ONLY):
                # encoder-only attention does not need KV cache.
                continue
            elif attn_module.attn_type == AttentionType.ENCODER_DECODER:
                raise NotImplementedError
            else:
                raise ValueError(
                    f"Unknown attention type: {attn_module.attn_type}")

        return kv_cache_spec

    def _prepare_inputs(self, scheduler_output: "SchedulerOutput"):
        total_num_scheduled_tokens = scheduler_output.total_num_scheduled_tokens
        assert total_num_scheduled_tokens > 0
        num_reqs = self.input_batch.num_reqs
        assert num_reqs > 0

        # Get the number of scheduled tokens for each request.
        num_scheduled_tokens_per_req = []
        max_num_scheduled_tokens_all_reqs = 0
        for req_id in self.input_batch.req_ids[:num_reqs]:
            assert req_id is not None
            num_tokens = scheduler_output.num_scheduled_tokens[req_id]
            num_scheduled_tokens_per_req.append(num_tokens)
            max_num_scheduled_tokens_all_reqs = max(
                max_num_scheduled_tokens_all_reqs, num_tokens)
        num_scheduled_tokens_per_req = np.array(num_scheduled_tokens_per_req,
                                                dtype=np.int32)
        assert max_num_scheduled_tokens_all_reqs > 0

        # Get request indices.
        # E.g., [2, 5, 3] -> [0, 0, 1, 1, 1, 1, 1, 2, 2, 2]
        # For each scheduled token, what are the corresponding req index.
        req_indices = np.repeat(self.arange_np[:num_reqs],
                                num_scheduled_tokens_per_req)

        # Get batched arange.
        # E.g., [2, 5, 3] -> [0, 1, 0, 1, 2, 3, 4, 0, 1, 2]
        # For each scheduled token, what is its position in corresponding req.
        arange = np.concatenate(
            [self.arange_np[:n] for n in num_scheduled_tokens_per_req])

        # Get positions.
        positions_np = self.positions_np[:total_num_scheduled_tokens]
        np.add(self.input_batch.num_computed_tokens_cpu[req_indices],
               arange,
               out=positions_np)

        # Get token indices.
        # E.g., [0, 1, 0, 1, 2, 3, 4, 0, 1, 2]
        # -> [0, 1, M, M + 1, M + 2, M + 3, M + 4, 2 * M, 2 * M + 1, 2 * M + 2]
        # where M is the max_model_len.
        token_indices = (positions_np +
                         req_indices * self.input_batch.token_ids_cpu.shape[1])

        # NOTE(woosuk): We use torch.index_select instead of np.take here
        # because torch.index_select is much faster than np.take for large
        # tensors.
        torch.index_select(self.input_batch.token_ids_cpu_tensor.flatten(),
                           0,
                           torch.from_numpy(token_indices),
                           out=self.input_ids_cpu[:total_num_scheduled_tokens])

        # Calculate the slot mapping.
        # E.g., [0, 1, 0, 1, 2, 3, 4, 0, 1, 2]
        # -> [0, 0, K, K, K + 1, K + 1, K + 2, 2 * K, 2 * K, 2 * K + 1]
        # where K is the max_num_blocks_per_req and the block size is 2.
        # NOTE(woosuk): We can't simply use `token_indices // block_size` here
        # because M (max_model_len) is not necessarily divisible by block_size.
        # req_indices: # E.g., [2, 5, 3] -> [0, 0, 1, 1, 1, 1, 1, 2, 2, 2]
        block_table_indices = (req_indices * self.max_num_blocks_per_req +
                               positions_np // self.block_size)
        # NOTE(woosuk): We use torch.index_select instead of np.take here
        # because torch.index_select is much faster than np.take for large
        # tensors.
        block_table_cpu = self.input_batch.block_table[0].get_cpu_tensor()
        block_numbers = block_table_cpu.flatten()[block_table_indices].numpy()
        block_offsets = positions_np % self.block_size
        np.add(block_numbers * self.block_size,
               block_offsets,
<<<<<<< HEAD
               out=self.input_batch.block_table[0].
               slot_mapping_cpu[:total_num_scheduled_tokens])
=======
               out=self.input_batch.block_table.
               slot_mapping_np[:total_num_scheduled_tokens])
>>>>>>> 9fbf2bfb

        # Prepare the attention metadata.
        self.query_start_loc_np[0] = 0
        np.cumsum(num_scheduled_tokens_per_req,
                  out=self.query_start_loc_np[1:num_reqs + 1])
        self.query_start_loc_np[num_reqs + 1:] = 1

        self.seq_lens_np[:num_reqs] = (
            self.input_batch.num_computed_tokens_cpu[:num_reqs] +
            num_scheduled_tokens_per_req)

        # Do the padding and copy the tensors to the TPU.
        padded_total_num_scheduled_tokens = _get_padded_token_len(
            self.num_tokens_paddings, total_num_scheduled_tokens)
        # Zero out to avoid spurious values from prev iteration (last cp chunk)
        self.input_ids_cpu[
            total_num_scheduled_tokens:padded_total_num_scheduled_tokens] = 0
        self.input_ids = self.input_ids_cpu[:
                                            padded_total_num_scheduled_tokens].to(
                                                self.device)
        self.position_ids = self.positions_cpu[:
                                               padded_total_num_scheduled_tokens].to(
                                                   self.device)
        self.input_batch.block_table[0].slot_mapping_cpu[
            total_num_scheduled_tokens:] = _PAD_SLOT_ID
        slot_mapping = (
            self.input_batch.block_table[0].
            slot_mapping_cpu[:padded_total_num_scheduled_tokens].to(
                self.device))
        block_tables = self.block_table_cpu[:self.max_num_reqs]
        block_tables[:num_reqs, :self.max_num_blocks_per_req] = (
            self.input_batch.block_table[0].get_cpu_tensor()[:num_reqs])
        block_tables = block_tables.to(self.device)
        query_start_loc = self.query_start_loc_cpu[:self.max_num_reqs + 1].to(
            self.device)
        seq_lens = self.seq_lens_cpu[:self.max_num_reqs].to(self.device)

        if self.lora_config is not None:
            # We need to respect padding when activating LoRA adapters
            padded_num_scheduled_tokens_per_req = np.copy(
                num_scheduled_tokens_per_req
            )  # Copying to avoid accidental state corruption bugs
            padded_num_scheduled_tokens_per_req[-1] += \
                padded_total_num_scheduled_tokens - total_num_scheduled_tokens

            self.set_active_loras(self.input_batch,
                                  padded_num_scheduled_tokens_per_req)

        attn_metadata = PallasMetadata(
            slot_mapping=slot_mapping,
            block_tables=block_tables,
            context_lens=seq_lens,
            query_start_loc=query_start_loc,
            num_seqs=torch.tensor([num_reqs],
                                  dtype=torch.int32,
                                  device=self.device),
        )
        # NOTE(woosuk): Due to chunked prefills, there can be at most 1 partial
        # request in the batch. While we should not sample any token from this
        # partial request, we do so for simplicity. We will ignore the sampled
        # token from the partial request.
        # TODO: Support prompt logprobs.
        padded_num_reqs = _get_padded_num_reqs_with_upper_limit(
            num_reqs, self.max_num_reqs)
        # Indices at which we sample (positions of last token in the sequence).
        # Padded to avoid recompiling when `num_reqs` varies.
        logits_indices = self.query_start_loc_cpu[1:padded_num_reqs + 1] - 1
        logits_indices = logits_indices.to(self.device)

        layer_names = get_layers_from_vllm_config(self.vllm_config,
                                                  Attention).keys()
        per_layer_attn_metadata = {
            layer_name: attn_metadata
            for layer_name in layer_names
        }
        return per_layer_attn_metadata, logits_indices, padded_num_reqs

    def _scatter_placeholders(
        self,
        embeds: torch.Tensor,
        is_embed: Optional[torch.Tensor],
    ) -> torch.Tensor:
        if is_embed is None:
            return embeds

        placeholders = embeds.new_full(
            (is_embed.shape[0], embeds.shape[-1]),
            fill_value=torch.nan,
        )
        placeholders[is_embed] = embeds
        return placeholders

    def _gather_placeholders(
        self,
        placeholders: torch.Tensor,
        is_embed: Optional[torch.Tensor],
    ) -> torch.Tensor:
        if is_embed is None:
            return placeholders

        return placeholders[is_embed]

    def _execute_mm_encoder(self, scheduler_output: "SchedulerOutput"):
        scheduled_encoder_inputs = scheduler_output.scheduled_encoder_inputs
        if not scheduled_encoder_inputs:
            return

        # Batch the multi-modal inputs.
        mm_inputs = list[MultiModalKwargs]()
        req_ids_pos = list[tuple[str, int, PlaceholderRange]]()
        for req_id, encoder_input_ids in scheduled_encoder_inputs.items():
            req_state = self.requests[req_id]

            for mm_input_id in encoder_input_ids:
                mm_inputs.append(req_state.mm_inputs[mm_input_id])
                req_ids_pos.append(
                    (req_id, mm_input_id, req_state.mm_positions[mm_input_id]))

        # Batch mm inputs as much as we can: if a request in the batch has
        # multiple modalities or a different modality than the previous one,
        # we process it separately to preserve item order.
        # FIXME(ywang96): This is a hacky way to deal with multiple modalities
        # in the same batch while still being able to benefit from batching
        # multimodal inputs. The proper solution should be reordering the
        # encoder outputs.
        grouped_mm_inputs_list = group_mm_inputs_by_modality(mm_inputs)

        encoder_outputs = []
        for grouped_mm_inputs in grouped_mm_inputs_list:
            batched_mm_inputs = MultiModalKwargs.batch(grouped_mm_inputs)
            batched_mm_inputs = MultiModalKwargs.as_kwargs(batched_mm_inputs,
                                                           device=self.device)

            # Run the encoder.
            # `curr_group_outputs` is either of the following:
            # 1. A tensor of shape (num_items, feature_size, hidden_size)
            # in case feature_size is fixed across all multimodal items.
            # 2. A list or tuple (length: num_items) of tensors, each of shape
            # (feature_size, hidden_size) in case the feature size is dynamic
            # depending on the input multimodal items.
            xm.mark_step()
            curr_group_outputs = self.model.get_multimodal_embeddings(
                **batched_mm_inputs)
            xm.mark_step()

            sanity_check_mm_encoder_outputs(
                curr_group_outputs,
                expected_num_items=len(grouped_mm_inputs),
            )

            if isinstance(curr_group_outputs, torch.Tensor):
                encoder_outputs.append(curr_group_outputs)
            else:
                assert isinstance(curr_group_outputs, (list, tuple))
                for output in curr_group_outputs:
                    encoder_outputs.append(output)

        # Cache the encoder outputs.
        # NOTE (NickLucche) here we diverge from logic in other runners, as we
        # assume to only have whole mm items to process. Hence we avoid the
        # intrinsic dynamism that `scatter_mm_placeholders` introduces.
        for (req_id, input_id, pos_info), output in zip(
                req_ids_pos,
                encoder_outputs,
        ):
            if req_id not in self.encoder_cache:
                self.encoder_cache[req_id] = {}
            assert pos_info.is_embed is None, "Expected all positions to be"\
                " contiguous and embeddings."
            self.encoder_cache[req_id][input_id] = output

    def _gather_mm_embeddings(
        self,
        scheduler_output: "SchedulerOutput",
    ) -> list[torch.Tensor]:
        mm_embeds: list[torch.Tensor] = []
        for req_id in self.input_batch.req_ids:
            num_scheduled_tokens = scheduler_output.num_scheduled_tokens[
                req_id]
            req_state = self.requests[req_id]
            num_computed_tokens = req_state.num_computed_tokens
            mm_positions = req_state.mm_positions
            # TODO unroll loop and assume/enforce --disable_chunked_mm_input
            # NOTE (NickLucche) here we diverge from logic in other runners, as
            # we assume to only have whole mm items to process. Hence we avoid
            # the intrinsic dynamism that `gather_mm_placeholders` introduces.
            for i, pos_info in enumerate(mm_positions):
                start_pos = pos_info.offset
                num_encoder_tokens = pos_info.length

                # The encoder output is needed if the two ranges overlap:
                # [num_computed_tokens,
                #  num_computed_tokens + num_scheduled_tokens) and
                # [start_pos, start_pos + num_encoder_tokens)
                if start_pos >= num_computed_tokens + num_scheduled_tokens:
                    # The encoder output is not needed in this step.
                    break
                if start_pos + num_encoder_tokens <= num_computed_tokens:
                    # The encoder output is already processed and stored
                    # in the decoder's KV cache.
                    continue

                assert req_id in self.encoder_cache
                assert i in self.encoder_cache[req_id]
                assert pos_info.is_embed is None, "Expected all positions to"\
                " be contiguous and embeddings."
                encoder_output = self.encoder_cache[req_id][i]
                mm_embeds.append(encoder_output)
        return mm_embeds

    def _get_model_inputs(self, input_ids: torch.Tensor,
                          mm_embeds: list[torch.Tensor]):
        if self.is_multimodal_model:
            # NOTE(woosuk): To unify token ids and soft tokens (vision
            # embeddings), we always use embeddings (rather than token ids)
            # as input to the multimodal model, even when the input is text.
            if mm_embeds:
                inputs_embeds = self.model.get_input_embeddings(
                    input_ids, mm_embeds)
            else:
                inputs_embeds = self.model.get_input_embeddings(input_ids)
            return None, inputs_embeds
        else:
            # For text-only models, we use token ids as input.
            # While it is possible to use embeddings as input just like the
            # multimodal models, it is not desirable for performance since
            # then the embedding layer is not included in the CUDA graph.
            return input_ids, None

    @torch.no_grad()
    def execute_model(
        self,
        scheduler_output: "SchedulerOutput",
        intermediate_tensors: Optional[IntermediateTensors] = None,
    ) -> ModelRunnerOutput:
        # Update cached state
        self._update_states(scheduler_output)
        if not scheduler_output.total_num_scheduled_tokens:
            # Return empty ModelRunnerOutput if there's no work to do.
            return EMPTY_MODEL_RUNNER_OUTPUT

        if self.is_multimodal_model:
            # Run the multimodal encoder if any.
            self._execute_mm_encoder(scheduler_output)
            mm_embeds = self._gather_mm_embeddings(scheduler_output)
        else:
            mm_embeds = []
        xm.mark_step()
        # Prepare inputs
        attn_metadata, logits_indices, padded_num_reqs = self._prepare_inputs(
            scheduler_output)
        input_ids, inputs_embeds = self._get_model_inputs(
            self.input_ids, mm_embeds)
        xm.mark_step()
        num_reqs = self.input_batch.num_reqs
        # Run the decoder
        with set_forward_context(
                attn_metadata,
                self.vllm_config,
                num_tokens=scheduler_output.total_num_scheduled_tokens):
            hidden_states = self.model(
                input_ids=input_ids,
                positions=self.position_ids,
                inputs_embeds=inputs_embeds,
            )
        hidden_states = self.select_hidden_states(hidden_states,
                                                  logits_indices)
        logits = self.compute_logits(hidden_states)
        tpu_sampling_metadata = TPUSupportedSamplingMetadata.\
            from_input_batch(self.input_batch, padded_num_reqs, self.device)
        if scheduler_output.grammar_bitmask is not None:
            require_struct_decoding, grammar_bitmask_padded, arange = \
                self.prepare_structured_decoding_input(logits, scheduler_output)
            logits = self.structured_decode(require_struct_decoding,
                                            grammar_bitmask_padded, logits,
                                            arange)
        selected_token_ids = self.sample_from_logits(logits,
                                                     tpu_sampling_metadata)

        # NOTE (NickLucche) Use the original logits (before any penalties or
        # temperature scaling) for the top-k logprobs. We can't enforce it due
        # to recompilations outside torch.compiled code, so just make sure
        # `sample_from_logits` does not modify the logits in-place.
        logprobs = self.gather_logprobs(logits, selected_token_ids) \
            if tpu_sampling_metadata.logprobs else None

        # Remove padding on cpu and keep dynamic op outside of xla graph.
        selected_token_ids = selected_token_ids.cpu()[:num_reqs]
        logprobs_lists = logprobs.tolists() \
            if tpu_sampling_metadata.logprobs else None

        # Update the cache state concurrently. Code above will not block until
        # we use `selected_token_ids`. Add mark_step if post-processing changes
        request_seq_lens: list[tuple[int, CachedRequestState, int]] = []
        discard_sampled_tokens_req_indices = []
        for i, req_id in zip(range(num_reqs), self.input_batch.req_ids):
            assert req_id is not None
            req_state = self.requests[req_id]
            seq_len = (req_state.num_computed_tokens +
                       scheduler_output.num_scheduled_tokens[req_id])
            if seq_len >= req_state.num_tokens:
                request_seq_lens.append((i, req_state, seq_len))
            else:
                # Ignore the sampled token from the partial request.
                # Rewind the generator state as if the token was not sampled.
                generator = self.input_batch.generators.get(i)
                if generator is not None:
                    # This relies on cuda-specific torch-internal impl details
                    generator.set_offset(generator.get_offset() - 4)

                # Record the index of the request that should not be sampled,
                # so that we could clear the sampled tokens before returning.
                discard_sampled_tokens_req_indices.append(i)

        assert all(
            req_id is not None for req_id in
            self.input_batch.req_ids[:num_reqs]), "req_ids contains None"
        req_ids = cast(list[str], self.input_batch.req_ids[:num_reqs])

        prompt_logprobs_dict: dict[str, Optional[LogprobsTensors]] = {}
        for req_id in self.input_batch.req_ids[:num_reqs]:
            prompt_logprobs_dict[req_id] = None

        max_gen_len = selected_token_ids.shape[-1]
        if max_gen_len == 1:
            valid_sampled_token_ids = selected_token_ids.tolist()

            # Mask out the sampled tokens that should not be sampled.
            # TODO: Keep in sync with gpu_model_runner.py, in particular
            #       the "else" case here
            for i in discard_sampled_tokens_req_indices:
                valid_sampled_token_ids[i].clear()

            # Append sampled tokens
            for i, req_state, seq_len in request_seq_lens:
                token_id = valid_sampled_token_ids[i][0]
                self.input_batch.token_ids_cpu[i, seq_len] = token_id
                req_state.output_token_ids.append(token_id)
                self.input_batch.num_tokens[i] += 1

        else:
            valid_mask = selected_token_ids != INVALID_TOKEN_ID
            gen_lens = valid_mask.sum(dim=1).tolist()
            valid_sampled_token_ids = [
                seq.tolist()
                for seq in selected_token_ids[valid_mask].split(gen_lens)
            ]
            self.input_batch.num_tokens[:num_reqs] += gen_lens
            for i, req_state, seq_len in request_seq_lens:
                target_slice = slice(seq_len - gen_lens[i] + 1, seq_len + 1)
                self.input_batch.token_ids_cpu[
                    i, target_slice] = valid_sampled_token_ids[i]
                req_state.output_token_ids.extend(valid_sampled_token_ids[i])

        model_runner_output = ModelRunnerOutput(
            req_ids=req_ids,
            req_id_to_index=self.input_batch.req_id_to_index,
            sampled_token_ids=valid_sampled_token_ids,
            spec_token_ids=None,
            logprobs=logprobs_lists,
            prompt_logprobs_dict=prompt_logprobs_dict,
        )

        # Check there are no new graphs compiled - all the graphs should be
        # captured and compiled during warm up.
        self._verify_num_xla_graphs("execute_model")

        return model_runner_output

    def load_model(self) -> None:
        self.device = self.device_config.device

        # NOTE(woosuk): While the executor assigns the TP ranks to the worker
        # process, the ranks can be different from the ranks internally assigned
        # by the xm runtime. Therefore, there is a mismatch in the rank
        # assignment between the gloo (cpu) runtime and the xm (tpu) runtime.
        # This is not a problem in linear layers because all-reduce is
        # rank-agnostic. However, it matters for all-gather as the ranks
        # determine the order of concatenating the output tensors.
        # As a workaround, we use the xm's rank assignment only when loading
        # the embedding weights.
        xm_tp_rank = xr.global_ordinal()
        with patch(
                "vllm.model_executor.layers.vocab_parallel_embedding."
                "get_tensor_model_parallel_rank",
                return_value=xm_tp_rank):
            model = get_model(vllm_config=self.vllm_config)
        if self.lora_config is not None:
            model = self.load_lora_model(model, self.model_config,
                                         self.scheduler_config,
                                         self.lora_config, self.device)

        # Sync all pending XLA execution during model initialization and weight
        # loading.
        xm.mark_step()
        xm.wait_device_ops()
        self.model = model
        self.sampler = TPUSampler()

    @torch.no_grad()
    def _dummy_run(self, num_tokens: int) -> None:
        if self.is_multimodal_model:
            input_ids = None
            inputs_embeds = torch.zeros((num_tokens, self.hidden_size),
                                        dtype=self.dtype,
                                        device=self.device)
        else:
            input_ids = torch.zeros((num_tokens),
                                    dtype=torch.int32,
                                    device=self.device)
            inputs_embeds = None
        actual_num_reqs = min(num_tokens, self.max_num_reqs)
        position_ids = torch.zeros(num_tokens,
                                   dtype=torch.int32,
                                   device=self.device)
        slot_mapping = torch.zeros(num_tokens,
                                   dtype=torch.int64,
                                   device=self.device)
        block_tables = torch.zeros(
            (self.max_num_reqs, self.block_table_cpu.shape[1]),
            dtype=torch.int32,
            device=self.device)
        query_lens = [1] * self.max_num_reqs
        query_start_loc = torch.cumsum(torch.tensor([0] + query_lens,
                                                    dtype=torch.int32),
                                       dim=0,
                                       dtype=torch.int32).to(self.device)
        context_lens = torch.ones((self.max_num_reqs, ),
                                  dtype=torch.int32,
                                  device=self.device)
        num_seqs = torch.tensor([actual_num_reqs],
                                dtype=torch.int32,
                                device=self.device)
        attn_metadata = PallasMetadata(
            slot_mapping=slot_mapping,
            block_tables=block_tables,
            context_lens=context_lens,
            query_start_loc=query_start_loc,
            num_seqs=num_seqs,
        )

        if self.is_multimodal_model:
            torch._dynamo.mark_dynamic(inputs_embeds, 0)
        else:
            torch._dynamo.mark_dynamic(input_ids, 0)
        torch._dynamo.mark_dynamic(position_ids, 0)
        torch._dynamo.mark_dynamic(attn_metadata.slot_mapping, 0)

        layer_names = get_layers_from_vllm_config(self.vllm_config,
                                                  Attention).keys()
        per_layer_attn_metadata = {
            layer_name: attn_metadata
            for layer_name in layer_names
        }

        with self.maybe_dummy_run_with_lora(
                self.lora_config,
                np.array([num_tokens], dtype=np.int32)), set_forward_context(
                    per_layer_attn_metadata, self.vllm_config, 0):
            out = self.model(input_ids=input_ids,
                             positions=position_ids,
                             inputs_embeds=inputs_embeds)
        self._hidden_states_dtype = out.dtype

    def _precompile_mm_encoder(self) -> None:
        # Pre-compile MM encoder for all supported data modalities.
        hf_config = self.vllm_config.model_config.hf_config
        for mode, max_items_by_mode in \
            self.max_num_mm_items_by_modality.items():
            logger.info(
                "Compiling Multimodal %s Encoder with different input"
                " shapes.", mode)
            start = time.perf_counter()
            # No padding for MM encoder just yet.
            for num_items in range(1, max_items_by_mode + 1):
                logger.info("  -- mode: %s items: %d", mode, num_items)
                batched_dummy_mm_inputs = self._get_mm_dummy_batch(
                    mode, num_items)
                # Run multimodal encoder.
                xm.mark_step()
                mm_embeds = self.model.\
                    get_multimodal_embeddings(**batched_dummy_mm_inputs)
                xm.mark_step()
                num_patches = mm_embeds[0].shape[0]
                items_size = num_patches * num_items

                # NOTE (NickLucche) pre-compile `get_input_embeddings` when mm
                # embeddings are present. We assume `--disable-mm-chunked`,
                # hence only whole items can be scheduled. This implies we just
                # need to compile when `num_items` fit the (padded) `input_ids`
                for num_tokens in self.num_tokens_paddings:
                    if num_tokens >= items_size:
                        # XLA Workaround: if torch.zeros(..device) is used, XLA
                        # compiles a scalar+expansion op, which won't match
                        # the graph generated at runtime. CPU->TPU must be used
                        placeholders_ids = torch.zeros(num_tokens,
                                                       dtype=torch.int32,
                                                       device="cpu")
                        # Align placeholders and actual num mm_embeddings.
                        placeholders_ids[:items_size] = \
                            hf_config.image_token_index

                        placeholders_ids = placeholders_ids.to(self.device)
                        # Assign outputs or the graph will be cut short.
                        a, b = self._get_model_inputs(placeholders_ids,
                                                      [mm_embeds])
                        assert a is None
                        xm.mark_step()

            # Pre-compile `get_input_embeddings` when mm_embeddings are not
            # present. Chunk is only made of text, no mm_placeholders.
            for num_tokens in self.num_tokens_paddings:
                placeholders_ids = torch.zeros(num_tokens,
                                               dtype=torch.int32,
                                               device="cpu")
                placeholders_ids = placeholders_ids.to(self.device)
                a, b = self._get_model_inputs(placeholders_ids, [])
                assert a is None
                xm.mark_step()

            xm.wait_device_ops()
            end = time.perf_counter()
            logger.info(
                "Multimodal %s Encoder compilation finished in in %.2f "
                "[secs].", mode, end - start)

    def _precompile_backbone(self) -> None:
        logger.info("Compiling the model with different input shapes.")
        start = time.perf_counter()
        for num_tokens in self.num_tokens_paddings:
            logger.info("  -- num_tokens: %d", num_tokens)
            self._dummy_run(num_tokens)
        xm.wait_device_ops()
        end = time.perf_counter()
        logger.info("Compilation finished in %.2f [secs].", end - start)
        self._update_num_xla_graphs("model backbone")

    def _precompile_select_hidden_states(self) -> None:
        # Compile hidden state selection function for bucketed
        # n_tokens x max_num_reqs. Graph is really small so this is fine.
        logger.info(
            "Compiling select_hidden_states with different input shapes.")
        start = time.perf_counter()
        hsize = self.model_config.get_hidden_size()
        for num_tokens in self.num_tokens_paddings:
            dummy_hidden = torch.zeros((num_tokens, hsize),
                                       device=self.device,
                                       dtype=self._hidden_states_dtype)
            torch._dynamo.mark_dynamic(dummy_hidden, 0)
            for num_reqs in self.num_reqs_paddings:
                indices = torch.zeros(num_reqs,
                                      dtype=torch.int32,
                                      device=self.device)
                torch._dynamo.mark_dynamic(indices, 0)
                self.select_hidden_states(dummy_hidden, indices)
                logger.info("  -- num_tokens: %d, num_seqs: %d", num_tokens,
                            num_reqs)
                # Requests can't be more than tokens. But do compile for the
                # next bigger value in case num_tokens uses bucketed padding.
                if num_reqs >= min(num_tokens, self.max_num_reqs):
                    break
        xm.wait_device_ops()
        end = time.perf_counter()
        logger.info("Compilation finished in %.2f [secs].", end - start)
        self._update_num_xla_graphs("select_hidden_states")

    def _precompile_compute_logits(self) -> None:
        logger.info("Compiling compute_logits with different input shapes.")
        start = time.perf_counter()
        hsize = self.model_config.get_hidden_size()
        for num_reqs in self.num_reqs_paddings:
            dummy_hidden = torch.zeros((num_reqs, hsize),
                                       device=self.device,
                                       dtype=self._hidden_states_dtype)
            torch._dynamo.mark_dynamic(dummy_hidden, 0)
            self.compute_logits(dummy_hidden)
            logger.info("  -- num_seqs: %d", num_reqs)
        xm.wait_device_ops()
        end = time.perf_counter()
        logger.info("Compilation finished in %.2f [secs].", end - start)
        self._update_num_xla_graphs("compute_logits")

    def _precompile_structured_decoding(self) -> None:
        logger.info(
            "Compiling structured_decoding with different input shapes.")
        start = time.perf_counter()
        for num_reqs in self.num_reqs_paddings:
            dummy_logits = torch.zeros((num_reqs, self.vocab_size),
                                       device=self.device,
                                       dtype=self._hidden_states_dtype)
            dummy_require_struct_decoding = \
                self.require_structured_out_cpu[:num_reqs].to(self.device)
            dummy_grammar_bitmask = \
                self.grammar_bitmask_cpu[:num_reqs].to(self.device)
            # The first dimension of the above 3 dummy tensors cannot be
            # mark_dynamic because some operations in structured_decode require
            # them to be static.
            arange = self.structured_decode_arange.to(self.device)
            self.structured_decode(dummy_require_struct_decoding,
                                   dummy_grammar_bitmask, dummy_logits, arange)
            logger.info("  -- num_seqs: %d", num_reqs)
        xm.wait_device_ops()
        end = time.perf_counter()
        logger.info("Compilation finished in %.2f [secs].", end - start)
        self._update_num_xla_graphs("structured_decoding")

    def _precompile_sample_from_logits(self) -> None:
        logger.info(
            "Compiling sample_from_logits with different input shapes.")
        start = time.perf_counter()
        for num_reqs in self.num_reqs_paddings:
            dummy_logits = torch.zeros((num_reqs, self.vocab_size),
                                       device=self.device,
                                       dtype=self._hidden_states_dtype)
            # The first dimension of dummy_logits cannot be mark_dynamic
            # because some operations in the sampler require it to be static.
            for all_greedy in [False, True]:
                generate_params_if_all_greedy = not all_greedy
                sampling_metadata = (
                    TPUSupportedSamplingMetadata.from_input_batch(
                        self.input_batch,
                        num_reqs,
                        self.device,
                        generate_params_if_all_greedy,
                    ))
                sampling_metadata.all_greedy = all_greedy
                self.sample_from_logits(dummy_logits, sampling_metadata)
            logger.info("  -- num_seqs: %d", num_reqs)
        xm.wait_device_ops()
        end = time.perf_counter()
        logger.info("Compilation finished in %.2f [secs].", end - start)
        self._update_num_xla_graphs("sample_from_logits")

    def _precompile_gather_logprobs(self) -> None:
        logger.info("Compiling gather_logprobs with different input shapes.")
        start = time.perf_counter()
        for num_reqs in self.num_reqs_paddings:
            dummy_logits = torch.zeros((num_reqs, self.vocab_size),
                                       device=self.device,
                                       dtype=self._hidden_states_dtype)
            dummy_tokens = torch.zeros((num_reqs, 1),
                                       dtype=torch.int64).to(self.device)
            self.gather_logprobs(dummy_logits, dummy_tokens)
            logger.info("  -- num_seqs: %d", num_reqs)
        xm.wait_device_ops()
        end = time.perf_counter()
        logger.info("Compilation finished in %.2f [secs].", end - start)
        self._update_num_xla_graphs("gather_logprobs")

    def capture_model(self) -> None:
        """
        Precompile all the subgraphs with possible input shapes.
        """
        self._precompile_mm_encoder()
        self._precompile_backbone()
        self._precompile_select_hidden_states()
        self._precompile_compute_logits()
        self._precompile_structured_decoding()
        self._precompile_sample_from_logits()
        self._precompile_gather_logprobs()

    def profile_run(
        self,
        num_tokens: int,
    ) -> None:
        # Profile with multimodal encoder & encoder cache.
        # TODO: handle encoder-decoder models once we support them.
        if (self.is_multimodal_model and self.max_num_encoder_input_tokens > 0
                and self.encoder_cache_size > 0):

            # NOTE: Currently model is profiled with a single non-text
            # modality with the max possible input tokens even when
            # it supports multiple.
            dummy_data_modality, max_num_mm_items = max(
                self.max_num_mm_items_by_modality.items(), key=lambda t: t[1])

            encoder_budget = min(self.max_num_encoder_input_tokens,
                                 self.encoder_cache_size)

            logger.info(
                "Encoder cache will be initialized with a budget of %d tokens,"
                " and profiled with %s %s items of the maximum feature size.",
                encoder_budget, max_num_mm_items, dummy_data_modality)

            # Create dummy batch of multimodal inputs.
            batched_dummy_mm_inputs = self._get_mm_dummy_batch(
                dummy_data_modality, max_num_mm_items)

            # Run multimodal encoder.
            # Isolate encoder graph from post-processing to minimize
            # impact of recompilation until it's fixed.
            start = time.perf_counter()
            xm.mark_step()
            dummy_encoder_outputs = self.model.get_multimodal_embeddings(
                **batched_dummy_mm_inputs)
            xm.mark_step()
            xm.wait_device_ops()
            end = time.perf_counter()
            logger.info(
                "Multimodal Encoder profiling finished in in %.2f [secs].",
                end - start)

            assert len(dummy_encoder_outputs) == max_num_mm_items, (
                "Expected dimension 0 of encoder outputs to match the number "
                f"of multimodal data items: {max_num_mm_items}, got "
                f"{len(dummy_encoder_outputs)=} instead. This is most likely "
                "due to the 'get_multimodal_embeddings' method of the model "
                "not implemented correctly.")

            # Cache the dummy encoder outputs.
            self.encoder_cache["tmp"] = dict(enumerate(dummy_encoder_outputs))

        # Trigger compilation for general shape.
        self._dummy_run(num_tokens)

        xm.mark_step()
        xm.wait_device_ops()
        self.encoder_cache.clear()
        gc.collect()

    def initialize_kv_cache(self, kv_cache_config: KVCacheConfig) -> None:
        """
        Initialize KV cache based on `kv_cache_config`.
        Args:
            kv_cache_config: Configuration for the KV cache, including the KV
            cache size of each layer
        """
        if len(kv_cache_config.kv_cache_groups) > 1:
            raise NotImplementedError(
                "Hybrid models with more than one KV cache type are not "
                "supported yet.")

        self.input_batch = InputBatch(
            max_num_reqs=self.max_num_reqs,
            max_model_len=self.max_model_len,
            max_num_batched_tokens=self.max_num_tokens,
            device=self.device,
            pin_memory=self.pin_memory,
            vocab_size=self.model_config.get_vocab_size(),
            kv_cache_config=kv_cache_config,
        )

        kv_caches: dict[str, torch.Tensor] = {}

        for kv_cache_group in kv_cache_config.kv_cache_groups:
            kv_cache_spec = kv_cache_group.kv_cache_spec
            for layer_name in kv_cache_group.layer_names:
                tensor_config = kv_cache_config.tensors[layer_name]
                assert tensor_config.size % kv_cache_spec.page_size_bytes == 0
                num_blocks = tensor_config.size // kv_cache_spec.page_size_bytes
                if isinstance(kv_cache_spec, AttentionSpec):
                    kv_cache_shape = PallasAttentionBackend.get_kv_cache_shape(
                        num_blocks, kv_cache_spec.block_size,
                        kv_cache_spec.num_kv_heads, kv_cache_spec.head_size)
                    dtype = kv_cache_spec.dtype

                    tpu_kv_cache = torch.zeros(kv_cache_shape,
                                               dtype=dtype,
                                               device=self.device)

                    kv_caches[layer_name] = tpu_kv_cache
                else:
                    raise NotImplementedError

        bind_kv_cache(
            kv_caches,
            self.vllm_config.compilation_config.static_forward_context,
            self.kv_caches)

    def reset_dynamo_cache(self):
        if self.is_multimodal_model:
            compiled_model = self.model.get_language_model().model
        else:
            compiled_model = self.model.model
        if isinstance(compiled_model, TorchCompileWrapperWithCustomDispatcher):
            logger.info("Clear dynamo cache and cached dynamo bytecode.")
            torch._dynamo.eval_frame.remove_from_cache(
                compiled_model.original_code_object)
            compiled_model.compiled_codes.clear()

    @torch.compile(backend="openxla", fullgraph=True, dynamic=False)
    def select_hidden_states(self, hidden_states, indices_do_sample):
        return hidden_states[indices_do_sample]

    @torch.compile(backend="openxla", fullgraph=True, dynamic=False)
    def compute_logits(self,
                       sample_hidden_states: torch.Tensor) -> torch.Tensor:
        return self.model.compute_logits(sample_hidden_states, None)

    @torch.compile(backend="openxla", fullgraph=True, dynamic=False)
    def sample_from_logits(
            self, logits: torch.Tensor,
            sampling_metadata: TPUSupportedSamplingMetadata) -> torch.Tensor:
        """
        Sample with xla-friendly function. This function is to be traced 
        separately from `forward` for lighter compilation overhead.
        """
        if sampling_metadata.all_greedy:
            out_tokens = torch.argmax(logits, dim=-1, keepdim=True)
        else:
            out_tokens = self.sampler(logits,
                                      sampling_metadata).sampled_token_ids
        return out_tokens

    @torch.compile(backend="openxla", fullgraph=True, dynamic=False)
    def gather_logprobs(self, logits: torch.Tensor,
                        sampled_tokens: torch.Tensor) -> LogprobsTensors:
        """
        Gather the top_logprobs with corresponding tokens. Use a fixed number
        of logprobs as an alternative to having multiple pre-compiled graphs.
        Select the number of logprobs actually demanded by each request on CPU.
        """
        logprobs = self.sampler.compute_logprobs(logits)
        return self.sampler.gather_logprobs(
            logprobs,
            self.model_config.max_logprobs,
            token_ids=sampled_tokens.squeeze(-1))

    @torch.compile(backend="openxla", fullgraph=True, dynamic=False)
    def structured_decode(self, require_struct_decoding: torch.Tensor,
                          grammar_bitmask: torch.Tensor, logits: torch.Tensor,
                          arange: torch.Tensor) -> torch.Tensor:
        return torch.where(
            require_struct_decoding,
            self.apply_grammar_bitmask(logits, grammar_bitmask, arange),
            logits)

    def apply_grammar_bitmask(self, logits: torch.Tensor,
                              grammar_bitmask: torch.Tensor,
                              arange: torch.Tensor):
        assert (logits.shape[0] == grammar_bitmask.shape[0])
        logits_cloned = logits.clone()
        for i in range(logits.shape[0]):
            unpacked_bitmask = (torch.bitwise_right_shift(
                grammar_bitmask[i][:, None], arange[None, :]) & 1) == 0
            unpacked_bitmask = unpacked_bitmask.reshape(-1)[:self.vocab_size]
            logits_cloned[i] = logits_cloned[i].masked_fill(
                unpacked_bitmask, -float("inf"))
        return logits_cloned

    def get_multimodal_embeddings(self, *args, **kwargs):
        return self.model.get_multimodal_embeddings(*args, **kwargs)

    def get_input_embeddings(self, *args, **kwargs):
        return self.model.get_input_embeddings(*args, **kwargs)

    def prepare_structured_decoding_input(
        self, logits: torch.Tensor, scheduler_output: "SchedulerOutput"
    ) -> tuple[torch.Tensor, torch.Tensor, torch.Tensor]:
        grammar_bitmask = scheduler_output.grammar_bitmask
        assert grammar_bitmask is not None
        num_reqs, _ = logits.shape

        # Reset pre-allocated tensors
        self.grammar_bitmask_cpu.zero_()
        self.require_structured_out_cpu.zero_()

        # We receive the structured output bitmask from the scheduler, but the
        # indices of the requests in the batch may not match the indices of
        # the bitmask since the scheduler doesn't know how the tpu runner is
        # ordering the requests in the batch. We need to match the order of
        # bitmask with the order of requests
        struct_out_indices: list[int] = []
        mask_indices: list[int] = []
        for req_id in self.input_batch.req_ids:
            mask_index = scheduler_output.structured_output_request_ids.get(
                req_id)
            if mask_index is None:
                continue
            batch_index = self.input_batch.req_id_to_index[req_id]
            struct_out_indices.append(batch_index)
            mask_indices.append(mask_index)
        self.grammar_bitmask_cpu[struct_out_indices] = torch.from_numpy(
            grammar_bitmask[mask_indices])
        # It's not guaranteed that all requests in this batch require
        # structured output, so create a bool tensor to represent
        # the requests that need structured output.
        struct_out_indices = torch.tensor(struct_out_indices, dtype=torch.long)
        self.require_structured_out_cpu[struct_out_indices] = True
        return self.require_structured_out_cpu[:num_reqs].to(logits.device), \
            self.grammar_bitmask_cpu[:num_reqs].to(logits.device), \
            self.structured_decode_arange.to(logits.device)

    def _get_mm_dummy_batch(self, modality: str,
                            batch_size: int) -> BatchedTensorInputs:
        # Dummy data for pre-compiling multimodal models.
        dummy_request_data = self.mm_registry.get_decoder_dummy_data(
            model_config=self.model_config,
            seq_len=self.max_num_tokens,
        )
        dummy_mm_data = dummy_request_data.multi_modal_data

        # Dummy data definition in V0 may contain multiple multimodal items
        # (e.g, multiple images) for a single request, therefore here we
        # always replicate first item by max_num_mm_items times since in V1
        # they are scheduled to be processed separately.
        assert isinstance(dummy_mm_data, MultiModalKwargs), (
            "Expected dummy multimodal data to be of type "
            f"MultiModalKwargs, got {type(dummy_mm_data)=} instead. "
            "This is most likely due to the model not having a merged "
            "processor.")

        # When models have a merged processor, their dummy data is
        # already batched `MultiModalKwargs`, therefore we take the first
        # `MultiModalKwargsItem` from the desired modality to profile on.
        dummy_mm_item = dummy_mm_data.get_item(modality=modality, item_index=0)
        dummy_mm_kwargs = MultiModalKwargs.from_items([dummy_mm_item])

        batched_dummy_mm_inputs = MultiModalKwargs.batch([dummy_mm_kwargs] *
                                                         batch_size)
        return MultiModalKwargs.as_kwargs(batched_dummy_mm_inputs,
                                          device=self.device)


def _get_req_paddings(min_req_size: int, max_req_size: int) -> list[int]:
    logger.info("Preparing request paddings:")
    # assert min_req_size is power of 2
    assert (min_req_size & (min_req_size - 1) == 0) and min_req_size > 0
    paddings: list = []
    num = max(MIN_NUM_SEQS, min_req_size)
    while num <= max_req_size and (len(paddings) == 0 or paddings[-1] != num):
        paddings.append(num)
        logger.info("    %d", num)
        num = _get_padded_num_reqs_with_upper_limit(num + 1, max_req_size)
    return paddings


def _get_padded_num_reqs_with_upper_limit(x: int, upper_limit: int) -> int:
    res = MIN_NUM_SEQS if x <= MIN_NUM_SEQS else 1 << (x - 1).bit_length()
    return min(res, upper_limit)


def _get_token_paddings(min_token_size: int, max_token_size: int,
                        padding_gap: int) -> list[int]:
    """Generate a list of padding size, starting from min_token_size, 
    ending with a number that can cover max_token_size
    
    If padding_gap == 0 then:
        increase 2X each time (exponential)
    else:
        first increase the size to twice, 
        then increase the padding size by padding_gap.
    """
    # assert min_token_size is power of 2
    assert (min_token_size & (min_token_size - 1) == 0) and min_token_size > 0
    paddings = []
    num = min_token_size

    if padding_gap == 0:
        logger.info("Using exponential token paddings:")
        while True:
            logger.info("    %d", num)
            paddings.append(num)
            if num >= max_token_size:
                break
            num *= 2
    else:
        logger.info("Using incremental token paddings:")
        while num <= padding_gap:
            logger.info("    %d", num)
            paddings.append(num)
            num *= 2
        num //= 2
        while num < max_token_size:
            num += padding_gap
            logger.info("    %d", num)
            paddings.append(num)

    return paddings


def _get_padded_token_len(paddings: list[int], x: int) -> int:
    """Return the first element in paddings list greater or equal to x.
    """
    index = bisect.bisect_left(paddings, x)
    assert index < len(paddings)
    return paddings[index]<|MERGE_RESOLUTION|>--- conflicted
+++ resolved
@@ -521,13 +521,8 @@
         block_offsets = positions_np % self.block_size
         np.add(block_numbers * self.block_size,
                block_offsets,
-<<<<<<< HEAD
                out=self.input_batch.block_table[0].
-               slot_mapping_cpu[:total_num_scheduled_tokens])
-=======
-               out=self.input_batch.block_table.
                slot_mapping_np[:total_num_scheduled_tokens])
->>>>>>> 9fbf2bfb
 
         # Prepare the attention metadata.
         self.query_start_loc_np[0] = 0
