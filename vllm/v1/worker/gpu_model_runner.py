# SPDX-License-Identifier: Apache-2.0

import gc
import time
import weakref
from typing import TYPE_CHECKING, Optional, Union

import numpy as np
import torch
import torch.distributed
import torch.nn as nn

from vllm.attention import AttentionType, get_attn_backend
from vllm.attention.layer import Attention
from vllm.config import CompilationLevel, VllmConfig
from vllm.distributed.parallel_state import get_pp_group, graph_capture
from vllm.forward_context import set_forward_context
from vllm.inputs import INPUT_REGISTRY
from vllm.logger import init_logger
from vllm.model_executor.layers.fused_moe import FusedMoE
from vllm.model_executor.layers.rotary_embedding import MRotaryEmbedding
from vllm.model_executor.model_loader import get_model
from vllm.multimodal import MULTIMODAL_REGISTRY, MultiModalKwargs
from vllm.multimodal.utils import group_mm_inputs_by_modality
from vllm.sampling_params import SamplingType
from vllm.sequence import IntermediateTensors
from vllm.utils import (STR_DTYPE_TO_TORCH_DTYPE, DeviceMemoryProfiler,
                        LayerBlockType, LazyLoader, cdiv,
                        is_pin_memory_available)
from vllm.v1.attention.backends.flash_attn import FlashAttentionMetadata
from vllm.v1.core.encoder_cache_manager import compute_encoder_budget
from vllm.v1.engine.mm_input_cache import MMInputCacheClient
from vllm.v1.kv_cache_interface import (FullAttentionSpec, KVCacheConfig,
                                        KVCacheSpec)
from vllm.v1.outputs import (EMPTY_MODEL_RUNNER_OUTPUT, LogprobsTensors,
                             ModelRunnerOutput)
from vllm.v1.sample.metadata import SamplingMetadata
from vllm.v1.sample.rejection_sampler import INVALID_TOKEN_ID, RejectionSampler
from vllm.v1.spec_decode.ngram_proposer import NgramProposer
from vllm.v1.utils import bind_kv_cache
from vllm.v1.worker.gpu_input_batch import CachedRequestState, InputBatch
from vllm.v1.worker.lora_model_runner_mixin import LoRAModelRunnerMixin

if TYPE_CHECKING:
    import xgrammar as xgr

    from vllm.v1.core.scheduler_output import SchedulerOutput
else:
    xgr = LazyLoader("xgr", globals(), "xgrammar")

logger = init_logger(__name__)


class GPUModelRunner(LoRAModelRunnerMixin):

    def __init__(
        self,
        vllm_config: VllmConfig,
        device: torch.device,
    ):
        self.vllm_config = vllm_config
        self.model_config = vllm_config.model_config
        self.cache_config = vllm_config.cache_config
        self.lora_config = vllm_config.lora_config
        self.load_config = vllm_config.load_config
        self.parallel_config = vllm_config.parallel_config
        self.scheduler_config = vllm_config.scheduler_config
        self.speculative_config = vllm_config.speculative_config
        self.prompt_adapter_config = vllm_config.prompt_adapter_config
        self.observability_config = vllm_config.observability_config

        model_config = self.model_config
        cache_config = self.cache_config
        scheduler_config = self.scheduler_config
        parallel_config = self.parallel_config
        self.device = device
        self.pin_memory = is_pin_memory_available()
        self.dtype = self.model_config.dtype
        if cache_config.cache_dtype == "auto":
            self.kv_cache_dtype = self.dtype
        else:
            self.kv_cache_dtype = STR_DTYPE_TO_TORCH_DTYPE[
                cache_config.cache_dtype]

        self.is_multimodal_model = model_config.is_multimodal_model
        self.sliding_window = model_config.get_sliding_window()
        self.block_size = cache_config.block_size
        self.max_model_len = model_config.max_model_len
        self.max_num_blocks_per_req = cdiv(self.max_model_len, self.block_size)
        self.max_num_tokens = scheduler_config.max_num_batched_tokens
        self.max_num_reqs = scheduler_config.max_num_seqs

        # Model-related.
        self.num_attn_layers = model_config.get_num_layers_by_block_type(
            parallel_config, LayerBlockType.attention)
        self.num_query_heads = model_config.get_num_attention_heads(
            parallel_config)
        self.num_kv_heads = model_config.get_num_kv_heads(parallel_config)
        self.head_size = model_config.get_head_size()
        self.hidden_size = model_config.get_hidden_size()

        self.attn_backend = get_attn_backend(
            self.head_size,
            self.dtype,
            self.kv_cache_dtype,
            self.block_size,
            self.model_config.is_attention_free,
            use_mla=self.model_config.use_mla,
        )
        if self.attn_backend is None:
            error_msg = (
                f"Error with get_att_backend: {self.head_size=}, "
                f"{self.dtype=}, {self.kv_cache_dtype=}, {self.block_size=}, "
                f"{self.model_config.is_attention_free=}, "
                f"{self.model_config.use_mla=}")
            logger.error(error_msg)
            raise NotImplementedError(
                "Non-Attention backend is not supported by V1 GPUModelRunner.")

        self.attn_metadata_builder = self.attn_backend.get_builder_cls()(
            weakref.proxy(self))

        # Multi-modal data support
        self.input_registry = INPUT_REGISTRY
        self.mm_registry = MULTIMODAL_REGISTRY
        self.uses_mrope = model_config.uses_mrope

        if self.is_multimodal_model:
            # NOTE: Initialized client is only used for processing dummy
            # multimodal data into multimodal kwargs for GPU memory profiling.
            # Only applicable to multimodal models with legacy input mapper.
            self.mm_input_mapper_profiling = MMInputCacheClient(
                self.model_config)
            self.mm_input_mapper_profiling.use_cache = False

        encoder_compute_budget, encoder_cache_size = compute_encoder_budget(
            model_config=model_config,
            scheduler_config=scheduler_config,
        )
        self.max_num_encoder_input_tokens = encoder_compute_budget
        self.encoder_cache_size = encoder_cache_size

        # Lazy initialization
        # self.model: nn.Module  # Set after load_model
        self.kv_caches: list[torch.Tensor] = []
        # req_id -> (input_id -> encoder_output)
        self.encoder_cache: dict[str, dict[int, torch.Tensor]] = {}

        # Set up speculative decoding.
        self.use_spec_decode = False
        if self.speculative_config:
            self.use_spec_decode = True
            self.rejection_sampler = RejectionSampler()
            # TODO: find a better way to check if we are using ngram.
            assert self.speculative_config.ngram_prompt_lookup_min, \
                    "Currently, only ngram spec decode is supported in V1."
            if get_pp_group().is_last_rank:
                self.drafter = NgramProposer()
                # Trigger Numba JIT compilation for N-gram proposer.
                # This usually takes less than 1 second.
                self.drafter.propose(
                    np.zeros(1024, dtype=np.int32),
                    self.speculative_config.ngram_prompt_lookup_min,
                    self.speculative_config.num_speculative_tokens,
                )

        # Request states.
        self.requests: dict[str, CachedRequestState] = {}
        # Persistent batch.
        self.input_batch = InputBatch(
            max_num_reqs=self.max_num_reqs,
            max_model_len=self.max_model_len,
            max_num_blocks_per_req=self.max_num_blocks_per_req,
            device=self.device,
            pin_memory=self.pin_memory,
            vocab_size=model_config.get_vocab_size(),
        )

        self.use_cuda_graph = (self.vllm_config.compilation_config.level
                               == CompilationLevel.PIECEWISE
                               and not self.model_config.enforce_eager)
        # TODO(woosuk): Provide an option to tune the max cudagraph batch size.
        # The convention is different.
        # self.cudagraph_batch_sizes sorts in ascending order.
        # The batch sizes in the config are in descending order.
        self.cudagraph_batch_sizes = list(
            reversed(
                self.vllm_config.compilation_config.cudagraph_capture_sizes))

        # Cache the device properties.
        self.device_properties = torch.cuda.get_device_properties(self.device)
        self.num_sms = self.device_properties.multi_processor_count

        # Persistent buffers for CUDA graphs.
        self.input_ids = torch.zeros(self.max_num_tokens,
                                     dtype=torch.int32,
                                     device=self.device)
        self.positions = torch.zeros(self.max_num_tokens,
                                     dtype=torch.int64,
                                     device=self.device)
        # None in the first PP rank. The rest are set after load_model.
        self.intermediate_tensors: Optional[IntermediateTensors] = None

        # Only relevant for models using M-RoPE (e.g, Qwen2-VL)
        if self.uses_mrope:
            # NOTE: `mrope_positions` is implemented with one additional dummy
            # position on purpose to make it non-contiguous so that it can work
            # with torch compile.
            # See detailed explanation in https://github.com/vllm-project/vllm/pull/12128#discussion_r1926431923

            # NOTE: When M-RoPE is enabled, position ids are 3D regardless of
            # the modality of inputs. For text-only inputs, each dimension has
            # identical position IDs, making M-RoPE functionally equivalent to
            # 1D-RoPE.
            # See page 5 of https://arxiv.org/abs/2409.12191
            self.mrope_positions = torch.zeros((3, self.max_num_tokens + 1),
                                               dtype=torch.int64,
                                               device=self.device)
            self.mrope_positions_cpu = torch.zeros(
                (3, self.max_num_tokens + 1),
                dtype=torch.int64,
                device="cpu",
                pin_memory=self.pin_memory)

        self.inputs_embeds = torch.zeros(
            (self.max_num_tokens, self.hidden_size),
            dtype=self.dtype,
            device=self.device)

        # OPTIMIZATION: Cache the tensors rather than creating them every step.
        self.arange_np = np.arange(max(self.max_num_reqs + 1,
                                       self.max_model_len,
                                       self.max_num_tokens),
                                   dtype=np.int32)
        # NOTE(woosuk): These tensors are "stateless", i.e., they are literally
        # a faster version of creating a new tensor every time. Thus, we should
        # not make any assumptions about the values in these tensors.
        self.input_ids_cpu = torch.zeros(self.max_num_tokens,
                                         dtype=torch.int32,
                                         device="cpu",
                                         pin_memory=self.pin_memory)
        self.input_ids_np = self.input_ids_cpu.numpy()
        self.positions_cpu = torch.zeros(self.max_num_tokens,
                                         dtype=torch.int64,
                                         device="cpu",
                                         pin_memory=self.pin_memory)
        self.positions_np = self.positions_cpu.numpy()
        self.slot_mapping_cpu = torch.zeros(self.max_num_tokens,
                                            dtype=torch.int32,
                                            device="cpu",
                                            pin_memory=self.pin_memory)
        self.slot_mapping_np = self.slot_mapping_cpu.numpy()
        self.query_start_loc_cpu = torch.zeros(self.max_num_reqs + 1,
                                               dtype=torch.int32,
                                               device="cpu",
                                               pin_memory=self.pin_memory)
        self.query_start_loc_np = self.query_start_loc_cpu.numpy()
        self.seq_lens_cpu = torch.zeros(self.max_num_reqs,
                                        dtype=torch.int32,
                                        device="cpu",
                                        pin_memory=self.pin_memory)
        self.seq_lens_np = self.seq_lens_cpu.numpy()

    def _update_states(self, scheduler_output: "SchedulerOutput") -> None:
        """Update the cached states and the persistent batch with the scheduler
        output.

        The updated states are used by the `_prepare_inputs` function to create
        the input GPU tensors for the model.

        The SamplingMetadata is updated and copied to the GPU if there is a
        new/resumed/paused/finished request in the batch.
        """
        # Remove finished requests from the cached states.
        for req_id in scheduler_output.finished_req_ids:
            self.requests.pop(req_id, None)
            self.encoder_cache.pop(req_id, None)
        # Remove the finished requests from the persistent batch.
        # NOTE(woosuk): There could be an edge case where finished_req_ids and
        # scheduled_req_ids overlap. This happens when a request is aborted and
        # then resubmitted with the same ID. In this case, we treat them as two
        # distinct requests - clearing the cached states for the first request
        # and handling the second as a new request.
        removed_req_indices: list[int] = []
        for req_id in scheduler_output.finished_req_ids:
            req_index = self.input_batch.remove_request(req_id)
            if req_index is not None:
                removed_req_indices.append(req_index)

        # Free the cached encoder outputs.
        for req_id, input_id in scheduler_output.free_encoder_input_ids:
            encoder_outputs = self.encoder_cache.get(req_id)
            if encoder_outputs is not None:
                encoder_outputs.pop(input_id, None)
                if not encoder_outputs:
                    self.encoder_cache.pop(req_id, None)

        # Remove the unscheduled requests from the persistent batch.
        # NOTE(woosuk): The unscheduled requests are either preempted requests
        # or running requests that are not scheduled in this step. We remove
        # them from the persistent batch but keep their cached states since
        # they will be scheduled again sometime in the future.
        scheduled_req_ids = scheduler_output.num_scheduled_tokens.keys()
        cached_req_ids = self.input_batch.req_id_to_index.keys()
        unscheduled_req_ids = cached_req_ids - scheduled_req_ids
        # NOTE(woosuk): The persistent batch optimization assumes that
        # consecutive batches contain mostly the same requests. If batches
        # have low request overlap (e.g., alternating between two distinct
        # sets of requests), this optimization becomes very inefficient.
        for req_id in unscheduled_req_ids:
            req_index = self.input_batch.remove_request(req_id)
            assert req_index is not None
            removed_req_indices.append(req_index)

        req_ids_to_add: list[str] = []
        # Add new requests to the cached states.
        for new_req_data in scheduler_output.scheduled_new_reqs:
            req_id = new_req_data.req_id
            sampling_params = new_req_data.sampling_params
            if sampling_params.sampling_type == SamplingType.RANDOM_SEED:
                generator = torch.Generator(device=self.device)
                generator.manual_seed(sampling_params.seed)
            else:
                generator = None

            self.requests[req_id] = CachedRequestState(
                req_id=req_id,
                prompt_token_ids=new_req_data.prompt_token_ids,
                prompt=new_req_data.prompt,
                mm_inputs=new_req_data.mm_inputs,
                mm_positions=new_req_data.mm_positions,
                sampling_params=sampling_params,
                generator=generator,
                block_ids=new_req_data.block_ids,
                num_computed_tokens=new_req_data.num_computed_tokens,
                output_token_ids=[],
                lora_request=new_req_data.lora_request,
            )

            # Only relevant for models using M-RoPE (e.g, Qwen2-VL)
            if self.uses_mrope:
                image_grid_thw = []
                video_grid_thw = []
                second_per_grid_ts = []
                for mm_input in self.requests[req_id].mm_inputs:
                    if mm_input.get("image_grid_thw") is not None:
                        image_grid_thw.extend(
                            mm_input["image_grid_thw"].tolist())
                    if mm_input.get("video_grid_thw") is not None:
                        video_grid_thw.extend(
                            mm_input["video_grid_thw"].tolist())
                    if mm_input.get("second_per_grid_ts") is not None:
                        second_per_grid_ts.extend(
                            mm_input["second_per_grid_ts"])

                hf_config = self.model_config.hf_config

                self.requests[req_id].mrope_positions, \
                    self.requests[req_id].mrope_position_delta = \
                    MRotaryEmbedding.get_input_positions_tensor(
                        self.requests[req_id].prompt_token_ids,
                        hf_config=hf_config,
                        image_grid_thw=image_grid_thw,
                        video_grid_thw=video_grid_thw,
                        second_per_grid_ts=second_per_grid_ts,
                    )

            req_ids_to_add.append(req_id)

        # Update the states of the running/resumed requests.
        for req_data in scheduler_output.scheduled_cached_reqs:
            req_id = req_data.req_id
            req_state = self.requests[req_id]

            # Update the cached states.
            num_computed_tokens = req_data.num_computed_tokens
            req_state.num_computed_tokens = num_computed_tokens
            # Add the sampled token(s) from the previous step (if any).
            # This doesn't include "unverified" tokens like spec decode tokens.
            num_new_tokens = (num_computed_tokens +
                              len(req_data.new_token_ids) -
                              req_state.num_tokens)
            if num_new_tokens == 1:
                # Avoid slicing list in most common case.
                req_state.output_token_ids.append(req_data.new_token_ids[-1])
            elif num_new_tokens > 0:
                req_state.output_token_ids.extend(
                    req_data.new_token_ids[-num_new_tokens:])
            # Update the block IDs.
            if not req_data.resumed_from_preemption:
                # Append the new blocks to the existing block IDs.
                req_state.block_ids.extend(req_data.new_block_ids)
            else:
                # The request is resumed from preemption.
                # Replace the existing block IDs with the new ones.
                req_state.block_ids = req_data.new_block_ids

            req_index = self.input_batch.req_id_to_index.get(req_id)
            if req_index is None:
                # The request is not in the persistent batch.
                # The request was either preempted and resumed later, or was not
                # scheduled in the previous step and needs to be added again.
                req_ids_to_add.append(req_id)
                continue

            # Update the persistent batch.
            self.input_batch.num_computed_tokens_cpu[req_index] = (
                num_computed_tokens)
            self.input_batch.block_table.append_row(req_data.new_block_ids,
                                                    req_index)
            # Add new_token_ids to token_ids_cpu.
            start_token_index = num_computed_tokens
            end_token_index = num_computed_tokens + len(req_data.new_token_ids)
            self.input_batch.token_ids_cpu[
                req_index,
                start_token_index:end_token_index] = req_data.new_token_ids
            self.input_batch.num_tokens_no_spec[req_index] = end_token_index
            # Add spec_token_ids to token_ids_cpu.
            spec_token_ids = scheduler_output.scheduled_spec_decode_tokens.get(
                req_id, ())
            if spec_token_ids:
                start_index = end_token_index
                end_token_index += len(spec_token_ids)
                self.input_batch.token_ids_cpu[
                    req_index, start_index:end_token_index] = spec_token_ids
            # NOTE(woosuk): `num_tokens` here may include spec decode tokens.
            self.input_batch.num_tokens[req_index] = end_token_index

        # Check if the batch has changed. If not, we can skip copying the
        # sampling metadata from CPU to GPU.
        batch_changed = len(removed_req_indices) > 0 or len(req_ids_to_add) > 0

        # Add the new or resumed requests to the persistent batch.
        # The smaller empty indices are filled first.
        removed_req_indices = sorted(removed_req_indices, reverse=True)
        for req_id in req_ids_to_add:
            req_state = self.requests[req_id]
            if removed_req_indices:
                # Fill the empty index.
                req_index = removed_req_indices.pop()
            else:
                # Append to the end.
                req_index = None
            self.input_batch.add_request(req_state, req_index)

        # Condense the batched states if there are empty indices.
        if removed_req_indices:
            self.input_batch.condense(removed_req_indices)

        if batch_changed:
            self.input_batch.refresh_sampling_metadata()

    def _prepare_inputs(
        self,
        scheduler_output: "SchedulerOutput",
    ) -> tuple[FlashAttentionMetadata, torch.Tensor]:
        total_num_scheduled_tokens = scheduler_output.total_num_scheduled_tokens
        assert total_num_scheduled_tokens > 0
        num_reqs = self.input_batch.num_reqs
        assert num_reqs > 0

        # Some attention backends (namely MLA) may want to separate requests
        # based on if the attention computation will be compute-bound or
        # memory-bound. This gives them a hook to do that.
        modified_batch = self.attn_metadata_builder.reorder_batch(
            self.input_batch, scheduler_output)
        if modified_batch:
            self.input_batch.refresh_sampling_metadata()

        # OPTIMIZATION: Start copying the block table first.
        # This way, we can overlap the copy with the following CPU operations.
        self.input_batch.block_table.commit(num_reqs)

        # Get the number of scheduled tokens for each request.
        # TODO: The Python loop can be slow. Optimize.
        num_scheduled_tokens = np.empty(num_reqs, dtype=np.int32)
        max_num_scheduled_tokens = 0
        for i, req_id in enumerate(self.input_batch.req_ids):
            num_tokens = scheduler_output.num_scheduled_tokens[req_id]
            num_scheduled_tokens[i] = num_tokens
            max_num_scheduled_tokens = max(max_num_scheduled_tokens,
                                           num_tokens)

        # Get request indices.
        # E.g., [2, 5, 3] -> [0, 0, 1, 1, 1, 1, 1, 2, 2, 2]
        req_indices = np.repeat(self.arange_np[:num_reqs],
                                num_scheduled_tokens)

        # Get batched arange.
        # E.g., [2, 5, 3] -> [0, 1, 0, 1, 2, 3, 4, 0, 1, 2]
        # Equivalent to but faster than:
        # np.concatenate([np.arange(n) for n in num_scheduled_tokens])
        # Step 1. [2, 5, 3] -> [2, 7, 10]
        cu_num_tokens = np.cumsum(num_scheduled_tokens)
        # Step 2. [2, 7, 10] -> [0, 0, 2, 2, 2, 2, 2, 7, 7, 7]
        cumsums_offsets = np.repeat(cu_num_tokens - num_scheduled_tokens,
                                    num_scheduled_tokens)
        # Step 3. [0, 1, 0, 1, 2, 3, 4, 0, 1, 2]
        arange = self.arange_np[:total_num_scheduled_tokens] - cumsums_offsets

        # Get positions.
        positions_np = self.positions_np[:total_num_scheduled_tokens]
        np.add(self.input_batch.num_computed_tokens_cpu[req_indices],
               arange,
               out=positions_np)

        # Calculate M-RoPE positions.
        # Only relevant for models using M-RoPE (e.g, Qwen2-VL)
        if self.uses_mrope:
            self._calc_mrope_positions(scheduler_output)

        # Get token indices.
        # E.g., [0, 1, 0, 1, 2, 3, 4, 0, 1, 2]
        # -> [0, 1, M, M + 1, M + 2, M + 3, M + 4, 2 * M, 2 * M + 1, 2 * M + 2]
        # where M is the max_model_len.
        token_indices = (positions_np +
                         req_indices * self.input_batch.token_ids_cpu.shape[1])

        # NOTE(woosuk): We use torch.index_select instead of np.take here
        # because torch.index_select is much faster than np.take for large
        # tensors.
        torch.index_select(self.input_batch.token_ids_cpu_tensor.flatten(),
                           0,
                           torch.from_numpy(token_indices),
                           out=self.input_ids_cpu[:total_num_scheduled_tokens])

        # Calculate the slot mapping.
        # E.g., [0, 1, 0, 1, 2, 3, 4, 0, 1, 2]
        # -> [0, 0, K, K, K + 1, K + 1, K + 2, 2 * K, 2 * K, 2 * K + 1]
        # where K is the max_num_blocks_per_req and the block size is 2.
        # NOTE(woosuk): We can't simply use `token_indices // block_size` here
        # because M (max_model_len) is not necessarily divisible by block_size.
        block_table_indices = (req_indices * self.max_num_blocks_per_req +
                               positions_np // self.block_size)
        # NOTE(woosuk): We use torch.index_select instead of np.take here
        # because torch.index_select is much faster than np.take for large
        # tensors.
        block_table_cpu = self.input_batch.block_table.get_cpu_tensor()
        block_numbers = block_table_cpu.flatten()[block_table_indices].numpy()
        block_offsets = positions_np % self.block_size
        np.add(block_numbers * self.block_size,
               block_offsets,
               out=self.slot_mapping_np[:total_num_scheduled_tokens])

        # Prepare the attention metadata.
        self.query_start_loc_np[0] = 0
        self.query_start_loc_np[1:num_reqs + 1] = cu_num_tokens

        self.seq_lens_np[:num_reqs] = (
            self.input_batch.num_computed_tokens_cpu[:num_reqs] +
            num_scheduled_tokens)

        # Copy the tensors to the GPU.
        self.input_ids[:total_num_scheduled_tokens].copy_(
            self.input_ids_cpu[:total_num_scheduled_tokens], non_blocking=True)
        if self.uses_mrope:
            # Only relevant for models using M-RoPE (e.g, Qwen2-VL)
            self.mrope_positions[:, :total_num_scheduled_tokens].copy_(
                self.mrope_positions_cpu[:, :total_num_scheduled_tokens],
                non_blocking=True)
        else:
            # Common case (1D positions)
            self.positions[:total_num_scheduled_tokens].copy_(
                self.positions_cpu[:total_num_scheduled_tokens],
                non_blocking=True)

        # Prepare for cascade attention if needed.
        common_prefix_len = self._compute_cascade_attn_prefix_len(
            num_scheduled_tokens,
            scheduler_output.num_common_prefix_blocks,
        )
        attn_metadata = self.attn_metadata_builder.build(
            num_reqs=num_reqs,
            num_actual_tokens=total_num_scheduled_tokens,
            max_query_len=max_num_scheduled_tokens,
            common_prefix_len=common_prefix_len,
        )

        use_spec_decode = len(
            scheduler_output.scheduled_spec_decode_tokens) > 0
        if use_spec_decode:
            logits_indices = self._calc_spec_decode_metadata(
                scheduler_output, cu_num_tokens)
        else:
            # NOTE(woosuk): Due to chunked prefills, the batch may contain
            # partial requests. While we should not sample any token
            # from these partial requests, we do so for simplicity.
            # We will ignore the sampled tokens from the partial requests.
            # TODO: Support prompt logprobs.
            logits_indices = attn_metadata.query_start_loc[1:] - 1

        # Hot-Swap lora model
        if self.lora_config:
            self.set_active_loras(self.input_batch, num_scheduled_tokens)

        return attn_metadata, logits_indices

    def _compute_cascade_attn_prefix_len(
        self,
        num_scheduled_tokens: np.ndarray,
        num_common_prefix_blocks: int,
    ) -> int:
        """Compute the length of the common prefix for cascade attention.

        NOTE(woosuk): The common prefix length returned by this function
        represents the length used specifically for cascade attention, not the
        actual number of tokens shared between requests. When cascade attention
        is disabled (use_cascade=False), this function returns 0 even if
        requests share common tokens. Additionally, the common prefix length is
        truncated to a multiple of the block size and may be further truncated
        due to implementation details explained below.

        Args:
            num_scheduled_tokens: Number of tokens scheduled per request.
            num_common_prefix_blocks: Number of shared KV cache blocks.

        Returns:
            int: Length of common prefix in tokens.
        """
        common_prefix_len = num_common_prefix_blocks * self.block_size
        if common_prefix_len == 0:
            # Common case.
            return 0

        # NOTE(woosuk): Cascade attention uses two attention kernels: one
        # for the common prefix and the other for the rest. For the first
        # kernel, we concatenate all the query tokens (possibly from
        # different requests) and treat them as if they are from the same
        # request. Then, we use bi-directional attention to process the
        # common prefix in the KV cache. Importantly, this means that the
        # first kernel does not do any masking.

        # Consider the following example:
        # Request 1's input query: [D, E, X]
        # Request 1's kv cache: [A, B, C, D, E, X]
        # Request 1's num_computed_tokens: 3 (i.e., [A, B, C])
        # Request 2's input query: [E, Y]
        # Request 2's kv cache: [A, B, C, D, E, Y]
        # Request 2's num_computed_tokens: 4 (i.e., [A, B, C, D])

        # If we use [A, B, C, D, E] as the common prefix, then the
        # first kernel will compute the bi-directional attention between
        # input query [D, E, X, E, Y] and common prefix [A, B, C, D, E].
        # However, this is wrong because D in Request 1 should not attend to
        # E in the common prefix (i.e., we need masking).
        # To avoid this, [A, B, C, D] should be the common prefix.
        # That is, the common prefix should be capped by the minimum
        # num_computed_tokens among the requests, and plus one to include
        # the first token of the query.

        # In practice, we use [A, B, C] as the common prefix, instead of
        # [A, B, C, D] (i.e., the common prefix is capped by the minimum
        # num_computed_tokens, without plus one).
        # This is because of an implementation detail: We want to always
        # use two kernels for cascade attention. Let's imagine:
        # Request 3's input query: [D]
        # Request 3's kv cache: [A, B, C, D]
        # Request 3's num_computed_tokens: 4 (i.e., [A, B, C, D])
        # If we use [A, B, C, D] as the common prefix for Request 1-3,
        # then Request 3 will be processed only by the first kernel,
        # and the second kernel will get an empty input. While this is not
        # a fundamental problem, our current implementation does not support
        # this case.
        num_reqs = len(num_scheduled_tokens)
        common_prefix_len = min(
            common_prefix_len,
            self.input_batch.num_computed_tokens_cpu[:num_reqs].min())
        # common_prefix_len should be a multiple of the block size.
        common_prefix_len = (common_prefix_len // self.block_size *
                             self.block_size)
        use_cascade = self.attn_backend.use_cascade_attention(
            common_prefix_len=common_prefix_len,
            query_lens=num_scheduled_tokens,
            num_query_heads=self.num_query_heads,
            num_kv_heads=self.num_kv_heads,
            use_alibi=False,  # FIXME
            use_sliding_window=self.sliding_window is not None,
            num_sms=self.num_sms,
        )
        return common_prefix_len if use_cascade else 0

    def _calc_mrope_positions(self, scheduler_output: "SchedulerOutput"):
        mrope_pos_ptr = 0
        for index, req_id in enumerate(self.input_batch.req_ids):
            req = self.requests[req_id]
            assert req.mrope_positions is not None

            num_computed_tokens = \
                self.input_batch.num_computed_tokens_cpu[index]
            num_scheduled_tokens = \
                scheduler_output.num_scheduled_tokens[req_id]
            num_prompt_tokens = len(req.prompt_token_ids)

            if num_computed_tokens + num_scheduled_tokens > num_prompt_tokens:
                prompt_part_len = max(0,
                                      num_prompt_tokens - num_computed_tokens)
                completion_part_len = max(
                    0, num_scheduled_tokens - prompt_part_len)
            else:
                prompt_part_len = num_scheduled_tokens
                completion_part_len = 0

            assert num_scheduled_tokens == prompt_part_len + completion_part_len

            if prompt_part_len > 0:
                # prompt's mrope_positions are pre-computed
                dst_start = mrope_pos_ptr
                dst_end = mrope_pos_ptr + prompt_part_len
                src_start = num_computed_tokens
                src_end = num_computed_tokens + prompt_part_len

                self.mrope_positions_cpu[:, dst_start:dst_end] = \
                    req.mrope_positions[:,src_start:src_end]

                mrope_pos_ptr += prompt_part_len

            if completion_part_len > 0:
                # compute completion's mrope_positions on-the-fly
                dst_start = mrope_pos_ptr
                dst_end = mrope_pos_ptr + completion_part_len

                self.mrope_positions_cpu[:, dst_start:dst_end] = \
                    MRotaryEmbedding.get_next_input_positions_tensor(
                        req.mrope_position_delta,
                        context_len=num_computed_tokens +
                        prompt_part_len,
                        seq_len=num_computed_tokens +
                        prompt_part_len +
                        completion_part_len,
                    )

                mrope_pos_ptr += completion_part_len

    def _calc_spec_decode_metadata(
        self,
        scheduler_output: "SchedulerOutput",
        cu_num_tokens: np.ndarray,
    ) -> torch.Tensor:
        # Get the number of spec decode tokens for each request.
        num_reqs = self.input_batch.num_reqs
        num_spec_decode_tokens = np.empty(num_reqs, dtype=np.int32)
        for i, req_id in enumerate(self.input_batch.req_ids):
            num_spec_decode_tokens[i] = len(
                scheduler_output.scheduled_spec_decode_tokens.get(req_id, ()))

        # Get spec decode logits indices.
        # E.g.,   num_scheduled_tokens: [4, 100, 3,   100, 2]
        #         cu_num_tokens:        [4, 104, 107, 207, 209]
        #         num_spec_tokens_list: [3, 0,   2,   0,   1]
        #         num_sampled_tokens:   [4, 1,   3,   1,   2]
        #         spec_decode_logits_indices:
        #                 [0, 1, 2, 3, 103, 104, 105, 106, 206, 207, 208]
        num_sampled_tokens = num_spec_decode_tokens + 1
        # logits_start_loc: [0, 103, 104, 206, 207]
        logits_start_loc = cu_num_tokens - num_sampled_tokens
        # [0, 103, 104, 206, 207] ->
        #               [0, 0, 0, 0, 103, 104, 104, 104, 206, 207, 207]
        logits_start_loc = np.repeat(logits_start_loc, num_sampled_tokens)
        # The following three lines:
        # [4, 1,   3,   1,   2] -> [0, 1, 2, 3, 0, 0, 1, 2, 0, 0, 1]
        # Step 1. [4, 1, 3, 1, 2] -> [4, 5, 8, 9, 11]
        cu_num_sampled_tokens = np.cumsum(num_sampled_tokens)
        # Step 2. [4, 5, 8, 9, 11] -> [0, 4, 5, 8, 9]
        #         -> [0, 0, 0, 0, 4, 5, 5, 5, 8, 9, 9]
        cumsums_sampled_offsets = np.repeat(
            cu_num_sampled_tokens - num_sampled_tokens, num_sampled_tokens)
        # Step 3.  [0, 1, 2, 3, 4, 5, 6, 7, 8, 9, 10]
        #       -  [0, 0, 0, 0, 4, 5, 5, 5, 8, 9, 9]
        #      -> [0, 1, 2, 3, 0, 0, 1, 2, 0, 0, 1]
        total_num_sampled_tokens = num_sampled_tokens.sum()
        sampled_arange = (self.arange_np[:total_num_sampled_tokens] -
                          cumsums_sampled_offsets)

        # [0, 0, 0, 0, 103, 104, 104, 104, 206, 207, 207] ->
        # [0, 1, 2, 3, 103, 104, 105, 106, 206, 207, 208]
        spec_decode_logits_indices = logits_start_loc + sampled_arange
        return torch.from_numpy(spec_decode_logits_indices).to(
            self.device, non_blocking=True)

    def _execute_encoder(self, scheduler_output: "SchedulerOutput"):
        scheduled_encoder_inputs = scheduler_output.scheduled_encoder_inputs
        if not scheduled_encoder_inputs:
            return

        # Batch the multi-modal inputs.
        mm_inputs: list[MultiModalKwargs] = []
        req_input_ids: list[tuple[str, int]] = []
        for req_id, encoder_input_ids in scheduled_encoder_inputs.items():
            req_state = self.requests[req_id]
            for input_id in encoder_input_ids:
                mm_inputs.append(req_state.mm_inputs[input_id])
                req_input_ids.append((req_id, input_id))

        # Batch mm inputs as much as we can: if a request in the batch has
        # multiple modalities or a different modality than the previous one,
        # we process it separately to preserve item order.
        # FIXME(ywang96): This is a hacky way to deal with multiple modalities
        # in the same batch while still being able to benefit from batching
        # multimodal inputs. The proper solution should be reordering the
        # encoder outputs.
        grouped_mm_inputs_list = group_mm_inputs_by_modality(mm_inputs)

        encoder_outputs = []
        for grouped_mm_inputs in grouped_mm_inputs_list:
            batched_mm_inputs = MultiModalKwargs.batch(grouped_mm_inputs)
            batched_mm_inputs = MultiModalKwargs.as_kwargs(batched_mm_inputs,
                                                           device=self.device)

            # Run the encoder.
            # `curr_group_outputs` is either of the following:
            # 1. A tensor of shape (num_items, feature_size, hidden_size)
            # in case feature_size is fixed across all multimodal items.
            # 2. A list or tuple (length: num_items) of tensors, each of shape
            # (feature_size, hidden_size) in case the feature size is dynamic
            # depending on the input multimodal items.
            curr_group_outputs = self.model.get_multimodal_embeddings(
                **batched_mm_inputs)

            for output in curr_group_outputs:
                encoder_outputs.append(output)

        # Cache the encoder outputs.
        for (req_id, input_id), output in zip(req_input_ids, encoder_outputs):
            if req_id not in self.encoder_cache:
                self.encoder_cache[req_id] = {}
            self.encoder_cache[req_id][input_id] = output

    def _gather_encoder_outputs(
        self,
        scheduler_output: "SchedulerOutput",
    ) -> list[torch.Tensor]:
        encoder_outputs: list[torch.Tensor] = []
        for req_id in self.input_batch.req_ids:
            num_scheduled_tokens = scheduler_output.num_scheduled_tokens[
                req_id]
            req_state = self.requests[req_id]
            num_computed_tokens = req_state.num_computed_tokens
            mm_positions = req_state.mm_positions
            for i, pos_info in enumerate(mm_positions):
                start_pos = pos_info["offset"]
                num_encoder_tokens = pos_info["length"]

                # The encoder output is needed if the two ranges overlap:
                # [num_computed_tokens,
                #  num_computed_tokens + num_scheduled_tokens) and
                # [start_pos, start_pos + num_encoder_tokens)
                if start_pos >= num_computed_tokens + num_scheduled_tokens:
                    # The encoder output is not needed in this step.
                    break
                if start_pos + num_encoder_tokens <= num_computed_tokens:
                    # The encoder output is already processed and stored
                    # in the decoder's KV cache.
                    continue

                start_idx = max(num_computed_tokens - start_pos, 0)
                end_idx = min(
                    num_computed_tokens - start_pos + num_scheduled_tokens,
                    num_encoder_tokens)
                assert start_idx < end_idx
                assert req_id in self.encoder_cache
                assert i in self.encoder_cache[req_id]
                encoder_output = self.encoder_cache[req_id][i]
                encoder_outputs.append(encoder_output[start_idx:end_idx])
        return encoder_outputs

    def get_model(self) -> nn.Module:
        return self.model

    def apply_grammar_bitmask(
        self,
        scheduler_output: "SchedulerOutput",
        logits: torch.Tensor,
    ):
        # Serialization of np.ndarray is much more efficient than a tensor,
        # so we receive it in that format.
        grammar_bitmask = scheduler_output.grammar_bitmask
        if grammar_bitmask is None:
            return

        # We receive the structured output bitmask from the scheduler, but the
        # indices of the requests in the batch may not match the indices of
        # the bitmask since the scheduler doesn't know how the gpu runner is
        # ordering the requests in the batch. We need to sort the bitmask to
        # match the order of the requests used here.
        struct_out_req_batch_indices: dict[str, int] = {}
        indices_match = True
        for req_id in self.input_batch.req_ids:
            mask_index = scheduler_output.structured_output_request_ids.get(
                req_id)
            if mask_index is None:
                # not a structured output request
                continue
            batch_index = self.input_batch.req_id_to_index[req_id]
            if batch_index != mask_index:
                indices_match = False
            struct_out_req_batch_indices[req_id] = batch_index

        if not indices_match:
            # Sort the bitmask to match the order of the requests
            sorted_bitmask = np.zeros_like(grammar_bitmask)
            for req_id, batch_index in struct_out_req_batch_indices.items():
                orig_index = scheduler_output.structured_output_request_ids[
                    req_id]
                sorted_bitmask[batch_index] = grammar_bitmask[orig_index]
            grammar_bitmask = sorted_bitmask

        grammar_bitmask = torch.from_numpy(grammar_bitmask)

        # TODO: compatibility with spec decode
        xgr.apply_token_bitmask_inplace(
            logits,
            grammar_bitmask.to(self.device, non_blocking=True),
            indices=list(struct_out_req_batch_indices.values()),
        )

    @torch.inference_mode()
    def execute_model(
        self,
        scheduler_output: "SchedulerOutput",
        intermediate_tensors: Optional[IntermediateTensors] = None,
    ) -> Union[ModelRunnerOutput, torch.Tensor]:
        self._update_states(scheduler_output)
        if not scheduler_output.total_num_scheduled_tokens:
            # Return empty ModelRunnerOuptut if there's no work to do.
            return EMPTY_MODEL_RUNNER_OUTPUT

        if self.is_multimodal_model:
            # Run the multimodal encoder if any.
            self._execute_encoder(scheduler_output)
            encoder_outputs = self._gather_encoder_outputs(scheduler_output)
        else:
            encoder_outputs = []

        # Prepare the decoder inputs.
        attn_metadata, logits_indices = self._prepare_inputs(scheduler_output)
        num_scheduled_tokens = scheduler_output.total_num_scheduled_tokens
        if (self.use_cuda_graph
                and num_scheduled_tokens <= self.cudagraph_batch_sizes[-1]):
            # Use piecewise CUDA graphs.
            # Add padding to the batch size.
            num_input_tokens = self.vllm_config.pad_for_cudagraph(
                num_scheduled_tokens)
        else:
            # Eager mode.
            num_input_tokens = num_scheduled_tokens
        attn_metadata.num_input_tokens = num_input_tokens

        if self.is_multimodal_model:
            # NOTE(woosuk): To unify token ids and soft tokens (vision
            # embeddings), we always use embeddings (rather than token ids)
            # as input to the multimodal model, even when the input is text.
            input_ids = self.input_ids[:num_scheduled_tokens]
            if encoder_outputs:
                inputs_embeds = self.model.get_input_embeddings(
                    input_ids, encoder_outputs)
            else:
                inputs_embeds = self.model.get_input_embeddings(input_ids)
            # TODO(woosuk): Avoid the copy. Optimize.
            self.inputs_embeds[:num_scheduled_tokens].copy_(inputs_embeds)
            inputs_embeds = self.inputs_embeds[:num_input_tokens]
            input_ids = None
        else:
            # For text-only models, we use token ids as input.
            # While it is possible to use embeddings as input just like the
            # multimodal models, it is not desirable for performance since
            # then the embedding layer is not included in the CUDA graph.
            input_ids = self.input_ids[:num_input_tokens]
            inputs_embeds = None
        if self.uses_mrope:
            positions = self.mrope_positions[:, :num_input_tokens]
        else:
            positions = self.positions[:num_input_tokens]

        if get_pp_group().is_first_rank:
            intermediate_tensors = None
        else:
            assert intermediate_tensors is not None
            assert self.intermediate_tensors is not None
            for k, v in intermediate_tensors.items():
                self.intermediate_tensors[k][:num_input_tokens].copy_(
                    v[:num_input_tokens], non_blocking=True)
            intermediate_tensors = IntermediateTensors({
                k: v[:num_input_tokens]
                for k, v in self.intermediate_tensors.items()
            })

        # Run the decoder.
        # Use persistent buffers for CUDA graphs.
        with set_forward_context(attn_metadata, self.vllm_config):
            hidden_states = self.model(
                input_ids=input_ids,
                positions=positions,
                intermediate_tensors=intermediate_tensors,
                inputs_embeds=inputs_embeds,
            )
        if not get_pp_group().is_last_rank:
            # For mid-pipeline stages, return the hidden states.
            return hidden_states

        hidden_states = hidden_states[:num_scheduled_tokens]
        sample_hidden_states = hidden_states[logits_indices]
        logits = self.model.compute_logits(sample_hidden_states, None)

        # Apply structured output bitmasks if present
        if scheduler_output.grammar_bitmask is not None:
            self.apply_grammar_bitmask(scheduler_output, logits)

        # Sample the next token and get logprobs if needed.
        sampling_metadata = self.input_batch.sampling_metadata
        if not self.use_spec_decode:
            sampler_output = self.model.sample(
                logits=logits,
                sampling_metadata=sampling_metadata,
            )
        else:
            target_probs = self.model.sampler.compute_probs(
                logits, sampling_metadata)
            scheduled_request_ids = scheduler_output.num_scheduled_tokens.keys(
            )
            draft_token_ids = [
                scheduler_output.scheduled_spec_decode_tokens.get(req_id, [])
                for req_id in scheduled_request_ids
            ]
            sampler_output = self.rejection_sampler(draft_token_ids,
                                                    target_probs,
                                                    sampling_metadata)

        # TODO(woosuk): The following loop can be slow since it iterates over
        # the requests one by one. Optimize.
        for i, req_id in enumerate(self.input_batch.req_ids):
            req_state = self.requests[req_id]
            seq_len = (req_state.num_computed_tokens +
                       scheduler_output.num_scheduled_tokens[req_id])
            if seq_len < req_state.num_tokens:
                # Ignore the sampled token.
                # Rewind the generator state as if the token was not sampled.
                generator = self.input_batch.generators.get(i)
                if generator is not None:
                    # This relies on cuda-specific torch-internal impl details
                    generator.set_offset(generator.get_offset() - 4)

        # NOTE: GPU -> CPU Sync happens here.
        # Move as many CPU operations as possible before this sync point.
        logprobs_tensors = sampler_output.logprobs_tensors
        logprobs_lists = logprobs_tensors.tolists() \
            if logprobs_tensors is not None else None

        # Compute prompt logprobs if needed.
        prompt_logprobs_dict = self._get_prompt_logprobs_dict(
            hidden_states,
            scheduler_output,
        )

        # Get the valid generated tokens.
        sampled_token_ids = sampler_output.sampled_token_ids
        max_gen_len = sampled_token_ids.shape[-1]
        if max_gen_len == 1:
            # No spec decode tokens.
            valid_sampled_token_ids = sampled_token_ids.tolist()
        else:
            # Includes spec decode tokens.
            valid_mask = sampled_token_ids != INVALID_TOKEN_ID
            gen_lens = valid_mask.sum(dim=1).tolist()
            # TODO(woosuk): Optimize this.
            valid_sampled_token_ids = [
                seq.tolist()
                for seq in sampled_token_ids[valid_mask].split(gen_lens)
            ]

        if not self.use_spec_decode:
            spec_token_ids = None
        else:
            spec_token_ids = self.generate_draft_token_ids(
                valid_sampled_token_ids)

        return ModelRunnerOutput(
            req_ids=self.input_batch.req_ids,
            req_id_to_index=self.input_batch.req_id_to_index,
            sampled_token_ids=valid_sampled_token_ids,
            spec_token_ids=spec_token_ids,
            logprobs=logprobs_lists,
            prompt_logprobs_dict=prompt_logprobs_dict,
        )

    def generate_draft_token_ids(
        self,
        sampled_token_ids: list[list[int]],
    ) -> list[list[int]]:
        # TODO(woosuk): Optimize.
        draft_token_ids: list[list[int]] = []
        for i, sampled_ids in enumerate(sampled_token_ids):
            num_sampled_ids = len(sampled_ids)
            if not num_sampled_ids:
                # Skip speculative decoding.
                draft_token_ids.append([])
                continue

            # Add sampled_token_ids to token_ids_cpu.
            start_idx = self.input_batch.num_tokens_no_spec[i]
            end_idx = start_idx + num_sampled_ids
            self.input_batch.token_ids_cpu[i, start_idx:end_idx] = sampled_ids
            drafter_output = self.drafter.propose(
                self.input_batch.token_ids_cpu[i, :end_idx],
                self.speculative_config.ngram_prompt_lookup_min,
                self.speculative_config.num_speculative_tokens,
            )
            if drafter_output is None or len(drafter_output) == 0:
                draft_token_ids.append([])
            else:
                draft_token_ids.append(drafter_output.tolist())
        return draft_token_ids

    def load_model(self) -> None:
        logger.info("Starting to load model %s...", self.model_config.model)
        with DeviceMemoryProfiler() as m:  # noqa: SIM117
            time_before_load = time.perf_counter()
            self.model = get_model(vllm_config=self.vllm_config)
            if self.lora_config:
                self.model = self.load_lora_model(self.model,
                                                  self.model_config,
                                                  self.scheduler_config,
                                                  self.lora_config,
                                                  self.device)
            time_after_load = time.perf_counter()
        self.model_memory_usage = m.consumed_memory
        logger.info("Model loading took %.4f GB and %.6f seconds",
                    self.model_memory_usage / float(2**30),
                    time_after_load - time_before_load)

    def _get_prompt_logprobs_dict(
        self,
        hidden_states: torch.Tensor,
        scheduler_output: "SchedulerOutput",
    ) -> dict[str, Optional[LogprobsTensors]]:
        num_prompt_logprobs_dict = self.input_batch.num_prompt_logprobs
        if not num_prompt_logprobs_dict:
            return {}

        prompt_logprobs_dict: dict[str, Optional[LogprobsTensors]] = {}

        # Since prompt logprobs are a rare feature, prioritize simple,
        # maintainable loop over optimal performance.
        completed_prefill_reqs = []
        for req_id, num_prompt_logprobs in num_prompt_logprobs_dict.items():

            num_tokens = scheduler_output.num_scheduled_tokens[req_id]

            # Get metadata for this request.
            request = self.requests[req_id]
            num_prompt_tokens = len(request.prompt_token_ids)
            prompt_token_ids = torch.tensor(request.prompt_token_ids).to(
                self.device, non_blocking=True)

            # Determine number of logits to retrieve.
            start_tok = request.num_computed_tokens + 1
            num_remaining_tokens = num_prompt_tokens - start_tok
            if num_tokens < num_remaining_tokens:
                # This is a chunk, more tokens remain.
                num_logits = num_tokens
            else:
                # This is the last chunk of prompt tokens to return.
                num_logits = num_remaining_tokens
                completed_prefill_reqs.append(req_id)

            # Get the logits corresponding to this req's prompt tokens.
            # If this is a partial request (i.e. chunked prefill),
            # then there is prompt logprob generated for each index.
            req_idx = self.input_batch.req_id_to_index[req_id]
            offset = self.query_start_loc_np[req_idx].item()
            prompt_hidden_states = hidden_states[offset:offset + num_logits]
            logits = self.model.compute_logits(prompt_hidden_states, None)

            # Get the "target" tokens for each index. For prompt at index i,
            # the token at prompt index i+1 is the "sampled" token we want
            # to gather the logprob for.
            tgt_token_ids = prompt_token_ids[start_tok:start_tok + num_logits]

            # Compute prompt logprobs.
            logprobs = self.model.sampler.compute_logprobs(logits)
            token_ids, logprobs, ranks = self.model.sampler.gather_logprobs(
                logprobs, num_prompt_logprobs, tgt_token_ids)

            # Transfer GPU->CPU async.
            prompt_logprobs_dict[req_id] = LogprobsTensors(
                token_ids.to("cpu", non_blocking=True),
                logprobs.to("cpu", non_blocking=True),
                ranks.to("cpu", non_blocking=True),
            )

        # Remove requests that have completed prefill from the batch
        # num_prompt_logprobs_dict.
        for req_id in completed_prefill_reqs:
            del num_prompt_logprobs_dict[req_id]

        # Must synchronize the non-blocking GPU->CPU transfers.
        torch.cuda.synchronize()

        return prompt_logprobs_dict

    @torch.inference_mode()
    def _dummy_run(
        self,
        num_tokens: int,
    ) -> torch.Tensor:
        model = self.model
        if self.is_multimodal_model:
            input_ids = None
            inputs_embeds = self.inputs_embeds[:num_tokens]
        else:
            input_ids = self.input_ids[:num_tokens]
            inputs_embeds = None
        if self.uses_mrope:
            positions = self.mrope_positions[:, :num_tokens]
        else:
            positions = self.positions[:num_tokens]

        if get_pp_group().is_first_rank:
            intermediate_tensors = None
        else:
            if self.intermediate_tensors is None:
                self.intermediate_tensors = (
                    self.model.make_empty_intermediate_tensors(
                        batch_size=self.max_num_tokens,
                        dtype=self.model_config.dtype,
                        device=self.device))
            intermediate_tensors = IntermediateTensors({
                k: v[:num_tokens]
                for k, v in self.intermediate_tensors.items()
            })

        with set_forward_context(None, self.vllm_config,
                                 num_tokens=num_tokens):
            hidden_states = model(
                input_ids=input_ids,
                positions=positions,
                intermediate_tensors=intermediate_tensors,
                inputs_embeds=inputs_embeds,
            )
        return hidden_states

    @torch.inference_mode()
    def _dummy_sampler_run(
        self,
        hidden_states: torch.Tensor,
    ) -> torch.Tensor:

        logits = self.model.compute_logits(hidden_states, None)
        num_reqs = logits.size(0)

        dummy_tensors = lambda v: torch.full(
            (num_reqs, ), v, device=self.device)

        dummy_metadata = SamplingMetadata(
            temperature=dummy_tensors(0.5),
            all_greedy=False,
            all_random=False,
            top_p=dummy_tensors(0.9),
            top_k=dummy_tensors(logits.size(1) - 1),
            min_p=None,
            generators={},
            max_num_logprobs=None,
            no_penalties=True,
            prompt_token_ids=None,
            frequency_penalties=dummy_tensors(0.1),
            presence_penalties=dummy_tensors(0.1),
            repetition_penalties=dummy_tensors(0.1),
            output_token_ids=[[] for _ in range(num_reqs)],
            min_tokens={},
            logit_bias=[None for _ in range(num_reqs)],
            allowed_token_ids_mask=None,
        )
        sampler_output = self.model.sample(logits=logits,
                                           sampling_metadata=dummy_metadata)

        return sampler_output

    def profile_run(self) -> None:
        # Profile with multimodal encoder & encoder cache.
        # TODO: handle encoder-decoder models once we support them.
        if (self.is_multimodal_model and self.max_num_encoder_input_tokens > 0
                and self.encoder_cache_size > 0):

            # NOTE: Currently model is profiled with a single non-text
            # modality with the max possible input tokens even when
            # it supports multiple.
            max_tokens_by_modality_dict = (
                MULTIMODAL_REGISTRY.
                get_max_tokens_per_item_by_nonzero_modality(self.model_config))
            dummy_data_modality, max_tokens_per_mm_item = max(
                max_tokens_by_modality_dict.items(), key=lambda item: item[1])

            # Check how many items of this modality can be supported by
            # the encoder budget.
            encoder_budget = min(self.max_num_encoder_input_tokens,
                                 self.encoder_cache_size)

            max_num_mm_items_encoder_budget = cdiv(encoder_budget,
                                                   max_tokens_per_mm_item)

            # Check how many items of this modality can be supported by
            # the decoder budget.
            max_mm_items_per_req = self.mm_registry.get_mm_limits_per_prompt(
                self.model_config)[dummy_data_modality]

            # NOTE: We do not consider max_num_batched_tokens on purpose
            # because the multimodal embeddings can be generated in advance
            # and chunked prefilled.
            max_num_mm_items_decoder_budget = self.max_num_reqs * \
                max_mm_items_per_req

            max_num_mm_items = min(max_num_mm_items_encoder_budget,
                                   max_num_mm_items_decoder_budget)

            logger.info(
                "Encoder cache will be initialized with a budget of %s tokens,"
                " and profiled with %s %s items of the maximum feature size.",
                encoder_budget, max_num_mm_items, dummy_data_modality)

            # Create dummy batch of multimodal inputs.
            dummy_request_data = self.input_registry.dummy_data_for_profiling(
                model_config=self.model_config,
                seq_len=self.max_num_tokens,
                mm_registry=self.mm_registry,
            )
            dummy_mm_data = dummy_request_data.multi_modal_data

            # Dummy data definition in V0 may contain multiple multimodal items
            # (e.g, multiple images) for a single request, therefore here we
            # always replicate first item by max_num_mm_items times since in V1
            # they are scheduled to be processed separately.

            # Case when models have a merged processor, their dummy data is
            # already batched `MultiModalKwargs`, therefore we take the first
            # `MultiModalKwargsItem` from the desired modality to profile on.
            if isinstance(dummy_mm_data, MultiModalKwargs):
                dummy_mm_item = dummy_mm_data.get_item(
                    modality=dummy_data_modality, item_index=0)
                dummy_mm_kwargs = MultiModalKwargs.from_items([dummy_mm_item])

            # Case when models have dummy data explicitly defined as
            # `MultiModalDataDict`, so they need to be processed through input
            # mapper.
            # TODO (ywang96): deprecate this path once merged processor is
            # supported on all models.
            else:
                mm_kwargs_list = self.mm_input_mapper_profiling.process_inputs(
                    mm_data=dummy_mm_data,
                    mm_hashes=None,
                    mm_processor_kwargs=None,
                    precomputed_mm_inputs=None)
                dummy_mm_kwargs = mm_kwargs_list[0]

            batched_dummy_mm_inputs = MultiModalKwargs.batch(
                [dummy_mm_kwargs] * max_num_mm_items)
            batched_dummy_mm_inputs = MultiModalKwargs.as_kwargs(
                batched_dummy_mm_inputs, device=self.device)

            # Run multimodal encoder.
            dummy_encoder_outputs = self.model.get_multimodal_embeddings(
                **batched_dummy_mm_inputs)
            assert len(dummy_encoder_outputs) == max_num_mm_items, (
                "Expected dimension 0 of encoder outputs to match the number "
                f"of multimodal data items: {max_num_mm_items}, got "
                f"{len(dummy_encoder_outputs)=} instead. This is most likely "
                "due to the 'get_multimodal_embeddings' method of the model "
                "not implemented correctly.")

            # Cache the dummy encoder outputs.
            self.encoder_cache["tmp"] = dict(enumerate(dummy_encoder_outputs))

        # For profile, have maximum num_reqs and that collectively have
        # maximum num_tokens.
        num_reqs = self.scheduler_config.max_num_seqs
        num_tokens = self.max_num_tokens
        min_tokens_per_req = num_tokens // num_reqs

        num_scheduled_tokens_list = [min_tokens_per_req] * num_reqs
        num_scheduled_tokens_list[-1] += num_tokens % num_reqs
        assert sum(num_scheduled_tokens_list) == num_tokens
        assert len(num_scheduled_tokens_list) == num_reqs

        num_scheduled_tokens = np.array(num_scheduled_tokens_list,
                                        dtype=np.int32)
        logit_indices = np.cumsum(num_scheduled_tokens) - 1

        with self.maybe_profile_with_lora(self.lora_config,
                                          num_scheduled_tokens):
            # Trigger compilation for general shape.
            hidden_states = self._dummy_run(self.max_num_tokens)
            if get_pp_group().is_last_rank:
                hidden_states = hidden_states[logit_indices]
<<<<<<< HEAD
                logits = self.model.compute_logits(hidden_states, None)
                dummy_tensors = lambda v: torch.full(
                    (num_reqs, ), v, device=self.device)
                dummy_metadata = SamplingMetadata(
                    temperature=dummy_tensors(0.5),
                    all_greedy=False,
                    all_random=False,
                    top_p=dummy_tensors(0.9),
                    top_k=dummy_tensors(logits.size(1) - 1),
                    min_p=None,
                    generators={},
                    max_num_logprobs=None,
                    no_penalties=True,
                    prompt_token_ids=torch.ones_like(logits,
                                                     dtype=torch.int64),
                    frequency_penalties=dummy_tensors(0.1),
                    presence_penalties=dummy_tensors(0.1),
                    repetition_penalties=dummy_tensors(0.1),
                    output_token_ids=[[] for _ in range(num_reqs)],
                    min_tokens={},
                    logit_bias=[None for _ in range(num_reqs)],
                    allowed_token_ids_mask=None,
                    bad_words_token_ids={},
                )
                sampler_output = self.model.sample(
                    logits=logits, sampling_metadata=dummy_metadata)
=======
                sampler_output = self._dummy_sampler_run(hidden_states)
>>>>>>> 609ef61f
            else:
                sampler_output = None
            torch.cuda.synchronize()
            del hidden_states, sampler_output
            self.encoder_cache.clear()
        gc.collect()

    def capture_model(self) -> None:
        if not self.use_cuda_graph:
            logger.warning(
                "Skipping CUDA graph capture. Please add "
                "-O %s to use CUDA graphs.", CompilationLevel.PIECEWISE)
            return

        start_time = time.perf_counter()
        start_free_gpu_memory = torch.cuda.mem_get_info()[0]

        # Trigger CUDA graph capture for specific shapes.
        # Capture the large shapes first so that the smaller shapes
        # can reuse the memory pool allocated for the large shapes.
        with graph_capture(device=self.device):
            for num_tokens in reversed(self.cudagraph_batch_sizes):
                for _ in range(self.vllm_config.compilation_config.
                               cudagraph_num_of_warmups):
                    self._dummy_run(num_tokens)
                self._dummy_run(num_tokens)

        end_time = time.perf_counter()
        end_free_gpu_memory = torch.cuda.mem_get_info()[0]
        elapsed_time = end_time - start_time
        cuda_graph_size = start_free_gpu_memory - end_free_gpu_memory
        # This usually takes 5~20 seconds.
        logger.info("Graph capturing finished in %.0f secs, took %.2f GiB",
                    elapsed_time, cuda_graph_size / (1 << 30))

    def initialize_kv_cache(self, kv_cache_config: KVCacheConfig) -> None:
        """
        Initialize KV cache based on `kv_cache_config`.
        Args:
            kv_cache_config: Configuration for the KV cache, including the KV
            cache size of each layer
        """
        if len(kv_cache_config.groups) > 1:
            raise NotImplementedError(
                "Hybrid models with more than one KV cache type are not "
                "supported yet.")

        kv_caches: dict[str, torch.Tensor] = {}

        for layer_name, layer_spec in kv_cache_config.kv_cache_spec.items():
            tensor_config = kv_cache_config.tensors[layer_name]
            assert tensor_config.size % layer_spec.page_size_bytes == 0
            num_blocks = tensor_config.size // layer_spec.page_size_bytes
            if isinstance(layer_spec, FullAttentionSpec):
                kv_cache_shape = self.attn_backend.get_kv_cache_shape(
                    num_blocks, layer_spec.block_size, layer_spec.num_kv_heads,
                    layer_spec.head_size)
                dtype = layer_spec.dtype
                kv_caches[layer_name] = torch.zeros(kv_cache_shape,
                                                    dtype=dtype,
                                                    device=self.device)
            else:
                raise NotImplementedError

        bind_kv_cache(
            kv_caches,
            self.vllm_config.compilation_config.static_forward_context,
            self.kv_caches)

    def get_kv_cache_spec(self) -> KVCacheSpec:
        """
        Generates the KVCacheSpec by parsing the kv cache format from each
        Attention module in the static forward context.
        Returns:
            KVCacheSpec: A dictionary mapping layer names to their KV cache
            format. Layers that do not need KV cache are not included.
        """

        forward_ctx = self.vllm_config.compilation_config.static_forward_context
        block_size = self.vllm_config.cache_config.block_size
        use_mla = self.vllm_config.model_config.use_mla
        kv_cache_spec: KVCacheSpec = {}
        for layer_name, attn_module in forward_ctx.items():
            if isinstance(attn_module, FusedMoE):
                continue

            # TODO: Support other attention modules, e.g., sliding window,
            # cross-attention
            assert isinstance(attn_module, Attention)
            if attn_module.attn_type == AttentionType.DECODER:
                kv_cache_spec[layer_name] = FullAttentionSpec(
                    block_size=block_size,
                    num_kv_heads=attn_module.num_kv_heads,
                    head_size=attn_module.head_size,
                    dtype=attn_module.dtype,
                    use_mla=use_mla)
            elif attn_module.attn_type in (AttentionType.ENCODER,
                                           AttentionType.ENCODER_ONLY):
                # encoder-only attention does not need KV cache.
                continue
            elif attn_module.attn_type == AttentionType.ENCODER_DECODER:
                raise NotImplementedError
            else:
                raise ValueError(
                    f"Unknown attention type: {attn_module.attn_type}")

        return kv_cache_spec<|MERGE_RESOLUTION|>--- conflicted
+++ resolved
@@ -1268,6 +1268,7 @@
             min_tokens={},
             logit_bias=[None for _ in range(num_reqs)],
             allowed_token_ids_mask=None,
+            bad_words_token_ids={},
         )
         sampler_output = self.model.sample(logits=logits,
                                            sampling_metadata=dummy_metadata)
@@ -1389,36 +1390,7 @@
             hidden_states = self._dummy_run(self.max_num_tokens)
             if get_pp_group().is_last_rank:
                 hidden_states = hidden_states[logit_indices]
-<<<<<<< HEAD
-                logits = self.model.compute_logits(hidden_states, None)
-                dummy_tensors = lambda v: torch.full(
-                    (num_reqs, ), v, device=self.device)
-                dummy_metadata = SamplingMetadata(
-                    temperature=dummy_tensors(0.5),
-                    all_greedy=False,
-                    all_random=False,
-                    top_p=dummy_tensors(0.9),
-                    top_k=dummy_tensors(logits.size(1) - 1),
-                    min_p=None,
-                    generators={},
-                    max_num_logprobs=None,
-                    no_penalties=True,
-                    prompt_token_ids=torch.ones_like(logits,
-                                                     dtype=torch.int64),
-                    frequency_penalties=dummy_tensors(0.1),
-                    presence_penalties=dummy_tensors(0.1),
-                    repetition_penalties=dummy_tensors(0.1),
-                    output_token_ids=[[] for _ in range(num_reqs)],
-                    min_tokens={},
-                    logit_bias=[None for _ in range(num_reqs)],
-                    allowed_token_ids_mask=None,
-                    bad_words_token_ids={},
-                )
-                sampler_output = self.model.sample(
-                    logits=logits, sampling_metadata=dummy_metadata)
-=======
                 sampler_output = self._dummy_sampler_run(hidden_states)
->>>>>>> 609ef61f
             else:
                 sampler_output = None
             torch.cuda.synchronize()
