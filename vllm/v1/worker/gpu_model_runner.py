--- conflicted
+++ resolved
@@ -321,7 +321,6 @@
         # from the KV cache of `shared_kv_cache_layers[layer_name]`.
         self.shared_kv_cache_layers: dict[str, str] = {}
 
-<<<<<<< HEAD
     def get_token_type_ids(self) -> torch.Tensor:
         if self.token_type_ids is None:
             self.token_type_ids = torch.zeros(self.max_num_tokens,
@@ -335,10 +334,7 @@
             model_kwargs["token_type_ids"] =\
                   self.get_token_type_ids()[:num_tokens]
 
-    def _may_reorder_batch(self, scheduler_output: "SchedulerOutput") -> bool:
-=======
     def _may_reorder_batch(self, scheduler_output: "SchedulerOutput") -> None:
->>>>>>> 657f2f30
         """
         Update the order of requests in the batch based on the attention
         backend's needs. For example, some attention backends (namely MLA) may
@@ -2047,6 +2043,7 @@
 
         attn_metadata: Optional[dict[str, Any]] = None
         if capture_attn_cudagraph:
+            attn_metadata = {}
 
             query_start_loc = self.query_start_loc[:num_reqs + 1]
             # Make sure max_model_len is used at the graph capture time.
@@ -2064,7 +2061,6 @@
                 max_query_len=num_tokens,
             )
 
-            attn_metadata = {}
             for kv_cache_group_id, kv_cache_group_spec in enumerate(
                     self.kv_cache_config.kv_cache_groups):
 
@@ -2115,7 +2111,6 @@
                     inputs_embeds=inputs_embeds,
                     **model_kwargs,
                 )
-
             if self.use_aux_hidden_state_outputs:
                 hidden_states, _ = outputs
             else:
@@ -2644,7 +2639,6 @@
                 continue
 
             # TODO: Support other attention modules, e.g., cross-attention
-            # encoder only can also benefit from KV cache for prefix caching
             if attn_module.attn_type in (AttentionType.DECODER,
                                          AttentionType.ENCODER_ONLY):
                 if attn_module.sliding_window is not None:
