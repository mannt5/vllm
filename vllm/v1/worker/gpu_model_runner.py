--- conflicted
+++ resolved
@@ -1758,15 +1758,6 @@
                 draft_token_ids.append(drafter_output.tolist())
         return draft_token_ids
 
-<<<<<<< HEAD
-    def _get_tokenizer(self) -> AnyTokenizer:
-        tokenizer_group = init_tokenizer_from_configs(
-            model_config=self.model_config,
-            scheduler_config=self.scheduler_config,
-            lora_config=self.lora_config)
-
-        return tokenizer_group.get_lora_tokenizer()
-=======
     def update_config(self, overrides: dict[str, Any]) -> None:
         allowed_config_names = {"load_config", "model_config"}
         for config_name, config_overrides in overrides.items():
@@ -1776,7 +1767,14 @@
             config = getattr(self, config_name)
             new_config = update_config(config, config_overrides)
             setattr(self, config_name, new_config)
->>>>>>> 61e20828
+
+    def _get_tokenizer(self) -> AnyTokenizer:
+        tokenizer_group = init_tokenizer_from_configs(
+            model_config=self.model_config,
+            scheduler_config=self.scheduler_config,
+            lora_config=self.lora_config)
+
+        return tokenizer_group.get_lora_tokenizer()
 
     def load_model(self) -> None:
         logger.info("Starting to load model %s...", self.model_config.model)
