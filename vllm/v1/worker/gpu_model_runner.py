# SPDX-License-Identifier: Apache-2.0

import gc
import time
import weakref
from typing import TYPE_CHECKING, Optional, Union

import numpy as np
import torch
import torch.distributed
import torch.nn as nn

from vllm.attention import AttentionType, get_attn_backend
from vllm.attention.layer import Attention
from vllm.config import CompilationLevel, VllmConfig
from vllm.distributed.parallel_state import get_pp_group, graph_capture
from vllm.forward_context import set_forward_context
from vllm.inputs import INPUT_REGISTRY
from vllm.logger import init_logger
from vllm.model_executor.layers.fused_moe import FusedMoE
from vllm.model_executor.layers.rotary_embedding import MRotaryEmbedding
from vllm.model_executor.model_loader import get_model
from vllm.multimodal import MULTIMODAL_REGISTRY, MultiModalKwargs
from vllm.multimodal.utils import group_mm_inputs_by_modality
from vllm.sampling_params import SamplingType
from vllm.sequence import IntermediateTensors
from vllm.utils import (STR_DTYPE_TO_TORCH_DTYPE, DeviceMemoryProfiler,
                        LayerBlockType, cdiv, is_pin_memory_available)
from vllm.v1.attention.backends.flash_attn import FlashAttentionMetadata
from vllm.v1.core.encoder_cache_manager import compute_encoder_budget
from vllm.v1.engine.mm_input_cache import MMInputCacheClient
from vllm.v1.kv_cache_interface import (FullAttentionSpec, KVCacheConfig,
                                        KVCacheSpec)
from vllm.v1.outputs import LogprobsTensors, ModelRunnerOutput
from vllm.v1.sample.metadata import SamplingMetadata
from vllm.v1.sample.rejection_sampler import INVALID_TOKEN_ID, RejectionSampler
from vllm.v1.spec_decode.ngram_proposer import NgramProposer
from vllm.v1.utils import bind_kv_cache
from vllm.v1.worker.gpu_input_batch import CachedRequestState, InputBatch
from vllm.v1.worker.lora_model_runner_mixin import LoRAModelRunnerMixin

if TYPE_CHECKING:
    from vllm.v1.core.scheduler_output import SchedulerOutput

logger = init_logger(__name__)


class GPUModelRunner(LoRAModelRunnerMixin):

    def __init__(
        self,
        vllm_config: VllmConfig,
        device: torch.device,
    ):
        self.vllm_config = vllm_config
        self.model_config = vllm_config.model_config
        self.cache_config = vllm_config.cache_config
        self.lora_config = vllm_config.lora_config
        self.load_config = vllm_config.load_config
        self.parallel_config = vllm_config.parallel_config
        self.scheduler_config = vllm_config.scheduler_config
        self.speculative_config = vllm_config.speculative_config
        self.prompt_adapter_config = vllm_config.prompt_adapter_config
        self.observability_config = vllm_config.observability_config

        model_config = self.model_config
        cache_config = self.cache_config
        scheduler_config = self.scheduler_config
        parallel_config = self.parallel_config
        self.device = device
        self.pin_memory = is_pin_memory_available()
        self.dtype = self.model_config.dtype
        if cache_config.cache_dtype == "auto":
            self.kv_cache_dtype = self.dtype
        else:
            self.kv_cache_dtype = STR_DTYPE_TO_TORCH_DTYPE[
                cache_config.cache_dtype]

        self.is_multimodal_model = model_config.is_multimodal_model
        self.sliding_window = model_config.get_sliding_window()
        self.block_size = cache_config.block_size
        self.max_model_len = model_config.max_model_len
        self.max_num_blocks_per_req = cdiv(self.max_model_len, self.block_size)
        self.max_num_tokens = scheduler_config.max_num_batched_tokens
        self.max_num_reqs = scheduler_config.max_num_seqs

        # Model-related.
        self.num_attn_layers = model_config.get_num_layers_by_block_type(
            parallel_config, LayerBlockType.attention)
        self.num_query_heads = model_config.get_num_attention_heads(
            parallel_config)
        self.num_kv_heads = model_config.get_num_kv_heads(parallel_config)
        self.head_size = model_config.get_head_size()
        self.hidden_size = model_config.get_hidden_size()

        self.attn_backend = get_attn_backend(
            self.head_size,
            self.dtype,
            self.kv_cache_dtype,
            self.block_size,
            self.model_config.is_attention_free,
            use_mla=self.model_config.use_mla,
        )
        if self.attn_backend is None:
            error_msg = (
                f"Error with get_att_backend: {self.head_size=}, "
                f"{self.dtype=}, {self.kv_cache_dtype=}, {self.block_size=}, "
                f"{self.model_config.is_attention_free=}, "
                f"{self.model_config.use_mla=}")
            logger.error(error_msg)
            raise NotImplementedError(
                "Non-Attention backend is not supported by V1 GPUModelRunner.")

        self.attn_metadata_builder = self.attn_backend.get_builder_cls()(
            weakref.proxy(self))

        # Multi-modal data support
        self.input_registry = INPUT_REGISTRY
        self.mm_registry = MULTIMODAL_REGISTRY
        self.uses_mrope = model_config.uses_mrope

        self.cuda_graph_capture_time = 0.0
        if self.is_multimodal_model:
            # NOTE: Initialized client is only used for processing dummy
            # multimodal data into multimodal kwargs for GPU memory profiling.
            # Only applicable to multimodal models with legacy input mapper.
            self.mm_input_mapper_profiling = MMInputCacheClient(
                self.model_config)
            self.mm_input_mapper_profiling.use_cache = False

        encoder_compute_budget, encoder_cache_size = compute_encoder_budget(
            model_config=model_config,
            scheduler_config=scheduler_config,
        )
        self.max_num_encoder_input_tokens = encoder_compute_budget
        self.encoder_cache_size = encoder_cache_size

        # Lazy initialization
        # self.model: nn.Module  # Set after load_model
        self.kv_caches: list[torch.Tensor] = []
        # req_id -> (input_id -> encoder_output)
        self.encoder_cache: dict[str, dict[int, torch.Tensor]] = {}

        # Set up speculative decoding.
        self.use_spec_decode = False
        if self.speculative_config:
            self.use_spec_decode = True
            self.rejection_sampler = RejectionSampler()
            # TODO: find a better way to check if we are using ngram.
            assert self.speculative_config.ngram_prompt_lookup_min, \
                    "Currently, only ngram spec decode is supported in V1."
            if get_pp_group().is_last_rank:
                self.drafter = NgramProposer()
                # Trigger Numba JIT compilation for N-gram proposer.
                # This usually takes less than 1 second.
                self.drafter.propose(
                    np.zeros(1024, dtype=np.int32),
                    self.speculative_config.ngram_prompt_lookup_min,
                    self.speculative_config.num_speculative_tokens,
                )

        # Request states.
        self.requests: dict[str, CachedRequestState] = {}
        # Persistent batch.
        self.input_batch = InputBatch(
            max_num_reqs=self.max_num_reqs,
            max_model_len=self.max_model_len,
            max_num_blocks_per_req=self.max_num_blocks_per_req,
            device=self.device,
            pin_memory=self.pin_memory,
            vocab_size=model_config.get_vocab_size(),
        )

        self.use_cuda_graph = (self.vllm_config.compilation_config.level
                               == CompilationLevel.PIECEWISE
                               and not self.model_config.enforce_eager)
        # TODO(woosuk): Provide an option to tune the max cudagraph batch size.
        # The convention is different.
        # self.cudagraph_batch_sizes sorts in ascending order.
        # The batch sizes in the config are in descending order.
        self.cudagraph_batch_sizes = list(
            reversed(
                self.vllm_config.compilation_config.cudagraph_capture_sizes))

        # Cache the device properties.
        self.device_properties = torch.cuda.get_device_properties(self.device)
        self.num_sms = self.device_properties.multi_processor_count

        # Persistent buffers for CUDA graphs.
        self.input_ids = torch.zeros(self.max_num_tokens,
                                     dtype=torch.int32,
                                     device=self.device)
        self.positions = torch.zeros(self.max_num_tokens,
                                     dtype=torch.int64,
                                     device=self.device)
        # None in the first PP rank. The rest are set after load_model.
        self.intermediate_tensors: Optional[IntermediateTensors] = None

        # Only relevant for models using M-RoPE (e.g, Qwen2-VL)
        if self.uses_mrope:
            # NOTE: `mrope_positions` is implemented with one additional dummy
            # position on purpose to make it non-contiguous so that it can work
            # with torch compile.
            # See detailed explanation in https://github.com/vllm-project/vllm/pull/12128#discussion_r1926431923

            # NOTE: When M-RoPE is enabled, position ids are 3D regardless of
            # the modality of inputs. For text-only inputs, each dimension has
            # identical position IDs, making M-RoPE functionally equivalent to
            # 1D-RoPE.
            # See page 5 of https://arxiv.org/abs/2409.12191
            self.mrope_positions = torch.zeros((3, self.max_num_tokens + 1),
                                               dtype=torch.int64,
                                               device=self.device)
            self.mrope_positions_cpu = torch.zeros(
                (3, self.max_num_tokens + 1),
                dtype=torch.int64,
                device="cpu",
                pin_memory=self.pin_memory)

        self.inputs_embeds = torch.zeros(
            (self.max_num_tokens, self.hidden_size),
            dtype=self.dtype,
            device=self.device)

        # OPTIMIZATION: Cache the tensors rather than creating them every step.
        self.arange_np = np.arange(max(self.max_num_reqs + 1,
                                       self.max_model_len,
                                       self.max_num_tokens),
                                   dtype=np.int32)
        # NOTE(woosuk): These tensors are "stateless", i.e., they are literally
        # a faster version of creating a new tensor every time. Thus, we should
        # not make any assumptions about the values in these tensors.
        self.input_ids_cpu = torch.zeros(self.max_num_tokens,
                                         dtype=torch.int32,
                                         device="cpu",
                                         pin_memory=self.pin_memory)
        self.input_ids_np = self.input_ids_cpu.numpy()
        self.positions_cpu = torch.zeros(self.max_num_tokens,
                                         dtype=torch.int64,
                                         device="cpu",
                                         pin_memory=self.pin_memory)
        self.positions_np = self.positions_cpu.numpy()
        self.slot_mapping_cpu = torch.zeros(self.max_num_tokens,
                                            dtype=torch.int32,
                                            device="cpu",
                                            pin_memory=self.pin_memory)
        self.slot_mapping_np = self.slot_mapping_cpu.numpy()
        self.query_start_loc_cpu = torch.zeros(self.max_num_reqs + 1,
                                               dtype=torch.int32,
                                               device="cpu",
                                               pin_memory=self.pin_memory)
        self.query_start_loc_np = self.query_start_loc_cpu.numpy()
        self.seq_lens_cpu = torch.zeros(self.max_num_reqs,
                                        dtype=torch.int32,
                                        device="cpu",
                                        pin_memory=self.pin_memory)
        self.seq_lens_np = self.seq_lens_cpu.numpy()

    def _update_states(self, scheduler_output: "SchedulerOutput") -> None:
        """Update the cached states and the persistent batch with the scheduler
        output.

        The updated states are used by the `_prepare_inputs` function to create
        the input GPU tensors for the model.

        The SamplingMetadata is updated and copied to the GPU if there is a
        new/resumed/paused/finished request in the batch.
        """
        # Remove finished requests from the cached states.
        for req_id in scheduler_output.finished_req_ids:
            self.requests.pop(req_id, None)
            self.encoder_cache.pop(req_id, None)
        # Remove the finished requests from the persistent batch.
        # NOTE(woosuk): There could be an edge case where finished_req_ids and
        # scheduled_req_ids overlap. This happens when a request is aborted and
        # then resubmitted with the same ID. In this case, we treat them as two
        # distinct requests - clearing the cached states for the first request
        # and handling the second as a new request.
        removed_req_indices: list[int] = []
        for req_id in scheduler_output.finished_req_ids:
            req_index = self.input_batch.remove_request(req_id)
            if req_index is not None:
                removed_req_indices.append(req_index)

        # Free the cached encoder outputs.
        for req_id, input_id in scheduler_output.free_encoder_input_ids:
            encoder_outputs = self.encoder_cache.get(req_id)
            if encoder_outputs is not None:
                encoder_outputs.pop(input_id, None)
                if not encoder_outputs:
                    self.encoder_cache.pop(req_id, None)

        # Remove the unscheduled requests from the persistent batch.
        # NOTE(woosuk): The unscheduled requests are either preempted requests
        # or running requests that are not scheduled in this step. We remove
        # them from the persistent batch but keep their cached states since
        # they will be scheduled again sometime in the future.
        scheduled_req_ids = scheduler_output.num_scheduled_tokens.keys()
        cached_req_ids = self.input_batch.req_id_to_index.keys()
        unscheduled_req_ids = cached_req_ids - scheduled_req_ids
        # NOTE(woosuk): The persistent batch optimization assumes that
        # consecutive batches contain mostly the same requests. If batches
        # have low request overlap (e.g., alternating between two distinct
        # sets of requests), this optimization becomes very inefficient.
        for req_id in unscheduled_req_ids:
            req_index = self.input_batch.remove_request(req_id)
            assert req_index is not None
            removed_req_indices.append(req_index)

        req_ids_to_add: list[str] = []
        # Add new requests to the cached states.
        for new_req_data in scheduler_output.scheduled_new_reqs:
            req_id = new_req_data.req_id
            sampling_params = new_req_data.sampling_params
            if sampling_params.sampling_type == SamplingType.RANDOM_SEED:
                generator = torch.Generator(device=self.device)
                generator.manual_seed(sampling_params.seed)
            else:
                generator = None

            self.requests[req_id] = CachedRequestState(
                req_id=req_id,
                prompt_token_ids=new_req_data.prompt_token_ids,
                prompt=new_req_data.prompt,
                mm_inputs=new_req_data.mm_inputs,
                mm_positions=new_req_data.mm_positions,
                sampling_params=sampling_params,
                generator=generator,
                block_ids=new_req_data.block_ids,
                num_computed_tokens=new_req_data.num_computed_tokens,
                output_token_ids=[],
                lora_request=new_req_data.lora_request,
            )

            # Only relevant for models using M-RoPE (e.g, Qwen2-VL)
            if self.uses_mrope:
                image_grid_thw = []
                video_grid_thw = []
                second_per_grid_ts = []
                for mm_input in self.requests[req_id].mm_inputs:
                    if mm_input.get("image_grid_thw") is not None:
                        image_grid_thw.extend(
                            mm_input["image_grid_thw"].tolist())
                    if mm_input.get("video_grid_thw") is not None:
                        video_grid_thw.extend(
                            mm_input["video_grid_thw"].tolist())
                    if mm_input.get("second_per_grid_ts") is not None:
                        second_per_grid_ts.extend(
                            mm_input["second_per_grid_ts"])

                hf_config = self.model_config.hf_config

                self.requests[req_id].mrope_positions, \
                    self.requests[req_id].mrope_position_delta = \
                    MRotaryEmbedding.get_input_positions_tensor(
                        self.requests[req_id].prompt_token_ids,
                        hf_config=hf_config,
                        image_grid_thw=image_grid_thw,
                        video_grid_thw=video_grid_thw,
                        second_per_grid_ts=second_per_grid_ts,
                    )

            req_ids_to_add.append(req_id)

        # Update the states of the running/resumed requests.
        for req_data in scheduler_output.scheduled_cached_reqs:
            req_id = req_data.req_id
            req_state = self.requests[req_id]

            # Update the cached states.
            num_computed_tokens = req_data.num_computed_tokens
            req_state.num_computed_tokens = num_computed_tokens
            # Add the sampled token(s) from the previous step (if any).
            # This doesn't include "unverified" tokens like spec decode tokens.
            num_new_tokens = (num_computed_tokens +
                              len(req_data.new_token_ids) -
                              req_state.num_tokens)
            if num_new_tokens == 1:
                # Avoid slicing list in most common case.
                req_state.output_token_ids.append(req_data.new_token_ids[-1])
            elif num_new_tokens > 0:
                req_state.output_token_ids.extend(
                    req_data.new_token_ids[-num_new_tokens:])
            # Update the block IDs.
            if not req_data.resumed_from_preemption:
                # Append the new blocks to the existing block IDs.
                req_state.block_ids.extend(req_data.new_block_ids)
            else:
                # The request is resumed from preemption.
                # Replace the existing block IDs with the new ones.
                req_state.block_ids = req_data.new_block_ids

            req_index = self.input_batch.req_id_to_index.get(req_id)
            if req_index is None:
                # The request is not in the persistent batch.
                # The request was either preempted and resumed later, or was not
                # scheduled in the previous step and needs to be added again.
                req_ids_to_add.append(req_id)
                continue

            # Update the persistent batch.
            self.input_batch.num_computed_tokens_cpu[req_index] = (
                num_computed_tokens)
            self.input_batch.block_table.append_row(req_data.new_block_ids,
                                                    req_index)
            # Add new_token_ids to token_ids_cpu.
            start_token_index = num_computed_tokens
            end_token_index = num_computed_tokens + len(req_data.new_token_ids)
            self.input_batch.token_ids_cpu[
                req_index,
                start_token_index:end_token_index] = req_data.new_token_ids
            self.input_batch.num_tokens_no_spec[req_index] = end_token_index
            # Add spec_token_ids to token_ids_cpu.
            spec_token_ids = scheduler_output.scheduled_spec_decode_tokens.get(
                req_id, ())
            if spec_token_ids:
                start_index = end_token_index
                end_token_index += len(spec_token_ids)
                self.input_batch.token_ids_cpu[
                    req_index, start_index:end_token_index] = spec_token_ids
            # NOTE(woosuk): `num_tokens` here may include spec decode tokens.
            self.input_batch.num_tokens[req_index] = end_token_index

        # Check if the batch has changed. If not, we can skip copying the
        # sampling metadata from CPU to GPU.
        batch_changed = len(removed_req_indices) > 0 or len(req_ids_to_add) > 0

        # Add the new or resumed requests to the persistent batch.
        # The smaller empty indices are filled first.
        removed_req_indices = sorted(removed_req_indices, reverse=True)
        for req_id in req_ids_to_add:
            req_state = self.requests[req_id]
            if removed_req_indices:
                # Fill the empty index.
                req_index = removed_req_indices.pop()
            else:
                # Append to the end.
                req_index = None
            self.input_batch.add_request(req_state, req_index)

        # Condense the batched states if there are empty indices.
        if removed_req_indices:
            self.input_batch.condense(removed_req_indices)

        if batch_changed:
            self.input_batch.refresh_sampling_metadata()

    def _prepare_inputs(
        self,
        scheduler_output: "SchedulerOutput",
    ) -> tuple[FlashAttentionMetadata, torch.Tensor]:
        total_num_scheduled_tokens = scheduler_output.total_num_scheduled_tokens
        assert total_num_scheduled_tokens > 0
        num_reqs = self.input_batch.num_reqs
        assert num_reqs > 0

        # Some attention backends (namely MLA) may want to separate requests
        # based on if the attention computation will be compute-bound or
        # memory-bound. This gives them a hook to do that.
        modified_batch = self.attn_metadata_builder.reorder_batch(
            self.input_batch, scheduler_output)
        if modified_batch:
            self.input_batch.refresh_sampling_metadata()

        # OPTIMIZATION: Start copying the block table first.
        # This way, we can overlap the copy with the following CPU operations.
        self.input_batch.block_table.commit(num_reqs)

        # Get the number of scheduled tokens for each request.
        # TODO: The Python loop can be slow. Optimize.
        num_scheduled_tokens = np.empty(num_reqs, dtype=np.int32)
        max_num_scheduled_tokens = 0
        for i, req_id in enumerate(self.input_batch.req_ids):
            num_tokens = scheduler_output.num_scheduled_tokens[req_id]
            num_scheduled_tokens[i] = num_tokens
            max_num_scheduled_tokens = max(max_num_scheduled_tokens,
                                           num_tokens)

        # Get request indices.
        # E.g., [2, 5, 3] -> [0, 0, 1, 1, 1, 1, 1, 2, 2, 2]
        req_indices = np.repeat(self.arange_np[:num_reqs],
                                num_scheduled_tokens)

        # Get batched arange.
        # E.g., [2, 5, 3] -> [0, 1, 0, 1, 2, 3, 4, 0, 1, 2]
        # Equivalent to but faster than:
        # np.concatenate([np.arange(n) for n in num_scheduled_tokens])
        # Step 1. [2, 5, 3] -> [2, 7, 10]
        cu_num_tokens = np.cumsum(num_scheduled_tokens)
        # Step 2. [2, 7, 10] -> [0, 0, 2, 2, 2, 2, 2, 7, 7, 7]
        cumsums_offsets = np.repeat(cu_num_tokens - num_scheduled_tokens,
                                    num_scheduled_tokens)
        # Step 3. [0, 1, 0, 1, 2, 3, 4, 0, 1, 2]
        arange = self.arange_np[:total_num_scheduled_tokens] - cumsums_offsets

        # Get positions.
        positions_np = self.positions_np[:total_num_scheduled_tokens]
        np.add(self.input_batch.num_computed_tokens_cpu[req_indices],
               arange,
               out=positions_np)

        # Calculate M-RoPE positions.
        # Only relevant for models using M-RoPE (e.g, Qwen2-VL)
        if self.uses_mrope:
            self._calc_mrope_positions(scheduler_output)

        # Get token indices.
        # E.g., [0, 1, 0, 1, 2, 3, 4, 0, 1, 2]
        # -> [0, 1, M, M + 1, M + 2, M + 3, M + 4, 2 * M, 2 * M + 1, 2 * M + 2]
        # where M is the max_model_len.
        token_indices = (positions_np +
                         req_indices * self.input_batch.token_ids_cpu.shape[1])

        # NOTE(woosuk): We use torch.index_select instead of np.take here
        # because torch.index_select is much faster than np.take for large
        # tensors.
        torch.index_select(self.input_batch.token_ids_cpu_tensor.flatten(),
                           0,
                           torch.from_numpy(token_indices),
                           out=self.input_ids_cpu[:total_num_scheduled_tokens])

        # Calculate the slot mapping.
        # E.g., [0, 1, 0, 1, 2, 3, 4, 0, 1, 2]
        # -> [0, 0, K, K, K + 1, K + 1, K + 2, 2 * K, 2 * K, 2 * K + 1]
        # where K is the max_num_blocks_per_req and the block size is 2.
        # NOTE(woosuk): We can't simply use `token_indices // block_size` here
        # because M (max_model_len) is not necessarily divisible by block_size.
        block_table_indices = (req_indices * self.max_num_blocks_per_req +
                               positions_np // self.block_size)
        # NOTE(woosuk): We use torch.index_select instead of np.take here
        # because torch.index_select is much faster than np.take for large
        # tensors.
        block_table_cpu = self.input_batch.block_table.get_cpu_tensor()
        block_numbers = block_table_cpu.flatten()[block_table_indices].numpy()
        block_offsets = positions_np % self.block_size
        np.add(block_numbers * self.block_size,
               block_offsets,
               out=self.slot_mapping_np[:total_num_scheduled_tokens])

        # Prepare the attention metadata.
        self.query_start_loc_np[0] = 0
        self.query_start_loc_np[1:num_reqs + 1] = cu_num_tokens

        self.seq_lens_np[:num_reqs] = (
            self.input_batch.num_computed_tokens_cpu[:num_reqs] +
            num_scheduled_tokens)

        # Copy the tensors to the GPU.
        self.input_ids[:total_num_scheduled_tokens].copy_(
            self.input_ids_cpu[:total_num_scheduled_tokens], non_blocking=True)
        if self.uses_mrope:
            # Only relevant for models using M-RoPE (e.g, Qwen2-VL)
            self.mrope_positions[:, :total_num_scheduled_tokens].copy_(
                self.mrope_positions_cpu[:, :total_num_scheduled_tokens],
                non_blocking=True)
        else:
            # Common case (1D positions)
            self.positions[:total_num_scheduled_tokens].copy_(
                self.positions_cpu[:total_num_scheduled_tokens],
                non_blocking=True)

        # Prepare for cascade attention if needed.
        common_prefix_len = self._compute_cascade_attn_prefix_len(
            num_scheduled_tokens,
            scheduler_output.num_common_prefix_blocks,
        )
        attn_metadata = self.attn_metadata_builder.build(
            num_reqs=num_reqs,
            num_actual_tokens=total_num_scheduled_tokens,
            max_query_len=max_num_scheduled_tokens,
            common_prefix_len=common_prefix_len,
        )

        use_spec_decode = len(
            scheduler_output.scheduled_spec_decode_tokens) > 0
        if use_spec_decode:
            logits_indices = self._calc_spec_decode_metadata(
                scheduler_output, cu_num_tokens)
        else:
            # NOTE(woosuk): Due to chunked prefills, the batch may contain
            # partial requests. While we should not sample any token
            # from these partial requests, we do so for simplicity.
            # We will ignore the sampled tokens from the partial requests.
            # TODO: Support prompt logprobs.
            logits_indices = attn_metadata.query_start_loc[1:] - 1

        # Hot-Swap lora model
        if self.lora_config:
            self.set_active_loras(self.input_batch, num_scheduled_tokens)

        return attn_metadata, logits_indices

    def _compute_cascade_attn_prefix_len(
        self,
        num_scheduled_tokens: np.ndarray,
        num_common_prefix_blocks: int,
    ) -> int:
        """Compute the length of the common prefix for cascade attention.

        NOTE(woosuk): The common prefix length returned by this function
        represents the length used specifically for cascade attention, not the
        actual number of tokens shared between requests. When cascade attention
        is disabled (use_cascade=False), this function returns 0 even if
        requests share common tokens. Additionally, the common prefix length is
        truncated to a multiple of the block size and may be further truncated
        due to implementation details explained below.

        Args:
            num_scheduled_tokens: Number of tokens scheduled per request.
            num_common_prefix_blocks: Number of shared KV cache blocks.

        Returns:
            int: Length of common prefix in tokens.
        """
        common_prefix_len = num_common_prefix_blocks * self.block_size
        if common_prefix_len == 0:
            # Common case.
            return 0

        # NOTE(woosuk): Cascade attention uses two attention kernels: one
        # for the common prefix and the other for the rest. For the first
        # kernel, we concatenate all the query tokens (possibly from
        # different requests) and treat them as if they are from the same
        # request. Then, we use bi-directional attention to process the
        # common prefix in the KV cache. Importantly, this means that the
        # first kernel does not do any masking.

        # Consider the following example:
        # Request 1's input query: [D, E, X]
        # Request 1's kv cache: [A, B, C, D, E, X]
        # Request 1's num_computed_tokens: 3 (i.e., [A, B, C])
        # Request 2's input query: [E, Y]
        # Request 2's kv cache: [A, B, C, D, E, Y]
        # Request 2's num_computed_tokens: 4 (i.e., [A, B, C, D])

        # If we use [A, B, C, D, E] as the common prefix, then the
        # first kernel will compute the bi-directional attention between
        # input query [D, E, X, E, Y] and common prefix [A, B, C, D, E].
        # However, this is wrong because D in Request 1 should not attend to
        # E in the common prefix (i.e., we need masking).
        # To avoid this, [A, B, C, D] should be the common prefix.
        # That is, the common prefix should be capped by the minimum
        # num_computed_tokens among the requests, and plus one to include
        # the first token of the query.

        # In practice, we use [A, B, C] as the common prefix, instead of
        # [A, B, C, D] (i.e., the common prefix is capped by the minimum
        # num_computed_tokens, without plus one).
        # This is because of an implementation detail: We want to always
        # use two kernels for cascade attention. Let's imagine:
        # Request 3's input query: [D]
        # Request 3's kv cache: [A, B, C, D]
        # Request 3's num_computed_tokens: 4 (i.e., [A, B, C, D])
        # If we use [A, B, C, D] as the common prefix for Request 1-3,
        # then Request 3 will be processed only by the first kernel,
        # and the second kernel will get an empty input. While this is not
        # a fundamental problem, our current implementation does not support
        # this case.
        num_reqs = len(num_scheduled_tokens)
        common_prefix_len = min(
            common_prefix_len,
            self.input_batch.num_computed_tokens_cpu[:num_reqs].min())
        # common_prefix_len should be a multiple of the block size.
        common_prefix_len = (common_prefix_len // self.block_size *
                             self.block_size)
        use_cascade = self.attn_backend.use_cascade_attention(
            common_prefix_len=common_prefix_len,
            query_lens=num_scheduled_tokens,
            num_query_heads=self.num_query_heads,
            num_kv_heads=self.num_kv_heads,
            use_alibi=False,  # FIXME
            use_sliding_window=self.sliding_window is not None,
            num_sms=self.num_sms,
        )
        return common_prefix_len if use_cascade else 0

    def _calc_mrope_positions(self, scheduler_output: "SchedulerOutput"):
        mrope_pos_ptr = 0
        for index, req_id in enumerate(self.input_batch.req_ids):
            req = self.requests[req_id]
            assert req.mrope_positions is not None

            num_computed_tokens = \
                self.input_batch.num_computed_tokens_cpu[index]
            num_scheduled_tokens = \
                scheduler_output.num_scheduled_tokens[req_id]
            num_prompt_tokens = len(req.prompt_token_ids)

            if num_computed_tokens + num_scheduled_tokens > num_prompt_tokens:
                prompt_part_len = max(0,
                                      num_prompt_tokens - num_computed_tokens)
                completion_part_len = max(
                    0, num_scheduled_tokens - prompt_part_len)
            else:
                prompt_part_len = num_scheduled_tokens
                completion_part_len = 0

            assert num_scheduled_tokens == prompt_part_len + completion_part_len

            if prompt_part_len > 0:
                # prompt's mrope_positions are pre-computed
                dst_start = mrope_pos_ptr
                dst_end = mrope_pos_ptr + prompt_part_len
                src_start = num_computed_tokens
                src_end = num_computed_tokens + prompt_part_len

                self.mrope_positions_cpu[:, dst_start:dst_end] = \
                    req.mrope_positions[:,src_start:src_end]

                mrope_pos_ptr += prompt_part_len

            if completion_part_len > 0:
                # compute completion's mrope_positions on-the-fly
                dst_start = mrope_pos_ptr
                dst_end = mrope_pos_ptr + completion_part_len

                self.mrope_positions_cpu[:, dst_start:dst_end] = \
                    MRotaryEmbedding.get_next_input_positions_tensor(
                        req.mrope_position_delta,
                        context_len=num_computed_tokens +
                        prompt_part_len,
                        seq_len=num_computed_tokens +
                        prompt_part_len +
                        completion_part_len,
                    )

                mrope_pos_ptr += completion_part_len

    def _calc_spec_decode_metadata(
        self,
        scheduler_output: "SchedulerOutput",
        cu_num_tokens: np.ndarray,
    ) -> torch.Tensor:
        # Get the number of spec decode tokens for each request.
        num_reqs = self.input_batch.num_reqs
        num_spec_decode_tokens = np.empty(num_reqs, dtype=np.int32)
        for i, req_id in enumerate(self.input_batch.req_ids):
            num_spec_decode_tokens[i] = len(
                scheduler_output.scheduled_spec_decode_tokens.get(req_id, ()))

        # Get spec decode logits indices.
        # E.g.,   num_scheduled_tokens: [4, 100, 3,   100, 2]
        #         cu_num_tokens:        [4, 104, 107, 207, 209]
        #         num_spec_tokens_list: [3, 0,   2,   0,   1]
        #         num_sampled_tokens:   [4, 1,   3,   1,   2]
        #         spec_decode_logits_indices:
        #                 [0, 1, 2, 3, 103, 104, 105, 106, 206, 207, 208]
        num_sampled_tokens = num_spec_decode_tokens + 1
        # logits_start_loc: [0, 103, 104, 206, 207]
        logits_start_loc = cu_num_tokens - num_sampled_tokens
        # [0, 103, 104, 206, 207] ->
        #               [0, 0, 0, 0, 103, 104, 104, 104, 206, 207, 207]
        logits_start_loc = np.repeat(logits_start_loc, num_sampled_tokens)
        # The following three lines:
        # [4, 1,   3,   1,   2] -> [0, 1, 2, 3, 0, 0, 1, 2, 0, 0, 1]
        # Step 1. [4, 1, 3, 1, 2] -> [4, 5, 8, 9, 11]
        cu_num_sampled_tokens = np.cumsum(num_sampled_tokens)
        # Step 2. [4, 5, 8, 9, 11] -> [0, 4, 5, 8, 9]
        #         -> [0, 0, 0, 0, 4, 5, 5, 5, 8, 9, 9]
        cumsums_sampled_offsets = np.repeat(
            cu_num_sampled_tokens - num_sampled_tokens, num_sampled_tokens)
        # Step 3.  [0, 1, 2, 3, 4, 5, 6, 7, 8, 9, 10]
        #       -  [0, 0, 0, 0, 4, 5, 5, 5, 8, 9, 9]
        #      -> [0, 1, 2, 3, 0, 0, 1, 2, 0, 0, 1]
        total_num_sampled_tokens = num_sampled_tokens.sum()
        sampled_arange = (self.arange_np[:total_num_sampled_tokens] -
                          cumsums_sampled_offsets)

        # [0, 0, 0, 0, 103, 104, 104, 104, 206, 207, 207] ->
        # [0, 1, 2, 3, 103, 104, 105, 106, 206, 207, 208]
        spec_decode_logits_indices = logits_start_loc + sampled_arange
        return torch.from_numpy(spec_decode_logits_indices).to(
            self.device, non_blocking=True)

    def _execute_encoder(self, scheduler_output: "SchedulerOutput"):
        scheduled_encoder_inputs = scheduler_output.scheduled_encoder_inputs
        if not scheduled_encoder_inputs:
            return

        # Batch the multi-modal inputs.
        mm_inputs: list[MultiModalKwargs] = []
        req_input_ids: list[tuple[str, int]] = []
        for req_id, encoder_input_ids in scheduled_encoder_inputs.items():
            req_state = self.requests[req_id]
            for input_id in encoder_input_ids:
                mm_inputs.append(req_state.mm_inputs[input_id])
                req_input_ids.append((req_id, input_id))

        # Batch mm inputs as much as we can: if a request in the batch has
        # multiple modalities or a different modality than the previous one,
        # we process it separately to preserve item order.
        # FIXME(ywang96): This is a hacky way to deal with multiple modalities
        # in the same batch while still being able to benefit from batching
        # multimodal inputs. The proper solution should be reordering the
        # encoder outputs.
        grouped_mm_inputs_list = group_mm_inputs_by_modality(mm_inputs)

        encoder_outputs = []
        for grouped_mm_inputs in grouped_mm_inputs_list:
            batched_mm_inputs = MultiModalKwargs.batch(grouped_mm_inputs)
            batched_mm_inputs = MultiModalKwargs.as_kwargs(batched_mm_inputs,
                                                           device=self.device)

            # Run the encoder.
            # `curr_group_outputs` is either of the following:
            # 1. A tensor of shape (num_items, feature_size, hidden_size)
            # in case feature_size is fixed across all multimodal items.
            # 2. A list or tuple (length: num_items) of tensors, each of shape
            # (feature_size, hidden_size) in case the feature size is dynamic
            # depending on the input multimodal items.
            curr_group_outputs = self.model.get_multimodal_embeddings(
                **batched_mm_inputs)

            for output in curr_group_outputs:
                encoder_outputs.append(output)

        # Cache the encoder outputs.
        for (req_id, input_id), output in zip(req_input_ids, encoder_outputs):
            if req_id not in self.encoder_cache:
                self.encoder_cache[req_id] = {}
            self.encoder_cache[req_id][input_id] = output

    def _gather_encoder_outputs(
        self,
        scheduler_output: "SchedulerOutput",
    ) -> list[torch.Tensor]:
        encoder_outputs: list[torch.Tensor] = []
        for req_id in self.input_batch.req_ids:
            num_scheduled_tokens = scheduler_output.num_scheduled_tokens[
                req_id]
            req_state = self.requests[req_id]
            num_computed_tokens = req_state.num_computed_tokens
            mm_positions = req_state.mm_positions
            for i, pos_info in enumerate(mm_positions):
                start_pos = pos_info["offset"]
                num_encoder_tokens = pos_info["length"]

                # The encoder output is needed if the two ranges overlap:
                # [num_computed_tokens,
                #  num_computed_tokens + num_scheduled_tokens) and
                # [start_pos, start_pos + num_encoder_tokens)
                if start_pos >= num_computed_tokens + num_scheduled_tokens:
                    # The encoder output is not needed in this step.
                    break
                if start_pos + num_encoder_tokens <= num_computed_tokens:
                    # The encoder output is already processed and stored
                    # in the decoder's KV cache.
                    continue

                start_idx = max(num_computed_tokens - start_pos, 0)
                end_idx = min(
                    num_computed_tokens - start_pos + num_scheduled_tokens,
                    num_encoder_tokens)
                assert start_idx < end_idx
                assert req_id in self.encoder_cache
                assert i in self.encoder_cache[req_id]
                encoder_output = self.encoder_cache[req_id][i]
                encoder_outputs.append(encoder_output[start_idx:end_idx])
        return encoder_outputs

    def get_model(self) -> nn.Module:
        return self.model

    @torch.inference_mode()
    def execute_model(
        self,
        scheduler_output: "SchedulerOutput",
        intermediate_tensors: Optional[IntermediateTensors] = None,
    ) -> Union[ModelRunnerOutput, torch.Tensor]:
        self._update_states(scheduler_output)

        if self.is_multimodal_model:
            # Run the multimodal encoder if any.
            self._execute_encoder(scheduler_output)
            encoder_outputs = self._gather_encoder_outputs(scheduler_output)
        else:
            encoder_outputs = []

        # Prepare the decoder inputs.
        attn_metadata, logits_indices = self._prepare_inputs(scheduler_output)
        num_scheduled_tokens = scheduler_output.total_num_scheduled_tokens
        if (self.use_cuda_graph
                and num_scheduled_tokens <= self.cudagraph_batch_sizes[-1]):
            # Use piecewise CUDA graphs.
            # Add padding to the batch size.
            num_input_tokens = self.vllm_config.pad_for_cudagraph(
                num_scheduled_tokens)
        else:
            # Eager mode.
            num_input_tokens = num_scheduled_tokens
        attn_metadata.num_input_tokens = num_input_tokens

        if self.is_multimodal_model:
            # NOTE(woosuk): To unify token ids and soft tokens (vision
            # embeddings), we always use embeddings (rather than token ids)
            # as input to the multimodal model, even when the input is text.
            input_ids = self.input_ids[:num_scheduled_tokens]
            if encoder_outputs:
                inputs_embeds = self.model.get_input_embeddings(
                    input_ids, encoder_outputs)
            else:
                inputs_embeds = self.model.get_input_embeddings(input_ids)
            # TODO(woosuk): Avoid the copy. Optimize.
            self.inputs_embeds[:num_scheduled_tokens].copy_(inputs_embeds)
            inputs_embeds = self.inputs_embeds[:num_input_tokens]
            input_ids = None
        else:
            # For text-only models, we use token ids as input.
            # While it is possible to use embeddings as input just like the
            # multimodal models, it is not desirable for performance since
            # then the embedding layer is not included in the CUDA graph.
            input_ids = self.input_ids[:num_input_tokens]
            inputs_embeds = None
        if self.uses_mrope:
            positions = self.mrope_positions[:, :num_input_tokens]
        else:
            positions = self.positions[:num_input_tokens]

        if get_pp_group().is_first_rank:
            intermediate_tensors = None
        else:
            assert intermediate_tensors is not None
            assert self.intermediate_tensors is not None
            for k, v in intermediate_tensors.items():
                self.intermediate_tensors[k][:num_input_tokens].copy_(
                    v[:num_input_tokens], non_blocking=True)
            intermediate_tensors = IntermediateTensors({
                k: v[:num_input_tokens]
                for k, v in self.intermediate_tensors.items()
            })

        # Run the decoder.
        # Use persistent buffers for CUDA graphs.
        with set_forward_context(attn_metadata, self.vllm_config):
            hidden_states = self.model(
                input_ids=input_ids,
                positions=positions,
                intermediate_tensors=intermediate_tensors,
                inputs_embeds=inputs_embeds,
            )
        if not get_pp_group().is_last_rank:
            # For mid-pipeline stages, return the hidden states.
            return hidden_states

        hidden_states = hidden_states[:num_scheduled_tokens]
        sample_hidden_states = hidden_states[logits_indices]
        logits = self.model.compute_logits(sample_hidden_states, None)

        # Sample the next token and get logprobs if needed.
        sampling_metadata = self.input_batch.sampling_metadata
        if not self.use_spec_decode:
            sampler_output = self.model.sample(
                logits=logits,
                sampling_metadata=sampling_metadata,
            )
        else:
            target_probs = self.model.sampler.compute_probs(
                logits, sampling_metadata)
            scheduled_request_ids = scheduler_output.num_scheduled_tokens.keys(
            )
            draft_token_ids = [
                scheduler_output.scheduled_spec_decode_tokens.get(req_id, [])
                for req_id in scheduled_request_ids
            ]
            sampler_output = self.rejection_sampler(draft_token_ids,
                                                    target_probs,
                                                    sampling_metadata)

        # TODO(woosuk): The following loop can be slow since it iterates over
        # the requests one by one. Optimize.
        for i, req_id in enumerate(self.input_batch.req_ids):
            req_state = self.requests[req_id]
            seq_len = (req_state.num_computed_tokens +
                       scheduler_output.num_scheduled_tokens[req_id])
            if seq_len < req_state.num_tokens:
                # Ignore the sampled token.
                # Rewind the generator state as if the token was not sampled.
                generator = self.input_batch.generators.get(i)
                if generator is not None:
                    # This relies on cuda-specific torch-internal impl details
                    generator.set_offset(generator.get_offset() - 4)

        # NOTE: GPU -> CPU Sync happens here.
        # Move as many CPU operations as possible before this sync point.
        logprobs_tensors = sampler_output.logprobs_tensors
        logprobs_lists = logprobs_tensors.tolists() \
            if logprobs_tensors is not None else None

        # Compute prompt logprobs if needed.
        prompt_logprobs_dict = self._get_prompt_logprobs_dict(
            hidden_states,
            scheduler_output,
        )

        # Get the valid generated tokens.
        sampled_token_ids = sampler_output.sampled_token_ids
        max_gen_len = sampled_token_ids.shape[-1]
        if max_gen_len == 1:
            # No spec decode tokens.
            valid_sampled_token_ids = sampled_token_ids.tolist()
        else:
            # Includes spec decode tokens.
            valid_mask = sampled_token_ids != INVALID_TOKEN_ID
            gen_lens = valid_mask.sum(dim=1).tolist()
            # TODO(woosuk): Optimize this.
            valid_sampled_token_ids = [
                seq.tolist()
                for seq in sampled_token_ids[valid_mask].split(gen_lens)
            ]

        if not self.use_spec_decode:
            spec_token_ids = None
        else:
            spec_token_ids = self.generate_draft_token_ids(
                valid_sampled_token_ids)

        model_runner_output = ModelRunnerOutput(
            req_ids=self.input_batch.req_ids,
            req_id_to_index=self.input_batch.req_id_to_index,
            sampled_token_ids=valid_sampled_token_ids,
            spec_token_ids=spec_token_ids,
            logprobs=logprobs_lists,
            prompt_logprobs_dict=prompt_logprobs_dict,
        )
        return model_runner_output

    def generate_draft_token_ids(
        self,
        sampled_token_ids: list[list[int]],
    ) -> list[list[int]]:
        # TODO(woosuk): Optimize.
        draft_token_ids: list[list[int]] = []
        for i, sampled_ids in enumerate(sampled_token_ids):
            num_sampled_ids = len(sampled_ids)
            if not num_sampled_ids:
                # Skip speculative decoding.
                draft_token_ids.append([])
                continue

            # Add sampled_token_ids to token_ids_cpu.
            start_idx = self.input_batch.num_tokens_no_spec[i]
            end_idx = start_idx + num_sampled_ids
            self.input_batch.token_ids_cpu[i, start_idx:end_idx] = sampled_ids
            drafter_output = self.drafter.propose(
                self.input_batch.token_ids_cpu[i, :end_idx],
                self.speculative_config.ngram_prompt_lookup_min,
                self.speculative_config.num_speculative_tokens,
            )
            if drafter_output is None or len(drafter_output) == 0:
                draft_token_ids.append([])
            else:
                draft_token_ids.append(drafter_output.tolist())
        return draft_token_ids

    def load_model(self) -> None:
        logger.info("Starting to load model %s...", self.model_config.model)
        with DeviceMemoryProfiler() as m:  # noqa: SIM117
            time_before_load = time.perf_counter()
            self.model = get_model(vllm_config=self.vllm_config)
            if self.lora_config:
                self.model = self.load_lora_model(self.model,
                                                  self.model_config,
                                                  self.scheduler_config,
                                                  self.lora_config,
                                                  self.device)
            time_after_load = time.perf_counter()
        self.model_memory_usage = m.consumed_memory
<<<<<<< HEAD
        self.model_load_time = time_after_load - time_before_load
=======
>>>>>>> fa82b938
        logger.info("Model loading took %.4f GB and %.6f seconds",
                    self.model_memory_usage / float(2**30),
                    self.model_load_time)

    def _get_prompt_logprobs_dict(
        self,
        hidden_states: torch.Tensor,
        scheduler_output: "SchedulerOutput",
    ) -> dict[str, Optional[LogprobsTensors]]:
        num_prompt_logprobs_dict = self.input_batch.num_prompt_logprobs
        if not num_prompt_logprobs_dict:
            return {}

        prompt_logprobs_dict: dict[str, Optional[LogprobsTensors]] = {}

        # Since prompt logprobs are a rare feature, prioritize simple,
        # maintainable loop over optimal performance.
        completed_prefill_reqs = []
        for req_id, num_prompt_logprobs in num_prompt_logprobs_dict.items():

            num_tokens = scheduler_output.num_scheduled_tokens[req_id]

            # Get metadata for this request.
            request = self.requests[req_id]
            num_prompt_tokens = len(request.prompt_token_ids)
            prompt_token_ids = torch.tensor(request.prompt_token_ids).to(
                self.device, non_blocking=True)

            # Determine number of logits to retrieve.
            start_tok = request.num_computed_tokens + 1
            num_remaining_tokens = num_prompt_tokens - start_tok
            if num_tokens < num_remaining_tokens:
                # This is a chunk, more tokens remain.
                num_logits = num_tokens
            else:
                # This is the last chunk of prompt tokens to return.
                num_logits = num_remaining_tokens
                completed_prefill_reqs.append(req_id)

            # Get the logits corresponding to this req's prompt tokens.
            # If this is a partial request (i.e. chunked prefill),
            # then there is prompt logprob generated for each index.
            req_idx = self.input_batch.req_id_to_index[req_id]
            offset = self.query_start_loc_np[req_idx].item()
            prompt_hidden_states = hidden_states[offset:offset + num_logits]
            logits = self.model.compute_logits(prompt_hidden_states, None)

            # Get the "target" tokens for each index. For prompt at index i,
            # the token at prompt index i+1 is the "sampled" token we want
            # to gather the logprob for.
            tgt_token_ids = prompt_token_ids[start_tok:start_tok + num_logits]

            # Compute prompt logprobs.
            logprobs = self.model.sampler.compute_logprobs(logits)
            token_ids, logprobs, ranks = self.model.sampler.gather_logprobs(
                logprobs, num_prompt_logprobs, tgt_token_ids)

            # Transfer GPU->CPU async.
            prompt_logprobs_dict[req_id] = LogprobsTensors(
                token_ids.to("cpu", non_blocking=True),
                logprobs.to("cpu", non_blocking=True),
                ranks.to("cpu", non_blocking=True),
            )

        # Remove requests that have completed prefill from the batch
        # num_prompt_logprobs_dict.
        for req_id in completed_prefill_reqs:
            del num_prompt_logprobs_dict[req_id]

        # Must synchronize the non-blocking GPU->CPU transfers.
        torch.cuda.synchronize()

        return prompt_logprobs_dict

    @torch.inference_mode()
    def _dummy_run(
        self,
        num_tokens: int,
    ) -> torch.Tensor:
        model = self.model
        if self.is_multimodal_model:
            input_ids = None
            inputs_embeds = self.inputs_embeds[:num_tokens]
        else:
            input_ids = self.input_ids[:num_tokens]
            inputs_embeds = None
        if self.uses_mrope:
            positions = self.mrope_positions[:, :num_tokens]
        else:
            positions = self.positions[:num_tokens]

        if get_pp_group().is_first_rank:
            intermediate_tensors = None
        else:
            if self.intermediate_tensors is None:
                self.intermediate_tensors = (
                    self.model.make_empty_intermediate_tensors(
                        batch_size=self.max_num_tokens,
                        dtype=self.model_config.dtype,
                        device=self.device))
            intermediate_tensors = IntermediateTensors({
                k: v[:num_tokens]
                for k, v in self.intermediate_tensors.items()
            })

        with set_forward_context(None, self.vllm_config,
                                 num_tokens=num_tokens):
            hidden_states = model(
                input_ids=input_ids,
                positions=positions,
                intermediate_tensors=intermediate_tensors,
                inputs_embeds=inputs_embeds,
            )
        return hidden_states

    def profile_run(self) -> None:
        # Profile with multimodal encoder & encoder cache.
        # TODO: handle encoder-decoder models once we support them.
        if (self.is_multimodal_model and self.max_num_encoder_input_tokens > 0
                and self.encoder_cache_size > 0):

            # NOTE: Currently model is profiled with a single non-text
            # modality with the max possible input tokens even when
            # it supports multiple.
            max_tokens_by_modality_dict = (
                MULTIMODAL_REGISTRY.
                get_max_tokens_per_item_by_nonzero_modality(self.model_config))
            dummy_data_modality, max_tokens_per_mm_item = max(
                max_tokens_by_modality_dict.items(), key=lambda item: item[1])

            # Check how many items of this modality can be supported by
            # the encoder budget.
            encoder_budget = min(self.max_num_encoder_input_tokens,
                                 self.encoder_cache_size)

            max_num_mm_items_encoder_budget = cdiv(encoder_budget,
                                                   max_tokens_per_mm_item)

            # Check how many items of this modality can be supported by
            # the decoder budget.
            max_mm_items_per_req = self.mm_registry.get_mm_limits_per_prompt(
                self.model_config)[dummy_data_modality]

            # NOTE: We do not consider max_num_batched_tokens on purpose
            # because the multimodal embeddings can be generated in advance
            # and chunked prefilled.
            max_num_mm_items_decoder_budget = self.max_num_reqs * \
                max_mm_items_per_req

            max_num_mm_items = min(max_num_mm_items_encoder_budget,
                                   max_num_mm_items_decoder_budget)

            logger.info(
                "Encoder cache will be initialized with a budget of %s tokens,"
                " and profiled with %s %s items of the maximum feature size.",
                encoder_budget, max_num_mm_items, dummy_data_modality)

            # Create dummy batch of multimodal inputs.
            dummy_request_data = self.input_registry.dummy_data_for_profiling(
                model_config=self.model_config,
                seq_len=self.max_num_tokens,
                mm_registry=self.mm_registry,
            )
            dummy_mm_data = dummy_request_data.multi_modal_data

            # Dummy data definition in V0 may contain multiple multimodal items
            # (e.g, multiple images) for a single request, therefore here we
            # always replicate first item by max_num_mm_items times since in V1
            # they are scheduled to be processed separately.

            # Case when models have a merged processor, their dummy data is
            # already batched `MultiModalKwargs`, therefore we take the first
            # `MultiModalKwargsItem` from the desired modality to profile on.
            if isinstance(dummy_mm_data, MultiModalKwargs):
                dummy_mm_item = dummy_mm_data.get_item(
                    modality=dummy_data_modality, item_index=0)
                dummy_mm_kwargs = MultiModalKwargs.from_items([dummy_mm_item])

            # Case when models have dummy data explicitly defined as
            # `MultiModalDataDict`, so they need to be processed through input
            # mapper.
            # TODO (ywang96): deprecate this path once merged processor is
            # supported on all models.
            else:
                mm_kwargs_list = self.mm_input_mapper_profiling.process_inputs(
                    mm_data=dummy_mm_data,
                    mm_hashes=None,
                    mm_processor_kwargs=None,
                    precomputed_mm_inputs=None)
                dummy_mm_kwargs = mm_kwargs_list[0]

            batched_dummy_mm_inputs = MultiModalKwargs.batch(
                [dummy_mm_kwargs] * max_num_mm_items)
            batched_dummy_mm_inputs = MultiModalKwargs.as_kwargs(
                batched_dummy_mm_inputs, device=self.device)

            # Run multimodal encoder.
            dummy_encoder_outputs = self.model.get_multimodal_embeddings(
                **batched_dummy_mm_inputs)
            assert len(dummy_encoder_outputs) == max_num_mm_items, (
                "Expected dimension 0 of encoder outputs to match the number "
                f"of multimodal data items: {max_num_mm_items}, got "
                f"{len(dummy_encoder_outputs)=} instead. This is most likely "
                "due to the 'get_multimodal_embeddings' method of the model "
                "not implemented correctly.")

            # Cache the dummy encoder outputs.
            self.encoder_cache["tmp"] = dict(enumerate(dummy_encoder_outputs))

        # For profile, have maximum num_reqs and that collectively have
        # maximum num_tokens.
        num_reqs = self.scheduler_config.max_num_seqs
        num_tokens = self.max_num_tokens
        min_tokens_per_req = num_tokens // num_reqs

        num_scheduled_tokens_list = [min_tokens_per_req] * num_reqs
        num_scheduled_tokens_list[-1] += num_tokens % num_reqs
        assert sum(num_scheduled_tokens_list) == num_tokens
        assert len(num_scheduled_tokens_list) == num_reqs

        num_scheduled_tokens = np.array(num_scheduled_tokens_list,
                                        dtype=np.int32)
        logit_indices = np.cumsum(num_scheduled_tokens) - 1

        with self.maybe_profile_with_lora(self.lora_config,
                                          num_scheduled_tokens):
            # Trigger compilation for general shape.
            hidden_states = self._dummy_run(self.max_num_tokens)
            if get_pp_group().is_last_rank:
                hidden_states = hidden_states[logit_indices]
                logits = self.model.compute_logits(hidden_states, None)
                dummy_tensors = lambda v: torch.full(
                    (num_reqs, ), v, device=self.device)
                dummy_metadata = SamplingMetadata(
                    temperature=dummy_tensors(0.5),
                    all_greedy=False,
                    all_random=False,
                    top_p=dummy_tensors(0.9),
                    top_k=dummy_tensors(logits.size(1) - 1),
                    min_p=None,
                    generators={},
                    max_num_logprobs=None,
                    no_penalties=True,
                    prompt_token_ids=torch.ones_like(logits,
                                                     dtype=torch.int64),
                    frequency_penalties=dummy_tensors(0.1),
                    presence_penalties=dummy_tensors(0.1),
                    repetition_penalties=dummy_tensors(0.1),
                    output_token_ids=[[] for _ in range(num_reqs)],
                    min_tokens={},
                    logit_bias=[None for _ in range(num_reqs)],
                    allowed_token_ids_mask=None,
                )
                sampler_output = self.model.sample(
                    logits=logits, sampling_metadata=dummy_metadata)
            else:
                logits = None
                sampler_output = None
                dummy_metadata = None
            torch.cuda.synchronize()
            del hidden_states, logits, sampler_output, dummy_metadata
            self.encoder_cache.clear()
        gc.collect()

    def capture_model(self) -> None:
        if not self.use_cuda_graph:
            logger.warning(
                "Skipping CUDA graph capture. Please add "
                "-O %s to use CUDA graphs.", CompilationLevel.PIECEWISE)
            return

        start_time = time.perf_counter()
        start_free_gpu_memory = torch.cuda.mem_get_info()[0]

        # Trigger CUDA graph capture for specific shapes.
        # Capture the large shapes first so that the smaller shapes
        # can reuse the memory pool allocated for the large shapes.
        with graph_capture(device=self.device):
            for num_tokens in reversed(self.cudagraph_batch_sizes):
                for _ in range(self.vllm_config.compilation_config.
                               cudagraph_num_of_warmups):
                    self._dummy_run(num_tokens)
                self._dummy_run(num_tokens)

        end_time = time.perf_counter()
        end_free_gpu_memory = torch.cuda.mem_get_info()[0]
        elapsed_time = end_time - start_time
        self.cuda_graph_capture_time = elapsed_time
        cuda_graph_size = start_free_gpu_memory - end_free_gpu_memory
        # This usually takes 5~20 seconds.
        logger.info("Graph capturing finished in %.0f secs, took %.2f GiB",
                    elapsed_time, cuda_graph_size / (1 << 30))

    def initialize_kv_cache(self, kv_cache_config: KVCacheConfig) -> None:
        """
        Initialize KV cache based on `kv_cache_config`.
        Args:
            kv_cache_config: Configuration for the KV cache, including the KV
            cache size of each layer
        """
        if len(kv_cache_config.groups) > 1:
            raise NotImplementedError(
                "Hybrid models with more than one KV cache type are not "
                "supported yet.")

        kv_caches: dict[str, torch.Tensor] = {}

        for layer_name, layer_spec in kv_cache_config.kv_cache_spec.items():
            tensor_config = kv_cache_config.tensors[layer_name]
            assert tensor_config.size % layer_spec.page_size_bytes == 0
            num_blocks = tensor_config.size // layer_spec.page_size_bytes
            if isinstance(layer_spec, FullAttentionSpec):
                kv_cache_shape = self.attn_backend.get_kv_cache_shape(
                    num_blocks, layer_spec.block_size, layer_spec.num_kv_heads,
                    layer_spec.head_size)
                dtype = layer_spec.dtype
                kv_caches[layer_name] = torch.zeros(kv_cache_shape,
                                                    dtype=dtype,
                                                    device=self.device)
            else:
                raise NotImplementedError

        bind_kv_cache(
            kv_caches,
            self.vllm_config.compilation_config.static_forward_context,
            self.kv_caches)

    def get_kv_cache_spec(self) -> KVCacheSpec:
        """
        Generates the KVCacheSpec by parsing the kv cache format from each
        Attention module in the static forward context.
        Returns:
            KVCacheSpec: A dictionary mapping layer names to their KV cache
            format. Layers that do not need KV cache are not included.
        """

        forward_ctx = self.vllm_config.compilation_config.static_forward_context
        block_size = self.vllm_config.cache_config.block_size
        kv_cache_spec: KVCacheSpec = {}
        for layer_name, attn_module in forward_ctx.items():
            if isinstance(attn_module, FusedMoE):
                continue

            # TODO: Support other attention modules, e.g., sliding window,
            # cross-attention, MLA.
            assert isinstance(attn_module, Attention)
            if attn_module.attn_type == AttentionType.DECODER:
                kv_cache_spec[layer_name] = FullAttentionSpec(
                    block_size=block_size,
                    num_kv_heads=attn_module.num_kv_heads,
                    head_size=attn_module.head_size,
                    dtype=attn_module.dtype,
                )
            elif attn_module.attn_type in (AttentionType.ENCODER,
                                           AttentionType.ENCODER_ONLY):
                # encoder-only attention does not need KV cache.
                continue
            elif attn_module.attn_type == AttentionType.ENCODER_DECODER:
                raise NotImplementedError
            else:
                raise ValueError(
                    f"Unknown attention type: {attn_module.attn_type}")

        return kv_cache_spec<|MERGE_RESOLUTION|>--- conflicted
+++ resolved
@@ -1065,10 +1065,7 @@
                                                   self.device)
             time_after_load = time.perf_counter()
         self.model_memory_usage = m.consumed_memory
-<<<<<<< HEAD
         self.model_load_time = time_after_load - time_before_load
-=======
->>>>>>> fa82b938
         logger.info("Model loading took %.4f GB and %.6f seconds",
                     self.model_memory_usage / float(2**30),
                     self.model_load_time)
