--- conflicted
+++ resolved
@@ -20,12 +20,8 @@
 from vllm.attention.layer import Attention
 from vllm.compilation.counter import compilation_counter
 from vllm.config import (CompilationLevel, VllmConfig,
-<<<<<<< HEAD
                          get_layers_from_vllm_config, update_config)
-=======
-                         get_layers_from_vllm_config)
 from vllm.distributed.eplb.eplb_state import EplbState
->>>>>>> e9fd658a
 from vllm.distributed.kv_transfer import (get_kv_transfer_group,
                                           has_kv_transfer_group)
 from vllm.distributed.kv_transfer.kv_connector.v1 import KVConnectorBase_V1
