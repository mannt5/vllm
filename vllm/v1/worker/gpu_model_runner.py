# SPDX-License-Identifier: Apache-2.0
# SPDX-FileCopyrightText: Copyright contributors to the vLLM project

import copy
import gc
import time
import weakref
from contextlib import contextmanager
from typing import TYPE_CHECKING, Any, Literal, Optional, Union

import numpy as np
import torch
import torch.distributed
import torch.nn as nn
from tqdm import tqdm

import vllm.envs as envs
from vllm.attention import AttentionType, get_attn_backend
from vllm.attention.backends.abstract import AttentionBackend
from vllm.attention.layer import Attention
from vllm.compilation.counter import compilation_counter
from vllm.config import (CompilationLevel, VllmConfig,
                         get_layers_from_vllm_config)
from vllm.distributed.eplb.eplb_state import EplbState
from vllm.distributed.kv_transfer import (get_kv_transfer_group,
                                          has_kv_transfer_group)
from vllm.distributed.kv_transfer.kv_connector.v1 import KVConnectorBase_V1
from vllm.distributed.parallel_state import (
    get_pp_group, get_tp_group, graph_capture,
    prepare_communication_buffer_for_model)
from vllm.forward_context import (DPMetadata, get_forward_context,
                                  set_forward_context)
from vllm.logger import init_logger
from vllm.model_executor.layers.mamba.mamba_mixer2 import MambaMixer2
from vllm.model_executor.layers.rotary_embedding import MRotaryEmbedding
from vllm.model_executor.model_loader import TensorizerLoader, get_model_loader
from vllm.model_executor.models.interfaces import (has_step_pooler,
                                                   is_mixture_of_experts)
from vllm.multimodal import MULTIMODAL_REGISTRY
from vllm.multimodal.inputs import MultiModalKwargs, PlaceholderRange
from vllm.multimodal.utils import group_mm_inputs_by_modality
from vllm.pooling_params import PoolingParams
from vllm.sampling_params import SamplingType
from vllm.sequence import IntermediateTensors
from vllm.utils import (STR_DTYPE_TO_TORCH_DTYPE, DeviceMemoryProfiler,
                        GiB_bytes, LazyLoader, async_tensor_h2d, cdiv,
                        check_use_alibi, get_dtype_size,
                        is_pin_memory_available)
from vllm.v1.attention.backends.mamba_attn import Mamba2AttentionBackend
from vllm.v1.attention.backends.utils import (AttentionMetadataBuilder,
                                              CommonAttentionMetadata)
from vllm.v1.core.encoder_cache_manager import compute_encoder_budget
from vllm.v1.kv_cache_interface import (AttentionSpec, FullAttentionSpec,
                                        KVCacheConfig, KVCacheSpec, MambaSpec,
                                        SlidingWindowSpec)
from vllm.v1.outputs import (EMPTY_MODEL_RUNNER_OUTPUT, LogprobsTensors,
                             ModelRunnerOutput)
from vllm.v1.pool.metadata import PoolingMetadata
from vllm.v1.sample.metadata import SamplingMetadata
from vllm.v1.sample.rejection_sampler import RejectionSampler
from vllm.v1.sample.sampler import Sampler
from vllm.v1.spec_decode.eagle import EagleProposer
from vllm.v1.spec_decode.medusa import MedusaProposer
from vllm.v1.spec_decode.metadata import SpecDecodeMetadata
from vllm.v1.spec_decode.ngram_proposer import NgramProposer
from vllm.v1.spec_decode.utils import is_spec_decode_supported
from vllm.v1.utils import bind_kv_cache
from vllm.v1.worker.block_table import BlockTable
from vllm.v1.worker.gpu_input_batch import CachedRequestState, InputBatch
from vllm.v1.worker.lora_model_runner_mixin import LoRAModelRunnerMixin

from .utils import (gather_mm_placeholders, initialize_kv_cache_for_kv_sharing,
                    sanity_check_mm_encoder_outputs, scatter_mm_placeholders)

if TYPE_CHECKING:
    import xgrammar as xgr
    import xgrammar.kernels.apply_token_bitmask_inplace_torch_compile as xgr_torch_compile  # noqa: E501

    from vllm.model_executor.model_loader.tensorizer import TensorizerConfig
    from vllm.v1.core.sched.output import SchedulerOutput
else:
    xgr = LazyLoader("xgr", globals(), "xgrammar")
    xgr_torch_compile = LazyLoader(
        "xgr_torch_compile", globals(),
        "xgrammar.kernels.apply_token_bitmask_inplace_torch_compile")

logger = init_logger(__name__)


class GPUModelRunner(LoRAModelRunnerMixin):

    def __init__(
        self,
        vllm_config: VllmConfig,
        device: torch.device,
    ):
        self.vllm_config = vllm_config
        self.model_config = vllm_config.model_config
        self.cache_config = vllm_config.cache_config
        self.compilation_config = vllm_config.compilation_config
        self.lora_config = vllm_config.lora_config
        self.load_config = vllm_config.load_config
        self.parallel_config = vllm_config.parallel_config
        self.scheduler_config = vllm_config.scheduler_config
        self.speculative_config = vllm_config.speculative_config
        self.prompt_adapter_config = vllm_config.prompt_adapter_config
        self.observability_config = vllm_config.observability_config

        from vllm.model_executor.models.utils import set_cpu_offload_max_bytes
        set_cpu_offload_max_bytes(
            int(self.cache_config.cpu_offload_gb * 1024**3))

        model_config = self.model_config
        cache_config = self.cache_config
        scheduler_config = self.scheduler_config
        parallel_config = self.parallel_config
        self.device = device
        self.pin_memory = is_pin_memory_available()
        self.dtype = self.model_config.dtype
        if cache_config.cache_dtype == "auto":
            self.kv_cache_dtype = self.dtype
        else:
            self.kv_cache_dtype = STR_DTYPE_TO_TORCH_DTYPE[
                cache_config.cache_dtype]

        self.is_multimodal_model = model_config.is_multimodal_model
        self.is_pooling_model = model_config.pooler_config is not None
        self.max_model_len = model_config.max_model_len
        self.max_num_tokens = scheduler_config.max_num_batched_tokens
        self.max_num_reqs = scheduler_config.max_num_seqs

        # Model-related.
        self.num_query_heads = model_config.get_num_attention_heads(
            parallel_config)
        self.hidden_size = model_config.get_hidden_size()
        self.attention_chunk_size = model_config.attention_chunk_size

        self.cascade_attn_enabled = not self.model_config.disable_cascade_attn

        # Multi-modal data support
        self.mm_registry = MULTIMODAL_REGISTRY
        self.uses_mrope = model_config.uses_mrope

        encoder_compute_budget, encoder_cache_size = compute_encoder_budget(
            model_config=model_config,
            scheduler_config=scheduler_config,
            mm_registry=self.mm_registry,
        )
        self.max_num_encoder_input_tokens = encoder_compute_budget
        self.encoder_cache_size = encoder_cache_size

        # Sampler
        self.sampler = Sampler()

        self.eplb_state: Optional[EplbState] = None
        """
        State of the expert parallelism load balancer.

        Will be lazily initialized when the model is loaded.
        """

        # Lazy initializations
        # self.model: nn.Module  # Set after load_model
        # Initialize in initialize_kv_cache
        self.kv_caches: list[torch.Tensor] = []
        self.attn_metadata_builders: list[AttentionMetadataBuilder] = []
        self.attn_backends: list[type[AttentionBackend]] = []
        # self.kv_cache_config: KVCacheConfig

        # req_id -> (input_id -> encoder_output)
        self.encoder_cache: dict[str, dict[int, torch.Tensor]] = {}

        self.use_aux_hidden_state_outputs = False
        # Set up speculative decoding.
        # NOTE(Jiayi): currently we put the entire draft model on
        # the last PP rank. This is not ideal if there are many
        # layers in the draft model.
        if self.speculative_config and get_pp_group().is_last_rank:
            if self.speculative_config.method == "ngram":
                self.drafter = NgramProposer(self.vllm_config)
            elif self.speculative_config.use_eagle():
                self.drafter = EagleProposer(self.vllm_config, self.device,
                                             self)  # type: ignore
                if self.speculative_config.method == "eagle3":
                    self.use_aux_hidden_state_outputs = True
            elif self.speculative_config.method == "medusa":
                self.drafter = MedusaProposer(
                    vllm_config=self.vllm_config,
                    device=self.device)  # type: ignore
            else:
                raise ValueError("Unknown speculative decoding method: "
                                 f"{self.speculative_config.method}")
            self.rejection_sampler = RejectionSampler()

        # Request states.
        self.requests: dict[str, CachedRequestState] = {}

        # Input Batch
        # NOTE(Chen): Ideally, we should initialize the input batch inside
        # `initialize_kv_cache` based on the kv cache config. However, as in
        # https://github.com/vllm-project/vllm/pull/18298, due to some unknown
        # reasons, we have to initialize the input batch before `load_model`,
        # quantization + weight offloading will fail otherwise. As a temporary
        # solution, we initialize the input batch here, and re-initialize it
        # in `initialize_kv_cache` if the block_sizes here is different from
        # the block_sizes in the kv cache config.
        self.input_batch = InputBatch(
            max_num_reqs=self.max_num_reqs,
            max_model_len=self.max_model_len,
            max_num_batched_tokens=self.max_num_tokens,
            device=self.device,
            pin_memory=self.pin_memory,
            vocab_size=self.model_config.get_vocab_size(),
            block_sizes=[self.cache_config.block_size],
        )

        self.use_cuda_graph = (
            self.vllm_config.compilation_config.level
            == CompilationLevel.PIECEWISE
            and self.vllm_config.compilation_config.use_cudagraph
            and not self.model_config.enforce_eager)
        # TODO(woosuk): Provide an option to tune the max cudagraph batch size.
        # The convention is different.
        # self.cudagraph_batch_sizes sorts in ascending order.
        # The batch sizes in the config are in descending order.
        self.cudagraph_batch_sizes = list(
            reversed(self.compilation_config.cudagraph_capture_sizes))

        self.full_cuda_graph = self.compilation_config.full_cuda_graph

        # Cache the device properties.
        self._init_device_properties()

        # Persistent buffers for CUDA graphs.
        self.input_ids = torch.zeros(self.max_num_tokens,
                                     dtype=torch.int32,
                                     device=self.device)
        self.positions = torch.zeros(self.max_num_tokens,
                                     dtype=torch.int64,
                                     device=self.device)
        self.query_start_loc = torch.zeros(self.max_num_reqs + 1,
                                           dtype=torch.int32,
                                           device=self.device)
        self.seq_lens = torch.zeros(self.max_num_reqs,
                                    dtype=torch.int32,
                                    device=self.device)
        self.slot_mapping = torch.zeros(self.max_num_tokens,
                                        dtype=torch.int64,
                                        device=self.device)

        # None in the first PP rank. The rest are set after load_model.
        self.intermediate_tensors: Optional[IntermediateTensors] = None

        # Only relevant for models using M-RoPE (e.g, Qwen2-VL)
        if self.uses_mrope:
            # NOTE: `mrope_positions` is implemented with one additional dummy
            # position on purpose to make it non-contiguous so that it can work
            # with torch compile.
            # See detailed explanation in https://github.com/vllm-project/vllm/pull/12128#discussion_r1926431923

            # NOTE: When M-RoPE is enabled, position ids are 3D regardless of
            # the modality of inputs. For text-only inputs, each dimension has
            # identical position IDs, making M-RoPE functionally equivalent to
            # 1D-RoPE.
            # See page 5 of https://arxiv.org/abs/2409.12191
            self.mrope_positions = torch.zeros((3, self.max_num_tokens + 1),
                                               dtype=torch.int64,
                                               device=self.device)
            self.mrope_positions_cpu = torch.zeros(
                (3, self.max_num_tokens + 1),
                dtype=torch.int64,
                device="cpu",
                pin_memory=self.pin_memory)
            self.mrope_positions_np = self.mrope_positions_cpu.numpy()

        # Only relevant for models using ALiBi (e.g, MPT)
        self.use_alibi = check_use_alibi(model_config)

        self.inputs_embeds = torch.zeros(
            (self.max_num_tokens, self.hidden_size),
            dtype=self.dtype,
            device=self.device)

        # OPTIMIZATION: Cache the tensors rather than creating them every step.
        # Keep in int64 to avoid overflow with long context
        self.arange_np = np.arange(max(self.max_num_reqs + 1,
                                       self.max_model_len,
                                       self.max_num_tokens),
                                   dtype=np.int64)
        # NOTE(woosuk): These tensors are "stateless", i.e., they are literally
        # a faster version of creating a new tensor every time. Thus, we should
        # not make any assumptions about the values in these tensors.
        self.input_ids_cpu = torch.zeros(self.max_num_tokens,
                                         dtype=torch.int32,
                                         device="cpu",
                                         pin_memory=self.pin_memory)
        self.positions_cpu = torch.zeros(self.max_num_tokens,
                                         dtype=torch.int64,
                                         device="cpu",
                                         pin_memory=self.pin_memory)
        self.positions_np = self.positions_cpu.numpy()
        self.query_start_loc_cpu = torch.zeros(self.max_num_reqs + 1,
                                               dtype=torch.int32,
                                               device="cpu",
                                               pin_memory=self.pin_memory)
        self.query_start_loc_np = self.query_start_loc_cpu.numpy()
        self.seq_lens_cpu = torch.zeros(self.max_num_reqs,
                                        dtype=torch.int32,
                                        device="cpu",
                                        pin_memory=self.pin_memory)
        self.seq_lens_np = self.seq_lens_cpu.numpy()

        # Layer pairings for cross-layer KV sharing.
        # If an Attention layer `layer_name` is in the keys of this dict, it
        # means this layer will perform attention using the keys and values
        # from the KV cache of `shared_kv_cache_layers[layer_name]`.
        self.shared_kv_cache_layers: dict[str, str] = {}

    def _may_reorder_batch(self, scheduler_output: "SchedulerOutput") -> bool:
        """
        Update the order of requests in the batch based on the attention
        backend's needs. For example, some attention backends (namely MLA) may
        want to separate requests based on if the attention computation will be
        compute-bound or memory-bound.

        Args:
            scheduler_output: The scheduler output.

        Returns:
            True if the batch was reordered, False otherwise.
        """
        batch_reordered = self.attn_metadata_builders[0].reorder_batch(
            self.input_batch, scheduler_output)

        # For models with multiple KV cache groups, the groups should agree on
        # the same order of requests. We ensure this by only allowing the first
        # group to reorder the batch and asserting that all other groups do not
        # reorder the batch.
        for i in range(1, len(self.kv_cache_config.kv_cache_groups)):
            assert not self.attn_metadata_builders[i].reorder_batch(
                self.input_batch, scheduler_output)
        return batch_reordered

    # Note: used for model runner override.
    def _init_device_properties(self) -> None:
        """Initialize attributes from torch.cuda.get_device_properties
        """
        self.device_properties = torch.cuda.get_device_properties(self.device)
        self.num_sms = self.device_properties.multi_processor_count

    # Note: used for model runner override.
    def _sync_device(self) -> None:
        torch.cuda.synchronize()

    def _update_states(self, scheduler_output: "SchedulerOutput") -> None:
        """Update the cached states and the persistent batch with the scheduler
        output.

        The updated states are used by the `_prepare_inputs` function to create
        the input GPU tensors for the model.

        The SamplingMetadata is updated and copied to the GPU if there is a
        new/resumed/paused/finished request in the batch.
        """
        # Remove finished requests from the cached states.
        for req_id in scheduler_output.finished_req_ids:
            self.requests.pop(req_id, None)
            self.encoder_cache.pop(req_id, None)
        # Remove the finished requests from the persistent batch.
        # NOTE(woosuk): There could be an edge case where finished_req_ids and
        # scheduled_req_ids overlap. This happens when a request is aborted and
        # then resubmitted with the same ID. In this case, we treat them as two
        # distinct requests - clearing the cached states for the first request
        # and handling the second as a new request.
        removed_req_indices: list[int] = []
        for req_id in scheduler_output.finished_req_ids:
            req_index = self.input_batch.remove_request(req_id)
            if req_index is not None:
                removed_req_indices.append(req_index)

        # Free the cached encoder outputs.
        for req_id, input_id in scheduler_output.free_encoder_input_ids:
            encoder_outputs = self.encoder_cache.get(req_id)
            if encoder_outputs is not None:
                encoder_outputs.pop(input_id, None)
                if not encoder_outputs:
                    self.encoder_cache.pop(req_id, None)

        # Remove the unscheduled requests from the persistent batch.
        # NOTE(woosuk): The unscheduled requests are either preempted requests
        # or running requests that are not scheduled in this step. We remove
        # them from the persistent batch but keep their cached states since
        # they will be scheduled again sometime in the future.
        scheduled_req_ids = scheduler_output.num_scheduled_tokens.keys()
        cached_req_ids = self.input_batch.req_id_to_index.keys()
        unscheduled_req_ids = cached_req_ids - scheduled_req_ids
        # NOTE(woosuk): The persistent batch optimization assumes that
        # consecutive batches contain mostly the same requests. If batches
        # have low request overlap (e.g., alternating between two distinct
        # sets of requests), this optimization becomes very inefficient.
        for req_id in unscheduled_req_ids:
            req_index = self.input_batch.remove_request(req_id)
            assert req_index is not None
            removed_req_indices.append(req_index)

        req_ids_to_add: list[str] = []
        # Add new requests to the cached states.
        for new_req_data in scheduler_output.scheduled_new_reqs:
            req_id = new_req_data.req_id
            sampling_params = new_req_data.sampling_params
            pooling_params = new_req_data.pooling_params
            if sampling_params and \
                sampling_params.sampling_type == SamplingType.RANDOM_SEED:
                generator = torch.Generator(device=self.device)
                generator.manual_seed(sampling_params.seed)
            else:
                generator = None

            self.requests[req_id] = CachedRequestState(
                req_id=req_id,
                prompt_token_ids=new_req_data.prompt_token_ids,
                mm_inputs=new_req_data.mm_inputs,
                mm_positions=new_req_data.mm_positions,
                sampling_params=sampling_params,
                pooling_params=pooling_params,
                generator=generator,
                block_ids=new_req_data.block_ids,
                num_computed_tokens=new_req_data.num_computed_tokens,
                output_token_ids=[],
                lora_request=new_req_data.lora_request,
            )

            # Only relevant for models using M-RoPE (e.g, Qwen2-VL)
            if self.uses_mrope:
                image_grid_thw = []
                video_grid_thw = []
                second_per_grid_ts = []
                audio_feature_lengths = []
                use_audio_in_video = False
                for mm_input in self.requests[req_id].mm_inputs:
                    if mm_input.get("image_grid_thw") is not None:
                        image_grid_thw.extend(
                            mm_input["image_grid_thw"].tolist())
                    if mm_input.get("video_grid_thw") is not None:
                        video_grid_thw.extend(
                            mm_input["video_grid_thw"].tolist())
                    if mm_input.get("second_per_grid_ts") is not None:
                        second_per_grid_ts.extend(
                            mm_input["second_per_grid_ts"])
                    if mm_input.get("audio_feature_lengths") is not None:
                        audio_feature_lengths.extend(
                            mm_input["audio_feature_lengths"])
                    if mm_input.get("use_audio_in_video") is True:
                        use_audio_in_video = True

                hf_config = self.model_config.hf_config

                self.requests[req_id].mrope_positions, \
                    self.requests[req_id].mrope_position_delta = \
                    MRotaryEmbedding.get_input_positions_tensor(
                        self.requests[req_id].prompt_token_ids,
                        hf_config=hf_config,
                        image_grid_thw=image_grid_thw,
                        video_grid_thw=video_grid_thw,
                        second_per_grid_ts=second_per_grid_ts,
                        audio_feature_lengths=audio_feature_lengths,
                        use_audio_in_video=use_audio_in_video,
                    )

            req_ids_to_add.append(req_id)

        # Update the states of the running/resumed requests.
        for req_data in scheduler_output.scheduled_cached_reqs:
            req_id = req_data.req_id
            req_state = self.requests[req_id]

            # Update the cached states.
            num_computed_tokens = req_data.num_computed_tokens
            req_state.num_computed_tokens = num_computed_tokens
            # Add the sampled token(s) from the previous step (if any).
            # This doesn't include "unverified" tokens like spec decode tokens.
            num_new_tokens = (num_computed_tokens +
                              len(req_data.new_token_ids) -
                              req_state.num_tokens)
            if num_new_tokens == 1:
                # Avoid slicing list in most common case.
                req_state.output_token_ids.append(req_data.new_token_ids[-1])
            elif num_new_tokens > 0:
                req_state.output_token_ids.extend(
                    req_data.new_token_ids[-num_new_tokens:])
            # Update the block IDs.
            if not req_data.resumed_from_preemption:
                # Append the new blocks to the existing block IDs.
                for block_ids, new_block_ids in zip(req_state.block_ids,
                                                    req_data.new_block_ids):
                    block_ids.extend(new_block_ids)
            else:
                # The request is resumed from preemption.
                # Replace the existing block IDs with the new ones.
                req_state.block_ids = req_data.new_block_ids

            req_index = self.input_batch.req_id_to_index.get(req_id)
            if req_index is None:
                # The request is not in the persistent batch.
                # The request was either preempted and resumed later, or was not
                # scheduled in the previous step and needs to be added again.
                req_ids_to_add.append(req_id)
                continue

            # Update the persistent batch.
            self.input_batch.num_computed_tokens_cpu[req_index] = (
                num_computed_tokens)
            self.input_batch.block_table.append_row(req_data.new_block_ids,
                                                    req_index)
            # Add new_token_ids to token_ids_cpu.
            start_token_index = num_computed_tokens
            end_token_index = num_computed_tokens + len(req_data.new_token_ids)
            self.input_batch.token_ids_cpu[
                req_index,
                start_token_index:end_token_index] = req_data.new_token_ids
            self.input_batch.num_tokens_no_spec[req_index] = end_token_index
            # Add spec_token_ids to token_ids_cpu.
            spec_token_ids = scheduler_output.scheduled_spec_decode_tokens.get(
                req_id, ())
            if spec_token_ids:
                start_index = end_token_index
                end_token_index += len(spec_token_ids)
                self.input_batch.token_ids_cpu[
                    req_index, start_index:end_token_index] = spec_token_ids
            # NOTE(woosuk): `num_tokens` here may include spec decode tokens.
            self.input_batch.num_tokens[req_index] = end_token_index

        # Check if the batch has changed. If not, we can skip copying the
        # sampling metadata from CPU to GPU.
        batch_changed = len(removed_req_indices) > 0 or len(req_ids_to_add) > 0

        # Add the new or resumed requests to the persistent batch.
        # The smaller empty indices are filled first.
        removed_req_indices.sort(reverse=True)
        for req_id in req_ids_to_add:
            req_state = self.requests[req_id]
            if removed_req_indices:
                # Fill the empty index.
                req_index = removed_req_indices.pop()
            else:
                # Append to the end.
                req_index = None
            self.input_batch.add_request(req_state, req_index)

        # Condense the batched states if there are empty indices.
        if removed_req_indices:
            self.input_batch.condense(removed_req_indices)

        batch_reordered = self._may_reorder_batch(scheduler_output)

        if batch_changed or batch_reordered:
            self.input_batch.refresh_sampling_metadata()

    def _get_cumsum_and_arange(
        self,
        num_tokens: np.ndarray,
        cumsum_dtype: Optional[np.dtype] = None,
    ) -> tuple[np.ndarray, np.ndarray]:
        """Get the cumulative sum and batched arange of the given array.
        # E.g., [2, 5, 3] -> ([2, 7, 10], [0, 1, 0, 1, 2, 3, 4, 0, 1, 2])
        # Equivalent to but faster than:
        # np.concatenate([np.arange(n) for n in num_tokens])
        """
        # Step 1. [2, 5, 3] -> [2, 7, 10]
        cu_num_tokens = np.cumsum(num_tokens, dtype=cumsum_dtype)
        total_num_tokens = cu_num_tokens[-1]
        # Step 2. [2, 7, 10] -> [0, 0, 2, 2, 2, 2, 2, 7, 7, 7]
        cumsums_offsets = np.repeat(cu_num_tokens - num_tokens, num_tokens)
        # Step 3. [0, 1, 0, 1, 2, 3, 4, 0, 1, 2]
        arange = self.arange_np[:total_num_tokens] - cumsums_offsets

        return cu_num_tokens, arange

    def _prepare_inputs(
        self,
        scheduler_output: "SchedulerOutput",
    ) -> tuple[dict[str, Any], bool, torch.Tensor,
               Optional[SpecDecodeMetadata], np.ndarray]:
        """
        :return: tuple[
            attn_metadata: layer-to-attention_metadata mapping,
            attention_cuda_graphs: whether attention can run in cudagraph
            logits_indices, spec_decode_metadata
        ]
        """
        total_num_scheduled_tokens = scheduler_output.total_num_scheduled_tokens
        assert total_num_scheduled_tokens > 0
        num_reqs = self.input_batch.num_reqs
        assert num_reqs > 0

        # OPTIMIZATION: Start copying the block table first.
        # This way, we can overlap the copy with the following CPU operations.
        self.input_batch.block_table.commit(num_reqs)

        # Get the number of scheduled tokens for each request.
        req_ids = self.input_batch.req_ids
        tokens = [scheduler_output.num_scheduled_tokens[i] for i in req_ids]
        num_scheduled_tokens = np.array(tokens, dtype=np.int32)
        max_num_scheduled_tokens = max(tokens)

        # Get request indices.
        # E.g., [2, 5, 3] -> [0, 0, 1, 1, 1, 1, 1, 2, 2, 2]
        req_indices = np.repeat(self.arange_np[:num_reqs],
                                num_scheduled_tokens)

        # cu_num_tokens: [2, 5, 3] -> [2, 7, 10]
        # arange: [0, 1, 0, 1, 2, 3, 4, 0, 1, 2]
        cu_num_tokens, arange = self._get_cumsum_and_arange(
            num_scheduled_tokens)

        # Get positions.
        positions_np = self.positions_np[:total_num_scheduled_tokens]
        np.add(self.input_batch.num_computed_tokens_cpu[req_indices],
               arange,
               out=positions_np)

        # Calculate M-RoPE positions.
        # Only relevant for models using M-RoPE (e.g, Qwen2-VL)
        if self.uses_mrope:
            self._calc_mrope_positions(scheduler_output)

        # Get token indices.
        # E.g., [0, 1, 0, 1, 2, 3, 4, 0, 1, 2]
        # -> [0, 1, M, M + 1, M + 2, M + 3, M + 4, 2 * M, 2 * M + 1, 2 * M + 2]
        # where M is the max_model_len.
        token_indices = (positions_np +
                         req_indices * self.input_batch.token_ids_cpu.shape[1])

        # NOTE(woosuk): We use torch.index_select instead of np.take here
        # because torch.index_select is much faster than np.take for large
        # tensors.
        torch.index_select(self.input_batch.token_ids_cpu_tensor.flatten(),
                           0,
                           torch.from_numpy(token_indices),
                           out=self.input_ids_cpu[:total_num_scheduled_tokens])

        # Calculate the slot mapping for each KV cache group.
        for kv_cache_group_id, kv_cache_group_spec in enumerate(
                self.kv_cache_config.kv_cache_groups):
            block_size = kv_cache_group_spec.kv_cache_spec.block_size
            block_table: BlockTable = self.input_batch.block_table[
                kv_cache_group_id]
            # E.g., [0, 1, 0, 1, 2, 3, 4, 0, 1, 2]
            # -> [0, 0, K, K, K + 1, K + 1, K + 2, 2 * K, 2 * K, 2 * K + 1]
            # where K is the max_num_blocks_per_req and the block size is 2.
            # NOTE(woosuk): We can't simply use `token_indices // block_size`
            # here because M (max_model_len) is not necessarily divisible by
            # block_size.
            block_table_indices = (
                req_indices * block_table.max_num_blocks_per_req +
                positions_np // block_size)
            block_table_cpu = block_table.get_cpu_tensor()
            block_numbers = block_table_cpu.flatten(
            )[block_table_indices].numpy()
            block_offsets = positions_np % block_size
            np.add(
                block_numbers * block_size,
                block_offsets,
                out=block_table.slot_mapping_np[:total_num_scheduled_tokens])

        # Prepare the attention metadata.
        self.query_start_loc_np[0] = 0
        self.query_start_loc_np[1:num_reqs + 1] = cu_num_tokens

        self.seq_lens_np[:num_reqs] = (
            self.input_batch.num_computed_tokens_cpu[:num_reqs] +
            num_scheduled_tokens)

        # Copy the tensors to the GPU.
        self.input_ids[:total_num_scheduled_tokens].copy_(
            self.input_ids_cpu[:total_num_scheduled_tokens], non_blocking=True)
        if self.uses_mrope:
            # Only relevant for models using M-RoPE (e.g, Qwen2-VL)
            self.mrope_positions[:, :total_num_scheduled_tokens].copy_(
                self.mrope_positions_cpu[:, :total_num_scheduled_tokens],
                non_blocking=True)
        else:
            # Common case (1D positions)
            self.positions[:total_num_scheduled_tokens].copy_(
                self.positions_cpu[:total_num_scheduled_tokens],
                non_blocking=True)

        self.query_start_loc[:num_reqs + 1].copy_(
            self.query_start_loc_cpu[:num_reqs + 1], non_blocking=True)
        self.seq_lens[:num_reqs].copy_(self.seq_lens_cpu[:num_reqs],
                                       non_blocking=True)

        # Fill unused with -1. Needed for reshape_and_cache
        self.seq_lens[num_reqs:].fill_(0)
        # Note: pad query_start_loc to be non-decreasing, as kernels
        # like FlashAttention requires that
        self.query_start_loc[num_reqs + 1:].fill_(
            self.query_start_loc_cpu[num_reqs].item())

        query_start_loc = self.query_start_loc[:num_reqs + 1]
        seq_lens = self.seq_lens[:num_reqs]

        common_attn_metadata = CommonAttentionMetadata(
            query_start_loc=query_start_loc,
            seq_lens=seq_lens,
            num_reqs=num_reqs,
            num_actual_tokens=total_num_scheduled_tokens,
            max_query_len=max_num_scheduled_tokens,
        )

        attn_metadata: dict[str, Any] = {}
        # Prepare the attention metadata for each KV cache group and make layers
        # in the same group share the same metadata.
        for kv_cache_group_id, kv_cache_group_spec in enumerate(
                self.kv_cache_config.kv_cache_groups):

            # Prepare for cascade attention if enabled & beneficial.
            common_prefix_len = 0
            builder = self.attn_metadata_builders[kv_cache_group_id]
            if self.cascade_attn_enabled:
                common_prefix_len = self._compute_cascade_attn_prefix_len(
                    num_scheduled_tokens,
                    scheduler_output.
                    num_common_prefix_blocks[kv_cache_group_id],
                    kv_cache_group_spec.kv_cache_spec,
                    builder,
                )

            attn_metadata_i = (builder.build(
                common_prefix_len=common_prefix_len,
                common_attn_metadata=common_attn_metadata,
            ))

            for layer_name in kv_cache_group_spec.layer_names:
                attn_metadata[layer_name] = attn_metadata_i

        attention_cuda_graphs = all(
            b.can_run_in_cudagraph(common_attn_metadata)
            for b in self.attn_metadata_builders)

        use_spec_decode = len(
            scheduler_output.scheduled_spec_decode_tokens) > 0
        if not use_spec_decode:
            # NOTE(woosuk): Due to chunked prefills, the batch may contain
            # partial requests. While we should not sample any token
            # from these partial requests, we do so for simplicity.
            # We will ignore the sampled tokens from the partial requests.
            # TODO: Support prompt logprobs.
            logits_indices = query_start_loc[1:] - 1
            spec_decode_metadata = None
        else:
            # Get the number of draft tokens for each request.
            # Iterate over the dictionary rather than all requests since not all
            # requests have draft tokens.
            num_draft_tokens = np.zeros(num_reqs, dtype=np.int32)
            for req_id, draft_token_ids in (
                    scheduler_output.scheduled_spec_decode_tokens.items()):
                req_idx = self.input_batch.req_id_to_index[req_id]
                num_draft_tokens[req_idx] = len(draft_token_ids)

            spec_decode_metadata = self._calc_spec_decode_metadata(
                num_draft_tokens, cu_num_tokens)
            logits_indices = spec_decode_metadata.logits_indices

        # Hot-Swap lora model
        if self.lora_config:
            self.set_active_loras(self.input_batch, num_scheduled_tokens)

        return (attn_metadata, attention_cuda_graphs, logits_indices,
                spec_decode_metadata, num_scheduled_tokens)

    def _compute_cascade_attn_prefix_len(
        self,
        num_scheduled_tokens: np.ndarray,
        num_common_prefix_blocks: int,
        kv_cache_spec: KVCacheSpec,
        attn_metadata_builder: AttentionMetadataBuilder,
    ) -> int:
        """Compute the length of the common prefix for cascade attention.

        NOTE(woosuk): The common prefix length returned by this function
        represents the length used specifically for cascade attention, not the
        actual number of tokens shared between requests. When cascade attention
        is disabled (use_cascade=False), this function returns 0 even if
        requests share common tokens. Additionally, the common prefix length is
        truncated to a multiple of the block size and may be further truncated
        due to implementation details explained below.

        Args:
            num_scheduled_tokens: Number of tokens scheduled per request.
            num_common_prefix_blocks: Number of shared KV cache blocks.

        Returns:
            int: Length of common prefix in tokens.
        """
        common_prefix_len = num_common_prefix_blocks * kv_cache_spec.block_size
        if common_prefix_len == 0:
            # Common case.
            return 0

        # NOTE(woosuk): Cascade attention uses two attention kernels: one
        # for the common prefix and the other for the rest. For the first
        # kernel, we concatenate all the query tokens (possibly from
        # different requests) and treat them as if they are from the same
        # request. Then, we use bi-directional attention to process the
        # common prefix in the KV cache. Importantly, this means that the
        # first kernel does not do any masking.

        # Consider the following example:
        # Request 1's input query: [D, E, X]
        # Request 1's kv cache: [A, B, C, D, E, X]
        # Request 1's num_computed_tokens: 3 (i.e., [A, B, C])
        # Request 2's input query: [E, Y]
        # Request 2's kv cache: [A, B, C, D, E, Y]
        # Request 2's num_computed_tokens: 4 (i.e., [A, B, C, D])

        # If we use [A, B, C, D, E] as the common prefix, then the
        # first kernel will compute the bi-directional attention between
        # input query [D, E, X, E, Y] and common prefix [A, B, C, D, E].
        # However, this is wrong because D in Request 1 should not attend to
        # E in the common prefix (i.e., we need masking).
        # To avoid this, [A, B, C, D] should be the common prefix.
        # That is, the common prefix should be capped by the minimum
        # num_computed_tokens among the requests, and plus one to include
        # the first token of the query.

        # In practice, we use [A, B, C] as the common prefix, instead of
        # [A, B, C, D] (i.e., the common prefix is capped by the minimum
        # num_computed_tokens, without plus one).
        # This is because of an implementation detail: We want to always
        # use two kernels for cascade attention. Let's imagine:
        # Request 3's input query: [D]
        # Request 3's kv cache: [A, B, C, D]
        # Request 3's num_computed_tokens: 3 (i.e., [A, B, C])
        # If we use [A, B, C, D] as the common prefix for Request 1-3,
        # then Request 3 will be processed only by the first kernel,
        # and the second kernel will get an empty input. While this is not
        # a fundamental problem, our current implementation does not support
        # this case.
        num_reqs = len(num_scheduled_tokens)
        common_prefix_len = min(
            common_prefix_len,
            self.input_batch.num_computed_tokens_cpu[:num_reqs].min())
        # common_prefix_len should be a multiple of the block size.
        common_prefix_len = (common_prefix_len // kv_cache_spec.block_size *
                             kv_cache_spec.block_size)
        use_sliding_window = (isinstance(kv_cache_spec, SlidingWindowSpec) or
                              (isinstance(kv_cache_spec, FullAttentionSpec)
                               and kv_cache_spec.sliding_window is not None))
        assert isinstance(kv_cache_spec, AttentionSpec)
        use_cascade = attn_metadata_builder.use_cascade_attention(
            common_prefix_len=common_prefix_len,
            query_lens=num_scheduled_tokens,
            num_query_heads=self.num_query_heads,
            num_kv_heads=kv_cache_spec.num_kv_heads,
            use_alibi=self.use_alibi,
            use_sliding_window=use_sliding_window,
            num_sms=self.num_sms,
        )
        return common_prefix_len if use_cascade else 0

    def _calc_mrope_positions(self, scheduler_output: "SchedulerOutput"):
        mrope_pos_ptr = 0
        for index, req_id in enumerate(self.input_batch.req_ids):
            req = self.requests[req_id]
            assert req.mrope_positions is not None

            num_computed_tokens = \
                self.input_batch.num_computed_tokens_cpu[index]
            num_scheduled_tokens = \
                scheduler_output.num_scheduled_tokens[req_id]
            num_prompt_tokens = len(req.prompt_token_ids)

            if num_computed_tokens + num_scheduled_tokens > num_prompt_tokens:
                prompt_part_len = max(0,
                                      num_prompt_tokens - num_computed_tokens)
                completion_part_len = max(
                    0, num_scheduled_tokens - prompt_part_len)
            else:
                prompt_part_len = num_scheduled_tokens
                completion_part_len = 0

            assert num_scheduled_tokens == prompt_part_len + completion_part_len

            if prompt_part_len > 0:
                # prompt's mrope_positions are pre-computed
                dst_start = mrope_pos_ptr
                dst_end = mrope_pos_ptr + prompt_part_len
                src_start = num_computed_tokens
                src_end = num_computed_tokens + prompt_part_len

                self.mrope_positions_cpu[:, dst_start:dst_end] = \
                    req.mrope_positions[:,src_start:src_end]

                mrope_pos_ptr += prompt_part_len

            if completion_part_len > 0:
                # compute completion's mrope_positions on-the-fly
                dst_start = mrope_pos_ptr
                dst_end = mrope_pos_ptr + completion_part_len

                MRotaryEmbedding.get_next_input_positions_tensor(
                    out=self.mrope_positions_np,
                    out_offset=dst_start,
                    mrope_position_delta=req.mrope_position_delta,
                    context_len=num_computed_tokens + prompt_part_len,
                    num_new_tokens=completion_part_len,
                )

                mrope_pos_ptr += completion_part_len

    def _calc_spec_decode_metadata(
        self,
        num_draft_tokens: np.ndarray,
        cu_num_scheduled_tokens: np.ndarray,
    ) -> SpecDecodeMetadata:
        # Inputs:
        # cu_num_scheduled_tokens:  [  4, 104, 107, 207, 209]
        # num_draft_tokens:         [  3,   0,   2,   0,   1]
        # Outputs:
        # cu_num_draft_tokens:      [  3,   3,   5,   5,   6]
        # logits_indices:           [  0,   1,   2,   3, 103, 104, 105, 106,
        #                            206, 207, 208]
        # target_logits_indices:    [  0,   1,   2,   5,   6,   9]
        # bonus_logits_indices:     [  3,   4,   7,   8,  10]

        # Compute the logits indices.
        # [4, 1, 3, 1, 2]
        num_sampled_tokens = num_draft_tokens + 1

        # Step 1. cu_num_sampled_tokens: [4, 5, 8, 9, 11]
        # arange: [0, 1, 2, 3, 0, 0, 1, 2, 0, 0, 1]
        cu_num_sampled_tokens, arange = self._get_cumsum_and_arange(
            num_sampled_tokens, cumsum_dtype=np.int32)
        # Step 2. [0, 0, 0, 0, 103, 104, 104, 104, 206, 207, 207]
        logits_indices = np.repeat(
            cu_num_scheduled_tokens - num_sampled_tokens, num_sampled_tokens)
        # Step 3. [0, 1, 2, 3, 103, 104, 105, 106, 206, 207, 208]
        logits_indices += arange

        # Compute the bonus logits indices.
        bonus_logits_indices = cu_num_sampled_tokens - 1

        # Compute the draft logits indices.
        # cu_num_draft_tokens: [3, 3, 5, 5, 6]
        # arange: [0, 1, 2, 0, 1, 0]
        cu_num_draft_tokens, arange = self._get_cumsum_and_arange(
            num_draft_tokens, cumsum_dtype=np.int32)
        # [0, 0, 0, 5, 5, 9]
        target_logits_indices = np.repeat(
            cu_num_sampled_tokens - num_sampled_tokens, num_draft_tokens)
        # [0, 1, 2, 5, 6, 9]
        target_logits_indices += arange

        # TODO: Optimize the CPU -> GPU copy.
        cu_num_draft_tokens = torch.from_numpy(cu_num_draft_tokens).to(
            self.device, non_blocking=True)
        logits_indices = torch.from_numpy(logits_indices).to(self.device,
                                                             non_blocking=True)
        target_logits_indices = torch.from_numpy(target_logits_indices).to(
            self.device, non_blocking=True)
        bonus_logits_indices = torch.from_numpy(bonus_logits_indices).to(
            self.device, non_blocking=True)

        # Compute the draft token ids.
        # draft_token_indices:      [  1,   2,   3, 105, 106, 208]
        draft_token_ids = self.input_ids[logits_indices]
        draft_token_ids = draft_token_ids[target_logits_indices + 1]

        metadata = SpecDecodeMetadata(
            draft_token_ids=draft_token_ids,
            num_draft_tokens=num_draft_tokens.tolist(),
            cu_num_draft_tokens=cu_num_draft_tokens,
            target_logits_indices=target_logits_indices,
            bonus_logits_indices=bonus_logits_indices,
            logits_indices=logits_indices,
        )
        return metadata

    def _execute_mm_encoder(self, scheduler_output: "SchedulerOutput"):
        scheduled_encoder_inputs = scheduler_output.scheduled_encoder_inputs
        if not scheduled_encoder_inputs:
            return

        # Batch the multi-modal inputs.
        mm_inputs = list[MultiModalKwargs]()
        req_ids_pos = list[tuple[str, int, PlaceholderRange]]()
        for req_id, encoder_input_ids in scheduled_encoder_inputs.items():
            req_state = self.requests[req_id]

            for mm_input_id in encoder_input_ids:
                mm_inputs.append(req_state.mm_inputs[mm_input_id])
                req_ids_pos.append(
                    (req_id, mm_input_id, req_state.mm_positions[mm_input_id]))

        # Batch mm inputs as much as we can: if a request in the batch has
        # multiple modalities or a different modality than the previous one,
        # we process it separately to preserve item order.
        # FIXME(ywang96): This is a hacky way to deal with multiple modalities
        # in the same batch while still being able to benefit from batching
        # multimodal inputs. The proper solution should be reordering the
        # encoder outputs.
        grouped_mm_inputs_list = group_mm_inputs_by_modality(mm_inputs)

        encoder_outputs = []
        for grouped_mm_inputs in grouped_mm_inputs_list:
            batched_mm_inputs = MultiModalKwargs.batch(
                grouped_mm_inputs, pin_memory=self.pin_memory)
            batched_mm_inputs = MultiModalKwargs.as_kwargs(
                batched_mm_inputs,
                device=self.device,
            )

            # Run the encoder.
            # `curr_group_outputs` is either of the following:
            # 1. A tensor of shape (num_items, feature_size, hidden_size)
            # in case feature_size is fixed across all multimodal items.
            # 2. A list or tuple (length: num_items) of tensors, each of shape
            # (feature_size, hidden_size) in case the feature size is dynamic
            # depending on the input multimodal items.
            curr_group_outputs = self.model.get_multimodal_embeddings(
                **batched_mm_inputs)

            sanity_check_mm_encoder_outputs(
                curr_group_outputs,
                expected_num_items=len(grouped_mm_inputs),
            )

            for output in curr_group_outputs:
                encoder_outputs.append(output)

        # Cache the encoder outputs.
        for (req_id, input_id, pos_info), output in zip(
                req_ids_pos,
                encoder_outputs,
        ):
            if req_id not in self.encoder_cache:
                self.encoder_cache[req_id] = {}

            self.encoder_cache[req_id][input_id] = scatter_mm_placeholders(
                output,
                is_embed=pos_info.is_embed,
            )

    def _gather_mm_embeddings(
        self,
        scheduler_output: "SchedulerOutput",
    ) -> list[torch.Tensor]:
        mm_embeds: list[torch.Tensor] = []
        for req_id in self.input_batch.req_ids:
            num_scheduled_tokens = scheduler_output.num_scheduled_tokens[
                req_id]
            req_state = self.requests[req_id]
            num_computed_tokens = req_state.num_computed_tokens
            mm_positions = req_state.mm_positions
            for i, pos_info in enumerate(mm_positions):
                start_pos = pos_info.offset
                num_encoder_tokens = pos_info.length

                # The encoder output is needed if the two ranges overlap:
                # [num_computed_tokens,
                #  num_computed_tokens + num_scheduled_tokens) and
                # [start_pos, start_pos + num_encoder_tokens)
                if start_pos >= num_computed_tokens + num_scheduled_tokens:
                    # The encoder output is not needed in this step.
                    break
                if start_pos + num_encoder_tokens <= num_computed_tokens:
                    # The encoder output is already processed and stored
                    # in the decoder's KV cache.
                    continue

                start_idx = max(num_computed_tokens - start_pos, 0)
                end_idx = min(
                    num_computed_tokens - start_pos + num_scheduled_tokens,
                    num_encoder_tokens)
                assert start_idx < end_idx
                assert req_id in self.encoder_cache
                assert i in self.encoder_cache[req_id]
                encoder_output = self.encoder_cache[req_id][i]

                if (is_embed := pos_info.is_embed) is not None:
                    is_embed = is_embed[start_idx:end_idx]

                mm_embeds_item = gather_mm_placeholders(
                    encoder_output[start_idx:end_idx],
                    is_embed=is_embed,
                )
                mm_embeds.append(mm_embeds_item)
        return mm_embeds

    def get_model(self) -> nn.Module:
        return self.model

    def apply_grammar_bitmask(
        self,
        scheduler_output: "SchedulerOutput",
        logits: torch.Tensor,
    ):
        grammar_bitmask = scheduler_output.grammar_bitmask
        if grammar_bitmask is None:
            return

        # We receive the structured output bitmask from the scheduler,
        # compacted to contain bitmasks only for structured output requests.
        # The order of the requests in the bitmask is not guaranteed to be the
        # same as the order of the requests in the gpu runner's batch. We need
        # to sort the bitmask to match the order of the requests used here.

        # Get the batch indices of the structured output requests.
        # Keep track of the number of speculative tokens scheduled for every
        # request in the batch, as the logit indices are offset by this amount.
        struct_out_req_batch_indices: dict[str, int] = {}
        cumulative_offset = 0
        seq = sorted(self.input_batch.req_id_to_index.items(),
                     key=lambda x: x[1])
        for req_id, batch_index in seq:
            logit_index = batch_index + cumulative_offset
            cumulative_offset += len(
                scheduler_output.scheduled_spec_decode_tokens.get(req_id, []))
            if req_id in scheduler_output.structured_output_request_ids:
                struct_out_req_batch_indices[req_id] = logit_index

        out_indices = []

        # Reorder the bitmask to match the order of the requests in the batch.
        sorted_bitmask = np.zeros_like(grammar_bitmask,
                                       shape=(logits.shape[0],
                                              grammar_bitmask.shape[1]))
        cumulative_index = 0
        seq = sorted(scheduler_output.structured_output_request_ids.items(),
                     key=lambda x: x[1])
        for req_id, _ in seq:
            logit_index = struct_out_req_batch_indices[req_id]
            num_spec_tokens = len(
                scheduler_output.scheduled_spec_decode_tokens.get(req_id, []))
            for i in range(1 + num_spec_tokens):
                sorted_bitmask[logit_index + i] = \
                    grammar_bitmask[cumulative_index + i]
                out_indices.append(logit_index + i)
            cumulative_index += 1 + num_spec_tokens
        grammar_bitmask = sorted_bitmask

        # Serialization of np.ndarray is much more efficient than a tensor,
        # so we receive it in that format.
        grammar_bitmask = torch.from_numpy(grammar_bitmask)

        # Force use of the torch.compile implementation from xgrammar to work
        # around issues with the Triton kernel in concurrent structured output
        # scenarios. See PR #19565 and issues #19493, #18376 for details.
        xgr_torch_compile.apply_token_bitmask_inplace_torch_compile(
            logits,
            grammar_bitmask.to(self.device, non_blocking=True),
            indices=out_indices,
        )

    def sync_and_slice_intermediate_tensors(
            self, num_tokens: int, intermediate_tensors: IntermediateTensors,
            sync_self: bool) -> IntermediateTensors:

        assert self.intermediate_tensors is not None

        tp = self.vllm_config.parallel_config.tensor_parallel_size
        enabled_sp = self.compilation_config.pass_config. \
            enable_sequence_parallelism
        if enabled_sp:
            # When sequence parallelism is enabled, we always pad num_tokens
            # to be a multiple of tensor_parallel_size (tp) earlier
            assert num_tokens % tp == 0
        is_residual_scattered = tp > 1 and enabled_sp \
            and num_tokens % tp == 0

        # When sequence parallelism is enabled, the "residual" tensor is sharded
        # across tensor parallel ranks, so each rank only needs its own slice.
        if sync_self:
            assert intermediate_tensors is not None
            for k, v in intermediate_tensors.items():
                is_scattered = "residual" and is_residual_scattered
                copy_len = num_tokens // tp if is_scattered else \
                    num_tokens
                self.intermediate_tensors[k][:copy_len].copy_(
                    v[:copy_len], non_blocking=True)

        return IntermediateTensors({
            k:
            v[:num_tokens // tp]
            if k == "residual" and is_residual_scattered else v[:num_tokens]
            for k, v in self.intermediate_tensors.items()
        })

    def eplb_step(self,
                  is_dummy: bool = False,
                  is_profile: bool = False) -> None:
        """
        Step for the EPLB (Expert Parallelism Load Balancing) state.
        """
        if not self.parallel_config.enable_eplb:
            return

        assert self.eplb_state is not None
        assert is_mixture_of_experts(self.model)
        self.eplb_state.step(
            self.model,
            is_dummy,
            is_profile,
            log_stats=self.parallel_config.eplb_log_balancedness,
        )

    def get_dp_padding(self,
                       num_tokens: int) -> tuple[int, Optional[torch.Tensor]]:
        dp_size = self.vllm_config.parallel_config.data_parallel_size
        dp_rank = self.vllm_config.parallel_config.data_parallel_rank

        # For DP: Don't pad when setting enforce_eager.
        # This lets us set enforce_eager on the prefiller in a P/D setup and
        # still use CUDA graphs (enabled by this padding) on the decoder.
        #
        # TODO(tms) : There are many cases where padding is enabled for
        # prefills, causing unnecessary and excessive padding of activations.

        if dp_size == 1 or self.vllm_config.model_config.enforce_eager:
            # Early exit.
            return 0, None

        num_tokens_across_dp = DPMetadata.num_tokens_across_dp(
            num_tokens, dp_size, dp_rank)
        max_tokens_across_dp_cpu = torch.max(num_tokens_across_dp).item()
        num_tokens_after_padding = torch.tensor([max_tokens_across_dp_cpu] *
                                                dp_size,
                                                device="cpu",
                                                dtype=torch.int32)
        return max_tokens_across_dp_cpu - num_tokens, num_tokens_after_padding

    def _pool(
        self,
        hidden_states: torch.Tensor,
        num_scheduled_tokens: int,
        num_scheduled_tokens_np: np.ndarray,
        finished_sending: Optional[set[str]],
        finished_recving: Optional[set[str]],
    ) -> ModelRunnerOutput:
        assert self.input_batch.num_reqs ==\
            len(self.input_batch.pooling_params), \
        "Either all or none of the requests in" \
        " a batch must be pooling request"

        extracted_hidden_states = list(
            torch.split(hidden_states[:num_scheduled_tokens],
                        num_scheduled_tokens_np.tolist()))

        pooling_metadata = self.input_batch.pooling_metadata

        raw_pooler_output = self.model.pooler(
            hidden_states=extracted_hidden_states,
            pooling_metadata=pooling_metadata)

        pooler_output: list[Optional[torch.Tensor]] = []
        seq_lens = self.seq_lens[:self.input_batch.num_reqs]
        for raw_output, seq_len, prompt_len in zip(
                raw_pooler_output, seq_lens, pooling_metadata.prompt_lens):

            if seq_len == prompt_len:
                pooler_output.append(raw_output.data.cpu())
            else:
                pooler_output.append(None)

        return ModelRunnerOutput(
            req_ids=self.input_batch.req_ids,
            req_id_to_index=self.input_batch.req_id_to_index,
            sampled_token_ids=[],
            spec_token_ids=None,
            logprobs=None,
            prompt_logprobs_dict={},
            pooler_output=pooler_output,
            finished_sending=finished_sending,
            finished_recving=finished_recving,
        )

    @torch.inference_mode()
    def execute_model(
        self,
        scheduler_output: "SchedulerOutput",
        intermediate_tensors: Optional[IntermediateTensors] = None,
    ) -> Union[ModelRunnerOutput, IntermediateTensors]:

        self._update_states(scheduler_output)
        if not scheduler_output.total_num_scheduled_tokens:
            if not has_kv_transfer_group():
                # Return empty ModelRunnerOutput if there's no work to do.
                return EMPTY_MODEL_RUNNER_OUTPUT

            return self.kv_connector_no_forward(scheduler_output)

        # Prepare the decoder inputs.
        (attn_metadata, attention_cuda_graphs, logits_indices,
         spec_decode_metadata,
         num_scheduled_tokens_np) = (self._prepare_inputs(scheduler_output))
        num_scheduled_tokens = scheduler_output.total_num_scheduled_tokens
        if (self.use_cuda_graph
                and num_scheduled_tokens <= self.cudagraph_batch_sizes[-1]):
            # Use piecewise CUDA graphs.
            # Add padding to the batch size.
            num_input_tokens = self.vllm_config.pad_for_cudagraph(
                num_scheduled_tokens)
        else:
            # Eager mode.
            # Pad tokens to multiple of tensor_parallel_size when
            # enabled collective fusion for SP
            tp_size = self.vllm_config.parallel_config.tensor_parallel_size
            if self.compilation_config.pass_config. \
                enable_sequence_parallelism and tp_size > 1:
                from vllm.utils import round_up
                num_input_tokens = round_up(num_scheduled_tokens, tp_size)
            else:
                num_input_tokens = num_scheduled_tokens

        # Padding for DP
        num_pad, num_tokens_across_dp = self.get_dp_padding(num_input_tokens)
        num_input_tokens += num_pad

        # _prepare_inputs may reorder the batch, so we must gather multi
        # modal outputs after that to ensure the correct order
        if self.is_multimodal_model:
            # Run the multimodal encoder if any.
            self._execute_mm_encoder(scheduler_output)
            mm_embeds = self._gather_mm_embeddings(scheduler_output)
        else:
            mm_embeds = []

        if self.is_multimodal_model and get_pp_group().is_first_rank:
            # NOTE(woosuk): To unify token ids and soft tokens (vision
            # embeddings), we always use embeddings (rather than token ids)
            # as input to the multimodal model, even when the input is text.
            input_ids = self.input_ids[:num_scheduled_tokens]
            if mm_embeds:
                inputs_embeds = self.model.get_input_embeddings(
                    input_ids, mm_embeds)
            else:
                inputs_embeds = self.model.get_input_embeddings(input_ids)
            # TODO(woosuk): Avoid the copy. Optimize.
            self.inputs_embeds[:num_scheduled_tokens].copy_(inputs_embeds)
            inputs_embeds = self.inputs_embeds[:num_input_tokens]
            input_ids = None
        else:
            # For text-only models, we use token ids as input.
            # While it is possible to use embeddings as input just like the
            # multimodal models, it is not desirable for performance since
            # then the embedding layer is not included in the CUDA graph.
            input_ids = self.input_ids[:num_input_tokens]
            inputs_embeds = None
        if self.uses_mrope:
            positions = self.mrope_positions[:, :num_input_tokens]
        else:
            positions = self.positions[:num_input_tokens]

        if get_pp_group().is_first_rank:
            intermediate_tensors = None
        else:
            intermediate_tensors = self.sync_and_slice_intermediate_tensors(
                num_input_tokens, intermediate_tensors, True)

        # Some attention backends only support CUDA Graphs in pure decode.
        # If attention doesn't support CUDA Graphs for this batch, we skip them,
        # and turn back to the piecewise CUDA graphs. Or if full_cuda_graph is
        # False, we always turn to the piecewise CUDA graphs.
        skip_attention_cuda_graphs = not attention_cuda_graphs \
                if self.full_cuda_graph else True
        # Note: When skip_attention_cuda_graphs is always False and
        # compilition_config.separate_attention_routine is True, as in FA2,
        # this flag helps to determine the correct routine for the full
        # cudagraph.
        is_pure_decoding = num_scheduled_tokens == self.input_batch.num_reqs

        # Run the model.
        # Use persistent buffers for CUDA graphs.
        with set_forward_context(
                attn_metadata,
                self.vllm_config,
                num_tokens=num_input_tokens,
                num_tokens_across_dp=num_tokens_across_dp,
                skip_attention_cuda_graphs=skip_attention_cuda_graphs,
                is_pure_decoding=is_pure_decoding,
        ):
            self.maybe_setup_kv_connector(scheduler_output)

            model_output = self.model(
                input_ids=input_ids,
                positions=positions,
                intermediate_tensors=intermediate_tensors,
                inputs_embeds=inputs_embeds,
            )

            self.maybe_wait_for_kv_save()
            finished_sending, finished_recving = (
                self.get_finished_kv_transfers(scheduler_output))

        if self.use_aux_hidden_state_outputs:
            hidden_states, aux_hidden_states = model_output
        else:
            hidden_states = model_output
        # Broadcast PP output for external_launcher (torchrun)
        # to make sure we are synced across pp ranks
        # TODO: Support overlapping mirco-batches
        # https://github.com/vllm-project/vllm/issues/18019
        broadcast_pp_output = \
            self.parallel_config.distributed_executor_backend \
            == "external_launcher" and len(get_pp_group().ranks) > 0
        if not get_pp_group().is_last_rank:
            # For mid-pipeline stages, return the hidden states.
            if not broadcast_pp_output:
                return hidden_states
            assert isinstance(hidden_states, IntermediateTensors)
            get_pp_group().send_tensor_dict(hidden_states.tensors,
                                            all_gather_group=get_tp_group())
            logits = None
        else:
            if self.input_batch.pooling_params:
                return self._pool(hidden_states, num_scheduled_tokens,
                                  num_scheduled_tokens_np, finished_sending,
                                  finished_recving)

            sample_hidden_states = hidden_states[logits_indices]
            logits = self.model.compute_logits(sample_hidden_states, None)
        if broadcast_pp_output:
            model_output_broadcast_data = {
                "logits": logits.contiguous(),
            } if logits is not None else {}
            model_output_broadcast_data = get_pp_group().broadcast_tensor_dict(
                model_output_broadcast_data, src=len(get_pp_group().ranks) - 1)
            assert model_output_broadcast_data is not None
            logits = model_output_broadcast_data["logits"]

        # Apply structured output bitmasks if present
        if scheduler_output.grammar_bitmask is not None:
            self.apply_grammar_bitmask(scheduler_output, logits)

        # Sample the next token and get logprobs if needed.
        sampling_metadata = self.input_batch.sampling_metadata
        if spec_decode_metadata is None:
            sampler_output = self.sampler(
                logits=logits,
                sampling_metadata=sampling_metadata,
            )
        else:
            # When indexing with a tensor (bonus_logits_indices), PyTorch
            # creates a new tensor with separate storage from the original
            # logits tensor. This means any in-place operations on bonus_logits
            # won't affect the original logits tensor.
            assert logits is not None
            bonus_logits = logits[spec_decode_metadata.bonus_logits_indices]
            sampler_output = self.sampler(
                logits=bonus_logits,
                sampling_metadata=sampling_metadata,
            )
            bonus_token_ids = sampler_output.sampled_token_ids

            # Just like `bonus_logits`, `target_logits` is a new tensor with
            # separate storage from the original `logits` tensor. Therefore,
            # it is safe to update `target_logits` in place.
            target_logits = logits[spec_decode_metadata.target_logits_indices]
            output_token_ids = self.rejection_sampler(
                spec_decode_metadata,
                None,  # draft_probs
                target_logits,
                bonus_token_ids,
                sampling_metadata,
            )
            sampler_output.sampled_token_ids = output_token_ids

        num_nans_in_logits = {}
        if envs.VLLM_COMPUTE_NANS_IN_LOGITS:
            num_nans_in_logits = self._get_nans_in_logits(logits)

        # TODO(woosuk): The following loop can be slow since it iterates over
        # the requests one by one. Optimize.
        discard_sampled_tokens_req_indices = []
        for i, req_id in enumerate(self.input_batch.req_ids):
            req_state = self.requests[req_id]
            seq_len = (req_state.num_computed_tokens +
                       scheduler_output.num_scheduled_tokens[req_id])
            if seq_len < req_state.num_tokens:
                # Ignore the sampled token for partial prefills.
                # Rewind the generator state as if the token was not sampled.
                # This relies on cuda-specific torch-internal impl details
                generator = self.input_batch.generators.get(i)
                if generator is not None:
                    generator.set_offset(generator.get_offset() - 4)
                # Record the index of the request that should not be sampled,
                # so that we could clear the sampled tokens before returning.
                discard_sampled_tokens_req_indices.append(i)

        # NOTE: GPU -> CPU Sync happens here.
        # Move as many CPU operations as possible before this sync point.
        logprobs_tensors = sampler_output.logprobs_tensors
        logprobs_lists = logprobs_tensors.tolists() \
            if logprobs_tensors is not None else None

        # Compute prompt logprobs if needed.
        prompt_logprobs_dict = self._get_prompt_logprobs_dict(
            hidden_states[:num_scheduled_tokens],
            scheduler_output,
        )

        # Get the valid generated tokens.
        sampled_token_ids = sampler_output.sampled_token_ids
        max_gen_len = sampled_token_ids.shape[-1]
        if max_gen_len == 1:
            # No spec decode tokens.
            valid_sampled_token_ids = sampled_token_ids.tolist()
        else:
            # Includes spec decode tokens.
            valid_sampled_token_ids = self.rejection_sampler.parse_output(
                sampled_token_ids,
                self.input_batch.vocab_size,
            )
        # Mask out the sampled tokens that should not be sampled.
        for i in discard_sampled_tokens_req_indices:
            valid_sampled_token_ids[i].clear()

        if not self.speculative_config:
            # Speculative decoding is not enabled.
            spec_token_ids = None
        elif self.speculative_config.method == "ngram":
            assert isinstance(self.drafter, NgramProposer)
            spec_token_ids = self.generate_draft_token_ids(
                valid_sampled_token_ids, sampling_metadata)
        elif self.speculative_config.method == "medusa":
            assert isinstance(self.drafter, MedusaProposer)
            if max_gen_len == 1:
                hidden_states = sample_hidden_states
            else:
                indices = []
                offset = 0
                for num_draft, tokens in zip(
                        spec_decode_metadata.num_draft_tokens,
                        valid_sampled_token_ids):
                    indices.append(offset + len(tokens) - 1)
                    offset += num_draft + 1

                indices = torch.tensor(indices,
                                       device=sample_hidden_states.device)
                hidden_states = sample_hidden_states[indices]

            spec_token_ids = self.drafter.propose(
                target_hidden_states=hidden_states,
                sampling_metadata=sampling_metadata,
            )
        elif self.speculative_config.use_eagle():
            assert isinstance(self.drafter, EagleProposer)
            # TODO(woosuk): Refactor the loop.
            next_token_ids: list[int] = []
            for i, token_ids in enumerate(valid_sampled_token_ids):
                if token_ids:
                    # Common case.
                    next_token_id = token_ids[-1]
                else:
                    # Partial prefill (rare case).
                    # Get the next token id from the request state.
                    req_id = self.input_batch.req_ids[i]
                    req_state = self.requests[req_id]
                    seq_len = (req_state.num_computed_tokens +
                               scheduler_output.num_scheduled_tokens[req_id])
                    next_token_id = req_state.get_token_id(seq_len)
                next_token_ids.append(next_token_id)
            next_token_ids = torch.tensor(next_token_ids,
                                          dtype=torch.int32,
                                          device=self.device)
            # At this moment, we assume all eagle layers belong to the same KV
            # cache group, thus using the same attention metadata.
            eagle_attn_metadata = attn_metadata[
                self.drafter.attn_layer_names[0]]

            # NOTE: deepseek_mtp uses MLA which does not have `block_table`
            if hasattr(eagle_attn_metadata, "block_table"):
                block_table = eagle_attn_metadata.block_table
            else:
                block_table = None

            if spec_decode_metadata is None:
                # input_ids can be None for multimodal models.
                target_token_ids = self.input_ids[:num_scheduled_tokens]
                target_positions = positions[:num_scheduled_tokens]
                if self.use_aux_hidden_state_outputs:
                    target_hidden_states = torch.cat(
                        [h[:num_scheduled_tokens] for h in aux_hidden_states],
                        dim=-1)
                else:
                    target_hidden_states = hidden_states[:num_scheduled_tokens]
                target_slot_mapping = eagle_attn_metadata.slot_mapping
                cu_num_tokens = eagle_attn_metadata.query_start_loc
            else:
                # TODO(woosuk): Refactor this.
                num_draft_tokens = spec_decode_metadata.num_draft_tokens
                num_rejected_tokens = [
                    n + 1 - len(valid_sampled_token_ids[i]) if n > 0 else 0
                    for i, n in enumerate(num_draft_tokens)
                ]
                num_rejected_tokens_tensor = async_tensor_h2d(
                    num_rejected_tokens,
                    dtype=torch.int32,
                    target_device=self.device,
                    pin_memory=True)
                num_tokens = num_scheduled_tokens - sum(num_rejected_tokens)
                cu_num_tokens, token_indices = self.drafter.prepare_inputs(
                    eagle_attn_metadata.query_start_loc,
                    num_rejected_tokens_tensor,
                    num_tokens,
                )
                target_token_ids = self.input_ids[token_indices]
                target_positions = positions[token_indices]
                if self.use_aux_hidden_state_outputs:
                    target_hidden_states = torch.cat(
                        [h[token_indices] for h in aux_hidden_states], dim=-1)
                else:
                    target_hidden_states = hidden_states[token_indices]
                target_slot_mapping = eagle_attn_metadata.slot_mapping[
                    token_indices]
            draft_token_ids = self.drafter.propose(
                target_token_ids=target_token_ids,
                target_positions=target_positions,
                target_hidden_states=target_hidden_states,
                target_slot_mapping=target_slot_mapping,
                next_token_ids=next_token_ids,
                cu_num_tokens=cu_num_tokens,
                block_table=block_table,
                sampling_metadata=sampling_metadata,
            )
            spec_token_ids = draft_token_ids.tolist()

        # Clear KVConnector state after all KVs are generated.
        if has_kv_transfer_group():
            get_kv_transfer_group().clear_connector_metadata()

        self.eplb_step()

        return ModelRunnerOutput(
            req_ids=self.input_batch.req_ids,
            req_id_to_index=self.input_batch.req_id_to_index,
            sampled_token_ids=valid_sampled_token_ids,
            spec_token_ids=spec_token_ids,
            logprobs=logprobs_lists,
            prompt_logprobs_dict=prompt_logprobs_dict,
            pooler_output=[],
            finished_sending=finished_sending,
            finished_recving=finished_recving,
            num_nans_in_logits=num_nans_in_logits,
        )

    def kv_connector_no_forward(
            self, scheduler_output: "SchedulerOutput") -> ModelRunnerOutput:
        # KV send/recv even if no work to do.
        with set_forward_context(None, self.vllm_config):
            self.maybe_setup_kv_connector(scheduler_output)
            finished_sending, finished_recving = (
                self.get_finished_kv_transfers(scheduler_output))

        if not finished_sending and not finished_recving:
            return EMPTY_MODEL_RUNNER_OUTPUT

        output = copy.copy(EMPTY_MODEL_RUNNER_OUTPUT)
        output.finished_sending = finished_sending
        output.finished_recving = finished_recving
        return output

    @staticmethod
    def maybe_setup_kv_connector(scheduler_output: "SchedulerOutput"):
        # Update KVConnector with the KVConnector metadata forward().
        if has_kv_transfer_group():
            kv_connector = get_kv_transfer_group()
            assert isinstance(kv_connector, KVConnectorBase_V1)
            assert scheduler_output.kv_connector_metadata is not None
            kv_connector.bind_connector_metadata(
                scheduler_output.kv_connector_metadata)

            # Background KV cache transfers happen here.
            # These transfers are designed to be async and the requests
            # involved may be disjoint from the running requests.
            # Do this here to save a collective_rpc.
            kv_connector.start_load_kv(get_forward_context())

    @staticmethod
    def maybe_wait_for_kv_save() -> None:
        if has_kv_transfer_group():
            get_kv_transfer_group().wait_for_save()

    @staticmethod
    def get_finished_kv_transfers(
        scheduler_output: "SchedulerOutput",
    ) -> tuple[Optional[set[str]], Optional[set[str]]]:
        if has_kv_transfer_group():
            return get_kv_transfer_group().get_finished(
                scheduler_output.finished_req_ids)
        return None, None

    def generate_draft_token_ids(
        self,
        sampled_token_ids: list[list[int]],
        sampling_metadata: SamplingMetadata,
    ) -> list[list[int]]:
        # TODO(woosuk): Optimize.
        draft_token_ids: list[list[int]] = []
        for i, sampled_ids in enumerate(sampled_token_ids):
            num_sampled_ids = len(sampled_ids)
            if not num_sampled_ids:
                # Skip speculative decoding.
                draft_token_ids.append([])
                continue

            # Skip requests that require sampling parameters that are not
            # supported with speculative decoding.
            req_id = self.input_batch.req_ids[i]
            if not is_spec_decode_supported(req_id, self.input_batch):
                draft_token_ids.append([])
                continue

            # Add sampled_token_ids to token_ids_cpu.
            start_idx = self.input_batch.num_tokens_no_spec[i]
            end_idx = start_idx + num_sampled_ids
            if end_idx >= self.max_model_len:
                # Skip requests that have already reached the max model length.
                draft_token_ids.append([])
                continue

            self.input_batch.token_ids_cpu[i, start_idx:end_idx] = sampled_ids
            drafter_output = self.drafter.propose(
                self.input_batch.token_ids_cpu[i, :end_idx])
            if drafter_output is None or len(drafter_output) == 0:
                draft_token_ids.append([])
            else:
                draft_token_ids.append(drafter_output.tolist())
        return draft_token_ids

    def load_model(self) -> None:
        logger.info("Starting to load model %s...", self.model_config.model)
        with DeviceMemoryProfiler() as m:  # noqa: SIM117
            time_before_load = time.perf_counter()
            model_loader = get_model_loader(self.load_config)
            if not hasattr(self, "model"):
                logger.info("Loading model from scratch...")
                self.model = model_loader.load_model(
                    vllm_config=self.vllm_config,
                    model_config=self.model_config)
            else:
                logger.info(
                    "Model was already initialized. Loading weights inplace..."
                )
                model_loader.load_weights(self.model,
                                          model_config=self.model_config)
            if has_step_pooler(self.model):
                self.input_batch.logits_processing_needs_token_ids = True
            if self.lora_config:
                self.model = self.load_lora_model(self.model,
                                                  self.model_config,
                                                  self.scheduler_config,
                                                  self.lora_config,
                                                  self.device)
            if hasattr(self, "drafter"):
                logger.info("Loading drafter model...")
                self.drafter.load_model(self.model)
            if self.use_aux_hidden_state_outputs:
                self.model.set_aux_hidden_state_layers(
                    self.model.get_eagle3_aux_hidden_state_layers())
            time_after_load = time.perf_counter()
        self.model_memory_usage = m.consumed_memory
        logger.info("Model loading took %.4f GiB and %.6f seconds",
                    self.model_memory_usage / GiB_bytes,
                    time_after_load - time_before_load)
        prepare_communication_buffer_for_model(self.model)

        if is_mixture_of_experts(
                self.model) and self.parallel_config.enable_eplb:
            logger.info("EPLB is enabled for model %s.",
                        self.model_config.model)
            self.eplb_state = EplbState.build(
                self.model,
                self.device,
                self.parallel_config,
            )

    def save_tensorized_model(
        self,
        tensorizer_config: "TensorizerConfig",
    ) -> None:
        TensorizerLoader.save_model(
            self.model,
            tensorizer_config=tensorizer_config,
        )

    def _get_prompt_logprobs_dict(
        self,
        hidden_states: torch.Tensor,
        scheduler_output: "SchedulerOutput",
    ) -> dict[str, Optional[LogprobsTensors]]:
        num_prompt_logprobs_dict = self.input_batch.num_prompt_logprobs
        if not num_prompt_logprobs_dict:
            return {}

        in_progress_dict = self.input_batch.in_progress_prompt_logprobs_cpu
        prompt_logprobs_dict: dict[str, Optional[LogprobsTensors]] = {}

        # Since prompt logprobs are a rare feature, prioritize simple,
        # maintainable loop over optimal performance.
        completed_prefill_reqs = []
        for req_id, num_prompt_logprobs in num_prompt_logprobs_dict.items():

            num_tokens = scheduler_output.num_scheduled_tokens[req_id]

            # Get metadata for this request.
            request = self.requests[req_id]
            num_prompt_tokens = len(request.prompt_token_ids)
            prompt_token_ids = torch.tensor(request.prompt_token_ids).to(
                self.device, non_blocking=True)

            # Set up target LogprobsTensors object.
            logprobs_tensors = in_progress_dict.get(req_id)
            if not logprobs_tensors:
                # Create empty logprobs CPU tensors for the entire prompt.
                # If chunked, we'll copy in slice by slice.
                logprobs_tensors = LogprobsTensors.empty_cpu(
                    num_prompt_tokens - 1, num_prompt_logprobs + 1)
                in_progress_dict[req_id] = logprobs_tensors

            # Determine number of logits to retrieve.
            start_idx = request.num_computed_tokens
            start_tok = start_idx + 1
            num_remaining_tokens = num_prompt_tokens - start_tok
            if num_tokens <= num_remaining_tokens:
                # This is a chunk, more tokens remain.
                # In the == case, there are no more prompt logprobs to produce
                # but we want to defer returning them to the next step where we
                # have new generated tokens to return.
                num_logits = num_tokens
            else:
                # This is the last chunk of prompt tokens to return.
                num_logits = num_remaining_tokens
                completed_prefill_reqs.append(req_id)
                prompt_logprobs_dict[req_id] = logprobs_tensors

            if num_logits <= 0:
                # This can happen for the final chunk if we prefilled exactly
                # (num_prompt_tokens - 1) tokens for this request in the prior
                # step. There are no more prompt logprobs to produce.
                continue

            # Get the logits corresponding to this req's prompt tokens.
            # If this is a partial request (i.e. chunked prefill),
            # then there is prompt logprob generated for each index.
            req_idx = self.input_batch.req_id_to_index[req_id]
            offset = self.query_start_loc_np[req_idx].item()
            prompt_hidden_states = hidden_states[offset:offset + num_logits]
            logits = self.model.compute_logits(prompt_hidden_states, None)

            # Get the "target" tokens for each index. For prompt at index i,
            # the token at prompt index i+1 is the "sampled" token we want
            # to gather the logprob for.
            tgt_token_ids = prompt_token_ids[start_tok:start_tok + num_logits]

            # Compute prompt logprobs.
            logprobs = self.sampler.compute_logprobs(logits)
            token_ids, logprobs, ranks = self.sampler.gather_logprobs(
                logprobs, num_prompt_logprobs, tgt_token_ids)

            # Transfer GPU->CPU async.
            chunk_slice = slice(start_idx, start_idx + num_logits)
            logprobs_tensors.logprob_token_ids[chunk_slice].copy_(
                token_ids, non_blocking=True)
            logprobs_tensors.logprobs[chunk_slice].copy_(logprobs,
                                                         non_blocking=True)
            logprobs_tensors.selected_token_ranks[chunk_slice].copy_(
                ranks, non_blocking=True)

        # Remove requests that have completed prefill from the batch
        # num_prompt_logprobs_dict.
        for req_id in completed_prefill_reqs:
            del num_prompt_logprobs_dict[req_id]
            del in_progress_dict[req_id]

        # Must synchronize the non-blocking GPU->CPU transfers.
        if prompt_logprobs_dict:
            self._sync_device()

        return prompt_logprobs_dict

    def _get_nans_in_logits(
        self,
        logits: Optional[torch.Tensor],
    ) -> dict[str, int]:
        try:
            if logits is None:
                return {req_id: 0 for req_id in self.input_batch.req_ids}

            num_nans_in_logits = {}
            num_nans_for_index = logits.isnan().sum(dim=-1).cpu().numpy()
            for req_id in self.input_batch.req_ids:
                req_index = self.input_batch.req_id_to_index[req_id]
                num_nans_in_logits[req_id] = (
                    int(num_nans_for_index[req_index])
                    if num_nans_for_index is not None
                    and req_index < logits.shape[0] else 0)
            return num_nans_in_logits
        except IndexError:
            return {}

    @contextmanager
    def maybe_randomize_inputs(self, input_ids: torch.Tensor):
        """
        Randomize input_ids if VLLM_RANDOMIZE_DP_DUMMY_INPUTS is set.
        This is to help balance expert-selection
         - during profile_run
         - during DP rank dummy run 
        """
        dp_size = self.vllm_config.parallel_config.data_parallel_size
        randomize_inputs = envs.VLLM_RANDOMIZE_DP_DUMMY_INPUTS and dp_size > 1
        if not randomize_inputs:
            yield
        else:
            import functools

            @functools.cache
            def rand_input_ids() -> torch.Tensor:
                return torch.randint_like(
                    self.input_ids,
                    low=0,
                    high=self.model_config.get_vocab_size(),
                    dtype=input_ids.dtype)

            logger.debug("Randomizing dummy data for DP Rank")
            input_ids.copy_(rand_input_ids()[:input_ids.size(0)],
                            non_blocking=True)
            yield
            input_ids.fill_(0)

    @torch.inference_mode()
    def _dummy_run(
        self,
        num_tokens: int,
<<<<<<< HEAD
        capture_attn_cudagraph: Union[bool, Literal["auto"]] = False,
        is_pure_decoding: bool = False,
=======
        capture_attn_cudagraph: bool = False,
        skip_eplb: bool = False,
        is_profile: bool = False,
>>>>>>> c6c98305
    ) -> tuple[torch.Tensor, torch.Tensor]:

        # Padding for DP
        num_pad, num_tokens_across_dp = self.get_dp_padding(num_tokens)
        num_tokens += num_pad

        # Set num_scheduled_tokens based on num_tokens and max_num_seqs
        # for dummy run with LoRA so that the num_reqs collectively
        # has num_tokens in total.
        assert num_tokens <= self.scheduler_config.max_num_batched_tokens
        max_num_reqs = self.scheduler_config.max_num_seqs
        num_reqs = min(num_tokens, max_num_reqs)
        min_tokens_per_req = num_tokens // num_reqs
        num_scheduled_tokens_list = [min_tokens_per_req] * num_reqs
        num_scheduled_tokens_list[-1] += num_tokens % num_reqs
        assert sum(num_scheduled_tokens_list) == num_tokens
        assert len(num_scheduled_tokens_list) == num_reqs
        num_scheduled_tokens = np.array(num_scheduled_tokens_list,
                                        dtype=np.int32)

        # [Bugfix] This lets FA2 to correctly activate the optimized routine
        # for pure decoding, i.e., Flashdecoding + an optimization for GQA/MQA.
        max_query_len = 1 if is_pure_decoding else num_tokens

        attn_metadata: Optional[dict[str, Any]] = None
        skip_attention_cuda_graphs = True
        if capture_attn_cudagraph:
            # Note: At this step, `capture_attn_cudagraph` should be True or
            # "auto", but we always treat it as "auto". i.e., always let the
            # attention backends to determine whether to capture the attention
            # or not.
            attn_metadata = {}

            query_start_loc = self.query_start_loc[:num_reqs + 1]
            # Make sure max_model_len is used at the graph capture time.
            self.seq_lens_np[:num_reqs] = self.max_model_len
            self.seq_lens_np[num_reqs:] = 0
            self.seq_lens[:num_reqs].copy_(self.seq_lens_cpu[:num_reqs],
                                           non_blocking=True)
            seq_lens = self.seq_lens[:num_reqs]

            common_attn_metadata = CommonAttentionMetadata(
                query_start_loc=query_start_loc,
                seq_lens=seq_lens,
                num_reqs=num_reqs,
                num_actual_tokens=num_tokens,
                max_query_len=max_query_len,
            )
            # If all attention backends can run in a cudagraph, we use a full
            # cudagraph for attention. Otherwise, back to piecewise cudagraphs.
            attention_cuda_graphs = all(
                b.can_run_in_cudagraph(common_attn_metadata)
                for b in self.attn_metadata_builders)
            skip_attention_cuda_graphs = not attention_cuda_graphs \
                if self.full_cuda_graph else True

            if not skip_attention_cuda_graphs:
                for kv_cache_group_id, kv_cache_group_spec in enumerate(
                        self.kv_cache_config.kv_cache_groups):

                    attn_metadata_i = self.attn_metadata_builders[
                        kv_cache_group_id].build_for_cudagraph_capture(
                            common_attn_metadata)
                    for layer_name in kv_cache_group_spec.layer_names:
                        attn_metadata[layer_name] = attn_metadata_i
            else:
                attn_metadata = None  # reset to None other than empty dict

        with self.maybe_dummy_run_with_lora(self.lora_config,
                                            num_scheduled_tokens):
            model = self.model
            if self.is_multimodal_model:
                input_ids = None
                inputs_embeds = self.inputs_embeds[:num_tokens]
            else:
                input_ids = self.input_ids[:num_tokens]
                inputs_embeds = None
            if self.uses_mrope:
                positions = self.mrope_positions[:, :num_tokens]
            else:
                positions = self.positions[:num_tokens]

            if get_pp_group().is_first_rank:
                intermediate_tensors = None
            else:
                if self.intermediate_tensors is None:
                    self.intermediate_tensors = (
                        self.model.make_empty_intermediate_tensors(
                            batch_size=self.max_num_tokens,
                            dtype=self.model_config.dtype,
                            device=self.device))

                intermediate_tensors = self.sync_and_slice_intermediate_tensors(
                    num_tokens, None, False)

            with self.maybe_randomize_inputs(input_ids), set_forward_context(
                    attn_metadata,
                    self.vllm_config,
                    num_tokens=num_tokens,
                    num_tokens_across_dp=num_tokens_across_dp,
                    skip_attention_cuda_graphs=skip_attention_cuda_graphs,
                    is_pure_decoding=is_pure_decoding):
                outputs = model(
                    input_ids=input_ids,
                    positions=positions,
                    intermediate_tensors=intermediate_tensors,
                    inputs_embeds=inputs_embeds,
                )
            if self.use_aux_hidden_state_outputs:
                hidden_states, _ = outputs
            else:
                hidden_states = outputs

            if self.speculative_config and self.speculative_config.use_eagle():
                assert isinstance(self.drafter, EagleProposer)
                self.drafter.dummy_run(num_tokens)

        # This is necessary to avoid blocking DP.
        # For dummy runs, we typically skip EPLB since we don't have any real
        # requests to process.
        # However, in DP settings, there may be cases when some DP ranks do
        # not have any requests to process, so they're executing dummy batches.
        # In such cases, we still have to trigger EPLB to make sure
        # ranks execute the rearrangement in synchronization.
        if not skip_eplb:
            self.eplb_step(is_dummy=True, is_profile=is_profile)

        logit_indices = np.cumsum(num_scheduled_tokens) - 1
        return hidden_states, hidden_states[logit_indices]

    @torch.inference_mode()
    def _dummy_sampler_run(
        self,
        hidden_states: torch.Tensor,
    ) -> torch.Tensor:
        # The dummy hidden states may contain special values,
        # like `inf` or `nan`.
        # To avoid breaking the sampler, we use a random tensor here instead.
        hidden_states = torch.rand_like(hidden_states)

        logits = self.model.compute_logits(hidden_states, None)
        num_reqs = logits.size(0)

        dummy_tensors = lambda v: torch.full(
            (num_reqs, ), v, device=self.device)

        dummy_metadata = SamplingMetadata(
            temperature=dummy_tensors(0.5),
            all_greedy=False,
            all_random=False,
            top_p=dummy_tensors(0.9),
            top_k=dummy_tensors(logits.size(1) - 1),
            min_p=None,
            generators={},
            max_num_logprobs=None,
            no_penalties=True,
            prompt_token_ids=None,
            frequency_penalties=dummy_tensors(0.1),
            presence_penalties=dummy_tensors(0.1),
            repetition_penalties=dummy_tensors(0.1),
            output_token_ids=[[] for _ in range(num_reqs)],
            min_tokens={},
            logit_bias=[None for _ in range(num_reqs)],
            allowed_token_ids_mask=None,
            bad_words_token_ids={},
        )
        try:
            sampler_output = self.sampler(logits=logits,
                                          sampling_metadata=dummy_metadata)
        except RuntimeError as e:
            if 'out of memory' in str(e):
                raise RuntimeError(
                    "CUDA out of memory occurred when warming up sampler with "
                    f"{num_reqs} dummy requests. Please try lowering "
                    "`max_num_seqs` or `gpu_memory_utilization` when "
                    "initializing the engine.") from e
            else:
                raise e
        if self.speculative_config:
            draft_token_ids = [[0] for _ in range(num_reqs)]
            dummy_spec_decode_metadata = SpecDecodeMetadata.make_dummy(
                draft_token_ids, self.device)

            num_tokens = sum(len(ids) for ids in draft_token_ids)
            # draft_probs = torch.randn(
            #     num_tokens, logits.shape[-1], device=self.device,
            #     dtype=logits.dtype)
            draft_probs = None
            target_logits = torch.randn(num_tokens,
                                        logits.shape[-1],
                                        device=self.device,
                                        dtype=logits.dtype)
            # NOTE(woosuk): Here, we should use int32 because the sampler uses
            # int32 for bonus_token_ids. If the dtype mismatches, re-compilation
            # will occur at runtime.
            bonus_token_ids = torch.zeros(num_reqs,
                                          device=self.device,
                                          dtype=torch.int32)
            self.rejection_sampler(
                dummy_spec_decode_metadata,
                draft_probs,
                target_logits,
                bonus_token_ids,
                dummy_metadata,
            )
        return sampler_output

    @torch.inference_mode()
    def _dummy_pooler_run(
        self,
        hidden_states: torch.Tensor,
    ) -> torch.Tensor:

        num_tokens = hidden_states.shape[0]
        max_num_reqs = self.scheduler_config.max_num_seqs
        num_reqs = min(num_tokens, max_num_reqs)
        min_tokens_per_req = num_tokens // num_reqs
        num_scheduled_tokens_list = [min_tokens_per_req] * num_reqs
        num_scheduled_tokens_list[-1] += num_tokens % num_reqs
        assert sum(num_scheduled_tokens_list) == num_tokens
        assert len(num_scheduled_tokens_list) == num_reqs

        hidden_states_list = list(
            torch.split(hidden_states, num_scheduled_tokens_list))

        req_num_tokens = num_tokens // num_reqs

        dummy_metadata = PoolingMetadata(
            prompt_lens=torch.tensor([h.shape[0] for h in hidden_states_list],
                                     device=self.device),
            prompt_token_ids=torch.zeros((num_reqs, req_num_tokens),
                                         dtype=torch.int32,
                                         device=self.device),
            pooling_params=[PoolingParams()] * num_reqs)

        try:
            pooler_output = self.model.pooler(hidden_states=hidden_states_list,
                                              pooling_metadata=dummy_metadata)
        except RuntimeError as e:
            if 'out of memory' in str(e):
                raise RuntimeError(
                    "CUDA out of memory occurred when warming up pooler with "
                    f"{num_reqs} dummy requests. Please try lowering "
                    "`max_num_seqs` or `gpu_memory_utilization` when "
                    "initializing the engine.") from e
            else:
                raise e
        return pooler_output

    def profile_run(self) -> None:
        # Profile with multimodal encoder & encoder cache.
        # TODO: handle encoder-decoder models once we support them.
        if (self.is_multimodal_model and self.max_num_encoder_input_tokens > 0
                and self.encoder_cache_size > 0):

            # NOTE: Currently model is profiled with a single non-text
            # modality with the max possible input tokens even when
            # it supports multiple.
            max_tokens_by_modality_dict = self.mm_registry \
                .get_max_tokens_per_item_by_nonzero_modality(self.model_config)
            dummy_data_modality, max_tokens_per_mm_item = max(
                max_tokens_by_modality_dict.items(), key=lambda item: item[1])

            # Check how many items of this modality can be supported by
            # the encoder budget.
            encoder_budget = min(self.max_num_encoder_input_tokens,
                                 self.encoder_cache_size)

            max_num_mm_items_encoder_budget = cdiv(encoder_budget,
                                                   max_tokens_per_mm_item)

            # Check how many items of this modality can be supported by
            # the decoder budget.
            max_mm_items_per_req = self.mm_registry.get_mm_limits_per_prompt(
                self.model_config)[dummy_data_modality]

            # NOTE: We do not consider max_num_batched_tokens on purpose
            # because the multimodal embeddings can be generated in advance
            # and chunked prefilled.
            max_num_mm_items_decoder_budget = self.max_num_reqs * \
                max_mm_items_per_req

            max_num_mm_items = min(max_num_mm_items_encoder_budget,
                                   max_num_mm_items_decoder_budget)

            logger.info(
                "Encoder cache will be initialized with a budget of %s tokens,"
                " and profiled with %s %s items of the maximum feature size.",
                encoder_budget, max_num_mm_items, dummy_data_modality)

            # Create dummy batch of multimodal inputs.
            dummy_mm_kwargs = self.mm_registry.get_decoder_dummy_data(
                model_config=self.model_config,
                seq_len=self.max_num_tokens,
                mm_counts={
                    dummy_data_modality: 1
                },
            ).multi_modal_data

            batched_dummy_mm_inputs = MultiModalKwargs.batch(
                [dummy_mm_kwargs] * max_num_mm_items,
                pin_memory=self.pin_memory)
            batched_dummy_mm_inputs = MultiModalKwargs.as_kwargs(
                batched_dummy_mm_inputs,
                device=self.device,
            )

            # Run multimodal encoder.
            dummy_encoder_outputs = self.model.get_multimodal_embeddings(
                **batched_dummy_mm_inputs)

            sanity_check_mm_encoder_outputs(
                dummy_encoder_outputs,
                expected_num_items=max_num_mm_items,
            )

            # Cache the dummy encoder outputs.
            self.encoder_cache["tmp"] = dict(enumerate(dummy_encoder_outputs))

        # Add `is_profile` here to pre-allocate communication buffers
        hidden_states, last_hidden_states \
            = self._dummy_run(self.max_num_tokens, is_profile=True)
        if get_pp_group().is_last_rank:
            if self.is_pooling_model:
                output = self._dummy_pooler_run(hidden_states)
            else:
                output = self._dummy_sampler_run(last_hidden_states)
        else:
            output = None
        self._sync_device()
        del hidden_states, output
        self.encoder_cache.clear()
        gc.collect()

    def capture_model(self) -> None:
        if not self.use_cuda_graph:
            logger.warning(
                "Skipping CUDA graph capture. To turn on CUDA graph capture, "
                "set -O %s and ensure `use_cudagraph` was not manually set to "
                "False", CompilationLevel.PIECEWISE)
            return

        compilation_counter.num_gpu_runner_capture_triggers += 1

        start_time = time.perf_counter()
        start_free_gpu_memory = torch.cuda.mem_get_info()[0]

        # Trigger CUDA graph capture for specific shapes.
        # Capture the large shapes first so that the smaller shapes
        # can reuse the memory pool allocated for the large shapes.
        with graph_capture(device=self.device):
            full_cg = self.full_cuda_graph
<<<<<<< HEAD

            # If full_cuda_graph is true, automatically determine whether or
            # not to capture the attention for the mix prefill-decode (general)
            # phase, based on the attention backends.
            capture_attn_cudagraph_general = "auto" if full_cg else False

            # Skip capturing batch sizes of 1 in mix prefill-decode if
            # separate_attention_routine is on. As bs=1 can treat as a
            # pure decode.
            start_idx = 0
            if self.vllm_config.compilation_config.separate_attention_routine \
                   and len(self.cudagraph_batch_sizes) > 0 \
                   and self.cudagraph_batch_sizes[0] == 1:
                start_idx = 1
            # Capture the mix prefill-decode (general usage) cudagraphs
            for num_tokens in tqdm(
                    reversed(self.cudagraph_batch_sizes[start_idx:]),
                    desc="Capturing CUDA graphs (mix prefill-decode)",
                    total=len(self.cudagraph_batch_sizes)):
                for _ in range(
                        self.compilation_config.cudagraph_num_of_warmups):
                    self._dummy_run(
                        num_tokens,
                        capture_attn_cudagraph=capture_attn_cudagraph_general,
                        is_pure_decoding=False)
                self._dummy_run(
                    num_tokens,
                    capture_attn_cudagraph=capture_attn_cudagraph_general,
                    is_pure_decoding=False)

            if self.vllm_config.compilation_config.separate_attention_routine:
                # Capture the pure decode cudagraphs. Typically a full cudagraph

                max_num_reqs = self.scheduler_config.max_num_seqs
                decode_cudagraph_batch_sizes = [
                    x for x in self.cudagraph_batch_sizes if x <= max_num_reqs
                ]
                for num_tokens in tqdm(
                        reversed(decode_cudagraph_batch_sizes),
                        desc="Capturing CUDA graphs (pure decode)",
                        total=len(decode_cudagraph_batch_sizes)):
                    for _ in range(
                            self.compilation_config.cudagraph_num_of_warmups):
                        self._dummy_run(num_tokens,
                                        capture_attn_cudagraph=full_cg,
                                        is_pure_decoding=True)
                    self._dummy_run(num_tokens,
                                    capture_attn_cudagraph=full_cg,
                                    is_pure_decoding=True)
=======
            for num_tokens in tqdm(reversed(self.cudagraph_batch_sizes),
                                   desc="Capturing CUDA graphs",
                                   total=len(self.cudagraph_batch_sizes)):
                # We skip EPLB here since we don't want to record dummy metrics
                for _ in range(
                        self.compilation_config.cudagraph_num_of_warmups):
                    self._dummy_run(num_tokens,
                                    capture_attn_cudagraph=full_cg,
                                    skip_eplb=True)
                self._dummy_run(num_tokens,
                                capture_attn_cudagraph=full_cg,
                                skip_eplb=True)
>>>>>>> c6c98305

        end_time = time.perf_counter()
        end_free_gpu_memory = torch.cuda.mem_get_info()[0]
        elapsed_time = end_time - start_time
        cuda_graph_size = start_free_gpu_memory - end_free_gpu_memory
        # This usually takes 5~20 seconds.
        logger.info("Graph capturing finished in %.0f secs, took %.2f GiB",
                    elapsed_time, cuda_graph_size / (1 << 30))

    def initialize_attn_backend(self, kv_cache_config: KVCacheConfig) -> None:
        """
        Initialize the attention backends and attention metadata builders.
        """
        assert len(self.attn_backends) == 0 and len(
            self.attn_metadata_builders
        ) == 0, "Attention backends are already initialized"
        for i, kv_cache_group_spec in enumerate(
                kv_cache_config.kv_cache_groups):
            kv_cache_spec = kv_cache_group_spec.kv_cache_spec
            if isinstance(kv_cache_spec, AttentionSpec):
                attn_backend_i = get_attn_backend(
                    kv_cache_spec.head_size,
                    self.dtype,
                    kv_cache_spec.dtype,
                    kv_cache_spec.block_size,
                    self.model_config.is_attention_free,
                    use_mla=kv_cache_spec.use_mla,
                )
                if attn_backend_i is None:
                    error_msg = (f"Error with get_attn_backend: "
                                 f"{kv_cache_spec.head_size=}, "
                                 f"{self.dtype=}, {kv_cache_spec.dtype=}, "
                                 f"{kv_cache_spec.block_size=}, "
                                 f"{self.model_config.is_attention_free=}, "
                                 f"{kv_cache_spec.use_mla=}")
                    logger.error(error_msg)
                    raise NotImplementedError(
                        "Non-Attention backend is not supported by V1 "
                        "GPUModelRunner.")
            elif isinstance(kv_cache_spec, MambaSpec):
                attn_backend_i = Mamba2AttentionBackend
            else:
                raise ValueError(
                    f"Unknown KV cache spec type: {type(kv_cache_spec)}")

            block_table_i = self.input_batch.block_table[i]
            attn_metadata_builder_i = attn_backend_i.get_builder_cls()(
                weakref.proxy(self),
                kv_cache_spec,
                block_table_i,
            )

            if self.full_cuda_graph:
                if not attn_metadata_builder_i.full_cudagraph_supported:
                    raise ValueError(
                        f"Full CUDAGraph not supported for "
                        f"{attn_backend_i.__name__}. Turn off "
                        f"CompilationConfig.full_cuda_graph or use a different"
                        f" attention backend.")

                # check if the attention backends enforce to have separate
                # routines for mix prefill-decode and pure decode phase
                if attn_metadata_builder_i.force_separate_routine is not None \
                    and self.compilation_config.separate_attention_routine\
                    != attn_metadata_builder_i.force_separate_routine:

                    expected = attn_metadata_builder_i.force_separate_routine
                    logger.warning_once(
                        f"Full CUDAGraph for {attn_backend_i.__name__}"
                        f"enforce CompilationConfig.separate_attention"
                        f"_rountine as: {expected}. Now set it to: "
                        f"{expected}.")

                    self.compilation_config.separate_attention_rountine = \
                                                                    expected

            self.attn_backends.append(attn_backend_i)
            self.attn_metadata_builders.append(attn_metadata_builder_i)

    def may_reinitialize_input_batch(self,
                                     kv_cache_config: KVCacheConfig) -> None:
        """
        Re-initialize the input batch if the block sizes are different from
        `[self.cache_config.block_size]`. This usually happens when there
        are multiple KV cache groups.

        Args:
            kv_cache_config: The KV cache configuration.
        """
        block_sizes = [
            kv_cache_group.kv_cache_spec.block_size
            for kv_cache_group in kv_cache_config.kv_cache_groups
        ]
        if block_sizes != [self.cache_config.block_size]:
            assert self.cache_config.cpu_offload_gb == 0, (
                "Cannot re-initialize the input batch when CPU weight "
                "offloading is enabled. See https://github.com/vllm-project/vllm/pull/18298 "  # noqa: E501
                "for more details.")
            self.input_batch = InputBatch(
                max_num_reqs=self.max_num_reqs,
                max_model_len=self.max_model_len,
                max_num_batched_tokens=self.max_num_tokens,
                device=self.device,
                pin_memory=self.pin_memory,
                vocab_size=self.model_config.get_vocab_size(),
                block_sizes=block_sizes,
            )

    def _allocate_kv_cache_tensors(
            self, kv_cache_config: KVCacheConfig) -> dict[str, torch.Tensor]:
        """
        Initializes the KV cache buffer with the correct size. The buffer needs
        to be reshaped to the desired shape before being used by the models.

        Args:
            kv_cache_config: The KV cache config
        Returns:
            dict[str, torch.Tensor]: A map between layer names to their
            corresponding memory buffer for KV cache.
         """
        kv_cache_raw_tensors: dict[str, torch.Tensor] = {}
        for kv_cache_tensor in kv_cache_config.kv_cache_tensors:
            tensor = torch.zeros(kv_cache_tensor.size,
                                 dtype=torch.int8,
                                 device=self.device)
            for layer_name in kv_cache_tensor.shared_by:
                kv_cache_raw_tensors[layer_name] = tensor

        layer_names = set()
        for group in kv_cache_config.kv_cache_groups:
            layer_names.update(group.layer_names)
        assert layer_names == set(kv_cache_raw_tensors.keys(
        )), "Some layers are not correctly initialized"
        return kv_cache_raw_tensors

    def _reshape_kv_cache_tensors(
        self,
        kv_cache_config: KVCacheConfig,
        kv_cache_raw_tensors: dict[str, torch.Tensor],
    ) -> dict[str, torch.Tensor]:
        """
        Reshape the KV cache tensors to the desired shape and dtype.

        Args:
            kv_cache_config: The KV cache config
            kv_cache_raw_tensors: The KV cache buffer of each layer, with
            correct size but uninitialized shape.
        Returns:
            Dict[str, torch.Tensor]: A map between layer names to their
            corresponding memory buffer for KV cache.
        """
        kv_caches: dict[str, torch.Tensor] = {}
        for i, kv_cache_group_spec in enumerate(
                kv_cache_config.kv_cache_groups):
            kv_cache_spec = kv_cache_group_spec.kv_cache_spec
            for layer_name in kv_cache_group_spec.layer_names:
                raw_tensor = kv_cache_raw_tensors[layer_name]
                assert raw_tensor.numel() % kv_cache_spec.page_size_bytes == 0
                num_blocks = (raw_tensor.numel() //
                              kv_cache_spec.page_size_bytes)
                if isinstance(kv_cache_spec, AttentionSpec):
                    kv_cache_shape = self.attn_backends[i].get_kv_cache_shape(
                        num_blocks, kv_cache_spec.block_size,
                        kv_cache_spec.num_kv_heads, kv_cache_spec.head_size)
                    dtype = kv_cache_spec.dtype
                    try:
                        kv_cache_stride_order = self.attn_backends[
                            i].get_kv_cache_stride_order()
                        assert len(kv_cache_stride_order) == len(
                            kv_cache_shape)
                    except (AttributeError, NotImplementedError):
                        kv_cache_stride_order = tuple(
                            range(len(kv_cache_shape)))
                    # The allocation respects the backend-defined stride order
                    # to ensure the semantic remains consistent for each
                    # backend. We first obtain the generic kv cache shape and
                    # then permute it according to the stride order which could
                    # result in a non-contiguous tensor.
                    kv_cache_shape = tuple(kv_cache_shape[i]
                                           for i in kv_cache_stride_order)
                    # Maintain original KV shape view.
                    inv_order = [
                        kv_cache_stride_order.index(i)
                        for i in range(len(kv_cache_stride_order))
                    ]
                    kv_caches[layer_name] = kv_cache_raw_tensors[
                        layer_name].view(dtype).view(kv_cache_shape).permute(
                            *inv_order)
                elif isinstance(kv_cache_spec, MambaSpec):
                    raw_tensor = kv_cache_raw_tensors[layer_name]
                    dtype = kv_cache_spec.dtype
                    state_tensors = []
                    start_pos = 0
                    for shape in kv_cache_spec.shapes:
                        target_shape = (num_blocks, *shape)
                        size_in_bytes = np.prod(shape) * get_dtype_size(
                            dtype) * num_blocks
                        tensor = raw_tensor[start_pos:start_pos +
                                            size_in_bytes]
                        tensor = tensor.view(dtype).view(target_shape)
                        state_tensors.append(tensor)
                        start_pos += size_in_bytes
                    assert start_pos == raw_tensor.numel()
                    kv_caches[layer_name] = tuple(state_tensors)
                else:
                    raise NotImplementedError
        return kv_caches

    def initialize_kv_cache_tensors(
            self, kv_cache_config: KVCacheConfig) -> dict[str, torch.Tensor]:
        """
        Initialize the memory buffer for KV cache.

        Args:
            kv_cache_config: The KV cache config
        Returns:
            Dict[str, torch.Tensor]: A map between layer names to their
            corresponding memory buffer for KV cache.
        """
        # Initialize the memory buffer for KV cache
        kv_cache_raw_tensors = self._allocate_kv_cache_tensors(kv_cache_config)
        # Change the memory buffer to the desired shape
        kv_caches = self._reshape_kv_cache_tensors(kv_cache_config,
                                                   kv_cache_raw_tensors)

        # Setup `kv_cache_config` and `kv_caches` for models
        # with cross-layer KV sharing
        if self.shared_kv_cache_layers:
            initialize_kv_cache_for_kv_sharing(
                self.shared_kv_cache_layers,
                kv_cache_config.kv_cache_groups,
                kv_caches,
            )

        bind_kv_cache(kv_caches,
                      self.compilation_config.static_forward_context,
                      self.kv_caches)
        return kv_caches

    def initialize_kv_cache(self, kv_cache_config: KVCacheConfig) -> None:
        """
        Initialize KV cache based on `kv_cache_config`.
        Args:
            kv_cache_config: Configuration for the KV cache, including the KV
            cache size of each layer
        """
        self.kv_cache_config = kv_cache_config
        self.may_reinitialize_input_batch(kv_cache_config)
        self.initialize_attn_backend(kv_cache_config)
        kv_caches = self.initialize_kv_cache_tensors(kv_cache_config)

        if self.speculative_config and self.speculative_config.use_eagle():
            assert isinstance(self.drafter, EagleProposer)
            # validate all draft model layers belong to the same kv cache
            # group
            self.drafter.validate_same_kv_cache_group(kv_cache_config)

        if has_kv_transfer_group():
            get_kv_transfer_group().register_kv_caches(kv_caches)

    def get_kv_cache_spec(self) -> dict[str, KVCacheSpec]:
        """
        Generates the KVCacheSpec by parsing the kv cache format from each
        Attention module in the static forward context.
        Returns:
            KVCacheSpec: A dictionary mapping layer names to their KV cache
            format. Layers that do not need KV cache are not included.
        """

        block_size = self.vllm_config.cache_config.block_size
        use_mla = self.vllm_config.model_config.use_mla
        kv_cache_spec: dict[str, KVCacheSpec] = {}
        attn_layers = get_layers_from_vllm_config(self.vllm_config, Attention)
        for layer_name, attn_module in attn_layers.items():
            if (kv_tgt_layer :=
                    attn_module.kv_sharing_target_layer_name) is not None:
                # The layer doesn't need its own KV cache and will use that of
                # the target layer. We skip creating a KVCacheSpec for it, so
                # that KV cache management logic will act as this layer does
                # not exist, and doesn't allocate KV cache for the layer. This
                # enables the memory saving of cross-layer kv sharing, allowing
                # a given amount of memory to accommodate longer context lengths
                # or enable more requests to be processed simultaneously.
                self.shared_kv_cache_layers[layer_name] = kv_tgt_layer
                continue

            # TODO: Support other attention modules, e.g., cross-attention
            if attn_module.attn_type == AttentionType.DECODER:
                if attn_module.sliding_window is not None:
                    kv_cache_spec[layer_name] = SlidingWindowSpec(
                        block_size=block_size,
                        num_kv_heads=attn_module.num_kv_heads,
                        head_size=attn_module.head_size,
                        dtype=self.kv_cache_dtype,
                        sliding_window=attn_module.sliding_window,
                        use_mla=use_mla)
                else:
                    kv_cache_spec[layer_name] = FullAttentionSpec(
                        block_size=block_size,
                        num_kv_heads=attn_module.num_kv_heads,
                        head_size=attn_module.head_size,
                        dtype=self.kv_cache_dtype,
                        use_mla=use_mla)
            elif attn_module.attn_type in (AttentionType.ENCODER,
                                           AttentionType.ENCODER_ONLY):
                # encoder-only attention does not need KV cache.
                continue
            elif attn_module.attn_type == AttentionType.ENCODER_DECODER:
                raise NotImplementedError
            else:
                raise ValueError(
                    f"Unknown attention type: {attn_module.attn_type}")

        mamba_layers = get_layers_from_vllm_config(self.vllm_config,
                                                   MambaMixer2)
        if len(mamba_layers) > 0:
            if self.vllm_config.speculative_config is not None:
                raise NotImplementedError(
                    "Mamba with speculative decoding is not supported yet.")
            if not self.vllm_config.model_config.enforce_eager:
                raise NotImplementedError(
                    "Mamba with cuda graph is not supported yet.")
            if self.vllm_config.cache_config.enable_prefix_caching:
                raise NotImplementedError(
                    "Prefix caching is not supported for Mamba yet.")
            max_model_len = self.vllm_config.model_config.max_model_len
            # Set block_size to max_model_len, so that mamba model will always
            # have only one block in the KV cache.
            for layer_name, mamba_module in mamba_layers.items():
                kv_cache_spec[layer_name] = MambaSpec(
                    shapes=mamba_module.get_state_shape(),
                    dtype=self.kv_cache_dtype,
                    block_size=max_model_len)
        return kv_cache_spec<|MERGE_RESOLUTION|>--- conflicted
+++ resolved
@@ -1933,14 +1933,10 @@
     def _dummy_run(
         self,
         num_tokens: int,
-<<<<<<< HEAD
         capture_attn_cudagraph: Union[bool, Literal["auto"]] = False,
         is_pure_decoding: bool = False,
-=======
-        capture_attn_cudagraph: bool = False,
         skip_eplb: bool = False,
         is_profile: bool = False,
->>>>>>> c6c98305
     ) -> tuple[torch.Tensor, torch.Tensor]:
 
         # Padding for DP
@@ -2293,7 +2289,7 @@
         # can reuse the memory pool allocated for the large shapes.
         with graph_capture(device=self.device):
             full_cg = self.full_cuda_graph
-<<<<<<< HEAD
+
 
             # If full_cuda_graph is true, automatically determine whether or
             # not to capture the attention for the mix prefill-decode (general)
@@ -2308,6 +2304,9 @@
                    and len(self.cudagraph_batch_sizes) > 0 \
                    and self.cudagraph_batch_sizes[0] == 1:
                 start_idx = 1
+                
+            # We skip EPLB here since we don't want to record dummy metrics
+            
             # Capture the mix prefill-decode (general usage) cudagraphs
             for num_tokens in tqdm(
                     reversed(self.cudagraph_batch_sizes[start_idx:]),
@@ -2318,11 +2317,13 @@
                     self._dummy_run(
                         num_tokens,
                         capture_attn_cudagraph=capture_attn_cudagraph_general,
-                        is_pure_decoding=False)
+                        is_pure_decoding=False,
+                        skip_eplb=True)
                 self._dummy_run(
                     num_tokens,
                     capture_attn_cudagraph=capture_attn_cudagraph_general,
-                    is_pure_decoding=False)
+                    is_pure_decoding=False,
+                    skip_eplb=True)
 
             if self.vllm_config.compilation_config.separate_attention_routine:
                 # Capture the pure decode cudagraphs. Typically a full cudagraph
@@ -2339,24 +2340,13 @@
                             self.compilation_config.cudagraph_num_of_warmups):
                         self._dummy_run(num_tokens,
                                         capture_attn_cudagraph=full_cg,
-                                        is_pure_decoding=True)
+                                        is_pure_decoding=True,
+                                        skip_eplb=True)
                     self._dummy_run(num_tokens,
                                     capture_attn_cudagraph=full_cg,
-                                    is_pure_decoding=True)
-=======
-            for num_tokens in tqdm(reversed(self.cudagraph_batch_sizes),
-                                   desc="Capturing CUDA graphs",
-                                   total=len(self.cudagraph_batch_sizes)):
-                # We skip EPLB here since we don't want to record dummy metrics
-                for _ in range(
-                        self.compilation_config.cudagraph_num_of_warmups):
-                    self._dummy_run(num_tokens,
-                                    capture_attn_cudagraph=full_cg,
+                                    is_pure_decoding=True,
                                     skip_eplb=True)
-                self._dummy_run(num_tokens,
-                                capture_attn_cudagraph=full_cg,
-                                skip_eplb=True)
->>>>>>> c6c98305
+
 
         end_time = time.perf_counter()
         end_free_gpu_memory = torch.cuda.mem_get_info()[0]
