--- conflicted
+++ resolved
@@ -1576,12 +1576,8 @@
             # Speculative decoding is not enabled.
             spec_token_ids = spec_probs = None
         else:
-<<<<<<< HEAD
+            assert spec_decode_common_attn_metadata is not None
             spec_token_ids, spec_probs = self.propose_draft(
-=======
-            assert spec_decode_common_attn_metadata is not None
-            spec_token_ids = self.propose_draft_token_ids(
->>>>>>> 0f199f19
                 scheduler_output,
                 valid_sampled_token_ids,
                 sampling_metadata,
@@ -1619,8 +1615,7 @@
         sample_hidden_states: torch.Tensor,
         aux_hidden_states: Optional[torch.Tensor],
         spec_decode_metadata: Optional[SpecDecodeMetadata],
-<<<<<<< HEAD
-        attn_metadata: dict[str, Any],
+        common_attn_metadata: CommonAttentionMetadata,
     ) -> tuple[list[list[int]], Optional[list[torch.Tensor]]]:
         """Generate the draft for the next step.
         
@@ -1628,10 +1623,6 @@
             - The draft token ids.
             - The draft probs (optional).
         """
-=======
-        common_attn_metadata: CommonAttentionMetadata,
-    ) -> list[list[int]]:
->>>>>>> 0f199f19
         num_scheduled_tokens = scheduler_output.total_num_scheduled_tokens
         if self.speculative_config.method == "ngram":
             assert isinstance(self.drafter, NgramProposer)
@@ -1712,13 +1703,7 @@
                         [h[token_indices] for h in aux_hidden_states], dim=-1)
                 else:
                     target_hidden_states = hidden_states[token_indices]
-<<<<<<< HEAD
-                target_slot_mapping = eagle_attn_metadata.slot_mapping[
-                    token_indices]
             spec_token_ids, spec_probs = self.drafter.propose(
-=======
-            draft_token_ids = self.drafter.propose(
->>>>>>> 0f199f19
                 target_token_ids=target_token_ids,
                 target_positions=target_positions,
                 target_hidden_states=target_hidden_states,
