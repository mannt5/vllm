# SPDX-License-Identifier: Apache-2.0

import gc
import time
import weakref
from typing import TYPE_CHECKING, Optional, Union

import numpy as np
import torch
import torch.distributed
import torch.nn as nn

from vllm.attention import AttentionType, get_attn_backend
from vllm.attention.layer import Attention
from vllm.config import CompilationLevel, VllmConfig
from vllm.distributed.parallel_state import get_pp_group, graph_capture
from vllm.forward_context import set_forward_context
from vllm.inputs import INPUT_REGISTRY
from vllm.logger import init_logger
from vllm.model_executor.layers.rotary_embedding import MRotaryEmbedding
from vllm.model_executor.model_loader import get_model
from vllm.multimodal import MULTIMODAL_REGISTRY, MultiModalKwargs
from vllm.multimodal.utils import group_mm_inputs_by_modality
from vllm.sampling_params import SamplingType
from vllm.sequence import IntermediateTensors
from vllm.utils import (STR_DTYPE_TO_TORCH_DTYPE, DeviceMemoryProfiler,
                        LayerBlockType, cdiv, is_pin_memory_available)
from vllm.v1.attention.backends.flash_attn import FlashAttentionMetadata
from vllm.v1.core.encoder_cache_manager import compute_encoder_budget
from vllm.v1.engine.mm_input_cache import MMInputCacheClient
from vllm.v1.kv_cache_interface import (FullAttentionSpec, KVCacheConfig,
                                        KVCacheSpec)
from vllm.v1.outputs import LogprobsTensors, ModelRunnerOutput
from vllm.v1.sample.metadata import SamplingMetadata
from vllm.v1.sample.rejection_sampler import INVALID_TOKEN_ID, RejectionSampler
from vllm.v1.spec_decode.ngram_proposer import NgramProposer
from vllm.v1.worker.gpu_input_batch import CachedRequestState, InputBatch
from vllm.v1.worker.lora_model_runner_mixin import LoRAModelRunnerMixin

if TYPE_CHECKING:
    from vllm.v1.core.scheduler_output import SchedulerOutput

logger = init_logger(__name__)


class GPUModelRunner(LoRAModelRunnerMixin):

    def __init__(
        self,
        vllm_config: VllmConfig,
        device: torch.device,
    ):
        self.vllm_config = vllm_config
        self.model_config = vllm_config.model_config
        self.cache_config = vllm_config.cache_config
        self.lora_config = vllm_config.lora_config
        self.load_config = vllm_config.load_config
        self.parallel_config = vllm_config.parallel_config
        self.scheduler_config = vllm_config.scheduler_config
        self.speculative_config = vllm_config.speculative_config
        self.prompt_adapter_config = vllm_config.prompt_adapter_config
        self.observability_config = vllm_config.observability_config

        model_config = self.model_config
        cache_config = self.cache_config
        scheduler_config = self.scheduler_config
        parallel_config = self.parallel_config
        self.device = device
        self.pin_memory = is_pin_memory_available()
        self.dtype = self.model_config.dtype
        if cache_config.cache_dtype == "auto":
            self.kv_cache_dtype = self.dtype
        else:
            self.kv_cache_dtype = STR_DTYPE_TO_TORCH_DTYPE[
                cache_config.cache_dtype]

        self.is_multimodal_model = model_config.is_multimodal_model
        self.sliding_window = model_config.get_sliding_window()
        self.block_size = cache_config.block_size
        self.max_model_len = model_config.max_model_len
        self.max_num_blocks_per_req = cdiv(self.max_model_len, self.block_size)
        self.max_num_tokens = scheduler_config.max_num_batched_tokens
        self.max_num_reqs = scheduler_config.max_num_seqs

        # Model-related.
        self.num_attn_layers = model_config.get_num_layers_by_block_type(
            parallel_config, LayerBlockType.attention)
        self.num_query_heads = model_config.get_num_attention_heads(
            parallel_config)
        self.num_kv_heads = model_config.get_num_kv_heads(parallel_config)
        self.head_size = model_config.get_head_size()
        self.hidden_size = model_config.get_hidden_size()

        self.attn_backend = get_attn_backend(
            self.head_size,
            self.dtype,
            self.kv_cache_dtype,
            self.block_size,
            self.model_config.is_attention_free,
            use_mla=self.model_config.use_mla,
        )
        if self.attn_backend is None:
            error_msg = (
                f"Error with get_att_backend: {self.head_size=}, "
                f"{self.dtype=}, {self.kv_cache_dtype=}, {self.block_size=}, "
                f"{self.model_config.is_attention_free=}, "
                f"{self.model_config.use_mla=}")
            logger.error(error_msg)
            raise NotImplementedError(
                "Non-Attention backend is not supported by V1 GPUModelRunner.")

        self.attn_metadata_builder = self.attn_backend.get_builder_cls()(
            weakref.proxy(self))

        # Multi-modal data support
        self.input_registry = INPUT_REGISTRY
        self.mm_registry = MULTIMODAL_REGISTRY
        self.uses_mrope = model_config.uses_mrope

        if self.is_multimodal_model:
            # NOTE: Initialized client is only used for processing dummy
            # multimodal data into multimodal kwargs for GPU memory profiling.
            # Only applicable to multimodal models with legacy input mapper.
            self.mm_input_mapper_profiling = MMInputCacheClient(
                self.model_config)
            self.mm_input_mapper_profiling.use_cache = False

        encoder_compute_budget, encoder_cache_size = compute_encoder_budget(
            model_config=model_config,
            scheduler_config=scheduler_config,
        )
        self.max_num_encoder_input_tokens = encoder_compute_budget
        self.encoder_cache_size = encoder_cache_size

        # Lazy initialization
        # self.model: nn.Module  # Set after load_model
<<<<<<< HEAD
=======
        self.kv_caches: list[torch.Tensor] = []
>>>>>>> 09e56f92
        # req_id -> (input_id -> encoder_output)
        self.encoder_cache: dict[str, dict[int, torch.Tensor]] = {}

        # Set up speculative decoding.
        self.use_spec_decode = False
        if self.speculative_config:
            self.use_spec_decode = True
            self.rejection_sampler = RejectionSampler()
            # TODO: find a better way to check if we are using ngram.
            assert self.speculative_config.ngram_prompt_lookup_min, \
                    "Currently, only ngram spec decode is supported in V1."
            if get_pp_group().is_last_rank:
                self.drafter = NgramProposer()
                # Trigger Numba JIT compilation for N-gram proposer.
                # This usually takes less than 1 second.
                self.drafter.propose(
                    np.zeros(1024, dtype=np.int32),
                    self.speculative_config.ngram_prompt_lookup_min,
                    self.speculative_config.num_speculative_tokens,
                )

        # Request states.
        self.requests: dict[str, CachedRequestState] = {}
        # Persistent batch.
        self.input_batch = InputBatch(
            max_num_reqs=self.max_num_reqs,
            max_model_len=self.max_model_len,
            max_num_blocks_per_req=self.max_num_blocks_per_req,
            device=self.device,
            pin_memory=self.pin_memory,
            vocab_size=model_config.get_vocab_size(),
        )

        self.use_cuda_graph = (self.vllm_config.compilation_config.level
                               == CompilationLevel.PIECEWISE
                               and not self.model_config.enforce_eager)
        # TODO(woosuk): Provide an option to tune the max cudagraph batch size.
        # The convention is different.
        # self.cudagraph_batch_sizes sorts in ascending order.
        # The batch sizes in the config are in descending order.
        self.cudagraph_batch_sizes = list(
            reversed(
                self.vllm_config.compilation_config.cudagraph_capture_sizes))

        # Cache the device properties.
        self.device_properties = torch.cuda.get_device_properties(self.device)
        self.num_sms = self.device_properties.multi_processor_count

        # Persistent buffers for CUDA graphs.
        self.input_ids = torch.zeros(self.max_num_tokens,
                                     dtype=torch.int32,
                                     device=self.device)
        self.positions = torch.zeros(self.max_num_tokens,
                                     dtype=torch.int64,
                                     device=self.device)
        # None in the first PP rank. The rest are set after load_model.
        self.intermediate_tensors: Optional[IntermediateTensors] = None

        # Only relevant for models using M-RoPE (e.g, Qwen2-VL)
        if self.uses_mrope:
            # NOTE: `mrope_positions` is implemented with one additional dummy
            # position on purpose to make it non-contiguous so that it can work
            # with torch compile.
            # See detailed explanation in https://github.com/vllm-project/vllm/pull/12128#discussion_r1926431923

            # NOTE: When M-RoPE is enabled, position ids are 3D regardless of
            # the modality of inputs. For text-only inputs, each dimension has
            # identical position IDs, making M-RoPE functionally equivalent to
            # 1D-RoPE.
            # See page 5 of https://arxiv.org/abs/2409.12191
            self.mrope_positions = torch.zeros((3, self.max_num_tokens + 1),
                                               dtype=torch.int64,
                                               device=self.device)
            self.mrope_positions_cpu = torch.zeros(
                (3, self.max_num_tokens + 1),
                dtype=torch.int64,
                device="cpu",
                pin_memory=self.pin_memory)

        self.inputs_embeds = torch.zeros(
            (self.max_num_tokens, self.hidden_size),
            dtype=self.dtype,
            device=self.device)

        # OPTIMIZATION: Cache the tensors rather than creating them every step.
        self.arange_np = np.arange(max(self.max_num_reqs + 1,
                                       self.max_model_len,
                                       self.max_num_tokens),
                                   dtype=np.int32)
        # NOTE(woosuk): These tensors are "stateless", i.e., they are literally
        # a faster version of creating a new tensor every time. Thus, we should
        # not make any assumptions about the values in these tensors.
        self.input_ids_cpu = torch.zeros(self.max_num_tokens,
                                         dtype=torch.int32,
                                         device="cpu",
                                         pin_memory=self.pin_memory)
        self.input_ids_np = self.input_ids_cpu.numpy()
        self.positions_cpu = torch.zeros(self.max_num_tokens,
                                         dtype=torch.int64,
                                         device="cpu",
                                         pin_memory=self.pin_memory)
        self.positions_np = self.positions_cpu.numpy()
        self.slot_mapping_cpu = torch.zeros(self.max_num_tokens,
                                            dtype=torch.int32,
                                            device="cpu",
                                            pin_memory=self.pin_memory)
        self.slot_mapping_np = self.slot_mapping_cpu.numpy()
        self.query_start_loc_cpu = torch.zeros(self.max_num_reqs + 1,
                                               dtype=torch.int32,
                                               device="cpu",
                                               pin_memory=self.pin_memory)
        self.query_start_loc_np = self.query_start_loc_cpu.numpy()
        self.seq_lens_cpu = torch.zeros(self.max_num_reqs,
                                        dtype=torch.int32,
                                        device="cpu",
                                        pin_memory=self.pin_memory)
        self.seq_lens_np = self.seq_lens_cpu.numpy()

    def _update_states(self, scheduler_output: "SchedulerOutput") -> None:
        """Update the cached states and the persistent batch with the scheduler
        output.

        The updated states are used by the `_prepare_inputs` function to create
        the input GPU tensors for the model.

        The SamplingMetadata is updated and copied to the GPU if there is a
        new/resumed/paused/finished request in the batch.
        """
        # Remove finished requests from the cached states.
        for req_id in scheduler_output.finished_req_ids:
            self.requests.pop(req_id, None)
            self.encoder_cache.pop(req_id, None)
        # Remove the finished requests from the persistent batch.
        # NOTE(woosuk): There could be an edge case where finished_req_ids and
        # scheduled_req_ids overlap. This happens when a request is aborted and
        # then resubmitted with the same ID. In this case, we treat them as two
        # distinct requests - clearing the cached states for the first request
        # and handling the second as a new request.
        removed_req_indices: list[int] = []
        for req_id in scheduler_output.finished_req_ids:
            req_index = self.input_batch.remove_request(req_id)
            if req_index is not None:
                removed_req_indices.append(req_index)

        # Free the cached encoder outputs.
        for req_id, input_id in scheduler_output.free_encoder_input_ids:
            encoder_outputs = self.encoder_cache.get(req_id)
            if encoder_outputs is not None:
                encoder_outputs.pop(input_id, None)
                if not encoder_outputs:
                    self.encoder_cache.pop(req_id, None)

        # Remove the unscheduled requests from the persistent batch.
        # NOTE(woosuk): The unscheduled requests are either preempted requests
        # or running requests that are not scheduled in this step. We remove
        # them from the persistent batch but keep their cached states since
        # they will be scheduled again sometime in the future.
        scheduled_req_ids = scheduler_output.num_scheduled_tokens.keys()
        cached_req_ids = self.input_batch.req_id_to_index.keys()
        unscheduled_req_ids = cached_req_ids - scheduled_req_ids
        # NOTE(woosuk): The persistent batch optimization assumes that
        # consecutive batches contain mostly the same requests. If batches
        # have low request overlap (e.g., alternating between two distinct
        # sets of requests), this optimization becomes very inefficient.
        for req_id in unscheduled_req_ids:
            req_index = self.input_batch.remove_request(req_id)
            assert req_index is not None
            removed_req_indices.append(req_index)

        req_ids_to_add: list[str] = []
        # Add new requests to the cached states.
        for new_req_data in scheduler_output.scheduled_new_reqs:
            req_id = new_req_data.req_id
            sampling_params = new_req_data.sampling_params
            if sampling_params.sampling_type == SamplingType.RANDOM_SEED:
                generator = torch.Generator(device=self.device)
                generator.manual_seed(sampling_params.seed)
            else:
                generator = None

            self.requests[req_id] = CachedRequestState(
                req_id=req_id,
                prompt_token_ids=new_req_data.prompt_token_ids,
                prompt=new_req_data.prompt,
                mm_inputs=new_req_data.mm_inputs,
                mm_positions=new_req_data.mm_positions,
                sampling_params=sampling_params,
                generator=generator,
                block_ids=new_req_data.block_ids,
                num_computed_tokens=new_req_data.num_computed_tokens,
                output_token_ids=[],
                lora_request=new_req_data.lora_request,
            )

            # Only relevant for models using M-RoPE (e.g, Qwen2-VL)
            if self.uses_mrope:
                image_grid_thw = []
                video_grid_thw = []
                second_per_grid_ts = []
                for mm_input in self.requests[req_id].mm_inputs:
                    if mm_input.get("image_grid_thw") is not None:
                        image_grid_thw.extend(
                            mm_input["image_grid_thw"].tolist())
                    if mm_input.get("video_grid_thw") is not None:
                        video_grid_thw.extend(
                            mm_input["video_grid_thw"].tolist())
                    if mm_input.get("second_per_grid_ts") is not None:
                        second_per_grid_ts.extend(
                            mm_input["second_per_grid_ts"])

                hf_config = self.model_config.hf_config

                self.requests[req_id].mrope_positions, \
                    self.requests[req_id].mrope_position_delta = \
                    MRotaryEmbedding.get_input_positions_tensor(
                        self.requests[req_id].prompt_token_ids,
                        hf_config=hf_config,
                        image_grid_thw=image_grid_thw,
                        video_grid_thw=video_grid_thw,
                        second_per_grid_ts=second_per_grid_ts,
                    )

            req_ids_to_add.append(req_id)

        # Update the states of the running/resumed requests.
        for req_data in scheduler_output.scheduled_cached_reqs:
            req_id = req_data.req_id
            req_state = self.requests[req_id]

            # Update the cached states.
            num_computed_tokens = req_data.num_computed_tokens
            req_state.num_computed_tokens = num_computed_tokens
            # Add the sampled token(s) from the previous step (if any).
            # This doesn't include "unverified" tokens like spec decode tokens.
            num_new_tokens = (num_computed_tokens +
                              len(req_data.new_token_ids) -
                              req_state.num_tokens)
            if num_new_tokens == 1:
                # Avoid slicing list in most common case.
                req_state.output_token_ids.append(req_data.new_token_ids[-1])
            elif num_new_tokens > 0:
                req_state.output_token_ids.extend(
                    req_data.new_token_ids[-num_new_tokens:])
            # Update the block IDs.
            if not req_data.resumed_from_preemption:
                # Append the new blocks to the existing block IDs.
                req_state.block_ids.extend(req_data.new_block_ids)
            else:
                # The request is resumed from preemption.
                # Replace the existing block IDs with the new ones.
                req_state.block_ids = req_data.new_block_ids

            req_index = self.input_batch.req_id_to_index.get(req_id)
            if req_index is None:
                # The request is not in the persistent batch.
                # The request was either preempted and resumed later, or was not
                # scheduled in the previous step and needs to be added again.
                req_ids_to_add.append(req_id)
                continue

            # Update the persistent batch.
            self.input_batch.num_computed_tokens_cpu[req_index] = (
                num_computed_tokens)
            self.input_batch.block_table.append_row(req_data.new_block_ids,
                                                    req_index)
            # Add new_token_ids to token_ids_cpu.
            start_token_index = num_computed_tokens
            end_token_index = num_computed_tokens + len(req_data.new_token_ids)
            self.input_batch.token_ids_cpu[
                req_index,
                start_token_index:end_token_index] = req_data.new_token_ids
            self.input_batch.num_tokens_no_spec[req_index] = end_token_index
            # Add spec_token_ids to token_ids_cpu.
            spec_token_ids = scheduler_output.scheduled_spec_decode_tokens.get(
                req_id, ())
            if spec_token_ids:
                start_index = end_token_index
                end_token_index += len(spec_token_ids)
                self.input_batch.token_ids_cpu[
                    req_index, start_index:end_token_index] = spec_token_ids
            # NOTE(woosuk): `num_tokens` here may include spec decode tokens.
            self.input_batch.num_tokens[req_index] = end_token_index

        # Check if the batch has changed. If not, we can skip copying the
        # sampling metadata from CPU to GPU.
        batch_changed = len(removed_req_indices) > 0 or len(req_ids_to_add) > 0

        # Add the new or resumed requests to the persistent batch.
        # The smaller empty indices are filled first.
        removed_req_indices = sorted(removed_req_indices, reverse=True)
        for req_id in req_ids_to_add:
            req_state = self.requests[req_id]
            if removed_req_indices:
                # Fill the empty index.
                req_index = removed_req_indices.pop()
            else:
                # Append to the end.
                req_index = None
            self.input_batch.add_request(req_state, req_index)

        # Condense the batched states if there are empty indices.
        if removed_req_indices:
            self.input_batch.condense(removed_req_indices)

        if batch_changed:
            self.input_batch.refresh_sampling_metadata()

    def _prepare_inputs(
        self,
        scheduler_output: "SchedulerOutput",
    ) -> tuple[FlashAttentionMetadata, torch.Tensor]:
        total_num_scheduled_tokens = scheduler_output.total_num_scheduled_tokens
        assert total_num_scheduled_tokens > 0
        num_reqs = self.input_batch.num_reqs
        assert num_reqs > 0

        # Some attention backends (namely MLA) may want to separate requests
        # based on if the attention computation will be compute-bound or
        # memory-bound. This gives them a hook to do that.
        self.attn_metadata_builder.reorder_batch(self.input_batch,
                                                 scheduler_output)

        # OPTIMIZATION: Start copying the block table first.
        # This way, we can overlap the copy with the following CPU operations.
        self.input_batch.block_table.commit(num_reqs)

        # Get the number of scheduled tokens for each request.
        # TODO: The Python loop can be slow. Optimize.
        num_scheduled_tokens = np.empty(num_reqs, dtype=np.int32)
        max_num_scheduled_tokens = 0
        for i, req_id in enumerate(self.input_batch.req_ids):
            num_tokens = scheduler_output.num_scheduled_tokens[req_id]
            num_scheduled_tokens[i] = num_tokens
            max_num_scheduled_tokens = max(max_num_scheduled_tokens,
                                           num_tokens)

        # Get request indices.
        # E.g., [2, 5, 3] -> [0, 0, 1, 1, 1, 1, 1, 2, 2, 2]
        req_indices = np.repeat(self.arange_np[:num_reqs],
                                num_scheduled_tokens)

        # Get batched arange.
        # E.g., [2, 5, 3] -> [0, 1, 0, 1, 2, 3, 4, 0, 1, 2]
        # Equivalent to but faster than:
        # np.concatenate([np.arange(n) for n in num_scheduled_tokens])
        # Step 1. [2, 5, 3] -> [2, 7, 10]
        cu_num_tokens = np.cumsum(num_scheduled_tokens)
        # Step 2. [2, 7, 10] -> [0, 0, 2, 2, 2, 2, 2, 7, 7, 7]
        cumsums_offsets = np.repeat(cu_num_tokens - num_scheduled_tokens,
                                    num_scheduled_tokens)
        # Step 3. [0, 1, 0, 1, 2, 3, 4, 0, 1, 2]
        arange = self.arange_np[:total_num_scheduled_tokens] - cumsums_offsets

        # Get positions.
        positions_np = self.positions_np[:total_num_scheduled_tokens]
        np.add(self.input_batch.num_computed_tokens_cpu[req_indices],
               arange,
               out=positions_np)

        # Calculate M-RoPE positions.
        # Only relevant for models using M-RoPE (e.g, Qwen2-VL)
        if self.uses_mrope:
            self._calc_mrope_positions(scheduler_output)

        # Get token indices.
        # E.g., [0, 1, 0, 1, 2, 3, 4, 0, 1, 2]
        # -> [0, 1, M, M + 1, M + 2, M + 3, M + 4, 2 * M, 2 * M + 1, 2 * M + 2]
        # where M is the max_model_len.
        token_indices = (positions_np +
                         req_indices * self.input_batch.token_ids_cpu.shape[1])

        # NOTE(woosuk): We use torch.index_select instead of np.take here
        # because torch.index_select is much faster than np.take for large
        # tensors.
        torch.index_select(self.input_batch.token_ids_cpu_tensor.flatten(),
                           0,
                           torch.from_numpy(token_indices),
                           out=self.input_ids_cpu[:total_num_scheduled_tokens])

        # Calculate the slot mapping.
        # E.g., [0, 1, 0, 1, 2, 3, 4, 0, 1, 2]
        # -> [0, 0, K, K, K + 1, K + 1, K + 2, 2 * K, 2 * K, 2 * K + 1]
        # where K is the max_num_blocks_per_req and the block size is 2.
        # NOTE(woosuk): We can't simply use `token_indices // block_size` here
        # because M (max_model_len) is not necessarily divisible by block_size.
        block_table_indices = (req_indices * self.max_num_blocks_per_req +
                               positions_np // self.block_size)
        # NOTE(woosuk): We use torch.index_select instead of np.take here
        # because torch.index_select is much faster than np.take for large
        # tensors.
        block_table_cpu = self.input_batch.block_table.get_cpu_tensor()
        block_numbers = block_table_cpu.flatten()[block_table_indices].numpy()
        block_offsets = positions_np % self.block_size
        np.add(block_numbers * self.block_size,
               block_offsets,
               out=self.slot_mapping_np[:total_num_scheduled_tokens])

        # Prepare the attention metadata.
        self.query_start_loc_np[0] = 0
        self.query_start_loc_np[1:num_reqs + 1] = cu_num_tokens

        self.seq_lens_np[:num_reqs] = (
            self.input_batch.num_computed_tokens_cpu[:num_reqs] +
            num_scheduled_tokens)

        # Copy the tensors to the GPU.
        self.input_ids[:total_num_scheduled_tokens].copy_(
            self.input_ids_cpu[:total_num_scheduled_tokens], non_blocking=True)
        if self.uses_mrope:
            # Only relevant for models using M-RoPE (e.g, Qwen2-VL)
            self.mrope_positions[:, :total_num_scheduled_tokens].copy_(
                self.mrope_positions_cpu[:, :total_num_scheduled_tokens],
                non_blocking=True)
        else:
            # Common case (1D positions)
            self.positions[:total_num_scheduled_tokens].copy_(
                self.positions_cpu[:total_num_scheduled_tokens],
                non_blocking=True)

        # Prepare for cascade attention if needed.
        common_prefix_len = self._compute_cascade_attn_prefix_len(
            num_scheduled_tokens,
            scheduler_output.num_common_prefix_blocks,
        )
        attn_metadata = self.attn_metadata_builder.build(
            num_reqs=num_reqs,
            num_actual_tokens=total_num_scheduled_tokens,
            max_query_len=max_num_scheduled_tokens,
            common_prefix_len=common_prefix_len,
        )

        use_spec_decode = len(
            scheduler_output.scheduled_spec_decode_tokens) > 0
        if use_spec_decode:
            logits_indices = self._calc_spec_decode_metadata(
                scheduler_output, cu_num_tokens)
        else:
            # NOTE(woosuk): Due to chunked prefills, the batch may contain
            # partial requests. While we should not sample any token
            # from these partial requests, we do so for simplicity.
            # We will ignore the sampled tokens from the partial requests.
            # TODO: Support prompt logprobs.
            logits_indices = attn_metadata.query_start_loc[1:] - 1

        # Hot-Swap lora model
        if self.lora_config:
            self.set_active_loras(self.input_batch, num_scheduled_tokens)

        return attn_metadata, logits_indices

    def _compute_cascade_attn_prefix_len(
        self,
        num_scheduled_tokens: np.ndarray,
        num_common_prefix_blocks: int,
    ) -> int:
        """Compute the length of the common prefix for cascade attention.

        NOTE(woosuk): The common prefix length returned by this function
        represents the length used specifically for cascade attention, not the
        actual number of tokens shared between requests. When cascade attention
        is disabled (use_cascade=False), this function returns 0 even if
        requests share common tokens. Additionally, the common prefix length is
        truncated to a multiple of the block size and may be further truncated
        due to implementation details explained below.

        Args:
            num_scheduled_tokens: Number of tokens scheduled per request.
            num_common_prefix_blocks: Number of shared KV cache blocks.

        Returns:
            int: Length of common prefix in tokens.
        """
        common_prefix_len = num_common_prefix_blocks * self.block_size
        if common_prefix_len == 0:
            # Common case.
            return 0

        # NOTE(woosuk): Cascade attention uses two attention kernels: one
        # for the common prefix and the other for the rest. For the first
        # kernel, we concatenate all the query tokens (possibly from
        # different requests) and treat them as if they are from the same
        # request. Then, we use bi-directional attention to process the
        # common prefix in the KV cache. Importantly, this means that the
        # first kernel does not do any masking.

        # Consider the following example:
        # Request 1's input query: [D, E, X]
        # Request 1's kv cache: [A, B, C, D, E, X]
        # Request 1's num_computed_tokens: 3 (i.e., [A, B, C])
        # Request 2's input query: [E, Y]
        # Request 2's kv cache: [A, B, C, D, E, Y]
        # Request 2's num_computed_tokens: 4 (i.e., [A, B, C, D])

        # If we use [A, B, C, D, E] as the common prefix, then the
        # first kernel will compute the bi-directional attention between
        # input query [D, E, X, E, Y] and common prefix [A, B, C, D, E].
        # However, this is wrong because D in Request 1 should not attend to
        # E in the common prefix (i.e., we need masking).
        # To avoid this, [A, B, C, D] should be the common prefix.
        # That is, the common prefix should be capped by the minimum
        # num_computed_tokens among the requests, and plus one to include
        # the first token of the query.

        # In practice, we use [A, B, C] as the common prefix, instead of
        # [A, B, C, D] (i.e., the common prefix is capped by the minimum
        # num_computed_tokens, without plus one).
        # This is because of an implementation detail: We want to always
        # use two kernels for cascade attention. Let's imagine:
        # Request 3's input query: [D]
        # Request 3's kv cache: [A, B, C, D]
        # Request 3's num_computed_tokens: 4 (i.e., [A, B, C, D])
        # If we use [A, B, C, D] as the common prefix for Request 1-3,
        # then Request 3 will be processed only by the first kernel,
        # and the second kernel will get an empty input. While this is not
        # a fundamental problem, our current implementation does not support
        # this case.
        num_reqs = len(num_scheduled_tokens)
        common_prefix_len = min(
            common_prefix_len,
            self.input_batch.num_computed_tokens_cpu[:num_reqs].min())
        # common_prefix_len should be a multiple of the block size.
        common_prefix_len = (common_prefix_len // self.block_size *
                             self.block_size)
        use_cascade = self.attn_backend.use_cascade_attention(
            common_prefix_len=common_prefix_len,
            query_lens=num_scheduled_tokens,
            num_query_heads=self.num_query_heads,
            num_kv_heads=self.num_kv_heads,
            use_alibi=False,  # FIXME
            use_sliding_window=self.sliding_window is not None,
            num_sms=self.num_sms,
        )
        return common_prefix_len if use_cascade else 0

    def _calc_mrope_positions(self, scheduler_output: "SchedulerOutput"):
        mrope_pos_ptr = 0
        for index, req_id in enumerate(self.input_batch.req_ids):
            req = self.requests[req_id]
            assert req.mrope_positions is not None

            num_computed_tokens = \
                self.input_batch.num_computed_tokens_cpu[index]
            num_scheduled_tokens = \
                scheduler_output.num_scheduled_tokens[req_id]
            num_prompt_tokens = len(req.prompt_token_ids)

            if num_computed_tokens + num_scheduled_tokens > num_prompt_tokens:
                prompt_part_len = max(0,
                                      num_prompt_tokens - num_computed_tokens)
                completion_part_len = max(
                    0, num_scheduled_tokens - prompt_part_len)
            else:
                prompt_part_len = num_scheduled_tokens
                completion_part_len = 0

            assert num_scheduled_tokens == prompt_part_len + completion_part_len

            if prompt_part_len > 0:
                # prompt's mrope_positions are pre-computed
                dst_start = mrope_pos_ptr
                dst_end = mrope_pos_ptr + prompt_part_len
                src_start = num_computed_tokens
                src_end = num_computed_tokens + prompt_part_len

                self.mrope_positions_cpu[:, dst_start:dst_end] = \
                    req.mrope_positions[:,src_start:src_end]

                mrope_pos_ptr += prompt_part_len

            if completion_part_len > 0:
                # compute completion's mrope_positions on-the-fly
                dst_start = mrope_pos_ptr
                dst_end = mrope_pos_ptr + completion_part_len

                self.mrope_positions_cpu[:, dst_start:dst_end] = \
                    MRotaryEmbedding.get_next_input_positions_tensor(
                        req.mrope_position_delta,
                        context_len=num_computed_tokens +
                        prompt_part_len,
                        seq_len=num_computed_tokens +
                        prompt_part_len +
                        completion_part_len,
                    )

                mrope_pos_ptr += completion_part_len

    def _calc_spec_decode_metadata(
        self,
        scheduler_output: "SchedulerOutput",
        cu_num_tokens: np.ndarray,
    ) -> torch.Tensor:
        # Get the number of spec decode tokens for each request.
        num_reqs = self.input_batch.num_reqs
        num_spec_decode_tokens = np.empty(num_reqs, dtype=np.int32)
        for i, req_id in enumerate(self.input_batch.req_ids):
            num_spec_decode_tokens[i] = len(
                scheduler_output.scheduled_spec_decode_tokens.get(req_id, ()))

        # Get spec decode logits indices.
        # E.g.,   num_scheduled_tokens: [4, 100, 3,   100, 2]
        #         cu_num_tokens:        [4, 104, 107, 207, 209]
        #         num_spec_tokens_list: [3, 0,   2,   0,   1]
        #         num_sampled_tokens:   [4, 1,   3,   1,   2]
        #         spec_decode_logits_indices:
        #                 [0, 1, 2, 3, 103, 104, 105, 106, 206, 207, 208]
        num_sampled_tokens = num_spec_decode_tokens + 1
        # logits_start_loc: [0, 103, 104, 206, 207]
        logits_start_loc = cu_num_tokens - num_sampled_tokens
        # [0, 103, 104, 206, 207] ->
        #               [0, 0, 0, 0, 103, 104, 104, 104, 206, 207, 207]
        logits_start_loc = np.repeat(logits_start_loc, num_sampled_tokens)
        # The following three lines:
        # [4, 1,   3,   1,   2] -> [0, 1, 2, 3, 0, 0, 1, 2, 0, 0, 1]
        # Step 1. [4, 1, 3, 1, 2] -> [4, 5, 8, 9, 11]
        cu_num_sampled_tokens = np.cumsum(num_sampled_tokens)
        # Step 2. [4, 5, 8, 9, 11] -> [0, 4, 5, 8, 9]
        #         -> [0, 0, 0, 0, 4, 5, 5, 5, 8, 9, 9]
        cumsums_sampled_offsets = np.repeat(
            cu_num_sampled_tokens - num_sampled_tokens, num_sampled_tokens)
        # Step 3.  [0, 1, 2, 3, 4, 5, 6, 7, 8, 9, 10]
        #       -  [0, 0, 0, 0, 4, 5, 5, 5, 8, 9, 9]
        #      -> [0, 1, 2, 3, 0, 0, 1, 2, 0, 0, 1]
        total_num_sampled_tokens = num_sampled_tokens.sum()
        sampled_arange = (self.arange_np[:total_num_sampled_tokens] -
                          cumsums_sampled_offsets)

        # [0, 0, 0, 0, 103, 104, 104, 104, 206, 207, 207] ->
        # [0, 1, 2, 3, 103, 104, 105, 106, 206, 207, 208]
        spec_decode_logits_indices = logits_start_loc + sampled_arange
        return torch.from_numpy(spec_decode_logits_indices).to(
            self.device, non_blocking=True)

    def _execute_encoder(self, scheduler_output: "SchedulerOutput"):
        scheduled_encoder_inputs = scheduler_output.scheduled_encoder_inputs
        if not scheduled_encoder_inputs:
            return

        # Batch the multi-modal inputs.
        mm_inputs: list[MultiModalKwargs] = []
        req_input_ids: list[tuple[str, int]] = []
        for req_id, encoder_input_ids in scheduled_encoder_inputs.items():
            req_state = self.requests[req_id]
            for input_id in encoder_input_ids:
                mm_inputs.append(req_state.mm_inputs[input_id])
                req_input_ids.append((req_id, input_id))

        # Batch mm inputs as much as we can: if a request in the batch has
        # multiple modalities or a different modality than the previous one,
        # we process it separately to preserve item order.
        # FIXME(ywang96): This is a hacky way to deal with multiple modalities
        # in the same batch while still being able to benefit from batching
        # multimodal inputs. The proper solution should be reordering the
        # encoder outputs.
        grouped_mm_inputs_list = group_mm_inputs_by_modality(mm_inputs)

        encoder_outputs = []
        for grouped_mm_inputs in grouped_mm_inputs_list:
            batched_mm_inputs = MultiModalKwargs.batch(grouped_mm_inputs)
            batched_mm_inputs = MultiModalKwargs.as_kwargs(batched_mm_inputs,
                                                           device=self.device)

            # Run the encoder.
            # `curr_group_outputs` is either of the following:
            # 1. A tensor of shape (num_items, feature_size, hidden_size)
            # in case feature_size is fixed across all multimodal items.
            # 2. A list or tuple (length: num_items) of tensors, each of shape
            # (feature_size, hidden_size) in case the feature size is dynamic
            # depending on the input multimodal items.
            curr_group_outputs = self.model.get_multimodal_embeddings(
                **batched_mm_inputs)

            for output in curr_group_outputs:
                encoder_outputs.append(output)

        # Cache the encoder outputs.
        for (req_id, input_id), output in zip(req_input_ids, encoder_outputs):
            if req_id not in self.encoder_cache:
                self.encoder_cache[req_id] = {}
            self.encoder_cache[req_id][input_id] = output

    def _gather_encoder_outputs(
        self,
        scheduler_output: "SchedulerOutput",
    ) -> list[torch.Tensor]:
        encoder_outputs: list[torch.Tensor] = []
        for req_id in self.input_batch.req_ids:
            num_scheduled_tokens = scheduler_output.num_scheduled_tokens[
                req_id]
            req_state = self.requests[req_id]
            num_computed_tokens = req_state.num_computed_tokens
            mm_positions = req_state.mm_positions
            for i, pos_info in enumerate(mm_positions):
                start_pos = pos_info["offset"]
                num_encoder_tokens = pos_info["length"]

                # The encoder output is needed if the two ranges overlap:
                # [num_computed_tokens,
                #  num_computed_tokens + num_scheduled_tokens) and
                # [start_pos, start_pos + num_encoder_tokens)
                if start_pos >= num_computed_tokens + num_scheduled_tokens:
                    # The encoder output is not needed in this step.
                    break
                if start_pos + num_encoder_tokens <= num_computed_tokens:
                    # The encoder output is already processed and stored
                    # in the decoder's KV cache.
                    continue

                start_idx = max(num_computed_tokens - start_pos, 0)
                end_idx = min(
                    num_computed_tokens - start_pos + num_scheduled_tokens,
                    num_encoder_tokens)
                assert start_idx < end_idx
                assert req_id in self.encoder_cache
                assert i in self.encoder_cache[req_id]
                encoder_output = self.encoder_cache[req_id][i]
                encoder_outputs.append(encoder_output[start_idx:end_idx])
        return encoder_outputs

    def get_model(self) -> nn.Module:
        return self.model

    @torch.inference_mode()
    def execute_model(
        self,
        scheduler_output: "SchedulerOutput",
        intermediate_tensors: Optional[IntermediateTensors] = None,
    ) -> Union[ModelRunnerOutput, torch.Tensor]:
        self._update_states(scheduler_output)

        if self.is_multimodal_model:
            # Run the multimodal encoder if any.
            self._execute_encoder(scheduler_output)
            encoder_outputs = self._gather_encoder_outputs(scheduler_output)
        else:
            encoder_outputs = []

        # Prepare the decoder inputs.
        attn_metadata, logits_indices = self._prepare_inputs(scheduler_output)
        num_scheduled_tokens = scheduler_output.total_num_scheduled_tokens
        if (self.use_cuda_graph
                and num_scheduled_tokens <= self.cudagraph_batch_sizes[-1]):
            # Use piecewise CUDA graphs.
            # Add padding to the batch size.
            num_input_tokens = self.vllm_config.pad_for_cudagraph(
                num_scheduled_tokens)
        else:
            # Eager mode.
            num_input_tokens = num_scheduled_tokens
        attn_metadata.num_input_tokens = num_input_tokens

        if self.is_multimodal_model:
            # NOTE(woosuk): To unify token ids and soft tokens (vision
            # embeddings), we always use embeddings (rather than token ids)
            # as input to the multimodal model, even when the input is text.
            input_ids = self.input_ids[:num_scheduled_tokens]
            if encoder_outputs:
                inputs_embeds = self.model.get_input_embeddings(
                    input_ids, encoder_outputs)
            else:
                inputs_embeds = self.model.get_input_embeddings(input_ids)
            # TODO(woosuk): Avoid the copy. Optimize.
            self.inputs_embeds[:num_scheduled_tokens].copy_(inputs_embeds)
            inputs_embeds = self.inputs_embeds[:num_input_tokens]
            input_ids = None
        else:
            # For text-only models, we use token ids as input.
            # While it is possible to use embeddings as input just like the
            # multimodal models, it is not desirable for performance since
            # then the embedding layer is not included in the CUDA graph.
            input_ids = self.input_ids[:num_input_tokens]
            inputs_embeds = None
        if self.uses_mrope:
            positions = self.mrope_positions[:, :num_input_tokens]
        else:
            positions = self.positions[:num_input_tokens]

        if get_pp_group().is_first_rank:
            intermediate_tensors = None
        else:
            assert intermediate_tensors is not None
            assert self.intermediate_tensors is not None
            for k, v in intermediate_tensors.items():
                self.intermediate_tensors[k][:num_input_tokens].copy_(
                    v[:num_input_tokens], non_blocking=True)
            intermediate_tensors = IntermediateTensors({
                k: v[:num_input_tokens]
                for k, v in self.intermediate_tensors.items()
            })

        # Run the decoder.
        # Use persistent buffers for CUDA graphs.
        with set_forward_context(attn_metadata, self.vllm_config):
            hidden_states = self.model(
                input_ids=input_ids,
                positions=positions,
                intermediate_tensors=intermediate_tensors,
                inputs_embeds=inputs_embeds,
            )
        if not get_pp_group().is_last_rank:
            # For mid-pipeline stages, return the hidden states.
            return hidden_states

        hidden_states = hidden_states[:num_scheduled_tokens]
        sample_hidden_states = hidden_states[logits_indices]
        logits = self.model.compute_logits(sample_hidden_states, None)

        # Sample the next token and get logprobs if needed.
        sampling_metadata = self.input_batch.sampling_metadata
        if not self.use_spec_decode:
            sampler_output = self.model.sample(
                logits=logits,
                sampling_metadata=sampling_metadata,
            )
        else:
            target_probs = self.model.sampler.compute_probs(
                logits, sampling_metadata)
            scheduled_request_ids = scheduler_output.num_scheduled_tokens.keys(
            )
            draft_token_ids = [
                scheduler_output.scheduled_spec_decode_tokens.get(req_id, [])
                for req_id in scheduled_request_ids
            ]
            sampler_output = self.rejection_sampler(draft_token_ids,
                                                    target_probs,
                                                    sampling_metadata)

        # TODO(woosuk): The following loop can be slow since it iterates over
        # the requests one by one. Optimize.
        for i, req_id in enumerate(self.input_batch.req_ids):
            req_state = self.requests[req_id]
            seq_len = (req_state.num_computed_tokens +
                       scheduler_output.num_scheduled_tokens[req_id])
            if seq_len < req_state.num_tokens:
                # Ignore the sampled token.
                # Rewind the generator state as if the token was not sampled.
                generator = self.input_batch.generators.get(i)
                if generator is not None:
                    # This relies on cuda-specific torch-internal impl details
                    generator.set_offset(generator.get_offset() - 4)

        # NOTE: GPU -> CPU Sync happens here.
        # Move as many CPU operations as possible before this sync point.
        logprobs_tensors = sampler_output.logprobs_tensors
        logprobs_lists = logprobs_tensors.tolists() \
            if logprobs_tensors is not None else None

        # Compute prompt logprobs if needed.
        prompt_logprobs_dict = self._get_prompt_logprobs_dict(
            hidden_states,
            scheduler_output,
        )

        # Get the valid generated tokens.
        sampled_token_ids = sampler_output.sampled_token_ids
        max_gen_len = sampled_token_ids.shape[-1]
        if max_gen_len == 1:
            # No spec decode tokens.
            valid_sampled_token_ids = sampled_token_ids.tolist()
        else:
            # Includes spec decode tokens.
            valid_mask = sampled_token_ids != INVALID_TOKEN_ID
            gen_lens = valid_mask.sum(dim=1).tolist()
            # TODO(woosuk): Optimize this.
            valid_sampled_token_ids = [
                seq.tolist()
                for seq in sampled_token_ids[valid_mask].split(gen_lens)
            ]

        if not self.use_spec_decode:
            spec_token_ids = None
        else:
            spec_token_ids = self.generate_draft_token_ids(
                valid_sampled_token_ids)

        model_runner_output = ModelRunnerOutput(
            req_ids=self.input_batch.req_ids,
            req_id_to_index=self.input_batch.req_id_to_index,
            sampled_token_ids=valid_sampled_token_ids,
            spec_token_ids=spec_token_ids,
            logprobs=logprobs_lists,
            prompt_logprobs_dict=prompt_logprobs_dict,
        )
        return model_runner_output

    def generate_draft_token_ids(
        self,
        sampled_token_ids: list[list[int]],
    ) -> list[list[int]]:
        # TODO(woosuk): Optimize.
        draft_token_ids: list[list[int]] = []
        for i, sampled_ids in enumerate(sampled_token_ids):
            num_sampled_ids = len(sampled_ids)
            if not num_sampled_ids:
                # Skip speculative decoding.
                draft_token_ids.append([])
                continue

            # Add sampled_token_ids to token_ids_cpu.
            start_idx = self.input_batch.num_tokens_no_spec[i]
            end_idx = start_idx + num_sampled_ids
            self.input_batch.token_ids_cpu[i, start_idx:end_idx] = sampled_ids
            drafter_output = self.drafter.propose(
                self.input_batch.token_ids_cpu[i, :end_idx],
                self.speculative_config.ngram_prompt_lookup_min,
                self.speculative_config.num_speculative_tokens,
            )
            if drafter_output is None or len(drafter_output) == 0:
                draft_token_ids.append([])
            else:
                draft_token_ids.append(drafter_output.tolist())
        return draft_token_ids

    def load_model(self) -> None:
        logger.info("Starting to load model %s...", self.model_config.model)
        with DeviceMemoryProfiler() as m:  # noqa: SIM117
            time_before_load = time.perf_counter()
            self.model = get_model(vllm_config=self.vllm_config)
            if self.lora_config:
                self.model = self.load_lora_model(self.model,
                                                  self.model_config,
                                                  self.scheduler_config,
                                                  self.lora_config,
                                                  self.device)
            time_after_load = time.perf_counter()
        self.model_memory_usage = m.consumed_memory
        logger.info("Model loading took %.4f GB and %.6f seconds",
                    self.model_memory_usage / float(2**30),
                    time_after_load - time_before_load)

    def _get_prompt_logprobs_dict(
        self,
        hidden_states: torch.Tensor,
        scheduler_output: "SchedulerOutput",
    ) -> dict[str, Optional[LogprobsTensors]]:
        num_prompt_logprobs_dict = self.input_batch.num_prompt_logprobs
        if not num_prompt_logprobs_dict:
            return {}

        prompt_logprobs_dict: dict[str, Optional[LogprobsTensors]] = {}

        # Since prompt logprobs are a rare feature, prioritize simple,
        # maintainable loop over optimal performance.
        completed_prefill_reqs = []
        for req_id, num_prompt_logprobs in num_prompt_logprobs_dict.items():

            num_tokens = scheduler_output.num_scheduled_tokens[req_id]

            # Get metadata for this request.
            request = self.requests[req_id]
            num_prompt_tokens = len(request.prompt_token_ids)
            prompt_token_ids = torch.tensor(request.prompt_token_ids).to(
                self.device, non_blocking=True)

            # Determine number of logits to retrieve.
            start_tok = request.num_computed_tokens + 1
            num_remaining_tokens = num_prompt_tokens - start_tok
            if num_tokens < num_remaining_tokens:
                # This is a chunk, more tokens remain.
                num_logits = num_tokens
            else:
                # This is the last chunk of prompt tokens to return.
                num_logits = num_remaining_tokens
                completed_prefill_reqs.append(req_id)

            # Get the logits corresponding to this req's prompt tokens.
            # If this is a partial request (i.e. chunked prefill),
            # then there is prompt logprob generated for each index.
            req_idx = self.input_batch.req_id_to_index[req_id]
            offset = self.query_start_loc_np[req_idx].item()
            prompt_hidden_states = hidden_states[offset:offset + num_logits]
            logits = self.model.compute_logits(prompt_hidden_states, None)

            # Get the "target" tokens for each index. For prompt at index i,
            # the token at prompt index i+1 is the "sampled" token we want
            # to gather the logprob for.
            tgt_token_ids = prompt_token_ids[start_tok:start_tok + num_logits]

            # Compute prompt logprobs.
            logprobs = self.model.sampler.compute_logprobs(logits)
            token_ids, logprobs, ranks = self.model.sampler.gather_logprobs(
                logprobs, num_prompt_logprobs, tgt_token_ids)

            # Transfer GPU->CPU async.
            prompt_logprobs_dict[req_id] = LogprobsTensors(
                token_ids.to("cpu", non_blocking=True),
                logprobs.to("cpu", non_blocking=True),
                ranks.to("cpu", non_blocking=True),
            )

        # Remove requests that have completed prefill from the batch
        # num_prompt_logprobs_dict.
        for req_id in completed_prefill_reqs:
            del num_prompt_logprobs_dict[req_id]

        # Must synchronize the non-blocking GPU->CPU transfers.
        torch.cuda.synchronize()

        return prompt_logprobs_dict

    @torch.inference_mode()
    def _dummy_run(
        self,
        num_tokens: int,
    ) -> torch.Tensor:
        model = self.model
        if self.is_multimodal_model:
            input_ids = None
            inputs_embeds = self.inputs_embeds[:num_tokens]
        else:
            input_ids = self.input_ids[:num_tokens]
            inputs_embeds = None
        if self.uses_mrope:
            positions = self.mrope_positions[:, :num_tokens]
        else:
            positions = self.positions[:num_tokens]

        if get_pp_group().is_first_rank:
            intermediate_tensors = None
        else:
            if self.intermediate_tensors is None:
                self.intermediate_tensors = (
                    self.model.make_empty_intermediate_tensors(
                        batch_size=self.max_num_tokens,
                        dtype=self.model_config.dtype,
                        device=self.device))
            intermediate_tensors = IntermediateTensors({
                k: v[:num_tokens]
                for k, v in self.intermediate_tensors.items()
            })

        with set_forward_context(None, self.vllm_config,
                                 num_tokens=num_tokens):
            hidden_states = model(
                input_ids=input_ids,
                positions=positions,
                intermediate_tensors=intermediate_tensors,
                inputs_embeds=inputs_embeds,
            )
        return hidden_states

    def profile_run(self) -> None:
        # Profile with multimodal encoder & encoder cache.
        # TODO: handle encoder-decoder models once we support them.
        if (self.is_multimodal_model and self.max_num_encoder_input_tokens > 0
                and self.encoder_cache_size > 0):

            # NOTE: Currently model is profiled with a single non-text
            # modality with the max possible input tokens even when
            # it supports multiple.
            max_tokens_by_modality_dict = (
                MULTIMODAL_REGISTRY.
                get_max_tokens_per_item_by_nonzero_modality(self.model_config))
            dummy_data_modality, max_tokens_per_mm_item = max(
                max_tokens_by_modality_dict.items(), key=lambda item: item[1])

            # Check how many items of this modality can be supported by
            # the encoder budget.
            encoder_budget = min(self.max_num_encoder_input_tokens,
                                 self.encoder_cache_size)

            max_num_mm_items_encoder_budget = cdiv(encoder_budget,
                                                   max_tokens_per_mm_item)

            # Check how many items of this modality can be supported by
            # the decoder budget.
            max_mm_items_per_req = self.mm_registry.get_mm_limits_per_prompt(
                self.model_config)[dummy_data_modality]

            # NOTE: We do not consider max_num_batched_tokens on purpose
            # because the multimodal embeddings can be generated in advance
            # and chunked prefilled.
            max_num_mm_items_decoder_budget = self.max_num_reqs * \
                max_mm_items_per_req

            max_num_mm_items = min(max_num_mm_items_encoder_budget,
                                   max_num_mm_items_decoder_budget)

            logger.info(
                "Encoder cache will be initialized with a budget of %s tokens,"
                " and profiled with %s %s items of the maximum feature size.",
                encoder_budget, max_num_mm_items, dummy_data_modality)

            # Create dummy batch of multimodal inputs.
            dummy_request_data = self.input_registry.dummy_data_for_profiling(
                model_config=self.model_config,
                seq_len=self.max_num_tokens,
                mm_registry=self.mm_registry,
            )
            dummy_mm_data = dummy_request_data.multi_modal_data

            # Dummy data definition in V0 may contain multiple multimodal items
            # (e.g, multiple images) for a single request, therefore here we
            # always replicate first item by max_num_mm_items times since in V1
            # they are scheduled to be processed separately.

            # Case when models have a merged processor, their dummy data is
            # already batched `MultiModalKwargs`, therefore we take the first
            # `MultiModalKwargsItem` from the desired modality to profile on.
            if isinstance(dummy_mm_data, MultiModalKwargs):
                dummy_mm_item = dummy_mm_data.get_item(
                    modality=dummy_data_modality, item_index=0)
                dummy_mm_kwargs = MultiModalKwargs.from_items([dummy_mm_item])

            # Case when models have dummy data explicitly defined as
            # `MultiModalDataDict`, so they need to be processed through input
            # mapper.
            # TODO (ywang96): deprecate this path once merged processor is
            # supported on all models.
            else:
                mm_kwargs_list = self.mm_input_mapper_profiling.process_inputs(
                    mm_data=dummy_mm_data,
                    mm_hashes=None,
                    mm_processor_kwargs=None,
                    precomputed_mm_inputs=None)
                dummy_mm_kwargs = mm_kwargs_list[0]

            batched_dummy_mm_inputs = MultiModalKwargs.batch(
                [dummy_mm_kwargs] * max_num_mm_items)
            batched_dummy_mm_inputs = MultiModalKwargs.as_kwargs(
                batched_dummy_mm_inputs, device=self.device)

            # Run multimodal encoder.
            dummy_encoder_outputs = self.model.get_multimodal_embeddings(
                **batched_dummy_mm_inputs)
            assert len(dummy_encoder_outputs) == max_num_mm_items, (
                "Expected dimension 0 of encoder outputs to match the number "
                f"of multimodal data items: {max_num_mm_items}, got "
                f"{len(dummy_encoder_outputs)=} instead. This is most likely "
                "due to the 'get_multimodal_embeddings' method of the model "
                "not implemented correctly.")

            # Cache the dummy encoder outputs.
            self.encoder_cache["tmp"] = dict(enumerate(dummy_encoder_outputs))

        # For profile, have maximum num_reqs and that collectively have
        # maximum num_tokens.
        num_reqs = self.scheduler_config.max_num_seqs
        num_tokens = self.max_num_tokens
        min_tokens_per_req = num_tokens // num_reqs

        num_scheduled_tokens_list = [min_tokens_per_req] * num_reqs
        num_scheduled_tokens_list[-1] += num_tokens % num_reqs
        assert sum(num_scheduled_tokens_list) == num_tokens
        assert len(num_scheduled_tokens_list) == num_reqs

        num_scheduled_tokens = np.array(num_scheduled_tokens_list,
                                        dtype=np.int32)
        logit_indices = np.cumsum(num_scheduled_tokens) - 1

        with self.maybe_profile_with_lora(self.lora_config,
                                          num_scheduled_tokens):
            # Trigger compilation for general shape.
            hidden_states = self._dummy_run(self.max_num_tokens)
            if get_pp_group().is_last_rank:
                hidden_states = hidden_states[logit_indices]
                logits = self.model.compute_logits(hidden_states, None)
                dummy_tensors = lambda v: torch.full(
                    (num_reqs, ), v, device=self.device)
                dummy_metadata = SamplingMetadata(
                    temperature=dummy_tensors(0.5),
                    all_greedy=False,
                    all_random=False,
                    top_p=dummy_tensors(0.9),
                    top_k=dummy_tensors(logits.size(1) - 1),
                    min_p=None,
                    generators={},
                    max_num_logprobs=None,
                    no_penalties=True,
                    prompt_token_ids=torch.ones_like(logits,
                                                     dtype=torch.int64),
                    frequency_penalties=dummy_tensors(0.1),
                    presence_penalties=dummy_tensors(0.1),
                    repetition_penalties=dummy_tensors(0.1),
                    output_token_ids=[[] for _ in range(num_reqs)],
                    min_tokens={},
                    logit_bias=[None for _ in range(num_reqs)],
                    allowed_token_ids_mask=None,
                )
                sampler_output = self.model.sample(
                    logits=logits, sampling_metadata=dummy_metadata)
            else:
                logits = None
                sampler_output = None
                dummy_metadata = None
            torch.cuda.synchronize()
            del hidden_states, logits, sampler_output, dummy_metadata
            self.encoder_cache.clear()
        gc.collect()

    def capture_model(self) -> None:
        if not self.use_cuda_graph:
            logger.warning(
                "Skipping CUDA graph capture. Please add "
                "-O %s to use CUDA graphs.", CompilationLevel.PIECEWISE)
            return

        start_time = time.perf_counter()
        start_free_gpu_memory = torch.cuda.mem_get_info()[0]

        # Trigger CUDA graph capture for specific shapes.
        # Capture the large shapes first so that the smaller shapes
        # can reuse the memory pool allocated for the large shapes.
        with graph_capture(device=self.device):
            for num_tokens in reversed(self.cudagraph_batch_sizes):
                for _ in range(self.vllm_config.compilation_config.
                               cudagraph_num_of_warmups):
                    self._dummy_run(num_tokens)
                self._dummy_run(num_tokens)

        end_time = time.perf_counter()
        end_free_gpu_memory = torch.cuda.mem_get_info()[0]
        elapsed_time = end_time - start_time
        cuda_graph_size = start_free_gpu_memory - end_free_gpu_memory
        # This usually takes 5~20 seconds.
        logger.info("Graph capturing finished in %.0f secs, took %.2f GiB",
                    elapsed_time, cuda_graph_size / (1 << 30))

    def initialize_kv_cache(self, kv_cache_config: KVCacheConfig) -> None:
        """
        Initialize KV cache based on `kv_cache_config`.
        Args:
            kv_cache_config: Configuration for the KV cache, including the KV 
            cache size of each layer
        """
        if len(kv_cache_config.groups) > 1:
            raise NotImplementedError(
                "Hybrid models with more than one KV cache type are not "
                "supported yet.")

        kv_caches: dict[str, torch.Tensor] = {}

        for layer_name, layer_spec in kv_cache_config.kv_cache_spec.items():
            tensor_config = kv_cache_config.tensors[layer_name]
            assert tensor_config.size % layer_spec.page_size_bytes == 0
            num_blocks = tensor_config.size // layer_spec.page_size_bytes
            if isinstance(layer_spec, FullAttentionSpec):
                kv_cache_shape = self.attn_backend.get_kv_cache_shape(
                    num_blocks, layer_spec.block_size, layer_spec.num_kv_heads,
                    layer_spec.head_size)
                dtype = layer_spec.dtype
                kv_caches[layer_name] = torch.zeros(kv_cache_shape,
                                                    dtype=dtype,
                                                    device=self.device)
            else:
                raise NotImplementedError

        # Associates each attention layer in the `forward_context` with the
        # initialized KV cache.
        forward_context = self.vllm_config.compilation_config \
            .static_forward_context
        for layer_name, kv_cache in kv_caches.items():
            # NOTE: Use list because of v0 PP virtual engine.
            forward_context[layer_name].kv_cache = [kv_cache]

    def get_kv_cache_spec(self) -> KVCacheSpec:
        """
        Generates the KVCacheSpec by parsing the kv cache format from each 
        Attention module in the static forward context.
        Returns:
            KVCacheSpec: A dictionary mapping layer names to their KV cache 
            format. Layers that do not need KV cache are not included.
        """

        forward_ctx = self.vllm_config.compilation_config.static_forward_context
        block_size = self.vllm_config.cache_config.block_size
        kv_cache_spec: KVCacheSpec = {}
        for layer_name, attn_module in forward_ctx.items():
            # TODO: Support other attention modules, e.g., sliding window,
            # cross-attention, MLA.
            assert isinstance(attn_module, Attention)
            if attn_module.attn_type == AttentionType.DECODER:
                kv_cache_spec[layer_name] = FullAttentionSpec(
                    block_size=block_size,
                    num_kv_heads=attn_module.num_kv_heads,
                    head_size=attn_module.head_size,
                    dtype=attn_module.dtype,
                )
            elif attn_module.attn_type in (AttentionType.ENCODER,
                                           AttentionType.ENCODER_ONLY):
                # encoder-only attention does not need KV cache.
                continue
            elif attn_module.attn_type == AttentionType.ENCODER_DECODER:
                raise NotImplementedError
            else:
                raise ValueError(
                    f"Unknown attention type: {attn_module.attn_type}")

        return kv_cache_spec<|MERGE_RESOLUTION|>--- conflicted
+++ resolved
@@ -134,10 +134,6 @@
 
         # Lazy initialization
         # self.model: nn.Module  # Set after load_model
-<<<<<<< HEAD
-=======
-        self.kv_caches: list[torch.Tensor] = []
->>>>>>> 09e56f92
         # req_id -> (input_id -> encoder_output)
         self.encoder_cache: dict[str, dict[int, torch.Tensor]] = {}
 
