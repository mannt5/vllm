# SPDX-License-Identifier: Apache-2.0
# SPDX-FileCopyrightText: Copyright contributors to the vLLM project

import gc
import time
import weakref
from contextlib import contextmanager
from typing import TYPE_CHECKING, Any, Optional, Union

import numpy as np
import torch
import torch.distributed
import torch.nn as nn
from tqdm import tqdm

import vllm.envs as envs
from vllm.attention import AttentionType, get_attn_backend
from vllm.attention.backends.abstract import AttentionBackend
from vllm.attention.layer import Attention
from vllm.compilation.counter import compilation_counter
from vllm.config import (CompilationLevel, VllmConfig,
                         get_layers_from_vllm_config, update_config)
from vllm.distributed.eplb.eplb_state import EplbState
from vllm.distributed.kv_transfer import (get_kv_transfer_group,
                                          has_kv_transfer_group)
from vllm.distributed.kv_transfer.kv_connector.v1 import KVConnectorBase_V1
from vllm.distributed.parallel_state import (
    get_pp_group, get_tp_group, graph_capture, is_global_first_rank,
    prepare_communication_buffer_for_model)
from vllm.forward_context import (DPMetadata, get_forward_context,
                                  set_forward_context)
from vllm.logger import init_logger
from vllm.model_executor.layers.mamba.mamba_mixer2 import MambaBase
from vllm.model_executor.layers.rotary_embedding import MRotaryEmbedding
from vllm.model_executor.model_loader import TensorizerLoader, get_model_loader
from vllm.model_executor.models.interfaces import (has_step_pooler,
                                                   is_mixture_of_experts)
from vllm.multimodal import MULTIMODAL_REGISTRY
from vllm.multimodal.inputs import MultiModalKwargs, PlaceholderRange
from vllm.multimodal.utils import group_mm_inputs_by_modality
from vllm.pooling_params import PoolingParams
from vllm.sampling_params import SamplingType
from vllm.sequence import IntermediateTensors
from vllm.utils import (STR_DTYPE_TO_TORCH_DTYPE, DeviceMemoryProfiler,
                        GiB_bytes, LazyLoader, async_tensor_h2d, cdiv,
                        check_use_alibi, get_dtype_size,
                        is_pin_memory_available, round_up)
from vllm.v1.attention.backends.mamba_attn import Mamba2AttentionBackend
from vllm.v1.attention.backends.utils import (AttentionMetadataBuilder,
                                              CommonAttentionMetadata)
from vllm.v1.core.encoder_cache_manager import compute_encoder_budget
from vllm.v1.kv_cache_interface import (AttentionSpec, FullAttentionSpec,
                                        KVCacheConfig, KVCacheSpec, MambaSpec,
                                        SlidingWindowSpec)
from vllm.v1.outputs import (EMPTY_MODEL_RUNNER_OUTPUT, LogprobsTensors,
                             ModelRunnerOutput)
from vllm.v1.pool.metadata import PoolingMetadata
from vllm.v1.sample.logits_processor import (LogitProcessorCtorArgs,
                                             LogitsProcessors,
                                             build_logitsprocs)
from vllm.v1.sample.metadata import SamplingMetadata
from vllm.v1.sample.rejection_sampler import RejectionSampler
from vllm.v1.sample.sampler import Sampler
from vllm.v1.spec_decode.eagle import EagleProposer
from vllm.v1.spec_decode.medusa import MedusaProposer
from vllm.v1.spec_decode.metadata import SpecDecodeMetadata
from vllm.v1.spec_decode.ngram_proposer import NgramProposer
from vllm.v1.worker.block_table import BlockTable
from vllm.v1.worker.gpu_input_batch import CachedRequestState, InputBatch
from vllm.v1.worker.lora_model_runner_mixin import LoRAModelRunnerMixin

<<<<<<< HEAD
from .utils import (gather_mm_placeholders, initialize_kv_cache_for_kv_sharing,
=======
from ..sample.logits_processor import LogitsProcessorManager
from .utils import (bind_kv_cache, gather_mm_placeholders,
                    initialize_kv_cache_for_kv_sharing,
>>>>>>> 38efa282
                    sanity_check_mm_encoder_outputs, scatter_mm_placeholders)

if TYPE_CHECKING:
    import xgrammar as xgr
    import xgrammar.kernels.apply_token_bitmask_inplace_torch_compile as xgr_torch_compile  # noqa: E501

    from vllm.model_executor.model_loader.tensorizer import TensorizerConfig
    from vllm.v1.core.sched.output import SchedulerOutput
else:
    xgr = LazyLoader("xgr", globals(), "xgrammar")
    xgr_torch_compile = LazyLoader(
        "xgr_torch_compile", globals(),
        "xgrammar.kernels.apply_token_bitmask_inplace_torch_compile")

logger = init_logger(__name__)


class GPUModelRunner(LoRAModelRunnerMixin):

    def __init__(
        self,
        vllm_config: VllmConfig,
        device: torch.device,
    ):
        self.vllm_config = vllm_config
        self.model_config = vllm_config.model_config
        self.cache_config = vllm_config.cache_config
        self.compilation_config = vllm_config.compilation_config
        self.lora_config = vllm_config.lora_config
        self.load_config = vllm_config.load_config
        self.parallel_config = vllm_config.parallel_config
        self.scheduler_config = vllm_config.scheduler_config
        self.speculative_config = vllm_config.speculative_config
        self.prompt_adapter_config = vllm_config.prompt_adapter_config
        self.observability_config = vllm_config.observability_config

        from vllm.model_executor.models.utils import set_cpu_offload_max_bytes
        set_cpu_offload_max_bytes(
            int(self.cache_config.cpu_offload_gb * 1024**3))

        model_config = self.model_config
        cache_config = self.cache_config
        scheduler_config = self.scheduler_config
        parallel_config = self.parallel_config
        self.device = device
        self.pin_memory = is_pin_memory_available()
        self.dtype = self.model_config.dtype
        if cache_config.cache_dtype == "auto":
            self.kv_cache_dtype = self.dtype
        else:
            self.kv_cache_dtype = STR_DTYPE_TO_TORCH_DTYPE[
                cache_config.cache_dtype]

        self.is_multimodal_model = model_config.is_multimodal_model
        self.is_pooling_model = model_config.pooler_config is not None
        self.max_model_len = model_config.max_model_len
        self.max_num_tokens = scheduler_config.max_num_batched_tokens
        self.max_num_reqs = scheduler_config.max_num_seqs

        # Model-related.
        self.num_query_heads = model_config.get_num_attention_heads(
            parallel_config)
        self.hidden_size = model_config.get_hidden_size()
        self.attention_chunk_size = model_config.attention_chunk_size

        self.cascade_attn_enabled = not self.model_config.disable_cascade_attn

        # Multi-modal data support
        self.mm_registry = MULTIMODAL_REGISTRY
        self.uses_mrope = model_config.uses_mrope

        encoder_compute_budget, encoder_cache_size = compute_encoder_budget(
            model_config=model_config,
            scheduler_config=scheduler_config,
            mm_registry=self.mm_registry,
        )
        self.max_num_encoder_input_tokens = encoder_compute_budget
        self.encoder_cache_size = encoder_cache_size

        # Sampler
        self.sampler = Sampler()

        self.eplb_state: Optional[EplbState] = None
        """
        State of the expert parallelism load balancer.

        Will be lazily initialized when the model is loaded.
        """

        # Lazy initializations
        # self.model: nn.Module  # Set after load_model
        # Initialize in initialize_kv_cache
        self.kv_caches: list[torch.Tensor] = []
        self.attn_metadata_builders: list[AttentionMetadataBuilder] = []
        self.attn_backends: list[type[AttentionBackend]] = []
        # self.kv_cache_config: KVCacheConfig

        # req_id -> (input_id -> encoder_output)
        self.encoder_cache: dict[str, dict[int, torch.Tensor]] = {}

        self.use_aux_hidden_state_outputs = False
        # Set up speculative decoding.
        # NOTE(Jiayi): currently we put the entire draft model on
        # the last PP rank. This is not ideal if there are many
        # layers in the draft model.
        if self.speculative_config and get_pp_group().is_last_rank:
            if self.speculative_config.method == "ngram":
                self.drafter = NgramProposer(self.vllm_config)
            elif self.speculative_config.use_eagle():
                self.drafter = EagleProposer(self.vllm_config, self.device,
                                             self)  # type: ignore
                if self.speculative_config.method == "eagle3":
                    self.use_aux_hidden_state_outputs = True
            elif self.speculative_config.method == "medusa":
                self.drafter = MedusaProposer(
                    vllm_config=self.vllm_config,
                    device=self.device)  # type: ignore
            else:
                raise ValueError("Unknown speculative decoding method: "
                                 f"{self.speculative_config.method}")
            self.rejection_sampler = RejectionSampler()

        # Request states.
        self.requests: dict[str, CachedRequestState] = {}

        # Build logits processors. If specified by user, load custom
        # logitsprocs constructors.
        self.logitsprocs: LogitsProcessors = build_logitsprocs(
            vllm_config,self.device,self.pin_memory)

        # Input Batch
        # NOTE(Chen): Ideally, we should initialize the input batch inside
        # `initialize_kv_cache` based on the kv cache config. However, as in
        # https://github.com/vllm-project/vllm/pull/18298, due to some unknown
        # reasons, we have to initialize the input batch before `load_model`,
        # quantization + weight offloading will fail otherwise. As a temporary
        # solution, we initialize the input batch here, and re-initialize it
        # in `initialize_kv_cache` if the block_sizes here is different from
        # the block_sizes in the kv cache config.
        self.input_batch = InputBatch(
            max_num_reqs=self.max_num_reqs,
            max_model_len=self.max_model_len,
            max_num_batched_tokens=self.max_num_tokens,
            device=self.device,
            pin_memory=self.pin_memory,
            vocab_size=self.model_config.get_vocab_size(),
            block_sizes=[self.cache_config.block_size],
            is_spec_decode=bool(self.vllm_config.speculative_config),
            logitsprocs=self.logitsprocs,
        )

        self.use_cuda_graph = (
            self.vllm_config.compilation_config.level
            == CompilationLevel.PIECEWISE
            and self.vllm_config.compilation_config.use_cudagraph
            and not self.model_config.enforce_eager)
        # TODO(woosuk): Provide an option to tune the max cudagraph batch size.
        # The convention is different.
        # self.cudagraph_batch_sizes sorts in ascending order.
        # The batch sizes in the config are in descending order.
        self.cudagraph_batch_sizes = list(
            reversed(self.compilation_config.cudagraph_capture_sizes))

        self.full_cuda_graph = self.compilation_config.full_cuda_graph

        # Cache the device properties.
        self._init_device_properties()

        # Persistent buffers for CUDA graphs.
        self.input_ids = torch.zeros(self.max_num_tokens,
                                     dtype=torch.int32,
                                     device=self.device)
        self.positions = torch.zeros(self.max_num_tokens,
                                     dtype=torch.int64,
                                     device=self.device)
        self.query_start_loc = torch.zeros(self.max_num_reqs + 1,
                                           dtype=torch.int32,
                                           device=self.device)
        self.seq_lens = torch.zeros(self.max_num_reqs,
                                    dtype=torch.int32,
                                    device=self.device)
        self.slot_mapping = torch.zeros(self.max_num_tokens,
                                        dtype=torch.int64,
                                        device=self.device)

        # None in the first PP rank. The rest are set after load_model.
        self.intermediate_tensors: Optional[IntermediateTensors] = None

        # Only relevant for models using M-RoPE (e.g, Qwen2-VL)
        if self.uses_mrope:
            # NOTE: `mrope_positions` is implemented with one additional dummy
            # position on purpose to make it non-contiguous so that it can work
            # with torch compile.
            # See detailed explanation in https://github.com/vllm-project/vllm/pull/12128#discussion_r1926431923

            # NOTE: When M-RoPE is enabled, position ids are 3D regardless of
            # the modality of inputs. For text-only inputs, each dimension has
            # identical position IDs, making M-RoPE functionally equivalent to
            # 1D-RoPE.
            # See page 5 of https://arxiv.org/abs/2409.12191
            self.mrope_positions = torch.zeros((3, self.max_num_tokens + 1),
                                               dtype=torch.int64,
                                               device=self.device)
            self.mrope_positions_cpu = torch.zeros(
                (3, self.max_num_tokens + 1),
                dtype=torch.int64,
                device="cpu",
                pin_memory=self.pin_memory)
            self.mrope_positions_np = self.mrope_positions_cpu.numpy()

        # Only relevant for models using ALiBi (e.g, MPT)
        self.use_alibi = check_use_alibi(model_config)

        self.inputs_embeds = torch.zeros(
            (self.max_num_tokens, self.hidden_size),
            dtype=self.dtype,
            device=self.device)

        # OPTIMIZATION: Cache the tensors rather than creating them every step.
        # Keep in int64 to avoid overflow with long context
        self.arange_np = np.arange(max(self.max_num_reqs + 1,
                                       self.max_model_len,
                                       self.max_num_tokens),
                                   dtype=np.int64)
        # NOTE(woosuk): These tensors are "stateless", i.e., they are literally
        # a faster version of creating a new tensor every time. Thus, we should
        # not make any assumptions about the values in these tensors.
        self.input_ids_cpu = torch.zeros(self.max_num_tokens,
                                         dtype=torch.int32,
                                         device="cpu",
                                         pin_memory=self.pin_memory)
        self.positions_cpu = torch.zeros(self.max_num_tokens,
                                         dtype=torch.int64,
                                         device="cpu",
                                         pin_memory=self.pin_memory)
        self.positions_np = self.positions_cpu.numpy()
        self.query_start_loc_cpu = torch.zeros(self.max_num_reqs + 1,
                                               dtype=torch.int32,
                                               device="cpu",
                                               pin_memory=self.pin_memory)
        self.query_start_loc_np = self.query_start_loc_cpu.numpy()
        self.seq_lens_cpu = torch.zeros(self.max_num_reqs,
                                        dtype=torch.int32,
                                        device="cpu",
                                        pin_memory=self.pin_memory)
        self.seq_lens_np = self.seq_lens_cpu.numpy()

        # Layer pairings for cross-layer KV sharing.
        # If an Attention layer `layer_name` is in the keys of this dict, it
        # means this layer will perform attention using the keys and values
        # from the KV cache of `shared_kv_cache_layers[layer_name]`.
        self.shared_kv_cache_layers: dict[str, str] = {}

    def _may_reorder_batch(self, scheduler_output: "SchedulerOutput") -> None:
        """
        Update the order of requests in the batch based on the attention
        backend's needs. For example, some attention backends (namely MLA) may
        want to separate requests based on if the attention computation will be
        compute-bound or memory-bound.

        Args:
            scheduler_output: The scheduler output.
        """
        self.attn_metadata_builders[0].reorder_batch(self.input_batch,
                                                     scheduler_output)

        # For models with multiple KV cache groups, the groups should agree on
        # the same order of requests. We ensure this by only allowing the first
        # group to reorder the batch and asserting that all other groups do not
        # reorder the batch.
        # TODO(tdoublep): make this more flexible so that any group can
        # re-order the batch (not only the first).
        # TODO(tdoublep): verify this during engine init instead of at runtime
        for i in range(1, len(self.kv_cache_config.kv_cache_groups)):
            batch_reordered = self.attn_metadata_builders[i].reorder_batch(
                self.input_batch, scheduler_output)
            assert not batch_reordered

    # Note: used for model runner override.
    def _init_device_properties(self) -> None:
        """Initialize attributes from torch.cuda.get_device_properties
        """
        self.device_properties = torch.cuda.get_device_properties(self.device)
        self.num_sms = self.device_properties.multi_processor_count

    # Note: used for model runner override.
    def _sync_device(self) -> None:
        torch.cuda.synchronize()

    def _update_states(self, scheduler_output: "SchedulerOutput") -> None:
        """Update the cached states and the persistent batch with the scheduler
        output.

        The updated states are used by the `_prepare_inputs` function to create
        the input GPU tensors for the model.

        The SamplingMetadata is updated and copied to the GPU if there is a
        new/resumed/paused/finished request in the batch.
        """
        # Remove finished requests from the cached states.
        for req_id in scheduler_output.finished_req_ids:
            self.requests.pop(req_id, None)
            self.encoder_cache.pop(req_id, None)
        # Remove the finished requests from the persistent batch.
        # NOTE(woosuk): There could be an edge case where finished_req_ids and
        # scheduled_req_ids overlap. This happens when a request is aborted and
        # then resubmitted with the same ID. In this case, we treat them as two
        # distinct requests - clearing the cached states for the first request
        # and handling the second as a new request.
        for req_id in scheduler_output.finished_req_ids:
            self.input_batch.remove_request(req_id)

        # Free the cached encoder outputs.
        for req_id, input_id in scheduler_output.free_encoder_input_ids:
            encoder_outputs = self.encoder_cache.get(req_id)
            if encoder_outputs is not None:
                encoder_outputs.pop(input_id, None)
                if not encoder_outputs:
                    self.encoder_cache.pop(req_id, None)

        # Remove the unscheduled requests from the persistent batch.
        # NOTE(woosuk): The unscheduled requests are either preempted requests
        # or running requests that are not scheduled in this step. We remove
        # them from the persistent batch but keep their cached states since
        # they will be scheduled again sometime in the future.
        scheduled_req_ids = scheduler_output.num_scheduled_tokens.keys()
        cached_req_ids = self.input_batch.req_id_to_index.keys()
        unscheduled_req_ids = cached_req_ids - scheduled_req_ids
        # NOTE(woosuk): The persistent batch optimization assumes that
        # consecutive batches contain mostly the same requests. If batches
        # have low request overlap (e.g., alternating between two distinct
        # sets of requests), this optimization becomes very inefficient.
        for req_id in unscheduled_req_ids:
            self.input_batch.remove_request(req_id)

        req_ids_to_add: list[str] = []
        # Add new requests to the cached states.
        for new_req_data in scheduler_output.scheduled_new_reqs:
            req_id = new_req_data.req_id
            sampling_params = new_req_data.sampling_params
            pooling_params = new_req_data.pooling_params
            if sampling_params and \
                sampling_params.sampling_type == SamplingType.RANDOM_SEED:
                generator = torch.Generator(device=self.device)
                generator.manual_seed(sampling_params.seed)
            else:
                generator = None

            self.requests[req_id] = CachedRequestState(
                req_id=req_id,
                prompt_token_ids=new_req_data.prompt_token_ids,
                mm_inputs=new_req_data.mm_inputs,
                mm_positions=new_req_data.mm_positions,
                sampling_params=sampling_params,
                pooling_params=pooling_params,
                generator=generator,
                block_ids=new_req_data.block_ids,
                num_computed_tokens=new_req_data.num_computed_tokens,
                output_token_ids=[],
                lora_request=new_req_data.lora_request,
            )

            # Only relevant for models using M-RoPE (e.g, Qwen2-VL)
            if self.uses_mrope:
                image_grid_thw = []
                video_grid_thw = []
                second_per_grid_ts = []
                audio_feature_lengths = []
                use_audio_in_video = False
                for mm_input in self.requests[req_id].mm_inputs:
                    if mm_input.get("image_grid_thw") is not None:
                        image_grid_thw.extend(
                            mm_input["image_grid_thw"].tolist())
                    if mm_input.get("video_grid_thw") is not None:
                        video_grid_thw.extend(
                            mm_input["video_grid_thw"].tolist())
                    if mm_input.get("second_per_grid_ts") is not None:
                        second_per_grid_ts.extend(
                            mm_input["second_per_grid_ts"])
                    if mm_input.get("audio_feature_lengths") is not None:
                        audio_feature_lengths.extend(
                            mm_input["audio_feature_lengths"])
                    if mm_input.get("use_audio_in_video") is True:
                        use_audio_in_video = True

                hf_config = self.model_config.hf_config

                self.requests[req_id].mrope_positions, \
                    self.requests[req_id].mrope_position_delta = \
                    MRotaryEmbedding.get_input_positions_tensor(
                        self.requests[req_id].prompt_token_ids,
                        hf_config=hf_config,
                        image_grid_thw=image_grid_thw,
                        video_grid_thw=video_grid_thw,
                        second_per_grid_ts=second_per_grid_ts,
                        audio_feature_lengths=audio_feature_lengths,
                        use_audio_in_video=use_audio_in_video,
                    )

            req_ids_to_add.append(req_id)

        # Update the states of the running/resumed requests.
        is_last_rank = get_pp_group().is_last_rank
        req_data = scheduler_output.scheduled_cached_reqs
        for i, req_id in enumerate(req_data.req_ids):
            req_state = self.requests[req_id]
            num_computed_tokens = req_data.num_computed_tokens[i]
            new_block_ids = req_data.new_block_ids[i]
            resumed_from_preemption = req_data.resumed_from_preemption[i]

            # Update the cached states.
            req_state.num_computed_tokens = num_computed_tokens

            if not is_last_rank:
                # When using PP, the scheduler sends the sampled tokens back,
                # because there's no direct communication between the first-
                # stage worker and the last-stage worker.
                new_token_ids = req_data.new_token_ids[i]
                # Add the sampled token(s) from the previous step (if any).
                # This doesn't include "unverified" tokens like spec tokens.
                num_new_tokens = (num_computed_tokens + len(new_token_ids) -
                                  req_state.num_tokens)
                if num_new_tokens == 1:
                    # Avoid slicing list in most common case.
                    req_state.output_token_ids.append(new_token_ids[-1])
                elif num_new_tokens > 0:
                    req_state.output_token_ids.extend(
                        new_token_ids[-num_new_tokens:])

            # Update the block IDs.
            if not resumed_from_preemption:
                # Append the new blocks to the existing block IDs.
                for block_ids, new_ids in zip(req_state.block_ids,
                                              new_block_ids):
                    block_ids.extend(new_ids)
            else:
                # The request is resumed from preemption.
                # Replace the existing block IDs with the new ones.
                req_state.block_ids = new_block_ids

            req_index = self.input_batch.req_id_to_index.get(req_id)
            if req_index is None:
                # The request is not in the persistent batch.
                # The request was either preempted and resumed later, or was not
                # scheduled in the previous step and needs to be added again.
                req_ids_to_add.append(req_id)
                continue

            # Update the persistent batch.
            self.input_batch.num_computed_tokens_cpu[req_index] = (
                num_computed_tokens)
            self.input_batch.block_table.append_row(new_block_ids, req_index)

            # For the last rank, we don't need to update the token_ids_cpu
            # because the sampled tokens are already cached.
            if not is_last_rank:
                # Add new_token_ids to token_ids_cpu.
                start_token_index = num_computed_tokens
                end_token_index = num_computed_tokens + len(new_token_ids)
                self.input_batch.token_ids_cpu[
                    req_index,
                    start_token_index:end_token_index] = new_token_ids
                self.input_batch.num_tokens_no_spec[
                    req_index] = end_token_index
                self.input_batch.num_tokens[req_index] = end_token_index

            # Add spec_token_ids to token_ids_cpu.
            spec_token_ids = (
                scheduler_output.scheduled_spec_decode_tokens.get(req_id, ()))
            if spec_token_ids:
                num_spec_tokens = len(spec_token_ids)
                start_index = self.input_batch.num_tokens_no_spec[req_index]
                end_token_index = start_index + num_spec_tokens
                self.input_batch.token_ids_cpu[
                    req_index, start_index:end_token_index] = spec_token_ids
                # NOTE(woosuk): `num_tokens` here may include spec tokens.
                self.input_batch.num_tokens[req_index] += num_spec_tokens

        # Add the new or resumed requests to the persistent batch.
        # The smaller empty indices are filled first.
        for req_id in req_ids_to_add:
            req_state = self.requests[req_id]
            self.input_batch.add_request(req_state)

        # Condense the batched states if there are gaps left by removed requests
        self.input_batch.condense()
        # Allow attention backend to reorder the batch, potentially
        self._may_reorder_batch(scheduler_output)
        # Refresh batch metadata with any pending updates.
        self.input_batch.refresh_metadata()

    def _get_cumsum_and_arange(
        self,
        num_tokens: np.ndarray,
        cumsum_dtype: Optional[np.dtype] = None,
    ) -> tuple[np.ndarray, np.ndarray]:
        """Get the cumulative sum and batched arange of the given array.
        # E.g., [2, 5, 3] -> ([2, 7, 10], [0, 1, 0, 1, 2, 3, 4, 0, 1, 2])
        # Equivalent to but faster than:
        # np.concatenate([np.arange(n) for n in num_tokens])
        """
        # Step 1. [2, 5, 3] -> [2, 7, 10]
        cu_num_tokens = np.cumsum(num_tokens, dtype=cumsum_dtype)
        total_num_tokens = cu_num_tokens[-1]
        # Step 2. [2, 7, 10] -> [0, 0, 2, 2, 2, 2, 2, 7, 7, 7]
        cumsums_offsets = np.repeat(cu_num_tokens - num_tokens, num_tokens)
        # Step 3. [0, 1, 0, 1, 2, 3, 4, 0, 1, 2]
        arange = self.arange_np[:total_num_tokens] - cumsums_offsets

        return cu_num_tokens, arange

    def _prepare_inputs(
        self,
        scheduler_output: "SchedulerOutput",
    ) -> tuple[dict[str, Any], bool, torch.Tensor,
               Optional[SpecDecodeMetadata], np.ndarray]:
        """
        :return: tuple[
            attn_metadata: layer-to-attention_metadata mapping,
            attention_cuda_graphs: whether attention can run in cudagraph
            logits_indices, spec_decode_metadata
        ]
        """
        total_num_scheduled_tokens = scheduler_output.total_num_scheduled_tokens
        assert total_num_scheduled_tokens > 0
        num_reqs = self.input_batch.num_reqs
        assert num_reqs > 0

        # OPTIMIZATION: Start copying the block table first.
        # This way, we can overlap the copy with the following CPU operations.
        self.input_batch.block_table.commit(num_reqs)

        # Get the number of scheduled tokens for each request.
        req_ids = self.input_batch.req_ids
        tokens = [scheduler_output.num_scheduled_tokens[i] for i in req_ids]
        num_scheduled_tokens = np.array(tokens, dtype=np.int32)
        max_num_scheduled_tokens = max(tokens)

        # Get request indices.
        # E.g., [2, 5, 3] -> [0, 0, 1, 1, 1, 1, 1, 2, 2, 2]
        req_indices = np.repeat(self.arange_np[:num_reqs],
                                num_scheduled_tokens)

        # cu_num_tokens: [2, 5, 3] -> [2, 7, 10]
        # arange: [0, 1, 0, 1, 2, 3, 4, 0, 1, 2]
        cu_num_tokens, arange = self._get_cumsum_and_arange(
            num_scheduled_tokens)

        # Get positions.
        positions_np = self.positions_np[:total_num_scheduled_tokens]
        np.add(self.input_batch.num_computed_tokens_cpu[req_indices],
               arange,
               out=positions_np)

        # Calculate M-RoPE positions.
        # Only relevant for models using M-RoPE (e.g, Qwen2-VL)
        if self.uses_mrope:
            self._calc_mrope_positions(scheduler_output)

        # Get token indices.
        # E.g., [0, 1, 0, 1, 2, 3, 4, 0, 1, 2]
        # -> [0, 1, M, M + 1, M + 2, M + 3, M + 4, 2 * M, 2 * M + 1, 2 * M + 2]
        # where M is the max_model_len.
        token_indices = (positions_np +
                         req_indices * self.input_batch.token_ids_cpu.shape[1])

        # NOTE(woosuk): We use torch.index_select instead of np.take here
        # because torch.index_select is much faster than np.take for large
        # tensors.
        torch.index_select(self.input_batch.token_ids_cpu_tensor.flatten(),
                           0,
                           torch.from_numpy(token_indices),
                           out=self.input_ids_cpu[:total_num_scheduled_tokens])

        # Calculate the slot mapping for each KV cache group.
        for kv_cache_group_id, kv_cache_group_spec in enumerate(
                self.kv_cache_config.kv_cache_groups):
            block_size = kv_cache_group_spec.kv_cache_spec.block_size
            block_table: BlockTable = self.input_batch.block_table[
                kv_cache_group_id]
            # E.g., [0, 1, 0, 1, 2, 3, 4, 0, 1, 2]
            # -> [0, 0, K, K, K + 1, K + 1, K + 2, 2 * K, 2 * K, 2 * K + 1]
            # where K is the max_num_blocks_per_req and the block size is 2.
            # NOTE(woosuk): We can't simply use `token_indices // block_size`
            # here because M (max_model_len) is not necessarily divisible by
            # block_size.
            block_table_indices = (
                req_indices * block_table.max_num_blocks_per_req +
                positions_np // block_size)
            block_table_cpu = block_table.get_cpu_tensor()
            block_numbers = block_table_cpu.flatten(
            )[block_table_indices].numpy()
            block_offsets = positions_np % block_size
            np.add(
                block_numbers * block_size,
                block_offsets,
                out=block_table.slot_mapping_np[:total_num_scheduled_tokens])

        # Prepare the attention metadata.
        self.query_start_loc_np[0] = 0
        self.query_start_loc_np[1:num_reqs + 1] = cu_num_tokens

        self.seq_lens_np[:num_reqs] = (
            self.input_batch.num_computed_tokens_cpu[:num_reqs] +
            num_scheduled_tokens)

        # Copy the tensors to the GPU.
        self.input_ids[:total_num_scheduled_tokens].copy_(
            self.input_ids_cpu[:total_num_scheduled_tokens], non_blocking=True)
        if self.uses_mrope:
            # Only relevant for models using M-RoPE (e.g, Qwen2-VL)
            self.mrope_positions[:, :total_num_scheduled_tokens].copy_(
                self.mrope_positions_cpu[:, :total_num_scheduled_tokens],
                non_blocking=True)
        else:
            # Common case (1D positions)
            self.positions[:total_num_scheduled_tokens].copy_(
                self.positions_cpu[:total_num_scheduled_tokens],
                non_blocking=True)

        self.query_start_loc[:num_reqs + 1].copy_(
            self.query_start_loc_cpu[:num_reqs + 1], non_blocking=True)
        self.seq_lens[:num_reqs].copy_(self.seq_lens_cpu[:num_reqs],
                                       non_blocking=True)

        # Fill unused with -1. Needed for reshape_and_cache
        self.seq_lens[num_reqs:].fill_(0)
        # Note: pad query_start_loc to be non-decreasing, as kernels
        # like FlashAttention requires that
        self.query_start_loc[num_reqs + 1:].fill_(
            self.query_start_loc_cpu[num_reqs].item())

        query_start_loc = self.query_start_loc[:num_reqs + 1]
        seq_lens = self.seq_lens[:num_reqs]

        common_attn_metadata = CommonAttentionMetadata(
            query_start_loc=query_start_loc,
            seq_lens=seq_lens,
            num_reqs=num_reqs,
            num_actual_tokens=total_num_scheduled_tokens,
            max_query_len=max_num_scheduled_tokens,
        )

        attn_metadata: dict[str, Any] = {}
        # Prepare the attention metadata for each KV cache group and make layers
        # in the same group share the same metadata.
        for kv_cache_group_id, kv_cache_group_spec in enumerate(
                self.kv_cache_config.kv_cache_groups):

            # Prepare for cascade attention if enabled & beneficial.
            common_prefix_len = 0
            builder = self.attn_metadata_builders[kv_cache_group_id]
            if self.cascade_attn_enabled:
                common_prefix_len = self._compute_cascade_attn_prefix_len(
                    num_scheduled_tokens,
                    scheduler_output.
                    num_common_prefix_blocks[kv_cache_group_id],
                    kv_cache_group_spec.kv_cache_spec,
                    builder,
                )

            attn_metadata_i = (builder.build(
                common_prefix_len=common_prefix_len,
                common_attn_metadata=common_attn_metadata,
            ))

            for layer_name in kv_cache_group_spec.layer_names:
                attn_metadata[layer_name] = attn_metadata_i

        attention_cuda_graphs = all(
            b.can_run_in_cudagraph(common_attn_metadata)
            for b in self.attn_metadata_builders)

        use_spec_decode = len(
            scheduler_output.scheduled_spec_decode_tokens) > 0
        if not use_spec_decode:
            # NOTE(woosuk): Due to chunked prefills, the batch may contain
            # partial requests. While we should not sample any token
            # from these partial requests, we do so for simplicity.
            # We will ignore the sampled tokens from the partial requests.
            # TODO: Support prompt logprobs.
            logits_indices = query_start_loc[1:] - 1
            spec_decode_metadata = None
        else:
            # Get the number of draft tokens for each request.
            # Iterate over the dictionary rather than all requests since not all
            # requests have draft tokens.
            num_draft_tokens = np.zeros(num_reqs, dtype=np.int32)
            for req_id, draft_token_ids in (
                    scheduler_output.scheduled_spec_decode_tokens.items()):
                req_idx = self.input_batch.req_id_to_index[req_id]
                num_draft_tokens[req_idx] = len(draft_token_ids)

            spec_decode_metadata = self._calc_spec_decode_metadata(
                num_draft_tokens, cu_num_tokens)
            logits_indices = spec_decode_metadata.logits_indices

        # Hot-Swap lora model
        if self.lora_config:
            self.set_active_loras(self.input_batch, num_scheduled_tokens)

        return (attn_metadata, attention_cuda_graphs, logits_indices,
                spec_decode_metadata, num_scheduled_tokens)

    def _compute_cascade_attn_prefix_len(
        self,
        num_scheduled_tokens: np.ndarray,
        num_common_prefix_blocks: int,
        kv_cache_spec: KVCacheSpec,
        attn_metadata_builder: AttentionMetadataBuilder,
    ) -> int:
        """Compute the length of the common prefix for cascade attention.

        NOTE(woosuk): The common prefix length returned by this function
        represents the length used specifically for cascade attention, not the
        actual number of tokens shared between requests. When cascade attention
        is disabled (use_cascade=False), this function returns 0 even if
        requests share common tokens. Additionally, the common prefix length is
        truncated to a multiple of the block size and may be further truncated
        due to implementation details explained below.

        Args:
            num_scheduled_tokens: Number of tokens scheduled per request.
            num_common_prefix_blocks: Number of shared KV cache blocks.

        Returns:
            int: Length of common prefix in tokens.
        """
        common_prefix_len = num_common_prefix_blocks * kv_cache_spec.block_size
        if common_prefix_len == 0:
            # Common case.
            return 0

        # NOTE(woosuk): Cascade attention uses two attention kernels: one
        # for the common prefix and the other for the rest. For the first
        # kernel, we concatenate all the query tokens (possibly from
        # different requests) and treat them as if they are from the same
        # request. Then, we use bi-directional attention to process the
        # common prefix in the KV cache. Importantly, this means that the
        # first kernel does not do any masking.

        # Consider the following example:
        # Request 1's input query: [D, E, X]
        # Request 1's kv cache: [A, B, C, D, E, X]
        # Request 1's num_computed_tokens: 3 (i.e., [A, B, C])
        # Request 2's input query: [E, Y]
        # Request 2's kv cache: [A, B, C, D, E, Y]
        # Request 2's num_computed_tokens: 4 (i.e., [A, B, C, D])

        # If we use [A, B, C, D, E] as the common prefix, then the
        # first kernel will compute the bi-directional attention between
        # input query [D, E, X, E, Y] and common prefix [A, B, C, D, E].
        # However, this is wrong because D in Request 1 should not attend to
        # E in the common prefix (i.e., we need masking).
        # To avoid this, [A, B, C, D] should be the common prefix.
        # That is, the common prefix should be capped by the minimum
        # num_computed_tokens among the requests, and plus one to include
        # the first token of the query.

        # In practice, we use [A, B, C] as the common prefix, instead of
        # [A, B, C, D] (i.e., the common prefix is capped by the minimum
        # num_computed_tokens, without plus one).
        # This is because of an implementation detail: We want to always
        # use two kernels for cascade attention. Let's imagine:
        # Request 3's input query: [D]
        # Request 3's kv cache: [A, B, C, D]
        # Request 3's num_computed_tokens: 3 (i.e., [A, B, C])
        # If we use [A, B, C, D] as the common prefix for Request 1-3,
        # then Request 3 will be processed only by the first kernel,
        # and the second kernel will get an empty input. While this is not
        # a fundamental problem, our current implementation does not support
        # this case.
        num_reqs = len(num_scheduled_tokens)
        common_prefix_len = min(
            common_prefix_len,
            self.input_batch.num_computed_tokens_cpu[:num_reqs].min())
        # common_prefix_len should be a multiple of the block size.
        common_prefix_len = (common_prefix_len // kv_cache_spec.block_size *
                             kv_cache_spec.block_size)
        use_sliding_window = (isinstance(kv_cache_spec, SlidingWindowSpec) or
                              (isinstance(kv_cache_spec, FullAttentionSpec)
                               and kv_cache_spec.sliding_window is not None))
        assert isinstance(kv_cache_spec, AttentionSpec)
        use_cascade = attn_metadata_builder.use_cascade_attention(
            common_prefix_len=common_prefix_len,
            query_lens=num_scheduled_tokens,
            num_query_heads=self.num_query_heads,
            num_kv_heads=kv_cache_spec.num_kv_heads,
            use_alibi=self.use_alibi,
            use_sliding_window=use_sliding_window,
            num_sms=self.num_sms,
        )
        return common_prefix_len if use_cascade else 0

    def _calc_mrope_positions(self, scheduler_output: "SchedulerOutput"):
        mrope_pos_ptr = 0
        for index, req_id in enumerate(self.input_batch.req_ids):
            req = self.requests[req_id]
            assert req.mrope_positions is not None

            num_computed_tokens = \
                self.input_batch.num_computed_tokens_cpu[index]
            num_scheduled_tokens = \
                scheduler_output.num_scheduled_tokens[req_id]
            num_prompt_tokens = len(req.prompt_token_ids)

            if num_computed_tokens + num_scheduled_tokens > num_prompt_tokens:
                prompt_part_len = max(0,
                                      num_prompt_tokens - num_computed_tokens)
                completion_part_len = max(
                    0, num_scheduled_tokens - prompt_part_len)
            else:
                prompt_part_len = num_scheduled_tokens
                completion_part_len = 0

            assert num_scheduled_tokens == prompt_part_len + completion_part_len

            if prompt_part_len > 0:
                # prompt's mrope_positions are pre-computed
                dst_start = mrope_pos_ptr
                dst_end = mrope_pos_ptr + prompt_part_len
                src_start = num_computed_tokens
                src_end = num_computed_tokens + prompt_part_len

                self.mrope_positions_cpu[:, dst_start:dst_end] = \
                    req.mrope_positions[:,src_start:src_end]

                mrope_pos_ptr += prompt_part_len

            if completion_part_len > 0:
                # compute completion's mrope_positions on-the-fly
                dst_start = mrope_pos_ptr
                dst_end = mrope_pos_ptr + completion_part_len

                MRotaryEmbedding.get_next_input_positions_tensor(
                    out=self.mrope_positions_np,
                    out_offset=dst_start,
                    mrope_position_delta=req.mrope_position_delta,
                    context_len=num_computed_tokens + prompt_part_len,
                    num_new_tokens=completion_part_len,
                )

                mrope_pos_ptr += completion_part_len

    def _calc_spec_decode_metadata(
        self,
        num_draft_tokens: np.ndarray,
        cu_num_scheduled_tokens: np.ndarray,
    ) -> SpecDecodeMetadata:
        # Inputs:
        # cu_num_scheduled_tokens:  [  4, 104, 107, 207, 209]
        # num_draft_tokens:         [  3,   0,   2,   0,   1]
        # Outputs:
        # cu_num_draft_tokens:      [  3,   3,   5,   5,   6]
        # logits_indices:           [  0,   1,   2,   3, 103, 104, 105, 106,
        #                            206, 207, 208]
        # target_logits_indices:    [  0,   1,   2,   5,   6,   9]
        # bonus_logits_indices:     [  3,   4,   7,   8,  10]

        # Compute the logits indices.
        # [4, 1, 3, 1, 2]
        num_sampled_tokens = num_draft_tokens + 1

        # Step 1. cu_num_sampled_tokens: [4, 5, 8, 9, 11]
        # arange: [0, 1, 2, 3, 0, 0, 1, 2, 0, 0, 1]
        cu_num_sampled_tokens, arange = self._get_cumsum_and_arange(
            num_sampled_tokens, cumsum_dtype=np.int32)
        # Step 2. [0, 0, 0, 0, 103, 104, 104, 104, 206, 207, 207]
        logits_indices = np.repeat(
            cu_num_scheduled_tokens - num_sampled_tokens, num_sampled_tokens)
        # Step 3. [0, 1, 2, 3, 103, 104, 105, 106, 206, 207, 208]
        logits_indices += arange

        # Compute the bonus logits indices.
        bonus_logits_indices = cu_num_sampled_tokens - 1

        # Compute the draft logits indices.
        # cu_num_draft_tokens: [3, 3, 5, 5, 6]
        # arange: [0, 1, 2, 0, 1, 0]
        cu_num_draft_tokens, arange = self._get_cumsum_and_arange(
            num_draft_tokens, cumsum_dtype=np.int32)
        # [0, 0, 0, 5, 5, 9]
        target_logits_indices = np.repeat(
            cu_num_sampled_tokens - num_sampled_tokens, num_draft_tokens)
        # [0, 1, 2, 5, 6, 9]
        target_logits_indices += arange

        # TODO: Optimize the CPU -> GPU copy.
        cu_num_draft_tokens = torch.from_numpy(cu_num_draft_tokens).to(
            self.device, non_blocking=True)
        logits_indices = torch.from_numpy(logits_indices).to(self.device,
                                                             non_blocking=True)
        target_logits_indices = torch.from_numpy(target_logits_indices).to(
            self.device, non_blocking=True)
        bonus_logits_indices = torch.from_numpy(bonus_logits_indices).to(
            self.device, non_blocking=True)

        # Compute the draft token ids.
        # draft_token_indices:      [  1,   2,   3, 105, 106, 208]
        draft_token_ids = self.input_ids[logits_indices]
        draft_token_ids = draft_token_ids[target_logits_indices + 1]

        metadata = SpecDecodeMetadata(
            draft_token_ids=draft_token_ids,
            num_draft_tokens=num_draft_tokens.tolist(),
            cu_num_draft_tokens=cu_num_draft_tokens,
            target_logits_indices=target_logits_indices,
            bonus_logits_indices=bonus_logits_indices,
            logits_indices=logits_indices,
        )
        return metadata

    def _execute_mm_encoder(self, scheduler_output: "SchedulerOutput"):
        scheduled_encoder_inputs = scheduler_output.scheduled_encoder_inputs
        if not scheduled_encoder_inputs:
            return

        # Batch the multi-modal inputs.
        mm_inputs = list[MultiModalKwargs]()
        req_ids_pos = list[tuple[str, int, PlaceholderRange]]()
        for req_id, encoder_input_ids in scheduled_encoder_inputs.items():
            req_state = self.requests[req_id]

            for mm_input_id in encoder_input_ids:
                mm_inputs.append(req_state.mm_inputs[mm_input_id])
                req_ids_pos.append(
                    (req_id, mm_input_id, req_state.mm_positions[mm_input_id]))

        # Batch mm inputs as much as we can: if a request in the batch has
        # multiple modalities or a different modality than the previous one,
        # we process it separately to preserve item order.
        # FIXME(ywang96): This is a hacky way to deal with multiple modalities
        # in the same batch while still being able to benefit from batching
        # multimodal inputs. The proper solution should be reordering the
        # encoder outputs.
        grouped_mm_inputs_list = group_mm_inputs_by_modality(mm_inputs)

        encoder_outputs = []
        for grouped_mm_inputs in grouped_mm_inputs_list:
            batched_mm_inputs = MultiModalKwargs.batch(
                grouped_mm_inputs, pin_memory=self.pin_memory)
            batched_mm_inputs = MultiModalKwargs.as_kwargs(
                batched_mm_inputs,
                device=self.device,
            )

            # Run the encoder.
            # `curr_group_outputs` is either of the following:
            # 1. A tensor of shape (num_items, feature_size, hidden_size)
            # in case feature_size is fixed across all multimodal items.
            # 2. A list or tuple (length: num_items) of tensors, each of shape
            # (feature_size, hidden_size) in case the feature size is dynamic
            # depending on the input multimodal items.
            curr_group_outputs = self.model.get_multimodal_embeddings(
                **batched_mm_inputs)

            sanity_check_mm_encoder_outputs(
                curr_group_outputs,
                expected_num_items=len(grouped_mm_inputs),
            )

            for output in curr_group_outputs:
                encoder_outputs.append(output)

        # Cache the encoder outputs.
        for (req_id, input_id, pos_info), output in zip(
                req_ids_pos,
                encoder_outputs,
        ):
            if req_id not in self.encoder_cache:
                self.encoder_cache[req_id] = {}

            self.encoder_cache[req_id][input_id] = scatter_mm_placeholders(
                output,
                is_embed=pos_info.is_embed,
            )

    def _gather_mm_embeddings(
        self,
        scheduler_output: "SchedulerOutput",
    ) -> list[torch.Tensor]:
        mm_embeds: list[torch.Tensor] = []
        for req_id in self.input_batch.req_ids:
            num_scheduled_tokens = scheduler_output.num_scheduled_tokens[
                req_id]
            req_state = self.requests[req_id]
            num_computed_tokens = req_state.num_computed_tokens
            mm_positions = req_state.mm_positions
            for i, pos_info in enumerate(mm_positions):
                start_pos = pos_info.offset
                num_encoder_tokens = pos_info.length

                # The encoder output is needed if the two ranges overlap:
                # [num_computed_tokens,
                #  num_computed_tokens + num_scheduled_tokens) and
                # [start_pos, start_pos + num_encoder_tokens)
                if start_pos >= num_computed_tokens + num_scheduled_tokens:
                    # The encoder output is not needed in this step.
                    break
                if start_pos + num_encoder_tokens <= num_computed_tokens:
                    # The encoder output is already processed and stored
                    # in the decoder's KV cache.
                    continue

                start_idx = max(num_computed_tokens - start_pos, 0)
                end_idx = min(
                    num_computed_tokens - start_pos + num_scheduled_tokens,
                    num_encoder_tokens)
                assert start_idx < end_idx
                assert req_id in self.encoder_cache
                assert i in self.encoder_cache[req_id]
                encoder_output = self.encoder_cache[req_id][i]

                if (is_embed := pos_info.is_embed) is not None:
                    is_embed = is_embed[start_idx:end_idx]

                mm_embeds_item = gather_mm_placeholders(
                    encoder_output[start_idx:end_idx],
                    is_embed=is_embed,
                )
                mm_embeds.append(mm_embeds_item)
        return mm_embeds

    def get_model(self) -> nn.Module:
        return self.model

    def apply_grammar_bitmask(
        self,
        scheduler_output: "SchedulerOutput",
        logits: torch.Tensor,
    ):
        grammar_bitmask = scheduler_output.grammar_bitmask
        if grammar_bitmask is None:
            return

        # We receive the structured output bitmask from the scheduler,
        # compacted to contain bitmasks only for structured output requests.
        # The order of the requests in the bitmask is not guaranteed to be the
        # same as the order of the requests in the gpu runner's batch. We need
        # to sort the bitmask to match the order of the requests used here.

        # Get the batch indices of the structured output requests.
        # Keep track of the number of speculative tokens scheduled for every
        # request in the batch, as the logit indices are offset by this amount.
        struct_out_req_batch_indices: dict[str, int] = {}
        cumulative_offset = 0
        seq = sorted(self.input_batch.req_id_to_index.items(),
                     key=lambda x: x[1])
        for req_id, batch_index in seq:
            logit_index = batch_index + cumulative_offset
            cumulative_offset += len(
                scheduler_output.scheduled_spec_decode_tokens.get(req_id, []))
            if req_id in scheduler_output.structured_output_request_ids:
                struct_out_req_batch_indices[req_id] = logit_index

        out_indices = []

        # Reorder the bitmask to match the order of the requests in the batch.
        sorted_bitmask = np.zeros_like(grammar_bitmask,
                                       shape=(logits.shape[0],
                                              grammar_bitmask.shape[1]))
        cumulative_index = 0
        seq = sorted(scheduler_output.structured_output_request_ids.items(),
                     key=lambda x: x[1])
        for req_id, _ in seq:
            logit_index = struct_out_req_batch_indices[req_id]
            num_spec_tokens = len(
                scheduler_output.scheduled_spec_decode_tokens.get(req_id, []))
            for i in range(1 + num_spec_tokens):
                sorted_bitmask[logit_index + i] = \
                    grammar_bitmask[cumulative_index + i]
                out_indices.append(logit_index + i)
            cumulative_index += 1 + num_spec_tokens
        grammar_bitmask = sorted_bitmask

        # Serialization of np.ndarray is much more efficient than a tensor,
        # so we receive it in that format.
        grammar_bitmask = torch.from_numpy(grammar_bitmask)

        # Force use of the torch.compile implementation from xgrammar to work
        # around issues with the Triton kernel in concurrent structured output
        # scenarios. See PR #19565 and issues #19493, #18376 for details.
        xgr_torch_compile.apply_token_bitmask_inplace_torch_compile(
            logits,
            grammar_bitmask.to(self.device, non_blocking=True),
            indices=out_indices,
        )

    def sync_and_slice_intermediate_tensors(
            self, num_tokens: int, intermediate_tensors: IntermediateTensors,
            sync_self: bool) -> IntermediateTensors:

        assert self.intermediate_tensors is not None

        tp = self.vllm_config.parallel_config.tensor_parallel_size
        enabled_sp = self.compilation_config.pass_config. \
            enable_sequence_parallelism
        if enabled_sp:
            # When sequence parallelism is enabled, we always pad num_tokens
            # to be a multiple of tensor_parallel_size (tp) earlier
            assert num_tokens % tp == 0
        is_residual_scattered = tp > 1 and enabled_sp \
            and num_tokens % tp == 0

        # When sequence parallelism is enabled, the "residual" tensor is sharded
        # across tensor parallel ranks, so each rank only needs its own slice.
        if sync_self:
            assert intermediate_tensors is not None
            for k, v in intermediate_tensors.items():
                is_scattered = "residual" and is_residual_scattered
                copy_len = num_tokens // tp if is_scattered else \
                    num_tokens
                self.intermediate_tensors[k][:copy_len].copy_(
                    v[:copy_len], non_blocking=True)

        return IntermediateTensors({
            k:
            v[:num_tokens // tp]
            if k == "residual" and is_residual_scattered else v[:num_tokens]
            for k, v in self.intermediate_tensors.items()
        })

    def eplb_step(self,
                  is_dummy: bool = False,
                  is_profile: bool = False) -> None:
        """
        Step for the EPLB (Expert Parallelism Load Balancing) state.
        """
        if not self.parallel_config.enable_eplb:
            return

        assert self.eplb_state is not None
        assert is_mixture_of_experts(self.model)
        self.eplb_state.step(
            self.model,
            is_dummy,
            is_profile,
            log_stats=self.parallel_config.eplb_log_balancedness,
        )

    def get_dp_padding(self,
                       num_tokens: int) -> tuple[int, Optional[torch.Tensor]]:
        dp_size = self.vllm_config.parallel_config.data_parallel_size
        dp_rank = self.vllm_config.parallel_config.data_parallel_rank

        # For DP: Don't pad when setting enforce_eager.
        # This lets us set enforce_eager on the prefiller in a P/D setup and
        # still use CUDA graphs (enabled by this padding) on the decoder.
        #
        # TODO(tms) : There are many cases where padding is enabled for
        # prefills, causing unnecessary and excessive padding of activations.

        if dp_size == 1 or self.vllm_config.model_config.enforce_eager:
            # Early exit.
            return 0, None

        num_tokens_across_dp = DPMetadata.num_tokens_across_dp(
            num_tokens, dp_size, dp_rank)
        max_tokens_across_dp_cpu = torch.max(num_tokens_across_dp).item()
        num_tokens_after_padding = torch.tensor([max_tokens_across_dp_cpu] *
                                                dp_size,
                                                device="cpu",
                                                dtype=torch.int32)
        return max_tokens_across_dp_cpu - num_tokens, num_tokens_after_padding

    def _pool(
        self,
        hidden_states: torch.Tensor,
        num_scheduled_tokens: int,
        num_scheduled_tokens_np: np.ndarray,
    ) -> ModelRunnerOutput:
        assert self.input_batch.num_reqs ==\
            len(self.input_batch.pooling_params), \
        "Either all or none of the requests in" \
        " a batch must be pooling request"

        extracted_hidden_states = list(
            torch.split(hidden_states[:num_scheduled_tokens],
                        num_scheduled_tokens_np.tolist()))

        pooling_metadata = self.input_batch.pooling_metadata

        raw_pooler_output = self.model.pooler(
            hidden_states=extracted_hidden_states,
            pooling_metadata=pooling_metadata)

        pooler_output: list[Optional[torch.Tensor]] = []
        seq_lens = self.seq_lens[:self.input_batch.num_reqs]
        for raw_output, seq_len, prompt_len in zip(
                raw_pooler_output, seq_lens, pooling_metadata.prompt_lens):

            if seq_len == prompt_len:
                pooler_output.append(raw_output.data.cpu())
            else:
                pooler_output.append(None)

        return ModelRunnerOutput(
            req_ids=self.input_batch.req_ids,
            req_id_to_index=self.input_batch.req_id_to_index,
            sampled_token_ids=[],
            spec_token_ids=None,
            logprobs=None,
            prompt_logprobs_dict={},
            pooler_output=pooler_output,
        )

    @torch.inference_mode()
    def execute_model(
        self,
        scheduler_output: "SchedulerOutput",
        intermediate_tensors: Optional[IntermediateTensors] = None,
    ) -> Union[ModelRunnerOutput, IntermediateTensors]:
        self._update_states(scheduler_output)
        if not scheduler_output.total_num_scheduled_tokens:
            if has_kv_transfer_group():
                with set_forward_context(None, self.vllm_config):
                    self.maybe_setup_kv_connector(scheduler_output)

            # Return empty ModelRunnerOutput if there's no work to do.
            return EMPTY_MODEL_RUNNER_OUTPUT

        # Prepare the decoder inputs.
        (attn_metadata, attention_cuda_graphs, logits_indices,
         spec_decode_metadata,
         num_scheduled_tokens_np) = (self._prepare_inputs(scheduler_output))
        num_scheduled_tokens = scheduler_output.total_num_scheduled_tokens
        if (self.use_cuda_graph
                and num_scheduled_tokens <= self.cudagraph_batch_sizes[-1]):
            # Use piecewise CUDA graphs.
            # Add padding to the batch size.
            num_input_tokens = self.vllm_config.pad_for_cudagraph(
                num_scheduled_tokens)
        else:
            # Eager mode.
            # Pad tokens to multiple of tensor_parallel_size when
            # enabled collective fusion for SP
            tp_size = self.vllm_config.parallel_config.tensor_parallel_size
            if self.compilation_config.pass_config. \
                enable_sequence_parallelism and tp_size > 1:
                num_input_tokens = round_up(num_scheduled_tokens, tp_size)
            else:
                num_input_tokens = num_scheduled_tokens

        # Padding for DP
        num_pad, num_tokens_across_dp = self.get_dp_padding(num_input_tokens)
        num_input_tokens += num_pad

        # _prepare_inputs may reorder the batch, so we must gather multi
        # modal outputs after that to ensure the correct order
        if self.is_multimodal_model:
            # Run the multimodal encoder if any.
            self._execute_mm_encoder(scheduler_output)
            mm_embeds = self._gather_mm_embeddings(scheduler_output)
        else:
            mm_embeds = []

        if self.is_multimodal_model and get_pp_group().is_first_rank:
            # NOTE(woosuk): To unify token ids and soft tokens (vision
            # embeddings), we always use embeddings (rather than token ids)
            # as input to the multimodal model, even when the input is text.
            input_ids = self.input_ids[:num_scheduled_tokens]
            if mm_embeds:
                inputs_embeds = self.model.get_input_embeddings(
                    input_ids, mm_embeds)
            else:
                inputs_embeds = self.model.get_input_embeddings(input_ids)
            # TODO(woosuk): Avoid the copy. Optimize.
            self.inputs_embeds[:num_scheduled_tokens].copy_(inputs_embeds)
            inputs_embeds = self.inputs_embeds[:num_input_tokens]
            input_ids = None
        else:
            # For text-only models, we use token ids as input.
            # While it is possible to use embeddings as input just like the
            # multimodal models, it is not desirable for performance since
            # then the embedding layer is not included in the CUDA graph.
            input_ids = self.input_ids[:num_input_tokens]
            inputs_embeds = None
        if self.uses_mrope:
            positions = self.mrope_positions[:, :num_input_tokens]
        else:
            positions = self.positions[:num_input_tokens]

        if get_pp_group().is_first_rank:
            intermediate_tensors = None
        else:
            intermediate_tensors = self.sync_and_slice_intermediate_tensors(
                num_input_tokens, intermediate_tensors, True)

        # Some attention backends only support CUDA Graphs in pure decode.
        # If attention doesn't support CUDA Graphs for this batch, but we
        # compiled with full CUDA graphs, we have to skip them entirely.
        skip_cuda_graphs = self.full_cuda_graph and not attention_cuda_graphs

        # Run the model.
        # Use persistent buffers for CUDA graphs.
        with set_forward_context(
                attn_metadata,
                self.vllm_config,
                num_tokens=num_input_tokens,
                num_tokens_across_dp=num_tokens_across_dp,
                skip_cuda_graphs=skip_cuda_graphs,
        ):
            self.maybe_setup_kv_connector(scheduler_output)

            model_output = self.model(
                input_ids=input_ids,
                positions=positions,
                intermediate_tensors=intermediate_tensors,
                inputs_embeds=inputs_embeds,
            )

            self.maybe_wait_for_kv_save()

        if self.use_aux_hidden_state_outputs:
            hidden_states, aux_hidden_states = model_output
        else:
            hidden_states = model_output
            aux_hidden_states = None

        # Broadcast PP output for external_launcher (torchrun)
        # to make sure we are synced across pp ranks
        # TODO: Support overlapping mirco-batches
        # https://github.com/vllm-project/vllm/issues/18019
        broadcast_pp_output = \
            self.parallel_config.distributed_executor_backend \
            == "external_launcher" and len(get_pp_group().ranks) > 0
        if not get_pp_group().is_last_rank:
            # For mid-pipeline stages, return the hidden states.
            if not broadcast_pp_output:
                return hidden_states
            assert isinstance(hidden_states, IntermediateTensors)
            get_pp_group().send_tensor_dict(hidden_states.tensors,
                                            all_gather_group=get_tp_group())
            logits = None
        else:
            if self.input_batch.pooling_params:
                return self._pool(hidden_states, num_scheduled_tokens,
                                  num_scheduled_tokens_np)

            sample_hidden_states = hidden_states[logits_indices]
            logits = self.model.compute_logits(sample_hidden_states, None)
        if broadcast_pp_output:
            model_output_broadcast_data = {
                "logits": logits.contiguous(),
            } if logits is not None else {}
            model_output_broadcast_data = get_pp_group().broadcast_tensor_dict(
                model_output_broadcast_data, src=len(get_pp_group().ranks) - 1)
            assert model_output_broadcast_data is not None
            logits = model_output_broadcast_data["logits"]

        # Apply structured output bitmasks if present
        if scheduler_output.grammar_bitmask is not None:
            self.apply_grammar_bitmask(scheduler_output, logits)

        # Sample the next token and get logprobs if needed.
        sampling_metadata = self.input_batch.sampling_metadata
        if spec_decode_metadata is None:
            sampler_output = self.sampler(
                logits=logits,
                sampling_metadata=sampling_metadata,
            )
        else:
            # When indexing with a tensor (bonus_logits_indices), PyTorch
            # creates a new tensor with separate storage from the original
            # logits tensor. This means any in-place operations on bonus_logits
            # won't affect the original logits tensor.
            assert logits is not None
            bonus_logits = logits[spec_decode_metadata.bonus_logits_indices]
            sampler_output = self.sampler(
                logits=bonus_logits,
                sampling_metadata=sampling_metadata,
            )
            bonus_token_ids = sampler_output.sampled_token_ids

            # Just like `bonus_logits`, `target_logits` is a new tensor with
            # separate storage from the original `logits` tensor. Therefore,
            # it is safe to update `target_logits` in place.
            target_logits = logits[spec_decode_metadata.target_logits_indices]
            output_token_ids = self.rejection_sampler(
                spec_decode_metadata,
                None,  # draft_probs
                target_logits,
                bonus_token_ids,
                sampling_metadata,
            )
            sampler_output.sampled_token_ids = output_token_ids

        num_nans_in_logits = {}
        if envs.VLLM_COMPUTE_NANS_IN_LOGITS:
            num_nans_in_logits = self._get_nans_in_logits(logits)

        # TODO(woosuk): The following loop can be slow since it iterates over
        # the requests one by one. Optimize.
        discard_sampled_tokens_req_indices = []
        for i, req_id in enumerate(self.input_batch.req_ids):
            req_state = self.requests[req_id]
            seq_len = (req_state.num_computed_tokens +
                       scheduler_output.num_scheduled_tokens[req_id])
            if seq_len < req_state.num_tokens:
                # Ignore the sampled token for partial prefills.
                # Rewind the generator state as if the token was not sampled.
                # This relies on cuda-specific torch-internal impl details
                generator = self.input_batch.generators.get(i)
                if generator is not None:
                    generator.set_offset(generator.get_offset() - 4)
                # Record the index of the request that should not be sampled,
                # so that we could clear the sampled tokens before returning.
                discard_sampled_tokens_req_indices.append(i)

        # NOTE: GPU -> CPU Sync happens here.
        # Move as many CPU operations as possible before this sync point.
        logprobs_tensors = sampler_output.logprobs_tensors
        logprobs_lists = logprobs_tensors.tolists() \
            if logprobs_tensors is not None else None

        # Compute prompt logprobs if needed.
        prompt_logprobs_dict = self._get_prompt_logprobs_dict(
            hidden_states[:num_scheduled_tokens],
            scheduler_output,
        )

        # Get the valid generated tokens.
        sampled_token_ids = sampler_output.sampled_token_ids
        max_gen_len = sampled_token_ids.shape[-1]
        if max_gen_len == 1:
            # No spec decode tokens.
            valid_sampled_token_ids = sampled_token_ids.tolist()
        else:
            # Includes spec decode tokens.
            valid_sampled_token_ids = self.rejection_sampler.parse_output(
                sampled_token_ids,
                self.input_batch.vocab_size,
            )
        # Mask out the sampled tokens that should not be sampled.
        for i in discard_sampled_tokens_req_indices:
            valid_sampled_token_ids[i].clear()

        # Cache the sampled tokens in the model runner, so that the scheduler
        # doesn't need to send them back.
        # NOTE(woosuk): As an exception, when using PP, the scheduler sends
        # the sampled tokens back, because there's no direct communication
        # between the first-stage worker and the last-stage worker.
        for req_idx, sampled_ids in enumerate(valid_sampled_token_ids):
            if not sampled_ids:
                continue

            start_idx = self.input_batch.num_tokens_no_spec[req_idx]
            end_idx = start_idx + len(sampled_ids)
            assert end_idx <= self.max_model_len, (
                "Sampled token IDs exceed the max model length. "
                f"Total number of tokens: {end_idx} > max_model_len: "
                f"{self.max_model_len}")

            self.input_batch.token_ids_cpu[req_idx,
                                           start_idx:end_idx] = sampled_ids
            self.input_batch.num_tokens_no_spec[req_idx] = end_idx
            self.input_batch.num_tokens[req_idx] = end_idx
            req_id = self.input_batch.req_ids[req_idx]
            req_state = self.requests[req_id]
            req_state.output_token_ids.extend(sampled_ids)

        if not self.speculative_config:
            # Speculative decoding is not enabled.
            spec_token_ids = None
        else:
            spec_token_ids = self.propose_draft_token_ids(
                scheduler_output,
                valid_sampled_token_ids,
                sampling_metadata,
                hidden_states,
                sample_hidden_states,
                aux_hidden_states,
                spec_decode_metadata,
                attn_metadata,
            )

        self.eplb_step()

        return ModelRunnerOutput(
            req_ids=self.input_batch.req_ids,
            req_id_to_index=self.input_batch.req_id_to_index,
            sampled_token_ids=valid_sampled_token_ids,
            spec_token_ids=spec_token_ids,
            logprobs=logprobs_lists,
            prompt_logprobs_dict=prompt_logprobs_dict,
            pooler_output=[],
            num_nans_in_logits=num_nans_in_logits,
        )

    def propose_draft_token_ids(
        self,
        scheduler_output: "SchedulerOutput",
        sampled_token_ids: list[list[int]],
        sampling_metadata: SamplingMetadata,
        hidden_states: torch.Tensor,
        sample_hidden_states: torch.Tensor,
        aux_hidden_states: Optional[torch.Tensor],
        spec_decode_metadata: Optional[SpecDecodeMetadata],
        attn_metadata: dict[str, Any],
    ) -> list[list[int]]:
        num_scheduled_tokens = scheduler_output.total_num_scheduled_tokens
        if self.speculative_config.method == "ngram":
            assert isinstance(self.drafter, NgramProposer)
            spec_token_ids = self.propose_ngram_draft_token_ids(
                sampled_token_ids)
        elif self.speculative_config.method == "medusa":
            assert isinstance(self.drafter, MedusaProposer)
            if sample_hidden_states.shape[0] == len(sampled_token_ids):
                # The input to the target model does not include draft tokens.
                hidden_states = sample_hidden_states
            else:
                indices = []
                offset = 0
                for num_draft, tokens in zip(
                        spec_decode_metadata.num_draft_tokens,
                        sampled_token_ids):
                    indices.append(offset + len(tokens) - 1)
                    offset += num_draft + 1
                indices = torch.tensor(indices, device=self.device)
                hidden_states = sample_hidden_states[indices]

            spec_token_ids = self.drafter.propose(
                target_hidden_states=hidden_states,
                sampling_metadata=sampling_metadata,
            )
        elif self.speculative_config.use_eagle():
            assert isinstance(self.drafter, EagleProposer)
            # TODO(woosuk): Refactor the loop.
            next_token_ids: list[int] = []
            for i, token_ids in enumerate(sampled_token_ids):
                if token_ids:
                    # Common case.
                    next_token_id = token_ids[-1]
                else:
                    # Partial prefill (rare case).
                    # Get the next token id from the request state.
                    req_id = self.input_batch.req_ids[i]
                    req_state = self.requests[req_id]
                    seq_len = (req_state.num_computed_tokens +
                               scheduler_output.num_scheduled_tokens[req_id])
                    next_token_id = req_state.get_token_id(seq_len)
                next_token_ids.append(next_token_id)
            next_token_ids = torch.tensor(next_token_ids,
                                          dtype=torch.int32,
                                          device=self.device)
            # At this moment, we assume all eagle layers belong to the same KV
            # cache group, thus using the same attention metadata.
            eagle_attn_metadata = attn_metadata[
                self.drafter.attn_layer_names[0]]

            # NOTE: deepseek_mtp uses MLA which does not have `block_table`
            if hasattr(eagle_attn_metadata, "block_table"):
                block_table = eagle_attn_metadata.block_table
            else:
                block_table = None

            if spec_decode_metadata is None:
                # input_ids can be None for multimodal models.
                target_token_ids = self.input_ids[:num_scheduled_tokens]
                # TODO(woosuk): Support M-RoPE.
                target_positions = self.positions[:num_scheduled_tokens]
                if self.use_aux_hidden_state_outputs:
                    target_hidden_states = torch.cat(
                        [h[:num_scheduled_tokens] for h in aux_hidden_states],
                        dim=-1)
                else:
                    target_hidden_states = hidden_states[:num_scheduled_tokens]
                target_slot_mapping = eagle_attn_metadata.slot_mapping
                cu_num_tokens = eagle_attn_metadata.query_start_loc
            else:
                # TODO(woosuk): Refactor this.
                num_draft_tokens = spec_decode_metadata.num_draft_tokens
                num_rejected_tokens = [
                    n + 1 - len(sampled_token_ids[i]) if n > 0 else 0
                    for i, n in enumerate(num_draft_tokens)
                ]
                num_rejected_tokens_tensor = async_tensor_h2d(
                    num_rejected_tokens,
                    dtype=torch.int32,
                    target_device=self.device,
                    pin_memory=True)
                num_tokens = num_scheduled_tokens - sum(num_rejected_tokens)
                cu_num_tokens, token_indices = self.drafter.prepare_inputs(
                    eagle_attn_metadata.query_start_loc,
                    num_rejected_tokens_tensor,
                    num_tokens,
                )
                target_token_ids = self.input_ids[token_indices]
                # TODO(woosuk): Support M-RoPE.
                target_positions = self.positions[token_indices]
                if self.use_aux_hidden_state_outputs:
                    target_hidden_states = torch.cat(
                        [h[token_indices] for h in aux_hidden_states], dim=-1)
                else:
                    target_hidden_states = hidden_states[token_indices]
                target_slot_mapping = eagle_attn_metadata.slot_mapping[
                    token_indices]
            draft_token_ids = self.drafter.propose(
                target_token_ids=target_token_ids,
                target_positions=target_positions,
                target_hidden_states=target_hidden_states,
                target_slot_mapping=target_slot_mapping,
                next_token_ids=next_token_ids,
                cu_num_tokens=cu_num_tokens,
                block_table=block_table,
                sampling_metadata=sampling_metadata,
            )
            spec_token_ids = draft_token_ids.tolist()
        return spec_token_ids

    @staticmethod
    def maybe_setup_kv_connector(scheduler_output: "SchedulerOutput"):
        # Update KVConnector with the KVConnector metadata forward().
        if has_kv_transfer_group():
            kv_connector = get_kv_transfer_group()
            assert isinstance(kv_connector, KVConnectorBase_V1)
            assert scheduler_output.kv_connector_metadata is not None
            kv_connector.bind_connector_metadata(
                scheduler_output.kv_connector_metadata)

            # Background KV cache transfers happen here.
            # These transfers are designed to be async and the requests
            # involved may be disjoint from the running requests.
            # Do this here to save a collective_rpc.
            kv_connector.start_load_kv(get_forward_context())

    @staticmethod
    def maybe_wait_for_kv_save() -> None:
        if has_kv_transfer_group():
            get_kv_transfer_group().wait_for_save()

    def propose_ngram_draft_token_ids(
        self,
        sampled_token_ids: list[list[int]],
    ) -> list[list[int]]:
        # TODO(woosuk): Optimize.
        draft_token_ids: list[list[int]] = []
        for i, sampled_ids in enumerate(sampled_token_ids):
            num_sampled_ids = len(sampled_ids)
            if not num_sampled_ids:
                # Skip speculative decoding.
                draft_token_ids.append([])
                continue

            # Skip requests that require sampling parameters that are not
            # supported with speculative decoding.
            req_id = self.input_batch.req_ids[i]
            if req_id in self.input_batch.spec_decode_unsupported_reqs:
                draft_token_ids.append([])
                continue

            num_tokens = self.input_batch.num_tokens_no_spec[i]
            if num_tokens >= self.max_model_len:
                # Skip requests that have already reached the max model length.
                draft_token_ids.append([])
                continue

            drafter_output = self.drafter.propose(
                self.input_batch.token_ids_cpu[i, :num_tokens])
            if drafter_output is None or len(drafter_output) == 0:
                draft_token_ids.append([])
            else:
                draft_token_ids.append(drafter_output.tolist())
        return draft_token_ids

    def update_config(self, overrides: dict[str, Any]) -> None:
        allowed_config_names = {"load_config", "model_config"}
        for config_name, config_overrides in overrides.items():
            assert config_name in allowed_config_names, \
                f"Config `{config_name}` not supported. " \
                f"Allowed configs: {allowed_config_names}"
            config = getattr(self, config_name)
            new_config = update_config(config, config_overrides)
            setattr(self, config_name, new_config)

    def load_model(self) -> None:
        logger.info("Starting to load model %s...", self.model_config.model)
        with DeviceMemoryProfiler() as m:  # noqa: SIM117
            time_before_load = time.perf_counter()
            model_loader = get_model_loader(self.load_config)
            if not hasattr(self, "model"):
                logger.info("Loading model from scratch...")
                self.model = model_loader.load_model(
                    vllm_config=self.vllm_config,
                    model_config=self.model_config)
            else:
                logger.info(
                    "Model was already initialized. Loading weights inplace..."
                )
                model_loader.load_weights(self.model,
                                          model_config=self.model_config)
            if has_step_pooler(self.model):
                self.input_batch.logits_processing_needs_token_ids = True
            if self.lora_config:
                self.model = self.load_lora_model(self.model,
                                                  self.model_config,
                                                  self.scheduler_config,
                                                  self.lora_config,
                                                  self.device)
            if hasattr(self, "drafter"):
                logger.info("Loading drafter model...")
                self.drafter.load_model(self.model)
            if self.use_aux_hidden_state_outputs:
                self.model.set_aux_hidden_state_layers(
                    self.model.get_eagle3_aux_hidden_state_layers())
            time_after_load = time.perf_counter()
        self.model_memory_usage = m.consumed_memory
        logger.info("Model loading took %.4f GiB and %.6f seconds",
                    self.model_memory_usage / GiB_bytes,
                    time_after_load - time_before_load)
        prepare_communication_buffer_for_model(self.model)

        if is_mixture_of_experts(
                self.model) and self.parallel_config.enable_eplb:
            logger.info("EPLB is enabled for model %s.",
                        self.model_config.model)
            self.eplb_state = EplbState.build(
                self.model,
                self.device,
                self.parallel_config,
            )

    def save_tensorized_model(
        self,
        tensorizer_config: "TensorizerConfig",
    ) -> None:
        TensorizerLoader.save_model(
            self.model,
            tensorizer_config=tensorizer_config,
            model_config=self.model_config,
        )

    def _get_prompt_logprobs_dict(
        self,
        hidden_states: torch.Tensor,
        scheduler_output: "SchedulerOutput",
    ) -> dict[str, Optional[LogprobsTensors]]:
        num_prompt_logprobs_dict = self.input_batch.num_prompt_logprobs
        if not num_prompt_logprobs_dict:
            return {}

        in_progress_dict = self.input_batch.in_progress_prompt_logprobs_cpu
        prompt_logprobs_dict: dict[str, Optional[LogprobsTensors]] = {}

        # Since prompt logprobs are a rare feature, prioritize simple,
        # maintainable loop over optimal performance.
        completed_prefill_reqs = []
        for req_id, num_prompt_logprobs in num_prompt_logprobs_dict.items():

            num_tokens = scheduler_output.num_scheduled_tokens[req_id]

            # Get metadata for this request.
            request = self.requests[req_id]
            num_prompt_tokens = len(request.prompt_token_ids)
            prompt_token_ids = torch.tensor(request.prompt_token_ids).to(
                self.device, non_blocking=True)

            # Set up target LogprobsTensors object.
            logprobs_tensors = in_progress_dict.get(req_id)
            if not logprobs_tensors:
                # Create empty logprobs CPU tensors for the entire prompt.
                # If chunked, we'll copy in slice by slice.
                logprobs_tensors = LogprobsTensors.empty_cpu(
                    num_prompt_tokens - 1, num_prompt_logprobs + 1)
                in_progress_dict[req_id] = logprobs_tensors

            # Determine number of logits to retrieve.
            start_idx = request.num_computed_tokens
            start_tok = start_idx + 1
            num_remaining_tokens = num_prompt_tokens - start_tok
            if num_tokens <= num_remaining_tokens:
                # This is a chunk, more tokens remain.
                # In the == case, there are no more prompt logprobs to produce
                # but we want to defer returning them to the next step where we
                # have new generated tokens to return.
                num_logits = num_tokens
            else:
                # This is the last chunk of prompt tokens to return.
                num_logits = num_remaining_tokens
                completed_prefill_reqs.append(req_id)
                prompt_logprobs_dict[req_id] = logprobs_tensors

            if num_logits <= 0:
                # This can happen for the final chunk if we prefilled exactly
                # (num_prompt_tokens - 1) tokens for this request in the prior
                # step. There are no more prompt logprobs to produce.
                continue

            # Get the logits corresponding to this req's prompt tokens.
            # If this is a partial request (i.e. chunked prefill),
            # then there is prompt logprob generated for each index.
            req_idx = self.input_batch.req_id_to_index[req_id]
            offset = self.query_start_loc_np[req_idx].item()
            prompt_hidden_states = hidden_states[offset:offset + num_logits]
            logits = self.model.compute_logits(prompt_hidden_states, None)

            # Get the "target" tokens for each index. For prompt at index i,
            # the token at prompt index i+1 is the "sampled" token we want
            # to gather the logprob for.
            tgt_token_ids = prompt_token_ids[start_tok:start_tok + num_logits]

            # Compute prompt logprobs.
            logprobs = self.sampler.compute_logprobs(logits)
            token_ids, logprobs, ranks = self.sampler.gather_logprobs(
                logprobs, num_prompt_logprobs, tgt_token_ids)

            # Transfer GPU->CPU async.
            chunk_slice = slice(start_idx, start_idx + num_logits)
            logprobs_tensors.logprob_token_ids[chunk_slice].copy_(
                token_ids, non_blocking=True)
            logprobs_tensors.logprobs[chunk_slice].copy_(logprobs,
                                                         non_blocking=True)
            logprobs_tensors.selected_token_ranks[chunk_slice].copy_(
                ranks, non_blocking=True)

        # Remove requests that have completed prefill from the batch
        # num_prompt_logprobs_dict.
        for req_id in completed_prefill_reqs:
            del num_prompt_logprobs_dict[req_id]
            del in_progress_dict[req_id]

        # Must synchronize the non-blocking GPU->CPU transfers.
        if prompt_logprobs_dict:
            self._sync_device()

        return prompt_logprobs_dict

    def _get_nans_in_logits(
        self,
        logits: Optional[torch.Tensor],
    ) -> dict[str, int]:
        try:
            if logits is None:
                return {req_id: 0 for req_id in self.input_batch.req_ids}

            num_nans_in_logits = {}
            num_nans_for_index = logits.isnan().sum(dim=-1).cpu().numpy()
            for req_id in self.input_batch.req_ids:
                req_index = self.input_batch.req_id_to_index[req_id]
                num_nans_in_logits[req_id] = (
                    int(num_nans_for_index[req_index])
                    if num_nans_for_index is not None
                    and req_index < logits.shape[0] else 0)
            return num_nans_in_logits
        except IndexError:
            return {}

    @contextmanager
    def maybe_randomize_inputs(self, input_ids: torch.Tensor):
        """
        Randomize input_ids if VLLM_RANDOMIZE_DP_DUMMY_INPUTS is set.
        This is to help balance expert-selection
         - during profile_run
         - during DP rank dummy run 
        """
        dp_size = self.vllm_config.parallel_config.data_parallel_size
        randomize_inputs = envs.VLLM_RANDOMIZE_DP_DUMMY_INPUTS and dp_size > 1
        if not randomize_inputs:
            yield
        else:
            import functools

            @functools.cache
            def rand_input_ids() -> torch.Tensor:
                return torch.randint_like(
                    self.input_ids,
                    low=0,
                    high=self.model_config.get_vocab_size(),
                    dtype=input_ids.dtype)

            logger.debug("Randomizing dummy data for DP Rank")
            input_ids.copy_(rand_input_ids()[:input_ids.size(0)],
                            non_blocking=True)
            yield
            input_ids.fill_(0)

    @torch.inference_mode()
    def _dummy_run(
        self,
        num_tokens: int,
        capture_attn_cudagraph: bool = False,
        skip_eplb: bool = False,
        is_profile: bool = False,
    ) -> tuple[torch.Tensor, torch.Tensor]:

        # Padding for DP
        num_pad, num_tokens_across_dp = self.get_dp_padding(num_tokens)
        num_tokens += num_pad

        # Set num_scheduled_tokens based on num_tokens and max_num_seqs
        # for dummy run with LoRA so that the num_reqs collectively
        # has num_tokens in total.
        assert num_tokens <= self.scheduler_config.max_num_batched_tokens
        max_num_reqs = self.scheduler_config.max_num_seqs
        num_reqs = min(num_tokens, max_num_reqs)
        min_tokens_per_req = num_tokens // num_reqs
        num_scheduled_tokens_list = [min_tokens_per_req] * num_reqs
        num_scheduled_tokens_list[-1] += num_tokens % num_reqs
        assert sum(num_scheduled_tokens_list) == num_tokens
        assert len(num_scheduled_tokens_list) == num_reqs
        num_scheduled_tokens = np.array(num_scheduled_tokens_list,
                                        dtype=np.int32)

        attn_metadata: Optional[dict[str, Any]] = None
        if capture_attn_cudagraph:
            attn_metadata = {}

            query_start_loc = self.query_start_loc[:num_reqs + 1]
            # Make sure max_model_len is used at the graph capture time.
            self.seq_lens_np[:num_reqs] = self.max_model_len
            self.seq_lens_np[num_reqs:] = 0
            self.seq_lens[:num_reqs].copy_(self.seq_lens_cpu[:num_reqs],
                                           non_blocking=True)
            seq_lens = self.seq_lens[:num_reqs]

            common_attn_metadata = CommonAttentionMetadata(
                query_start_loc=query_start_loc,
                seq_lens=seq_lens,
                num_reqs=num_reqs,
                num_actual_tokens=num_tokens,
                max_query_len=num_tokens,
            )

            for kv_cache_group_id, kv_cache_group_spec in enumerate(
                    self.kv_cache_config.kv_cache_groups):

                attn_metadata_i = self.attn_metadata_builders[
                    kv_cache_group_id].build_for_cudagraph_capture(
                        common_attn_metadata)
                for layer_name in kv_cache_group_spec.layer_names:
                    attn_metadata[layer_name] = attn_metadata_i

        with self.maybe_dummy_run_with_lora(self.lora_config,
                                            num_scheduled_tokens):
            model = self.model
            if self.is_multimodal_model:
                input_ids = None
                inputs_embeds = self.inputs_embeds[:num_tokens]
            else:
                input_ids = self.input_ids[:num_tokens]
                inputs_embeds = None
            if self.uses_mrope:
                positions = self.mrope_positions[:, :num_tokens]
            else:
                positions = self.positions[:num_tokens]

            if get_pp_group().is_first_rank:
                intermediate_tensors = None
            else:
                if self.intermediate_tensors is None:
                    self.intermediate_tensors = (
                        self.model.make_empty_intermediate_tensors(
                            batch_size=self.max_num_tokens,
                            dtype=self.model_config.dtype,
                            device=self.device))

                intermediate_tensors = self.sync_and_slice_intermediate_tensors(
                    num_tokens, None, False)

            with self.maybe_randomize_inputs(input_ids), set_forward_context(
                    attn_metadata,
                    self.vllm_config,
                    num_tokens=num_tokens,
                    num_tokens_across_dp=num_tokens_across_dp):
                outputs = model(
                    input_ids=input_ids,
                    positions=positions,
                    intermediate_tensors=intermediate_tensors,
                    inputs_embeds=inputs_embeds,
                )
            if self.use_aux_hidden_state_outputs:
                hidden_states, _ = outputs
            else:
                hidden_states = outputs

            if self.speculative_config and self.speculative_config.use_eagle():
                assert isinstance(self.drafter, EagleProposer)
                self.drafter.dummy_run(num_tokens)

        # This is necessary to avoid blocking DP.
        # For dummy runs, we typically skip EPLB since we don't have any real
        # requests to process.
        # However, in DP settings, there may be cases when some DP ranks do
        # not have any requests to process, so they're executing dummy batches.
        # In such cases, we still have to trigger EPLB to make sure
        # ranks execute the rearrangement in synchronization.
        if not skip_eplb:
            self.eplb_step(is_dummy=True, is_profile=is_profile)

        logit_indices = np.cumsum(num_scheduled_tokens) - 1
        return hidden_states, hidden_states[logit_indices]

    @torch.inference_mode()
    def _dummy_sampler_run(
        self,
        hidden_states: torch.Tensor,
    ) -> torch.Tensor:
        # The dummy hidden states may contain special values,
        # like `inf` or `nan`.
        # To avoid breaking the sampler, we use a random tensor here instead.
        hidden_states = torch.rand_like(hidden_states)

        logits = self.model.compute_logits(hidden_states, None)
        num_reqs = logits.size(0)

        dummy_tensors = lambda v: torch.full(
            (num_reqs, ), v, device=self.device)

        dummy_metadata = SamplingMetadata(
            temperature=dummy_tensors(0.5),
            all_greedy=False,
            all_random=False,
            top_p=dummy_tensors(0.9),
            top_k=dummy_tensors(logits.size(1) - 1),
            generators={},
            max_num_logprobs=None,
            no_penalties=True,
            prompt_token_ids=None,
            frequency_penalties=dummy_tensors(0.1),
            presence_penalties=dummy_tensors(0.1),
            repetition_penalties=dummy_tensors(0.1),
            output_token_ids=[[] for _ in range(num_reqs)],
            allowed_token_ids_mask=None,
            bad_words_token_ids={},
            logitsprocs=LogitsProcessors(),
        )
        try:
            sampler_output = self.sampler(logits=logits,
                                          sampling_metadata=dummy_metadata)
        except RuntimeError as e:
            if 'out of memory' in str(e):
                raise RuntimeError(
                    "CUDA out of memory occurred when warming up sampler with "
                    f"{num_reqs} dummy requests. Please try lowering "
                    "`max_num_seqs` or `gpu_memory_utilization` when "
                    "initializing the engine.") from e
            else:
                raise e
        if self.speculative_config:
            draft_token_ids = [[0] for _ in range(num_reqs)]
            dummy_spec_decode_metadata = SpecDecodeMetadata.make_dummy(
                draft_token_ids, self.device)

            num_tokens = sum(len(ids) for ids in draft_token_ids)
            # draft_probs = torch.randn(
            #     num_tokens, logits.shape[-1], device=self.device,
            #     dtype=logits.dtype)
            draft_probs = None
            target_logits = torch.randn(num_tokens,
                                        logits.shape[-1],
                                        device=self.device,
                                        dtype=logits.dtype)
            # NOTE(woosuk): Here, we should use int32 because the sampler uses
            # int32 for bonus_token_ids. If the dtype mismatches, re-compilation
            # will occur at runtime.
            bonus_token_ids = torch.zeros(num_reqs,
                                          device=self.device,
                                          dtype=torch.int32)
            self.rejection_sampler(
                dummy_spec_decode_metadata,
                draft_probs,
                target_logits,
                bonus_token_ids,
                dummy_metadata,
            )
        return sampler_output

    @torch.inference_mode()
    def _dummy_pooler_run(
        self,
        hidden_states: torch.Tensor,
    ) -> torch.Tensor:

        num_tokens = hidden_states.shape[0]
        max_num_reqs = self.scheduler_config.max_num_seqs
        num_reqs = min(num_tokens, max_num_reqs)
        min_tokens_per_req = num_tokens // num_reqs
        num_scheduled_tokens_list = [min_tokens_per_req] * num_reqs
        num_scheduled_tokens_list[-1] += num_tokens % num_reqs
        assert sum(num_scheduled_tokens_list) == num_tokens
        assert len(num_scheduled_tokens_list) == num_reqs

        hidden_states_list = list(
            torch.split(hidden_states, num_scheduled_tokens_list))

        req_num_tokens = num_tokens // num_reqs

        dummy_metadata = PoolingMetadata(
            prompt_lens=torch.tensor([h.shape[0] for h in hidden_states_list],
                                     device=self.device),
            prompt_token_ids=torch.zeros((num_reqs, req_num_tokens),
                                         dtype=torch.int32,
                                         device=self.device),
            pooling_params=[PoolingParams()] * num_reqs)

        try:
            pooler_output = self.model.pooler(hidden_states=hidden_states_list,
                                              pooling_metadata=dummy_metadata)
        except RuntimeError as e:
            if 'out of memory' in str(e):
                raise RuntimeError(
                    "CUDA out of memory occurred when warming up pooler with "
                    f"{num_reqs} dummy requests. Please try lowering "
                    "`max_num_seqs` or `gpu_memory_utilization` when "
                    "initializing the engine.") from e
            else:
                raise e
        return pooler_output

    def profile_run(self) -> None:
        # Profile with multimodal encoder & encoder cache.
        # TODO: handle encoder-decoder models once we support them.
        if (self.is_multimodal_model and self.max_num_encoder_input_tokens > 0
                and self.encoder_cache_size > 0):

            # NOTE: Currently model is profiled with a single non-text
            # modality with the max possible input tokens even when
            # it supports multiple.
            max_tokens_by_modality_dict = self.mm_registry \
                .get_max_tokens_per_item_by_nonzero_modality(self.model_config)
            dummy_data_modality, max_tokens_per_mm_item = max(
                max_tokens_by_modality_dict.items(), key=lambda item: item[1])

            # Check how many items of this modality can be supported by
            # the encoder budget.
            encoder_budget = min(self.max_num_encoder_input_tokens,
                                 self.encoder_cache_size)

            max_num_mm_items_encoder_budget = encoder_budget // \
                max_tokens_per_mm_item

            # Check how many items of this modality can be supported by
            # the decoder budget.
            max_mm_items_per_req = self.mm_registry.get_mm_limits_per_prompt(
                self.model_config)[dummy_data_modality]

            # NOTE: We do not consider max_num_batched_tokens on purpose
            # because the multimodal embeddings can be generated in advance
            # and chunked prefilled.
            max_num_mm_items_decoder_budget = self.max_num_reqs * \
                max_mm_items_per_req

            max_num_mm_items = max(
                1,
                min(max_num_mm_items_encoder_budget,
                    max_num_mm_items_decoder_budget))

            logger.info(
                "Encoder cache will be initialized with a budget of %s tokens,"
                " and profiled with %s %s items of the maximum feature size.",
                encoder_budget, max_num_mm_items, dummy_data_modality)

            # Create dummy batch of multimodal inputs.
            dummy_mm_kwargs = self.mm_registry.get_decoder_dummy_data(
                model_config=self.model_config,
                seq_len=max_tokens_per_mm_item,
                mm_counts={
                    dummy_data_modality: 1
                },
            ).multi_modal_data

            batched_dummy_mm_inputs = MultiModalKwargs.batch(
                [dummy_mm_kwargs] * max_num_mm_items,
                pin_memory=self.pin_memory)
            batched_dummy_mm_inputs = MultiModalKwargs.as_kwargs(
                batched_dummy_mm_inputs,
                device=self.device,
            )

            # Run multimodal encoder.
            dummy_encoder_outputs = self.model.get_multimodal_embeddings(
                **batched_dummy_mm_inputs)

            sanity_check_mm_encoder_outputs(
                dummy_encoder_outputs,
                expected_num_items=max_num_mm_items,
            )

            # Cache the dummy encoder outputs.
            self.encoder_cache["tmp"] = dict(enumerate(dummy_encoder_outputs))

        # Add `is_profile` here to pre-allocate communication buffers
        hidden_states, last_hidden_states \
            = self._dummy_run(self.max_num_tokens, is_profile=True)
        if get_pp_group().is_last_rank:
            if self.is_pooling_model:
                output = self._dummy_pooler_run(hidden_states)
            else:
                output = self._dummy_sampler_run(last_hidden_states)
        else:
            output = None
        self._sync_device()
        del hidden_states, output
        self.encoder_cache.clear()
        gc.collect()

    def capture_model(self) -> None:
        if not self.use_cuda_graph:
            logger.warning(
                "Skipping CUDA graph capture. To turn on CUDA graph capture, "
                "set -O %s and ensure `use_cudagraph` was not manually set to "
                "False", CompilationLevel.PIECEWISE)
            return

        compilation_counter.num_gpu_runner_capture_triggers += 1

        start_time = time.perf_counter()
        start_free_gpu_memory = torch.cuda.mem_get_info()[0]

        # Trigger CUDA graph capture for specific shapes.
        # Capture the large shapes first so that the smaller shapes
        # can reuse the memory pool allocated for the large shapes.
        with graph_capture(device=self.device):
            full_cg = self.full_cuda_graph
            # Only rank 0 should print progress bar during capture
            compilation_cases = reversed(self.cudagraph_batch_sizes)
            if is_global_first_rank():
                compilation_cases = tqdm(
                    list(compilation_cases),
                    disable=not self.load_config.use_tqdm_on_load,
                    desc="Capturing CUDA graph shapes")
            for num_tokens in compilation_cases:
                # We skip EPLB here since we don't want to record dummy metrics
                for _ in range(
                        self.compilation_config.cudagraph_num_of_warmups):
                    self._dummy_run(num_tokens,
                                    capture_attn_cudagraph=full_cg,
                                    skip_eplb=True)
                self._dummy_run(num_tokens,
                                capture_attn_cudagraph=full_cg,
                                skip_eplb=True)

        end_time = time.perf_counter()
        end_free_gpu_memory = torch.cuda.mem_get_info()[0]
        elapsed_time = end_time - start_time
        cuda_graph_size = start_free_gpu_memory - end_free_gpu_memory
        # This usually takes 5~20 seconds.
        logger.info("Graph capturing finished in %.0f secs, took %.2f GiB",
                    elapsed_time, cuda_graph_size / (1 << 30))

    def initialize_attn_backend(self, kv_cache_config: KVCacheConfig) -> None:
        """
        Initialize the attention backends and attention metadata builders.
        """
        assert len(self.attn_backends) == 0 and len(
            self.attn_metadata_builders
        ) == 0, "Attention backends are already initialized"
        for i, kv_cache_group_spec in enumerate(
                kv_cache_config.kv_cache_groups):
            kv_cache_spec = kv_cache_group_spec.kv_cache_spec
            if isinstance(kv_cache_spec, AttentionSpec):
                attn_backend_i = get_attn_backend(
                    kv_cache_spec.head_size,
                    self.dtype,
                    kv_cache_spec.dtype,
                    kv_cache_spec.block_size,
                    self.model_config.is_attention_free,
                    use_mla=kv_cache_spec.use_mla,
                )
                if attn_backend_i is None:
                    error_msg = (f"Error with get_attn_backend: "
                                 f"{kv_cache_spec.head_size=}, "
                                 f"{self.dtype=}, {kv_cache_spec.dtype=}, "
                                 f"{kv_cache_spec.block_size=}, "
                                 f"{self.model_config.is_attention_free=}, "
                                 f"{kv_cache_spec.use_mla=}")
                    logger.error(error_msg)
                    raise NotImplementedError(
                        "Non-Attention backend is not supported by V1 "
                        "GPUModelRunner.")
            elif isinstance(kv_cache_spec, MambaSpec):
                attn_backend_i = Mamba2AttentionBackend
            else:
                raise ValueError(
                    f"Unknown KV cache spec type: {type(kv_cache_spec)}")

            block_table_i = self.input_batch.block_table[i]
            attn_metadata_builder_i = attn_backend_i.get_builder_cls()(
                weakref.proxy(self),
                kv_cache_spec,
                block_table_i,
            )

            if (self.full_cuda_graph
                    and not attn_metadata_builder_i.full_cudagraph_supported):
                raise ValueError(
                    f"Full CUDAGraph not supported for "
                    f"{attn_backend_i.__name__}. Turn off CompilationConfig."
                    f"full_cuda_graph or use a different attention backend.")

            self.attn_backends.append(attn_backend_i)
            self.attn_metadata_builders.append(attn_metadata_builder_i)

    def may_reinitialize_input_batch(self,
                                     kv_cache_config: KVCacheConfig) -> None:
        """
        Re-initialize the input batch if the block sizes are different from
        `[self.cache_config.block_size]`. This usually happens when there
        are multiple KV cache groups.

        Args:
            kv_cache_config: The KV cache configuration.
        """
        block_sizes = [
            kv_cache_group.kv_cache_spec.block_size
            for kv_cache_group in kv_cache_config.kv_cache_groups
        ]
        if block_sizes != [self.cache_config.block_size]:
            assert self.cache_config.cpu_offload_gb == 0, (
                "Cannot re-initialize the input batch when CPU weight "
                "offloading is enabled. See https://github.com/vllm-project/vllm/pull/18298 "  # noqa: E501
                "for more details.")
            self.input_batch = InputBatch(
                max_num_reqs=self.max_num_reqs,
                max_model_len=self.max_model_len,
                max_num_batched_tokens=self.max_num_tokens,
                device=self.device,
                pin_memory=self.pin_memory,
                vocab_size=self.model_config.get_vocab_size(),
                block_sizes=block_sizes,
                is_spec_decode=bool(self.vllm_config.speculative_config),
                logitsprocs=self.logitsprocs,
            )

    def _allocate_kv_cache_tensors(
            self, kv_cache_config: KVCacheConfig) -> dict[str, torch.Tensor]:
        """
        Initializes the KV cache buffer with the correct size. The buffer needs
        to be reshaped to the desired shape before being used by the models.

        Args:
            kv_cache_config: The KV cache config
        Returns:
            dict[str, torch.Tensor]: A map between layer names to their
            corresponding memory buffer for KV cache.
         """
        kv_cache_raw_tensors: dict[str, torch.Tensor] = {}
        for kv_cache_tensor in kv_cache_config.kv_cache_tensors:
            tensor = torch.zeros(kv_cache_tensor.size,
                                 dtype=torch.int8,
                                 device=self.device)
            for layer_name in kv_cache_tensor.shared_by:
                kv_cache_raw_tensors[layer_name] = tensor

        layer_names = set()
        for group in kv_cache_config.kv_cache_groups:
            layer_names.update(group.layer_names)
        assert layer_names == set(kv_cache_raw_tensors.keys(
        )), "Some layers are not correctly initialized"
        return kv_cache_raw_tensors

    def _reshape_kv_cache_tensors(
        self,
        kv_cache_config: KVCacheConfig,
        kv_cache_raw_tensors: dict[str, torch.Tensor],
    ) -> dict[str, torch.Tensor]:
        """
        Reshape the KV cache tensors to the desired shape and dtype.

        Args:
            kv_cache_config: The KV cache config
            kv_cache_raw_tensors: The KV cache buffer of each layer, with
            correct size but uninitialized shape.
        Returns:
            Dict[str, torch.Tensor]: A map between layer names to their
            corresponding memory buffer for KV cache.
        """
        kv_caches: dict[str, torch.Tensor] = {}
        has_attn, has_mamba = False, False
        for i, kv_cache_group_spec in enumerate(
                kv_cache_config.kv_cache_groups):
            kv_cache_spec = kv_cache_group_spec.kv_cache_spec
            for layer_name in kv_cache_group_spec.layer_names:
                raw_tensor = kv_cache_raw_tensors[layer_name]
                assert raw_tensor.numel() % kv_cache_spec.page_size_bytes == 0
                num_blocks = (raw_tensor.numel() //
                              kv_cache_spec.page_size_bytes)
                if isinstance(kv_cache_spec, AttentionSpec):
                    has_attn = True
                    kv_cache_shape = self.attn_backends[i].get_kv_cache_shape(
                        num_blocks, kv_cache_spec.block_size,
                        kv_cache_spec.num_kv_heads, kv_cache_spec.head_size)
                    dtype = kv_cache_spec.dtype
                    try:
                        kv_cache_stride_order = self.attn_backends[
                            i].get_kv_cache_stride_order()
                        assert len(kv_cache_stride_order) == len(
                            kv_cache_shape)
                    except (AttributeError, NotImplementedError):
                        kv_cache_stride_order = tuple(
                            range(len(kv_cache_shape)))
                    # The allocation respects the backend-defined stride order
                    # to ensure the semantic remains consistent for each
                    # backend. We first obtain the generic kv cache shape and
                    # then permute it according to the stride order which could
                    # result in a non-contiguous tensor.
                    kv_cache_shape = tuple(kv_cache_shape[i]
                                           for i in kv_cache_stride_order)
                    # Maintain original KV shape view.
                    inv_order = [
                        kv_cache_stride_order.index(i)
                        for i in range(len(kv_cache_stride_order))
                    ]
                    kv_caches[layer_name] = kv_cache_raw_tensors[
                        layer_name].view(dtype).view(kv_cache_shape).permute(
                            *inv_order)
                elif isinstance(kv_cache_spec, MambaSpec):
                    has_mamba = True
                    raw_tensor = kv_cache_raw_tensors[layer_name]
                    dtype = kv_cache_spec.dtype
                    num_element_per_page = (kv_cache_spec.page_size_bytes //
                                            get_dtype_size(dtype))
                    state_tensors = []
                    storage_offset = 0
                    for shape in kv_cache_spec.shapes:
                        target_shape = (num_blocks, *shape)
                        stride = torch.empty(target_shape).stride()
                        target_stride = (num_element_per_page, *stride[1:])
                        tensor = torch.as_strided(
                            raw_tensor.view(dtype),
                            size=target_shape,
                            stride=target_stride,
                            storage_offset=storage_offset,
                        )
                        state_tensors.append(tensor)
                        storage_offset += stride[0]

                    kv_caches[layer_name] = state_tensors
                else:
                    raise NotImplementedError

        if has_attn and has_mamba:
            self._verify_hybrid_attention_mamba_layout(kv_cache_config,
                                                       kv_cache_raw_tensors)

        return kv_caches

    def _verify_hybrid_attention_mamba_layout(
            self, kv_cache_config: KVCacheConfig,
            kv_cache_raw_tensors: dict[str, torch.Tensor]) -> None:
        """
        Verify that the KV cache memory layout is compatible for
        models with both attention and mamba KV cache groups.

        Args:
            kv_cache_config: The KV cache config
            kv_cache_raw_tensors: The KV cache buffer of each layer.
        """

        for i, kv_cache_group_spec in enumerate(
                kv_cache_config.kv_cache_groups):
            kv_cache_spec = kv_cache_group_spec.kv_cache_spec
            for layer_name in kv_cache_group_spec.layer_names:
                raw_tensor = kv_cache_raw_tensors[layer_name]
                num_blocks = (raw_tensor.numel() //
                              kv_cache_spec.page_size_bytes)
                if isinstance(kv_cache_spec, AttentionSpec):
                    kv_cache_shape = self.attn_backends[i].get_kv_cache_shape(
                        num_blocks, kv_cache_spec.block_size,
                        kv_cache_spec.num_kv_heads, kv_cache_spec.head_size)
                    if kv_cache_shape[0] != num_blocks or kv_cache_shape[
                            1] != 2:
                        raise ValueError(
                            "Hybrid models in V1 require an attention "
                            "backend with kv_cache_shape="
                            "(num_blocks, 2, ...). Please try setting "
                            "VLLM_ATTENTION_BACKEND=FLASHINFER")

    def initialize_kv_cache_tensors(
            self, kv_cache_config: KVCacheConfig) -> dict[str, torch.Tensor]:
        """
        Initialize the memory buffer for KV cache.

        Args:
            kv_cache_config: The KV cache config
        Returns:
            Dict[str, torch.Tensor]: A map between layer names to their
            corresponding memory buffer for KV cache.
        """
        # Initialize the memory buffer for KV cache
        kv_cache_raw_tensors = self._allocate_kv_cache_tensors(kv_cache_config)
        # Change the memory buffer to the desired shape
        kv_caches = self._reshape_kv_cache_tensors(kv_cache_config,
                                                   kv_cache_raw_tensors)

        # Setup `kv_cache_config` and `kv_caches` for models
        # with cross-layer KV sharing
        if self.shared_kv_cache_layers:
            initialize_kv_cache_for_kv_sharing(
                self.shared_kv_cache_layers,
                kv_cache_config.kv_cache_groups,
                kv_caches,
            )

        bind_kv_cache(kv_caches,
                      self.compilation_config.static_forward_context,
                      self.kv_caches)
        return kv_caches

    def initialize_kv_cache(self, kv_cache_config: KVCacheConfig) -> None:
        """
        Initialize KV cache based on `kv_cache_config`.
        Args:
            kv_cache_config: Configuration for the KV cache, including the KV
            cache size of each layer
        """
        self.kv_cache_config = kv_cache_config
        self.may_reinitialize_input_batch(kv_cache_config)
        self.initialize_attn_backend(kv_cache_config)
        kv_caches = self.initialize_kv_cache_tensors(kv_cache_config)

        if self.speculative_config and self.speculative_config.use_eagle():
            assert isinstance(self.drafter, EagleProposer)
            # validate all draft model layers belong to the same kv cache
            # group
            self.drafter.validate_same_kv_cache_group(kv_cache_config)

        if has_kv_transfer_group():
            get_kv_transfer_group().register_kv_caches(kv_caches)

    def get_kv_cache_spec(self) -> dict[str, KVCacheSpec]:
        """
        Generates the KVCacheSpec by parsing the kv cache format from each
        Attention module in the static forward context.
        Returns:
            KVCacheSpec: A dictionary mapping layer names to their KV cache
            format. Layers that do not need KV cache are not included.
        """

        block_size = self.vllm_config.cache_config.block_size
        use_mla = self.vllm_config.model_config.use_mla
        kv_cache_spec: dict[str, KVCacheSpec] = {}
        attn_layers = get_layers_from_vllm_config(self.vllm_config, Attention)
        for layer_name, attn_module in attn_layers.items():
            if (kv_tgt_layer :=
                    attn_module.kv_sharing_target_layer_name) is not None:
                # The layer doesn't need its own KV cache and will use that of
                # the target layer. We skip creating a KVCacheSpec for it, so
                # that KV cache management logic will act as this layer does
                # not exist, and doesn't allocate KV cache for the layer. This
                # enables the memory saving of cross-layer kv sharing, allowing
                # a given amount of memory to accommodate longer context lengths
                # or enable more requests to be processed simultaneously.
                self.shared_kv_cache_layers[layer_name] = kv_tgt_layer
                continue

            # TODO: Support other attention modules, e.g., cross-attention
            if attn_module.attn_type == AttentionType.DECODER:
                if attn_module.sliding_window is not None:
                    kv_cache_spec[layer_name] = SlidingWindowSpec(
                        block_size=block_size,
                        num_kv_heads=attn_module.num_kv_heads,
                        head_size=attn_module.head_size,
                        dtype=self.kv_cache_dtype,
                        sliding_window=attn_module.sliding_window,
                        use_mla=use_mla)
                else:
                    kv_cache_spec[layer_name] = FullAttentionSpec(
                        block_size=block_size,
                        num_kv_heads=attn_module.num_kv_heads,
                        head_size=attn_module.head_size,
                        dtype=self.kv_cache_dtype,
                        use_mla=use_mla)
            elif attn_module.attn_type in (AttentionType.ENCODER,
                                           AttentionType.ENCODER_ONLY):
                # encoder-only attention does not need KV cache.
                continue
            elif attn_module.attn_type == AttentionType.ENCODER_DECODER:
                raise NotImplementedError
            else:
                raise ValueError(
                    f"Unknown attention type: {attn_module.attn_type}")

        mamba_layers = get_layers_from_vllm_config(self.vllm_config, MambaBase)
        if len(mamba_layers) > 0:
            if self.vllm_config.speculative_config is not None:
                raise NotImplementedError(
                    "Mamba with speculative decoding is not supported yet.")
            if not self.vllm_config.model_config.enforce_eager:
                raise NotImplementedError(
                    "Mamba with cuda graph is not supported yet.")
            if self.vllm_config.cache_config.enable_prefix_caching:
                raise NotImplementedError(
                    "Prefix caching is not supported for Mamba yet.")
            max_model_len = self.vllm_config.model_config.max_model_len

            page_size_padded = self._maybe_pad_mamba_page_size(
                attn_layers, mamba_layers, kv_cache_spec, max_model_len,
                block_size)

            # Set block_size to max_model_len, so that mamba model will always
            # have only one block in the KV cache.
            for layer_name, mamba_module in mamba_layers.items():
                kv_cache_spec[layer_name] = MambaSpec(
                    shapes=mamba_module.get_state_shape(),
                    dtype=self.kv_cache_dtype,
                    block_size=max_model_len,
                    page_size_padded=page_size_padded)

        return kv_cache_spec

    def _maybe_pad_mamba_page_size(
        self,
        attn_layers: dict[str, Attention],
        mamba_layers: dict[str, MambaBase],
        kv_cache_spec: dict[str, KVCacheSpec],
        max_model_len: int,
        block_size: int,
    ) -> Optional[int]:
        """
        Ensure that page size of attention KV cache groups is greater than or
        equal to the mamba KV cache groups. If not, we suggest to the user
        how to set the attention block size to ensure that it is.

        If the attention page size is strictly greater than the mamba page size,
        we pad the mamba page size to make them equal.

        Args:
            attn_layers: Attention layers
            mamba_layers: Mamba layers
            kv_cache_spec: KV cache spec (populated with attention layers)

        Returns:
            Optional[int]: Mamba page size with padding (None if no padding).
        """

        if len(attn_layers) == 0:
            return None

        attn_layer_name = next(iter(attn_layers))
        attn_page_size = kv_cache_spec[attn_layer_name].page_size_bytes
        mamba_layer_name = next(iter(mamba_layers))
        mamba_page_size = MambaSpec(
            shapes=mamba_layers[mamba_layer_name].get_state_shape(),
            dtype=self.kv_cache_dtype,
            block_size=max_model_len).page_size_bytes
        if attn_page_size < mamba_page_size:
            # attention page size (for 16 tokens)
            attn_page_size_16 = 16 * attn_page_size // block_size
            # some attention backends (e.g. FA) only support setting
            # block size to multiple of 16, so let's suggest a value
            # that would work (note: FA is currently not compatible
            # with mamba layers, use FlashInfer instead).
            suggest_attn_block_size = 16 * cdiv(mamba_page_size,
                                                attn_page_size_16)
            raise ValueError(
                "Attention block size should be increased to at least "
                f"{suggest_attn_block_size} in order to match "
                "the mamba page size")

        return attn_page_size<|MERGE_RESOLUTION|>--- conflicted
+++ resolved
@@ -55,8 +55,7 @@
 from vllm.v1.outputs import (EMPTY_MODEL_RUNNER_OUTPUT, LogprobsTensors,
                              ModelRunnerOutput)
 from vllm.v1.pool.metadata import PoolingMetadata
-from vllm.v1.sample.logits_processor import (LogitProcessorCtorArgs,
-                                             LogitsProcessors,
+from vllm.v1.sample.logits_processor import (LogitsProcessors,
                                              build_logitsprocs)
 from vllm.v1.sample.metadata import SamplingMetadata
 from vllm.v1.sample.rejection_sampler import RejectionSampler
@@ -69,13 +68,9 @@
 from vllm.v1.worker.gpu_input_batch import CachedRequestState, InputBatch
 from vllm.v1.worker.lora_model_runner_mixin import LoRAModelRunnerMixin
 
-<<<<<<< HEAD
-from .utils import (gather_mm_placeholders, initialize_kv_cache_for_kv_sharing,
-=======
-from ..sample.logits_processor import LogitsProcessorManager
+from ..sample.logits_processor import LogitsProcessors
 from .utils import (bind_kv_cache, gather_mm_placeholders,
                     initialize_kv_cache_for_kv_sharing,
->>>>>>> 38efa282
                     sanity_check_mm_encoder_outputs, scatter_mm_placeholders)
 
 if TYPE_CHECKING:
