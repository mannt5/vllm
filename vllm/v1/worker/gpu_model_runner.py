--- conflicted
+++ resolved
@@ -1027,9 +1027,6 @@
                 num_scheduled_tokens)
         else:
             # Eager mode.
-<<<<<<< HEAD
-            num_input_tokens = num_scheduled_tokens
-=======
             # Pad tokens to multiple of tensor_parallel_size when
             # enabled collective fusion for SP
             tp_size = self.vllm_config.parallel_config.tensor_parallel_size
@@ -1039,8 +1036,6 @@
                 num_input_tokens = round_up(num_scheduled_tokens, tp_size)
             else:
                 num_input_tokens = num_scheduled_tokens
-        attn_metadata.num_input_tokens = num_input_tokens
->>>>>>> cde384cd
 
         # _prepare_inputs may reorder the batch, so we must gather multi
         # modal outputs after that to ensure the correct order
@@ -1092,15 +1087,10 @@
 
         # Run the decoder.
         # Use persistent buffers for CUDA graphs.
-<<<<<<< HEAD
         with set_forward_context(attn_metadata,
                                  self.vllm_config,
                                  num_tokens=num_input_tokens):
-            hidden_states = self.model(
-=======
-        with set_forward_context(attn_metadata, self.vllm_config):
             output = self.model(
->>>>>>> cde384cd
                 input_ids=input_ids,
                 positions=positions,
                 intermediate_tensors=intermediate_tensors,
