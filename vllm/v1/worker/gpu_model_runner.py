--- conflicted
+++ resolved
@@ -593,7 +593,6 @@
             prefix_kv_lens=prefix_kv_lens,
             suffix_kv_lens=suffix_kv_lens,
         )
-<<<<<<< HEAD
 
         if scheduler_output.use_spec_decode:
             logits_indices = torch.tensor(spec_decode_logits_indices,
@@ -605,14 +604,6 @@
             # We will ignore the sampled token from the partial request.
             # TODO: Support prompt logprobs.
             logits_indices = query_start_loc[1:] - 1
-=======
-        # NOTE(woosuk): Due to chunked prefills, the batch may contain partial
-        # requests. While we should not sample any token from these partial
-        # requests, we do so for simplicity. We will ignore the sampled
-        # tokens from the partial requests.
-        # TODO: Support prompt logprobs.
-        logits_indices = query_start_loc[1:] - 1
->>>>>>> 18016a5e
         return attn_metadata, logits_indices
 
     def _calc_mrope_positions(self, scheduler_output: "SchedulerOutput"):
@@ -673,6 +664,7 @@
     def _prepare_sampling(
         self,
         batch_changed: bool,
+        req_id_spec_token_ids: Dict[str, ConstantList[int]],
     ) -> SamplingMetadata:
         # Create the sampling metadata.
         req_id_output_token_ids: Dict[str, List[int]] = \
@@ -680,13 +672,7 @@
                 for req_id, req in self.requests.items()}
 
         sampling_metadata = self.input_batch.make_sampling_metadata(
-<<<<<<< HEAD
-            req_id_output_token_ids, skip_copy,
-            scheduler_output.use_spec_decode,
-            scheduler_output.scheduled_spec_decode_tokens)
-=======
-            req_id_output_token_ids, skip_copy=not batch_changed)
->>>>>>> 18016a5e
+            req_id_output_token_ids, req_id_spec_token_ids, not batch_changed)
         return sampling_metadata
 
     def _execute_encoder(self, scheduler_output: "SchedulerOutput"):
@@ -848,7 +834,8 @@
         logits = self.model.compute_logits(hidden_states, None)
 
         # Sample the next token and get logprobs if needed.
-        sampling_metadata = self._prepare_sampling(batch_changed)
+        sampling_metadata = self._prepare_sampling(
+            batch_changed, scheduler_output.scheduled_spec_decode_tokens)
         sampler_output = self.model.sample(
             logits=logits,
             sampling_metadata=sampling_metadata,
