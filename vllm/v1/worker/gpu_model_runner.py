# SPDX-License-Identifier: Apache-2.0
# SPDX-FileCopyrightText: Copyright contributors to the vLLM project

import copy
import gc
import time
import weakref
from contextlib import contextmanager
from typing import TYPE_CHECKING, Any, Optional, Union

import numpy as np
import torch
import torch.distributed
import torch.nn as nn
from tqdm import tqdm

import vllm.envs as envs
from vllm.attention import AttentionType, get_attn_backend
from vllm.attention.backends.abstract import AttentionBackend
from vllm.attention.layer import Attention
from vllm.config import (CompilationLevel, VllmConfig,
                         get_layers_from_vllm_config)
from vllm.distributed.kv_transfer import (get_kv_transfer_group,
                                          has_kv_transfer_group)
from vllm.distributed.kv_transfer.kv_connector.v1 import KVConnectorBase_V1
from vllm.distributed.parallel_state import (
    get_pp_group, get_tp_group, graph_capture,
    prepare_communication_buffer_for_model)
from vllm.forward_context import (DPMetadata, get_forward_context,
                                  set_forward_context)
from vllm.logger import init_logger
from vllm.model_executor.layers.rotary_embedding import MRotaryEmbedding
from vllm.model_executor.model_loader import TensorizerLoader, get_model_loader
from vllm.multimodal import MULTIMODAL_REGISTRY
from vllm.multimodal.inputs import MultiModalKwargs, PlaceholderRange
from vllm.multimodal.utils import group_mm_inputs_by_modality
from vllm.sampling_params import SamplingType
from vllm.sequence import IntermediateTensors
from vllm.utils import (STR_DTYPE_TO_TORCH_DTYPE, DeviceMemoryProfiler,
                        GiB_bytes, LazyLoader, async_tensor_h2d, cdiv,
                        check_use_alibi, is_pin_memory_available)
from vllm.v1.attention.backends.utils import (AttentionMetadataBuilder,
                                              CommonAttentionMetadata)
from vllm.v1.core.encoder_cache_manager import compute_encoder_budget
from vllm.v1.kv_cache_interface import (AttentionSpec, FullAttentionSpec,
                                        KVCacheConfig, KVCacheSpec,
                                        SlidingWindowSpec)
from vllm.v1.outputs import (EMPTY_MODEL_RUNNER_OUTPUT, LogprobsTensors,
                             ModelRunnerOutput)
from vllm.v1.sample.metadata import SamplingMetadata
from vllm.v1.sample.rejection_sampler import RejectionSampler
from vllm.v1.sample.sampler import Sampler
from vllm.v1.spec_decode.eagle import EagleProposer
from vllm.v1.spec_decode.medusa import MedusaProposer
from vllm.v1.spec_decode.metadata import SpecDecodeMetadata
from vllm.v1.spec_decode.ngram_proposer import NgramProposer
from vllm.v1.spec_decode.utils import is_spec_decode_supported
from vllm.v1.utils import bind_kv_cache
from vllm.v1.worker.block_table import BlockTable
from vllm.v1.worker.gpu_input_batch import CachedRequestState, InputBatch
from vllm.v1.worker.lora_model_runner_mixin import LoRAModelRunnerMixin

from .utils import (gather_mm_placeholders, initialize_kv_cache_for_kv_sharing,
                    sanity_check_mm_encoder_outputs, scatter_mm_placeholders)

if TYPE_CHECKING:
    import xgrammar as xgr
    import xgrammar.kernels.apply_token_bitmask_inplace_torch_compile as xgr_torch_compile  # noqa: E501

    from vllm.model_executor.model_loader.tensorizer import TensorizerConfig
    from vllm.v1.core.sched.output import SchedulerOutput
else:
    xgr = LazyLoader("xgr", globals(), "xgrammar")
    xgr_torch_compile = LazyLoader(
        "xgr_torch_compile", globals(),
        "xgrammar.kernels.apply_token_bitmask_inplace_torch_compile")

logger = init_logger(__name__)


class GPUModelRunner(LoRAModelRunnerMixin):

    def __init__(
        self,
        vllm_config: VllmConfig,
        device: torch.device,
    ):
        self.vllm_config = vllm_config
        self.model_config = vllm_config.model_config
        self.cache_config = vllm_config.cache_config
        self.compilation_config = vllm_config.compilation_config
        self.lora_config = vllm_config.lora_config
        self.load_config = vllm_config.load_config
        self.parallel_config = vllm_config.parallel_config
        self.scheduler_config = vllm_config.scheduler_config
        self.speculative_config = vllm_config.speculative_config
        self.prompt_adapter_config = vllm_config.prompt_adapter_config
        self.observability_config = vllm_config.observability_config

        from vllm.model_executor.models.utils import set_cpu_offload_max_bytes
        set_cpu_offload_max_bytes(
            int(self.cache_config.cpu_offload_gb * 1024**3))

        model_config = self.model_config
        cache_config = self.cache_config
        scheduler_config = self.scheduler_config
        parallel_config = self.parallel_config
        self.device = device
        self.pin_memory = is_pin_memory_available()
        self.dtype = self.model_config.dtype
        if cache_config.cache_dtype == "auto":
            self.kv_cache_dtype = self.dtype
        else:
            self.kv_cache_dtype = STR_DTYPE_TO_TORCH_DTYPE[
                cache_config.cache_dtype]

        self.is_multimodal_model = model_config.is_multimodal_model
        self.max_model_len = model_config.max_model_len
        self.max_num_tokens = scheduler_config.max_num_batched_tokens
        self.max_num_reqs = scheduler_config.max_num_seqs

        # Model-related.
        self.num_query_heads = model_config.get_num_attention_heads(
            parallel_config)
        self.hidden_size = model_config.get_hidden_size()
        self.attention_chunk_size = model_config.attention_chunk_size

        self.cascade_attn_enabled = not self.model_config.disable_cascade_attn

        # Multi-modal data support
        self.mm_registry = MULTIMODAL_REGISTRY
        self.uses_mrope = model_config.uses_mrope

        encoder_compute_budget, encoder_cache_size = compute_encoder_budget(
            model_config=model_config,
            scheduler_config=scheduler_config,
            mm_registry=self.mm_registry,
        )
        self.max_num_encoder_input_tokens = encoder_compute_budget
        self.encoder_cache_size = encoder_cache_size

        # Sampler
        self.sampler = Sampler()

        # Lazy initializations
        # self.model: nn.Module  # Set after load_model
        # Initialize in initialize_kv_cache
        self.kv_caches: list[torch.Tensor] = []
        self.attn_metadata_builders: list[AttentionMetadataBuilder] = []
        self.attn_backends: list[type[AttentionBackend]] = []
        # self.kv_cache_config: KVCacheConfig

        # req_id -> (input_id -> encoder_output)
        self.encoder_cache: dict[str, dict[int, torch.Tensor]] = {}

        self.use_aux_hidden_state_outputs = False
        # Set up speculative decoding.
        # NOTE(Jiayi): currently we put the entire draft model on
        # the last PP rank. This is not ideal if there are many
        # layers in the draft model.
        if self.speculative_config and get_pp_group().is_last_rank:
            if self.speculative_config.method == "ngram":
                self.drafter = NgramProposer(self.vllm_config)
            elif self.speculative_config.use_eagle():
                self.drafter = EagleProposer(self.vllm_config, self.device,
                                             self)  # type: ignore
                if self.speculative_config.method == "eagle3":
                    self.use_aux_hidden_state_outputs = True
            elif self.speculative_config.method == "medusa":
                self.drafter = MedusaProposer(
                    vllm_config=self.vllm_config,
                    device=self.device)  # type: ignore
            else:
                raise ValueError("Unknown speculative decoding method: "
                                 f"{self.speculative_config.method}")
            self.rejection_sampler = RejectionSampler()

        # Request states.
        self.requests: dict[str, CachedRequestState] = {}

        # Input Batch
        # NOTE(Chen): Ideally, we should initialize the input batch inside
        # `initialize_kv_cache` based on the kv cache config. However, as in
        # https://github.com/vllm-project/vllm/pull/18298, due to some unknown
        # reasons, we have to initialize the input batch before `load_model`,
        # quantization + weight offloading will fail otherwise. As a temporary
        # solution, we initialize the input batch here, and re-initialize it
        # in `initialize_kv_cache` if the block_sizes here is different from
        # the block_sizes in the kv cache config.
        self.input_batch = InputBatch(
            max_num_reqs=self.max_num_reqs,
            max_model_len=self.max_model_len,
            max_num_batched_tokens=self.max_num_tokens,
            device=self.device,
            pin_memory=self.pin_memory,
            vocab_size=self.model_config.get_vocab_size(),
            block_sizes=[self.cache_config.block_size],
        )

        self.use_cuda_graph = (self.compilation_config.level
                               == CompilationLevel.PIECEWISE
                               and not self.model_config.enforce_eager)
        # TODO(woosuk): Provide an option to tune the max cudagraph batch size.
        # The convention is different.
        # self.cudagraph_batch_sizes sorts in ascending order.
        # The batch sizes in the config are in descending order.
        self.cudagraph_batch_sizes = list(
            reversed(self.compilation_config.cudagraph_capture_sizes))

        self.full_cuda_graph = self.compilation_config.full_cuda_graph

        # Cache the device properties.
        self._init_device_properties()

        # Persistent buffers for CUDA graphs.
        self.input_ids = torch.zeros(self.max_num_tokens,
                                     dtype=torch.int32,
                                     device=self.device)
        self.positions = torch.zeros(self.max_num_tokens,
                                     dtype=torch.int64,
                                     device=self.device)
        self.query_start_loc = torch.zeros(self.max_num_reqs + 1,
                                           dtype=torch.int32,
                                           device=self.device)
        self.seq_lens = torch.zeros(self.max_num_reqs,
                                    dtype=torch.int32,
                                    device=self.device)
        self.slot_mapping = torch.zeros(self.max_num_tokens,
                                        dtype=torch.int64,
                                        device=self.device)

        # None in the first PP rank. The rest are set after load_model.
        self.intermediate_tensors: Optional[IntermediateTensors] = None

        # Only relevant for models using M-RoPE (e.g, Qwen2-VL)
        if self.uses_mrope:
            # NOTE: `mrope_positions` is implemented with one additional dummy
            # position on purpose to make it non-contiguous so that it can work
            # with torch compile.
            # See detailed explanation in https://github.com/vllm-project/vllm/pull/12128#discussion_r1926431923

            # NOTE: When M-RoPE is enabled, position ids are 3D regardless of
            # the modality of inputs. For text-only inputs, each dimension has
            # identical position IDs, making M-RoPE functionally equivalent to
            # 1D-RoPE.
            # See page 5 of https://arxiv.org/abs/2409.12191
            self.mrope_positions = torch.zeros((3, self.max_num_tokens + 1),
                                               dtype=torch.int64,
                                               device=self.device)
            self.mrope_positions_cpu = torch.zeros(
                (3, self.max_num_tokens + 1),
                dtype=torch.int64,
                device="cpu",
                pin_memory=self.pin_memory)

        # Only relevant for models using ALiBi (e.g, MPT)
        self.use_alibi = check_use_alibi(model_config)

        self.inputs_embeds = torch.zeros(
            (self.max_num_tokens, self.hidden_size),
            dtype=self.dtype,
            device=self.device)

        # OPTIMIZATION: Cache the tensors rather than creating them every step.
        # Keep in int64 to avoid overflow with long context
        self.arange_np = np.arange(max(self.max_num_reqs + 1,
                                       self.max_model_len,
                                       self.max_num_tokens),
                                   dtype=np.int64)
        # NOTE(woosuk): These tensors are "stateless", i.e., they are literally
        # a faster version of creating a new tensor every time. Thus, we should
        # not make any assumptions about the values in these tensors.
        self.input_ids_cpu = torch.zeros(self.max_num_tokens,
                                         dtype=torch.int32,
                                         device="cpu",
                                         pin_memory=self.pin_memory)
        self.positions_cpu = torch.zeros(self.max_num_tokens,
                                         dtype=torch.int64,
                                         device="cpu",
                                         pin_memory=self.pin_memory)
        self.positions_np = self.positions_cpu.numpy()
        self.query_start_loc_cpu = torch.zeros(self.max_num_reqs + 1,
                                               dtype=torch.int32,
                                               device="cpu",
                                               pin_memory=self.pin_memory)
        self.query_start_loc_np = self.query_start_loc_cpu.numpy()
        self.seq_lens_cpu = torch.zeros(self.max_num_reqs,
                                        dtype=torch.int32,
                                        device="cpu",
                                        pin_memory=self.pin_memory)
        self.seq_lens_np = self.seq_lens_cpu.numpy()

        # Layer pairings for cross-layer KV sharing.
        # If an Attention layer `layer_name` is in the keys of this dict, it
        # means this layer will perform attention using the keys and values
        # from the KV cache of `shared_kv_cache_layers[layer_name]`.
        self.shared_kv_cache_layers: dict[str, str] = {}

    def _may_reorder_batch(self, scheduler_output: "SchedulerOutput") -> bool:
        """
        Update the order of requests in the batch based on the attention
        backend's needs. For example, some attention backends (namely MLA) may
        want to separate requests based on if the attention computation will be
        compute-bound or memory-bound.

        Args:
            scheduler_output: The scheduler output.

        Returns:
            True if the batch was reordered, False otherwise.
        """
        batch_reordered = self.attn_metadata_builders[0].reorder_batch(
            self.input_batch, scheduler_output)

        # For models with multiple KV cache groups, the groups should agree on
        # the same order of requests. We ensure this by only allowing the first
        # group to reorder the batch and asserting that all other groups do not
        # reorder the batch.
        for i in range(1, len(self.kv_cache_config.kv_cache_groups)):
            assert not self.attn_metadata_builders[i].reorder_batch(
                self.input_batch, scheduler_output)
        return batch_reordered

    # Note: used for model runner override.
    def _init_device_properties(self) -> None:
        """Initialize attributes from torch.cuda.get_device_properties
        """
        self.device_properties = torch.cuda.get_device_properties(self.device)
        self.num_sms = self.device_properties.multi_processor_count

    # Note: used for model runner override.
    def _sync_device(self) -> None:
        torch.cuda.synchronize()

    def _update_states(self, scheduler_output: "SchedulerOutput") -> None:
        """Update the cached states and the persistent batch with the scheduler
        output.

        The updated states are used by the `_prepare_inputs` function to create
        the input GPU tensors for the model.

        The SamplingMetadata is updated and copied to the GPU if there is a
        new/resumed/paused/finished request in the batch.
        """
        # Remove finished requests from the cached states.
        for req_id in scheduler_output.finished_req_ids:
            self.requests.pop(req_id, None)
            self.encoder_cache.pop(req_id, None)
        # Remove the finished requests from the persistent batch.
        # NOTE(woosuk): There could be an edge case where finished_req_ids and
        # scheduled_req_ids overlap. This happens when a request is aborted and
        # then resubmitted with the same ID. In this case, we treat them as two
        # distinct requests - clearing the cached states for the first request
        # and handling the second as a new request.
        removed_req_indices: list[int] = []
        for req_id in scheduler_output.finished_req_ids:
            req_index = self.input_batch.remove_request(req_id)
            if req_index is not None:
                removed_req_indices.append(req_index)

        # Free the cached encoder outputs.
        for req_id, input_id in scheduler_output.free_encoder_input_ids:
            encoder_outputs = self.encoder_cache.get(req_id)
            if encoder_outputs is not None:
                encoder_outputs.pop(input_id, None)
                if not encoder_outputs:
                    self.encoder_cache.pop(req_id, None)

        # Remove the unscheduled requests from the persistent batch.
        # NOTE(woosuk): The unscheduled requests are either preempted requests
        # or running requests that are not scheduled in this step. We remove
        # them from the persistent batch but keep their cached states since
        # they will be scheduled again sometime in the future.
        scheduled_req_ids = scheduler_output.num_scheduled_tokens.keys()
        cached_req_ids = self.input_batch.req_id_to_index.keys()
        unscheduled_req_ids = cached_req_ids - scheduled_req_ids
        # NOTE(woosuk): The persistent batch optimization assumes that
        # consecutive batches contain mostly the same requests. If batches
        # have low request overlap (e.g., alternating between two distinct
        # sets of requests), this optimization becomes very inefficient.
        for req_id in unscheduled_req_ids:
            req_index = self.input_batch.remove_request(req_id)
            assert req_index is not None
            removed_req_indices.append(req_index)

        req_ids_to_add: list[str] = []
        # Add new requests to the cached states.
        for new_req_data in scheduler_output.scheduled_new_reqs:
            req_id = new_req_data.req_id
            sampling_params = new_req_data.sampling_params
            if sampling_params.sampling_type == SamplingType.RANDOM_SEED:
                generator = torch.Generator(device=self.device)
                generator.manual_seed(sampling_params.seed)
            else:
                generator = None

            self.requests[req_id] = CachedRequestState(
                req_id=req_id,
                prompt_token_ids=new_req_data.prompt_token_ids,
                mm_inputs=new_req_data.mm_inputs,
                mm_positions=new_req_data.mm_positions,
                sampling_params=sampling_params,
                generator=generator,
                block_ids=new_req_data.block_ids,
                num_computed_tokens=new_req_data.num_computed_tokens,
                output_token_ids=[],
                lora_request=new_req_data.lora_request,
            )

            # Only relevant for models using M-RoPE (e.g, Qwen2-VL)
            if self.uses_mrope:
                image_grid_thw = []
                video_grid_thw = []
                second_per_grid_ts = []
                audio_feature_lengths = []
                use_audio_in_video = False
                for mm_input in self.requests[req_id].mm_inputs:
                    if mm_input.get("image_grid_thw") is not None:
                        image_grid_thw.extend(
                            mm_input["image_grid_thw"].tolist())
                    if mm_input.get("video_grid_thw") is not None:
                        video_grid_thw.extend(
                            mm_input["video_grid_thw"].tolist())
                    if mm_input.get("second_per_grid_ts") is not None:
                        second_per_grid_ts.extend(
                            mm_input["second_per_grid_ts"])
                    if mm_input.get("audio_feature_lengths") is not None:
                        audio_feature_lengths.extend(
                            mm_input["audio_feature_lengths"])
                    if mm_input.get("use_audio_in_video") is True:
                        use_audio_in_video = True

                hf_config = self.model_config.hf_config

                self.requests[req_id].mrope_positions, \
                    self.requests[req_id].mrope_position_delta = \
                    MRotaryEmbedding.get_input_positions_tensor(
                        self.requests[req_id].prompt_token_ids,
                        hf_config=hf_config,
                        image_grid_thw=image_grid_thw,
                        video_grid_thw=video_grid_thw,
                        second_per_grid_ts=second_per_grid_ts,
                        audio_feature_lengths=audio_feature_lengths,
                        use_audio_in_video=use_audio_in_video,
                    )

            req_ids_to_add.append(req_id)

        # Update the states of the running/resumed requests.
        for req_data in scheduler_output.scheduled_cached_reqs:
            req_id = req_data.req_id
            req_state = self.requests[req_id]

            # Update the cached states.
            num_computed_tokens = req_data.num_computed_tokens
            req_state.num_computed_tokens = num_computed_tokens
            # Add the sampled token(s) from the previous step (if any).
            # This doesn't include "unverified" tokens like spec decode tokens.
            num_new_tokens = (num_computed_tokens +
                              len(req_data.new_token_ids) -
                              req_state.num_tokens)
            if num_new_tokens == 1:
                # Avoid slicing list in most common case.
                req_state.output_token_ids.append(req_data.new_token_ids[-1])
            elif num_new_tokens > 0:
                req_state.output_token_ids.extend(
                    req_data.new_token_ids[-num_new_tokens:])
            # Update the block IDs.
            if not req_data.resumed_from_preemption:
                # Append the new blocks to the existing block IDs.
                for block_ids, new_block_ids in zip(req_state.block_ids,
                                                    req_data.new_block_ids):
                    block_ids.extend(new_block_ids)
            else:
                # The request is resumed from preemption.
                # Replace the existing block IDs with the new ones.
                req_state.block_ids = req_data.new_block_ids

            req_index = self.input_batch.req_id_to_index.get(req_id)
            if req_index is None:
                # The request is not in the persistent batch.
                # The request was either preempted and resumed later, or was not
                # scheduled in the previous step and needs to be added again.
                req_ids_to_add.append(req_id)
                continue

            # Update the persistent batch.
            self.input_batch.num_computed_tokens_cpu[req_index] = (
                num_computed_tokens)
            self.input_batch.block_table.append_row(req_data.new_block_ids,
                                                    req_index)
            # Add new_token_ids to token_ids_cpu.
            start_token_index = num_computed_tokens
            end_token_index = num_computed_tokens + len(req_data.new_token_ids)
            self.input_batch.token_ids_cpu[
                req_index,
                start_token_index:end_token_index] = req_data.new_token_ids
            self.input_batch.num_tokens_no_spec[req_index] = end_token_index
            # Add spec_token_ids to token_ids_cpu.
            spec_token_ids = scheduler_output.scheduled_spec_decode_tokens.get(
                req_id, ())
            if spec_token_ids:
                start_index = end_token_index
                end_token_index += len(spec_token_ids)
                self.input_batch.token_ids_cpu[
                    req_index, start_index:end_token_index] = spec_token_ids
            # NOTE(woosuk): `num_tokens` here may include spec decode tokens.
            self.input_batch.num_tokens[req_index] = end_token_index

        # Check if the batch has changed. If not, we can skip copying the
        # sampling metadata from CPU to GPU.
        batch_changed = len(removed_req_indices) > 0 or len(req_ids_to_add) > 0

        # Add the new or resumed requests to the persistent batch.
        # The smaller empty indices are filled first.
        removed_req_indices.sort(reverse=True)
        for req_id in req_ids_to_add:
            req_state = self.requests[req_id]
            if removed_req_indices:
                # Fill the empty index.
                req_index = removed_req_indices.pop()
            else:
                # Append to the end.
                req_index = None
            self.input_batch.add_request(req_state, req_index)

        # Condense the batched states if there are empty indices.
        if removed_req_indices:
            self.input_batch.condense(removed_req_indices)

        batch_reordered = self._may_reorder_batch(scheduler_output)

        if batch_changed or batch_reordered:
            self.input_batch.refresh_sampling_metadata()

    def _get_cumsum_and_arange(
        self,
        num_tokens: np.ndarray,
        cumsum_dtype: Optional[np.dtype] = None,
    ) -> tuple[np.ndarray, np.ndarray]:
        """Get the cumulative sum and batched arange of the given array.
        # E.g., [2, 5, 3] -> ([2, 7, 10], [0, 1, 0, 1, 2, 3, 4, 0, 1, 2])
        # Equivalent to but faster than:
        # np.concatenate([np.arange(n) for n in num_tokens])
        """
        # Step 1. [2, 5, 3] -> [2, 7, 10]
        cu_num_tokens = np.cumsum(num_tokens, dtype=cumsum_dtype)
        total_num_tokens = cu_num_tokens[-1]
        # Step 2. [2, 7, 10] -> [0, 0, 2, 2, 2, 2, 2, 7, 7, 7]
        cumsums_offsets = np.repeat(cu_num_tokens - num_tokens, num_tokens)
        # Step 3. [0, 1, 0, 1, 2, 3, 4, 0, 1, 2]
        arange = self.arange_np[:total_num_tokens] - cumsums_offsets

        return cu_num_tokens, arange

    def _prepare_inputs(
        self,
        scheduler_output: "SchedulerOutput",
    ) -> tuple[dict[str, Any], bool, torch.Tensor,
               Optional[SpecDecodeMetadata]]:
        """
        :return: tuple[
            attn_metadata: layer-to-attention_metadata mapping,
            attention_cuda_graphs: whether attention can run in cudagraph
            logits_indices, spec_decode_metadata
        ]
        """
        total_num_scheduled_tokens = scheduler_output.total_num_scheduled_tokens
        assert total_num_scheduled_tokens > 0
        num_reqs = self.input_batch.num_reqs
        assert num_reqs > 0

        # OPTIMIZATION: Start copying the block table first.
        # This way, we can overlap the copy with the following CPU operations.
        self.input_batch.block_table.commit(num_reqs)

        # Get the number of scheduled tokens for each request.
        req_ids = self.input_batch.req_ids
        tokens = [scheduler_output.num_scheduled_tokens[i] for i in req_ids]
        num_scheduled_tokens = np.array(tokens, dtype=np.int32)
        max_num_scheduled_tokens = max(tokens)

        # Get request indices.
        # E.g., [2, 5, 3] -> [0, 0, 1, 1, 1, 1, 1, 2, 2, 2]
        req_indices = np.repeat(self.arange_np[:num_reqs],
                                num_scheduled_tokens)

        # cu_num_tokens: [2, 5, 3] -> [2, 7, 10]
        # arange: [0, 1, 0, 1, 2, 3, 4, 0, 1, 2]
        cu_num_tokens, arange = self._get_cumsum_and_arange(
            num_scheduled_tokens)

        # Get positions.
        positions_np = self.positions_np[:total_num_scheduled_tokens]
        np.add(self.input_batch.num_computed_tokens_cpu[req_indices],
               arange,
               out=positions_np)

        # Calculate M-RoPE positions.
        # Only relevant for models using M-RoPE (e.g, Qwen2-VL)
        if self.uses_mrope:
            self._calc_mrope_positions(scheduler_output)

        # Get token indices.
        # E.g., [0, 1, 0, 1, 2, 3, 4, 0, 1, 2]
        # -> [0, 1, M, M + 1, M + 2, M + 3, M + 4, 2 * M, 2 * M + 1, 2 * M + 2]
        # where M is the max_model_len.
        token_indices = (positions_np +
                         req_indices * self.input_batch.token_ids_cpu.shape[1])

        # NOTE(woosuk): We use torch.index_select instead of np.take here
        # because torch.index_select is much faster than np.take for large
        # tensors.
        torch.index_select(self.input_batch.token_ids_cpu_tensor.flatten(),
                           0,
                           torch.from_numpy(token_indices),
                           out=self.input_ids_cpu[:total_num_scheduled_tokens])

        # Calculate the slot mapping for each KV cache group.
        for kv_cache_group_id, kv_cache_group_spec in enumerate(
                self.kv_cache_config.kv_cache_groups):
            block_size = kv_cache_group_spec.kv_cache_spec.block_size
            block_table: BlockTable = self.input_batch.block_table[
                kv_cache_group_id]
            # E.g., [0, 1, 0, 1, 2, 3, 4, 0, 1, 2]
            # -> [0, 0, K, K, K + 1, K + 1, K + 2, 2 * K, 2 * K, 2 * K + 1]
            # where K is the max_num_blocks_per_req and the block size is 2.
            # NOTE(woosuk): We can't simply use `token_indices // block_size`
            # here because M (max_model_len) is not necessarily divisible by
            # block_size.
            block_table_indices = (
                req_indices * block_table.max_num_blocks_per_req +
                positions_np // block_size)
            block_table_cpu = block_table.get_cpu_tensor()
            block_numbers = block_table_cpu.flatten(
            )[block_table_indices].numpy()
            block_offsets = positions_np % block_size
            np.add(
                block_numbers * block_size,
                block_offsets,
                out=block_table.slot_mapping_np[:total_num_scheduled_tokens])

        # Prepare the attention metadata.
        self.query_start_loc_np[0] = 0
        self.query_start_loc_np[1:num_reqs + 1] = cu_num_tokens

        self.seq_lens_np[:num_reqs] = (
            self.input_batch.num_computed_tokens_cpu[:num_reqs] +
            num_scheduled_tokens)

        # Copy the tensors to the GPU.
        self.input_ids[:total_num_scheduled_tokens].copy_(
            self.input_ids_cpu[:total_num_scheduled_tokens], non_blocking=True)
        if self.uses_mrope:
            # Only relevant for models using M-RoPE (e.g, Qwen2-VL)
            self.mrope_positions[:, :total_num_scheduled_tokens].copy_(
                self.mrope_positions_cpu[:, :total_num_scheduled_tokens],
                non_blocking=True)
        else:
            # Common case (1D positions)
            self.positions[:total_num_scheduled_tokens].copy_(
                self.positions_cpu[:total_num_scheduled_tokens],
                non_blocking=True)

        self.query_start_loc[:num_reqs + 1].copy_(
            self.query_start_loc_cpu[:num_reqs + 1], non_blocking=True)
        self.seq_lens[:num_reqs].copy_(self.seq_lens_cpu[:num_reqs],
                                       non_blocking=True)

        # Fill unused with -1. Needed for reshape_and_cache
        self.seq_lens[num_reqs:].fill_(0)
        # Note: pad query_start_loc to be non-decreasing, as kernels
        # like FlashAttention requires that
        self.query_start_loc[num_reqs + 1:].fill_(
            self.query_start_loc_cpu[num_reqs].item())

        query_start_loc = self.query_start_loc[:num_reqs + 1]
        seq_lens = self.seq_lens[:num_reqs]

        common_attn_metadata = CommonAttentionMetadata(
            query_start_loc=query_start_loc,
            seq_lens=seq_lens,
            num_reqs=num_reqs,
            num_actual_tokens=total_num_scheduled_tokens,
            max_query_len=max_num_scheduled_tokens,
        )

        attn_metadata: dict[str, Any] = {}
        # Prepare the attention metadata for each KV cache group and make layers
        # in the same group share the same metadata.
        for kv_cache_group_id, kv_cache_group_spec in enumerate(
                self.kv_cache_config.kv_cache_groups):

            # Prepare for cascade attention if enabled & beneficial.
            common_prefix_len = 0
            builder = self.attn_metadata_builders[kv_cache_group_id]
            if self.cascade_attn_enabled:
                common_prefix_len = self._compute_cascade_attn_prefix_len(
                    num_scheduled_tokens,
                    scheduler_output.
                    num_common_prefix_blocks[kv_cache_group_id],
                    kv_cache_group_spec.kv_cache_spec,
                    builder,
                )

            attn_metadata_i = (builder.build(
                common_prefix_len=common_prefix_len,
                common_attn_metadata=common_attn_metadata,
            ))

            for layer_name in kv_cache_group_spec.layer_names:
                attn_metadata[layer_name] = attn_metadata_i

        attention_cuda_graphs = all(
            b.can_run_in_cudagraph(common_attn_metadata)
            for b in self.attn_metadata_builders)

        use_spec_decode = len(
            scheduler_output.scheduled_spec_decode_tokens) > 0
        if not use_spec_decode:
            # NOTE(woosuk): Due to chunked prefills, the batch may contain
            # partial requests. While we should not sample any token
            # from these partial requests, we do so for simplicity.
            # We will ignore the sampled tokens from the partial requests.
            # TODO: Support prompt logprobs.
            logits_indices = query_start_loc[1:] - 1
            spec_decode_metadata = None
        else:
            # Get the number of draft tokens for each request.
            # Iterate over the dictionary rather than all requests since not all
            # requests have draft tokens.
            num_draft_tokens = np.zeros(num_reqs, dtype=np.int32)
            for req_id, draft_token_ids in (
                    scheduler_output.scheduled_spec_decode_tokens.items()):
                req_idx = self.input_batch.req_id_to_index[req_id]
                num_draft_tokens[req_idx] = len(draft_token_ids)

            spec_decode_metadata = self._calc_spec_decode_metadata(
                num_draft_tokens, cu_num_tokens)
            logits_indices = spec_decode_metadata.logits_indices

        # Hot-Swap lora model
        if self.lora_config:
            self.set_active_loras(self.input_batch, num_scheduled_tokens)

        return (attn_metadata, attention_cuda_graphs, logits_indices,
                spec_decode_metadata)

    def _compute_cascade_attn_prefix_len(
        self,
        num_scheduled_tokens: np.ndarray,
        num_common_prefix_blocks: int,
        kv_cache_spec: KVCacheSpec,
        attn_metadata_builder: AttentionMetadataBuilder,
    ) -> int:
        """Compute the length of the common prefix for cascade attention.

        NOTE(woosuk): The common prefix length returned by this function
        represents the length used specifically for cascade attention, not the
        actual number of tokens shared between requests. When cascade attention
        is disabled (use_cascade=False), this function returns 0 even if
        requests share common tokens. Additionally, the common prefix length is
        truncated to a multiple of the block size and may be further truncated
        due to implementation details explained below.

        Args:
            num_scheduled_tokens: Number of tokens scheduled per request.
            num_common_prefix_blocks: Number of shared KV cache blocks.

        Returns:
            int: Length of common prefix in tokens.
        """
        common_prefix_len = num_common_prefix_blocks * kv_cache_spec.block_size
        if common_prefix_len == 0:
            # Common case.
            return 0

        # NOTE(woosuk): Cascade attention uses two attention kernels: one
        # for the common prefix and the other for the rest. For the first
        # kernel, we concatenate all the query tokens (possibly from
        # different requests) and treat them as if they are from the same
        # request. Then, we use bi-directional attention to process the
        # common prefix in the KV cache. Importantly, this means that the
        # first kernel does not do any masking.

        # Consider the following example:
        # Request 1's input query: [D, E, X]
        # Request 1's kv cache: [A, B, C, D, E, X]
        # Request 1's num_computed_tokens: 3 (i.e., [A, B, C])
        # Request 2's input query: [E, Y]
        # Request 2's kv cache: [A, B, C, D, E, Y]
        # Request 2's num_computed_tokens: 4 (i.e., [A, B, C, D])

        # If we use [A, B, C, D, E] as the common prefix, then the
        # first kernel will compute the bi-directional attention between
        # input query [D, E, X, E, Y] and common prefix [A, B, C, D, E].
        # However, this is wrong because D in Request 1 should not attend to
        # E in the common prefix (i.e., we need masking).
        # To avoid this, [A, B, C, D] should be the common prefix.
        # That is, the common prefix should be capped by the minimum
        # num_computed_tokens among the requests, and plus one to include
        # the first token of the query.

        # In practice, we use [A, B, C] as the common prefix, instead of
        # [A, B, C, D] (i.e., the common prefix is capped by the minimum
        # num_computed_tokens, without plus one).
        # This is because of an implementation detail: We want to always
        # use two kernels for cascade attention. Let's imagine:
        # Request 3's input query: [D]
        # Request 3's kv cache: [A, B, C, D]
        # Request 3's num_computed_tokens: 3 (i.e., [A, B, C])
        # If we use [A, B, C, D] as the common prefix for Request 1-3,
        # then Request 3 will be processed only by the first kernel,
        # and the second kernel will get an empty input. While this is not
        # a fundamental problem, our current implementation does not support
        # this case.
        num_reqs = len(num_scheduled_tokens)
        common_prefix_len = min(
            common_prefix_len,
            self.input_batch.num_computed_tokens_cpu[:num_reqs].min())
        # common_prefix_len should be a multiple of the block size.
        common_prefix_len = (common_prefix_len // kv_cache_spec.block_size *
                             kv_cache_spec.block_size)
        use_sliding_window = (isinstance(kv_cache_spec, SlidingWindowSpec) or
                              (isinstance(kv_cache_spec, FullAttentionSpec)
                               and kv_cache_spec.sliding_window is not None))
        assert isinstance(kv_cache_spec, AttentionSpec)
        use_cascade = attn_metadata_builder.use_cascade_attention(
            common_prefix_len=common_prefix_len,
            query_lens=num_scheduled_tokens,
            num_query_heads=self.num_query_heads,
            num_kv_heads=kv_cache_spec.num_kv_heads,
            use_alibi=self.use_alibi,
            use_sliding_window=use_sliding_window,
            num_sms=self.num_sms,
        )
        return common_prefix_len if use_cascade else 0

    def _calc_mrope_positions(self, scheduler_output: "SchedulerOutput"):
        mrope_pos_ptr = 0
        for index, req_id in enumerate(self.input_batch.req_ids):
            req = self.requests[req_id]
            assert req.mrope_positions is not None

            num_computed_tokens = \
                self.input_batch.num_computed_tokens_cpu[index]
            num_scheduled_tokens = \
                scheduler_output.num_scheduled_tokens[req_id]
            num_prompt_tokens = len(req.prompt_token_ids)

            if num_computed_tokens + num_scheduled_tokens > num_prompt_tokens:
                prompt_part_len = max(0,
                                      num_prompt_tokens - num_computed_tokens)
                completion_part_len = max(
                    0, num_scheduled_tokens - prompt_part_len)
            else:
                prompt_part_len = num_scheduled_tokens
                completion_part_len = 0

            assert num_scheduled_tokens == prompt_part_len + completion_part_len

            if prompt_part_len > 0:
                # prompt's mrope_positions are pre-computed
                dst_start = mrope_pos_ptr
                dst_end = mrope_pos_ptr + prompt_part_len
                src_start = num_computed_tokens
                src_end = num_computed_tokens + prompt_part_len

                self.mrope_positions_cpu[:, dst_start:dst_end] = \
                    req.mrope_positions[:,src_start:src_end]

                mrope_pos_ptr += prompt_part_len

            if completion_part_len > 0:
                # compute completion's mrope_positions on-the-fly
                dst_start = mrope_pos_ptr
                dst_end = mrope_pos_ptr + completion_part_len

                self.mrope_positions_cpu[:, dst_start:dst_end] = \
                    MRotaryEmbedding.get_next_input_positions_tensor(
                        req.mrope_position_delta,
                        context_len=num_computed_tokens +
                        prompt_part_len,
                        seq_len=num_computed_tokens +
                        prompt_part_len +
                        completion_part_len,
                    )

                mrope_pos_ptr += completion_part_len

    def _calc_spec_decode_metadata(
        self,
        num_draft_tokens: np.ndarray,
        cu_num_scheduled_tokens: np.ndarray,
    ) -> SpecDecodeMetadata:
        # Inputs:
        # cu_num_scheduled_tokens:  [  4, 104, 107, 207, 209]
        # num_draft_tokens:         [  3,   0,   2,   0,   1]
        # Outputs:
        # cu_num_draft_tokens:      [  3,   3,   5,   5,   6]
        # logits_indices:           [  0,   1,   2,   3, 103, 104, 105, 106,
        #                            206, 207, 208]
        # target_logits_indices:    [  0,   1,   2,   5,   6,   9]
        # bonus_logits_indices:     [  3,   4,   7,   8,  10]

        # Compute the logits indices.
        # [4, 1, 3, 1, 2]
        num_sampled_tokens = num_draft_tokens + 1

        # Step 1. cu_num_sampled_tokens: [4, 5, 8, 9, 11]
        # arange: [0, 1, 2, 3, 0, 0, 1, 2, 0, 0, 1]
        cu_num_sampled_tokens, arange = self._get_cumsum_and_arange(
            num_sampled_tokens, cumsum_dtype=np.int32)
        # Step 2. [0, 0, 0, 0, 103, 104, 104, 104, 206, 207, 207]
        logits_indices = np.repeat(
            cu_num_scheduled_tokens - num_sampled_tokens, num_sampled_tokens)
        # Step 3. [0, 1, 2, 3, 103, 104, 105, 106, 206, 207, 208]
        logits_indices += arange

        # Compute the bonus logits indices.
        bonus_logits_indices = cu_num_sampled_tokens - 1

        # Compute the draft logits indices.
        # cu_num_draft_tokens: [3, 3, 5, 5, 6]
        # arange: [0, 1, 2, 0, 1, 0]
        cu_num_draft_tokens, arange = self._get_cumsum_and_arange(
            num_draft_tokens, cumsum_dtype=np.int32)
        # [0, 0, 0, 5, 5, 9]
        target_logits_indices = np.repeat(
            cu_num_sampled_tokens - num_sampled_tokens, num_draft_tokens)
        # [0, 1, 2, 5, 6, 9]
        target_logits_indices += arange

        # TODO: Optimize the CPU -> GPU copy.
        cu_num_draft_tokens = torch.from_numpy(cu_num_draft_tokens).to(
            self.device, non_blocking=True)
        logits_indices = torch.from_numpy(logits_indices).to(self.device,
                                                             non_blocking=True)
        target_logits_indices = torch.from_numpy(target_logits_indices).to(
            self.device, non_blocking=True)
        bonus_logits_indices = torch.from_numpy(bonus_logits_indices).to(
            self.device, non_blocking=True)

        # Compute the draft token ids.
        # draft_token_indices:      [  1,   2,   3, 105, 106, 208]
        draft_token_ids = self.input_ids[logits_indices]
        draft_token_ids = draft_token_ids[target_logits_indices + 1]

        metadata = SpecDecodeMetadata(
            draft_token_ids=draft_token_ids,
            num_draft_tokens=num_draft_tokens.tolist(),
            cu_num_draft_tokens=cu_num_draft_tokens,
            target_logits_indices=target_logits_indices,
            bonus_logits_indices=bonus_logits_indices,
            logits_indices=logits_indices,
        )
        return metadata

    def _execute_mm_encoder(self, scheduler_output: "SchedulerOutput"):
        scheduled_encoder_inputs = scheduler_output.scheduled_encoder_inputs
        if not scheduled_encoder_inputs:
            return

        # Batch the multi-modal inputs.
        mm_inputs = list[MultiModalKwargs]()
        req_ids_pos = list[tuple[str, int, PlaceholderRange]]()
        for req_id, encoder_input_ids in scheduled_encoder_inputs.items():
            req_state = self.requests[req_id]

            for mm_input_id in encoder_input_ids:
                mm_inputs.append(req_state.mm_inputs[mm_input_id])
                req_ids_pos.append(
                    (req_id, mm_input_id, req_state.mm_positions[mm_input_id]))

        # Batch mm inputs as much as we can: if a request in the batch has
        # multiple modalities or a different modality than the previous one,
        # we process it separately to preserve item order.
        # FIXME(ywang96): This is a hacky way to deal with multiple modalities
        # in the same batch while still being able to benefit from batching
        # multimodal inputs. The proper solution should be reordering the
        # encoder outputs.
        grouped_mm_inputs_list = group_mm_inputs_by_modality(mm_inputs)

        encoder_outputs = []
        for grouped_mm_inputs in grouped_mm_inputs_list:
            batched_mm_inputs = MultiModalKwargs.batch(
                grouped_mm_inputs, pin_memory=self.pin_memory)
            batched_mm_inputs = MultiModalKwargs.as_kwargs(
                batched_mm_inputs,
                device=self.device,
            )

            # Run the encoder.
            # `curr_group_outputs` is either of the following:
            # 1. A tensor of shape (num_items, feature_size, hidden_size)
            # in case feature_size is fixed across all multimodal items.
            # 2. A list or tuple (length: num_items) of tensors, each of shape
            # (feature_size, hidden_size) in case the feature size is dynamic
            # depending on the input multimodal items.
            curr_group_outputs = self.model.get_multimodal_embeddings(
                **batched_mm_inputs)

            sanity_check_mm_encoder_outputs(
                curr_group_outputs,
                expected_num_items=len(grouped_mm_inputs),
            )

            for output in curr_group_outputs:
                encoder_outputs.append(output)

        # Cache the encoder outputs.
        for (req_id, input_id, pos_info), output in zip(
                req_ids_pos,
                encoder_outputs,
        ):
            if req_id not in self.encoder_cache:
                self.encoder_cache[req_id] = {}

            self.encoder_cache[req_id][input_id] = scatter_mm_placeholders(
                output,
                is_embed=pos_info.is_embed,
            )

    def _gather_mm_embeddings(
        self,
        scheduler_output: "SchedulerOutput",
    ) -> list[torch.Tensor]:
        mm_embeds: list[torch.Tensor] = []
        for req_id in self.input_batch.req_ids:
            num_scheduled_tokens = scheduler_output.num_scheduled_tokens[
                req_id]
            req_state = self.requests[req_id]
            num_computed_tokens = req_state.num_computed_tokens
            mm_positions = req_state.mm_positions
            for i, pos_info in enumerate(mm_positions):
                start_pos = pos_info.offset
                num_encoder_tokens = pos_info.length

                # The encoder output is needed if the two ranges overlap:
                # [num_computed_tokens,
                #  num_computed_tokens + num_scheduled_tokens) and
                # [start_pos, start_pos + num_encoder_tokens)
                if start_pos >= num_computed_tokens + num_scheduled_tokens:
                    # The encoder output is not needed in this step.
                    break
                if start_pos + num_encoder_tokens <= num_computed_tokens:
                    # The encoder output is already processed and stored
                    # in the decoder's KV cache.
                    continue

                start_idx = max(num_computed_tokens - start_pos, 0)
                end_idx = min(
                    num_computed_tokens - start_pos + num_scheduled_tokens,
                    num_encoder_tokens)
                assert start_idx < end_idx
                assert req_id in self.encoder_cache
                assert i in self.encoder_cache[req_id]
                encoder_output = self.encoder_cache[req_id][i]

                if (is_embed := pos_info.is_embed) is not None:
                    is_embed = is_embed[start_idx:end_idx]

                mm_embeds_item = gather_mm_placeholders(
                    encoder_output[start_idx:end_idx],
                    is_embed=is_embed,
                )
                mm_embeds.append(mm_embeds_item)
        return mm_embeds

    def get_model(self) -> nn.Module:
        return self.model

    def apply_grammar_bitmask(
        self,
        scheduler_output: "SchedulerOutput",
        logits: torch.Tensor,
    ):
        grammar_bitmask = scheduler_output.grammar_bitmask
        if grammar_bitmask is None:
            return

        # We receive the structured output bitmask from the scheduler,
        # compacted to contain bitmasks only for structured output requests.
        # The order of the requests in the bitmask is not guaranteed to be the
        # same as the order of the requests in the gpu runner's batch. We need
        # to sort the bitmask to match the order of the requests used here.

        # Get the batch indices of the structured output requests.
        # Keep track of the number of speculative tokens scheduled for every
        # request in the batch, as the logit indices are offset by this amount.
        struct_out_req_batch_indices: dict[str, int] = {}
        cumulative_offset = 0
        seq = sorted(self.input_batch.req_id_to_index.items(),
                     key=lambda x: x[1])
        for req_id, batch_index in seq:
            logit_index = batch_index + cumulative_offset
            cumulative_offset += len(
                scheduler_output.scheduled_spec_decode_tokens.get(req_id, []))
            if req_id in scheduler_output.structured_output_request_ids:
                struct_out_req_batch_indices[req_id] = logit_index

        out_indices = []

        # Reorder the bitmask to match the order of the requests in the batch.
        sorted_bitmask = np.zeros_like(grammar_bitmask,
                                       shape=(logits.shape[0],
                                              grammar_bitmask.shape[1]))
        cumulative_index = 0
        seq = sorted(scheduler_output.structured_output_request_ids.items(),
                     key=lambda x: x[1])
        for req_id, _ in seq:
            logit_index = struct_out_req_batch_indices[req_id]
            num_spec_tokens = len(
                scheduler_output.scheduled_spec_decode_tokens.get(req_id, []))
            for i in range(1 + num_spec_tokens):
                sorted_bitmask[logit_index + i] = \
                    grammar_bitmask[cumulative_index + i]
                out_indices.append(logit_index + i)
            cumulative_index += 1 + num_spec_tokens
        grammar_bitmask = sorted_bitmask

        # Serialization of np.ndarray is much more efficient than a tensor,
        # so we receive it in that format.
        grammar_bitmask = torch.from_numpy(grammar_bitmask)

        # Force use of the torch.compile implementation from xgrammar to work
        # around issues with the Triton kernel in concurrent structured output
        # scenarios. See PR #19565 and issues #19493, #18376 for details.
        xgr_torch_compile.apply_token_bitmask_inplace_torch_compile(
            logits,
            grammar_bitmask.to(self.device, non_blocking=True),
            indices=out_indices,
        )

    def sync_and_slice_intermediate_tensors(
            self, num_tokens: int, intermediate_tensors: IntermediateTensors,
            sync_self: bool) -> IntermediateTensors:

        assert self.intermediate_tensors is not None

        tp = self.vllm_config.parallel_config.tensor_parallel_size
        enabled_sp = self.compilation_config.pass_config. \
            enable_sequence_parallelism
        if enabled_sp:
            # When sequence parallelism is enabled, we always pad num_tokens
            # to be a multiple of tensor_parallel_size (tp) earlier
            assert num_tokens % tp == 0
        is_residual_scattered = tp > 1 and enabled_sp \
            and num_tokens % tp == 0

        # When sequence parallelism is enabled, the "residual" tensor is sharded
        # across tensor parallel ranks, so each rank only needs its own slice.
        if sync_self:
            assert intermediate_tensors is not None
            for k, v in intermediate_tensors.items():
                is_scattered = "residual" and is_residual_scattered
                copy_len = num_tokens // tp if is_scattered else \
                    num_tokens
                self.intermediate_tensors[k][:copy_len].copy_(
                    v[:copy_len], non_blocking=True)

        return IntermediateTensors({
            k:
            v[:num_tokens // tp]
            if k == "residual" and is_residual_scattered else v[:num_tokens]
            for k, v in self.intermediate_tensors.items()
        })

    def get_dp_padding(self,
                       num_tokens: int) -> tuple[int, Optional[torch.Tensor]]:
        dp_size = self.vllm_config.parallel_config.data_parallel_size
        dp_rank = self.vllm_config.parallel_config.data_parallel_rank

        # For DP: Don't pad when setting enforce_eager.
        # This lets us set enforce_eager on the prefiller in a P/D setup and
        # still use CUDA graphs (enabled by this padding) on the decoder.
        #
        # TODO(tms) : There are many cases where padding is enabled for
        # prefills, causing unnecessary and excessive padding of activations.

        if dp_size == 1 or self.vllm_config.model_config.enforce_eager:
            # Early exit.
            return 0, None

        num_tokens_across_dp = DPMetadata.num_tokens_across_dp(
            num_tokens, dp_size, dp_rank)
        max_tokens_across_dp_cpu = torch.max(num_tokens_across_dp).item()
        num_tokens_after_padding = torch.tensor([max_tokens_across_dp_cpu] *
                                                dp_size,
                                                device="cpu",
                                                dtype=torch.int32)
        return max_tokens_across_dp_cpu - num_tokens, num_tokens_after_padding

    @torch.inference_mode()
    def execute_model(
        self,
        scheduler_output: "SchedulerOutput",
        intermediate_tensors: Optional[IntermediateTensors] = None,
    ) -> Union[ModelRunnerOutput, IntermediateTensors]:

        self._update_states(scheduler_output)
        if not scheduler_output.total_num_scheduled_tokens:
            if not has_kv_transfer_group():
                # Return empty ModelRunnerOutput if there's no work to do.
                return EMPTY_MODEL_RUNNER_OUTPUT

            return self.kv_connector_no_forward(scheduler_output)

        # Prepare the decoder inputs.
        (attn_metadata, attention_cuda_graphs, logits_indices,
         spec_decode_metadata) = (self._prepare_inputs(scheduler_output))
        num_scheduled_tokens = scheduler_output.total_num_scheduled_tokens
        if (self.use_cuda_graph
                and num_scheduled_tokens <= self.cudagraph_batch_sizes[-1]):
            # Use piecewise CUDA graphs.
            # Add padding to the batch size.
            num_input_tokens = self.vllm_config.pad_for_cudagraph(
                num_scheduled_tokens)
        else:
            # Eager mode.
            # Pad tokens to multiple of tensor_parallel_size when
            # enabled collective fusion for SP
            tp_size = self.vllm_config.parallel_config.tensor_parallel_size
            if self.compilation_config.pass_config. \
                enable_sequence_parallelism and tp_size > 1:
                from vllm.utils import round_up
                num_input_tokens = round_up(num_scheduled_tokens, tp_size)
            else:
                num_input_tokens = num_scheduled_tokens

        # Padding for DP
        num_pad, num_tokens_across_dp = self.get_dp_padding(num_input_tokens)
        num_input_tokens += num_pad

        # _prepare_inputs may reorder the batch, so we must gather multi
        # modal outputs after that to ensure the correct order
        if self.is_multimodal_model:
            # Run the multimodal encoder if any.
            self._execute_mm_encoder(scheduler_output)
            mm_embeds = self._gather_mm_embeddings(scheduler_output)
        else:
            mm_embeds = []

        if self.is_multimodal_model and get_pp_group().is_first_rank:
            # NOTE(woosuk): To unify token ids and soft tokens (vision
            # embeddings), we always use embeddings (rather than token ids)
            # as input to the multimodal model, even when the input is text.
            input_ids = self.input_ids[:num_scheduled_tokens]
            if mm_embeds:
                inputs_embeds = self.model.get_input_embeddings(
                    input_ids, mm_embeds)
            else:
                inputs_embeds = self.model.get_input_embeddings(input_ids)
            # TODO(woosuk): Avoid the copy. Optimize.
            self.inputs_embeds[:num_scheduled_tokens].copy_(inputs_embeds)
            inputs_embeds = self.inputs_embeds[:num_input_tokens]
            input_ids = None
        else:
            # For text-only models, we use token ids as input.
            # While it is possible to use embeddings as input just like the
            # multimodal models, it is not desirable for performance since
            # then the embedding layer is not included in the CUDA graph.
            input_ids = self.input_ids[:num_input_tokens]
            inputs_embeds = None
        if self.uses_mrope:
            positions = self.mrope_positions[:, :num_input_tokens]
        else:
            positions = self.positions[:num_input_tokens]

        if get_pp_group().is_first_rank:
            intermediate_tensors = None
        else:
            intermediate_tensors = self.sync_and_slice_intermediate_tensors(
                num_input_tokens, intermediate_tensors, True)

        # Some attention backends only support CUDA Graphs in pure decode.
        # If attention doesn't support CUDA Graphs for this batch, but we
        # compiled with full CUDA graphs, we have to skip them entirely.
        skip_cuda_graphs = self.full_cuda_graph and not attention_cuda_graphs

        # Run the decoder.
        # Use persistent buffers for CUDA graphs.
        with set_forward_context(
                attn_metadata,
                self.vllm_config,
                num_tokens=num_input_tokens,
                num_tokens_across_dp=num_tokens_across_dp,
                skip_cuda_graphs=skip_cuda_graphs,
        ):
            self.maybe_setup_kv_connector(scheduler_output)

            model_output = self.model(
                input_ids=input_ids,
                positions=positions,
                intermediate_tensors=intermediate_tensors,
                inputs_embeds=inputs_embeds,
            )

            self.maybe_wait_for_kv_save()
            finished_sending, finished_recving = (
                self.get_finished_kv_transfers(scheduler_output))

        if self.use_aux_hidden_state_outputs:
            hidden_states, aux_hidden_states = model_output
        else:
            hidden_states = model_output
        # Broadcast PP output for external_launcher (torchrun)
        # to make sure we are synced across pp ranks
        # TODO: Support overlapping mirco-batches
        # https://github.com/vllm-project/vllm/issues/18019
        broadcast_pp_output = \
            self.parallel_config.distributed_executor_backend \
            == "external_launcher" and len(get_pp_group().ranks) > 0
        if not get_pp_group().is_last_rank:
            # For mid-pipeline stages, return the hidden states.
            if not broadcast_pp_output:
                return hidden_states
            assert isinstance(hidden_states, IntermediateTensors)
            get_pp_group().send_tensor_dict(hidden_states.tensors,
                                            all_gather_group=get_tp_group())
            logits = None
        else:
            sample_hidden_states = hidden_states[logits_indices]
            logits = self.model.compute_logits(sample_hidden_states, None)
        if broadcast_pp_output:
            model_output_broadcast_data = {
                "logits": logits.contiguous(),
            } if logits is not None else {}
            model_output_broadcast_data = get_pp_group().broadcast_tensor_dict(
                model_output_broadcast_data, src=len(get_pp_group().ranks) - 1)
            assert model_output_broadcast_data is not None
            logits = model_output_broadcast_data["logits"]

        # Apply structured output bitmasks if present
        if scheduler_output.grammar_bitmask is not None:
            self.apply_grammar_bitmask(scheduler_output, logits)

        # Sample the next token and get logprobs if needed.
        sampling_metadata = self.input_batch.sampling_metadata
        if spec_decode_metadata is None:
            sampler_output = self.sampler(
                logits=logits,
                sampling_metadata=sampling_metadata,
            )
        else:
            # When indexing with a tensor (bonus_logits_indices), PyTorch
            # creates a new tensor with separate storage from the original
            # logits tensor. This means any in-place operations on bonus_logits
            # won't affect the original logits tensor.
            assert logits is not None
            bonus_logits = logits[spec_decode_metadata.bonus_logits_indices]
            sampler_output = self.sampler(
                logits=bonus_logits,
                sampling_metadata=sampling_metadata,
            )
            bonus_token_ids = sampler_output.sampled_token_ids

            # Just like `bonus_logits`, `target_logits` is a new tensor with
            # separate storage from the original `logits` tensor. Therefore,
            # it is safe to update `target_logits` in place.
            target_logits = logits[spec_decode_metadata.target_logits_indices]
            output_token_ids = self.rejection_sampler(
                spec_decode_metadata,
                None,  # draft_probs
                target_logits,
                bonus_token_ids,
                sampling_metadata,
            )
            sampler_output.sampled_token_ids = output_token_ids

        # TODO(woosuk): The following loop can be slow since it iterates over
        # the requests one by one. Optimize.
        discard_sampled_tokens_req_indices = []
        for i, req_id in enumerate(self.input_batch.req_ids):
            req_state = self.requests[req_id]
            seq_len = (req_state.num_computed_tokens +
                       scheduler_output.num_scheduled_tokens[req_id])
            if seq_len < req_state.num_tokens:
                # Ignore the sampled token for partial prefills.
                # Rewind the generator state as if the token was not sampled.
                # This relies on cuda-specific torch-internal impl details
                generator = self.input_batch.generators.get(i)
                if generator is not None:
                    generator.set_offset(generator.get_offset() - 4)
                # Record the index of the request that should not be sampled,
                # so that we could clear the sampled tokens before returning.
                discard_sampled_tokens_req_indices.append(i)

        # NOTE: GPU -> CPU Sync happens here.
        # Move as many CPU operations as possible before this sync point.
        logprobs_tensors = sampler_output.logprobs_tensors
        logprobs_lists = logprobs_tensors.tolists() \
            if logprobs_tensors is not None else None

        # Compute prompt logprobs if needed.
        prompt_logprobs_dict = self._get_prompt_logprobs_dict(
            hidden_states[:num_scheduled_tokens],
            scheduler_output,
        )

        # Get the valid generated tokens.
        sampled_token_ids = sampler_output.sampled_token_ids
        max_gen_len = sampled_token_ids.shape[-1]
        if max_gen_len == 1:
            # No spec decode tokens.
            valid_sampled_token_ids = sampled_token_ids.tolist()
        else:
            # Includes spec decode tokens.
            valid_sampled_token_ids = self.rejection_sampler.parse_output(
                sampled_token_ids,
                self.input_batch.vocab_size,
            )
        # Mask out the sampled tokens that should not be sampled.
        for i in discard_sampled_tokens_req_indices:
            valid_sampled_token_ids[i].clear()

        if not self.speculative_config:
            # Speculative decoding is not enabled.
            spec_token_ids = None
        elif self.speculative_config.method == "ngram":
            assert isinstance(self.drafter, NgramProposer)
            spec_token_ids = self.generate_draft_token_ids(
                valid_sampled_token_ids, sampling_metadata)
        elif self.speculative_config.method == "medusa":
            assert isinstance(self.drafter, MedusaProposer)
            if max_gen_len == 1:
                hidden_states = sample_hidden_states
            else:
                indices = []
                offset = 0
                for num_draft, tokens in zip(
                        spec_decode_metadata.num_draft_tokens,
                        valid_sampled_token_ids):
                    indices.append(offset + len(tokens) - 1)
                    offset += num_draft + 1

                indices = torch.tensor(indices,
                                       device=sample_hidden_states.device)
                hidden_states = sample_hidden_states[indices]

            spec_token_ids = self.drafter.propose(
                target_hidden_states=hidden_states,
                sampling_metadata=sampling_metadata,
            )
        elif self.speculative_config.use_eagle():
            assert isinstance(self.drafter, EagleProposer)
            # TODO(woosuk): Refactor the loop.
            next_token_ids: list[int] = []
            for i, token_ids in enumerate(valid_sampled_token_ids):
                if token_ids:
                    # Common case.
                    next_token_id = token_ids[-1]
                else:
                    # Partial prefill (rare case).
                    # Get the next token id from the request state.
                    req_id = self.input_batch.req_ids[i]
                    req_state = self.requests[req_id]
                    seq_len = (req_state.num_computed_tokens +
                               scheduler_output.num_scheduled_tokens[req_id])
                    next_token_id = req_state.get_token_id(seq_len)
                next_token_ids.append(next_token_id)
            next_token_ids = torch.tensor(next_token_ids,
                                          dtype=torch.int32,
                                          device=self.device)
            # At this moment, we assume all eagle layers belong to the same KV
            # cache group, thus using the same attention metadata.
            eagle_attn_metadata = attn_metadata[
                self.drafter.attn_layer_names[0]]

            # NOTE: deepseek_mtp uses MLA which does not have `block_table`
            if hasattr(eagle_attn_metadata, "block_table"):
                block_table = eagle_attn_metadata.block_table
            else:
                block_table = None

            if spec_decode_metadata is None:
                # input_ids can be None for multimodal models.
                target_token_ids = self.input_ids[:num_scheduled_tokens]
                target_positions = positions[:num_scheduled_tokens]
                if self.use_aux_hidden_state_outputs:
                    target_hidden_states = torch.cat(
                        [h[:num_scheduled_tokens] for h in aux_hidden_states],
                        dim=-1)
                else:
                    target_hidden_states = hidden_states[:num_scheduled_tokens]
                target_slot_mapping = eagle_attn_metadata.slot_mapping
                cu_num_tokens = eagle_attn_metadata.query_start_loc
            else:
                # TODO(woosuk): Refactor this.
                num_draft_tokens = spec_decode_metadata.num_draft_tokens
                num_rejected_tokens = [
                    n + 1 - len(valid_sampled_token_ids[i]) if n > 0 else 0
                    for i, n in enumerate(num_draft_tokens)
                ]
                num_rejected_tokens_tensor = async_tensor_h2d(
                    num_rejected_tokens,
                    dtype=torch.int32,
                    target_device=self.device,
                    pin_memory=True)
                num_tokens = num_scheduled_tokens - sum(num_rejected_tokens)
                cu_num_tokens, token_indices = self.drafter.prepare_inputs(
                    eagle_attn_metadata.query_start_loc,
                    num_rejected_tokens_tensor,
                    num_tokens,
                )
                target_token_ids = self.input_ids[token_indices]
                target_positions = positions[token_indices]
                if self.use_aux_hidden_state_outputs:
                    target_hidden_states = torch.cat(
                        [h[token_indices] for h in aux_hidden_states], dim=-1)
                else:
                    target_hidden_states = hidden_states[token_indices]
                target_slot_mapping = eagle_attn_metadata.slot_mapping[
                    token_indices]
            draft_token_ids = self.drafter.propose(
                target_token_ids=target_token_ids,
                target_positions=target_positions,
                target_hidden_states=target_hidden_states,
                target_slot_mapping=target_slot_mapping,
                next_token_ids=next_token_ids,
                cu_num_tokens=cu_num_tokens,
                block_table=block_table,
                sampling_metadata=sampling_metadata,
            )
            spec_token_ids = draft_token_ids.tolist()

        # Clear KVConnector state after all KVs are generated.
        if has_kv_transfer_group():
            get_kv_transfer_group().clear_connector_metadata()

        return ModelRunnerOutput(
            req_ids=self.input_batch.req_ids,
            req_id_to_index=self.input_batch.req_id_to_index,
            sampled_token_ids=valid_sampled_token_ids,
            spec_token_ids=spec_token_ids,
            logprobs=logprobs_lists,
            prompt_logprobs_dict=prompt_logprobs_dict,
            finished_sending=finished_sending,
            finished_recving=finished_recving,
        )

    def kv_connector_no_forward(
            self, scheduler_output: "SchedulerOutput") -> ModelRunnerOutput:
        # KV send/recv even if no work to do.
        with set_forward_context(None, self.vllm_config):
            self.maybe_setup_kv_connector(scheduler_output)
            finished_sending, finished_recving = (
                self.get_finished_kv_transfers(scheduler_output))

        if not finished_sending and not finished_recving:
            return EMPTY_MODEL_RUNNER_OUTPUT

        output = copy.copy(EMPTY_MODEL_RUNNER_OUTPUT)
        output.finished_sending = finished_sending
        output.finished_recving = finished_recving
        return output

    @staticmethod
    def maybe_setup_kv_connector(scheduler_output: "SchedulerOutput"):
        # Update KVConnector with the KVConnector metadata forward().
        if has_kv_transfer_group():
            kv_connector = get_kv_transfer_group()
            assert isinstance(kv_connector, KVConnectorBase_V1)
            assert scheduler_output.kv_connector_metadata is not None
            kv_connector.bind_connector_metadata(
                scheduler_output.kv_connector_metadata)

            # Background KV cache transfers happen here.
            # These transfers are designed to be async and the requests
            # involved may be disjoint from the running requests.
            # Do this here to save a collective_rpc.
            kv_connector.start_load_kv(get_forward_context())

    @staticmethod
    def maybe_wait_for_kv_save() -> None:
        if has_kv_transfer_group():
            get_kv_transfer_group().wait_for_save()

    @staticmethod
    def get_finished_kv_transfers(
        scheduler_output: "SchedulerOutput",
    ) -> tuple[Optional[set[str]], Optional[set[str]]]:
        if has_kv_transfer_group():
            return get_kv_transfer_group().get_finished(
                scheduler_output.finished_req_ids)
        return None, None

    def generate_draft_token_ids(
        self,
        sampled_token_ids: list[list[int]],
        sampling_metadata: SamplingMetadata,
    ) -> list[list[int]]:
        # TODO(woosuk): Optimize.
        draft_token_ids: list[list[int]] = []
        for i, sampled_ids in enumerate(sampled_token_ids):
            num_sampled_ids = len(sampled_ids)
            if not num_sampled_ids:
                # Skip speculative decoding.
                draft_token_ids.append([])
                continue

            # Skip requests that require sampling parameters that are not
            # supported with speculative decoding.
            req_id = self.input_batch.req_ids[i]
            if not is_spec_decode_supported(req_id, self.input_batch):
                draft_token_ids.append([])
                continue

            # Add sampled_token_ids to token_ids_cpu.
            start_idx = self.input_batch.num_tokens_no_spec[i]
            end_idx = start_idx + num_sampled_ids
            if end_idx >= self.max_model_len:
                # Skip requests that have already reached the max model length.
                draft_token_ids.append([])
                continue

            self.input_batch.token_ids_cpu[i, start_idx:end_idx] = sampled_ids
            drafter_output = self.drafter.propose(
                self.input_batch.token_ids_cpu[i, :end_idx])
            if drafter_output is None or len(drafter_output) == 0:
                draft_token_ids.append([])
            else:
                draft_token_ids.append(drafter_output.tolist())
        return draft_token_ids

    def load_model(self) -> None:
        logger.info("Starting to load model %s...", self.model_config.model)
        with DeviceMemoryProfiler() as m:  # noqa: SIM117
            time_before_load = time.perf_counter()
            model_loader = get_model_loader(self.load_config)
            if not hasattr(self, "model"):
                logger.info("Loading model from scratch...")
                self.model = model_loader.load_model(
                    vllm_config=self.vllm_config,
                    model_config=self.model_config)
            else:
                logger.info(
                    "Model was already initialized. Loading weights inplace..."
                )
                model_loader.load_weights(self.model,
                                          model_config=self.model_config)
            if self.lora_config:
                self.model = self.load_lora_model(self.model,
                                                  self.model_config,
                                                  self.scheduler_config,
                                                  self.lora_config,
                                                  self.device)
            if hasattr(self, "drafter"):
                logger.info("Loading drafter model...")
                self.drafter.load_model(self.model)
            if self.use_aux_hidden_state_outputs:
                self.model.set_aux_hidden_state_layers(
                    self.model.get_eagle3_aux_hidden_state_layers())
            time_after_load = time.perf_counter()
        self.model_memory_usage = m.consumed_memory
        logger.info("Model loading took %.4f GiB and %.6f seconds",
                    self.model_memory_usage / GiB_bytes,
                    time_after_load - time_before_load)
        prepare_communication_buffer_for_model(self.model)

    def save_tensorized_model(
        self,
        tensorizer_config: "TensorizerConfig",
    ) -> None:
        TensorizerLoader.save_model(
            self.model,
            tensorizer_config=tensorizer_config,
        )

    def _get_prompt_logprobs_dict(
        self,
        hidden_states: torch.Tensor,
        scheduler_output: "SchedulerOutput",
    ) -> dict[str, Optional[LogprobsTensors]]:
        num_prompt_logprobs_dict = self.input_batch.num_prompt_logprobs
        if not num_prompt_logprobs_dict:
            return {}

        in_progress_dict = self.input_batch.in_progress_prompt_logprobs_cpu
        prompt_logprobs_dict: dict[str, Optional[LogprobsTensors]] = {}

        # Since prompt logprobs are a rare feature, prioritize simple,
        # maintainable loop over optimal performance.
        completed_prefill_reqs = []
        for req_id, num_prompt_logprobs in num_prompt_logprobs_dict.items():

            num_tokens = scheduler_output.num_scheduled_tokens[req_id]

            # Get metadata for this request.
            request = self.requests[req_id]
            num_prompt_tokens = len(request.prompt_token_ids)
            prompt_token_ids = torch.tensor(request.prompt_token_ids).to(
                self.device, non_blocking=True)

            # Set up target LogprobsTensors object.
            logprobs_tensors = in_progress_dict.get(req_id)
            if not logprobs_tensors:
                # Create empty logprobs CPU tensors for the entire prompt.
                # If chunked, we'll copy in slice by slice.
                logprobs_tensors = LogprobsTensors.empty_cpu(
                    num_prompt_tokens - 1, num_prompt_logprobs + 1)
                in_progress_dict[req_id] = logprobs_tensors

            # Determine number of logits to retrieve.
            start_idx = request.num_computed_tokens
            start_tok = start_idx + 1
            num_remaining_tokens = num_prompt_tokens - start_tok
            if num_tokens <= num_remaining_tokens:
                # This is a chunk, more tokens remain.
                # In the == case, there are no more prompt logprobs to produce
                # but we want to defer returning them to the next step where we
                # have new generated tokens to return.
                num_logits = num_tokens
            else:
                # This is the last chunk of prompt tokens to return.
                num_logits = num_remaining_tokens
                completed_prefill_reqs.append(req_id)
                prompt_logprobs_dict[req_id] = logprobs_tensors

            if num_logits <= 0:
                # This can happen for the final chunk if we prefilled exactly
                # (num_prompt_tokens - 1) tokens for this request in the prior
                # step. There are no more prompt logprobs to produce.
                continue

            # Get the logits corresponding to this req's prompt tokens.
            # If this is a partial request (i.e. chunked prefill),
            # then there is prompt logprob generated for each index.
            req_idx = self.input_batch.req_id_to_index[req_id]
            offset = self.query_start_loc_np[req_idx].item()
            prompt_hidden_states = hidden_states[offset:offset + num_logits]
            logits = self.model.compute_logits(prompt_hidden_states, None)

            # Get the "target" tokens for each index. For prompt at index i,
            # the token at prompt index i+1 is the "sampled" token we want
            # to gather the logprob for.
            tgt_token_ids = prompt_token_ids[start_tok:start_tok + num_logits]

            # Compute prompt logprobs.
            logprobs = self.sampler.compute_logprobs(logits)
            token_ids, logprobs, ranks = self.sampler.gather_logprobs(
                logprobs, num_prompt_logprobs, tgt_token_ids)

            # Transfer GPU->CPU async.
            chunk_slice = slice(start_idx, start_idx + num_logits)
            logprobs_tensors.logprob_token_ids[chunk_slice].copy_(
                token_ids, non_blocking=True)
            logprobs_tensors.logprobs[chunk_slice].copy_(logprobs,
                                                         non_blocking=True)
            logprobs_tensors.selected_token_ranks[chunk_slice].copy_(
                ranks, non_blocking=True)

        # Remove requests that have completed prefill from the batch
        # num_prompt_logprobs_dict.
        for req_id in completed_prefill_reqs:
            del num_prompt_logprobs_dict[req_id]
            del in_progress_dict[req_id]

        # Must synchronize the non-blocking GPU->CPU transfers.
        if prompt_logprobs_dict:
            self._sync_device()

        return prompt_logprobs_dict

    @contextmanager
    def maybe_randomize_inputs(self, input_ids: torch.Tensor):
        """
        Randomize input_ids if VLLM_RANDOMIZE_DP_DUMMY_INPUTS is set.
        This is to help balance expert-selection
         - during profile_run
         - during DP rank dummy run 
        """
        dp_size = self.vllm_config.parallel_config.data_parallel_size
        randomize_inputs = envs.VLLM_RANDOMIZE_DP_DUMMY_INPUTS and dp_size > 1
        if not randomize_inputs:
            yield
        else:
            import functools

            @functools.cache
            def rand_input_ids() -> torch.Tensor:
                return torch.randint_like(
                    self.input_ids,
                    low=0,
                    high=self.model_config.get_vocab_size(),
                    dtype=input_ids.dtype)

            logger.debug("Randomizing dummy data for DP Rank")
            input_ids.copy_(rand_input_ids()[:input_ids.size(0)],
                            non_blocking=True)
            yield
            input_ids.fill_(0)

    @torch.inference_mode()
    def _dummy_run(
        self,
        num_tokens: int,
        capture_attn_cudagraph: bool = False,
    ) -> torch.Tensor:

        # Padding for DP
        num_pad, num_tokens_across_dp = self.get_dp_padding(num_tokens)
        num_tokens += num_pad

        # Set num_scheduled_tokens based on num_tokens and max_num_seqs
        # for dummy run with LoRA so that the num_reqs collectively
        # has num_tokens in total.
        assert num_tokens <= self.scheduler_config.max_num_batched_tokens
        max_num_reqs = self.scheduler_config.max_num_seqs
        num_reqs = min(num_tokens, max_num_reqs)
        min_tokens_per_req = num_tokens // num_reqs
        num_scheduled_tokens_list = [min_tokens_per_req] * num_reqs
        num_scheduled_tokens_list[-1] += num_tokens % num_reqs
        assert sum(num_scheduled_tokens_list) == num_tokens
        assert len(num_scheduled_tokens_list) == num_reqs
        num_scheduled_tokens = np.array(num_scheduled_tokens_list,
                                        dtype=np.int32)

        attn_metadata: Optional[dict[str, Any]] = None
        if capture_attn_cudagraph:
            attn_metadata = {}

            query_start_loc = self.query_start_loc[:num_reqs + 1]
            # Make sure max_model_len is used at the graph capture time.
            self.seq_lens_np[:num_reqs] = self.max_model_len
            self.seq_lens_np[num_reqs:] = 0
            self.seq_lens[:num_reqs].copy_(self.seq_lens_cpu[:num_reqs],
                                           non_blocking=True)
            seq_lens = self.seq_lens[:num_reqs]

            common_attn_metadata = CommonAttentionMetadata(
                query_start_loc=query_start_loc,
                seq_lens=seq_lens,
                num_reqs=num_reqs,
                num_actual_tokens=num_tokens,
                max_query_len=num_tokens,
            )

            for kv_cache_group_id, kv_cache_group_spec in enumerate(
                    self.kv_cache_config.kv_cache_groups):
<<<<<<< HEAD
                attn_metadata_i = self.attn_metadata_builders[
                    kv_cache_group_id].build_for_cudagraph_capture(
                        num_reqs=num_reqs,
                        num_tokens=num_tokens,
                        common_attn_metadata=common_attn_metadata,
                    )
=======

                attn_metadata_i = self.attn_metadata_builders[
                    kv_cache_group_id].build_for_cudagraph_capture(
                        common_attn_metadata)
>>>>>>> 3597b06a
                for layer_name in kv_cache_group_spec.layer_names:
                    attn_metadata[layer_name] = attn_metadata_i

        with self.maybe_dummy_run_with_lora(self.lora_config,
                                            num_scheduled_tokens):
            model = self.model
            if self.is_multimodal_model:
                input_ids = None
                inputs_embeds = self.inputs_embeds[:num_tokens]
            else:
                input_ids = self.input_ids[:num_tokens]
                inputs_embeds = None
            if self.uses_mrope:
                positions = self.mrope_positions[:, :num_tokens]
            else:
                positions = self.positions[:num_tokens]

            if get_pp_group().is_first_rank:
                intermediate_tensors = None
            else:
                if self.intermediate_tensors is None:
                    self.intermediate_tensors = (
                        self.model.make_empty_intermediate_tensors(
                            batch_size=self.max_num_tokens,
                            dtype=self.model_config.dtype,
                            device=self.device))

                intermediate_tensors = self.sync_and_slice_intermediate_tensors(
                    num_tokens, None, False)

            with self.maybe_randomize_inputs(input_ids), set_forward_context(
                    attn_metadata,
                    self.vllm_config,
                    num_tokens=num_tokens,
                    num_tokens_across_dp=num_tokens_across_dp):
                outputs = model(
                    input_ids=input_ids,
                    positions=positions,
                    intermediate_tensors=intermediate_tensors,
                    inputs_embeds=inputs_embeds,
                )
            if self.use_aux_hidden_state_outputs:
                hidden_states, _ = outputs
            else:
                hidden_states = outputs

            if self.speculative_config and self.speculative_config.use_eagle():
                assert isinstance(self.drafter, EagleProposer)
                self.drafter.dummy_run(num_tokens)

        logit_indices = np.cumsum(num_scheduled_tokens) - 1
        return hidden_states[logit_indices]

    @torch.inference_mode()
    def _dummy_sampler_run(
        self,
        hidden_states: torch.Tensor,
    ) -> torch.Tensor:
        # The dummy hidden states may contain special values,
        # like `inf` or `nan`.
        # To avoid breaking the sampler, we use a random tensor here instead.
        hidden_states = torch.rand_like(hidden_states)

        logits = self.model.compute_logits(hidden_states, None)
        num_reqs = logits.size(0)

        dummy_tensors = lambda v: torch.full(
            (num_reqs, ), v, device=self.device)

        dummy_metadata = SamplingMetadata(
            temperature=dummy_tensors(0.5),
            all_greedy=False,
            all_random=False,
            top_p=dummy_tensors(0.9),
            top_k=dummy_tensors(logits.size(1) - 1),
            min_p=None,
            generators={},
            max_num_logprobs=None,
            no_penalties=True,
            prompt_token_ids=None,
            frequency_penalties=dummy_tensors(0.1),
            presence_penalties=dummy_tensors(0.1),
            repetition_penalties=dummy_tensors(0.1),
            output_token_ids=[[] for _ in range(num_reqs)],
            min_tokens={},
            logit_bias=[None for _ in range(num_reqs)],
            allowed_token_ids_mask=None,
            bad_words_token_ids={},
        )
        try:
            sampler_output = self.sampler(logits=logits,
                                          sampling_metadata=dummy_metadata)
        except RuntimeError as e:
            if 'out of memory' in str(e):
                raise RuntimeError(
                    "CUDA out of memory occurred when warming up sampler with "
                    f"{num_reqs} dummy requests. Please try lowering "
                    "`max_num_seqs` or `gpu_memory_utilization` when "
                    "initializing the engine.") from e
            else:
                raise e
        if self.speculative_config:
            draft_token_ids = [[0] for _ in range(num_reqs)]
            dummy_spec_decode_metadata = SpecDecodeMetadata.make_dummy(
                draft_token_ids, self.device)

            num_tokens = sum(len(ids) for ids in draft_token_ids)
            # draft_probs = torch.randn(
            #     num_tokens, logits.shape[-1], device=self.device,
            #     dtype=logits.dtype)
            draft_probs = None
            target_logits = torch.randn(num_tokens,
                                        logits.shape[-1],
                                        device=self.device,
                                        dtype=logits.dtype)
            # NOTE(woosuk): Here, we should use int32 because the sampler uses
            # int32 for bonus_token_ids. If the dtype mismatches, re-compilation
            # will occur at runtime.
            bonus_token_ids = torch.zeros(num_reqs,
                                          device=self.device,
                                          dtype=torch.int32)
            self.rejection_sampler(
                dummy_spec_decode_metadata,
                draft_probs,
                target_logits,
                bonus_token_ids,
                dummy_metadata,
            )
        return sampler_output

    def profile_run(self) -> None:
        # Profile with multimodal encoder & encoder cache.
        # TODO: handle encoder-decoder models once we support them.
        if (self.is_multimodal_model and self.max_num_encoder_input_tokens > 0
                and self.encoder_cache_size > 0):

            # NOTE: Currently model is profiled with a single non-text
            # modality with the max possible input tokens even when
            # it supports multiple.
            max_tokens_by_modality_dict = self.mm_registry \
                .get_max_tokens_per_item_by_nonzero_modality(self.model_config)
            dummy_data_modality, max_tokens_per_mm_item = max(
                max_tokens_by_modality_dict.items(), key=lambda item: item[1])

            # Check how many items of this modality can be supported by
            # the encoder budget.
            encoder_budget = min(self.max_num_encoder_input_tokens,
                                 self.encoder_cache_size)

            max_num_mm_items_encoder_budget = cdiv(encoder_budget,
                                                   max_tokens_per_mm_item)

            # Check how many items of this modality can be supported by
            # the decoder budget.
            max_mm_items_per_req = self.mm_registry.get_mm_limits_per_prompt(
                self.model_config)[dummy_data_modality]

            # NOTE: We do not consider max_num_batched_tokens on purpose
            # because the multimodal embeddings can be generated in advance
            # and chunked prefilled.
            max_num_mm_items_decoder_budget = self.max_num_reqs * \
                max_mm_items_per_req

            max_num_mm_items = min(max_num_mm_items_encoder_budget,
                                   max_num_mm_items_decoder_budget)

            logger.info(
                "Encoder cache will be initialized with a budget of %s tokens,"
                " and profiled with %s %s items of the maximum feature size.",
                encoder_budget, max_num_mm_items, dummy_data_modality)

            # Create dummy batch of multimodal inputs.
            dummy_mm_kwargs = self.mm_registry.get_decoder_dummy_data(
                model_config=self.model_config,
                seq_len=self.max_num_tokens,
                mm_counts={
                    dummy_data_modality: 1
                },
            ).multi_modal_data

            batched_dummy_mm_inputs = MultiModalKwargs.batch(
                [dummy_mm_kwargs] * max_num_mm_items,
                pin_memory=self.pin_memory)
            batched_dummy_mm_inputs = MultiModalKwargs.as_kwargs(
                batched_dummy_mm_inputs,
                device=self.device,
            )

            # Run multimodal encoder.
            dummy_encoder_outputs = self.model.get_multimodal_embeddings(
                **batched_dummy_mm_inputs)

            sanity_check_mm_encoder_outputs(
                dummy_encoder_outputs,
                expected_num_items=max_num_mm_items,
            )

            # Cache the dummy encoder outputs.
            self.encoder_cache["tmp"] = dict(enumerate(dummy_encoder_outputs))

        hidden_states = self._dummy_run(self.max_num_tokens)
        if get_pp_group().is_last_rank:
            sampler_output = self._dummy_sampler_run(hidden_states)
        else:
            sampler_output = None
        self._sync_device()
        del hidden_states, sampler_output
        self.encoder_cache.clear()
        gc.collect()

    def capture_model(self) -> None:
        if not self.use_cuda_graph:
            logger.warning(
                "Skipping CUDA graph capture. Please add "
                "-O %s to use CUDA graphs.", CompilationLevel.PIECEWISE)
            return

        start_time = time.perf_counter()
        start_free_gpu_memory = torch.cuda.mem_get_info()[0]

        # Trigger CUDA graph capture for specific shapes.
        # Capture the large shapes first so that the smaller shapes
        # can reuse the memory pool allocated for the large shapes.
        with graph_capture(device=self.device):
            full_cg = self.full_cuda_graph
            for num_tokens in tqdm(reversed(self.cudagraph_batch_sizes),
                                   desc="Capturing CUDA graphs",
                                   total=len(self.cudagraph_batch_sizes)):
                for _ in range(
                        self.compilation_config.cudagraph_num_of_warmups):
                    self._dummy_run(num_tokens, capture_attn_cudagraph=full_cg)
                self._dummy_run(num_tokens, capture_attn_cudagraph=full_cg)

        end_time = time.perf_counter()
        end_free_gpu_memory = torch.cuda.mem_get_info()[0]
        elapsed_time = end_time - start_time
        cuda_graph_size = start_free_gpu_memory - end_free_gpu_memory
        # This usually takes 5~20 seconds.
        logger.info("Graph capturing finished in %.0f secs, took %.2f GiB",
                    elapsed_time, cuda_graph_size / (1 << 30))

    def initialize_attn_backend(self, kv_cache_config: KVCacheConfig) -> None:
        """
        Initialize the attention backends and attention metadata builders.
        """
        assert len(self.attn_backends) == 0 and len(
            self.attn_metadata_builders
        ) == 0, "Attention backends are already initialized"
        for i, kv_cache_group_spec in enumerate(
                kv_cache_config.kv_cache_groups):
            kv_cache_spec = kv_cache_group_spec.kv_cache_spec
            if not isinstance(kv_cache_spec, AttentionSpec):
                raise NotImplementedError(
                    "Only AttentionSpec is supported for now.")
            attn_backend_i = get_attn_backend(
                kv_cache_spec.head_size,
                self.dtype,
                kv_cache_spec.dtype,
                kv_cache_spec.block_size,
                self.model_config.is_attention_free,
                use_mla=kv_cache_spec.use_mla,
            )
            if attn_backend_i is None:
                error_msg = (
                    f"Error with get_attn_backend: {kv_cache_spec.head_size=}, "
                    f"{self.dtype=}, {kv_cache_spec.dtype=}, "
                    f"{kv_cache_spec.block_size=}, "
                    f"{self.model_config.is_attention_free=}, "
                    f"{kv_cache_spec.use_mla=}")
                logger.error(error_msg)
                raise NotImplementedError(
                    "Non-Attention backend is not supported by V1 "
                    "GPUModelRunner.")

<<<<<<< HEAD
            if self.vllm_config.compilation_config.full_cuda_graph:
                attn_backend_name = attn_backend_i.__name__
                flash_attn_version = get_flash_attn_version()
                if not (attn_backend_name == "FlashAttentionBackend" and \
                    flash_attn_version == 3) and \
                        attn_backend_name != "TritonAttentionBackend":
                    raise ValueError(
                        f"full_cuda_graph is only supported with "
                        f"FA3 or triton. Current attention backend is "
                        f"{attn_backend_name}, FlashAttention version is "
                        f"{flash_attn_version}.")

=======
>>>>>>> 3597b06a
            block_table_i = self.input_batch.block_table[i]
            attn_metadata_builder_i = attn_backend_i.get_builder_cls()(
                weakref.proxy(self),
                kv_cache_spec,
                block_table_i,
            )

            if (self.full_cuda_graph
                    and not attn_metadata_builder_i.full_cudagraph_supported):
                raise ValueError(
                    f"Full CUDAGraph not supported for "
                    f"{attn_backend_i.__name__}. Turn off CompilationConfig."
                    f"full_cuda_graph or use a different attention backend.")

            self.attn_backends.append(attn_backend_i)
            self.attn_metadata_builders.append(attn_metadata_builder_i)

    def may_reinitialize_input_batch(self,
                                     kv_cache_config: KVCacheConfig) -> None:
        """
        Re-initialize the input batch if the block sizes are different from
        `[self.cache_config.block_size]`. This usually happens when there
        are multiple KV cache groups.

        Args:
            kv_cache_config: The KV cache configuration.
        """
        block_sizes = [
            kv_cache_group.kv_cache_spec.block_size
            for kv_cache_group in kv_cache_config.kv_cache_groups
        ]
        if block_sizes != [self.cache_config.block_size]:
            assert self.cache_config.cpu_offload_gb == 0, (
                "Cannot re-initialize the input batch when CPU weight "
                "offloading is enabled. See https://github.com/vllm-project/vllm/pull/18298 "  # noqa: E501
                "for more details.")
            self.input_batch = InputBatch(
                max_num_reqs=self.max_num_reqs,
                max_model_len=self.max_model_len,
                max_num_batched_tokens=self.max_num_tokens,
                device=self.device,
                pin_memory=self.pin_memory,
                vocab_size=self.model_config.get_vocab_size(),
                block_sizes=block_sizes,
            )

    def _allocate_kv_cache_tensors(
            self, kv_cache_config: KVCacheConfig) -> dict[str, torch.Tensor]:
        """
        Initializes the KV cache buffer with the correct size. The buffer needs
        to be reshaped to the desired shape before being used by the models.

        Args:
            kv_cache_config: The KV cache config
        Returns:
            dict[str, torch.Tensor]: A map between layer names to their
            corresponding memory buffer for KV cache.
         """
        kv_cache_raw_tensors: dict[str, torch.Tensor] = {}
        for kv_cache_tensor in kv_cache_config.kv_cache_tensors:
            tensor = torch.zeros(kv_cache_tensor.size,
                                 dtype=torch.int8,
                                 device=self.device)
            for layer_name in kv_cache_tensor.shared_by:
                kv_cache_raw_tensors[layer_name] = tensor

        layer_names = set()
        for group in kv_cache_config.kv_cache_groups:
            layer_names.update(group.layer_names)
        assert layer_names == set(kv_cache_raw_tensors.keys(
        )), "Some layers are not correctly initialized"
        return kv_cache_raw_tensors

    def _reshape_kv_cache_tensors(
        self,
        kv_cache_config: KVCacheConfig,
        kv_cache_raw_tensors: dict[str, torch.Tensor],
    ) -> dict[str, torch.Tensor]:
        """
        Reshape the KV cache tensors to the desired shape and dtype.

        Args:
            kv_cache_config: The KV cache config
            kv_cache_raw_tensors: The KV cache buffer of each layer, with
            correct size but uninitialized shape.
        Returns:
            Dict[str, torch.Tensor]: A map between layer names to their
            corresponding memory buffer for KV cache.
        """
        kv_caches: dict[str, torch.Tensor] = {}
        for i, kv_cache_group_spec in enumerate(
                kv_cache_config.kv_cache_groups):
            kv_cache_spec = kv_cache_group_spec.kv_cache_spec
            for layer_name in kv_cache_group_spec.layer_names:
                raw_tensor = kv_cache_raw_tensors[layer_name]
                assert raw_tensor.numel() % kv_cache_spec.page_size_bytes == 0
                num_blocks = (raw_tensor.numel() //
                              kv_cache_spec.page_size_bytes)
                if isinstance(kv_cache_spec, AttentionSpec):
                    kv_cache_shape = self.attn_backends[i].get_kv_cache_shape(
                        num_blocks, kv_cache_spec.block_size,
                        kv_cache_spec.num_kv_heads, kv_cache_spec.head_size)
                    dtype = kv_cache_spec.dtype
                    try:
                        kv_cache_stride_order = self.attn_backends[
                            i].get_kv_cache_stride_order()
                        assert len(kv_cache_stride_order) == len(
                            kv_cache_shape)
                    except (AttributeError, NotImplementedError):
                        kv_cache_stride_order = tuple(
                            range(len(kv_cache_shape)))
                    # The allocation respects the backend-defined stride order
                    # to ensure the semantic remains consistent for each
                    # backend. We first obtain the generic kv cache shape and
                    # then permute it according to the stride order which could
                    # result in a non-contiguous tensor.
                    kv_cache_shape = tuple(kv_cache_shape[i]
                                           for i in kv_cache_stride_order)
                    # Maintain original KV shape view.
                    inv_order = [
                        kv_cache_stride_order.index(i)
                        for i in range(len(kv_cache_stride_order))
                    ]
                    kv_caches[layer_name] = kv_cache_raw_tensors[
                        layer_name].view(dtype).view(kv_cache_shape).permute(
                            *inv_order)
                else:
                    raise NotImplementedError
        return kv_caches

    def initialize_kv_cache_tensors(
            self, kv_cache_config: KVCacheConfig) -> dict[str, torch.Tensor]:
        """
        Initialize the memory buffer for KV cache.

        Args:
            kv_cache_config: The KV cache config
        Returns:
            Dict[str, torch.Tensor]: A map between layer names to their
            corresponding memory buffer for KV cache.
        """
        # Initialize the memory buffer for KV cache
        kv_cache_raw_tensors = self._allocate_kv_cache_tensors(kv_cache_config)
        # Change the memory buffer to the desired shape
        kv_caches = self._reshape_kv_cache_tensors(kv_cache_config,
                                                   kv_cache_raw_tensors)

        # Setup `kv_cache_config` and `kv_caches` for models
        # with cross-layer KV sharing
        if self.shared_kv_cache_layers:
            initialize_kv_cache_for_kv_sharing(
                self.shared_kv_cache_layers,
                kv_cache_config.kv_cache_groups,
                kv_caches,
            )

        bind_kv_cache(kv_caches,
                      self.compilation_config.static_forward_context,
                      self.kv_caches)
        return kv_caches

    def initialize_kv_cache(self, kv_cache_config: KVCacheConfig) -> None:
        """
        Initialize KV cache based on `kv_cache_config`.
        Args:
            kv_cache_config: Configuration for the KV cache, including the KV
            cache size of each layer
        """
        self.kv_cache_config = kv_cache_config
        self.may_reinitialize_input_batch(kv_cache_config)
        self.initialize_attn_backend(kv_cache_config)
        kv_caches = self.initialize_kv_cache_tensors(kv_cache_config)

        if self.speculative_config and self.speculative_config.use_eagle():
            assert isinstance(self.drafter, EagleProposer)
            # validate all draft model layers belong to the same kv cache
            # group
            self.drafter.validate_same_kv_cache_group(kv_cache_config)

        if has_kv_transfer_group():
            get_kv_transfer_group().register_kv_caches(kv_caches)

    def get_kv_cache_spec(self) -> dict[str, KVCacheSpec]:
        """
        Generates the KVCacheSpec by parsing the kv cache format from each
        Attention module in the static forward context.
        Returns:
            KVCacheSpec: A dictionary mapping layer names to their KV cache
            format. Layers that do not need KV cache are not included.
        """

        layers = get_layers_from_vllm_config(self.vllm_config, Attention)
        block_size = self.vllm_config.cache_config.block_size
        use_mla = self.vllm_config.model_config.use_mla
        kv_cache_spec: dict[str, KVCacheSpec] = {}
        for layer_name, attn_module in layers.items():
            if (kv_tgt_layer :=
                    attn_module.kv_sharing_target_layer_name) is not None:
                # The layer doesn't need its own KV cache and will use that of
                # the target layer. We skip creating a KVCacheSpec for it, so
                # that KV cache management logic will act as this layer does
                # not exist, and doesn't allocate KV cache for the layer. This
                # enables the memory saving of cross-layer kv sharing, allowing
                # a given amount of memory to accommodate longer context lengths
                # or enable more requests to be processed simultaneously.
                self.shared_kv_cache_layers[layer_name] = kv_tgt_layer
                continue

            # TODO: Support other attention modules, e.g., cross-attention
            if attn_module.attn_type == AttentionType.DECODER:
                if attn_module.sliding_window is not None:
                    kv_cache_spec[layer_name] = SlidingWindowSpec(
                        block_size=block_size,
                        num_kv_heads=attn_module.num_kv_heads,
                        head_size=attn_module.head_size,
                        dtype=self.kv_cache_dtype,
                        sliding_window=attn_module.sliding_window,
                        use_mla=use_mla)
                else:
                    kv_cache_spec[layer_name] = FullAttentionSpec(
                        block_size=block_size,
                        num_kv_heads=attn_module.num_kv_heads,
                        head_size=attn_module.head_size,
                        dtype=self.kv_cache_dtype,
                        use_mla=use_mla)
            elif attn_module.attn_type in (AttentionType.ENCODER,
                                           AttentionType.ENCODER_ONLY):
                # encoder-only attention does not need KV cache.
                continue
            elif attn_module.attn_type == AttentionType.ENCODER_DECODER:
                raise NotImplementedError
            else:
                raise ValueError(
                    f"Unknown attention type: {attn_module.attn_type}")

        return kv_cache_spec<|MERGE_RESOLUTION|>--- conflicted
+++ resolved
@@ -1838,19 +1838,10 @@
 
             for kv_cache_group_id, kv_cache_group_spec in enumerate(
                     self.kv_cache_config.kv_cache_groups):
-<<<<<<< HEAD
-                attn_metadata_i = self.attn_metadata_builders[
-                    kv_cache_group_id].build_for_cudagraph_capture(
-                        num_reqs=num_reqs,
-                        num_tokens=num_tokens,
-                        common_attn_metadata=common_attn_metadata,
-                    )
-=======
 
                 attn_metadata_i = self.attn_metadata_builders[
                     kv_cache_group_id].build_for_cudagraph_capture(
                         common_attn_metadata)
->>>>>>> 3597b06a
                 for layer_name in kv_cache_group_spec.layer_names:
                     attn_metadata[layer_name] = attn_metadata_i
 
@@ -2125,21 +2116,6 @@
                     "Non-Attention backend is not supported by V1 "
                     "GPUModelRunner.")
 
-<<<<<<< HEAD
-            if self.vllm_config.compilation_config.full_cuda_graph:
-                attn_backend_name = attn_backend_i.__name__
-                flash_attn_version = get_flash_attn_version()
-                if not (attn_backend_name == "FlashAttentionBackend" and \
-                    flash_attn_version == 3) and \
-                        attn_backend_name != "TritonAttentionBackend":
-                    raise ValueError(
-                        f"full_cuda_graph is only supported with "
-                        f"FA3 or triton. Current attention backend is "
-                        f"{attn_backend_name}, FlashAttention version is "
-                        f"{flash_attn_version}.")
-
-=======
->>>>>>> 3597b06a
             block_table_i = self.input_batch.block_table[i]
             attn_metadata_builder_i = attn_backend_i.get_builder_cls()(
                 weakref.proxy(self),
