# SPDX-License-Identifier: Apache-2.0

import gc
import time
import weakref
from typing import TYPE_CHECKING, Dict, List, Optional, Tuple, Union

import numpy as np
import torch
import torch.distributed
import torch.nn as nn

<<<<<<< HEAD
from vllm.attention import get_attn_backend
from vllm.attention.backends.abstract import AttentionType
=======
from vllm.attention import AttentionType, get_attn_backend
>>>>>>> 4be4b26c
from vllm.attention.layer import Attention
from vllm.config import CompilationLevel, VllmConfig
from vllm.distributed.parallel_state import get_pp_group, graph_capture
from vllm.forward_context import set_forward_context
from vllm.inputs import INPUT_REGISTRY
from vllm.logger import init_logger
from vllm.model_executor.layers.rotary_embedding import MRotaryEmbedding
from vllm.model_executor.model_loader import get_model
from vllm.multimodal import MULTIMODAL_REGISTRY, MultiModalKwargs
from vllm.multimodal.utils import group_mm_inputs_by_modality
from vllm.sampling_params import SamplingType
from vllm.sequence import IntermediateTensors
from vllm.utils import (STR_DTYPE_TO_TORCH_DTYPE, DeviceMemoryProfiler,
                        LayerBlockType, cdiv, is_pin_memory_available)
<<<<<<< HEAD
from vllm.v1.attention.backends.flash_attn import (FlashAttentionBackend,
                                                   FlashAttentionMetadata)
from vllm.v1.attention.backends.flashinfer import (FlashInferBackend,
                                                   FlashInferMetadata)
=======
from vllm.v1.attention.backends.flash_attn import FlashAttentionMetadata
>>>>>>> 4be4b26c
from vllm.v1.core.encoder_cache_manager import compute_encoder_budget
from vllm.v1.engine.mm_input_cache import MMInputCacheClient
from vllm.v1.kv_cache_interface import (FullAttentionSpec, KVCacheConfig,
                                        KVCacheSpec)
from vllm.v1.outputs import LogprobsTensors, ModelRunnerOutput
from vllm.v1.sample.metadata import SamplingMetadata
from vllm.v1.sample.rejection_sampler import INVALID_TOKEN_ID, RejectionSampler
from vllm.v1.spec_decode.ngram_proposer import NgramProposer
from vllm.v1.utils import bind_kv_cache
from vllm.v1.worker.gpu_input_batch import CachedRequestState, InputBatch
from vllm.v1.worker.lora_model_runner_mixin import LoRAModelRunnerMixin

if TYPE_CHECKING:
    from vllm.v1.core.scheduler_output import SchedulerOutput

logger = init_logger(__name__)


class GPUModelRunner(LoRAModelRunnerMixin):

    def __init__(
        self,
        vllm_config: VllmConfig,
        device: torch.device,
    ):
        self.vllm_config = vllm_config
        self.model_config = vllm_config.model_config
        self.cache_config = vllm_config.cache_config
        self.lora_config = vllm_config.lora_config
        self.load_config = vllm_config.load_config
        self.parallel_config = vllm_config.parallel_config
        self.scheduler_config = vllm_config.scheduler_config
        self.speculative_config = vllm_config.speculative_config
        self.prompt_adapter_config = vllm_config.prompt_adapter_config
        self.observability_config = vllm_config.observability_config

        model_config = self.model_config
        cache_config = self.cache_config
        scheduler_config = self.scheduler_config
        parallel_config = self.parallel_config
        self.device = device
        self.pin_memory = is_pin_memory_available()
        self.dtype = self.model_config.dtype
        if cache_config.cache_dtype == "auto":
            self.kv_cache_dtype = self.dtype
        else:
            self.kv_cache_dtype = STR_DTYPE_TO_TORCH_DTYPE[
                cache_config.cache_dtype]

        self.is_multimodal_model = model_config.is_multimodal_model
        self.sliding_window = model_config.get_sliding_window()
        self.block_size = cache_config.block_size
        self.max_model_len = model_config.max_model_len
        self.max_num_blocks_per_req = cdiv(self.max_model_len, self.block_size)
        self.max_num_tokens = scheduler_config.max_num_batched_tokens
        self.max_num_reqs = scheduler_config.max_num_seqs

        # Model-related.
        self.num_attn_layers = model_config.get_num_layers_by_block_type(
            parallel_config, LayerBlockType.attention)
        self.num_query_heads = model_config.get_num_attention_heads(
            parallel_config)
        self.num_kv_heads = model_config.get_num_kv_heads(parallel_config)
        self.head_size = model_config.get_head_size()
        self.hidden_size = model_config.get_hidden_size()

        self.attn_backend = get_attn_backend(
            self.head_size,
            self.dtype,
            self.kv_cache_dtype,
            self.block_size,
            self.model_config.is_attention_free,
            use_mla=self.model_config.use_mla,
        )
        if self.attn_backend is None:
            error_msg = (
                f"Error with get_att_backend: {self.head_size=}, "
                f"{self.dtype=}, {self.kv_cache_dtype=}, {self.block_size=}, "
                f"{self.model_config.is_attention_free=}, "
                f"{self.model_config.use_mla=}")
            logger.error(error_msg)
            raise NotImplementedError(
                "Non-Attention backend is not supported by V1 GPUModelRunner.")

        self.attn_metadata_builder = self.attn_backend.get_builder_cls()(
            weakref.proxy(self))

        # Multi-modal data support
        self.input_registry = INPUT_REGISTRY
        self.mm_registry = MULTIMODAL_REGISTRY
        self.uses_mrope = model_config.uses_mrope

        if self.is_multimodal_model:
            # NOTE: Initialized client is only used for processing dummy
            # multimodal data into multimodal kwargs for GPU memory profiling.
            # Only applicable to multimodal models with legacy input mapper.
            self.mm_input_mapper_profiling = MMInputCacheClient(
                self.model_config)
            self.mm_input_mapper_profiling.use_cache = False

        encoder_compute_budget, encoder_cache_size = compute_encoder_budget(
            model_config=model_config,
            scheduler_config=scheduler_config,
        )
        self.max_num_encoder_input_tokens = encoder_compute_budget
        self.encoder_cache_size = encoder_cache_size

        # Lazy initialization
        # self.model: nn.Module  # Set after load_model
        self.kv_caches: List[torch.Tensor] = []
        # req_id -> (input_id -> encoder_output)
        self.encoder_cache: Dict[str, Dict[int, torch.Tensor]] = {}

        # Set up speculative decoding.
        self.use_spec_decode = False
        if self.speculative_config:
            self.use_spec_decode = True
            self.rejection_sampler = RejectionSampler()
            # TODO: find a better way to check if we are using ngram.
            assert self.speculative_config.ngram_prompt_lookup_min, \
                    "Currently, only ngram spec decode is supported in V1."
            if get_pp_group().is_last_rank:
                self.drafter = NgramProposer()
                # Trigger Numba JIT compilation for N-gram proposer.
                # This usually takes less than 1 second.
                self.drafter.propose(
                    np.zeros(1024, dtype=np.int32),
                    self.speculative_config.ngram_prompt_lookup_min,
                    self.speculative_config.num_speculative_tokens,
                )

        # Request states.
        self.requests: Dict[str, CachedRequestState] = {}
        # Persistent batch.
        self.input_batch = InputBatch(
            max_num_reqs=self.max_num_reqs,
            max_model_len=self.max_model_len,
            max_num_blocks_per_req=self.max_num_blocks_per_req,
            device=self.device,
            pin_memory=self.pin_memory,
            vocab_size=model_config.get_vocab_size(),
        )

        self.use_cuda_graph = (self.vllm_config.compilation_config.level
                               == CompilationLevel.PIECEWISE
                               and not self.model_config.enforce_eager)
        # TODO(woosuk): Provide an option to tune the max cudagraph batch size.
        # The convention is different.
        # self.cudagraph_batch_sizes sorts in ascending order.
        # The batch sizes in the config are in descending order.
        self.cudagraph_batch_sizes = list(
            reversed(
                self.vllm_config.compilation_config.cudagraph_capture_sizes))

        # Cache the device properties.
        self.device_properties = torch.cuda.get_device_properties(self.device)
        self.num_sms = self.device_properties.multi_processor_count

        # Persistent buffers for CUDA graphs.
        self.input_ids = torch.zeros(self.max_num_tokens,
                                     dtype=torch.int32,
                                     device=self.device)
        self.positions = torch.zeros(self.max_num_tokens,
                                     dtype=torch.int64,
                                     device=self.device)
        # None in the first PP rank. The rest are set after load_model.
        self.intermediate_tensors: Optional[IntermediateTensors] = None

        # Only relevant for models using M-RoPE (e.g, Qwen2-VL)
        if self.uses_mrope:
            # NOTE: `mrope_positions` is implemented with one additional dummy
            # position on purpose to make it non-contiguous so that it can work
            # with torch compile.
            # See detailed explanation in https://github.com/vllm-project/vllm/pull/12128#discussion_r1926431923

            # NOTE: When M-RoPE is enabled, position ids are 3D regardless of
            # the modality of inputs. For text-only inputs, each dimension has
            # identical position IDs, making M-RoPE functionally equivalent to
            # 1D-RoPE.
            # See page 5 of https://arxiv.org/abs/2409.12191
            self.mrope_positions = torch.zeros((3, self.max_num_tokens + 1),
                                               dtype=torch.int64,
                                               device=self.device)
            self.mrope_positions_cpu = torch.zeros(
                (3, self.max_num_tokens + 1),
                dtype=torch.int64,
                device="cpu",
                pin_memory=self.pin_memory)

        self.inputs_embeds = torch.zeros(
            (self.max_num_tokens, self.hidden_size),
            dtype=self.dtype,
            device=self.device)

        # OPTIMIZATION: Cache the tensors rather than creating them every step.
        self.arange_np = np.arange(max(self.max_num_reqs + 1,
                                       self.max_model_len,
                                       self.max_num_tokens),
                                   dtype=np.int32)
        # NOTE(woosuk): These tensors are "stateless", i.e., they are literally
        # a faster version of creating a new tensor every time. Thus, we should
        # not make any assumptions about the values in these tensors.
        self.input_ids_cpu = torch.zeros(self.max_num_tokens,
                                         dtype=torch.int32,
                                         device="cpu",
                                         pin_memory=self.pin_memory)
        self.input_ids_np = self.input_ids_cpu.numpy()
        self.positions_cpu = torch.zeros(self.max_num_tokens,
                                         dtype=torch.int64,
                                         device="cpu",
                                         pin_memory=self.pin_memory)
        self.positions_np = self.positions_cpu.numpy()
        self.slot_mapping_cpu = torch.zeros(self.max_num_tokens,
                                            dtype=torch.int32,
                                            device="cpu",
                                            pin_memory=self.pin_memory)
        self.slot_mapping_np = self.slot_mapping_cpu.numpy()
        self.query_start_loc_cpu = torch.zeros(self.max_num_reqs + 1,
                                               dtype=torch.int32,
                                               device="cpu",
                                               pin_memory=self.pin_memory)
        self.query_start_loc_np = self.query_start_loc_cpu.numpy()
        self.seq_lens_cpu = torch.zeros(self.max_num_reqs,
                                        dtype=torch.int32,
                                        device="cpu",
                                        pin_memory=self.pin_memory)
        self.seq_lens_np = self.seq_lens_cpu.numpy()

        attn_backend_cls = get_attn_backend(
            self.model_config.get_head_size(),
            self.model_config.dtype,
            self.kv_cache_dtype,
            self.block_size,
            self.model_config.is_attention_free,
            use_mla=self.model_config.use_mla,
        )
        self.attn_backend = attn_backend_cls(self)

    def _update_states(self, scheduler_output: "SchedulerOutput") -> None:
        """Update the cached states and the persistent batch with the scheduler
        output.

        The updated states are used by the `_prepare_inputs` function to create
        the input GPU tensors for the model.

        The SamplingMetadata is updated and copied to the GPU if there is a
        new/resumed/paused/finished request in the batch.
        """
        # Remove finished requests from the cached states.
        for req_id in scheduler_output.finished_req_ids:
            self.requests.pop(req_id, None)
            self.encoder_cache.pop(req_id, None)
        # Remove the finished requests from the persistent batch.
        # NOTE(woosuk): There could be an edge case where finished_req_ids and
        # scheduled_req_ids overlap. This happens when a request is aborted and
        # then resubmitted with the same ID. In this case, we treat them as two
        # distinct requests - clearing the cached states for the first request
        # and handling the second as a new request.
        removed_req_indices: List[int] = []
        for req_id in scheduler_output.finished_req_ids:
            req_index = self.input_batch.remove_request(req_id)
            if req_index is not None:
                removed_req_indices.append(req_index)

        # Free the cached encoder outputs.
        for req_id, input_id in scheduler_output.free_encoder_input_ids:
            encoder_outputs = self.encoder_cache.get(req_id)
            if encoder_outputs is not None:
                encoder_outputs.pop(input_id, None)
                if not encoder_outputs:
                    self.encoder_cache.pop(req_id, None)

        # Remove the unscheduled requests from the persistent batch.
        # NOTE(woosuk): The unscheduled requests are either preempted requests
        # or running requests that are not scheduled in this step. We remove
        # them from the persistent batch but keep their cached states since
        # they will be scheduled again sometime in the future.
        scheduled_req_ids = scheduler_output.num_scheduled_tokens.keys()
        cached_req_ids = self.input_batch.req_id_to_index.keys()
        unscheduled_req_ids = cached_req_ids - scheduled_req_ids
        # NOTE(woosuk): The persistent batch optimization assumes that
        # consecutive batches contain mostly the same requests. If batches
        # have low request overlap (e.g., alternating between two distinct
        # sets of requests), this optimization becomes very inefficient.
        for req_id in unscheduled_req_ids:
            req_index = self.input_batch.remove_request(req_id)
            assert req_index is not None
            removed_req_indices.append(req_index)

        req_ids_to_add: List[str] = []
        # Add new requests to the cached states.
        for new_req_data in scheduler_output.scheduled_new_reqs:
            req_id = new_req_data.req_id
            sampling_params = new_req_data.sampling_params
            if sampling_params.sampling_type == SamplingType.RANDOM_SEED:
                generator = torch.Generator(device=self.device)
                generator.manual_seed(sampling_params.seed)
            else:
                generator = None

            self.requests[req_id] = CachedRequestState(
                req_id=req_id,
                prompt_token_ids=new_req_data.prompt_token_ids,
                prompt=new_req_data.prompt,
                mm_inputs=new_req_data.mm_inputs,
                mm_positions=new_req_data.mm_positions,
                sampling_params=sampling_params,
                generator=generator,
                block_ids=new_req_data.block_ids,
                num_computed_tokens=new_req_data.num_computed_tokens,
                output_token_ids=[],
                lora_request=new_req_data.lora_request,
            )

            # Only relevant for models using M-RoPE (e.g, Qwen2-VL)
            if self.uses_mrope:
                image_grid_thw = []
                video_grid_thw = []
                second_per_grid_ts = []
                for mm_input in self.requests[req_id].mm_inputs:
                    if mm_input.get("image_grid_thw") is not None:
                        image_grid_thw.extend(
                            mm_input["image_grid_thw"].tolist())
                    if mm_input.get("video_grid_thw") is not None:
                        video_grid_thw.extend(
                            mm_input["video_grid_thw"].tolist())
                    if mm_input.get("second_per_grid_ts") is not None:
                        second_per_grid_ts.extend(
                            mm_input["second_per_grid_ts"])

                hf_config = self.model_config.hf_config

                self.requests[req_id].mrope_positions, \
                    self.requests[req_id].mrope_position_delta = \
                    MRotaryEmbedding.get_input_positions_tensor(
                        self.requests[req_id].prompt_token_ids,
                        hf_config=hf_config,
                        image_grid_thw=image_grid_thw,
                        video_grid_thw=video_grid_thw,
                        second_per_grid_ts=second_per_grid_ts,
                    )

            req_ids_to_add.append(req_id)

        # Update the states of the running/resumed requests.
        for req_data in scheduler_output.scheduled_cached_reqs:
            req_id = req_data.req_id
            req_state = self.requests[req_id]

            # Update the cached states.
            num_computed_tokens = req_data.num_computed_tokens
            req_state.num_computed_tokens = num_computed_tokens
            # Add the sampled token(s) from the previous step (if any).
            # This doesn't include "unverified" tokens like spec decode tokens.
            num_new_tokens = (num_computed_tokens +
                              len(req_data.new_token_ids) -
                              req_state.num_tokens)
            if num_new_tokens == 1:
                # Avoid slicing list in most common case.
                req_state.output_token_ids.append(req_data.new_token_ids[-1])
            elif num_new_tokens > 0:
                req_state.output_token_ids.extend(
                    req_data.new_token_ids[-num_new_tokens:])
            # Update the block IDs.
            if not req_data.resumed_from_preemption:
                # Append the new blocks to the existing block IDs.
                req_state.block_ids.extend(req_data.new_block_ids)
            else:
                # The request is resumed from preemption.
                # Replace the existing block IDs with the new ones.
                req_state.block_ids = req_data.new_block_ids

            req_index = self.input_batch.req_id_to_index.get(req_id)
            if req_index is None:
                # The request is not in the persistent batch.
                # The request was either preempted and resumed later, or was not
                # scheduled in the previous step and needs to be added again.
                req_ids_to_add.append(req_id)
                continue

            # Update the persistent batch.
            self.input_batch.num_computed_tokens_cpu[req_index] = (
                num_computed_tokens)
            start_index = (len(req_state.block_ids) -
                           len(req_data.new_block_ids))
            self.input_batch.block_table.append_row(req_index, start_index,
                                                    req_data.new_block_ids)
            # Add new_token_ids to token_ids_cpu.
            start_token_index = num_computed_tokens
            end_token_index = num_computed_tokens + len(req_data.new_token_ids)
            self.input_batch.token_ids_cpu[
                req_index,
                start_token_index:end_token_index] = req_data.new_token_ids
            self.input_batch.num_tokens_no_spec[req_index] = end_token_index
            # Add spec_token_ids to token_ids_cpu.
            spec_token_ids = scheduler_output.scheduled_spec_decode_tokens.get(
                req_id, ())
            if spec_token_ids:
                start_index = end_token_index
                end_token_index += len(spec_token_ids)
                self.input_batch.token_ids_cpu[
                    req_index, start_index:end_token_index] = spec_token_ids
            # NOTE(woosuk): `num_tokens` here may include spec decode tokens.
            self.input_batch.num_tokens[req_index] = end_token_index

        # Check if the batch has changed. If not, we can skip copying the
        # sampling metadata from CPU to GPU.
        batch_changed = len(removed_req_indices) > 0 or len(req_ids_to_add) > 0

        # Add the new or resumed requests to the persistent batch.
        # The smaller empty indices are filled first.
        removed_req_indices = sorted(removed_req_indices, reverse=True)
        for req_id in req_ids_to_add:
            req_state = self.requests[req_id]
            if removed_req_indices:
                # Fill the empty index.
                req_index = removed_req_indices.pop()
            else:
                # Append to the end.
                req_index = None
            self.input_batch.add_request(req_state, req_index)

        # Condense the batched states if there are empty indices.
        if removed_req_indices:
            self.input_batch.condense(removed_req_indices)

        if batch_changed:
            self.input_batch.refresh_sampling_metadata()

    def _prepare_inputs(
        self,
        scheduler_output: "SchedulerOutput",
    ) -> Tuple[FlashAttentionMetadata, torch.Tensor]:
        total_num_scheduled_tokens = scheduler_output.total_num_scheduled_tokens
        assert total_num_scheduled_tokens > 0
        num_reqs = self.input_batch.num_reqs
        assert num_reqs > 0

        # Some attention backends (namely MLA) may want to separate requests
        # based on if the attention computation will be compute-bound or
        # memory-bound. This gives them a hook to do that.
        self.attn_metadata_builder.reorder_batch(self.input_batch,
                                                 scheduler_output)

        # OPTIMIZATION: Start copying the block table first.
        # This way, we can overlap the copy with the following CPU operations.
        self.input_batch.block_table.commit(num_reqs)

        # Get the number of scheduled tokens for each request.
        # TODO: The Python loop can be slow. Optimize.
        num_scheduled_tokens = np.empty(num_reqs, dtype=np.int32)
        max_num_scheduled_tokens = 0
        for i, req_id in enumerate(self.input_batch.req_ids):
            num_tokens = scheduler_output.num_scheduled_tokens[req_id]
            num_scheduled_tokens[i] = num_tokens
            max_num_scheduled_tokens = max(max_num_scheduled_tokens,
                                           num_tokens)

        # Get request indices.
        # E.g., [2, 5, 3] -> [0, 0, 1, 1, 1, 1, 1, 2, 2, 2]
        req_indices = np.repeat(self.arange_np[:num_reqs],
                                num_scheduled_tokens)

        # Get batched arange.
        # E.g., [2, 5, 3] -> [0, 1, 0, 1, 2, 3, 4, 0, 1, 2]
        # Equivalent to but faster than:
        # np.concatenate([np.arange(n) for n in num_scheduled_tokens])
        # Step 1. [2, 5, 3] -> [2, 7, 10]
        cu_num_tokens = np.cumsum(num_scheduled_tokens)
        # Step 2. [2, 7, 10] -> [0, 0, 2, 2, 2, 2, 2, 7, 7, 7]
        cumsums_offsets = np.repeat(cu_num_tokens - num_scheduled_tokens,
                                    num_scheduled_tokens)
        # Step 3. [0, 1, 0, 1, 2, 3, 4, 0, 1, 2]
        arange = self.arange_np[:total_num_scheduled_tokens] - cumsums_offsets

        # Get positions.
        positions_np = self.positions_np[:total_num_scheduled_tokens]
        np.add(self.input_batch.num_computed_tokens_cpu[req_indices],
               arange,
               out=positions_np)

        # Calculate M-RoPE positions.
        # Only relevant for models using M-RoPE (e.g, Qwen2-VL)
        if self.uses_mrope:
            self._calc_mrope_positions(scheduler_output)

        # Get token indices.
        # E.g., [0, 1, 0, 1, 2, 3, 4, 0, 1, 2]
        # -> [0, 1, M, M + 1, M + 2, M + 3, M + 4, 2 * M, 2 * M + 1, 2 * M + 2]
        # where M is the max_model_len.
        token_indices = (positions_np +
                         req_indices * self.input_batch.token_ids_cpu.shape[1])

        # NOTE(woosuk): We use torch.index_select instead of np.take here
        # because torch.index_select is much faster than np.take for large
        # tensors.
        torch.index_select(self.input_batch.token_ids_cpu_tensor.flatten(),
                           0,
                           torch.from_numpy(token_indices),
                           out=self.input_ids_cpu[:total_num_scheduled_tokens])

        # Calculate the slot mapping.
        # E.g., [0, 1, 0, 1, 2, 3, 4, 0, 1, 2]
        # -> [0, 0, K, K, K + 1, K + 1, K + 2, 2 * K, 2 * K, 2 * K + 1]
        # where K is the max_num_blocks_per_req and the block size is 2.
        # NOTE(woosuk): We can't simply use `token_indices // block_size` here
        # because M (max_model_len) is not necessarily divisible by block_size.
        block_table_indices = (req_indices * self.max_num_blocks_per_req +
                               positions_np // self.block_size)
        # NOTE(woosuk): We use torch.index_select instead of np.take here
        # because torch.index_select is much faster than np.take for large
        # tensors.
        block_table_cpu = self.input_batch.block_table.get_cpu_tensor()
        block_numbers = block_table_cpu.flatten()[block_table_indices].numpy()
        block_offsets = positions_np % self.block_size
        np.add(block_numbers * self.block_size,
               block_offsets,
               out=self.slot_mapping_np[:total_num_scheduled_tokens])

        # Prepare the attention metadata.
        self.query_start_loc_np[0] = 0
        self.query_start_loc_np[1:num_reqs + 1] = cu_num_tokens

        self.seq_lens_np[:num_reqs] = (
            self.input_batch.num_computed_tokens_cpu[:num_reqs] +
            num_scheduled_tokens)

        # Copy the tensors to the GPU.
        self.input_ids[:total_num_scheduled_tokens].copy_(
            self.input_ids_cpu[:total_num_scheduled_tokens], non_blocking=True)
        if self.uses_mrope:
            # Only relevant for models using M-RoPE (e.g, Qwen2-VL)
            self.mrope_positions[:, :total_num_scheduled_tokens].copy_(
                self.mrope_positions_cpu[:, :total_num_scheduled_tokens],
                non_blocking=True)
        else:
            # Common case (1D positions)
            self.positions[:total_num_scheduled_tokens].copy_(
                self.positions_cpu[:total_num_scheduled_tokens],
                non_blocking=True)

        # Prepare for cascade attention if needed.
        common_prefix_len = self._compute_cascade_attn_prefix_len(
            num_scheduled_tokens,
            scheduler_output.num_common_prefix_blocks,
        )
<<<<<<< HEAD
        use_cascade = common_prefix_len > 0
        if use_cascade:
            # TODO: Optimize.
            cu_prefix_query_lens = torch.tensor(
                [0, total_num_scheduled_tokens],
                dtype=torch.int32,
                device=self.device)
            prefix_kv_lens = torch.tensor([common_prefix_len],
                                          dtype=torch.int32,
                                          device=self.device)
            suffix_kv_lens = (self.seq_lens_np[:num_reqs] - common_prefix_len)
            suffix_kv_lens = torch.from_numpy(suffix_kv_lens).to(self.device)
        else:
            cu_prefix_query_lens = None
            prefix_kv_lens = None
            suffix_kv_lens = None

        attn_metadata_cls = self.attn_backend.get_metadata_cls()
        if attn_metadata_cls is FlashAttentionMetadata:
            attn_metadata = FlashAttentionMetadata(
                num_actual_tokens=total_num_scheduled_tokens,
                max_query_len=max_num_scheduled_tokens,
                query_start_loc=query_start_loc,
                max_seq_len=max_seq_len,
                seq_lens=seq_lens,
                block_table=(
                    self.input_batch.block_table.get_device_tensor()[:num_reqs]),
                slot_mapping=slot_mapping,
                use_cascade=use_cascade,
                common_prefix_len=common_prefix_len,
                cu_prefix_query_lens=cu_prefix_query_lens,
                prefix_kv_lens=prefix_kv_lens,
                suffix_kv_lens=suffix_kv_lens,
            )
        elif attn_metadata_cls is FlashInferMetadata:
            attn_metadata = FlashInferMetadata(
                num_actual_tokens=total_num_scheduled_tokens,
                seq_lens=seq_lens,
                block_table=(
                    self.input_batch.block_table.get_device_tensor()[:num_reqs]),
                slot_mapping=slot_mapping,
                qo_indptr=query_start_loc,
                num_qo_heads=self.model_config.get_num_attention_heads(self.parallel_config),
                num_kv_heads=self.model_config.get_num_kv_heads(self.parallel_config),
                head_dim=self.model_config.get_head_size(),
                page_size=self.cache_config.block_size,
                data_type=self.kv_cache_dtype,
                q_data_type=self.model_config.dtype,
                use_cascade=use_cascade,
                common_prefix_len=common_prefix_len,
                cu_prefix_query_lens=cu_prefix_query_lens,
                prefix_kv_lens=prefix_kv_lens,
                suffix_kv_lens=suffix_kv_lens,
            )
            self.attn_backend.begin_forward(attn_metadata)
=======
        attn_metadata = self.attn_metadata_builder.build(
            num_reqs=num_reqs,
            num_actual_tokens=total_num_scheduled_tokens,
            max_query_len=max_num_scheduled_tokens,
            common_prefix_len=common_prefix_len,
        )
>>>>>>> 4be4b26c

        use_spec_decode = len(
            scheduler_output.scheduled_spec_decode_tokens) > 0
        if use_spec_decode:
            logits_indices = self._calc_spec_decode_metadata(
                scheduler_output, cu_num_tokens)
        else:
            # NOTE(woosuk): Due to chunked prefills, the batch may contain
            # partial requests. While we should not sample any token
            # from these partial requests, we do so for simplicity.
            # We will ignore the sampled tokens from the partial requests.
            # TODO: Support prompt logprobs.
            logits_indices = attn_metadata.query_start_loc[1:] - 1

        # Hot-Swap lora model
        if self.lora_config:
            self.set_active_loras(self.input_batch, num_scheduled_tokens)

        return attn_metadata, logits_indices

    def _compute_cascade_attn_prefix_len(
        self,
        num_scheduled_tokens: np.ndarray,
        num_common_prefix_blocks: int,
    ) -> int:
        """Compute the length of the common prefix for cascade attention.

        NOTE(woosuk): The common prefix length returned by this function
        represents the length used specifically for cascade attention, not the
        actual number of tokens shared between requests. When cascade attention
        is disabled (use_cascade=False), this function returns 0 even if
        requests share common tokens. Additionally, the common prefix length is
        truncated to a multiple of the block size and may be further truncated
        due to implementation details explained below.

        Args:
            num_scheduled_tokens: Number of tokens scheduled per request.
            num_common_prefix_blocks: Number of shared KV cache blocks.

        Returns:
            int: Length of common prefix in tokens.
        """
        common_prefix_len = num_common_prefix_blocks * self.block_size
        if common_prefix_len == 0:
            # Common case.
            return 0

        # NOTE(woosuk): Cascade attention uses two attention kernels: one
        # for the common prefix and the other for the rest. For the first
        # kernel, we concatenate all the query tokens (possibly from
        # different requests) and treat them as if they are from the same
        # request. Then, we use bi-directional attention to process the
        # common prefix in the KV cache. Importantly, this means that the
        # first kernel does not do any masking.

        # Consider the following example:
        # Request 1's input query: [D, E, X]
        # Request 1's kv cache: [A, B, C, D, E, X]
        # Request 1's num_computed_tokens: 3 (i.e., [A, B, C])
        # Request 2's input query: [E, Y]
        # Request 2's kv cache: [A, B, C, D, E, Y]
        # Request 2's num_computed_tokens: 4 (i.e., [A, B, C, D])

        # If we use [A, B, C, D, E] as the common prefix, then the
        # first kernel will compute the bi-directional attention between
        # input query [D, E, X, E, Y] and common prefix [A, B, C, D, E].
        # However, this is wrong because D in Request 1 should not attend to
        # E in the common prefix (i.e., we need masking).
        # To avoid this, [A, B, C, D] should be the common prefix.
        # That is, the common prefix should be capped by the minimum
        # num_computed_tokens among the requests, and plus one to include
        # the first token of the query.

        # In practice, we use [A, B, C] as the common prefix, instead of
        # [A, B, C, D] (i.e., the common prefix is capped by the minimum
        # num_computed_tokens, without plus one).
        # This is because of an implementation detail: We want to always
        # use two kernels for cascade attention. Let's imagine:
        # Request 3's input query: [D]
        # Request 3's kv cache: [A, B, C, D]
        # Request 3's num_computed_tokens: 4 (i.e., [A, B, C, D])
        # If we use [A, B, C, D] as the common prefix for Request 1-3,
        # then Request 3 will be processed only by the first kernel,
        # and the second kernel will get an empty input. While this is not
        # a fundamental problem, our current implementation does not support
        # this case.
        num_reqs = len(num_scheduled_tokens)
        common_prefix_len = min(
            common_prefix_len,
            self.input_batch.num_computed_tokens_cpu[:num_reqs].min())
        # common_prefix_len should be a multiple of the block size.
        common_prefix_len = (common_prefix_len // self.block_size *
                             self.block_size)
        use_cascade = self.attn_backend.use_cascade_attention(
            common_prefix_len=common_prefix_len,
            query_lens=num_scheduled_tokens,
            num_query_heads=self.num_query_heads,
            num_kv_heads=self.num_kv_heads,
            use_alibi=False,  # FIXME
            use_sliding_window=self.sliding_window is not None,
            num_sms=self.num_sms,
        )
        return common_prefix_len if use_cascade else 0

    def _calc_mrope_positions(self, scheduler_output: "SchedulerOutput"):
        mrope_pos_ptr = 0
        for index, req_id in enumerate(self.input_batch.req_ids):
            req = self.requests[req_id]
            assert req.mrope_positions is not None

            num_computed_tokens = \
                self.input_batch.num_computed_tokens_cpu[index]
            num_scheduled_tokens = \
                scheduler_output.num_scheduled_tokens[req_id]
            num_prompt_tokens = len(req.prompt_token_ids)

            if num_computed_tokens + num_scheduled_tokens > num_prompt_tokens:
                prompt_part_len = max(0,
                                      num_prompt_tokens - num_computed_tokens)
                completion_part_len = max(
                    0, num_scheduled_tokens - prompt_part_len)
            else:
                prompt_part_len = num_scheduled_tokens
                completion_part_len = 0

            assert num_scheduled_tokens == prompt_part_len + completion_part_len

            if prompt_part_len > 0:
                # prompt's mrope_positions are pre-computed
                dst_start = mrope_pos_ptr
                dst_end = mrope_pos_ptr + prompt_part_len
                src_start = num_computed_tokens
                src_end = num_computed_tokens + prompt_part_len

                self.mrope_positions_cpu[:, dst_start:dst_end] = \
                    req.mrope_positions[:,src_start:src_end]

                mrope_pos_ptr += prompt_part_len

            if completion_part_len > 0:
                # compute completion's mrope_positions on-the-fly
                dst_start = mrope_pos_ptr
                dst_end = mrope_pos_ptr + completion_part_len

                self.mrope_positions_cpu[:, dst_start:dst_end] = \
                    MRotaryEmbedding.get_next_input_positions_tensor(
                        req.mrope_position_delta,
                        context_len=num_computed_tokens +
                        prompt_part_len,
                        seq_len=num_computed_tokens +
                        prompt_part_len +
                        completion_part_len,
                    )

                mrope_pos_ptr += completion_part_len

    def _calc_spec_decode_metadata(
        self,
        scheduler_output: "SchedulerOutput",
        cu_num_tokens: np.ndarray,
    ) -> torch.Tensor:
        # Get the number of spec decode tokens for each request.
        num_reqs = self.input_batch.num_reqs
        num_spec_decode_tokens = np.empty(num_reqs, dtype=np.int32)
        for i, req_id in enumerate(self.input_batch.req_ids):
            num_spec_decode_tokens[i] = len(
                scheduler_output.scheduled_spec_decode_tokens.get(req_id, ()))

        # Get spec decode logits indices.
        # E.g.,   num_scheduled_tokens: [4, 100, 3,   100, 2]
        #         cu_num_tokens:        [4, 104, 107, 207, 209]
        #         num_spec_tokens_list: [3, 0,   2,   0,   1]
        #         num_sampled_tokens:   [4, 1,   3,   1,   2]
        #         spec_decode_logits_indices:
        #                 [0, 1, 2, 3, 103, 104, 105, 106, 206, 207, 208]
        num_sampled_tokens = num_spec_decode_tokens + 1
        # logits_start_loc: [0, 103, 104, 206, 207]
        logits_start_loc = cu_num_tokens - num_sampled_tokens
        # [0, 103, 104, 206, 207] ->
        #               [0, 0, 0, 0, 103, 104, 104, 104, 206, 207, 207]
        logits_start_loc = np.repeat(logits_start_loc, num_sampled_tokens)
        # The following three lines:
        # [4, 1,   3,   1,   2] -> [0, 1, 2, 3, 0, 0, 1, 2, 0, 0, 1]
        # Step 1. [4, 1, 3, 1, 2] -> [4, 5, 8, 9, 11]
        cu_num_sampled_tokens = np.cumsum(num_sampled_tokens)
        # Step 2. [4, 5, 8, 9, 11] -> [0, 4, 5, 8, 9]
        #         -> [0, 0, 0, 0, 4, 5, 5, 5, 8, 9, 9]
        cumsums_sampled_offsets = np.repeat(
            cu_num_sampled_tokens - num_sampled_tokens, num_sampled_tokens)
        # Step 3.  [0, 1, 2, 3, 4, 5, 6, 7, 8, 9, 10]
        #       -  [0, 0, 0, 0, 4, 5, 5, 5, 8, 9, 9]
        #      -> [0, 1, 2, 3, 0, 0, 1, 2, 0, 0, 1]
        total_num_sampled_tokens = num_sampled_tokens.sum()
        sampled_arange = (self.arange_np[:total_num_sampled_tokens] -
                          cumsums_sampled_offsets)

        # [0, 0, 0, 0, 103, 104, 104, 104, 206, 207, 207] ->
        # [0, 1, 2, 3, 103, 104, 105, 106, 206, 207, 208]
        spec_decode_logits_indices = logits_start_loc + sampled_arange
        return torch.from_numpy(spec_decode_logits_indices).to(
            self.device, non_blocking=True)

    def _execute_encoder(self, scheduler_output: "SchedulerOutput"):
        scheduled_encoder_inputs = scheduler_output.scheduled_encoder_inputs
        if not scheduled_encoder_inputs:
            return

        # Batch the multi-modal inputs.
        mm_inputs: List[MultiModalKwargs] = []
        req_input_ids: List[Tuple[str, int]] = []
        for req_id, encoder_input_ids in scheduled_encoder_inputs.items():
            req_state = self.requests[req_id]
            for input_id in encoder_input_ids:
                mm_inputs.append(req_state.mm_inputs[input_id])
                req_input_ids.append((req_id, input_id))

        # Batch mm inputs as much as we can: if a request in the batch has
        # multiple modalities or a different modality than the previous one,
        # we process it separately to preserve item order.
        # FIXME(ywang96): This is a hacky way to deal with multiple modalities
        # in the same batch while still being able to benefit from batching
        # multimodal inputs. The proper solution should be reordering the
        # encoder outputs.
        grouped_mm_inputs_list = group_mm_inputs_by_modality(mm_inputs)

        encoder_outputs = []
        for grouped_mm_inputs in grouped_mm_inputs_list:
            batched_mm_inputs = MultiModalKwargs.batch(grouped_mm_inputs)
            batched_mm_inputs = MultiModalKwargs.as_kwargs(batched_mm_inputs,
                                                           device=self.device)

            # Run the encoder.
            # `curr_group_outputs` is either of the following:
            # 1. A tensor of shape (num_items, feature_size, hidden_size)
            # in case feature_size is fixed across all multimodal items.
            # 2. A list or tuple (length: num_items) of tensors, each of shape
            # (feature_size, hidden_size) in case the feature size is dynamic
            # depending on the input multimodal items.
            curr_group_outputs = self.model.get_multimodal_embeddings(
                **batched_mm_inputs)

            for output in curr_group_outputs:
                encoder_outputs.append(output)

        # Cache the encoder outputs.
        for (req_id, input_id), output in zip(req_input_ids, encoder_outputs):
            if req_id not in self.encoder_cache:
                self.encoder_cache[req_id] = {}
            self.encoder_cache[req_id][input_id] = output

    def _gather_encoder_outputs(
        self,
        scheduler_output: "SchedulerOutput",
    ) -> List[torch.Tensor]:
        encoder_outputs: List[torch.Tensor] = []
        for req_id in self.input_batch.req_ids:
            num_scheduled_tokens = scheduler_output.num_scheduled_tokens[
                req_id]
            req_state = self.requests[req_id]
            num_computed_tokens = req_state.num_computed_tokens
            mm_positions = req_state.mm_positions
            for i, pos_info in enumerate(mm_positions):
                start_pos = pos_info["offset"]
                num_encoder_tokens = pos_info["length"]

                # The encoder output is needed if the two ranges overlap:
                # [num_computed_tokens,
                #  num_computed_tokens + num_scheduled_tokens) and
                # [start_pos, start_pos + num_encoder_tokens)
                if start_pos >= num_computed_tokens + num_scheduled_tokens:
                    # The encoder output is not needed in this step.
                    break
                if start_pos + num_encoder_tokens <= num_computed_tokens:
                    # The encoder output is already processed and stored
                    # in the decoder's KV cache.
                    continue

                start_idx = max(num_computed_tokens - start_pos, 0)
                end_idx = min(
                    num_computed_tokens - start_pos + num_scheduled_tokens,
                    num_encoder_tokens)
                assert start_idx < end_idx
                assert req_id in self.encoder_cache
                assert i in self.encoder_cache[req_id]
                encoder_output = self.encoder_cache[req_id][i]
                encoder_outputs.append(encoder_output[start_idx:end_idx])
        return encoder_outputs

    def get_model(self) -> nn.Module:
        return self.model

    @torch.inference_mode()
    def execute_model(
        self,
        scheduler_output: "SchedulerOutput",
        intermediate_tensors: Optional[IntermediateTensors] = None,
    ) -> Union[ModelRunnerOutput, torch.Tensor]:
        self._update_states(scheduler_output)

        if self.is_multimodal_model:
            # Run the multimodal encoder if any.
            self._execute_encoder(scheduler_output)
            encoder_outputs = self._gather_encoder_outputs(scheduler_output)
        else:
            encoder_outputs = []

        # Prepare the decoder inputs.
        attn_metadata, logits_indices = self._prepare_inputs(scheduler_output)
        num_scheduled_tokens = scheduler_output.total_num_scheduled_tokens
        if (self.use_cuda_graph
                and num_scheduled_tokens <= self.cudagraph_batch_sizes[-1]):
            # Use piecewise CUDA graphs.
            # Add padding to the batch size.
            num_input_tokens = self.vllm_config.pad_for_cudagraph(
                num_scheduled_tokens)
        else:
            # Eager mode.
            num_input_tokens = num_scheduled_tokens
        attn_metadata.num_input_tokens = num_input_tokens

        if self.is_multimodal_model:
            # NOTE(woosuk): To unify token ids and soft tokens (vision
            # embeddings), we always use embeddings (rather than token ids)
            # as input to the multimodal model, even when the input is text.
            input_ids = self.input_ids[:num_scheduled_tokens]
            if encoder_outputs:
                inputs_embeds = self.model.get_input_embeddings(
                    input_ids, encoder_outputs)
            else:
                inputs_embeds = self.model.get_input_embeddings(input_ids)
            # TODO(woosuk): Avoid the copy. Optimize.
            self.inputs_embeds[:num_scheduled_tokens].copy_(inputs_embeds)
            inputs_embeds = self.inputs_embeds[:num_input_tokens]
            input_ids = None
        else:
            # For text-only models, we use token ids as input.
            # While it is possible to use embeddings as input just like the
            # multimodal models, it is not desirable for performance since
            # then the embedding layer is not included in the CUDA graph.
            input_ids = self.input_ids[:num_input_tokens]
            inputs_embeds = None
        if self.uses_mrope:
            positions = self.mrope_positions[:, :num_input_tokens]
        else:
            positions = self.positions[:num_input_tokens]

        if get_pp_group().is_first_rank:
            intermediate_tensors = None
        else:
            assert intermediate_tensors is not None
            assert self.intermediate_tensors is not None
            for k, v in intermediate_tensors.items():
                self.intermediate_tensors[k][:num_input_tokens].copy_(
                    v[:num_input_tokens], non_blocking=True)
            intermediate_tensors = IntermediateTensors({
                k: v[:num_input_tokens]
                for k, v in self.intermediate_tensors.items()
            })

        # Run the decoder.
        # Use persistent buffers for CUDA graphs.
        with set_forward_context(attn_metadata, self.vllm_config):
            hidden_states = self.model(
                input_ids=input_ids,
                positions=positions,
                intermediate_tensors=intermediate_tensors,
                inputs_embeds=inputs_embeds,
            )
        if not get_pp_group().is_last_rank:
            # For mid-pipeline stages, return the hidden states.
            return hidden_states

        hidden_states = hidden_states[:num_scheduled_tokens]
        sample_hidden_states = hidden_states[logits_indices]
        logits = self.model.compute_logits(sample_hidden_states, None)

        # Sample the next token and get logprobs if needed.
        sampling_metadata = self.input_batch.sampling_metadata
        if not self.use_spec_decode:
            sampler_output = self.model.sample(
                logits=logits,
                sampling_metadata=sampling_metadata,
            )
        else:
            target_probs = self.model.sampler.compute_probs(
                logits, sampling_metadata)
            scheduled_request_ids = scheduler_output.num_scheduled_tokens.keys(
            )
            draft_token_ids = [
                scheduler_output.scheduled_spec_decode_tokens.get(req_id, [])
                for req_id in scheduled_request_ids
            ]
            sampler_output = self.rejection_sampler(draft_token_ids,
                                                    target_probs,
                                                    sampling_metadata)

        # TODO(woosuk): The following loop can be slow since it iterates over
        # the requests one by one. Optimize.
        for i, req_id in enumerate(self.input_batch.req_ids):
            req_state = self.requests[req_id]
            seq_len = (req_state.num_computed_tokens +
                       scheduler_output.num_scheduled_tokens[req_id])
            if seq_len < req_state.num_tokens:
                # Ignore the sampled token.
                # Rewind the generator state as if the token was not sampled.
                generator = self.input_batch.generators.get(i)
                if generator is not None:
                    # This relies on cuda-specific torch-internal impl details
                    generator.set_offset(generator.get_offset() - 4)

        # NOTE: GPU -> CPU Sync happens here.
        # Move as many CPU operations as possible before this sync point.
        logprobs_tensors = sampler_output.logprobs_tensors
        logprobs_lists = logprobs_tensors.tolists() \
            if logprobs_tensors is not None else None

        # Compute prompt logprobs if needed.
        prompt_logprobs_dict = self._get_prompt_logprobs_dict(
            hidden_states,
            scheduler_output,
        )

        # Get the valid generated tokens.
        sampled_token_ids = sampler_output.sampled_token_ids
        max_gen_len = sampled_token_ids.shape[-1]
        if max_gen_len == 1:
            # No spec decode tokens.
            valid_sampled_token_ids = sampled_token_ids.tolist()
        else:
            # Includes spec decode tokens.
            valid_mask = sampled_token_ids != INVALID_TOKEN_ID
            gen_lens = valid_mask.sum(dim=1).tolist()
            # TODO(woosuk): Optimize this.
            valid_sampled_token_ids = [
                seq.tolist()
                for seq in sampled_token_ids[valid_mask].split(gen_lens)
            ]

        if not self.use_spec_decode:
            spec_token_ids = None
        else:
            spec_token_ids = self.generate_draft_token_ids(
                valid_sampled_token_ids)

        model_runner_output = ModelRunnerOutput(
            req_ids=self.input_batch.req_ids,
            req_id_to_index=self.input_batch.req_id_to_index,
            sampled_token_ids=valid_sampled_token_ids,
            spec_token_ids=spec_token_ids,
            logprobs=logprobs_lists,
            prompt_logprobs_dict=prompt_logprobs_dict,
        )
        return model_runner_output

    def generate_draft_token_ids(
        self,
        sampled_token_ids: List[List[int]],
    ) -> List[List[int]]:
        # TODO(woosuk): Optimize.
        draft_token_ids: List[List[int]] = []
        for i, sampled_ids in enumerate(sampled_token_ids):
            num_sampled_ids = len(sampled_ids)
            if not num_sampled_ids:
                # Skip speculative decoding.
                draft_token_ids.append([])
                continue

            # Add sampled_token_ids to token_ids_cpu.
            start_idx = self.input_batch.num_tokens_no_spec[i]
            end_idx = start_idx + num_sampled_ids
            self.input_batch.token_ids_cpu[i, start_idx:end_idx] = sampled_ids
            drafter_output = self.drafter.propose(
                self.input_batch.token_ids_cpu[i, :end_idx],
                self.speculative_config.ngram_prompt_lookup_min,
                self.speculative_config.num_speculative_tokens,
            )
            if drafter_output is None or len(drafter_output) == 0:
                draft_token_ids.append([])
            else:
                draft_token_ids.append(drafter_output.tolist())
        return draft_token_ids

    def load_model(self) -> None:
        logger.info("Starting to load model %s...", self.model_config.model)
        with DeviceMemoryProfiler() as m:  # noqa: SIM117
            time_before_load = time.perf_counter()
            self.model = get_model(vllm_config=self.vllm_config)
            if self.lora_config:
                self.model = self.load_lora_model(self.model,
                                                  self.model_config,
                                                  self.scheduler_config,
                                                  self.lora_config,
                                                  self.device)
            time_after_load = time.perf_counter()
        self.model_memory_usage = m.consumed_memory
        logger.info("Loading model weights took %.4f GB and %.6f seconds",
                    self.model_memory_usage / float(2**30),
                    time_after_load - time_before_load)

    def _get_prompt_logprobs_dict(
        self,
        hidden_states: torch.Tensor,
        scheduler_output: "SchedulerOutput",
    ) -> Dict[str, LogprobsTensors]:
        num_prompt_logprobs_dict = self.input_batch.num_prompt_logprobs
        if not num_prompt_logprobs_dict:
            return {}

        prompt_logprobs_dict: Dict[str, LogprobsTensors] = {}

        # Since prompt logprobs are a rare feature, prioritize simple,
        # maintainable loop over optimal performance.
        completed_prefill_reqs = []
        for req_id, num_prompt_logprobs in num_prompt_logprobs_dict.items():

            num_tokens = scheduler_output.num_scheduled_tokens[req_id]

            # Get metadata for this request.
            request = self.requests[req_id]
            num_prompt_tokens = len(request.prompt_token_ids)
            prompt_token_ids = torch.tensor(request.prompt_token_ids).to(
                self.device, non_blocking=True)

            # Determine number of logits to retrieve.
            start_tok = request.num_computed_tokens + 1
            num_remaining_tokens = num_prompt_tokens - start_tok
            if num_tokens < num_remaining_tokens:
                # This is a chunk, more tokens remain.
                num_logits = num_tokens
            else:
                # This is the last chunk of prompt tokens to return.
                num_logits = num_remaining_tokens
                completed_prefill_reqs.append(req_id)

            # Get the logits corresponding to this req's prompt tokens.
            # If this is a partial request (i.e. chunked prefill),
            # then there is prompt logprob generated for each index.
            req_idx = self.input_batch.req_id_to_index[req_id]
            offset = self.query_start_loc_np[req_idx].item()
            prompt_hidden_states = hidden_states[offset:offset + num_logits]
            logits = self.model.compute_logits(prompt_hidden_states, None)

            # Get the "target" tokens for each index. For prompt at index i,
            # the token at prompt index i+1 is the "sampled" token we want
            # to gather the logprob for.
            tgt_token_ids = prompt_token_ids[start_tok:start_tok + num_logits]

            # Compute prompt logprobs.
            logprobs = self.model.sampler.compute_logprobs(logits)
            token_ids, logprobs, ranks = self.model.sampler.gather_logprobs(
                logprobs, num_prompt_logprobs, tgt_token_ids)

            # Transfer GPU->CPU async.
            prompt_logprobs_dict[req_id] = LogprobsTensors(
                token_ids.to("cpu", non_blocking=True),
                logprobs.to("cpu", non_blocking=True),
                ranks.to("cpu", non_blocking=True),
            )

        # Remove requests that have completed prefill from the batch
        # num_prompt_logprobs_dict.
        for req_id in completed_prefill_reqs:
            del num_prompt_logprobs_dict[req_id]

        # Must synchronize the non-blocking GPU->CPU transfers.
        torch.cuda.synchronize()

        return prompt_logprobs_dict

    @torch.inference_mode()
    def _dummy_run(
        self,
        num_tokens: int,
    ) -> torch.Tensor:
        model = self.model
        if self.is_multimodal_model:
            input_ids = None
            inputs_embeds = self.inputs_embeds[:num_tokens]
        else:
            input_ids = self.input_ids[:num_tokens]
            inputs_embeds = None
        if self.uses_mrope:
            positions = self.mrope_positions[:, :num_tokens]
        else:
            positions = self.positions[:num_tokens]

        if get_pp_group().is_first_rank:
            intermediate_tensors = None
        else:
            if self.intermediate_tensors is None:
                self.intermediate_tensors = (
                    self.model.make_empty_intermediate_tensors(
                        batch_size=self.max_num_tokens,
                        dtype=self.model_config.dtype,
                        device=self.device))
            intermediate_tensors = IntermediateTensors({
                k: v[:num_tokens]
                for k, v in self.intermediate_tensors.items()
            })

        with set_forward_context(None, self.vllm_config,
                                 num_tokens=num_tokens):
            hidden_states = model(
                input_ids=input_ids,
                positions=positions,
                intermediate_tensors=intermediate_tensors,
                inputs_embeds=inputs_embeds,
            )
        return hidden_states

    def profile_run(self) -> None:
        # Profile with multimodal encoder & encoder cache.
        # TODO: handle encoder-decoder models once we support them.
        if (self.is_multimodal_model and self.max_num_encoder_input_tokens > 0
                and self.encoder_cache_size > 0):

            # NOTE: Currently model is profiled with a single non-text
            # modality with the max possible input tokens even when
            # it supports multiple.
            max_tokens_by_modality_dict = (
                MULTIMODAL_REGISTRY.
                get_max_tokens_per_item_by_nonzero_modality(self.model_config))
            dummy_data_modality, max_tokens_per_mm_item = max(
                max_tokens_by_modality_dict.items(), key=lambda item: item[1])

            # Check how many items of this modality can be supported by
            # the encoder budget.
            encoder_budget = min(self.max_num_encoder_input_tokens,
                                 self.encoder_cache_size)

            max_num_mm_items_encoder_budget = cdiv(encoder_budget,
                                                   max_tokens_per_mm_item)

            # Check how many items of this modality can be supported by
            # the decoder budget.
            max_mm_items_per_req = self.mm_registry.get_mm_limits_per_prompt(
                self.model_config)[dummy_data_modality]

            # NOTE: We do not consider max_num_batched_tokens on purpose
            # because the multimodal embeddings can be generated in advance
            # and chunked prefilled.
            max_num_mm_items_decoder_budget = self.max_num_reqs * \
                max_mm_items_per_req

            max_num_mm_items = min(max_num_mm_items_encoder_budget,
                                   max_num_mm_items_decoder_budget)

            logger.info(
                "Encoder cache will be initialized with a budget of %s tokens,"
                " and profiled with %s %s items of the maximum feature size.",
                encoder_budget, max_num_mm_items, dummy_data_modality)

            # Create dummy batch of multimodal inputs.
            dummy_request_data = self.input_registry.dummy_data_for_profiling(
                model_config=self.model_config,
                seq_len=self.max_num_tokens,
                mm_registry=self.mm_registry,
            )
            dummy_mm_data = dummy_request_data.multi_modal_data

            # Dummy data definition in V0 may contain multiple multimodal items
            # (e.g, multiple images) for a single request, therefore here we
            # always replicate first item by max_num_mm_items times since in V1
            # they are scheduled to be processed separately.

            # Case when models have a merged processor, their dummy data is
            # already batched `MultiModalKwargs`, therefore we take the first
            # `MultiModalKwargsItem` from the desired modality to profile on.
            if isinstance(dummy_mm_data, MultiModalKwargs):
                dummy_mm_item = dummy_mm_data.get_item(
                    modality=dummy_data_modality, item_index=0)
                dummy_mm_kwargs = MultiModalKwargs.from_items([dummy_mm_item])

            # Case when models have dummy data explicitly defined as
            # `MultiModalDataDict`, so they need to be processed through input
            # mapper.
            # TODO (ywang96): deprecate this path once merged processor is
            # supported on all models.
            else:
                mm_kwargs_list = self.mm_input_mapper_profiling.process_inputs(
                    mm_data=dummy_mm_data,
                    mm_hashes=None,
                    mm_processor_kwargs=None,
                    precomputed_mm_inputs=None)
                dummy_mm_kwargs = mm_kwargs_list[0]

            batched_dummy_mm_inputs = MultiModalKwargs.batch(
                [dummy_mm_kwargs] * max_num_mm_items)
            batched_dummy_mm_inputs = MultiModalKwargs.as_kwargs(
                batched_dummy_mm_inputs, device=self.device)

            # Run multimodal encoder.
            dummy_encoder_outputs = self.model.get_multimodal_embeddings(
                **batched_dummy_mm_inputs)
            assert len(dummy_encoder_outputs) == max_num_mm_items, (
                "Expected dimension 0 of encoder outputs to match the number "
                f"of multimodal data items: {max_num_mm_items}, got "
                f"{len(dummy_encoder_outputs)=} instead. This is most likely "
                "due to the 'get_multimodal_embeddings' method of the model "
                "not implemented correctly.")

            # Cache the dummy encoder outputs.
            self.encoder_cache["tmp"] = dict(enumerate(dummy_encoder_outputs))

        # For profile, have maximum num_reqs and that collectively have
        # maximum num_tokens.
        num_reqs = self.scheduler_config.max_num_seqs
        num_tokens = self.max_num_tokens
        min_tokens_per_req = num_tokens // num_reqs

        num_scheduled_tokens_list = [min_tokens_per_req] * num_reqs
        num_scheduled_tokens_list[-1] += num_tokens % num_reqs
        assert sum(num_scheduled_tokens_list) == num_tokens
        assert len(num_scheduled_tokens_list) == num_reqs

        num_scheduled_tokens = np.array(num_scheduled_tokens_list,
                                        dtype=np.int32)
        logit_indices = np.cumsum(num_scheduled_tokens) - 1

        with self.maybe_profile_with_lora(self.lora_config,
                                          num_scheduled_tokens):
            # Trigger compilation for general shape.
            hidden_states = self._dummy_run(self.max_num_tokens)
            if get_pp_group().is_last_rank:
                hidden_states = hidden_states[logit_indices]
                logits = self.model.compute_logits(hidden_states, None)
                dummy_tensors = lambda v: torch.full(
                    (num_reqs, ), v, device=self.device)
                dummy_metadata = SamplingMetadata(
                    temperature=dummy_tensors(0.5),
                    all_greedy=False,
                    all_random=False,
                    top_p=dummy_tensors(0.9),
                    top_k=dummy_tensors(logits.size(1) - 1),
                    min_p=None,
                    generators={},
                    max_num_logprobs=None,
                    no_penalties=True,
                    prompt_token_ids=torch.ones_like(logits,
                                                     dtype=torch.int64),
                    frequency_penalties=dummy_tensors(0.1),
                    presence_penalties=dummy_tensors(0.1),
                    repetition_penalties=dummy_tensors(0.1),
                    output_token_ids=[[] for _ in range(num_reqs)],
                    min_tokens={},
                    logit_bias=[None for _ in range(num_reqs)],
                    allowed_token_ids_mask=None,
                )
                sampler_output = self.model.sample(
                    logits=logits, sampling_metadata=dummy_metadata)
            else:
                logits = None
                sampler_output = None
                dummy_metadata = None
            torch.cuda.synchronize()
            del hidden_states, logits, sampler_output, dummy_metadata
            self.encoder_cache.clear()
        gc.collect()

    def capture_model(self) -> None:
        if not self.use_cuda_graph:
            logger.warning(
                "Skipping CUDA graph capture. Please add "
                "-O %s to use CUDA graphs.", CompilationLevel.PIECEWISE)
            return

        start_time = time.perf_counter()
        start_free_gpu_memory = torch.cuda.mem_get_info()[0]

        # Trigger CUDA graph capture for specific shapes.
        # Capture the large shapes first so that the smaller shapes
        # can reuse the memory pool allocated for the large shapes.
        with graph_capture(device=self.device):
            for num_tokens in reversed(self.cudagraph_batch_sizes):
                for _ in range(self.vllm_config.compilation_config.
                               cudagraph_num_of_warmups):
                    self._dummy_run(num_tokens)
                self._dummy_run(num_tokens)

        end_time = time.perf_counter()
        end_free_gpu_memory = torch.cuda.mem_get_info()[0]
        elapsed_time = end_time - start_time
        cuda_graph_size = start_free_gpu_memory - end_free_gpu_memory
        # This usually takes 5~20 seconds.
        logger.info("Graph capturing finished in %.0f secs, took %.2f GiB",
                    elapsed_time, cuda_graph_size / (1 << 30))

    def initialize_kv_cache(self, kv_cache_config: KVCacheConfig) -> None:
        """
        Initialize KV cache based on `kv_cache_config`.
        Args:
            kv_cache_config: Configuration for the KV cache, including the KV 
            cache size of each layer
        """
        if len(kv_cache_config.groups) > 1:
            raise NotImplementedError(
                "Hybrid models with more than one KV cache type are not "
                "supported yet.")

        kv_caches: Dict[str, torch.Tensor] = {}

        for layer_name, layer_spec in kv_cache_config.kv_cache_spec.items():
            tensor_config = kv_cache_config.tensors[layer_name]
            assert tensor_config.size % layer_spec.page_size_bytes == 0
            num_blocks = tensor_config.size // layer_spec.page_size_bytes
            if isinstance(layer_spec, FullAttentionSpec):
                kv_cache_shape = self.attn_backend.get_kv_cache_shape(
                    num_blocks, layer_spec.block_size, layer_spec.num_kv_heads,
                    layer_spec.head_size)
                dtype = layer_spec.dtype
                kv_caches[layer_name] = torch.zeros(kv_cache_shape,
                                                    dtype=dtype,
                                                    device=self.device)
            else:
                raise NotImplementedError

        bind_kv_cache(
            kv_caches,
            self.vllm_config.compilation_config.static_forward_context,
            self.kv_caches)

    def get_kv_cache_spec(self) -> KVCacheSpec:
        """
        Generates the KVCacheSpec by parsing the kv cache format from each 
        Attention module in the static forward context.
        Returns:
            KVCacheSpec: A dictionary mapping layer names to their KV cache 
            format. Layers that do not need KV cache are not included.
        """

        forward_ctx = self.vllm_config.compilation_config.static_forward_context
        block_size = self.vllm_config.cache_config.block_size
        kv_cache_spec: KVCacheSpec = {}
        for layer_name, attn_module in forward_ctx.items():
            # TODO: Support other attention modules, e.g., sliding window,
            # cross-attention, MLA.
            assert isinstance(attn_module, Attention)
            if attn_module.attn_type == AttentionType.DECODER:
                kv_cache_spec[layer_name] = FullAttentionSpec(
                    block_size=block_size,
                    num_kv_heads=attn_module.num_kv_heads,
                    head_size=attn_module.head_size,
                    dtype=attn_module.dtype,
                )
            elif attn_module.attn_type in (AttentionType.ENCODER,
                                           AttentionType.ENCODER_ONLY):
                # encoder-only attention does not need KV cache.
                continue
            elif attn_module.attn_type == AttentionType.ENCODER_DECODER:
                raise NotImplementedError
            else:
                raise ValueError(
                    f"Unknown attention type: {attn_module.attn_type}")

        return kv_cache_spec<|MERGE_RESOLUTION|>--- conflicted
+++ resolved
@@ -10,12 +10,7 @@
 import torch.distributed
 import torch.nn as nn
 
-<<<<<<< HEAD
-from vllm.attention import get_attn_backend
-from vllm.attention.backends.abstract import AttentionType
-=======
 from vllm.attention import AttentionType, get_attn_backend
->>>>>>> 4be4b26c
 from vllm.attention.layer import Attention
 from vllm.config import CompilationLevel, VllmConfig
 from vllm.distributed.parallel_state import get_pp_group, graph_capture
@@ -30,14 +25,7 @@
 from vllm.sequence import IntermediateTensors
 from vllm.utils import (STR_DTYPE_TO_TORCH_DTYPE, DeviceMemoryProfiler,
                         LayerBlockType, cdiv, is_pin_memory_available)
-<<<<<<< HEAD
-from vllm.v1.attention.backends.flash_attn import (FlashAttentionBackend,
-                                                   FlashAttentionMetadata)
-from vllm.v1.attention.backends.flashinfer import (FlashInferBackend,
-                                                   FlashInferMetadata)
-=======
 from vllm.v1.attention.backends.flash_attn import FlashAttentionMetadata
->>>>>>> 4be4b26c
 from vllm.v1.core.encoder_cache_manager import compute_encoder_budget
 from vllm.v1.engine.mm_input_cache import MMInputCacheClient
 from vllm.v1.kv_cache_interface import (FullAttentionSpec, KVCacheConfig,
@@ -584,70 +572,12 @@
             num_scheduled_tokens,
             scheduler_output.num_common_prefix_blocks,
         )
-<<<<<<< HEAD
-        use_cascade = common_prefix_len > 0
-        if use_cascade:
-            # TODO: Optimize.
-            cu_prefix_query_lens = torch.tensor(
-                [0, total_num_scheduled_tokens],
-                dtype=torch.int32,
-                device=self.device)
-            prefix_kv_lens = torch.tensor([common_prefix_len],
-                                          dtype=torch.int32,
-                                          device=self.device)
-            suffix_kv_lens = (self.seq_lens_np[:num_reqs] - common_prefix_len)
-            suffix_kv_lens = torch.from_numpy(suffix_kv_lens).to(self.device)
-        else:
-            cu_prefix_query_lens = None
-            prefix_kv_lens = None
-            suffix_kv_lens = None
-
-        attn_metadata_cls = self.attn_backend.get_metadata_cls()
-        if attn_metadata_cls is FlashAttentionMetadata:
-            attn_metadata = FlashAttentionMetadata(
-                num_actual_tokens=total_num_scheduled_tokens,
-                max_query_len=max_num_scheduled_tokens,
-                query_start_loc=query_start_loc,
-                max_seq_len=max_seq_len,
-                seq_lens=seq_lens,
-                block_table=(
-                    self.input_batch.block_table.get_device_tensor()[:num_reqs]),
-                slot_mapping=slot_mapping,
-                use_cascade=use_cascade,
-                common_prefix_len=common_prefix_len,
-                cu_prefix_query_lens=cu_prefix_query_lens,
-                prefix_kv_lens=prefix_kv_lens,
-                suffix_kv_lens=suffix_kv_lens,
-            )
-        elif attn_metadata_cls is FlashInferMetadata:
-            attn_metadata = FlashInferMetadata(
-                num_actual_tokens=total_num_scheduled_tokens,
-                seq_lens=seq_lens,
-                block_table=(
-                    self.input_batch.block_table.get_device_tensor()[:num_reqs]),
-                slot_mapping=slot_mapping,
-                qo_indptr=query_start_loc,
-                num_qo_heads=self.model_config.get_num_attention_heads(self.parallel_config),
-                num_kv_heads=self.model_config.get_num_kv_heads(self.parallel_config),
-                head_dim=self.model_config.get_head_size(),
-                page_size=self.cache_config.block_size,
-                data_type=self.kv_cache_dtype,
-                q_data_type=self.model_config.dtype,
-                use_cascade=use_cascade,
-                common_prefix_len=common_prefix_len,
-                cu_prefix_query_lens=cu_prefix_query_lens,
-                prefix_kv_lens=prefix_kv_lens,
-                suffix_kv_lens=suffix_kv_lens,
-            )
-            self.attn_backend.begin_forward(attn_metadata)
-=======
         attn_metadata = self.attn_metadata_builder.build(
             num_reqs=num_reqs,
             num_actual_tokens=total_num_scheduled_tokens,
             max_query_len=max_num_scheduled_tokens,
             common_prefix_len=common_prefix_len,
         )
->>>>>>> 4be4b26c
 
         use_spec_decode = len(
             scheduler_output.scheduled_spec_decode_tokens) > 0
