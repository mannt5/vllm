# SPDX-License-Identifier: Apache-2.0

from typing import TYPE_CHECKING, Optional

import numpy as np
import torch
import torch.distributed

from vllm.attention import AttentionType
from vllm.attention.backends.abstract import AttentionMetadataBuilder
from vllm.config import VllmConfig
from vllm.distributed.kv_transfer import (get_kv_transfer_group,
                                          has_kv_transfer_group)
from vllm.distributed.parallel_state import get_pp_group, get_tp_group
from vllm.logger import init_logger
from vllm.sampling_params import SamplingType
from vllm.sequence import IntermediateTensors
from vllm.utils import LazyLoader, async_tensor_h2d
from vllm.v1.attention.backends.flash_attn import FlashAttentionMetadata
from vllm.v1.core.sched.output import CachedRequestData, NewRequestData
from vllm.v1.kv_cache_interface import (AttentionSpec, FullAttentionSpec,
                                        KVCacheConfig, KVCacheSpec,
                                        SlidingWindowSpec)
from vllm.v1.outputs import LogprobsTensors, ModelRunnerOutput
from vllm.v1.sample.metadata import SamplingMetadata
from vllm.v1.sample.rejection_sampler import RejectionSampler
from vllm.v1.sample.sampler import Sampler
from vllm.v1.spec_decode.eagle import EagleProposer
from vllm.v1.spec_decode.medusa import MedusaProposer
from vllm.v1.spec_decode.metadata import SpecDecodeMetadata
from vllm.v1.spec_decode.ngram_proposer import NgramProposer
from vllm.v1.spec_decode.utils import is_spec_decode_supported
from vllm.v1.worker.gpu_base_model_runner import GPUBaseModelRunner
from vllm.v1.worker.gpu_input_batch import InputBatch, SamplingRequestState
from vllm.v1.worker.lora_model_runner_mixin import LoRAModelRunnerMixin

if TYPE_CHECKING:
    import xgrammar as xgr

    from vllm.v1.core.sched.output import SchedulerOutput
else:
    xgr = LazyLoader("xgr", globals(), "xgrammar")

logger = init_logger(__name__)


class GPUModelRunner(GPUBaseModelRunner[InputBatch, SamplingRequestState],
                     LoRAModelRunnerMixin):

    def __init__(
        self,
        vllm_config: VllmConfig,
        device: torch.device,
    ):
        super().__init__(vllm_config, device)

        self.speculative_config = vllm_config.speculative_config
        self.prompt_adapter_config = vllm_config.prompt_adapter_config

        self.cascade_attn_enabled = not self.model_config.disable_cascade_attn

        # Sampler
        self.sampler = Sampler()

        self.use_aux_hidden_state_outputs = False
        # Set up speculative decoding.
        # NOTE(Jiayi): currently we put the entire draft model on
        # the last PP rank. This is not ideal if there are many
        # layers in the draft model.
        if self.speculative_config and get_pp_group().is_last_rank:
            if self.speculative_config.method == "ngram":
                self.drafter = NgramProposer(self.vllm_config)
            elif self.speculative_config.use_eagle():
                self.drafter = EagleProposer(self.vllm_config, self.device,
                                             self)  # type: ignore
                if self.speculative_config.method == "eagle3":
                    self.use_aux_hidden_state_outputs = True
            elif self.speculative_config.method == "medusa":
                self.drafter = MedusaProposer(
                    vllm_config=self.vllm_config,
                    device=self.device)  # type: ignore
            else:
                raise ValueError("Unknown speculative decoding method: "
                                 f"{self.speculative_config.method}")
            self.rejection_sampler = RejectionSampler()

    def _build_request_state(
            self, new_req_data: NewRequestData) -> SamplingRequestState:
        req_id = new_req_data.req_id
        sampling_params = new_req_data.sampling_params
        assert sampling_params is not None
        if sampling_params.sampling_type == SamplingType.RANDOM_SEED:
            generator = torch.Generator(device=self.device)
            generator.manual_seed(sampling_params.seed)
        else:
            generator = None

        return SamplingRequestState(
            req_id=req_id,
            prompt_token_ids=new_req_data.prompt_token_ids,
            mm_inputs=new_req_data.mm_inputs,
            mm_positions=new_req_data.mm_positions,
            sampling_params=sampling_params,
            generator=generator,
            block_ids=new_req_data.block_ids,
            num_computed_tokens=new_req_data.num_computed_tokens,
            output_token_ids=[],
            lora_request=new_req_data.lora_request,
        )

    def _update_output_state(
        self,
        scheduler_output: "SchedulerOutput",
        req_data: CachedRequestData,
    ):
        req_id = req_data.req_id
        req_index = self.input_batch.req_id_to_index.get(req_id)
        req_state = self.requests[req_id]
        num_computed_tokens = req_data.num_computed_tokens

        # Add the sampled token(s) from the previous step (if any).
        # This doesn't include "unverified" tokens like spec decode tokens.
        num_new_tokens = (num_computed_tokens + len(req_data.new_token_ids) -
                          req_state.num_tokens)
        if num_new_tokens == 1:
            # Avoid slicing list in most common case.
            req_state.output_token_ids.append(req_data.new_token_ids[-1])
        elif num_new_tokens > 0:
            req_state.output_token_ids.extend(
                req_data.new_token_ids[-num_new_tokens:])

        # Add spec_token_ids to token_ids_cpu.
        spec_token_ids = scheduler_output.scheduled_spec_decode_tokens.get(
            req_id, ())
        if spec_token_ids:
            start_index = num_computed_tokens + len(req_data.new_token_ids)
            end_token_index = start_index + len(spec_token_ids)
            self.input_batch.token_ids_cpu[
                req_index, start_index:end_token_index] = spec_token_ids

<<<<<<< HEAD
    def _maybe_compute_attn_prefix(
=======
        # Condense the batched states if there are empty indices.
        if removed_req_indices:
            self.input_batch.condense(removed_req_indices)

        batch_reordered = self._may_reorder_batch(scheduler_output)

        if batch_changed or batch_reordered:
            self.input_batch.refresh_sampling_metadata()

    def _get_cumsum_and_arange(
        self,
        num_tokens: np.ndarray,
        cumsum_dtype: Optional[np.dtype] = None,
    ) -> tuple[np.ndarray, np.ndarray]:
        """Get the cumulative sum and batched arange of the given array.
        # E.g., [2, 5, 3] -> ([2, 7, 10], [0, 1, 0, 1, 2, 3, 4, 0, 1, 2])
        # Equivalent to but faster than:
        # np.concatenate([np.arange(n) for n in num_tokens])
        """
        # Step 1. [2, 5, 3] -> [2, 7, 10]
        cu_num_tokens = np.cumsum(num_tokens, dtype=cumsum_dtype)
        total_num_tokens = cu_num_tokens[-1]
        # Step 2. [2, 7, 10] -> [0, 0, 2, 2, 2, 2, 2, 7, 7, 7]
        cumsums_offsets = np.repeat(cu_num_tokens - num_tokens, num_tokens)
        # Step 3. [0, 1, 0, 1, 2, 3, 4, 0, 1, 2]
        arange = self.arange_np[:total_num_tokens] - cumsums_offsets

        return cu_num_tokens, arange

    def _prepare_inputs(
>>>>>>> 432ec992
        self,
        scheduler_output: "SchedulerOutput",
    ) -> list[int]:
        if self.cascade_attn_enabled:
            return [0] * len(self.kv_cache_config.kv_cache_groups)

        common_prefix_lens = []

        req_ids = self.input_batch.req_ids
<<<<<<< HEAD
        num_scheduled_tokens = [
            scheduler_output.num_scheduled_tokens[i] for i in req_ids
        ]
=======
        tokens = [scheduler_output.num_scheduled_tokens[i] for i in req_ids]
        num_scheduled_tokens = np.array(tokens, dtype=np.int32)
        max_num_scheduled_tokens = max(tokens)

        # Get request indices.
        # E.g., [2, 5, 3] -> [0, 0, 1, 1, 1, 1, 1, 2, 2, 2]
        req_indices = np.repeat(self.arange_np[:num_reqs],
                                num_scheduled_tokens)

        # cu_num_tokens: [2, 5, 3] -> [2, 7, 10]
        # arange: [0, 1, 0, 1, 2, 3, 4, 0, 1, 2]
        cu_num_tokens, arange = self._get_cumsum_and_arange(
            num_scheduled_tokens)

        # Get positions.
        positions_np = self.positions_np[:total_num_scheduled_tokens]
        np.add(self.input_batch.num_computed_tokens_cpu[req_indices],
               arange,
               out=positions_np)

        # Calculate M-RoPE positions.
        # Only relevant for models using M-RoPE (e.g, Qwen2-VL)
        if self.uses_mrope:
            self._calc_mrope_positions(scheduler_output)

        # Get token indices.
        # E.g., [0, 1, 0, 1, 2, 3, 4, 0, 1, 2]
        # -> [0, 1, M, M + 1, M + 2, M + 3, M + 4, 2 * M, 2 * M + 1, 2 * M + 2]
        # where M is the max_model_len.
        token_indices = (positions_np +
                         req_indices * self.input_batch.token_ids_cpu.shape[1])

        # NOTE(woosuk): We use torch.index_select instead of np.take here
        # because torch.index_select is much faster than np.take for large
        # tensors.
        torch.index_select(self.input_batch.token_ids_cpu_tensor.flatten(),
                           0,
                           torch.from_numpy(token_indices),
                           out=self.input_ids_cpu[:total_num_scheduled_tokens])

        # Calculate the slot mapping for each KV cache group.
        for kv_cache_group_id, kv_cache_group_spec in enumerate(
                self.kv_cache_config.kv_cache_groups):
            block_size = kv_cache_group_spec.kv_cache_spec.block_size
            block_table: BlockTable = self.input_batch.block_table[
                kv_cache_group_id]
            # E.g., [0, 1, 0, 1, 2, 3, 4, 0, 1, 2]
            # -> [0, 0, K, K, K + 1, K + 1, K + 2, 2 * K, 2 * K, 2 * K + 1]
            # where K is the max_num_blocks_per_req and the block size is 2.
            # NOTE(woosuk): We can't simply use `token_indices // block_size`
            # here because M (max_model_len) is not necessarily divisible by
            # block_size.
            block_table_indices = (
                req_indices * block_table.max_num_blocks_per_req +
                positions_np // block_size)
            block_table_cpu = block_table.get_cpu_tensor()
            block_numbers = block_table_cpu.flatten(
            )[block_table_indices].numpy()
            block_offsets = positions_np % block_size
            np.add(
                block_numbers * block_size,
                block_offsets,
                out=block_table.slot_mapping_np[:total_num_scheduled_tokens])

        # Prepare the attention metadata.
        self.query_start_loc_np[0] = 0
        self.query_start_loc_np[1:num_reqs + 1] = cu_num_tokens

        self.seq_lens_np[:num_reqs] = (
            self.input_batch.num_computed_tokens_cpu[:num_reqs] +
            num_scheduled_tokens)

        # Copy the tensors to the GPU.
        self.input_ids[:total_num_scheduled_tokens].copy_(
            self.input_ids_cpu[:total_num_scheduled_tokens], non_blocking=True)
        if self.uses_mrope:
            # Only relevant for models using M-RoPE (e.g, Qwen2-VL)
            self.mrope_positions[:, :total_num_scheduled_tokens].copy_(
                self.mrope_positions_cpu[:, :total_num_scheduled_tokens],
                non_blocking=True)
        else:
            # Common case (1D positions)
            self.positions[:total_num_scheduled_tokens].copy_(
                self.positions_cpu[:total_num_scheduled_tokens],
                non_blocking=True)

        self.query_start_loc[:num_reqs + 1].copy_(
            self.query_start_loc_cpu[:num_reqs + 1], non_blocking=True)
        self.seq_lens[:num_reqs].copy_(self.seq_lens_cpu[:num_reqs],
                                       non_blocking=True)

        # Fill unused with -1. Needed for reshape_and_cache
        self.seq_lens[num_reqs:].fill_(0)
        self.query_start_loc[num_reqs + 1:].fill_(-1)

        query_start_loc = self.query_start_loc[:num_reqs + 1]
        seq_lens = self.seq_lens[:num_reqs]
>>>>>>> 432ec992

        # Prepare for cascade attention if enabled & beneficial.
        for kv_cache_group_id, kv_cache_group_spec in enumerate(
                self.kv_cache_config.kv_cache_groups):

            common_prefix_lens.append(
                self._compute_cascade_attn_prefix_len(
                    num_scheduled_tokens,
                    scheduler_output.
                    num_common_prefix_blocks[kv_cache_group_id],
                    kv_cache_group_spec.kv_cache_spec,
                    self.attn_metadata_builders[kv_cache_group_id],
                ))
        return common_prefix_lens

    def _compute_cascade_attn_prefix_len(
        self,
        num_scheduled_tokens: np.ndarray,
        num_common_prefix_blocks: int,
        kv_cache_spec: KVCacheSpec,
        attn_metadata_builder: AttentionMetadataBuilder,
    ) -> int:
        """Compute the length of the common prefix for cascade attention.

        NOTE(woosuk): The common prefix length returned by this function
        represents the length used specifically for cascade attention, not the
        actual number of tokens shared between requests. When cascade attention
        is disabled (use_cascade=False), this function returns 0 even if
        requests share common tokens. Additionally, the common prefix length is
        truncated to a multiple of the block size and may be further truncated
        due to implementation details explained below.

        Args:
            num_scheduled_tokens: Number of tokens scheduled per request.
            num_common_prefix_blocks: Number of shared KV cache blocks.

        Returns:
            int: Length of common prefix in tokens.
        """
        common_prefix_len = num_common_prefix_blocks * kv_cache_spec.block_size
        if common_prefix_len == 0:
            # Common case.
            return 0

        # NOTE(woosuk): Cascade attention uses two attention kernels: one
        # for the common prefix and the other for the rest. For the first
        # kernel, we concatenate all the query tokens (possibly from
        # different requests) and treat them as if they are from the same
        # request. Then, we use bi-directional attention to process the
        # common prefix in the KV cache. Importantly, this means that the
        # first kernel does not do any masking.

        # Consider the following example:
        # Request 1's input query: [D, E, X]
        # Request 1's kv cache: [A, B, C, D, E, X]
        # Request 1's num_computed_tokens: 3 (i.e., [A, B, C])
        # Request 2's input query: [E, Y]
        # Request 2's kv cache: [A, B, C, D, E, Y]
        # Request 2's num_computed_tokens: 4 (i.e., [A, B, C, D])

        # If we use [A, B, C, D, E] as the common prefix, then the
        # first kernel will compute the bi-directional attention between
        # input query [D, E, X, E, Y] and common prefix [A, B, C, D, E].
        # However, this is wrong because D in Request 1 should not attend to
        # E in the common prefix (i.e., we need masking).
        # To avoid this, [A, B, C, D] should be the common prefix.
        # That is, the common prefix should be capped by the minimum
        # num_computed_tokens among the requests, and plus one to include
        # the first token of the query.

        # In practice, we use [A, B, C] as the common prefix, instead of
        # [A, B, C, D] (i.e., the common prefix is capped by the minimum
        # num_computed_tokens, without plus one).
        # This is because of an implementation detail: We want to always
        # use two kernels for cascade attention. Let's imagine:
        # Request 3's input query: [D]
        # Request 3's kv cache: [A, B, C, D]
        # Request 3's num_computed_tokens: 3 (i.e., [A, B, C])
        # If we use [A, B, C, D] as the common prefix for Request 1-3,
        # then Request 3 will be processed only by the first kernel,
        # and the second kernel will get an empty input. While this is not
        # a fundamental problem, our current implementation does not support
        # this case.
        num_reqs = len(num_scheduled_tokens)
        common_prefix_len = min(
            common_prefix_len,
            self.input_batch.num_computed_tokens_cpu[:num_reqs].min())
        # common_prefix_len should be a multiple of the block size.
        common_prefix_len = (common_prefix_len // kv_cache_spec.block_size *
                             kv_cache_spec.block_size)
        use_sliding_window = (isinstance(kv_cache_spec, SlidingWindowSpec) or
                              (isinstance(kv_cache_spec, FullAttentionSpec)
                               and kv_cache_spec.sliding_window is not None))
        assert isinstance(kv_cache_spec, AttentionSpec)
        use_cascade = attn_metadata_builder.use_cascade_attention(
            common_prefix_len=common_prefix_len,
            query_lens=num_scheduled_tokens,
            num_query_heads=self.num_query_heads,
            num_kv_heads=kv_cache_spec.num_kv_heads,
            use_alibi=self.use_alibi,
            use_sliding_window=use_sliding_window,
            num_sms=self.num_sms,
        )
        return common_prefix_len if use_cascade else 0

    def _calc_spec_decode_metadata(
        self,
        num_draft_tokens: np.ndarray,
        cu_num_scheduled_tokens: np.ndarray,
    ) -> SpecDecodeMetadata:
        # Inputs:
        # cu_num_scheduled_tokens:  [  4, 104, 107, 207, 209]
        # num_draft_tokens:         [  3,   0,   2,   0,   1]
        # Outputs:
        # cu_num_draft_tokens:      [  3,   3,   5,   5,   6]
        # logits_indices:           [  0,   1,   2,   3, 103, 104, 105, 106,
        #                            206, 207, 208]
        # target_logits_indices:    [  0,   1,   2,   5,   6,   9]
        # bonus_logits_indices:     [  3,   4,   7,   8,  10]

        # Compute the logits indices.
        # [4, 1, 3, 1, 2]
        num_sampled_tokens = num_draft_tokens + 1

        # Step 1. cu_num_sampled_tokens: [4, 5, 8, 9, 11]
        # arange: [0, 1, 2, 3, 0, 0, 1, 2, 0, 0, 1]
        cu_num_sampled_tokens, arange = self._get_cumsum_and_arange(
            num_sampled_tokens, cumsum_dtype=np.int32)
        # Step 2. [0, 0, 0, 0, 103, 104, 104, 104, 206, 207, 207]
        logits_indices = np.repeat(
            cu_num_scheduled_tokens - num_sampled_tokens, num_sampled_tokens)
        # Step 3. [0, 1, 2, 3, 103, 104, 105, 106, 206, 207, 208]
        logits_indices += arange

        # Compute the bonus logits indices.
        bonus_logits_indices = cu_num_sampled_tokens - 1

        # Compute the draft logits indices.
        # cu_num_draft_tokens: [3, 3, 5, 5, 6]
        # arange: [0, 1, 2, 0, 1, 0]
        cu_num_draft_tokens, arange = self._get_cumsum_and_arange(
            num_draft_tokens, cumsum_dtype=np.int32)
        # [0, 0, 0, 5, 5, 9]
        target_logits_indices = np.repeat(
            cu_num_sampled_tokens - num_sampled_tokens, num_draft_tokens)
        # [0, 1, 2, 5, 6, 9]
        target_logits_indices += arange

        # TODO: Optimize the CPU -> GPU copy.
        cu_num_draft_tokens = torch.from_numpy(cu_num_draft_tokens).to(
            self.device, non_blocking=True)
        logits_indices = torch.from_numpy(logits_indices).to(self.device,
                                                             non_blocking=True)
        target_logits_indices = torch.from_numpy(target_logits_indices).to(
            self.device, non_blocking=True)
        bonus_logits_indices = torch.from_numpy(bonus_logits_indices).to(
            self.device, non_blocking=True)

        # Compute the draft token ids.
        # draft_token_indices:      [  1,   2,   3, 105, 106, 208]
        draft_token_ids = self.input_ids[logits_indices]
        draft_token_ids = draft_token_ids[target_logits_indices + 1]

        metadata = SpecDecodeMetadata(
            draft_token_ids=draft_token_ids,
            num_draft_tokens=num_draft_tokens.tolist(),
            cu_num_draft_tokens=cu_num_draft_tokens,
            target_logits_indices=target_logits_indices,
            bonus_logits_indices=bonus_logits_indices,
            logits_indices=logits_indices,
        )
        return metadata

    def apply_grammar_bitmask(
        self,
        scheduler_output: "SchedulerOutput",
        logits: torch.Tensor,
    ):
        grammar_bitmask = scheduler_output.grammar_bitmask
        if grammar_bitmask is None:
            return

        # We receive the structured output bitmask from the scheduler,
        # compacted to contain bitmasks only for structured output requests.
        # The order of the requests in the bitmask is not guaranteed to be the
        # same as the order of the requests in the gpu runner's batch. We need
        # to sort the bitmask to match the order of the requests used here.

        # Get the batch indices of the structured output requests.
        # Keep track of the number of speculative tokens scheduled for every
        # request in the batch, as the logit indices are offset by this amount.
        struct_out_req_batch_indices: dict[str, int] = {}
        cumulative_offset = 0
        seq = sorted(self.input_batch.req_id_to_index.items(),
                     key=lambda x: x[1])
        for req_id, batch_index in seq:
            logit_index = batch_index + cumulative_offset
            cumulative_offset += len(
                scheduler_output.scheduled_spec_decode_tokens.get(req_id, []))
            if req_id in scheduler_output.structured_output_request_ids:
                struct_out_req_batch_indices[req_id] = logit_index

        out_indices = []

        # Reorder the bitmask to match the order of the requests in the batch.
        sorted_bitmask = np.zeros_like(grammar_bitmask,
                                       shape=(logits.shape[0],
                                              grammar_bitmask.shape[1]))
        cumulative_index = 0
        seq = sorted(scheduler_output.structured_output_request_ids.items(),
                     key=lambda x: x[1])
        for req_id, _ in seq:
            logit_index = struct_out_req_batch_indices[req_id]
            num_spec_tokens = len(
                scheduler_output.scheduled_spec_decode_tokens.get(req_id, []))
            for i in range(1 + num_spec_tokens):
                sorted_bitmask[logit_index + i] = \
                    grammar_bitmask[cumulative_index + i]
                out_indices.append(logit_index + i)
            cumulative_index += 1 + num_spec_tokens
        grammar_bitmask = sorted_bitmask

        # Serialization of np.ndarray is much more efficient than a tensor,
        # so we receive it in that format.
        grammar_bitmask = torch.from_numpy(grammar_bitmask)

        xgr.apply_token_bitmask_inplace(
            logits,
            grammar_bitmask.to(self.device, non_blocking=True),
            indices=out_indices,
        )

    def _build_output(
        self,
        scheduler_output: "SchedulerOutput",
        num_scheduled_tokens: np.ndarray,
        attn_metadata: dict[str, FlashAttentionMetadata],
        hidden_states: torch.Tensor,
        aux_hidden_states: Optional[torch.Tensor],
        positions: torch.Tensor,
        finished_sending: Optional[set[str]],
        finished_recving: Optional[set[str]],
    ) -> ModelRunnerOutput:

        total_num_scheduled_tokens = scheduler_output.total_num_scheduled_tokens
        num_reqs = self.input_batch.num_reqs
        query_start_loc = self.query_start_loc[:num_reqs + 1]

        cu_num_tokens = np.cumsum(num_scheduled_tokens)

        use_spec_decode = len(
            scheduler_output.scheduled_spec_decode_tokens) > 0
        if not use_spec_decode:
            # NOTE(woosuk): Due to chunked prefills, the batch may contain
            # partial requests. While we should not sample any token
            # from these partial requests, we do so for simplicity.
            # We will ignore the sampled tokens from the partial requests.
            # TODO: Support prompt logprobs.
            logits_indices = query_start_loc[1:] - 1
            spec_decode_metadata = None
        else:
            # Get the number of draft tokens for each request.
            # Iterate over the dictionary rather than all requests since not all
            # requests have draft tokens.
            num_draft_tokens = np.zeros(num_reqs, dtype=np.int32)
            for req_id, draft_token_ids in (
                    scheduler_output.scheduled_spec_decode_tokens.items()):
                req_idx = self.input_batch.req_id_to_index[req_id]
                num_draft_tokens[req_idx] = len(draft_token_ids)

            spec_decode_metadata = self._calc_spec_decode_metadata(
                num_draft_tokens, cu_num_tokens)
            logits_indices = spec_decode_metadata.logits_indices

        # Broadcast PP output for external_launcher (torchrun)
        # to make sure we are synced across pp ranks
        # TODO: Support overlapping mirco-batches
        # https://github.com/vllm-project/vllm/issues/18019
        broadcast_pp_output = \
            self.parallel_config.distributed_executor_backend \
            == "external_launcher" and len(get_pp_group().ranks) > 0
        if not get_pp_group().is_last_rank:
            # For mid-pipeline stages, return the hidden states.
            if not broadcast_pp_output:
                return hidden_states
            assert isinstance(hidden_states, IntermediateTensors)
            get_pp_group().send_tensor_dict(hidden_states.tensors,
                                            all_gather_group=get_tp_group())
            logits = None
        else:
            sample_hidden_states = hidden_states[logits_indices]
            logits = self.model.compute_logits(sample_hidden_states, None)
        if broadcast_pp_output:
            model_output_broadcast_data = {
                "logits": logits.contiguous(),
            } if logits is not None else {}
            model_output_broadcast_data = get_pp_group().broadcast_tensor_dict(
                model_output_broadcast_data, src=len(get_pp_group().ranks) - 1)
            assert model_output_broadcast_data is not None
            logits = model_output_broadcast_data["logits"]

        # Apply structured output bitmasks if present
        if scheduler_output.grammar_bitmask is not None:
            self.apply_grammar_bitmask(scheduler_output, logits)

        # Sample the next token and get logprobs if needed.
        sampling_metadata = self.input_batch.sampling_metadata
        if spec_decode_metadata is None:
            sampler_output = self.sampler(
                logits=logits,
                sampling_metadata=sampling_metadata,
            )
        else:
            # When indexing with a tensor (bonus_logits_indices), PyTorch
            # creates a new tensor with separate storage from the original
            # logits tensor. This means any in-place operations on bonus_logits
            # won't affect the original logits tensor.
            assert logits is not None
            bonus_logits = logits[spec_decode_metadata.bonus_logits_indices]
            sampler_output = self.sampler(
                logits=bonus_logits,
                sampling_metadata=sampling_metadata,
            )
            bonus_token_ids = sampler_output.sampled_token_ids

            # Just like `bonus_logits`, `target_logits` is a new tensor with
            # separate storage from the original `logits` tensor. Therefore,
            # it is safe to update `target_logits` in place.
            target_logits = logits[spec_decode_metadata.target_logits_indices]
            output_token_ids = self.rejection_sampler(
                spec_decode_metadata,
                None,  # draft_probs
                target_logits,
                bonus_token_ids,
                sampling_metadata,
            )
            sampler_output.sampled_token_ids = output_token_ids

        # TODO(woosuk): The following loop can be slow since it iterates over
        # the requests one by one. Optimize.
        discard_sampled_tokens_req_indices = []
        for i, req_id in enumerate(self.input_batch.req_ids):
            req_state = self.requests[req_id]
            seq_len = (req_state.num_computed_tokens +
                       scheduler_output.num_scheduled_tokens[req_id])
            if seq_len < req_state.num_tokens:
                # Ignore the sampled token for partial prefills.
                # Rewind the generator state as if the token was not sampled.
                # This relies on cuda-specific torch-internal impl details
                generator = self.input_batch.generators.get(i)
                if generator is not None:
                    generator.set_offset(generator.get_offset() - 4)
                # Record the index of the request that should not be sampled,
                # so that we could clear the sampled tokens before returning.
                discard_sampled_tokens_req_indices.append(i)

        # NOTE: GPU -> CPU Sync happens here.
        # Move as many CPU operations as possible before this sync point.
        logprobs_tensors = sampler_output.logprobs_tensors
        logprobs_lists = logprobs_tensors.tolists() \
            if logprobs_tensors is not None else None

        # Compute prompt logprobs if needed.
        prompt_logprobs_dict = self._get_prompt_logprobs_dict(
            hidden_states[:total_num_scheduled_tokens],
            scheduler_output,
        )

        # Get the valid generated tokens.
        sampled_token_ids = sampler_output.sampled_token_ids
        max_gen_len = sampled_token_ids.shape[-1]
        if max_gen_len == 1:
            # No spec decode tokens.
            valid_sampled_token_ids = sampled_token_ids.tolist()
        else:
            # Includes spec decode tokens.
            valid_sampled_token_ids = self.rejection_sampler.parse_output(
                sampled_token_ids,
                self.input_batch.vocab_size,
            )
        # Mask out the sampled tokens that should not be sampled.
        for i in discard_sampled_tokens_req_indices:
            valid_sampled_token_ids[i].clear()

        if not self.speculative_config:
            # Speculative decoding is not enabled.
            spec_token_ids = None
        elif self.speculative_config.method == "ngram":
            assert isinstance(self.drafter, NgramProposer)
            spec_token_ids = self.generate_draft_token_ids(
                valid_sampled_token_ids, sampling_metadata)
        elif self.speculative_config.method == "medusa":
            assert isinstance(self.drafter, MedusaProposer)
            if max_gen_len == 1:
                hidden_states = sample_hidden_states
            else:
                indices = []
                offset = 0
                for num_draft, tokens in zip(
                        spec_decode_metadata.num_draft_tokens,
                        valid_sampled_token_ids):
                    indices.append(offset + len(tokens) - 1)
                    offset += num_draft + 1

                indices = torch.tensor(indices,
                                       device=sample_hidden_states.device)
                hidden_states = sample_hidden_states[indices]

            spec_token_ids = self.drafter.propose(
                target_hidden_states=hidden_states,
                sampling_metadata=sampling_metadata,
            )
        elif self.speculative_config.use_eagle():
            assert isinstance(self.drafter, EagleProposer)
            # TODO(woosuk): Refactor the loop.
            next_token_ids: list[int] = []
            for i, token_ids in enumerate(valid_sampled_token_ids):
                if token_ids:
                    # Common case.
                    next_token_id = token_ids[-1]
                else:
                    # Partial prefill (rare case).
                    # Get the next token id from the request state.
                    req_id = self.input_batch.req_ids[i]
                    req_state = self.requests[req_id]
                    seq_len = (req_state.num_computed_tokens +
                               scheduler_output.num_scheduled_tokens[req_id])
                    next_token_id = req_state.get_token_id(seq_len)
                next_token_ids.append(next_token_id)
            next_token_ids = torch.tensor(next_token_ids,
                                          dtype=torch.int32,
                                          device=self.device)
            # At this moment, we assume all eagle layers belong to the same KV
            # cache group, thus using the same attention metadata.
            eagle_attn_metadata = attn_metadata[
                self.drafter.attn_layer_names[0]]

            # NOTE: deepseek_mtp uses MLA which does not have `block_table`
            if hasattr(eagle_attn_metadata, "block_table"):
                block_table = eagle_attn_metadata.block_table
            else:
                block_table = None

            if spec_decode_metadata is None:
                # input_ids can be None for multimodal models.
                target_token_ids = self.input_ids[:total_num_scheduled_tokens]
                target_positions = positions[:total_num_scheduled_tokens]
                if self.use_aux_hidden_state_outputs:
                    target_hidden_states = torch.cat([
                        h[:total_num_scheduled_tokens]
                        for h in aux_hidden_states
                    ],
                                                     dim=-1)
                else:
                    target_hidden_states = hidden_states[:
                                                         total_num_scheduled_tokens]
                target_slot_mapping = eagle_attn_metadata.slot_mapping
                cu_num_tokens = eagle_attn_metadata.query_start_loc
            else:
                # TODO(woosuk): Refactor this.
                num_draft_tokens = spec_decode_metadata.num_draft_tokens
                num_rejected_tokens = [
                    n + 1 - len(valid_sampled_token_ids[i]) if n > 0 else 0
                    for i, n in enumerate(num_draft_tokens)
                ]
                num_rejected_tokens_tensor = async_tensor_h2d(
                    num_rejected_tokens,
                    dtype=torch.int32,
                    target_device=self.device,
                    pin_memory=True)
                num_tokens = num_scheduled_tokens - sum(num_rejected_tokens)
                cu_num_tokens, token_indices = self.drafter.prepare_inputs(
                    eagle_attn_metadata.query_start_loc,
                    num_rejected_tokens_tensor,
                    num_tokens,
                )
                target_token_ids = self.input_ids[token_indices]
                target_positions = positions[token_indices]
                if self.use_aux_hidden_state_outputs:
                    target_hidden_states = torch.cat(
                        [h[token_indices] for h in aux_hidden_states], dim=-1)
                else:
                    target_hidden_states = hidden_states[token_indices]
                target_slot_mapping = eagle_attn_metadata.slot_mapping[
                    token_indices]

            draft_token_ids = self.drafter.propose(
                target_token_ids=target_token_ids,
                target_positions=target_positions,
                target_hidden_states=target_hidden_states,
                target_slot_mapping=target_slot_mapping,
                next_token_ids=next_token_ids,
                cu_num_tokens=cu_num_tokens,
                block_table=block_table,
                sampling_metadata=sampling_metadata,
            )
            spec_token_ids = draft_token_ids.tolist()

        # Clear KVConnector state after all KVs are generated.
        if has_kv_transfer_group():
            get_kv_transfer_group().clear_connector_metadata()

        return ModelRunnerOutput(
            req_ids=self.input_batch.req_ids,
            req_id_to_index=self.input_batch.req_id_to_index,
            sampled_token_ids=valid_sampled_token_ids,
            spec_token_ids=spec_token_ids,
            logprobs=logprobs_lists,
            prompt_logprobs_dict=prompt_logprobs_dict,
            pooler_output=[],
            finished_sending=finished_sending,
            finished_recving=finished_recving,
        )

    def generate_draft_token_ids(
        self,
        sampled_token_ids: list[list[int]],
        sampling_metadata: SamplingMetadata,
    ) -> list[list[int]]:
        # TODO(woosuk): Optimize.
        draft_token_ids: list[list[int]] = []
        for i, sampled_ids in enumerate(sampled_token_ids):
            num_sampled_ids = len(sampled_ids)
            if not num_sampled_ids:
                # Skip speculative decoding.
                draft_token_ids.append([])
                continue

            # Skip requests that require sampling parameters that are not
            # supported with speculative decoding.
            req_id = self.input_batch.req_ids[i]
            if not is_spec_decode_supported(req_id, self.input_batch):
                draft_token_ids.append([])
                continue

            # Add sampled_token_ids to token_ids_cpu.
            start_idx = self.input_batch.num_tokens_no_spec[i]
            end_idx = start_idx + num_sampled_ids
            if end_idx >= self.max_model_len:
                # Skip requests that have already reached the max model length.
                draft_token_ids.append([])
                continue

            self.input_batch.token_ids_cpu[i, start_idx:end_idx] = sampled_ids
            drafter_output = self.drafter.propose(
                self.input_batch.token_ids_cpu[i, :end_idx])
            if drafter_output is None or len(drafter_output) == 0:
                draft_token_ids.append([])
            else:
                draft_token_ids.append(drafter_output.tolist())
        return draft_token_ids

    def _get_prompt_logprobs_dict(
        self,
        hidden_states: torch.Tensor,
        scheduler_output: "SchedulerOutput",
    ) -> dict[str, Optional[LogprobsTensors]]:
        num_prompt_logprobs_dict = self.input_batch.num_prompt_logprobs
        if not num_prompt_logprobs_dict:
            return {}

        in_progress_dict = self.input_batch.in_progress_prompt_logprobs_cpu
        prompt_logprobs_dict: dict[str, Optional[LogprobsTensors]] = {}

        # Since prompt logprobs are a rare feature, prioritize simple,
        # maintainable loop over optimal performance.
        completed_prefill_reqs = []
        for req_id, num_prompt_logprobs in num_prompt_logprobs_dict.items():

            num_tokens = scheduler_output.num_scheduled_tokens[req_id]

            # Get metadata for this request.
            request = self.requests[req_id]
            num_prompt_tokens = len(request.prompt_token_ids)
            prompt_token_ids = torch.tensor(request.prompt_token_ids).to(
                self.device, non_blocking=True)

            # Set up target LogprobsTensors object.
            logprobs_tensors = in_progress_dict.get(req_id)
            if not logprobs_tensors:
                # Create empty logprobs CPU tensors for the entire prompt.
                # If chunked, we'll copy in slice by slice.
                logprobs_tensors = LogprobsTensors.empty_cpu(
                    num_prompt_tokens - 1, num_prompt_logprobs + 1)
                in_progress_dict[req_id] = logprobs_tensors

            # Determine number of logits to retrieve.
            start_idx = request.num_computed_tokens
            start_tok = start_idx + 1
            num_remaining_tokens = num_prompt_tokens - start_tok
            if num_tokens <= num_remaining_tokens:
                # This is a chunk, more tokens remain.
                # In the == case, there are no more prompt logprobs to produce
                # but we want to defer returning them to the next step where we
                # have new generated tokens to return.
                num_logits = num_tokens
            else:
                # This is the last chunk of prompt tokens to return.
                num_logits = num_remaining_tokens
                completed_prefill_reqs.append(req_id)
                prompt_logprobs_dict[req_id] = logprobs_tensors

            if num_logits <= 0:
                # This can happen for the final chunk if we prefilled exactly
                # (num_prompt_tokens - 1) tokens for this request in the prior
                # step. There are no more prompt logprobs to produce.
                continue

            # Get the logits corresponding to this req's prompt tokens.
            # If this is a partial request (i.e. chunked prefill),
            # then there is prompt logprob generated for each index.
            req_idx = self.input_batch.req_id_to_index[req_id]
            offset = self.query_start_loc_np[req_idx].item()
            prompt_hidden_states = hidden_states[offset:offset + num_logits]
            logits = self.model.compute_logits(prompt_hidden_states, None)

            # Get the "target" tokens for each index. For prompt at index i,
            # the token at prompt index i+1 is the "sampled" token we want
            # to gather the logprob for.
            tgt_token_ids = prompt_token_ids[start_tok:start_tok + num_logits]

            # Compute prompt logprobs.
            logprobs = self.sampler.compute_logprobs(logits)
            token_ids, logprobs, ranks = self.sampler.gather_logprobs(
                logprobs, num_prompt_logprobs, tgt_token_ids)

            # Transfer GPU->CPU async.
            chunk_slice = slice(start_idx, start_idx + num_logits)
            logprobs_tensors.logprob_token_ids[chunk_slice].copy_(
                token_ids, non_blocking=True)
            logprobs_tensors.logprobs[chunk_slice].copy_(logprobs,
                                                         non_blocking=True)
            logprobs_tensors.selected_token_ranks[chunk_slice].copy_(
                ranks, non_blocking=True)

        # Remove requests that have completed prefill from the batch
        # num_prompt_logprobs_dict.
        for req_id in completed_prefill_reqs:
            del num_prompt_logprobs_dict[req_id]
            del in_progress_dict[req_id]

        # Must synchronize the non-blocking GPU->CPU transfers.
        if prompt_logprobs_dict:
            torch.cuda.synchronize()

        return prompt_logprobs_dict

    def _extra_dummy_run(self, num_tokens: int, skip_attn: bool = True):
        if self.speculative_config and self.speculative_config.use_eagle():
            assert isinstance(self.drafter, EagleProposer)
            self.drafter.dummy_run(num_tokens)

    @torch.inference_mode()
    def _dummy_task_run(
        self,
        hidden_states: torch.Tensor,
        num_scheduled_tokens: np.ndarray,
        num_tokens: int,
    ) -> torch.Tensor:

        logit_indices = np.cumsum(num_scheduled_tokens) - 1
        hidden_states = hidden_states[logit_indices]
        # The dummy hidden states may contain special values,
        # like `inf` or `nan`.
        # To avoid breaking the sampler, we use a random tensor here instead.
        hidden_states = torch.rand_like(hidden_states)

        logits = self.model.compute_logits(hidden_states, None)
        num_reqs = logits.size(0)

        dummy_tensors = lambda v: torch.full(
            (num_reqs, ), v, device=self.device)

        dummy_metadata = SamplingMetadata(
            temperature=dummy_tensors(0.5),
            all_greedy=False,
            all_random=False,
            top_p=dummy_tensors(0.9),
            top_k=dummy_tensors(logits.size(1) - 1),
            min_p=None,
            generators={},
            max_num_logprobs=None,
            no_penalties=True,
            prompt_token_ids=None,
            frequency_penalties=dummy_tensors(0.1),
            presence_penalties=dummy_tensors(0.1),
            repetition_penalties=dummy_tensors(0.1),
            output_token_ids=[[] for _ in range(num_reqs)],
            min_tokens={},
            logit_bias=[None for _ in range(num_reqs)],
            allowed_token_ids_mask=None,
            bad_words_token_ids={},
        )
        try:
            sampler_output = self.sampler(logits=logits,
                                          sampling_metadata=dummy_metadata)
        except RuntimeError as e:
            if 'out of memory' in str(e):
                raise RuntimeError(
                    "CUDA out of memory occurred when warming up sampler with "
                    f"{num_reqs} dummy requests. Please try lowering "
                    "`max_num_seqs` or `gpu_memory_utilization` when "
                    "initializing the engine.") from e
            else:
                raise e
        if self.speculative_config:
            draft_token_ids = [[0] for _ in range(num_reqs)]
            dummy_spec_decode_metadata = SpecDecodeMetadata.make_dummy(
                draft_token_ids, self.device)

            num_tokens = sum(len(ids) for ids in draft_token_ids)
            # draft_probs = torch.randn(
            #     num_tokens, logits.shape[-1], device=self.device,
            #     dtype=logits.dtype)
            draft_probs = None
            target_logits = torch.randn(num_tokens,
                                        logits.shape[-1],
                                        device=self.device,
                                        dtype=logits.dtype)
            # NOTE(woosuk): Here, we should use int32 because the sampler uses
            # int32 for bonus_token_ids. If the dtype mismatches, re-compilation
            # will occur at runtime.
            bonus_token_ids = torch.zeros(num_reqs,
                                          device=self.device,
                                          dtype=torch.int32)
            self.rejection_sampler(
                dummy_spec_decode_metadata,
                draft_probs,
                target_logits,
                bonus_token_ids,
                dummy_metadata,
            )
        return sampler_output

    def initialize_input_batch(self, kv_cache_config: KVCacheConfig):
        self.input_batch = InputBatch(
            max_num_reqs=self.max_num_reqs,
            max_model_len=self.max_model_len,
            max_num_batched_tokens=self.max_num_tokens,
            device=self.device,
            pin_memory=self.pin_memory,
            vocab_size=self.model_config.get_vocab_size(),
            block_size=self.cache_config.block_size,
        )

    def initialize_kv_cache(self, kv_cache_config: KVCacheConfig) -> None:
<<<<<<< HEAD
=======
        """
        Initialize KV cache based on `kv_cache_config`.
        Args:
            kv_cache_config: Configuration for the KV cache, including the KV
            cache size of each layer
        """
        if len(kv_cache_config.kv_cache_groups) > 1:
            raise NotImplementedError(
                "Hybrid models with more than one KV cache type are not "
                "supported yet.")
        self.kv_cache_config = kv_cache_config
        self.initialize_attn_backend(kv_cache_config)

        kv_caches: dict[str, torch.Tensor] = {}

        for i, kv_cache_group in enumerate(kv_cache_config.kv_cache_groups):
            kv_cache_spec = kv_cache_group.kv_cache_spec
            for layer_name in kv_cache_group.layer_names:
                tensor_config = kv_cache_config.tensors[layer_name]
                assert tensor_config.size % kv_cache_spec.page_size_bytes == 0
                num_blocks = tensor_config.size // kv_cache_spec.page_size_bytes
                # `num_blocks` is the number of blocks the model runner can use.
                # `kv_cache_config.num_blocks` is the number of blocks that
                # KVCacheManager may allocate.
                # Since different GPUs may have different number of layers and
                # different memory capacities, `num_blocks` can be different on
                # different GPUs, and `kv_cache_config.num_blocks` is set to
                # the min of all `num_blocks`. Verify it here.
                assert num_blocks >= kv_cache_config.num_blocks
                if isinstance(kv_cache_spec, AttentionSpec):
                    kv_cache_shape = self.attn_backends[i].get_kv_cache_shape(
                        num_blocks, kv_cache_spec.block_size,
                        kv_cache_spec.num_kv_heads, kv_cache_spec.head_size)
                    dtype = kv_cache_spec.dtype
                    try:
                        kv_cache_stride_order = self.attn_backends[
                            i].get_kv_cache_stride_order()
                        assert len(kv_cache_stride_order) == len(
                            kv_cache_shape)
                    except (AttributeError, NotImplementedError):
                        kv_cache_stride_order = tuple(
                            range(len(kv_cache_shape)))
                    # The allocation respects the backend-defined stride order
                    # to ensure the semantic remains consistent for each
                    # backend. We first obtain the generic kv cache shape and
                    # then permute it according to the stride order which could
                    # result in a non-contiguous tensor.
                    kv_cache_shape = tuple(kv_cache_shape[i]
                                           for i in kv_cache_stride_order)
                    # Maintain original KV shape view.
                    inv_order = [
                        kv_cache_stride_order.index(i)
                        for i in range(len(kv_cache_stride_order))
                    ]
                    kv_caches[layer_name] = torch.zeros(
                        kv_cache_shape, dtype=dtype,
                        device=self.device).permute(*inv_order)
                else:
                    # TODO: add new branches when introducing more types of
                    # KV cache specs.
                    raise ValueError("Unknown KV cache spec type.")

>>>>>>> 432ec992
        if self.speculative_config and self.speculative_config.use_eagle():
            assert isinstance(self.drafter, EagleProposer)
            # validate all draft model layers belong to the same kv cache
            # group
            self.drafter.validate_same_kv_cache_group(kv_cache_config)
        super().initialize_kv_cache(kv_cache_config)

    #def get_input_batch(self) -> InputBatch:
    #    return self.input_batch

    def get_attention_type_support(
            self) -> tuple[list[AttentionType], list[AttentionType]]:
        return ([AttentionType.DECODER], [
            AttentionType.ENCODER_ONLY, AttentionType.ENCODER,
            AttentionType.ENCODER_DECODER
        ])<|MERGE_RESOLUTION|>--- conflicted
+++ resolved
@@ -138,40 +138,7 @@
             self.input_batch.token_ids_cpu[
                 req_index, start_index:end_token_index] = spec_token_ids
 
-<<<<<<< HEAD
     def _maybe_compute_attn_prefix(
-=======
-        # Condense the batched states if there are empty indices.
-        if removed_req_indices:
-            self.input_batch.condense(removed_req_indices)
-
-        batch_reordered = self._may_reorder_batch(scheduler_output)
-
-        if batch_changed or batch_reordered:
-            self.input_batch.refresh_sampling_metadata()
-
-    def _get_cumsum_and_arange(
-        self,
-        num_tokens: np.ndarray,
-        cumsum_dtype: Optional[np.dtype] = None,
-    ) -> tuple[np.ndarray, np.ndarray]:
-        """Get the cumulative sum and batched arange of the given array.
-        # E.g., [2, 5, 3] -> ([2, 7, 10], [0, 1, 0, 1, 2, 3, 4, 0, 1, 2])
-        # Equivalent to but faster than:
-        # np.concatenate([np.arange(n) for n in num_tokens])
-        """
-        # Step 1. [2, 5, 3] -> [2, 7, 10]
-        cu_num_tokens = np.cumsum(num_tokens, dtype=cumsum_dtype)
-        total_num_tokens = cu_num_tokens[-1]
-        # Step 2. [2, 7, 10] -> [0, 0, 2, 2, 2, 2, 2, 7, 7, 7]
-        cumsums_offsets = np.repeat(cu_num_tokens - num_tokens, num_tokens)
-        # Step 3. [0, 1, 0, 1, 2, 3, 4, 0, 1, 2]
-        arange = self.arange_np[:total_num_tokens] - cumsums_offsets
-
-        return cu_num_tokens, arange
-
-    def _prepare_inputs(
->>>>>>> 432ec992
         self,
         scheduler_output: "SchedulerOutput",
     ) -> list[int]:
@@ -181,109 +148,9 @@
         common_prefix_lens = []
 
         req_ids = self.input_batch.req_ids
-<<<<<<< HEAD
         num_scheduled_tokens = [
             scheduler_output.num_scheduled_tokens[i] for i in req_ids
         ]
-=======
-        tokens = [scheduler_output.num_scheduled_tokens[i] for i in req_ids]
-        num_scheduled_tokens = np.array(tokens, dtype=np.int32)
-        max_num_scheduled_tokens = max(tokens)
-
-        # Get request indices.
-        # E.g., [2, 5, 3] -> [0, 0, 1, 1, 1, 1, 1, 2, 2, 2]
-        req_indices = np.repeat(self.arange_np[:num_reqs],
-                                num_scheduled_tokens)
-
-        # cu_num_tokens: [2, 5, 3] -> [2, 7, 10]
-        # arange: [0, 1, 0, 1, 2, 3, 4, 0, 1, 2]
-        cu_num_tokens, arange = self._get_cumsum_and_arange(
-            num_scheduled_tokens)
-
-        # Get positions.
-        positions_np = self.positions_np[:total_num_scheduled_tokens]
-        np.add(self.input_batch.num_computed_tokens_cpu[req_indices],
-               arange,
-               out=positions_np)
-
-        # Calculate M-RoPE positions.
-        # Only relevant for models using M-RoPE (e.g, Qwen2-VL)
-        if self.uses_mrope:
-            self._calc_mrope_positions(scheduler_output)
-
-        # Get token indices.
-        # E.g., [0, 1, 0, 1, 2, 3, 4, 0, 1, 2]
-        # -> [0, 1, M, M + 1, M + 2, M + 3, M + 4, 2 * M, 2 * M + 1, 2 * M + 2]
-        # where M is the max_model_len.
-        token_indices = (positions_np +
-                         req_indices * self.input_batch.token_ids_cpu.shape[1])
-
-        # NOTE(woosuk): We use torch.index_select instead of np.take here
-        # because torch.index_select is much faster than np.take for large
-        # tensors.
-        torch.index_select(self.input_batch.token_ids_cpu_tensor.flatten(),
-                           0,
-                           torch.from_numpy(token_indices),
-                           out=self.input_ids_cpu[:total_num_scheduled_tokens])
-
-        # Calculate the slot mapping for each KV cache group.
-        for kv_cache_group_id, kv_cache_group_spec in enumerate(
-                self.kv_cache_config.kv_cache_groups):
-            block_size = kv_cache_group_spec.kv_cache_spec.block_size
-            block_table: BlockTable = self.input_batch.block_table[
-                kv_cache_group_id]
-            # E.g., [0, 1, 0, 1, 2, 3, 4, 0, 1, 2]
-            # -> [0, 0, K, K, K + 1, K + 1, K + 2, 2 * K, 2 * K, 2 * K + 1]
-            # where K is the max_num_blocks_per_req and the block size is 2.
-            # NOTE(woosuk): We can't simply use `token_indices // block_size`
-            # here because M (max_model_len) is not necessarily divisible by
-            # block_size.
-            block_table_indices = (
-                req_indices * block_table.max_num_blocks_per_req +
-                positions_np // block_size)
-            block_table_cpu = block_table.get_cpu_tensor()
-            block_numbers = block_table_cpu.flatten(
-            )[block_table_indices].numpy()
-            block_offsets = positions_np % block_size
-            np.add(
-                block_numbers * block_size,
-                block_offsets,
-                out=block_table.slot_mapping_np[:total_num_scheduled_tokens])
-
-        # Prepare the attention metadata.
-        self.query_start_loc_np[0] = 0
-        self.query_start_loc_np[1:num_reqs + 1] = cu_num_tokens
-
-        self.seq_lens_np[:num_reqs] = (
-            self.input_batch.num_computed_tokens_cpu[:num_reqs] +
-            num_scheduled_tokens)
-
-        # Copy the tensors to the GPU.
-        self.input_ids[:total_num_scheduled_tokens].copy_(
-            self.input_ids_cpu[:total_num_scheduled_tokens], non_blocking=True)
-        if self.uses_mrope:
-            # Only relevant for models using M-RoPE (e.g, Qwen2-VL)
-            self.mrope_positions[:, :total_num_scheduled_tokens].copy_(
-                self.mrope_positions_cpu[:, :total_num_scheduled_tokens],
-                non_blocking=True)
-        else:
-            # Common case (1D positions)
-            self.positions[:total_num_scheduled_tokens].copy_(
-                self.positions_cpu[:total_num_scheduled_tokens],
-                non_blocking=True)
-
-        self.query_start_loc[:num_reqs + 1].copy_(
-            self.query_start_loc_cpu[:num_reqs + 1], non_blocking=True)
-        self.seq_lens[:num_reqs].copy_(self.seq_lens_cpu[:num_reqs],
-                                       non_blocking=True)
-
-        # Fill unused with -1. Needed for reshape_and_cache
-        self.seq_lens[num_reqs:].fill_(0)
-        self.query_start_loc[num_reqs + 1:].fill_(-1)
-
-        query_start_loc = self.query_start_loc[:num_reqs + 1]
-        seq_lens = self.seq_lens[:num_reqs]
->>>>>>> 432ec992
 
         # Prepare for cascade attention if enabled & beneficial.
         for kv_cache_group_id, kv_cache_group_spec in enumerate(
@@ -407,7 +274,6 @@
         # Compute the logits indices.
         # [4, 1, 3, 1, 2]
         num_sampled_tokens = num_draft_tokens + 1
-
         # Step 1. cu_num_sampled_tokens: [4, 5, 8, 9, 11]
         # arange: [0, 1, 2, 3, 0, 0, 1, 2, 0, 0, 1]
         cu_num_sampled_tokens, arange = self._get_cumsum_and_arange(
@@ -422,7 +288,7 @@
         bonus_logits_indices = cu_num_sampled_tokens - 1
 
         # Compute the draft logits indices.
-        # cu_num_draft_tokens: [3, 3, 5, 5, 6]
+        # cu_num_draft_tokens: [3, 3, 5, 5, 6]Add commentMore actions
         # arange: [0, 1, 2, 0, 1, 0]
         cu_num_draft_tokens, arange = self._get_cumsum_and_arange(
             num_draft_tokens, cumsum_dtype=np.int32)
@@ -1030,71 +896,6 @@
         )
 
     def initialize_kv_cache(self, kv_cache_config: KVCacheConfig) -> None:
-<<<<<<< HEAD
-=======
-        """
-        Initialize KV cache based on `kv_cache_config`.
-        Args:
-            kv_cache_config: Configuration for the KV cache, including the KV
-            cache size of each layer
-        """
-        if len(kv_cache_config.kv_cache_groups) > 1:
-            raise NotImplementedError(
-                "Hybrid models with more than one KV cache type are not "
-                "supported yet.")
-        self.kv_cache_config = kv_cache_config
-        self.initialize_attn_backend(kv_cache_config)
-
-        kv_caches: dict[str, torch.Tensor] = {}
-
-        for i, kv_cache_group in enumerate(kv_cache_config.kv_cache_groups):
-            kv_cache_spec = kv_cache_group.kv_cache_spec
-            for layer_name in kv_cache_group.layer_names:
-                tensor_config = kv_cache_config.tensors[layer_name]
-                assert tensor_config.size % kv_cache_spec.page_size_bytes == 0
-                num_blocks = tensor_config.size // kv_cache_spec.page_size_bytes
-                # `num_blocks` is the number of blocks the model runner can use.
-                # `kv_cache_config.num_blocks` is the number of blocks that
-                # KVCacheManager may allocate.
-                # Since different GPUs may have different number of layers and
-                # different memory capacities, `num_blocks` can be different on
-                # different GPUs, and `kv_cache_config.num_blocks` is set to
-                # the min of all `num_blocks`. Verify it here.
-                assert num_blocks >= kv_cache_config.num_blocks
-                if isinstance(kv_cache_spec, AttentionSpec):
-                    kv_cache_shape = self.attn_backends[i].get_kv_cache_shape(
-                        num_blocks, kv_cache_spec.block_size,
-                        kv_cache_spec.num_kv_heads, kv_cache_spec.head_size)
-                    dtype = kv_cache_spec.dtype
-                    try:
-                        kv_cache_stride_order = self.attn_backends[
-                            i].get_kv_cache_stride_order()
-                        assert len(kv_cache_stride_order) == len(
-                            kv_cache_shape)
-                    except (AttributeError, NotImplementedError):
-                        kv_cache_stride_order = tuple(
-                            range(len(kv_cache_shape)))
-                    # The allocation respects the backend-defined stride order
-                    # to ensure the semantic remains consistent for each
-                    # backend. We first obtain the generic kv cache shape and
-                    # then permute it according to the stride order which could
-                    # result in a non-contiguous tensor.
-                    kv_cache_shape = tuple(kv_cache_shape[i]
-                                           for i in kv_cache_stride_order)
-                    # Maintain original KV shape view.
-                    inv_order = [
-                        kv_cache_stride_order.index(i)
-                        for i in range(len(kv_cache_stride_order))
-                    ]
-                    kv_caches[layer_name] = torch.zeros(
-                        kv_cache_shape, dtype=dtype,
-                        device=self.device).permute(*inv_order)
-                else:
-                    # TODO: add new branches when introducing more types of
-                    # KV cache specs.
-                    raise ValueError("Unknown KV cache spec type.")
-
->>>>>>> 432ec992
         if self.speculative_config and self.speculative_config.use_eagle():
             assert isinstance(self.drafter, EagleProposer)
             # validate all draft model layers belong to the same kv cache
