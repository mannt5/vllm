# SPDX-License-Identifier: Apache-2.0

import gc
import time
from typing import TYPE_CHECKING, Dict, List, Optional, Tuple, Union

import numpy as np
import torch
import torch.distributed
import torch.nn as nn

from vllm.attention.backends.abstract import AttentionType
from vllm.attention.layer import Attention
from vllm.config import CompilationLevel, VllmConfig
from vllm.distributed.parallel_state import get_pp_group, graph_capture
from vllm.forward_context import set_forward_context
from vllm.inputs import INPUT_REGISTRY
from vllm.logger import init_logger
from vllm.model_executor.layers.rotary_embedding import MRotaryEmbedding
from vllm.model_executor.model_loader import get_model
from vllm.multimodal import MULTIMODAL_REGISTRY, MultiModalKwargs
from vllm.multimodal.utils import group_mm_inputs_by_modality
from vllm.sampling_params import SamplingType
from vllm.sequence import IntermediateTensors
from vllm.utils import (STR_DTYPE_TO_TORCH_DTYPE, DeviceMemoryProfiler,
                        LayerBlockType, cdiv, is_pin_memory_available)
from vllm.v1.attention.backends.flash_attn import (FlashAttentionBackend,
                                                   FlashAttentionMetadata)
from vllm.v1.attention.backends.fake import FakeAttentionMetadata
from vllm.v1.core.encoder_cache_manager import compute_encoder_budget
from vllm.v1.engine.mm_input_cache import MMInputCacheClient
from vllm.v1.kv_cache_interface import (FullAttentionSpec, KVCacheConfig,
                                        KVCacheSpec)
from vllm.v1.outputs import LogprobsTensors, ModelRunnerOutput
from vllm.v1.sample.metadata import SamplingMetadata
from vllm.v1.sample.rejection_sampler import INVALID_TOKEN_ID
from vllm.v1.spec_decode.ngram_proposer import NgramProposer
from vllm.v1.utils import bind_kv_cache
from vllm.v1.worker.gpu_input_batch import CachedRequestState, InputBatch
from vllm.v1.worker.lora_model_runner_mixin import LoRAModelRunnerMixin

if TYPE_CHECKING:
    from vllm.v1.core.scheduler_output import SchedulerOutput

logger = init_logger(__name__)


class GPUModelRunner(LoRAModelRunnerMixin):

    def __init__(
        self,
        vllm_config: VllmConfig,
        device: torch.device,
    ):
        self.vllm_config = vllm_config
        self.model_config = vllm_config.model_config
        self.cache_config = vllm_config.cache_config
        self.lora_config = vllm_config.lora_config
        self.load_config = vllm_config.load_config
        self.parallel_config = vllm_config.parallel_config
        self.scheduler_config = vllm_config.scheduler_config
        self.speculative_config = vllm_config.speculative_config
        self.prompt_adapter_config = vllm_config.prompt_adapter_config
        self.observability_config = vllm_config.observability_config

        model_config = self.model_config
        cache_config = self.cache_config
        scheduler_config = self.scheduler_config
        parallel_config = self.parallel_config
        self.device = device
        self.pin_memory = is_pin_memory_available()
        self.dtype = self.model_config.dtype
        if cache_config.cache_dtype == "auto":
            self.kv_cache_dtype = self.dtype
        else:
            self.kv_cache_dtype = STR_DTYPE_TO_TORCH_DTYPE[
                cache_config.cache_dtype]

        self.is_multimodal_model = model_config.is_multimodal_model
        self.sliding_window = model_config.get_sliding_window()
        self.block_size = cache_config.block_size
        self.max_model_len = model_config.max_model_len
        self.max_num_blocks_per_req = cdiv(self.max_model_len, self.block_size)
        self.max_num_tokens = scheduler_config.max_num_batched_tokens
        self.max_num_reqs = scheduler_config.max_num_seqs

        # Model-related.
        self.num_attn_layers = model_config.get_num_layers_by_block_type(
            parallel_config, LayerBlockType.attention)
        self.num_query_heads = model_config.get_num_attention_heads(
            parallel_config)
        self.num_kv_heads = model_config.get_num_kv_heads(parallel_config)
        self.head_size = model_config.get_head_size()
        self.hidden_size = model_config.get_hidden_size()

        # Multi-modal data support
        self.input_registry = INPUT_REGISTRY
        self.mm_registry = MULTIMODAL_REGISTRY
        self.uses_mrope = model_config.uses_mrope

        if self.is_multimodal_model:
            # NOTE: Initialized client is only used for processing dummy
            # multimodal data into multimodal kwargs for GPU memory profiling.
            # Only applicable to multimodal models with legacy input mapper.
            self.mm_input_mapper_profiling = MMInputCacheClient(
                self.model_config)
            self.mm_input_mapper_profiling.use_cache = False

        encoder_compute_budget, encoder_cache_size = compute_encoder_budget(
            model_config=model_config,
            scheduler_config=scheduler_config,
        )
        self.max_num_encoder_input_tokens = encoder_compute_budget
        self.encoder_cache_size = encoder_cache_size

        # Lazy initialization
        # self.model: nn.Module  # Set after load_model
        self.kv_caches: List[torch.Tensor] = []
        # req_id -> (input_id -> encoder_output)
        self.encoder_cache: Dict[str, Dict[int, torch.Tensor]] = {}

        # Set up speculative decoding.
        self.use_spec_decode = False
        if self.speculative_config:
            self.use_spec_decode = True

            # TODO: find a better way to check if we are using ngram.
            assert self.speculative_config.ngram_prompt_lookup_min, \
                    "Currently, only ngram spec decode is supported in V1."
            if get_pp_group().is_last_rank:
                self.drafter = NgramProposer()
                # Trigger Numba JIT compilation for N-gram proposer.
                # This usually takes less than 1 second.
                self.drafter.propose(
                    np.zeros(1024, dtype=np.int32),
                    self.speculative_config.ngram_prompt_lookup_min,
                    self.speculative_config.num_speculative_tokens,
                )

        # Request states.
        self.requests: Dict[str, CachedRequestState] = {}
        # Persistent batch.
        self.input_batch = InputBatch(
            max_num_reqs=self.max_num_reqs,
            max_model_len=self.max_model_len,
            max_num_blocks_per_req=self.max_num_blocks_per_req,
            device=self.device,
            pin_memory=self.pin_memory,
            vocab_size=model_config.get_vocab_size(),
        )

        self.use_cuda_graph = (self.vllm_config.compilation_config.level
                               == CompilationLevel.PIECEWISE
                               and not self.model_config.enforce_eager)
        # TODO(woosuk): Provide an option to tune the max cudagraph batch size.
        # The convention is different.
        # self.cudagraph_batch_sizes sorts in ascending order.
        # The batch sizes in the config are in descending order.
        self.cudagraph_batch_sizes = list(
            reversed(
                self.vllm_config.compilation_config.cudagraph_capture_sizes))

        # Cache the device properties.
        self.device_properties = torch.cuda.get_device_properties(self.device)
        self.num_sms = self.device_properties.multi_processor_count

        # Persistent buffers for CUDA graphs.
        self.input_ids = torch.zeros(self.max_num_tokens,
                                     dtype=torch.int32,
                                     device=self.device)
        self.positions = torch.zeros(self.max_num_tokens,
                                     dtype=torch.int64,
                                     device=self.device)
        # None in the first PP rank. The rest are set after load_model.
        self.intermediate_tensors: Optional[IntermediateTensors] = None

        # Only relevant for models using M-RoPE (e.g, Qwen2-VL)
        if self.uses_mrope:
            # NOTE: `mrope_positions` is implemented with one additional dummy
            # position on purpose to make it non-contiguous so that it can work
            # with torch compile.
            # See detailed explanation in https://github.com/vllm-project/vllm/pull/12128#discussion_r1926431923

            # NOTE: When M-RoPE is enabled, position ids are 3D regardless of
            # the modality of inputs. For text-only inputs, each dimension has
            # identical position IDs, making M-RoPE functionally equivalent to
            # 1D-RoPE.
            # See page 5 of https://arxiv.org/abs/2409.12191
            self.mrope_positions = torch.zeros((3, self.max_num_tokens + 1),
                                               dtype=torch.int64,
                                               device=self.device)
            self.mrope_positions_cpu = torch.zeros(
                (3, self.max_num_tokens + 1),
                dtype=torch.int64,
                device="cpu",
                pin_memory=self.pin_memory)

        self.inputs_embeds = torch.zeros(
            (self.max_num_tokens, self.hidden_size),
            dtype=self.dtype,
            device=self.device)

        # OPTIMIZATION: Cache the tensors rather than creating them every step.
        self.arange_np = np.arange(max(self.max_num_reqs + 1,
                                       self.max_model_len,
                                       self.max_num_tokens),
                                   dtype=np.int32)
        # NOTE(woosuk): These tensors are "stateless", i.e., they are literally
        # a faster version of creating a new tensor every time. Thus, we should
        # not make any assumptions about the values in these tensors.
        self.input_ids_cpu = torch.zeros(self.max_num_tokens,
                                         dtype=torch.int32,
                                         device="cpu",
                                         pin_memory=self.pin_memory)
        self.input_ids_np = self.input_ids_cpu.numpy()
        self.positions_cpu = torch.zeros(self.max_num_tokens,
                                         dtype=torch.int64,
                                         device="cpu",
                                         pin_memory=self.pin_memory)
        self.positions_np = self.positions_cpu.numpy()
        self.slot_mapping_cpu = torch.zeros(self.max_num_tokens,
                                            dtype=torch.int32,
                                            device="cpu",
                                            pin_memory=self.pin_memory)
        self.slot_mapping_np = self.slot_mapping_cpu.numpy()
        self.query_start_loc_cpu = torch.zeros(self.max_num_reqs + 1,
                                               dtype=torch.int32,
                                               device="cpu",
                                               pin_memory=self.pin_memory)
        self.query_start_loc_np = self.query_start_loc_cpu.numpy()
        self.seq_lens_cpu = torch.zeros(self.max_num_reqs,
                                        dtype=torch.int32,
                                        device="cpu",
                                        pin_memory=self.pin_memory)
        self.seq_lens_np = self.seq_lens_cpu.numpy()

    def _update_states(self, scheduler_output: "SchedulerOutput") -> None:
        """Update the cached states and the persistent batch with the scheduler
        output.

        The updated states are used by the `_prepare_inputs` function to create
        the input GPU tensors for the model.

        The SamplingMetadata is updated and copied to the GPU if there is a
        new/resumed/paused/finished request in the batch.
        """
        # Remove finished requests from the cached states.
        for req_id in scheduler_output.finished_req_ids:
            self.requests.pop(req_id, None)
            self.encoder_cache.pop(req_id, None)
        # Remove the finished requests from the persistent batch.
        # NOTE(woosuk): There could be an edge case where finished_req_ids and
        # scheduled_req_ids overlap. This happens when a request is aborted and
        # then resubmitted with the same ID. In this case, we treat them as two
        # distinct requests - clearing the cached states for the first request
        # and handling the second as a new request.
        removed_req_indices: List[int] = []
        for req_id in scheduler_output.finished_req_ids:
            req_index = self.input_batch.remove_request(req_id)
            if req_index is not None:
                removed_req_indices.append(req_index)

        # Free the cached encoder outputs.
        for req_id, input_id in scheduler_output.free_encoder_input_ids:
            encoder_outputs = self.encoder_cache.get(req_id)
            if encoder_outputs is not None:
                encoder_outputs.pop(input_id, None)
                if not encoder_outputs:
                    self.encoder_cache.pop(req_id, None)

        # Remove the unscheduled requests from the persistent batch.
        # NOTE(woosuk): The unscheduled requests are either preempted requests
        # or running requests that are not scheduled in this step. We remove
        # them from the persistent batch but keep their cached states since
        # they will be scheduled again sometime in the future.
        scheduled_req_ids = scheduler_output.num_scheduled_tokens.keys()
        cached_req_ids = self.input_batch.req_id_to_index.keys()
        unscheduled_req_ids = cached_req_ids - scheduled_req_ids
        # NOTE(woosuk): The persistent batch optimization assumes that
        # consecutive batches contain mostly the same requests. If batches
        # have low request overlap (e.g., alternating between two distinct
        # sets of requests), this optimization becomes very inefficient.
        for req_id in unscheduled_req_ids:
            req_index = self.input_batch.remove_request(req_id)
            assert req_index is not None
            removed_req_indices.append(req_index)

        req_ids_to_add: List[str] = []
        # Add new requests to the cached states.
        for new_req_data in scheduler_output.scheduled_new_reqs:
            req_id = new_req_data.req_id
            sampling_params = new_req_data.sampling_params
            if sampling_params.sampling_type == SamplingType.RANDOM_SEED:
                generator = torch.Generator(device=self.device)
                generator.manual_seed(sampling_params.seed)
            else:
                generator = None

            self.requests[req_id] = CachedRequestState(
                req_id=req_id,
                prompt_token_ids=new_req_data.prompt_token_ids,
                prompt=new_req_data.prompt,
                mm_inputs=new_req_data.mm_inputs,
                mm_positions=new_req_data.mm_positions,
                sampling_params=sampling_params,
                generator=generator,
                block_ids=new_req_data.block_ids,
                num_computed_tokens=new_req_data.num_computed_tokens,
                output_token_ids=[],
                lora_request=new_req_data.lora_request,
            )

            # Only relevant for models using M-RoPE (e.g, Qwen2-VL)
            if self.uses_mrope:
                image_grid_thw = []
                video_grid_thw = []
                second_per_grid_ts = []
                for mm_input in self.requests[req_id].mm_inputs:
                    if mm_input.get("image_grid_thw") is not None:
                        image_grid_thw.extend(
                            mm_input["image_grid_thw"].tolist())
                    if mm_input.get("video_grid_thw") is not None:
                        video_grid_thw.extend(
                            mm_input["video_grid_thw"].tolist())
                    if mm_input.get("second_per_grid_ts") is not None:
                        second_per_grid_ts.extend(
                            mm_input["second_per_grid_ts"])

                hf_config = self.model_config.hf_config

                self.requests[req_id].mrope_positions, \
                    self.requests[req_id].mrope_position_delta = \
                    MRotaryEmbedding.get_input_positions_tensor(
                        self.requests[req_id].prompt_token_ids,
                        hf_config=hf_config,
                        image_grid_thw=image_grid_thw,
                        video_grid_thw=video_grid_thw,
                        second_per_grid_ts=second_per_grid_ts,
                    )

            req_ids_to_add.append(req_id)

        # Update the states of the running/resumed requests.
        for req_data in scheduler_output.scheduled_cached_reqs:
            req_id = req_data.req_id
            req_state = self.requests[req_id]

            # Update the cached states.
            num_computed_tokens = req_data.num_computed_tokens
            req_state.num_computed_tokens = num_computed_tokens
            # Add the sampled token(s) from the previous step (if any).
            # This doesn't include "unverified" tokens like spec decode tokens.
            num_new_tokens = (num_computed_tokens +
                              len(req_data.new_token_ids) -
                              req_state.num_tokens)
            if num_new_tokens == 1:
                # Avoid slicing list in most common case.
                req_state.output_token_ids.append(req_data.new_token_ids[-1])
            elif num_new_tokens > 0:
                req_state.output_token_ids.extend(
                    req_data.new_token_ids[-num_new_tokens:])
            # Update the block IDs.
            if not req_data.resumed_from_preemption:
                # Append the new blocks to the existing block IDs.
                req_state.block_ids.extend(req_data.new_block_ids)
            else:
                # The request is resumed from preemption.
                # Replace the existing block IDs with the new ones.
                req_state.block_ids = req_data.new_block_ids

            req_index = self.input_batch.req_id_to_index.get(req_id)
            if req_index is None:
                # The request is not in the persistent batch.
                # The request was either preempted and resumed later, or was not
                # scheduled in the previous step and needs to be added again.
                req_ids_to_add.append(req_id)
                continue

            # Update the persistent batch.
            self.input_batch.num_computed_tokens_cpu[req_index] = (
                num_computed_tokens)
            start_index = (len(req_state.block_ids) -
                           len(req_data.new_block_ids))
            self.input_batch.block_table.append_row(req_index, start_index,
                                                    req_data.new_block_ids)
            # Add new_token_ids to token_ids_cpu.
            start_token_index = num_computed_tokens
            end_token_index = num_computed_tokens + len(req_data.new_token_ids)
            self.input_batch.token_ids_cpu[
                req_index,
                start_token_index:end_token_index] = req_data.new_token_ids
            self.input_batch.num_tokens_no_spec[req_index] = end_token_index
            # Add spec_token_ids to token_ids_cpu.
            spec_token_ids = scheduler_output.scheduled_spec_decode_tokens.get(
                req_id, ())
            if spec_token_ids:
                start_index = end_token_index
                end_token_index += len(spec_token_ids)
                self.input_batch.token_ids_cpu[
                    req_index, start_index:end_token_index] = spec_token_ids
            # NOTE(woosuk): `num_tokens` here may include spec decode tokens.
            self.input_batch.num_tokens[req_index] = end_token_index

        # Check if the batch has changed. If not, we can skip copying the
        # sampling metadata from CPU to GPU.
        batch_changed = len(removed_req_indices) > 0 or len(req_ids_to_add) > 0

        # Add the new or resumed requests to the persistent batch.
        # The smaller empty indices are filled first.
        removed_req_indices = sorted(removed_req_indices, reverse=True)
        for req_id in req_ids_to_add:
            req_state = self.requests[req_id]
            if removed_req_indices:
                # Fill the empty index.
                req_index = removed_req_indices.pop()
            else:
                # Append to the end.
                req_index = None
            self.input_batch.add_request(req_state, req_index)

        # Condense the batched states if there are empty indices.
        if removed_req_indices:
            self.input_batch.condense(removed_req_indices)

        if batch_changed:
            self.input_batch.refresh_sampling_metadata()

    def _prepare_inputs(
        self,
        scheduler_output: "SchedulerOutput",
    ) -> Tuple[FlashAttentionMetadata, torch.Tensor]:
        total_num_scheduled_tokens = scheduler_output.total_num_scheduled_tokens
        assert total_num_scheduled_tokens > 0
        num_reqs = self.input_batch.num_reqs
        assert num_reqs > 0

        # OPTIMIZATION: Start copying the block table first.
        # This way, we can overlap the copy with the following CPU operations.
        self.input_batch.block_table.commit(num_reqs)

        # Get the number of scheduled tokens for each request.
        # TODO: The Python loop can be slow. Optimize.
        num_scheduled_tokens = np.empty(num_reqs, dtype=np.int32)
        max_num_scheduled_tokens = 0
        for i, req_id in enumerate(self.input_batch.req_ids):
            num_tokens = scheduler_output.num_scheduled_tokens[req_id]
            num_scheduled_tokens[i] = num_tokens
            max_num_scheduled_tokens = max(max_num_scheduled_tokens,
                                           num_tokens)

        # Get request indices.
        # E.g., [2, 5, 3] -> [0, 0, 1, 1, 1, 1, 1, 2, 2, 2]
        req_indices = np.repeat(self.arange_np[:num_reqs],
                                num_scheduled_tokens)

        # Get batched arange.
        # E.g., [2, 5, 3] -> [0, 1, 0, 1, 2, 3, 4, 0, 1, 2]
        # Equivalent to but faster than:
        # np.concatenate([np.arange(n) for n in num_scheduled_tokens])
        # Step 1. [2, 5, 3] -> [2, 7, 10]
        cu_num_tokens = np.cumsum(num_scheduled_tokens)
        # Step 2. [2, 7, 10] -> [0, 0, 2, 2, 2, 2, 2, 7, 7, 7]
        cumsums_offsets = np.repeat(cu_num_tokens - num_scheduled_tokens,
                                    num_scheduled_tokens)
        # Step 3. [0, 1, 0, 1, 2, 3, 4, 0, 1, 2]
        arange = self.arange_np[:total_num_scheduled_tokens] - cumsums_offsets

        # Get positions.
        positions_np = self.positions_np[:total_num_scheduled_tokens]
        np.add(self.input_batch.num_computed_tokens_cpu[req_indices],
               arange,
               out=positions_np)

        # Calculate M-RoPE positions.
        # Only relevant for models using M-RoPE (e.g, Qwen2-VL)
        if self.uses_mrope:
            self._calc_mrope_positions(scheduler_output)

        # Get token indices.
        # E.g., [0, 1, 0, 1, 2, 3, 4, 0, 1, 2]
        # -> [0, 1, M, M + 1, M + 2, M + 3, M + 4, 2 * M, 2 * M + 1, 2 * M + 2]
        # where M is the max_model_len.
        token_indices = (positions_np +
                         req_indices * self.input_batch.token_ids_cpu.shape[1])

        # NOTE(woosuk): We use torch.index_select instead of np.take here
        # because torch.index_select is much faster than np.take for large
        # tensors.
        torch.index_select(self.input_batch.token_ids_cpu_tensor.flatten(),
                           0,
                           torch.from_numpy(token_indices),
                           out=self.input_ids_cpu[:total_num_scheduled_tokens])

        # Calculate the slot mapping.
        # E.g., [0, 1, 0, 1, 2, 3, 4, 0, 1, 2]
        # -> [0, 0, K, K, K + 1, K + 1, K + 2, 2 * K, 2 * K, 2 * K + 1]
        # where K is the max_num_blocks_per_req and the block size is 2.
        # NOTE(woosuk): We can't simply use `token_indices // block_size` here
        # because M (max_model_len) is not necessarily divisible by block_size.
        block_table_indices = (req_indices * self.max_num_blocks_per_req +
                               positions_np // self.block_size)
        # NOTE(woosuk): We use torch.index_select instead of np.take here
        # because torch.index_select is much faster than np.take for large
        # tensors.
        block_table_cpu = self.input_batch.block_table.get_cpu_tensor()
        block_numbers = block_table_cpu.flatten()[block_table_indices].numpy()
        block_offsets = positions_np % self.block_size
        np.add(block_numbers * self.block_size,
               block_offsets,
               out=self.slot_mapping_np[:total_num_scheduled_tokens])

        # Prepare the attention metadata.
        self.query_start_loc_np[0] = 0
        self.query_start_loc_np[1:num_reqs + 1] = cu_num_tokens

        self.seq_lens_np[:num_reqs] = (
            self.input_batch.num_computed_tokens_cpu[:num_reqs] +
            num_scheduled_tokens)
        max_seq_len = self.seq_lens_np[:num_reqs].max()

        # Copy the tensors to the GPU.
        self.input_ids[:total_num_scheduled_tokens].copy_(
            self.input_ids_cpu[:total_num_scheduled_tokens], non_blocking=True)
        if self.uses_mrope:
            # Only relevant for models using M-RoPE (e.g, Qwen2-VL)
            self.mrope_positions[:, :total_num_scheduled_tokens].copy_(
                self.mrope_positions_cpu[:, :total_num_scheduled_tokens],
                non_blocking=True)
        else:
            # Common case (1D positions)
            self.positions[:total_num_scheduled_tokens].copy_(
                self.positions_cpu[:total_num_scheduled_tokens],
                non_blocking=True)
        query_start_loc = self.query_start_loc_cpu[:num_reqs + 1].to(
            self.device, non_blocking=True)
        seq_lens = self.seq_lens_cpu[:num_reqs].to(self.device,
                                                   non_blocking=True)
        slot_mapping = self.slot_mapping_cpu[:total_num_scheduled_tokens].to(
            self.device, non_blocking=True).long()

        # Prepare for cascade attention if needed.
        common_prefix_len = self._compute_cascade_attn_prefix_len(
            num_scheduled_tokens,
            scheduler_output.num_common_prefix_blocks,
        )
        use_cascade = common_prefix_len > 0
        if use_cascade:
            # TODO: Optimize.
            cu_prefix_query_lens = torch.tensor(
                [0, total_num_scheduled_tokens],
                dtype=torch.int32,
                device=self.device)
            prefix_kv_lens = torch.tensor([common_prefix_len],
                                          dtype=torch.int32,
                                          device=self.device)
            suffix_kv_lens = (self.seq_lens_np[:num_reqs] - common_prefix_len)
            suffix_kv_lens = torch.from_numpy(suffix_kv_lens).to(self.device)
        else:
            cu_prefix_query_lens = None
            prefix_kv_lens = None
            suffix_kv_lens = None

        attn_metadata = FlashAttentionMetadata(
            num_actual_tokens=total_num_scheduled_tokens,
            max_query_len=max_num_scheduled_tokens,
            query_start_loc=query_start_loc,
            max_seq_len=max_seq_len,
            seq_lens=seq_lens,
            block_table=(
                self.input_batch.block_table.get_device_tensor()[:num_reqs]),
            slot_mapping=slot_mapping,
            use_cascade=use_cascade,
            common_prefix_len=common_prefix_len,
            cu_prefix_query_lens=cu_prefix_query_lens,
            prefix_kv_lens=prefix_kv_lens,
            suffix_kv_lens=suffix_kv_lens,
        )

        use_spec_decode = len(
            scheduler_output.scheduled_spec_decode_tokens) > 0
        if use_spec_decode:
            logits_indices = self._calc_spec_decode_metadata(
                scheduler_output, cu_num_tokens)
        else:
            # NOTE(woosuk): Due to chunked prefills, the batch may contain
            # partial requests. While we should not sample any token
            # from these partial requests, we do so for simplicity.
            # We will ignore the sampled tokens from the partial requests.
            # TODO: Support prompt logprobs.
            logits_indices = query_start_loc[1:] - 1

        # Hot-Swap lora model
        if self.lora_config:
            self.set_active_loras(self.input_batch, num_scheduled_tokens)

        return attn_metadata, logits_indices

    def _compute_cascade_attn_prefix_len(
        self,
        num_scheduled_tokens: np.ndarray,
        num_common_prefix_blocks: int,
    ) -> int:
        """Compute the length of the common prefix for cascade attention.

        NOTE(woosuk): The common prefix length returned by this function
        represents the length used specifically for cascade attention, not the
        actual number of tokens shared between requests. When cascade attention
        is disabled (use_cascade=False), this function returns 0 even if
        requests share common tokens. Additionally, the common prefix length is
        truncated to a multiple of the block size and may be further truncated
        due to implementation details explained below.

        Args:
            num_scheduled_tokens: Number of tokens scheduled per request.
            num_common_prefix_blocks: Number of shared KV cache blocks.

        Returns:
            int: Length of common prefix in tokens.
        """
        common_prefix_len = num_common_prefix_blocks * self.block_size
        if common_prefix_len == 0:
            # Common case.
            return 0

        # NOTE(woosuk): Cascade attention uses two attention kernels: one
        # for the common prefix and the other for the rest. For the first
        # kernel, we concatenate all the query tokens (possibly from
        # different requests) and treat them as if they are from the same
        # request. Then, we use bi-directional attention to process the
        # common prefix in the KV cache. Importantly, this means that the
        # first kernel does not do any masking.

        # Consider the following example:
        # Request 1's input query: [D, E, X]
        # Request 1's kv cache: [A, B, C, D, E, X]
        # Request 1's num_computed_tokens: 3 (i.e., [A, B, C])
        # Request 2's input query: [E, Y]
        # Request 2's kv cache: [A, B, C, D, E, Y]
        # Request 2's num_computed_tokens: 4 (i.e., [A, B, C, D])

        # If we use [A, B, C, D, E] as the common prefix, then the
        # first kernel will compute the bi-directional attention between
        # input query [D, E, X, E, Y] and common prefix [A, B, C, D, E].
        # However, this is wrong because D in Request 1 should not attend to
        # E in the common prefix (i.e., we need masking).
        # To avoid this, [A, B, C, D] should be the common prefix.
        # That is, the common prefix should be capped by the minimum
        # num_computed_tokens among the requests, and plus one to include
        # the first token of the query.

        # In practice, we use [A, B, C] as the common prefix, instead of
        # [A, B, C, D] (i.e., the common prefix is capped by the minimum
        # num_computed_tokens, without plus one).
        # This is because of an implementation detail: We want to always
        # use two kernels for cascade attention. Let's imagine:
        # Request 3's input query: [D]
        # Request 3's kv cache: [A, B, C, D]
        # Request 3's num_computed_tokens: 4 (i.e., [A, B, C, D])
        # If we use [A, B, C, D] as the common prefix for Request 1-3,
        # then Request 3 will be processed only by the first kernel,
        # and the second kernel will get an empty input. While this is not
        # a fundamental problem, our current implementation does not support
        # this case.
        num_reqs = len(num_scheduled_tokens)
        common_prefix_len = min(
            common_prefix_len,
            self.input_batch.num_computed_tokens_cpu[:num_reqs].min())
        # common_prefix_len should be a multiple of the block size.
        common_prefix_len = (common_prefix_len // self.block_size *
                             self.block_size)
        use_cascade = FlashAttentionBackend.use_cascade_attention(
            common_prefix_len=common_prefix_len,
            query_lens=num_scheduled_tokens,
            num_query_heads=self.num_query_heads,
            num_kv_heads=self.num_kv_heads,
            use_alibi=False,  # FIXME
            use_sliding_window=self.sliding_window is not None,
            num_sms=self.num_sms,
        )
        return common_prefix_len if use_cascade else 0

    def _calc_mrope_positions(self, scheduler_output: "SchedulerOutput"):
        mrope_pos_ptr = 0
        for index, req_id in enumerate(self.input_batch.req_ids):
            req = self.requests[req_id]
            assert req.mrope_positions is not None

            num_computed_tokens = \
                self.input_batch.num_computed_tokens_cpu[index]
            num_scheduled_tokens = \
                scheduler_output.num_scheduled_tokens[req_id]
            num_prompt_tokens = len(req.prompt_token_ids)

            if num_computed_tokens + num_scheduled_tokens > num_prompt_tokens:
                prompt_part_len = max(0,
                                      num_prompt_tokens - num_computed_tokens)
                completion_part_len = max(
                    0, num_scheduled_tokens - prompt_part_len)
            else:
                prompt_part_len = num_scheduled_tokens
                completion_part_len = 0

            assert num_scheduled_tokens == prompt_part_len + completion_part_len

            if prompt_part_len > 0:
                # prompt's mrope_positions are pre-computed
                dst_start = mrope_pos_ptr
                dst_end = mrope_pos_ptr + prompt_part_len
                src_start = num_computed_tokens
                src_end = num_computed_tokens + prompt_part_len

                self.mrope_positions_cpu[:, dst_start:dst_end] = \
                    req.mrope_positions[:,src_start:src_end]

                mrope_pos_ptr += prompt_part_len

            if completion_part_len > 0:
                # compute completion's mrope_positions on-the-fly
                dst_start = mrope_pos_ptr
                dst_end = mrope_pos_ptr + completion_part_len

                self.mrope_positions_cpu[:, dst_start:dst_end] = \
                    MRotaryEmbedding.get_next_input_positions_tensor(
                        req.mrope_position_delta,
                        context_len=num_computed_tokens +
                        prompt_part_len,
                        seq_len=num_computed_tokens +
                        prompt_part_len +
                        completion_part_len,
                    )

                mrope_pos_ptr += completion_part_len

    def _calc_spec_decode_metadata(
        self,
        scheduler_output: "SchedulerOutput",
        cu_num_tokens: np.ndarray,
    ) -> torch.Tensor:
        # Get the number of spec decode tokens for each request.
        num_reqs = self.input_batch.num_reqs
        num_spec_decode_tokens = np.empty(num_reqs, dtype=np.int32)
        for i, req_id in enumerate(self.input_batch.req_ids):
            num_spec_decode_tokens[i] = len(
                scheduler_output.scheduled_spec_decode_tokens.get(req_id, ()))

        # Get spec decode logits indices.
        # E.g.,   num_scheduled_tokens: [4, 100, 3,   100, 2]
        #         cu_num_tokens:        [4, 104, 107, 207, 209]
        #         num_spec_tokens_list: [3, 0,   2,   0,   1]
        #         num_sampled_tokens:   [4, 1,   3,   1,   2]
        #         spec_decode_logits_indices:
        #                 [0, 1, 2, 3, 103, 104, 105, 106, 206, 207, 208]
        num_sampled_tokens = num_spec_decode_tokens + 1
        # logits_start_loc: [0, 103, 104, 206, 207]
        logits_start_loc = cu_num_tokens - num_sampled_tokens
        # [0, 103, 104, 206, 207] ->
        #               [0, 0, 0, 0, 103, 104, 104, 104, 206, 207, 207]
        logits_start_loc = np.repeat(logits_start_loc, num_sampled_tokens)
        # The following three lines:
        # [4, 1,   3,   1,   2] -> [0, 1, 2, 3, 0, 0, 1, 2, 0, 0, 1]
        # Step 1. [4, 1, 3, 1, 2] -> [4, 5, 8, 9, 11]
        cu_num_sampled_tokens = np.cumsum(num_sampled_tokens)
        # Step 2. [4, 5, 8, 9, 11] -> [0, 4, 5, 8, 9]
        #         -> [0, 0, 0, 0, 4, 5, 5, 5, 8, 9, 9]
        cumsums_sampled_offsets = np.repeat(
            cu_num_sampled_tokens - num_sampled_tokens, num_sampled_tokens)
        # Step 3.  [0, 1, 2, 3, 4, 5, 6, 7, 8, 9, 10]
        #       -  [0, 0, 0, 0, 4, 5, 5, 5, 8, 9, 9]
        #      -> [0, 1, 2, 3, 0, 0, 1, 2, 0, 0, 1]
        total_num_sampled_tokens = num_sampled_tokens.sum()
        sampled_arange = (self.arange_np[:total_num_sampled_tokens] -
                          cumsums_sampled_offsets)

        # [0, 0, 0, 0, 103, 104, 104, 104, 206, 207, 207] ->
        # [0, 1, 2, 3, 103, 104, 105, 106, 206, 207, 208]
        spec_decode_logits_indices = logits_start_loc + sampled_arange
        return torch.from_numpy(spec_decode_logits_indices).to(
            self.device, non_blocking=True)

    def _execute_encoder(self, scheduler_output: "SchedulerOutput"):
        scheduled_encoder_inputs = scheduler_output.scheduled_encoder_inputs
        if not scheduled_encoder_inputs:
            return

        # Batch the multi-modal inputs.
        mm_inputs: List[MultiModalKwargs] = []
        req_input_ids: List[Tuple[str, int]] = []
        for req_id, encoder_input_ids in scheduled_encoder_inputs.items():
            req_state = self.requests[req_id]
            for input_id in encoder_input_ids:
                mm_inputs.append(req_state.mm_inputs[input_id])
                req_input_ids.append((req_id, input_id))

        # Batch mm inputs as much as we can: if a request in the batch has
        # multiple modalities or a different modality than the previous one,
        # we process it separately to preserve item order.
        # FIXME(ywang96): This is a hacky way to deal with multiple modalities
        # in the same batch while still being able to benefit from batching
        # multimodal inputs. The proper solution should be reordering the
        # encoder outputs.
        grouped_mm_inputs_list = group_mm_inputs_by_modality(mm_inputs)

        encoder_outputs = []
        for grouped_mm_inputs in grouped_mm_inputs_list:
            batched_mm_inputs = MultiModalKwargs.batch(grouped_mm_inputs)
            batched_mm_inputs = MultiModalKwargs.as_kwargs(batched_mm_inputs,
                                                           device=self.device)

            # Run the encoder.
            # `curr_group_outputs` is either of the following:
            # 1. A tensor of shape (num_items, feature_size, hidden_size)
            # in case feature_size is fixed across all multimodal items.
            # 2. A list or tuple (length: num_items) of tensors, each of shape
            # (feature_size, hidden_size) in case the feature size is dynamic
            # depending on the input multimodal items.
            curr_group_outputs = self.model.get_multimodal_embeddings(
                **batched_mm_inputs)

            for output in curr_group_outputs:
                encoder_outputs.append(output)

        # Cache the encoder outputs.
        for (req_id, input_id), output in zip(req_input_ids, encoder_outputs):
            if req_id not in self.encoder_cache:
                self.encoder_cache[req_id] = {}
            self.encoder_cache[req_id][input_id] = output

    def _gather_encoder_outputs(
        self,
        scheduler_output: "SchedulerOutput",
    ) -> List[torch.Tensor]:
        encoder_outputs: List[torch.Tensor] = []
        for req_id in self.input_batch.req_ids:
            num_scheduled_tokens = scheduler_output.num_scheduled_tokens[
                req_id]
            req_state = self.requests[req_id]
            num_computed_tokens = req_state.num_computed_tokens
            mm_positions = req_state.mm_positions
            for i, pos_info in enumerate(mm_positions):
                start_pos = pos_info["offset"]
                num_encoder_tokens = pos_info["length"]

                # The encoder output is needed if the two ranges overlap:
                # [num_computed_tokens,
                #  num_computed_tokens + num_scheduled_tokens) and
                # [start_pos, start_pos + num_encoder_tokens)
                if start_pos >= num_computed_tokens + num_scheduled_tokens:
                    # The encoder output is not needed in this step.
                    break
                if start_pos + num_encoder_tokens <= num_computed_tokens:
                    # The encoder output is already processed and stored
                    # in the decoder's KV cache.
                    continue

                start_idx = max(num_computed_tokens - start_pos, 0)
                end_idx = min(
                    num_computed_tokens - start_pos + num_scheduled_tokens,
                    num_encoder_tokens)
                assert start_idx < end_idx
                assert req_id in self.encoder_cache
                assert i in self.encoder_cache[req_id]
                encoder_output = self.encoder_cache[req_id][i]
                encoder_outputs.append(encoder_output[start_idx:end_idx])
        return encoder_outputs

    def get_model(self) -> nn.Module:
        return self.model

    @torch.inference_mode()
    def execute_model(
        self,
        scheduler_output: "SchedulerOutput",
        intermediate_tensors: Optional[IntermediateTensors] = None,
    ) -> Union[ModelRunnerOutput, torch.Tensor]:
        self._update_states(scheduler_output)

        if self.is_multimodal_model:
            # Run the multimodal encoder if any.
            self._execute_encoder(scheduler_output)
            encoder_outputs = self._gather_encoder_outputs(scheduler_output)
        else:
            encoder_outputs = []

        # Prepare the decoder inputs.
        attn_metadata, logits_indices = self._prepare_inputs(scheduler_output)
        num_scheduled_tokens = scheduler_output.total_num_scheduled_tokens
        if (self.use_cuda_graph
                and num_scheduled_tokens <= self.cudagraph_batch_sizes[-1]):
            # Use piecewise CUDA graphs.
            # Add padding to the batch size.
            num_input_tokens = self.vllm_config.pad_for_cudagraph(
                num_scheduled_tokens)
        else:
            # Eager mode.
            num_input_tokens = num_scheduled_tokens
        attn_metadata.num_input_tokens = num_input_tokens

        if self.is_multimodal_model:
            # NOTE(woosuk): To unify token ids and soft tokens (vision
            # embeddings), we always use embeddings (rather than token ids)
            # as input to the multimodal model, even when the input is text.
            input_ids = self.input_ids[:num_scheduled_tokens]
            if encoder_outputs:
                inputs_embeds = self.model.get_input_embeddings(
                    input_ids, encoder_outputs)
            else:
                inputs_embeds = self.model.get_input_embeddings(input_ids)
            # TODO(woosuk): Avoid the copy. Optimize.
            self.inputs_embeds[:num_scheduled_tokens].copy_(inputs_embeds)
            inputs_embeds = self.inputs_embeds[:num_input_tokens]
            input_ids = None
        else:
            # For text-only models, we use token ids as input.
            # While it is possible to use embeddings as input just like the
            # multimodal models, it is not desirable for performance since
            # then the embedding layer is not included in the CUDA graph.
            input_ids = self.input_ids[:num_input_tokens]
            inputs_embeds = None
        if self.uses_mrope:
            positions = self.mrope_positions[:, :num_input_tokens]
        else:
            positions = self.positions[:num_input_tokens]

        if get_pp_group().is_first_rank:
            intermediate_tensors = None
        else:
            assert intermediate_tensors is not None
            assert self.intermediate_tensors is not None
            for k, v in intermediate_tensors.items():
                self.intermediate_tensors[k][:num_input_tokens].copy_(
                    v[:num_input_tokens], non_blocking=True)
            intermediate_tensors = IntermediateTensors({
                k: v[:num_input_tokens]
                for k, v in self.intermediate_tensors.items()
            })

        # Run the decoder.
        # Use persistent buffers for CUDA graphs.
        with set_forward_context(attn_metadata, self.vllm_config):
            hidden_states = self.model(
                input_ids=input_ids,
                positions=positions,
                kv_caches=self.kv_caches,
                attn_metadata=None,
                intermediate_tensors=intermediate_tensors,
                inputs_embeds=inputs_embeds,
            )
        if not get_pp_group().is_last_rank:
            # For mid-pipeline stages, return the hidden states.
            return hidden_states

        hidden_states = hidden_states[:num_scheduled_tokens]
        sample_hidden_states = hidden_states[logits_indices]
        logits = self.model.compute_logits(sample_hidden_states, None)

        # Sample the next token and get logprobs if needed.
        sampling_metadata = self.input_batch.get_sampling_metadata(
            scheduler_output.scheduled_spec_decode_tokens)
        sampler_output = self.model.sample(
            logits=logits,
            sampling_metadata=sampling_metadata,
        )

        # TODO(woosuk): The following loop can be slow since it iterates over
        # the requests one by one. Optimize.
        for i, req_id in enumerate(self.input_batch.req_ids):
            req_state = self.requests[req_id]
            seq_len = (req_state.num_computed_tokens +
                       scheduler_output.num_scheduled_tokens[req_id])
            if seq_len < req_state.num_tokens:
                # Ignore the sampled token.
                # Rewind the generator state as if the token was not sampled.
                generator = self.input_batch.generators.get(i)
                if generator is not None:
                    # This relies on cuda-specific torch-internal impl details
                    generator.set_offset(generator.get_offset() - 4)

        # NOTE: GPU -> CPU Sync happens here.
        # Move as many CPU operations as possible before this sync point.
        logprobs_tensors = sampler_output.logprobs_tensors
        logprobs_lists = logprobs_tensors.tolists() \
            if logprobs_tensors is not None else None

        # Compute prompt logprobs if needed.
        prompt_logprobs_dict = self._get_prompt_logprobs_dict(
            hidden_states,
            scheduler_output,
        )

        # Get the valid generated tokens.
        sampled_token_ids = sampler_output.sampled_token_ids
        max_gen_len = sampled_token_ids.shape[-1]
        if max_gen_len == 1:
            # No spec decode tokens.
            valid_sampled_token_ids = sampled_token_ids.tolist()
        else:
            # Includes spec decode tokens.
            valid_mask = sampled_token_ids != INVALID_TOKEN_ID
            gen_lens = valid_mask.sum(dim=1).tolist()
            # TODO(woosuk): Optimize this.
            valid_sampled_token_ids = [
                seq.tolist()
                for seq in sampled_token_ids[valid_mask].split(gen_lens)
            ]

        if not self.use_spec_decode:
            spec_token_ids = None
        else:
            spec_token_ids = self.generate_draft_token_ids(
                valid_sampled_token_ids)

        model_runner_output = ModelRunnerOutput(
            req_ids=self.input_batch.req_ids,
            req_id_to_index=self.input_batch.req_id_to_index,
            sampled_token_ids=valid_sampled_token_ids,
            spec_token_ids=spec_token_ids,
            logprobs=logprobs_lists,
            prompt_logprobs_dict=prompt_logprobs_dict,
        )
        return model_runner_output

    def generate_draft_token_ids(
        self,
        sampled_token_ids: List[List[int]],
    ) -> List[List[int]]:
        # TODO(woosuk): Optimize.
        draft_token_ids: List[List[int]] = []
        for i, sampled_ids in enumerate(sampled_token_ids):
            num_sampled_ids = len(sampled_ids)
            if not num_sampled_ids:
                # Skip speculative decoding.
                draft_token_ids.append([])
                continue

            # Add sampled_token_ids to token_ids_cpu.
            start_idx = self.input_batch.num_tokens_no_spec[i]
            end_idx = start_idx + num_sampled_ids
            self.input_batch.token_ids_cpu[i, start_idx:end_idx] = sampled_ids
            drafter_output = self.drafter.propose(
                self.input_batch.token_ids_cpu[i, :end_idx],
                self.speculative_config.ngram_prompt_lookup_min,
                self.speculative_config.num_speculative_tokens,
            )
            if drafter_output is None or len(drafter_output) == 0:
                draft_token_ids.append([])
            else:
                draft_token_ids.append(drafter_output.tolist())
        return draft_token_ids

    def load_model(self) -> None:
        logger.info("Starting to load model %s...", self.model_config.model)
        with DeviceMemoryProfiler() as m:  # noqa: SIM117
            time_before_load = time.perf_counter()
            self.model = get_model(vllm_config=self.vllm_config)
            if self.lora_config:
                self.model = self.load_lora_model(self.model,
                                                  self.model_config,
                                                  self.scheduler_config,
                                                  self.lora_config,
                                                  self.device)
            time_after_load = time.perf_counter()
        self.model_memory_usage = m.consumed_memory
        logger.info("Loading model weights took %.4f GB and %.6f seconds",
                    self.model_memory_usage / float(2**30),
                    time_after_load - time_before_load)

    def _get_prompt_logprobs_dict(
        self,
        hidden_states: torch.Tensor,
        scheduler_output: "SchedulerOutput",
    ) -> Dict[str, LogprobsTensors]:
        num_prompt_logprobs_dict = self.input_batch.num_prompt_logprobs
        if not num_prompt_logprobs_dict:
            return {}

        prompt_logprobs_dict: Dict[str, LogprobsTensors] = {}

        # Since prompt logprobs are a rare feature, prioritize simple,
        # maintainable loop over optimal performance.
        completed_prefill_reqs = []
        for req_id, num_prompt_logprobs in num_prompt_logprobs_dict.items():

            num_tokens = scheduler_output.num_scheduled_tokens[req_id]

            # Get metadata for this request.
            request = self.requests[req_id]
            num_prompt_tokens = len(request.prompt_token_ids)
            prompt_token_ids = torch.tensor(request.prompt_token_ids).to(
                self.device, non_blocking=True)

            # Determine number of logits to retrieve.
            start_tok = request.num_computed_tokens + 1
            num_remaining_tokens = num_prompt_tokens - start_tok
            if num_tokens < num_remaining_tokens:
                # This is a chunk, more tokens remain.
                num_logits = num_tokens
            else:
                # This is the last chunk of prompt tokens to return.
                num_logits = num_remaining_tokens
                completed_prefill_reqs.append(req_id)

            # Get the logits corresponding to this req's prompt tokens.
            # If this is a partial request (i.e. chunked prefill),
            # then there is prompt logprob generated for each index.
            req_idx = self.input_batch.req_id_to_index[req_id]
            offset = self.query_start_loc_np[req_idx].item()
            prompt_hidden_states = hidden_states[offset:offset + num_logits]
            logits = self.model.compute_logits(prompt_hidden_states, None)

            # Get the "target" tokens for each index. For prompt at index i,
            # the token at prompt index i+1 is the "sampled" token we want
            # to gather the logprob for.
            tgt_token_ids = prompt_token_ids[start_tok:start_tok + num_logits]

            # Compute prompt logprobs.
            logprobs = self.model.sampler.compute_logprobs(logits)
            token_ids, logprobs, ranks = self.model.sampler.gather_logprobs(
                logprobs, num_prompt_logprobs, tgt_token_ids)

            # Transfer GPU->CPU async.
            prompt_logprobs_dict[req_id] = LogprobsTensors(
                token_ids.to("cpu", non_blocking=True),
                logprobs.to("cpu", non_blocking=True),
                ranks.to("cpu", non_blocking=True),
            )

        # Remove requests that have completed prefill from the batch
        # num_prompt_logprobs_dict.
        for req_id in completed_prefill_reqs:
            del num_prompt_logprobs_dict[req_id]

        # Must synchronize the non-blocking GPU->CPU transfers.
        torch.cuda.synchronize()

        return prompt_logprobs_dict

    @torch.inference_mode()
    def _dummy_run(
        self,
        num_tokens: int,
        kv_caches: Optional[List[torch.Tensor]] = None,
    ) -> torch.Tensor:
        model = self.model
        if kv_caches is None:
            kv_caches = self.kv_caches
        if self.is_multimodal_model:
            input_ids = None
            inputs_embeds = self.inputs_embeds[:num_tokens]
        else:
            input_ids = self.input_ids[:num_tokens]
            inputs_embeds = None
        if self.uses_mrope:
            positions = self.mrope_positions[:, :num_tokens]
        else:
            positions = self.positions[:num_tokens]

        if get_pp_group().is_first_rank:
            intermediate_tensors = None
        else:
            if self.intermediate_tensors is None:
                self.intermediate_tensors = (
                    self.model.make_empty_intermediate_tensors(
                        batch_size=self.max_num_tokens,
                        dtype=self.model_config.dtype,
                        device=self.device))
            intermediate_tensors = IntermediateTensors({
                k: v[:num_tokens]
                for k, v in self.intermediate_tensors.items()
            })

<<<<<<< HEAD
        fake_metadata = FakeAttentionMetadata(num_input_tokens=num_tokens)
        with set_forward_context(fake_metadata, self.vllm_config):
=======
        with set_forward_context(None, self.vllm_config,
                                 num_tokens=num_tokens):
>>>>>>> 78ac0f59
            hidden_states = model(
                input_ids=input_ids,
                positions=positions,
                kv_caches=kv_caches,
                attn_metadata=None,
                intermediate_tensors=intermediate_tensors,
                inputs_embeds=inputs_embeds,
            )
        return hidden_states

    def profile_run(self) -> None:
        # use an empty tensor instead of `None`` to force Dynamo to pass
        # it by reference, rather by specializing on the value `None`.
        # the `dtype` argument does not matter, and we use `float32` as
        # a placeholder (it has wide hardware support).
        # it is important to create tensors inside the loop, rather than
        # multiplying the list, to avoid Dynamo from treating them as
        # tensor aliasing.
        dummy_kv_caches = [
            torch.tensor((), dtype=torch.float32, device=self.device)
            for _ in range(self.num_attn_layers)
        ]

        # Profile with multimodal encoder & encoder cache.
        # TODO: handle encoder-decoder models once we support them.
        if (self.is_multimodal_model and self.max_num_encoder_input_tokens > 0
                and self.encoder_cache_size > 0):

            # NOTE: Currently model is profiled with a single non-text
            # modality with the max possible input tokens even when
            # it supports multiple.
            max_tokens_by_modality_dict = MULTIMODAL_REGISTRY.get_max_tokens_per_item_by_nonzero_modality(  # noqa: E501
                self.model_config)
            dummy_data_modality, max_tokens_per_mm_item = max(
                max_tokens_by_modality_dict.items(), key=lambda item: item[1])

            # Check how many items of this modality can be supported by
            # the encoder budget.
            encoder_budget = min(self.max_num_encoder_input_tokens,
                                 self.encoder_cache_size)

            max_num_mm_items_encoder_budget = cdiv(encoder_budget,
                                                   max_tokens_per_mm_item)

            # Check how many items of this modality can be supported by
            # the decoder budget.
            max_mm_items_per_req = self.mm_registry.get_mm_limits_per_prompt(
                self.model_config)[dummy_data_modality]

            # NOTE: We do not consider max_num_batched_tokens on purpose
            # because the multimodal embeddings can be generated in advance
            # and chunked prefilled.
            max_num_mm_items_decoder_budget = self.max_num_reqs * \
                max_mm_items_per_req

            max_num_mm_items = min(max_num_mm_items_encoder_budget,
                                   max_num_mm_items_decoder_budget)

            logger.info(
                "Encoder cache will be initialized with a budget of %s tokens,"
                " and profiled with %s %s items of the maximum feature size.",
                encoder_budget, max_num_mm_items, dummy_data_modality)

            # Create dummy batch of multimodal inputs.
            dummy_request_data = self.input_registry.dummy_data_for_profiling(
                model_config=self.model_config,
                seq_len=self.max_num_tokens,
                mm_registry=self.mm_registry,
            )
            dummy_mm_data = dummy_request_data.multi_modal_data

            # Dummy data definition in V0 may contain multiple multimodal items
            # (e.g, multiple images) for a single request, therefore here we
            # always replicate first item by max_num_mm_items times since in V1
            # they are scheduled to be processed separately.

            # Case when models have a merged processor, their dummy data is
            # already batched `MultiModalKwargs`, therefore we take the first
            # `MultiModalKwargsItem` from the desired modality to profile on.
            if isinstance(dummy_mm_data, MultiModalKwargs):
                dummy_mm_item = dummy_mm_data.get_item(
                    modality=dummy_data_modality, item_index=0)
                dummy_mm_kwargs = MultiModalKwargs.from_items([dummy_mm_item])

            # Case when models have dummy data explicitly defined as
            # `MultiModalDataDict`, so they need to be processed through input
            # mapper.
            # TODO (ywang96): deprecate this path once merged processor is
            # supported on all models.
            else:
                mm_kwargs_list = self.mm_input_mapper_profiling.process_inputs(
                    mm_data=dummy_mm_data,
                    mm_hashes=None,
                    mm_processor_kwargs=None,
                    precomputed_mm_inputs=None)
                dummy_mm_kwargs = mm_kwargs_list[0]

            batched_dummy_mm_inputs = MultiModalKwargs.batch(
                [dummy_mm_kwargs] * max_num_mm_items)
            batched_dummy_mm_inputs = MultiModalKwargs.as_kwargs(
                batched_dummy_mm_inputs, device=self.device)

            # Run multimodal encoder.
            dummy_encoder_outputs = self.model.get_multimodal_embeddings(
                **batched_dummy_mm_inputs)
            assert len(dummy_encoder_outputs) == max_num_mm_items, (
                "Expected dimension 0 of encoder outputs to match the number "
                f"of multimodal data items: {max_num_mm_items}, got "
                f"{len(dummy_encoder_outputs)=} instead. This is most likely "
                "due to the 'get_multimodal_embeddings' method of the model "
                "not implemented correctly.")

            # Cache the dummy encoder outputs.
            self.encoder_cache["tmp"] = dict(enumerate(dummy_encoder_outputs))

        # For profile, have maximum num_reqs and that collectively have
        # maximum num_tokens.
        num_reqs = self.scheduler_config.max_num_seqs
        num_tokens = self.max_num_tokens
        min_tokens_per_req: int = num_tokens // num_reqs

        num_scheduled_tokens_list: List[int] = [min_tokens_per_req] * num_reqs
        num_scheduled_tokens_list[-1] += num_tokens % num_reqs
        assert sum(num_scheduled_tokens_list) == num_tokens
        assert len(num_scheduled_tokens_list) == num_reqs

        num_scheduled_tokens: np.ndarray = np.array(num_scheduled_tokens_list,
                                                    dtype=np.int32)
        logit_indices = np.cumsum(num_scheduled_tokens) - 1

        with self.maybe_profile_with_lora(self.lora_config,
                                          num_scheduled_tokens):
            # Trigger compilation for general shape.
            hidden_states = self._dummy_run(self.max_num_tokens,
                                            dummy_kv_caches)
            if get_pp_group().is_last_rank:
                hidden_states = hidden_states[logit_indices]
                logits = self.model.compute_logits(hidden_states, None)
                dummy_tensors = lambda v: torch.full(
                    (num_reqs, ), v, device=self.device)
                dummy_metadata = SamplingMetadata(
                    temperature=dummy_tensors(0.5),
                    all_greedy=False,
                    all_random=False,
                    spec_token_ids=None,
                    top_p=dummy_tensors(0.9),
                    top_k=dummy_tensors(logits.size(1) - 1),
                    min_p=None,
                    generators={},
                    max_num_logprobs=None,
                    no_penalties=True,
                    prompt_token_ids=torch.ones_like(logits,
                                                     dtype=torch.int64),
                    frequency_penalties=dummy_tensors(0.1),
                    presence_penalties=dummy_tensors(0.1),
                    repetition_penalties=dummy_tensors(0.1),
                    output_token_ids=[[] for _ in range(num_reqs)],
                    min_tokens={},
                    logit_bias=[None for _ in range(num_reqs)],
                    allowed_token_ids_mask=None,
                )
                sampler_output = self.model.sample(
                    logits=logits, sampling_metadata=dummy_metadata)
            else:
                logits = None
                sampler_output = None
                dummy_metadata = None
            torch.cuda.synchronize()
            del hidden_states, logits, sampler_output, dummy_metadata
            self.encoder_cache.clear()
        gc.collect()

    def capture_model(self) -> None:
        if not self.use_cuda_graph:
            logger.warning(
                "Skipping CUDA graph capture. Please add "
                "-O %s to use CUDA graphs.", CompilationLevel.PIECEWISE)
            return

        start_time = time.perf_counter()
        start_free_gpu_memory = torch.cuda.mem_get_info()[0]

        # Trigger CUDA graph capture for specific shapes.
        # Capture the large shapes first so that the smaller shapes
        # can reuse the memory pool allocated for the large shapes.
        with graph_capture(device=self.device):
            for num_tokens in reversed(self.cudagraph_batch_sizes):
                for _ in range(self.vllm_config.compilation_config.
                               cudagraph_num_of_warmups):
                    self._dummy_run(num_tokens)
                self._dummy_run(num_tokens)

        end_time = time.perf_counter()
        end_free_gpu_memory = torch.cuda.mem_get_info()[0]
        elapsed_time = end_time - start_time
        cuda_graph_size = start_free_gpu_memory - end_free_gpu_memory
        # This usually takes 5~20 seconds.
        logger.info("Graph capturing finished in %.0f secs, took %.2f GiB",
                    elapsed_time, cuda_graph_size / (1 << 30))

    def initialize_kv_cache(self, kv_cache_config: KVCacheConfig) -> None:
        """
        Initialize KV cache based on `kv_cache_config`.
        Args:
            kv_cache_config: Configuration for the KV cache, including the KV 
            cache size of each layer
        """
        if len(kv_cache_config.groups) > 1:
            raise NotImplementedError(
                "Hybrid models with more than one KV cache type are not "
                "supported yet.")

        kv_caches: Dict[str, torch.Tensor] = {}

        for layer_name, layer_spec in kv_cache_config.kv_cache_spec.items():
            tensor_config = kv_cache_config.tensors[layer_name]
            assert tensor_config.size % layer_spec.page_size_bytes == 0
            num_blocks = tensor_config.size // layer_spec.page_size_bytes
            if isinstance(layer_spec, FullAttentionSpec):
                kv_cache_shape = FlashAttentionBackend.get_kv_cache_shape(
                    num_blocks, layer_spec.block_size, layer_spec.num_kv_heads,
                    layer_spec.head_size)
                dtype = layer_spec.dtype
                kv_caches[layer_name] = torch.zeros(kv_cache_shape,
                                                    dtype=dtype,
                                                    device=self.device)
            else:
                raise NotImplementedError

        bind_kv_cache(
            kv_caches,
            self.vllm_config.compilation_config.static_forward_context,
            self.kv_caches)

    def get_kv_cache_spec(self) -> KVCacheSpec:
        """
        Generates the KVCacheSpec by parsing the kv cache format from each 
        Attention module in the static forward context.
        Returns:
            KVCacheSpec: A dictionary mapping layer names to their KV cache 
            format. Layers that do not need KV cache are not included.
        """

        forward_ctx = self.vllm_config.compilation_config.static_forward_context
        block_size = self.vllm_config.cache_config.block_size
        kv_cache_spec: KVCacheSpec = {}
        for layer_name, attn_module in forward_ctx.items():
            # TODO: Support other attention modules, e.g., sliding window,
            # cross-attention, MLA.
            assert isinstance(attn_module, Attention)
            if attn_module.attn_type == AttentionType.DECODER:
                kv_cache_spec[layer_name] = FullAttentionSpec(
                    block_size=block_size,
                    num_kv_heads=attn_module.num_kv_heads,
                    head_size=attn_module.head_size,
                    dtype=attn_module.dtype,
                )
            elif attn_module.attn_type in (AttentionType.ENCODER,
                                           AttentionType.ENCODER_ONLY):
                # encoder-only attention does not need KV cache.
                continue
            elif attn_module.attn_type == AttentionType.ENCODER_DECODER:
                raise NotImplementedError
            else:
                raise ValueError(
                    f"Unknown attention type: {attn_module.attn_type}")

        return kv_cache_spec<|MERGE_RESOLUTION|>--- conflicted
+++ resolved
@@ -24,9 +24,9 @@
 from vllm.sequence import IntermediateTensors
 from vllm.utils import (STR_DTYPE_TO_TORCH_DTYPE, DeviceMemoryProfiler,
                         LayerBlockType, cdiv, is_pin_memory_available)
+from vllm.v1.attention.backends.fake import FakeAttentionMetadata
 from vllm.v1.attention.backends.flash_attn import (FlashAttentionBackend,
                                                    FlashAttentionMetadata)
-from vllm.v1.attention.backends.fake import FakeAttentionMetadata
 from vllm.v1.core.encoder_cache_manager import compute_encoder_budget
 from vllm.v1.engine.mm_input_cache import MMInputCacheClient
 from vllm.v1.kv_cache_interface import (FullAttentionSpec, KVCacheConfig,
@@ -1168,13 +1168,8 @@
                 for k, v in self.intermediate_tensors.items()
             })
 
-<<<<<<< HEAD
         fake_metadata = FakeAttentionMetadata(num_input_tokens=num_tokens)
         with set_forward_context(fake_metadata, self.vllm_config):
-=======
-        with set_forward_context(None, self.vllm_config,
-                                 num_tokens=num_tokens):
->>>>>>> 78ac0f59
             hidden_states = model(
                 input_ids=input_ids,
                 positions=positions,
