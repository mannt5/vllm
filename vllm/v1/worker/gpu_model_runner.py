# SPDX-License-Identifier: Apache-2.0
# SPDX-FileCopyrightText: Copyright contributors to the vLLM project

import copy
import gc
import time
import weakref
from contextlib import contextmanager
from typing import TYPE_CHECKING, Any, Literal, Optional, Union

import numpy as np
import torch
import torch.distributed
import torch.nn as nn
from tqdm import tqdm

import vllm.envs as envs
from vllm.attention import AttentionType, get_attn_backend
from vllm.attention.backends.abstract import AttentionBackend
from vllm.attention.layer import Attention
from vllm.compilation.counter import compilation_counter
from vllm.compilation.cuda_graph import CUDAGraphWrapper
from vllm.compilation.backends import get_global_graph_pool
from vllm.config import (CompilationLevel, VllmConfig,
                         get_layers_from_vllm_config,
                         CUDAGraphMode, CUDAGraphRuntimeStyle)
from vllm.distributed.eplb.eplb_state import EplbState
from vllm.distributed.kv_transfer import (get_kv_transfer_group,
                                          has_kv_transfer_group)
from vllm.distributed.kv_transfer.kv_connector.v1 import KVConnectorBase_V1
from vllm.distributed.parallel_state import (
    get_pp_group, get_tp_group, graph_capture, is_global_first_rank,
    prepare_communication_buffer_for_model)
from vllm.forward_context import (DPMetadata, get_forward_context,
                                  set_forward_context)
from vllm.logger import init_logger
from vllm.model_executor.layers.mamba.mamba_mixer2 import MambaMixer2
from vllm.model_executor.layers.rotary_embedding import MRotaryEmbedding
from vllm.model_executor.model_loader import TensorizerLoader, get_model_loader
from vllm.model_executor.models.interfaces import (has_step_pooler,
                                                   is_mixture_of_experts)
from vllm.multimodal import MULTIMODAL_REGISTRY
from vllm.multimodal.inputs import MultiModalKwargs, PlaceholderRange
from vllm.multimodal.utils import group_mm_inputs_by_modality
from vllm.pooling_params import PoolingParams
from vllm.sampling_params import SamplingType
from vllm.sequence import IntermediateTensors
from vllm.utils import (STR_DTYPE_TO_TORCH_DTYPE, DeviceMemoryProfiler,
                        GiB_bytes, LazyLoader, async_tensor_h2d, cdiv,
                        check_use_alibi, get_dtype_size,
                        is_pin_memory_available, round_up)
from vllm.v1.attention.backends.mamba_attn import Mamba2AttentionBackend
from vllm.v1.attention.backends.utils import (AttentionMetadataBuilder,
                                              CommonAttentionMetadata,
                                              AttentionCGSupport)
from vllm.v1.core.encoder_cache_manager import compute_encoder_budget
from vllm.v1.kv_cache_interface import (AttentionSpec, FullAttentionSpec,
                                        KVCacheConfig, KVCacheSpec, MambaSpec,
                                        SlidingWindowSpec)
from vllm.v1.outputs import (EMPTY_MODEL_RUNNER_OUTPUT, LogprobsTensors,
                             ModelRunnerOutput)
from vllm.v1.pool.metadata import PoolingMetadata
from vllm.v1.sample.metadata import SamplingMetadata
from vllm.v1.sample.rejection_sampler import RejectionSampler
from vllm.v1.sample.sampler import Sampler
from vllm.v1.spec_decode.eagle import EagleProposer
from vllm.v1.spec_decode.medusa import MedusaProposer
from vllm.v1.spec_decode.metadata import SpecDecodeMetadata
from vllm.v1.spec_decode.ngram_proposer import NgramProposer
from vllm.v1.utils import bind_kv_cache
from vllm.v1.worker.block_table import BlockTable
from vllm.v1.worker.gpu_input_batch import CachedRequestState, InputBatch
from vllm.v1.worker.lora_model_runner_mixin import LoRAModelRunnerMixin

from ..sample.logits_processor import LogitsProcessorManager
from .utils import (gather_mm_placeholders, initialize_kv_cache_for_kv_sharing,
                    sanity_check_mm_encoder_outputs, scatter_mm_placeholders)

if TYPE_CHECKING:
    import xgrammar as xgr
    import xgrammar.kernels.apply_token_bitmask_inplace_torch_compile as xgr_torch_compile  # noqa: E501

    from vllm.model_executor.model_loader.tensorizer import TensorizerConfig
    from vllm.v1.core.sched.output import SchedulerOutput
else:
    xgr = LazyLoader("xgr", globals(), "xgrammar")
    xgr_torch_compile = LazyLoader(
        "xgr_torch_compile", globals(),
        "xgrammar.kernels.apply_token_bitmask_inplace_torch_compile")

logger = init_logger(__name__)

# constant code pure decode
DECODE_BOOLEN = True

class GPUModelRunner(LoRAModelRunnerMixin):

    def __init__(
        self,
        vllm_config: VllmConfig,
        device: torch.device,
    ):
        self.vllm_config = vllm_config
        self.model_config = vllm_config.model_config
        self.cache_config = vllm_config.cache_config
        self.compilation_config = vllm_config.compilation_config
        self.lora_config = vllm_config.lora_config
        self.load_config = vllm_config.load_config
        self.parallel_config = vllm_config.parallel_config
        self.scheduler_config = vllm_config.scheduler_config
        self.speculative_config = vllm_config.speculative_config
        self.prompt_adapter_config = vllm_config.prompt_adapter_config
        self.observability_config = vllm_config.observability_config

        from vllm.model_executor.models.utils import set_cpu_offload_max_bytes
        set_cpu_offload_max_bytes(
            int(self.cache_config.cpu_offload_gb * 1024**3))

        model_config = self.model_config
        cache_config = self.cache_config
        scheduler_config = self.scheduler_config
        parallel_config = self.parallel_config
        self.device = device
        self.pin_memory = is_pin_memory_available()
        self.dtype = self.model_config.dtype
        if cache_config.cache_dtype == "auto":
            self.kv_cache_dtype = self.dtype
        else:
            self.kv_cache_dtype = STR_DTYPE_TO_TORCH_DTYPE[
                cache_config.cache_dtype]

        self.is_multimodal_model = model_config.is_multimodal_model
        self.is_pooling_model = model_config.pooler_config is not None
        self.max_model_len = model_config.max_model_len
        self.max_num_tokens = scheduler_config.max_num_batched_tokens
        self.max_num_reqs = scheduler_config.max_num_seqs

        # Model-related.
        self.num_query_heads = model_config.get_num_attention_heads(
            parallel_config)
        self.hidden_size = model_config.get_hidden_size()
        self.attention_chunk_size = model_config.attention_chunk_size

        self.cascade_attn_enabled = not self.model_config.disable_cascade_attn

        # Multi-modal data support
        self.mm_registry = MULTIMODAL_REGISTRY
        self.uses_mrope = model_config.uses_mrope

        encoder_compute_budget, encoder_cache_size = compute_encoder_budget(
            model_config=model_config,
            scheduler_config=scheduler_config,
            mm_registry=self.mm_registry,
        )
        self.max_num_encoder_input_tokens = encoder_compute_budget
        self.encoder_cache_size = encoder_cache_size

        # Sampler
        self.sampler = Sampler()

        self.eplb_state: Optional[EplbState] = None
        """
        State of the expert parallelism load balancer.

        Will be lazily initialized when the model is loaded.
        """

        # Lazy initializations
        # self.model: nn.Module  # Set after load_model
        # Initialize in initialize_kv_cache
        self.kv_caches: list[torch.Tensor] = []
        self.attn_metadata_builders: list[AttentionMetadataBuilder] = []
        self.attn_backends: list[type[AttentionBackend]] = []
        # self.kv_cache_config: KVCacheConfig

        # req_id -> (input_id -> encoder_output)
        self.encoder_cache: dict[str, dict[int, torch.Tensor]] = {}

        self.use_aux_hidden_state_outputs = False
        # Set up speculative decoding.
        # NOTE(Jiayi): currently we put the entire draft model on
        # the last PP rank. This is not ideal if there are many
        # layers in the draft model.
        if self.speculative_config and get_pp_group().is_last_rank:
            if self.speculative_config.method == "ngram":
                self.drafter = NgramProposer(self.vllm_config)
            elif self.speculative_config.use_eagle():
                self.drafter = EagleProposer(self.vllm_config, self.device,
                                             self)  # type: ignore
                if self.speculative_config.method == "eagle3":
                    self.use_aux_hidden_state_outputs = True
            elif self.speculative_config.method == "medusa":
                self.drafter = MedusaProposer(
                    vllm_config=self.vllm_config,
                    device=self.device)  # type: ignore
            else:
                raise ValueError("Unknown speculative decoding method: "
                                 f"{self.speculative_config.method}")
            self.rejection_sampler = RejectionSampler()

        # Request states.
        self.requests: dict[str, CachedRequestState] = {}

        # Input Batch
        # NOTE(Chen): Ideally, we should initialize the input batch inside
        # `initialize_kv_cache` based on the kv cache config. However, as in
        # https://github.com/vllm-project/vllm/pull/18298, due to some unknown
        # reasons, we have to initialize the input batch before `load_model`,
        # quantization + weight offloading will fail otherwise. As a temporary
        # solution, we initialize the input batch here, and re-initialize it
        # in `initialize_kv_cache` if the block_sizes here is different from
        # the block_sizes in the kv cache config.
        self.input_batch = InputBatch(
            max_num_reqs=self.max_num_reqs,
            max_model_len=self.max_model_len,
            max_num_batched_tokens=self.max_num_tokens,
            device=self.device,
            pin_memory=self.pin_memory,
            vocab_size=self.model_config.get_vocab_size(),
            block_sizes=[self.cache_config.block_size],
            is_spec_decode=bool(self.vllm_config.speculative_config),
        )

        self.cudagraph_mode = self.compilation_config.cudagraph_mode
        self.use_cuda_graph = (self.cudagraph_mode > CUDAGraphMode.NONE
                               and not self.model_config.enforce_eager)

        # TODO(woosuk): Provide an option to tune the max cudagraph batch size.
        # The convention is different.
        # self.cudagraph_batch_sizes sorts in ascending order.
        # The batch sizes in the config are in descending order.
        self.cudagraph_batch_sizes = list(
            reversed(self.compilation_config.cudagraph_capture_sizes))

        self.full_cuda_graph = self.cudagraph_mode == CUDAGraphMode.FULL

        # Cache the device properties.
        self._init_device_properties()

        # Persistent buffers for CUDA graphs.
        self.input_ids = torch.zeros(self.max_num_tokens,
                                     dtype=torch.int32,
                                     device=self.device)
        self.positions = torch.zeros(self.max_num_tokens,
                                     dtype=torch.int64,
                                     device=self.device)
        self.query_start_loc = torch.zeros(self.max_num_reqs + 1,
                                           dtype=torch.int32,
                                           device=self.device)
        self.seq_lens = torch.zeros(self.max_num_reqs,
                                    dtype=torch.int32,
                                    device=self.device)
        self.slot_mapping = torch.zeros(self.max_num_tokens,
                                        dtype=torch.int64,
                                        device=self.device)

        # None in the first PP rank. The rest are set after load_model.
        self.intermediate_tensors: Optional[IntermediateTensors] = None

        # Only relevant for models using M-RoPE (e.g, Qwen2-VL)
        if self.uses_mrope:
            # NOTE: `mrope_positions` is implemented with one additional dummy
            # position on purpose to make it non-contiguous so that it can work
            # with torch compile.
            # See detailed explanation in https://github.com/vllm-project/vllm/pull/12128#discussion_r1926431923

            # NOTE: When M-RoPE is enabled, position ids are 3D regardless of
            # the modality of inputs. For text-only inputs, each dimension has
            # identical position IDs, making M-RoPE functionally equivalent to
            # 1D-RoPE.
            # See page 5 of https://arxiv.org/abs/2409.12191
            self.mrope_positions = torch.zeros((3, self.max_num_tokens + 1),
                                               dtype=torch.int64,
                                               device=self.device)
            self.mrope_positions_cpu = torch.zeros(
                (3, self.max_num_tokens + 1),
                dtype=torch.int64,
                device="cpu",
                pin_memory=self.pin_memory)
            self.mrope_positions_np = self.mrope_positions_cpu.numpy()

        # Only relevant for models using ALiBi (e.g, MPT)
        self.use_alibi = check_use_alibi(model_config)

        self.inputs_embeds = torch.zeros(
            (self.max_num_tokens, self.hidden_size),
            dtype=self.dtype,
            device=self.device)

        # OPTIMIZATION: Cache the tensors rather than creating them every step.
        # Keep in int64 to avoid overflow with long context
        self.arange_np = np.arange(max(self.max_num_reqs + 1,
                                       self.max_model_len,
                                       self.max_num_tokens),
                                   dtype=np.int64)
        # NOTE(woosuk): These tensors are "stateless", i.e., they are literally
        # a faster version of creating a new tensor every time. Thus, we should
        # not make any assumptions about the values in these tensors.
        self.input_ids_cpu = torch.zeros(self.max_num_tokens,
                                         dtype=torch.int32,
                                         device="cpu",
                                         pin_memory=self.pin_memory)
        self.positions_cpu = torch.zeros(self.max_num_tokens,
                                         dtype=torch.int64,
                                         device="cpu",
                                         pin_memory=self.pin_memory)
        self.positions_np = self.positions_cpu.numpy()
        self.query_start_loc_cpu = torch.zeros(self.max_num_reqs + 1,
                                               dtype=torch.int32,
                                               device="cpu",
                                               pin_memory=self.pin_memory)
        self.query_start_loc_np = self.query_start_loc_cpu.numpy()
        self.seq_lens_cpu = torch.zeros(self.max_num_reqs,
                                        dtype=torch.int32,
                                        device="cpu",
                                        pin_memory=self.pin_memory)
        self.seq_lens_np = self.seq_lens_cpu.numpy()

        # Layer pairings for cross-layer KV sharing.
        # If an Attention layer `layer_name` is in the keys of this dict, it
        # means this layer will perform attention using the keys and values
        # from the KV cache of `shared_kv_cache_layers[layer_name]`.
        self.shared_kv_cache_layers: dict[str, str] = {}

<<<<<<< HEAD
        # Dict to store cudagraph candidates for later runtime dispatching.
        self.cudagraph_candidates: dict[tuple, Any] = {}
        # if we want to only capture pure decode batches
        self.skip_capture_general_batches = False

        self.no_compilation = self.compilation_config.level != \
            CompilationLevel.PIECEWISE or self.model_config.enforce_eager

    def _may_reorder_batch(self, scheduler_output: "SchedulerOutput") -> bool:
=======
    def _may_reorder_batch(self, scheduler_output: "SchedulerOutput") -> None:
>>>>>>> 8aeaa910
        """
        Update the order of requests in the batch based on the attention
        backend's needs. For example, some attention backends (namely MLA) may
        want to separate requests based on if the attention computation will be
        compute-bound or memory-bound.

        Args:
            scheduler_output: The scheduler output.
        """
        self.attn_metadata_builders[0].reorder_batch(self.input_batch,
                                                     scheduler_output)

        # For models with multiple KV cache groups, the groups should agree on
        # the same order of requests. We ensure this by only allowing the first
        # group to reorder the batch and asserting that all other groups do not
        # reorder the batch.
        # TODO(tdoublep): make this more flexible so that any group can
        # re-order the batch (not only the first).
        # TODO(tdoublep): verify this during engine init instead of at runtime
        for i in range(1, len(self.kv_cache_config.kv_cache_groups)):
            batch_reordered = self.attn_metadata_builders[i].reorder_batch(
                self.input_batch, scheduler_output)
            assert not batch_reordered

    # Note: used for model runner override.
    def _init_device_properties(self) -> None:
        """Initialize attributes from torch.cuda.get_device_properties
        """
        self.device_properties = torch.cuda.get_device_properties(self.device)
        self.num_sms = self.device_properties.multi_processor_count

    # Note: used for model runner override.
    def _sync_device(self) -> None:
        torch.cuda.synchronize()

    def _update_states(self, scheduler_output: "SchedulerOutput") -> None:
        """Update the cached states and the persistent batch with the scheduler
        output.

        The updated states are used by the `_prepare_inputs` function to create
        the input GPU tensors for the model.

        The SamplingMetadata is updated and copied to the GPU if there is a
        new/resumed/paused/finished request in the batch.
        """
        # Remove finished requests from the cached states.
        for req_id in scheduler_output.finished_req_ids:
            self.requests.pop(req_id, None)
            self.encoder_cache.pop(req_id, None)
        # Remove the finished requests from the persistent batch.
        # NOTE(woosuk): There could be an edge case where finished_req_ids and
        # scheduled_req_ids overlap. This happens when a request is aborted and
        # then resubmitted with the same ID. In this case, we treat them as two
        # distinct requests - clearing the cached states for the first request
        # and handling the second as a new request.
        for req_id in scheduler_output.finished_req_ids:
            self.input_batch.remove_request(req_id)

        # Free the cached encoder outputs.
        for req_id, input_id in scheduler_output.free_encoder_input_ids:
            encoder_outputs = self.encoder_cache.get(req_id)
            if encoder_outputs is not None:
                encoder_outputs.pop(input_id, None)
                if not encoder_outputs:
                    self.encoder_cache.pop(req_id, None)

        # Remove the unscheduled requests from the persistent batch.
        # NOTE(woosuk): The unscheduled requests are either preempted requests
        # or running requests that are not scheduled in this step. We remove
        # them from the persistent batch but keep their cached states since
        # they will be scheduled again sometime in the future.
        scheduled_req_ids = scheduler_output.num_scheduled_tokens.keys()
        cached_req_ids = self.input_batch.req_id_to_index.keys()
        unscheduled_req_ids = cached_req_ids - scheduled_req_ids
        # NOTE(woosuk): The persistent batch optimization assumes that
        # consecutive batches contain mostly the same requests. If batches
        # have low request overlap (e.g., alternating between two distinct
        # sets of requests), this optimization becomes very inefficient.
        for req_id in unscheduled_req_ids:
            self.input_batch.remove_request(req_id)

        req_ids_to_add: list[str] = []
        # Add new requests to the cached states.
        for new_req_data in scheduler_output.scheduled_new_reqs:
            req_id = new_req_data.req_id
            sampling_params = new_req_data.sampling_params
            pooling_params = new_req_data.pooling_params
            if sampling_params and \
                sampling_params.sampling_type == SamplingType.RANDOM_SEED:
                generator = torch.Generator(device=self.device)
                generator.manual_seed(sampling_params.seed)
            else:
                generator = None

            self.requests[req_id] = CachedRequestState(
                req_id=req_id,
                prompt_token_ids=new_req_data.prompt_token_ids,
                mm_inputs=new_req_data.mm_inputs,
                mm_positions=new_req_data.mm_positions,
                sampling_params=sampling_params,
                pooling_params=pooling_params,
                generator=generator,
                block_ids=new_req_data.block_ids,
                num_computed_tokens=new_req_data.num_computed_tokens,
                output_token_ids=[],
                lora_request=new_req_data.lora_request,
            )

            # Only relevant for models using M-RoPE (e.g, Qwen2-VL)
            if self.uses_mrope:
                image_grid_thw = []
                video_grid_thw = []
                second_per_grid_ts = []
                audio_feature_lengths = []
                use_audio_in_video = False
                for mm_input in self.requests[req_id].mm_inputs:
                    if mm_input.get("image_grid_thw") is not None:
                        image_grid_thw.extend(
                            mm_input["image_grid_thw"].tolist())
                    if mm_input.get("video_grid_thw") is not None:
                        video_grid_thw.extend(
                            mm_input["video_grid_thw"].tolist())
                    if mm_input.get("second_per_grid_ts") is not None:
                        second_per_grid_ts.extend(
                            mm_input["second_per_grid_ts"])
                    if mm_input.get("audio_feature_lengths") is not None:
                        audio_feature_lengths.extend(
                            mm_input["audio_feature_lengths"])
                    if mm_input.get("use_audio_in_video") is True:
                        use_audio_in_video = True

                hf_config = self.model_config.hf_config

                self.requests[req_id].mrope_positions, \
                    self.requests[req_id].mrope_position_delta = \
                    MRotaryEmbedding.get_input_positions_tensor(
                        self.requests[req_id].prompt_token_ids,
                        hf_config=hf_config,
                        image_grid_thw=image_grid_thw,
                        video_grid_thw=video_grid_thw,
                        second_per_grid_ts=second_per_grid_ts,
                        audio_feature_lengths=audio_feature_lengths,
                        use_audio_in_video=use_audio_in_video,
                    )

            req_ids_to_add.append(req_id)

        # Update the states of the running/resumed requests.
        is_last_rank = get_pp_group().is_last_rank
        req_data = scheduler_output.scheduled_cached_reqs
        for i, req_id in enumerate(req_data.req_ids):
            req_state = self.requests[req_id]
            num_computed_tokens = req_data.num_computed_tokens[i]
            new_block_ids = req_data.new_block_ids[i]
            resumed_from_preemption = req_data.resumed_from_preemption[i]

            # Update the cached states.
            req_state.num_computed_tokens = num_computed_tokens

            if not is_last_rank:
                # When using PP, the scheduler sends the sampled tokens back,
                # because there's no direct communication between the first-
                # stage worker and the last-stage worker.
                new_token_ids = req_data.new_token_ids[i]
                # Add the sampled token(s) from the previous step (if any).
                # This doesn't include "unverified" tokens like spec tokens.
                num_new_tokens = (num_computed_tokens + len(new_token_ids) -
                                  req_state.num_tokens)
                if num_new_tokens == 1:
                    # Avoid slicing list in most common case.
                    req_state.output_token_ids.append(new_token_ids[-1])
                elif num_new_tokens > 0:
                    req_state.output_token_ids.extend(
                        new_token_ids[-num_new_tokens:])

            # Update the block IDs.
            if not resumed_from_preemption:
                # Append the new blocks to the existing block IDs.
                for block_ids, new_ids in zip(req_state.block_ids,
                                              new_block_ids):
                    block_ids.extend(new_ids)
            else:
                # The request is resumed from preemption.
                # Replace the existing block IDs with the new ones.
                req_state.block_ids = new_block_ids

            req_index = self.input_batch.req_id_to_index.get(req_id)
            if req_index is None:
                # The request is not in the persistent batch.
                # The request was either preempted and resumed later, or was not
                # scheduled in the previous step and needs to be added again.
                req_ids_to_add.append(req_id)
                continue

            # Update the persistent batch.
            self.input_batch.num_computed_tokens_cpu[req_index] = (
                num_computed_tokens)
            self.input_batch.block_table.append_row(new_block_ids, req_index)

            # For the last rank, we don't need to update the token_ids_cpu
            # because the sampled tokens are already cached.
            if not is_last_rank:
                # Add new_token_ids to token_ids_cpu.
                start_token_index = num_computed_tokens
                end_token_index = num_computed_tokens + len(new_token_ids)
                self.input_batch.token_ids_cpu[
                    req_index,
                    start_token_index:end_token_index] = new_token_ids
                self.input_batch.num_tokens_no_spec[
                    req_index] = end_token_index
                # Add spec_token_ids to token_ids_cpu.
                spec_token_ids = (
                    scheduler_output.scheduled_spec_decode_tokens.get(
                        req_id, ()))
                if spec_token_ids:
                    start_index = end_token_index
                    end_token_index += len(spec_token_ids)
                    self.input_batch.token_ids_cpu[
                        req_index,
                        start_index:end_token_index] = spec_token_ids
                # NOTE(woosuk): `num_tokens` here may include spec tokens.
                self.input_batch.num_tokens[req_index] = end_token_index

        # Add the new or resumed requests to the persistent batch.
        # The smaller empty indices are filled first.
        for req_id in req_ids_to_add:
            req_state = self.requests[req_id]
            self.input_batch.add_request(req_state)

        # Condense the batched states if there are gaps left by removed requests
        self.input_batch.condense()
        # Allow attention backend to reorder the batch, potentially
        self._may_reorder_batch(scheduler_output)
        # Refresh batch metadata with any pending updates.
        self.input_batch.refresh_metadata()

    def _get_cumsum_and_arange(
        self,
        num_tokens: np.ndarray,
        cumsum_dtype: Optional[np.dtype] = None,
    ) -> tuple[np.ndarray, np.ndarray]:
        """Get the cumulative sum and batched arange of the given array.
        # E.g., [2, 5, 3] -> ([2, 7, 10], [0, 1, 0, 1, 2, 3, 4, 0, 1, 2])
        # Equivalent to but faster than:
        # np.concatenate([np.arange(n) for n in num_tokens])
        """
        # Step 1. [2, 5, 3] -> [2, 7, 10]
        cu_num_tokens = np.cumsum(num_tokens, dtype=cumsum_dtype)
        total_num_tokens = cu_num_tokens[-1]
        # Step 2. [2, 7, 10] -> [0, 0, 2, 2, 2, 2, 2, 7, 7, 7]
        cumsums_offsets = np.repeat(cu_num_tokens - num_tokens, num_tokens)
        # Step 3. [0, 1, 0, 1, 2, 3, 4, 0, 1, 2]
        arange = self.arange_np[:total_num_tokens] - cumsums_offsets

        return cu_num_tokens, arange

    def _prepare_inputs(
        self,
        scheduler_output: "SchedulerOutput",
    ) -> tuple[dict[str, Any], bool, torch.Tensor,
               Optional[SpecDecodeMetadata], np.ndarray]:
        """
        :return: tuple[
            attn_metadata: layer-to-attention_metadata mapping,
            attention_cuda_graphs: whether attention can run in cudagraph
            logits_indices, spec_decode_metadata
        ]
        """
        total_num_scheduled_tokens = scheduler_output.total_num_scheduled_tokens
        assert total_num_scheduled_tokens > 0
        num_reqs = self.input_batch.num_reqs
        assert num_reqs > 0

        # OPTIMIZATION: Start copying the block table first.
        # This way, we can overlap the copy with the following CPU operations.
        self.input_batch.block_table.commit(num_reqs)

        # Get the number of scheduled tokens for each request.
        req_ids = self.input_batch.req_ids
        tokens = [scheduler_output.num_scheduled_tokens[i] for i in req_ids]
        num_scheduled_tokens = np.array(tokens, dtype=np.int32)
        max_num_scheduled_tokens = max(tokens)

        # Get request indices.
        # E.g., [2, 5, 3] -> [0, 0, 1, 1, 1, 1, 1, 2, 2, 2]
        req_indices = np.repeat(self.arange_np[:num_reqs],
                                num_scheduled_tokens)

        # cu_num_tokens: [2, 5, 3] -> [2, 7, 10]
        # arange: [0, 1, 0, 1, 2, 3, 4, 0, 1, 2]
        cu_num_tokens, arange = self._get_cumsum_and_arange(
            num_scheduled_tokens)

        # Get positions.
        positions_np = self.positions_np[:total_num_scheduled_tokens]
        np.add(self.input_batch.num_computed_tokens_cpu[req_indices],
               arange,
               out=positions_np)

        # Calculate M-RoPE positions.
        # Only relevant for models using M-RoPE (e.g, Qwen2-VL)
        if self.uses_mrope:
            self._calc_mrope_positions(scheduler_output)

        # Get token indices.
        # E.g., [0, 1, 0, 1, 2, 3, 4, 0, 1, 2]
        # -> [0, 1, M, M + 1, M + 2, M + 3, M + 4, 2 * M, 2 * M + 1, 2 * M + 2]
        # where M is the max_model_len.
        token_indices = (positions_np +
                         req_indices * self.input_batch.token_ids_cpu.shape[1])

        # NOTE(woosuk): We use torch.index_select instead of np.take here
        # because torch.index_select is much faster than np.take for large
        # tensors.
        torch.index_select(self.input_batch.token_ids_cpu_tensor.flatten(),
                           0,
                           torch.from_numpy(token_indices),
                           out=self.input_ids_cpu[:total_num_scheduled_tokens])

        # Calculate the slot mapping for each KV cache group.
        for kv_cache_group_id, kv_cache_group_spec in enumerate(
                self.kv_cache_config.kv_cache_groups):
            block_size = kv_cache_group_spec.kv_cache_spec.block_size
            block_table: BlockTable = self.input_batch.block_table[
                kv_cache_group_id]
            # E.g., [0, 1, 0, 1, 2, 3, 4, 0, 1, 2]
            # -> [0, 0, K, K, K + 1, K + 1, K + 2, 2 * K, 2 * K, 2 * K + 1]
            # where K is the max_num_blocks_per_req and the block size is 2.
            # NOTE(woosuk): We can't simply use `token_indices // block_size`
            # here because M (max_model_len) is not necessarily divisible by
            # block_size.
            block_table_indices = (
                req_indices * block_table.max_num_blocks_per_req +
                positions_np // block_size)
            block_table_cpu = block_table.get_cpu_tensor()
            block_numbers = block_table_cpu.flatten(
            )[block_table_indices].numpy()
            block_offsets = positions_np % block_size
            np.add(
                block_numbers * block_size,
                block_offsets,
                out=block_table.slot_mapping_np[:total_num_scheduled_tokens])

        # Prepare the attention metadata.
        self.query_start_loc_np[0] = 0
        self.query_start_loc_np[1:num_reqs + 1] = cu_num_tokens

        self.seq_lens_np[:num_reqs] = (
            self.input_batch.num_computed_tokens_cpu[:num_reqs] +
            num_scheduled_tokens)

        # Copy the tensors to the GPU.
        self.input_ids[:total_num_scheduled_tokens].copy_(
            self.input_ids_cpu[:total_num_scheduled_tokens], non_blocking=True)
        if self.uses_mrope:
            # Only relevant for models using M-RoPE (e.g, Qwen2-VL)
            self.mrope_positions[:, :total_num_scheduled_tokens].copy_(
                self.mrope_positions_cpu[:, :total_num_scheduled_tokens],
                non_blocking=True)
        else:
            # Common case (1D positions)
            self.positions[:total_num_scheduled_tokens].copy_(
                self.positions_cpu[:total_num_scheduled_tokens],
                non_blocking=True)

        self.query_start_loc[:num_reqs + 1].copy_(
            self.query_start_loc_cpu[:num_reqs + 1], non_blocking=True)
        self.seq_lens[:num_reqs].copy_(self.seq_lens_cpu[:num_reqs],
                                       non_blocking=True)

        # Fill unused with -1. Needed for reshape_and_cache
        self.seq_lens[num_reqs:].fill_(0)
        # Note: pad query_start_loc to be non-decreasing, as kernels
        # like FlashAttention requires that
        self.query_start_loc[num_reqs + 1:].fill_(
            self.query_start_loc_cpu[num_reqs].item())

        query_start_loc = self.query_start_loc[:num_reqs + 1]
        seq_lens = self.seq_lens[:num_reqs]

        common_attn_metadata = CommonAttentionMetadata(
            query_start_loc=query_start_loc,
            seq_lens=seq_lens,
            num_reqs=num_reqs,
            num_actual_tokens=total_num_scheduled_tokens,
            max_query_len=max_num_scheduled_tokens,
        )

        attn_metadata: dict[str, Any] = {}
        # Prepare the attention metadata for each KV cache group and make layers
        # in the same group share the same metadata.
        for kv_cache_group_id, kv_cache_group_spec in enumerate(
                self.kv_cache_config.kv_cache_groups):

            # Prepare for cascade attention if enabled & beneficial.
            common_prefix_len = 0
            builder = self.attn_metadata_builders[kv_cache_group_id]
            if self.cascade_attn_enabled:
                common_prefix_len = self._compute_cascade_attn_prefix_len(
                    num_scheduled_tokens,
                    scheduler_output.
                    num_common_prefix_blocks[kv_cache_group_id],
                    kv_cache_group_spec.kv_cache_spec,
                    builder,
                )

            attn_metadata_i = (builder.build(
                common_prefix_len=common_prefix_len,
                common_attn_metadata=common_attn_metadata,
            ))

            for layer_name in kv_cache_group_spec.layer_names:
                attn_metadata[layer_name] = attn_metadata_i

        attention_cuda_graphs = all(
            b.can_run_in_cudagraph(common_attn_metadata)
            for b in self.attn_metadata_builders)

        use_spec_decode = len(
            scheduler_output.scheduled_spec_decode_tokens) > 0
        if not use_spec_decode:
            # NOTE(woosuk): Due to chunked prefills, the batch may contain
            # partial requests. While we should not sample any token
            # from these partial requests, we do so for simplicity.
            # We will ignore the sampled tokens from the partial requests.
            # TODO: Support prompt logprobs.
            logits_indices = query_start_loc[1:] - 1
            spec_decode_metadata = None
        else:
            # Get the number of draft tokens for each request.
            # Iterate over the dictionary rather than all requests since not all
            # requests have draft tokens.
            num_draft_tokens = np.zeros(num_reqs, dtype=np.int32)
            for req_id, draft_token_ids in (
                    scheduler_output.scheduled_spec_decode_tokens.items()):
                req_idx = self.input_batch.req_id_to_index[req_id]
                num_draft_tokens[req_idx] = len(draft_token_ids)

            spec_decode_metadata = self._calc_spec_decode_metadata(
                num_draft_tokens, cu_num_tokens)
            logits_indices = spec_decode_metadata.logits_indices

        # Hot-Swap lora model
        if self.lora_config:
            self.set_active_loras(self.input_batch, num_scheduled_tokens)

        return (attn_metadata, attention_cuda_graphs, logits_indices,
                spec_decode_metadata, num_scheduled_tokens)

    def _compute_cascade_attn_prefix_len(
        self,
        num_scheduled_tokens: np.ndarray,
        num_common_prefix_blocks: int,
        kv_cache_spec: KVCacheSpec,
        attn_metadata_builder: AttentionMetadataBuilder,
    ) -> int:
        """Compute the length of the common prefix for cascade attention.

        NOTE(woosuk): The common prefix length returned by this function
        represents the length used specifically for cascade attention, not the
        actual number of tokens shared between requests. When cascade attention
        is disabled (use_cascade=False), this function returns 0 even if
        requests share common tokens. Additionally, the common prefix length is
        truncated to a multiple of the block size and may be further truncated
        due to implementation details explained below.

        Args:
            num_scheduled_tokens: Number of tokens scheduled per request.
            num_common_prefix_blocks: Number of shared KV cache blocks.

        Returns:
            int: Length of common prefix in tokens.
        """
        common_prefix_len = num_common_prefix_blocks * kv_cache_spec.block_size
        if common_prefix_len == 0:
            # Common case.
            return 0

        # NOTE(woosuk): Cascade attention uses two attention kernels: one
        # for the common prefix and the other for the rest. For the first
        # kernel, we concatenate all the query tokens (possibly from
        # different requests) and treat them as if they are from the same
        # request. Then, we use bi-directional attention to process the
        # common prefix in the KV cache. Importantly, this means that the
        # first kernel does not do any masking.

        # Consider the following example:
        # Request 1's input query: [D, E, X]
        # Request 1's kv cache: [A, B, C, D, E, X]
        # Request 1's num_computed_tokens: 3 (i.e., [A, B, C])
        # Request 2's input query: [E, Y]
        # Request 2's kv cache: [A, B, C, D, E, Y]
        # Request 2's num_computed_tokens: 4 (i.e., [A, B, C, D])

        # If we use [A, B, C, D, E] as the common prefix, then the
        # first kernel will compute the bi-directional attention between
        # input query [D, E, X, E, Y] and common prefix [A, B, C, D, E].
        # However, this is wrong because D in Request 1 should not attend to
        # E in the common prefix (i.e., we need masking).
        # To avoid this, [A, B, C, D] should be the common prefix.
        # That is, the common prefix should be capped by the minimum
        # num_computed_tokens among the requests, and plus one to include
        # the first token of the query.

        # In practice, we use [A, B, C] as the common prefix, instead of
        # [A, B, C, D] (i.e., the common prefix is capped by the minimum
        # num_computed_tokens, without plus one).
        # This is because of an implementation detail: We want to always
        # use two kernels for cascade attention. Let's imagine:
        # Request 3's input query: [D]
        # Request 3's kv cache: [A, B, C, D]
        # Request 3's num_computed_tokens: 3 (i.e., [A, B, C])
        # If we use [A, B, C, D] as the common prefix for Request 1-3,
        # then Request 3 will be processed only by the first kernel,
        # and the second kernel will get an empty input. While this is not
        # a fundamental problem, our current implementation does not support
        # this case.
        num_reqs = len(num_scheduled_tokens)
        common_prefix_len = min(
            common_prefix_len,
            self.input_batch.num_computed_tokens_cpu[:num_reqs].min())
        # common_prefix_len should be a multiple of the block size.
        common_prefix_len = (common_prefix_len // kv_cache_spec.block_size *
                             kv_cache_spec.block_size)
        use_sliding_window = (isinstance(kv_cache_spec, SlidingWindowSpec) or
                              (isinstance(kv_cache_spec, FullAttentionSpec)
                               and kv_cache_spec.sliding_window is not None))
        assert isinstance(kv_cache_spec, AttentionSpec)
        use_cascade = attn_metadata_builder.use_cascade_attention(
            common_prefix_len=common_prefix_len,
            query_lens=num_scheduled_tokens,
            num_query_heads=self.num_query_heads,
            num_kv_heads=kv_cache_spec.num_kv_heads,
            use_alibi=self.use_alibi,
            use_sliding_window=use_sliding_window,
            num_sms=self.num_sms,
        )
        return common_prefix_len if use_cascade else 0

    def _calc_mrope_positions(self, scheduler_output: "SchedulerOutput"):
        mrope_pos_ptr = 0
        for index, req_id in enumerate(self.input_batch.req_ids):
            req = self.requests[req_id]
            assert req.mrope_positions is not None

            num_computed_tokens = \
                self.input_batch.num_computed_tokens_cpu[index]
            num_scheduled_tokens = \
                scheduler_output.num_scheduled_tokens[req_id]
            num_prompt_tokens = len(req.prompt_token_ids)

            if num_computed_tokens + num_scheduled_tokens > num_prompt_tokens:
                prompt_part_len = max(0,
                                      num_prompt_tokens - num_computed_tokens)
                completion_part_len = max(
                    0, num_scheduled_tokens - prompt_part_len)
            else:
                prompt_part_len = num_scheduled_tokens
                completion_part_len = 0

            assert num_scheduled_tokens == prompt_part_len + completion_part_len

            if prompt_part_len > 0:
                # prompt's mrope_positions are pre-computed
                dst_start = mrope_pos_ptr
                dst_end = mrope_pos_ptr + prompt_part_len
                src_start = num_computed_tokens
                src_end = num_computed_tokens + prompt_part_len

                self.mrope_positions_cpu[:, dst_start:dst_end] = \
                    req.mrope_positions[:,src_start:src_end]

                mrope_pos_ptr += prompt_part_len

            if completion_part_len > 0:
                # compute completion's mrope_positions on-the-fly
                dst_start = mrope_pos_ptr
                dst_end = mrope_pos_ptr + completion_part_len

                MRotaryEmbedding.get_next_input_positions_tensor(
                    out=self.mrope_positions_np,
                    out_offset=dst_start,
                    mrope_position_delta=req.mrope_position_delta,
                    context_len=num_computed_tokens + prompt_part_len,
                    num_new_tokens=completion_part_len,
                )

                mrope_pos_ptr += completion_part_len

    def _calc_spec_decode_metadata(
        self,
        num_draft_tokens: np.ndarray,
        cu_num_scheduled_tokens: np.ndarray,
    ) -> SpecDecodeMetadata:
        # Inputs:
        # cu_num_scheduled_tokens:  [  4, 104, 107, 207, 209]
        # num_draft_tokens:         [  3,   0,   2,   0,   1]
        # Outputs:
        # cu_num_draft_tokens:      [  3,   3,   5,   5,   6]
        # logits_indices:           [  0,   1,   2,   3, 103, 104, 105, 106,
        #                            206, 207, 208]
        # target_logits_indices:    [  0,   1,   2,   5,   6,   9]
        # bonus_logits_indices:     [  3,   4,   7,   8,  10]

        # Compute the logits indices.
        # [4, 1, 3, 1, 2]
        num_sampled_tokens = num_draft_tokens + 1

        # Step 1. cu_num_sampled_tokens: [4, 5, 8, 9, 11]
        # arange: [0, 1, 2, 3, 0, 0, 1, 2, 0, 0, 1]
        cu_num_sampled_tokens, arange = self._get_cumsum_and_arange(
            num_sampled_tokens, cumsum_dtype=np.int32)
        # Step 2. [0, 0, 0, 0, 103, 104, 104, 104, 206, 207, 207]
        logits_indices = np.repeat(
            cu_num_scheduled_tokens - num_sampled_tokens, num_sampled_tokens)
        # Step 3. [0, 1, 2, 3, 103, 104, 105, 106, 206, 207, 208]
        logits_indices += arange

        # Compute the bonus logits indices.
        bonus_logits_indices = cu_num_sampled_tokens - 1

        # Compute the draft logits indices.
        # cu_num_draft_tokens: [3, 3, 5, 5, 6]
        # arange: [0, 1, 2, 0, 1, 0]
        cu_num_draft_tokens, arange = self._get_cumsum_and_arange(
            num_draft_tokens, cumsum_dtype=np.int32)
        # [0, 0, 0, 5, 5, 9]
        target_logits_indices = np.repeat(
            cu_num_sampled_tokens - num_sampled_tokens, num_draft_tokens)
        # [0, 1, 2, 5, 6, 9]
        target_logits_indices += arange

        # TODO: Optimize the CPU -> GPU copy.
        cu_num_draft_tokens = torch.from_numpy(cu_num_draft_tokens).to(
            self.device, non_blocking=True)
        logits_indices = torch.from_numpy(logits_indices).to(self.device,
                                                             non_blocking=True)
        target_logits_indices = torch.from_numpy(target_logits_indices).to(
            self.device, non_blocking=True)
        bonus_logits_indices = torch.from_numpy(bonus_logits_indices).to(
            self.device, non_blocking=True)

        # Compute the draft token ids.
        # draft_token_indices:      [  1,   2,   3, 105, 106, 208]
        draft_token_ids = self.input_ids[logits_indices]
        draft_token_ids = draft_token_ids[target_logits_indices + 1]

        metadata = SpecDecodeMetadata(
            draft_token_ids=draft_token_ids,
            num_draft_tokens=num_draft_tokens.tolist(),
            cu_num_draft_tokens=cu_num_draft_tokens,
            target_logits_indices=target_logits_indices,
            bonus_logits_indices=bonus_logits_indices,
            logits_indices=logits_indices,
        )
        return metadata

    def _execute_mm_encoder(self, scheduler_output: "SchedulerOutput"):
        scheduled_encoder_inputs = scheduler_output.scheduled_encoder_inputs
        if not scheduled_encoder_inputs:
            return

        # Batch the multi-modal inputs.
        mm_inputs = list[MultiModalKwargs]()
        req_ids_pos = list[tuple[str, int, PlaceholderRange]]()
        for req_id, encoder_input_ids in scheduled_encoder_inputs.items():
            req_state = self.requests[req_id]

            for mm_input_id in encoder_input_ids:
                mm_inputs.append(req_state.mm_inputs[mm_input_id])
                req_ids_pos.append(
                    (req_id, mm_input_id, req_state.mm_positions[mm_input_id]))

        # Batch mm inputs as much as we can: if a request in the batch has
        # multiple modalities or a different modality than the previous one,
        # we process it separately to preserve item order.
        # FIXME(ywang96): This is a hacky way to deal with multiple modalities
        # in the same batch while still being able to benefit from batching
        # multimodal inputs. The proper solution should be reordering the
        # encoder outputs.
        grouped_mm_inputs_list = group_mm_inputs_by_modality(mm_inputs)

        encoder_outputs = []
        for grouped_mm_inputs in grouped_mm_inputs_list:
            batched_mm_inputs = MultiModalKwargs.batch(
                grouped_mm_inputs, pin_memory=self.pin_memory)
            batched_mm_inputs = MultiModalKwargs.as_kwargs(
                batched_mm_inputs,
                device=self.device,
            )

            # Run the encoder.
            # `curr_group_outputs` is either of the following:
            # 1. A tensor of shape (num_items, feature_size, hidden_size)
            # in case feature_size is fixed across all multimodal items.
            # 2. A list or tuple (length: num_items) of tensors, each of shape
            # (feature_size, hidden_size) in case the feature size is dynamic
            # depending on the input multimodal items.
            curr_group_outputs = self.model.get_multimodal_embeddings(
                **batched_mm_inputs)

            sanity_check_mm_encoder_outputs(
                curr_group_outputs,
                expected_num_items=len(grouped_mm_inputs),
            )

            for output in curr_group_outputs:
                encoder_outputs.append(output)

        # Cache the encoder outputs.
        for (req_id, input_id, pos_info), output in zip(
                req_ids_pos,
                encoder_outputs,
        ):
            if req_id not in self.encoder_cache:
                self.encoder_cache[req_id] = {}

            self.encoder_cache[req_id][input_id] = scatter_mm_placeholders(
                output,
                is_embed=pos_info.is_embed,
            )

    def _gather_mm_embeddings(
        self,
        scheduler_output: "SchedulerOutput",
    ) -> list[torch.Tensor]:
        mm_embeds: list[torch.Tensor] = []
        for req_id in self.input_batch.req_ids:
            num_scheduled_tokens = scheduler_output.num_scheduled_tokens[
                req_id]
            req_state = self.requests[req_id]
            num_computed_tokens = req_state.num_computed_tokens
            mm_positions = req_state.mm_positions
            for i, pos_info in enumerate(mm_positions):
                start_pos = pos_info.offset
                num_encoder_tokens = pos_info.length

                # The encoder output is needed if the two ranges overlap:
                # [num_computed_tokens,
                #  num_computed_tokens + num_scheduled_tokens) and
                # [start_pos, start_pos + num_encoder_tokens)
                if start_pos >= num_computed_tokens + num_scheduled_tokens:
                    # The encoder output is not needed in this step.
                    break
                if start_pos + num_encoder_tokens <= num_computed_tokens:
                    # The encoder output is already processed and stored
                    # in the decoder's KV cache.
                    continue

                start_idx = max(num_computed_tokens - start_pos, 0)
                end_idx = min(
                    num_computed_tokens - start_pos + num_scheduled_tokens,
                    num_encoder_tokens)
                assert start_idx < end_idx
                assert req_id in self.encoder_cache
                assert i in self.encoder_cache[req_id]
                encoder_output = self.encoder_cache[req_id][i]

                if (is_embed := pos_info.is_embed) is not None:
                    is_embed = is_embed[start_idx:end_idx]

                mm_embeds_item = gather_mm_placeholders(
                    encoder_output[start_idx:end_idx],
                    is_embed=is_embed,
                )
                mm_embeds.append(mm_embeds_item)
        return mm_embeds

    def get_model(self) -> nn.Module:
        return self.model

    def apply_grammar_bitmask(
        self,
        scheduler_output: "SchedulerOutput",
        logits: torch.Tensor,
    ):
        grammar_bitmask = scheduler_output.grammar_bitmask
        if grammar_bitmask is None:
            return

        # We receive the structured output bitmask from the scheduler,
        # compacted to contain bitmasks only for structured output requests.
        # The order of the requests in the bitmask is not guaranteed to be the
        # same as the order of the requests in the gpu runner's batch. We need
        # to sort the bitmask to match the order of the requests used here.

        # Get the batch indices of the structured output requests.
        # Keep track of the number of speculative tokens scheduled for every
        # request in the batch, as the logit indices are offset by this amount.
        struct_out_req_batch_indices: dict[str, int] = {}
        cumulative_offset = 0
        seq = sorted(self.input_batch.req_id_to_index.items(),
                     key=lambda x: x[1])
        for req_id, batch_index in seq:
            logit_index = batch_index + cumulative_offset
            cumulative_offset += len(
                scheduler_output.scheduled_spec_decode_tokens.get(req_id, []))
            if req_id in scheduler_output.structured_output_request_ids:
                struct_out_req_batch_indices[req_id] = logit_index

        out_indices = []

        # Reorder the bitmask to match the order of the requests in the batch.
        sorted_bitmask = np.zeros_like(grammar_bitmask,
                                       shape=(logits.shape[0],
                                              grammar_bitmask.shape[1]))
        cumulative_index = 0
        seq = sorted(scheduler_output.structured_output_request_ids.items(),
                     key=lambda x: x[1])
        for req_id, _ in seq:
            logit_index = struct_out_req_batch_indices[req_id]
            num_spec_tokens = len(
                scheduler_output.scheduled_spec_decode_tokens.get(req_id, []))
            for i in range(1 + num_spec_tokens):
                sorted_bitmask[logit_index + i] = \
                    grammar_bitmask[cumulative_index + i]
                out_indices.append(logit_index + i)
            cumulative_index += 1 + num_spec_tokens
        grammar_bitmask = sorted_bitmask

        # Serialization of np.ndarray is much more efficient than a tensor,
        # so we receive it in that format.
        grammar_bitmask = torch.from_numpy(grammar_bitmask)

        # Force use of the torch.compile implementation from xgrammar to work
        # around issues with the Triton kernel in concurrent structured output
        # scenarios. See PR #19565 and issues #19493, #18376 for details.
        xgr_torch_compile.apply_token_bitmask_inplace_torch_compile(
            logits,
            grammar_bitmask.to(self.device, non_blocking=True),
            indices=out_indices,
        )

    def sync_and_slice_intermediate_tensors(
            self, num_tokens: int, intermediate_tensors: IntermediateTensors,
            sync_self: bool) -> IntermediateTensors:

        assert self.intermediate_tensors is not None

        tp = self.vllm_config.parallel_config.tensor_parallel_size
        enabled_sp = self.compilation_config.pass_config. \
            enable_sequence_parallelism
        if enabled_sp:
            # When sequence parallelism is enabled, we always pad num_tokens
            # to be a multiple of tensor_parallel_size (tp) earlier
            assert num_tokens % tp == 0
        is_residual_scattered = tp > 1 and enabled_sp \
            and num_tokens % tp == 0

        # When sequence parallelism is enabled, the "residual" tensor is sharded
        # across tensor parallel ranks, so each rank only needs its own slice.
        if sync_self:
            assert intermediate_tensors is not None
            for k, v in intermediate_tensors.items():
                is_scattered = "residual" and is_residual_scattered
                copy_len = num_tokens // tp if is_scattered else \
                    num_tokens
                self.intermediate_tensors[k][:copy_len].copy_(
                    v[:copy_len], non_blocking=True)

        return IntermediateTensors({
            k:
            v[:num_tokens // tp]
            if k == "residual" and is_residual_scattered else v[:num_tokens]
            for k, v in self.intermediate_tensors.items()
        })

    def eplb_step(self,
                  is_dummy: bool = False,
                  is_profile: bool = False) -> None:
        """
        Step for the EPLB (Expert Parallelism Load Balancing) state.
        """
        if not self.parallel_config.enable_eplb:
            return

        assert self.eplb_state is not None
        assert is_mixture_of_experts(self.model)
        self.eplb_state.step(
            self.model,
            is_dummy,
            is_profile,
            log_stats=self.parallel_config.eplb_log_balancedness,
        )

    def get_dp_padding(self,
                       num_tokens: int) -> tuple[int, Optional[torch.Tensor]]:
        dp_size = self.vllm_config.parallel_config.data_parallel_size
        dp_rank = self.vllm_config.parallel_config.data_parallel_rank

        # For DP: Don't pad when setting enforce_eager.
        # This lets us set enforce_eager on the prefiller in a P/D setup and
        # still use CUDA graphs (enabled by this padding) on the decoder.
        #
        # TODO(tms) : There are many cases where padding is enabled for
        # prefills, causing unnecessary and excessive padding of activations.

        if dp_size == 1 or self.vllm_config.model_config.enforce_eager:
            # Early exit.
            return 0, None

        num_tokens_across_dp = DPMetadata.num_tokens_across_dp(
            num_tokens, dp_size, dp_rank)
        max_tokens_across_dp_cpu = torch.max(num_tokens_across_dp).item()
        num_tokens_after_padding = torch.tensor([max_tokens_across_dp_cpu] *
                                                dp_size,
                                                device="cpu",
                                                dtype=torch.int32)
        return max_tokens_across_dp_cpu - num_tokens, num_tokens_after_padding

    def _pool(
        self,
        hidden_states: torch.Tensor,
        num_scheduled_tokens: int,
        num_scheduled_tokens_np: np.ndarray,
        finished_sending: Optional[set[str]],
        finished_recving: Optional[set[str]],
    ) -> ModelRunnerOutput:
        assert self.input_batch.num_reqs ==\
            len(self.input_batch.pooling_params), \
        "Either all or none of the requests in" \
        " a batch must be pooling request"

        extracted_hidden_states = list(
            torch.split(hidden_states[:num_scheduled_tokens],
                        num_scheduled_tokens_np.tolist()))

        pooling_metadata = self.input_batch.pooling_metadata

        raw_pooler_output = self.model.pooler(
            hidden_states=extracted_hidden_states,
            pooling_metadata=pooling_metadata)

        pooler_output: list[Optional[torch.Tensor]] = []
        seq_lens = self.seq_lens[:self.input_batch.num_reqs]
        for raw_output, seq_len, prompt_len in zip(
                raw_pooler_output, seq_lens, pooling_metadata.prompt_lens):

            if seq_len == prompt_len:
                pooler_output.append(raw_output.data.cpu())
            else:
                pooler_output.append(None)

        return ModelRunnerOutput(
            req_ids=self.input_batch.req_ids,
            req_id_to_index=self.input_batch.req_id_to_index,
            sampled_token_ids=[],
            spec_token_ids=None,
            logprobs=None,
            prompt_logprobs_dict={},
            pooler_output=pooler_output,
            finished_sending=finished_sending,
            finished_recving=finished_recving,
        )

    @torch.inference_mode()
    def execute_model(
        self,
        scheduler_output: "SchedulerOutput",
        intermediate_tensors: Optional[IntermediateTensors] = None,
    ) -> Union[ModelRunnerOutput, IntermediateTensors]:
        self._update_states(scheduler_output)
        if not scheduler_output.total_num_scheduled_tokens:
            if not has_kv_transfer_group():
                # Return empty ModelRunnerOutput if there's no work to do.
                return EMPTY_MODEL_RUNNER_OUTPUT

            return self.kv_connector_no_forward(scheduler_output)

        # Prepare the decoder inputs.
        (attn_metadata, attention_cuda_graphs, logits_indices,
         spec_decode_metadata,
         num_scheduled_tokens_np) = (self._prepare_inputs(scheduler_output))
        num_scheduled_tokens = scheduler_output.total_num_scheduled_tokens
        if (self.use_cuda_graph
                and num_scheduled_tokens <= self.cudagraph_batch_sizes[-1]):
            # Use piecewise CUDA graphs.
            # Add padding to the batch size.
            num_input_tokens = self.vllm_config.pad_for_cudagraph(
                num_scheduled_tokens)
        else:
            # Eager mode.
            # Pad tokens to multiple of tensor_parallel_size when
            # enabled collective fusion for SP
            tp_size = self.vllm_config.parallel_config.tensor_parallel_size
            if self.compilation_config.pass_config. \
                enable_sequence_parallelism and tp_size > 1:
                num_input_tokens = round_up(num_scheduled_tokens, tp_size)
            else:
                num_input_tokens = num_scheduled_tokens

        # Padding for DP
        num_pad, num_tokens_across_dp = self.get_dp_padding(num_input_tokens)
        num_input_tokens += num_pad

        # _prepare_inputs may reorder the batch, so we must gather multi
        # modal outputs after that to ensure the correct order
        if self.is_multimodal_model:
            # Run the multimodal encoder if any.
            self._execute_mm_encoder(scheduler_output)
            mm_embeds = self._gather_mm_embeddings(scheduler_output)
        else:
            mm_embeds = []

        if self.is_multimodal_model and get_pp_group().is_first_rank:
            # NOTE(woosuk): To unify token ids and soft tokens (vision
            # embeddings), we always use embeddings (rather than token ids)
            # as input to the multimodal model, even when the input is text.
            input_ids = self.input_ids[:num_scheduled_tokens]
            if mm_embeds:
                inputs_embeds = self.model.get_input_embeddings(
                    input_ids, mm_embeds)
            else:
                inputs_embeds = self.model.get_input_embeddings(input_ids)
            # TODO(woosuk): Avoid the copy. Optimize.
            self.inputs_embeds[:num_scheduled_tokens].copy_(inputs_embeds)
            inputs_embeds = self.inputs_embeds[:num_input_tokens]
            input_ids = None
        else:
            # For text-only models, we use token ids as input.
            # While it is possible to use embeddings as input just like the
            # multimodal models, it is not desirable for performance since
            # then the embedding layer is not included in the CUDA graph.
            input_ids = self.input_ids[:num_input_tokens]
            inputs_embeds = None
        if self.uses_mrope:
            positions = self.mrope_positions[:, :num_input_tokens]
        else:
            positions = self.positions[:num_input_tokens]

        if get_pp_group().is_first_rank:
            intermediate_tensors = None
        else:
            intermediate_tensors = self.sync_and_slice_intermediate_tensors(
                num_input_tokens, intermediate_tensors, True)
            
        cudagraph_runtime_style = self._cudagraph_runtime_style(
                                                attention_cuda_graphs)
        # Note: When cudagraph_mode is FULL and
        # compilation_config.separate_attention_routine is True, as in FA2,
        # this flag helps to determine the correct routine for the full
        # cudagraph.
        is_pure_decode = num_scheduled_tokens == self.input_batch.num_reqs

        # Run the model.
        # Use persistent buffers for CUDA graphs.
        with set_forward_context(
                attn_metadata,
                self.vllm_config,
                num_tokens=num_input_tokens,
                num_tokens_across_dp=num_tokens_across_dp,
                cudagraph_runtime_style=cudagraph_runtime_style),\
                self.cudagraph_dispatch(cudagraph_runtime_style,
                                        is_pure_decode):
            self.maybe_setup_kv_connector(scheduler_output)

            model_output = self.model(
                input_ids=input_ids,
                positions=positions,
                intermediate_tensors=intermediate_tensors,
                inputs_embeds=inputs_embeds,
            )

            self.maybe_wait_for_kv_save()
            finished_sending, finished_recving = (
                self.get_finished_kv_transfers(scheduler_output))

        if self.use_aux_hidden_state_outputs:
            hidden_states, aux_hidden_states = model_output
        else:
            hidden_states = model_output
            aux_hidden_states = None

        # Broadcast PP output for external_launcher (torchrun)
        # to make sure we are synced across pp ranks
        # TODO: Support overlapping mirco-batches
        # https://github.com/vllm-project/vllm/issues/18019
        broadcast_pp_output = \
            self.parallel_config.distributed_executor_backend \
            == "external_launcher" and len(get_pp_group().ranks) > 0
        if not get_pp_group().is_last_rank:
            # For mid-pipeline stages, return the hidden states.
            if not broadcast_pp_output:
                return hidden_states
            assert isinstance(hidden_states, IntermediateTensors)
            get_pp_group().send_tensor_dict(hidden_states.tensors,
                                            all_gather_group=get_tp_group())
            logits = None
        else:
            if self.input_batch.pooling_params:
                return self._pool(hidden_states, num_scheduled_tokens,
                                  num_scheduled_tokens_np, finished_sending,
                                  finished_recving)

            sample_hidden_states = hidden_states[logits_indices]
            logits = self.model.compute_logits(sample_hidden_states, None)
        if broadcast_pp_output:
            model_output_broadcast_data = {
                "logits": logits.contiguous(),
            } if logits is not None else {}
            model_output_broadcast_data = get_pp_group().broadcast_tensor_dict(
                model_output_broadcast_data, src=len(get_pp_group().ranks) - 1)
            assert model_output_broadcast_data is not None
            logits = model_output_broadcast_data["logits"]

        # Apply structured output bitmasks if present
        if scheduler_output.grammar_bitmask is not None:
            self.apply_grammar_bitmask(scheduler_output, logits)

        # Sample the next token and get logprobs if needed.
        sampling_metadata = self.input_batch.sampling_metadata
        if spec_decode_metadata is None:
            sampler_output = self.sampler(
                logits=logits,
                sampling_metadata=sampling_metadata,
            )
        else:
            # When indexing with a tensor (bonus_logits_indices), PyTorch
            # creates a new tensor with separate storage from the original
            # logits tensor. This means any in-place operations on bonus_logits
            # won't affect the original logits tensor.
            assert logits is not None
            bonus_logits = logits[spec_decode_metadata.bonus_logits_indices]
            sampler_output = self.sampler(
                logits=bonus_logits,
                sampling_metadata=sampling_metadata,
            )
            bonus_token_ids = sampler_output.sampled_token_ids

            # Just like `bonus_logits`, `target_logits` is a new tensor with
            # separate storage from the original `logits` tensor. Therefore,
            # it is safe to update `target_logits` in place.
            target_logits = logits[spec_decode_metadata.target_logits_indices]
            output_token_ids = self.rejection_sampler(
                spec_decode_metadata,
                None,  # draft_probs
                target_logits,
                bonus_token_ids,
                sampling_metadata,
            )
            sampler_output.sampled_token_ids = output_token_ids

        num_nans_in_logits = {}
        if envs.VLLM_COMPUTE_NANS_IN_LOGITS:
            num_nans_in_logits = self._get_nans_in_logits(logits)

        # TODO(woosuk): The following loop can be slow since it iterates over
        # the requests one by one. Optimize.
        discard_sampled_tokens_req_indices = []
        for i, req_id in enumerate(self.input_batch.req_ids):
            req_state = self.requests[req_id]
            seq_len = (req_state.num_computed_tokens +
                       scheduler_output.num_scheduled_tokens[req_id])
            if seq_len < req_state.num_tokens:
                # Ignore the sampled token for partial prefills.
                # Rewind the generator state as if the token was not sampled.
                # This relies on cuda-specific torch-internal impl details
                generator = self.input_batch.generators.get(i)
                if generator is not None:
                    generator.set_offset(generator.get_offset() - 4)
                # Record the index of the request that should not be sampled,
                # so that we could clear the sampled tokens before returning.
                discard_sampled_tokens_req_indices.append(i)

        # NOTE: GPU -> CPU Sync happens here.
        # Move as many CPU operations as possible before this sync point.
        logprobs_tensors = sampler_output.logprobs_tensors
        logprobs_lists = logprobs_tensors.tolists() \
            if logprobs_tensors is not None else None

        # Compute prompt logprobs if needed.
        prompt_logprobs_dict = self._get_prompt_logprobs_dict(
            hidden_states[:num_scheduled_tokens],
            scheduler_output,
        )

        # Get the valid generated tokens.
        sampled_token_ids = sampler_output.sampled_token_ids
        max_gen_len = sampled_token_ids.shape[-1]
        if max_gen_len == 1:
            # No spec decode tokens.
            valid_sampled_token_ids = sampled_token_ids.tolist()
        else:
            # Includes spec decode tokens.
            valid_sampled_token_ids = self.rejection_sampler.parse_output(
                sampled_token_ids,
                self.input_batch.vocab_size,
            )
        # Mask out the sampled tokens that should not be sampled.
        for i in discard_sampled_tokens_req_indices:
            valid_sampled_token_ids[i].clear()

        # Cache the sampled tokens in the model runner, so that the scheduler
        # doesn't need to send them back.
        # NOTE(woosuk): As an exception, when using PP, the scheduler sends
        # the sampled tokens back, because there's no direct communication
        # between the first-stage worker and the last-stage worker.
        for req_idx, sampled_ids in enumerate(valid_sampled_token_ids):
            if not sampled_ids:
                continue

            start_idx = self.input_batch.num_tokens_no_spec[req_idx]
            end_idx = start_idx + len(sampled_ids)
            assert end_idx <= self.max_model_len, (
                "Sampled token IDs exceed the max model length. "
                f"Total number of tokens: {end_idx} > max_model_len: "
                f"{self.max_model_len}")

            self.input_batch.token_ids_cpu[req_idx,
                                           start_idx:end_idx] = sampled_ids
            self.input_batch.num_tokens_no_spec[req_idx] = end_idx
            self.input_batch.num_tokens[req_idx] = end_idx
            req_id = self.input_batch.req_ids[req_idx]
            req_state = self.requests[req_id]
            req_state.output_token_ids.extend(sampled_ids)

        if not self.speculative_config:
            # Speculative decoding is not enabled.
            spec_token_ids = None
        else:
            spec_token_ids = self.propose_draft_token_ids(
                scheduler_output,
                valid_sampled_token_ids,
                sampling_metadata,
                hidden_states,
                sample_hidden_states,
                aux_hidden_states,
                spec_decode_metadata,
                attn_metadata,
            )

        # Clear KVConnector state after all KVs are generated.
        if has_kv_transfer_group():
            get_kv_transfer_group().clear_connector_metadata()

        self.eplb_step()

        return ModelRunnerOutput(
            req_ids=self.input_batch.req_ids,
            req_id_to_index=self.input_batch.req_id_to_index,
            sampled_token_ids=valid_sampled_token_ids,
            spec_token_ids=spec_token_ids,
            logprobs=logprobs_lists,
            prompt_logprobs_dict=prompt_logprobs_dict,
            pooler_output=[],
            finished_sending=finished_sending,
            finished_recving=finished_recving,
            num_nans_in_logits=num_nans_in_logits,
        )

    def propose_draft_token_ids(
        self,
        scheduler_output: "SchedulerOutput",
        sampled_token_ids: list[list[int]],
        sampling_metadata: SamplingMetadata,
        hidden_states: torch.Tensor,
        sample_hidden_states: torch.Tensor,
        aux_hidden_states: Optional[torch.Tensor],
        spec_decode_metadata: Optional[SpecDecodeMetadata],
        attn_metadata: dict[str, Any],
    ) -> list[list[int]]:
        num_scheduled_tokens = scheduler_output.total_num_scheduled_tokens
        if self.speculative_config.method == "ngram":
            assert isinstance(self.drafter, NgramProposer)
            spec_token_ids = self.propose_ngram_draft_token_ids(
                sampled_token_ids)
        elif self.speculative_config.method == "medusa":
            assert isinstance(self.drafter, MedusaProposer)
            if sample_hidden_states.shape[0] == len(sampled_token_ids):
                # The input to the target model does not include draft tokens.
                hidden_states = sample_hidden_states
            else:
                indices = []
                offset = 0
                for num_draft, tokens in zip(
                        spec_decode_metadata.num_draft_tokens,
                        sampled_token_ids):
                    indices.append(offset + len(tokens) - 1)
                    offset += num_draft + 1
                indices = torch.tensor(indices, device=self.device)
                hidden_states = sample_hidden_states[indices]

            spec_token_ids = self.drafter.propose(
                target_hidden_states=hidden_states,
                sampling_metadata=sampling_metadata,
            )
        elif self.speculative_config.use_eagle():
            assert isinstance(self.drafter, EagleProposer)
            # TODO(woosuk): Refactor the loop.
            next_token_ids: list[int] = []
            for i, token_ids in enumerate(sampled_token_ids):
                if token_ids:
                    # Common case.
                    next_token_id = token_ids[-1]
                else:
                    # Partial prefill (rare case).
                    # Get the next token id from the request state.
                    req_id = self.input_batch.req_ids[i]
                    req_state = self.requests[req_id]
                    seq_len = (req_state.num_computed_tokens +
                               scheduler_output.num_scheduled_tokens[req_id])
                    next_token_id = req_state.get_token_id(seq_len)
                next_token_ids.append(next_token_id)
            next_token_ids = torch.tensor(next_token_ids,
                                          dtype=torch.int32,
                                          device=self.device)
            # At this moment, we assume all eagle layers belong to the same KV
            # cache group, thus using the same attention metadata.
            eagle_attn_metadata = attn_metadata[
                self.drafter.attn_layer_names[0]]

            # NOTE: deepseek_mtp uses MLA which does not have `block_table`
            if hasattr(eagle_attn_metadata, "block_table"):
                block_table = eagle_attn_metadata.block_table
            else:
                block_table = None

            if spec_decode_metadata is None:
                # input_ids can be None for multimodal models.
                target_token_ids = self.input_ids[:num_scheduled_tokens]
                # TODO(woosuk): Support M-RoPE.
                target_positions = self.positions[:num_scheduled_tokens]
                if self.use_aux_hidden_state_outputs:
                    target_hidden_states = torch.cat(
                        [h[:num_scheduled_tokens] for h in aux_hidden_states],
                        dim=-1)
                else:
                    target_hidden_states = hidden_states[:num_scheduled_tokens]
                target_slot_mapping = eagle_attn_metadata.slot_mapping
                cu_num_tokens = eagle_attn_metadata.query_start_loc
            else:
                # TODO(woosuk): Refactor this.
                num_draft_tokens = spec_decode_metadata.num_draft_tokens
                num_rejected_tokens = [
                    n + 1 - len(sampled_token_ids[i]) if n > 0 else 0
                    for i, n in enumerate(num_draft_tokens)
                ]
                num_rejected_tokens_tensor = async_tensor_h2d(
                    num_rejected_tokens,
                    dtype=torch.int32,
                    target_device=self.device,
                    pin_memory=True)
                num_tokens = num_scheduled_tokens - sum(num_rejected_tokens)
                cu_num_tokens, token_indices = self.drafter.prepare_inputs(
                    eagle_attn_metadata.query_start_loc,
                    num_rejected_tokens_tensor,
                    num_tokens,
                )
                target_token_ids = self.input_ids[token_indices]
                # TODO(woosuk): Support M-RoPE.
                target_positions = self.positions[token_indices]
                if self.use_aux_hidden_state_outputs:
                    target_hidden_states = torch.cat(
                        [h[token_indices] for h in aux_hidden_states], dim=-1)
                else:
                    target_hidden_states = hidden_states[token_indices]
                target_slot_mapping = eagle_attn_metadata.slot_mapping[
                    token_indices]
            draft_token_ids = self.drafter.propose(
                target_token_ids=target_token_ids,
                target_positions=target_positions,
                target_hidden_states=target_hidden_states,
                target_slot_mapping=target_slot_mapping,
                next_token_ids=next_token_ids,
                cu_num_tokens=cu_num_tokens,
                block_table=block_table,
                sampling_metadata=sampling_metadata,
            )
            spec_token_ids = draft_token_ids.tolist()
        return spec_token_ids

    def kv_connector_no_forward(
            self, scheduler_output: "SchedulerOutput") -> ModelRunnerOutput:
        # KV send/recv even if no work to do.
        with set_forward_context(None, self.vllm_config):
            self.maybe_setup_kv_connector(scheduler_output)
            finished_sending, finished_recving = (
                self.get_finished_kv_transfers(scheduler_output))

        if not finished_sending and not finished_recving:
            return EMPTY_MODEL_RUNNER_OUTPUT

        output = copy.copy(EMPTY_MODEL_RUNNER_OUTPUT)
        output.finished_sending = finished_sending
        output.finished_recving = finished_recving
        return output

    @staticmethod
    def maybe_setup_kv_connector(scheduler_output: "SchedulerOutput"):
        # Update KVConnector with the KVConnector metadata forward().
        if has_kv_transfer_group():
            kv_connector = get_kv_transfer_group()
            assert isinstance(kv_connector, KVConnectorBase_V1)
            assert scheduler_output.kv_connector_metadata is not None
            kv_connector.bind_connector_metadata(
                scheduler_output.kv_connector_metadata)

            # Background KV cache transfers happen here.
            # These transfers are designed to be async and the requests
            # involved may be disjoint from the running requests.
            # Do this here to save a collective_rpc.
            kv_connector.start_load_kv(get_forward_context())

    @staticmethod
    def maybe_wait_for_kv_save() -> None:
        if has_kv_transfer_group():
            get_kv_transfer_group().wait_for_save()

    @staticmethod
    def get_finished_kv_transfers(
        scheduler_output: "SchedulerOutput",
    ) -> tuple[Optional[set[str]], Optional[set[str]]]:
        if has_kv_transfer_group():
            return get_kv_transfer_group().get_finished(
                scheduler_output.finished_req_ids)
        return None, None

    def propose_ngram_draft_token_ids(
        self,
        sampled_token_ids: list[list[int]],
    ) -> list[list[int]]:
        # TODO(woosuk): Optimize.
        draft_token_ids: list[list[int]] = []
        for i, sampled_ids in enumerate(sampled_token_ids):
            num_sampled_ids = len(sampled_ids)
            if not num_sampled_ids:
                # Skip speculative decoding.
                draft_token_ids.append([])
                continue

            # Skip requests that require sampling parameters that are not
            # supported with speculative decoding.
            req_id = self.input_batch.req_ids[i]
            if req_id in self.input_batch.spec_decode_unsupported_reqs:
                draft_token_ids.append([])
                continue

            num_tokens = self.input_batch.num_tokens_no_spec[i]
            if num_tokens >= self.max_model_len:
                # Skip requests that have already reached the max model length.
                draft_token_ids.append([])
                continue

            drafter_output = self.drafter.propose(
                self.input_batch.token_ids_cpu[i, :num_tokens])
            if drafter_output is None or len(drafter_output) == 0:
                draft_token_ids.append([])
            else:
                draft_token_ids.append(drafter_output.tolist())
        return draft_token_ids

    def load_model(self) -> None:
        logger.info("Starting to load model %s...", self.model_config.model)
        with DeviceMemoryProfiler() as m:  # noqa: SIM117
            time_before_load = time.perf_counter()
            model_loader = get_model_loader(self.load_config)
            if not hasattr(self, "model"):
                logger.info("Loading model from scratch...")
                self.model = model_loader.load_model(
                    vllm_config=self.vllm_config,
                    model_config=self.model_config)
            else:
                logger.info(
                    "Model was already initialized. Loading weights inplace..."
                )
                model_loader.load_weights(self.model,
                                          model_config=self.model_config)
            if has_step_pooler(self.model):
                self.input_batch.logits_processing_needs_token_ids = True
            if self.lora_config:
                self.model = self.load_lora_model(self.model,
                                                  self.model_config,
                                                  self.scheduler_config,
                                                  self.lora_config,
                                                  self.device)
            if hasattr(self, "drafter"):
                logger.info("Loading drafter model...")
                self.drafter.load_model(self.model)
            if self.use_aux_hidden_state_outputs:
                self.model.set_aux_hidden_state_layers(
                    self.model.get_eagle3_aux_hidden_state_layers())
            time_after_load = time.perf_counter()
        self.model_memory_usage = m.consumed_memory
        logger.info("Model loading took %.4f GiB and %.6f seconds",
                    self.model_memory_usage / GiB_bytes,
                    time_after_load - time_before_load)
        prepare_communication_buffer_for_model(self.model)

        if is_mixture_of_experts(
                self.model) and self.parallel_config.enable_eplb:
            logger.info("EPLB is enabled for model %s.",
                        self.model_config.model)
            self.eplb_state = EplbState.build(
                self.model,
                self.device,
                self.parallel_config,
            )
        # Immediately add self.model to cudagraph_candidates
        # for profile run.
        # Note that self.model always support no cudagraph.
        self.cudagraph_candidates.update({
            (CUDAGraphRuntimeStyle.NONE,): self.model})

    def save_tensorized_model(
        self,
        tensorizer_config: "TensorizerConfig",
    ) -> None:
        TensorizerLoader.save_model(
            self.model,
            tensorizer_config=tensorizer_config,
        )

    def _get_prompt_logprobs_dict(
        self,
        hidden_states: torch.Tensor,
        scheduler_output: "SchedulerOutput",
    ) -> dict[str, Optional[LogprobsTensors]]:
        num_prompt_logprobs_dict = self.input_batch.num_prompt_logprobs
        if not num_prompt_logprobs_dict:
            return {}

        in_progress_dict = self.input_batch.in_progress_prompt_logprobs_cpu
        prompt_logprobs_dict: dict[str, Optional[LogprobsTensors]] = {}

        # Since prompt logprobs are a rare feature, prioritize simple,
        # maintainable loop over optimal performance.
        completed_prefill_reqs = []
        for req_id, num_prompt_logprobs in num_prompt_logprobs_dict.items():

            num_tokens = scheduler_output.num_scheduled_tokens[req_id]

            # Get metadata for this request.
            request = self.requests[req_id]
            num_prompt_tokens = len(request.prompt_token_ids)
            prompt_token_ids = torch.tensor(request.prompt_token_ids).to(
                self.device, non_blocking=True)

            # Set up target LogprobsTensors object.
            logprobs_tensors = in_progress_dict.get(req_id)
            if not logprobs_tensors:
                # Create empty logprobs CPU tensors for the entire prompt.
                # If chunked, we'll copy in slice by slice.
                logprobs_tensors = LogprobsTensors.empty_cpu(
                    num_prompt_tokens - 1, num_prompt_logprobs + 1)
                in_progress_dict[req_id] = logprobs_tensors

            # Determine number of logits to retrieve.
            start_idx = request.num_computed_tokens
            start_tok = start_idx + 1
            num_remaining_tokens = num_prompt_tokens - start_tok
            if num_tokens <= num_remaining_tokens:
                # This is a chunk, more tokens remain.
                # In the == case, there are no more prompt logprobs to produce
                # but we want to defer returning them to the next step where we
                # have new generated tokens to return.
                num_logits = num_tokens
            else:
                # This is the last chunk of prompt tokens to return.
                num_logits = num_remaining_tokens
                completed_prefill_reqs.append(req_id)
                prompt_logprobs_dict[req_id] = logprobs_tensors

            if num_logits <= 0:
                # This can happen for the final chunk if we prefilled exactly
                # (num_prompt_tokens - 1) tokens for this request in the prior
                # step. There are no more prompt logprobs to produce.
                continue

            # Get the logits corresponding to this req's prompt tokens.
            # If this is a partial request (i.e. chunked prefill),
            # then there is prompt logprob generated for each index.
            req_idx = self.input_batch.req_id_to_index[req_id]
            offset = self.query_start_loc_np[req_idx].item()
            prompt_hidden_states = hidden_states[offset:offset + num_logits]
            logits = self.model.compute_logits(prompt_hidden_states, None)

            # Get the "target" tokens for each index. For prompt at index i,
            # the token at prompt index i+1 is the "sampled" token we want
            # to gather the logprob for.
            tgt_token_ids = prompt_token_ids[start_tok:start_tok + num_logits]

            # Compute prompt logprobs.
            logprobs = self.sampler.compute_logprobs(logits)
            token_ids, logprobs, ranks = self.sampler.gather_logprobs(
                logprobs, num_prompt_logprobs, tgt_token_ids)

            # Transfer GPU->CPU async.
            chunk_slice = slice(start_idx, start_idx + num_logits)
            logprobs_tensors.logprob_token_ids[chunk_slice].copy_(
                token_ids, non_blocking=True)
            logprobs_tensors.logprobs[chunk_slice].copy_(logprobs,
                                                         non_blocking=True)
            logprobs_tensors.selected_token_ranks[chunk_slice].copy_(
                ranks, non_blocking=True)

        # Remove requests that have completed prefill from the batch
        # num_prompt_logprobs_dict.
        for req_id in completed_prefill_reqs:
            del num_prompt_logprobs_dict[req_id]
            del in_progress_dict[req_id]

        # Must synchronize the non-blocking GPU->CPU transfers.
        if prompt_logprobs_dict:
            self._sync_device()

        return prompt_logprobs_dict

    def _get_nans_in_logits(
        self,
        logits: Optional[torch.Tensor],
    ) -> dict[str, int]:
        try:
            if logits is None:
                return {req_id: 0 for req_id in self.input_batch.req_ids}

            num_nans_in_logits = {}
            num_nans_for_index = logits.isnan().sum(dim=-1).cpu().numpy()
            for req_id in self.input_batch.req_ids:
                req_index = self.input_batch.req_id_to_index[req_id]
                num_nans_in_logits[req_id] = (
                    int(num_nans_for_index[req_index])
                    if num_nans_for_index is not None
                    and req_index < logits.shape[0] else 0)
            return num_nans_in_logits
        except IndexError:
            return {}

    @contextmanager
    def maybe_randomize_inputs(self, input_ids: torch.Tensor):
        """
        Randomize input_ids if VLLM_RANDOMIZE_DP_DUMMY_INPUTS is set.
        This is to help balance expert-selection
         - during profile_run
         - during DP rank dummy run 
        """
        dp_size = self.vllm_config.parallel_config.data_parallel_size
        randomize_inputs = envs.VLLM_RANDOMIZE_DP_DUMMY_INPUTS and dp_size > 1
        if not randomize_inputs:
            yield
        else:
            import functools

            @functools.cache
            def rand_input_ids() -> torch.Tensor:
                return torch.randint_like(
                    self.input_ids,
                    low=0,
                    high=self.model_config.get_vocab_size(),
                    dtype=input_ids.dtype)

            logger.debug("Randomizing dummy data for DP Rank")
            input_ids.copy_(rand_input_ids()[:input_ids.size(0)],
                            non_blocking=True)
            yield
            input_ids.fill_(0)

    @torch.inference_mode()
    def _dummy_run(
        self,
        num_tokens: int,
        capture_attn_cudagraph: Union[bool, Literal["auto"]] = False,
        is_pure_decode: bool = False,
        skip_eplb: bool = False,
        is_profile: bool = False,
    ) -> tuple[torch.Tensor, torch.Tensor]:

        # Padding for DP
        num_pad, num_tokens_across_dp = self.get_dp_padding(num_tokens)
        num_tokens += num_pad

        # Set num_scheduled_tokens based on num_tokens and max_num_seqs
        # for dummy run with LoRA so that the num_reqs collectively
        # has num_tokens in total.
        assert num_tokens <= self.scheduler_config.max_num_batched_tokens
        max_num_reqs = self.scheduler_config.max_num_seqs
        num_reqs = min(num_tokens, max_num_reqs)
        min_tokens_per_req = num_tokens // num_reqs
        num_scheduled_tokens_list = [min_tokens_per_req] * num_reqs
        num_scheduled_tokens_list[-1] += num_tokens % num_reqs
        assert sum(num_scheduled_tokens_list) == num_tokens
        assert len(num_scheduled_tokens_list) == num_reqs
        num_scheduled_tokens = np.array(num_scheduled_tokens_list,
                                        dtype=np.int32)

        # This lets FA2 to correctly activate the optimized routine for
        # pure decoding, i.e., Flashdecoding + an optimization for GQA/MQA.
        max_query_len = 1 if is_pure_decode else num_tokens

        attn_metadata: Optional[dict[str, Any]] = None
        cudagraph_runtime_style = CUDAGraphRuntimeStyle.PIECEWISE if \
            not self.no_compilation else CUDAGraphRuntimeStyle.NONE

        if capture_attn_cudagraph:
            # Note: At this step, `capture_attn_cudagraph` should be True or
            # "auto", but we always treat it as "auto". i.e., always let the
            # attention backends to determine whether to capture the attention
            # or not.
            attn_metadata = {}

            query_start_loc = self.query_start_loc[:num_reqs + 1]
            # Make sure max_model_len is used at the graph capture time.
            self.seq_lens_np[:num_reqs] = self.max_model_len
            self.seq_lens_np[num_reqs:] = 0
            self.seq_lens[:num_reqs].copy_(self.seq_lens_cpu[:num_reqs],
                                           non_blocking=True)
            seq_lens = self.seq_lens[:num_reqs]

            common_attn_metadata = CommonAttentionMetadata(
                query_start_loc=query_start_loc,
                seq_lens=seq_lens,
                num_reqs=num_reqs,
                num_actual_tokens=num_tokens,
                max_query_len=max_query_len,
            )
            # If all attention backends can run in a cudagraph, we use a full
            # cudagraph for attention. Otherwise, back to piecewise cudagraphs.
            attention_cuda_graphs = all(
                b.can_run_in_cudagraph(common_attn_metadata)
                for b in self.attn_metadata_builders)
            cudagraph_runtime_style = self._cudagraph_runtime_style(
                attention_cuda_graphs)
            
            if cudagraph_runtime_style == CUDAGraphRuntimeStyle.FULL:
                for kv_cache_group_id, kv_cache_group_spec in enumerate(
                        self.kv_cache_config.kv_cache_groups):

                    attn_metadata_i = self.attn_metadata_builders[
                        kv_cache_group_id].build_for_cudagraph_capture(
                            common_attn_metadata)
                    for layer_name in kv_cache_group_spec.layer_names:
                        attn_metadata[layer_name] = attn_metadata_i
            else:
                attn_metadata = None  # reset to None other than empty dict
            
        if is_profile:
            # when profiling, _maybe_initialize_cudagraph() is not called,
            # so always run no cudagraph.
            cudagraph_runtime_style = CUDAGraphRuntimeStyle.NONE

        with self.maybe_dummy_run_with_lora(self.lora_config,
                                            num_scheduled_tokens):
            if self.is_multimodal_model:
                input_ids = None
                inputs_embeds = self.inputs_embeds[:num_tokens]
            else:
                input_ids = self.input_ids[:num_tokens]
                inputs_embeds = None
            if self.uses_mrope:
                positions = self.mrope_positions[:, :num_tokens]
            else:
                positions = self.positions[:num_tokens]

            if get_pp_group().is_first_rank:
                intermediate_tensors = None
            else:
                if self.intermediate_tensors is None:
                    self.intermediate_tensors = (
                        self.model.make_empty_intermediate_tensors(
                            batch_size=self.max_num_tokens,
                            dtype=self.model_config.dtype,
                            device=self.device))

                intermediate_tensors = self.sync_and_slice_intermediate_tensors(
                    num_tokens, None, False)

            with self.maybe_randomize_inputs(input_ids), set_forward_context(
                    attn_metadata,
                    self.vllm_config,
                    num_tokens=num_tokens,
                    num_tokens_across_dp=num_tokens_across_dp,
                    cudagraph_runtime_style=cudagraph_runtime_style), \
                self.cudagraph_dispatch(
                    cudagraph_runtime_style, is_pure_decode):
                outputs = self.model(
                    input_ids=input_ids,
                    positions=positions,
                    intermediate_tensors=intermediate_tensors,
                    inputs_embeds=inputs_embeds,
                )
            if self.use_aux_hidden_state_outputs:
                hidden_states, _ = outputs
            else:
                hidden_states = outputs

            if self.speculative_config and self.speculative_config.use_eagle():
                assert isinstance(self.drafter, EagleProposer)
                self.drafter.dummy_run(num_tokens)

        # This is necessary to avoid blocking DP.
        # For dummy runs, we typically skip EPLB since we don't have any real
        # requests to process.
        # However, in DP settings, there may be cases when some DP ranks do
        # not have any requests to process, so they're executing dummy batches.
        # In such cases, we still have to trigger EPLB to make sure
        # ranks execute the rearrangement in synchronization.
        if not skip_eplb:
            self.eplb_step(is_dummy=True, is_profile=is_profile)

        logit_indices = np.cumsum(num_scheduled_tokens) - 1
        return hidden_states, hidden_states[logit_indices]

    @torch.inference_mode()
    def _dummy_sampler_run(
        self,
        hidden_states: torch.Tensor,
    ) -> torch.Tensor:
        # The dummy hidden states may contain special values,
        # like `inf` or `nan`.
        # To avoid breaking the sampler, we use a random tensor here instead.
        hidden_states = torch.rand_like(hidden_states)

        logits = self.model.compute_logits(hidden_states, None)
        num_reqs = logits.size(0)

        dummy_tensors = lambda v: torch.full(
            (num_reqs, ), v, device=self.device)

        dummy_metadata = SamplingMetadata(
            temperature=dummy_tensors(0.5),
            all_greedy=False,
            all_random=False,
            top_p=dummy_tensors(0.9),
            top_k=dummy_tensors(logits.size(1) - 1),
            generators={},
            max_num_logprobs=None,
            no_penalties=True,
            prompt_token_ids=None,
            frequency_penalties=dummy_tensors(0.1),
            presence_penalties=dummy_tensors(0.1),
            repetition_penalties=dummy_tensors(0.1),
            output_token_ids=[[] for _ in range(num_reqs)],
            allowed_token_ids_mask=None,
            bad_words_token_ids={},
            logitsprocs=LogitsProcessorManager(),
        )
        try:
            sampler_output = self.sampler(logits=logits,
                                          sampling_metadata=dummy_metadata)
        except RuntimeError as e:
            if 'out of memory' in str(e):
                raise RuntimeError(
                    "CUDA out of memory occurred when warming up sampler with "
                    f"{num_reqs} dummy requests. Please try lowering "
                    "`max_num_seqs` or `gpu_memory_utilization` when "
                    "initializing the engine.") from e
            else:
                raise e
        if self.speculative_config:
            draft_token_ids = [[0] for _ in range(num_reqs)]
            dummy_spec_decode_metadata = SpecDecodeMetadata.make_dummy(
                draft_token_ids, self.device)

            num_tokens = sum(len(ids) for ids in draft_token_ids)
            # draft_probs = torch.randn(
            #     num_tokens, logits.shape[-1], device=self.device,
            #     dtype=logits.dtype)
            draft_probs = None
            target_logits = torch.randn(num_tokens,
                                        logits.shape[-1],
                                        device=self.device,
                                        dtype=logits.dtype)
            # NOTE(woosuk): Here, we should use int32 because the sampler uses
            # int32 for bonus_token_ids. If the dtype mismatches, re-compilation
            # will occur at runtime.
            bonus_token_ids = torch.zeros(num_reqs,
                                          device=self.device,
                                          dtype=torch.int32)
            self.rejection_sampler(
                dummy_spec_decode_metadata,
                draft_probs,
                target_logits,
                bonus_token_ids,
                dummy_metadata,
            )
        return sampler_output

    @torch.inference_mode()
    def _dummy_pooler_run(
        self,
        hidden_states: torch.Tensor,
    ) -> torch.Tensor:

        num_tokens = hidden_states.shape[0]
        max_num_reqs = self.scheduler_config.max_num_seqs
        num_reqs = min(num_tokens, max_num_reqs)
        min_tokens_per_req = num_tokens // num_reqs
        num_scheduled_tokens_list = [min_tokens_per_req] * num_reqs
        num_scheduled_tokens_list[-1] += num_tokens % num_reqs
        assert sum(num_scheduled_tokens_list) == num_tokens
        assert len(num_scheduled_tokens_list) == num_reqs

        hidden_states_list = list(
            torch.split(hidden_states, num_scheduled_tokens_list))

        req_num_tokens = num_tokens // num_reqs

        dummy_metadata = PoolingMetadata(
            prompt_lens=torch.tensor([h.shape[0] for h in hidden_states_list],
                                     device=self.device),
            prompt_token_ids=torch.zeros((num_reqs, req_num_tokens),
                                         dtype=torch.int32,
                                         device=self.device),
            pooling_params=[PoolingParams()] * num_reqs)

        try:
            pooler_output = self.model.pooler(hidden_states=hidden_states_list,
                                              pooling_metadata=dummy_metadata)
        except RuntimeError as e:
            if 'out of memory' in str(e):
                raise RuntimeError(
                    "CUDA out of memory occurred when warming up pooler with "
                    f"{num_reqs} dummy requests. Please try lowering "
                    "`max_num_seqs` or `gpu_memory_utilization` when "
                    "initializing the engine.") from e
            else:
                raise e
        return pooler_output

    def profile_run(self) -> None:
        # Profile with multimodal encoder & encoder cache.
        # TODO: handle encoder-decoder models once we support them.
        if (self.is_multimodal_model and self.max_num_encoder_input_tokens > 0
                and self.encoder_cache_size > 0):

            # NOTE: Currently model is profiled with a single non-text
            # modality with the max possible input tokens even when
            # it supports multiple.
            max_tokens_by_modality_dict = self.mm_registry \
                .get_max_tokens_per_item_by_nonzero_modality(self.model_config)
            dummy_data_modality, max_tokens_per_mm_item = max(
                max_tokens_by_modality_dict.items(), key=lambda item: item[1])

            # Check how many items of this modality can be supported by
            # the encoder budget.
            encoder_budget = min(self.max_num_encoder_input_tokens,
                                 self.encoder_cache_size)

            max_num_mm_items_encoder_budget = cdiv(encoder_budget,
                                                   max_tokens_per_mm_item)

            # Check how many items of this modality can be supported by
            # the decoder budget.
            max_mm_items_per_req = self.mm_registry.get_mm_limits_per_prompt(
                self.model_config)[dummy_data_modality]

            # NOTE: We do not consider max_num_batched_tokens on purpose
            # because the multimodal embeddings can be generated in advance
            # and chunked prefilled.
            max_num_mm_items_decoder_budget = self.max_num_reqs * \
                max_mm_items_per_req

            max_num_mm_items = min(max_num_mm_items_encoder_budget,
                                   max_num_mm_items_decoder_budget)

            logger.info(
                "Encoder cache will be initialized with a budget of %s tokens,"
                " and profiled with %s %s items of the maximum feature size.",
                encoder_budget, max_num_mm_items, dummy_data_modality)

            # Create dummy batch of multimodal inputs.
            dummy_mm_kwargs = self.mm_registry.get_decoder_dummy_data(
                model_config=self.model_config,
                seq_len=self.max_num_tokens,
                mm_counts={
                    dummy_data_modality: 1
                },
            ).multi_modal_data

            batched_dummy_mm_inputs = MultiModalKwargs.batch(
                [dummy_mm_kwargs] * max_num_mm_items,
                pin_memory=self.pin_memory)
            batched_dummy_mm_inputs = MultiModalKwargs.as_kwargs(
                batched_dummy_mm_inputs,
                device=self.device,
            )

            # Run multimodal encoder.
            dummy_encoder_outputs = self.model.get_multimodal_embeddings(
                **batched_dummy_mm_inputs)

            sanity_check_mm_encoder_outputs(
                dummy_encoder_outputs,
                expected_num_items=max_num_mm_items,
            )

            # Cache the dummy encoder outputs.
            self.encoder_cache["tmp"] = dict(enumerate(dummy_encoder_outputs))

        # Add `is_profile` here to pre-allocate communication buffers
        hidden_states, last_hidden_states \
            = self._dummy_run(self.max_num_tokens, is_profile=True)
        if get_pp_group().is_last_rank:
            if self.is_pooling_model:
                output = self._dummy_pooler_run(hidden_states)
            else:
                output = self._dummy_sampler_run(last_hidden_states)
        else:
            output = None
        self._sync_device()
        del hidden_states, output
        self.encoder_cache.clear()
        gc.collect()

    def capture_model(self) -> None:
        if not self.use_cuda_graph:
            logger.warning(
                "Skipping CUDA graph capture. To turn on CUDA graph capture, "
                "set -O %s and ensure `use_cudagraph` was not manually set to "
                "False", CompilationLevel.PIECEWISE)
            return

        compilation_counter.num_gpu_runner_capture_triggers += 1

        start_time = time.perf_counter()
        start_free_gpu_memory = torch.cuda.mem_get_info()[0]

        # Trigger CUDA graph capture for specific shapes.
        # Capture the large shapes first so that the smaller shapes
        # can reuse the memory pool allocated for the large shapes.
        with graph_capture(device=self.device):
            full_cg = self.full_cuda_graph

            if not self.skip_capture_general_batches:
                # If full_cuda_graph is true, automatically determine whether
                # or not to capture the attention for the mix prefill-decode
                # phase, based on the attention backends.
                capture_attn_cg_general = "auto" if full_cg else False

                # Skip capturing batch sizes of 1 in mix prefill-decode if
                # separate_attention_routine is on. As bs=1 can treat as a
                # pure decode.
                start_idx = 0
                if self.compilation_config.separate_attention_routine \
                    and len(self.cudagraph_batch_sizes) > 0 \
                    and self.cudagraph_batch_sizes[0] == 1:
                    start_idx = 1

                # We skip EPLB here since we don't want to record dummy metrics
                
                # Only rank 0 should print progress bar during capture
                compilation_cases = reversed(self.cudagraph_batch_sizes[
                                                                start_idx:])
                if is_global_first_rank():
                    compilation_cases = tqdm(list(compilation_cases),
                        desc="Capturing CUDA graphs (mix prefill-decode)")
                # Capture the mix prefill-decode (general usage) cudagraphs
                for num_tokens in compilation_cases:
                    for _ in range(
                            self.compilation_config.cudagraph_num_of_warmups):
                        self._dummy_run(
                            num_tokens,
                            capture_attn_cudagraph=capture_attn_cg_general,
                            is_pure_decode=False,
                            skip_eplb=True)
                    self._dummy_run(
                        num_tokens,
                        capture_attn_cudagraph=capture_attn_cg_general,
                        is_pure_decode=False,
                        skip_eplb=True)

            if self.compilation_config.separate_attention_routine:
                # Capture the pure decode cudagraphs. Typically a full cudagraph

                max_num_reqs = self.scheduler_config.max_num_seqs
                decode_cudagraph_batch_sizes = [
                    x for x in self.cudagraph_batch_sizes if x <= max_num_reqs
                ]
                compilation_cases_decode = reversed(
                                                  decode_cudagraph_batch_sizes)
                if is_global_first_rank():
                    compilation_cases_decode = tqdm(list(
                                    compilation_cases_decode),
                                    desc="Capturing CUDA graphs (pure decode)")
                
                for num_tokens in tqdm(
                        reversed(decode_cudagraph_batch_sizes),
                        desc="Capturing CUDA graphs (pure decode)",
                        total=len(decode_cudagraph_batch_sizes)):
                    for _ in range(
                            self.compilation_config.cudagraph_num_of_warmups):
                        self._dummy_run(num_tokens,
                                        capture_attn_cudagraph=full_cg,
                                        is_pure_decode=True,
                                        skip_eplb=True)
                    self._dummy_run(num_tokens,
                                    capture_attn_cudagraph=full_cg,
                                    is_pure_decode=True,
                                    skip_eplb=True)

        end_time = time.perf_counter()
        end_free_gpu_memory = torch.cuda.mem_get_info()[0]
        elapsed_time = end_time - start_time
        cuda_graph_size = start_free_gpu_memory - end_free_gpu_memory
        # This usually takes 5~20 seconds.
        logger.info("Graph capturing finished in %.0f secs, took %.2f GiB",
                    elapsed_time, cuda_graph_size / (1 << 30))
        
    def _maybe_initialize_cudagraph(self):
        
        if self.compilation_config.level == CompilationLevel.PIECEWISE\
                and len(self.compilation_config.splitting_ops)>0:
            self.cudagraph_candidates.update({
                (CUDAGraphRuntimeStyle.PIECEWISE,): self.model})
            logger.debug("Piecewise cudagraph initialized")
        
        if self.full_cuda_graph:
            attn_cg = self.attn_metadata_builders[0].attn_cudagraph_support
            # create full cudagraph for mix prefill-decode/general batches
            if attn_cg == AttentionCGSupport.ALWAYS:
                self.cudagraph_candidates.update({
                    (CUDAGraphRuntimeStyle.FULL, not DECODE_BOOLEN):
                        CUDAGraphWrapper(
                        self.model, self.vllm_config, 
                        get_global_graph_pool(),
                        runtime_style=CUDAGraphRuntimeStyle.FULL,
                        cudagraph_specific_config={
                            "usage_type": "general" 
                        })
                })
                logger.debug("Full cudagraph for mixed batches initialized")
            # create full cudagraph for pure decode batches
            if attn_cg == AttentionCGSupport.PURE_DECODE_ONLY or \
                    (attn_cg == AttentionCGSupport.ALWAYS and \
                    self.compilation_config.separate_attention_routine):
                self.cudagraph_candidates.update({
                    (CUDAGraphRuntimeStyle.FULL, DECODE_BOOLEN):
                        CUDAGraphWrapper(
                        self.model, self.vllm_config, 
                        get_global_graph_pool(),
                        runtime_style=CUDAGraphRuntimeStyle.FULL,
                        cudagraph_specific_config={
                            "usage_type": "decode" 
                        })
                })
                logger.debug("Full cudagraph for pure decode batches initialized")

    def _cudagraph_runtime_style(self, attn_cuda_graphs):
        
        # Some attention backends only support CUDA Graphs in pure decode.
        # If attention doesn't support CUDA Graphs for this batch, we skip them,
        # and turn back to the piecewise CUDA graphs.
        cudagraph_runtime_style = CUDAGraphRuntimeStyle.FULL if\
              attn_cuda_graphs else CUDAGraphRuntimeStyle.PIECEWISE
        cudagraph_runtime_style = min(self.cudagraph_mode,
                                      cudagraph_runtime_style)
        
        # PIECEWISE would fall back to NONE if no compilation
        if cudagraph_runtime_style == CUDAGraphRuntimeStyle.PIECEWISE and \
                self.no_compilation:
            cudagraph_runtime_style = CUDAGraphRuntimeStyle.NONE
        
        #TODO: can we optimize above logic?
        return cudagraph_runtime_style
        

    @contextmanager
    def cudagraph_dispatch(self, cudagraph_runtime_style: int,
                           is_pure_decode: bool):
        old_model = self.model
        assert self.cudagraph_candidates, ("cudagraph_candidates are "
                "not initialized.")
        # select between no cudagraph and piecewise cudagraph
        if cudagraph_runtime_style in [CUDAGraphRuntimeStyle.NONE,
                                       CUDAGraphRuntimeStyle.PIECEWISE]:
            self.model = self.cudagraph_candidates.get(
                (cudagraph_runtime_style,), None)
        else:
            # for full cudagraph, select between general batches
            # or pure decode batches
            decode_case = (DECODE_BOOLEN,) if self.compilation_config.\
                separate_attention_routine and is_pure_decode \
                else (not DECODE_BOOLEN,)
            tuple_key = (cudagraph_runtime_style,) + decode_case
            self.model = self.cudagraph_candidates.get(tuple_key, None)
        assert self.model is not None, ("cudagraph_candidates is not "
                                        "correctly initialized for"
                                        f"({cudagraph_runtime_style}, "
                                        f"{is_pure_decode})")
        yield
        self.model = old_model

    def initialize_attn_backend(self, kv_cache_config: KVCacheConfig) -> None:
        """
        Initialize the attention backends and attention metadata builders.
        """
        assert len(self.attn_backends) == 0 and len(
            self.attn_metadata_builders
        ) == 0, "Attention backends are already initialized"
        for i, kv_cache_group_spec in enumerate(
                kv_cache_config.kv_cache_groups):
            kv_cache_spec = kv_cache_group_spec.kv_cache_spec
            if isinstance(kv_cache_spec, AttentionSpec):
                attn_backend_i = get_attn_backend(
                    kv_cache_spec.head_size,
                    self.dtype,
                    kv_cache_spec.dtype,
                    kv_cache_spec.block_size,
                    self.model_config.is_attention_free,
                    use_mla=kv_cache_spec.use_mla,
                )
                if attn_backend_i is None:
                    error_msg = (f"Error with get_attn_backend: "
                                 f"{kv_cache_spec.head_size=}, "
                                 f"{self.dtype=}, {kv_cache_spec.dtype=}, "
                                 f"{kv_cache_spec.block_size=}, "
                                 f"{self.model_config.is_attention_free=}, "
                                 f"{kv_cache_spec.use_mla=}")
                    logger.error(error_msg)
                    raise NotImplementedError(
                        "Non-Attention backend is not supported by V1 "
                        "GPUModelRunner.")
            elif isinstance(kv_cache_spec, MambaSpec):
                attn_backend_i = Mamba2AttentionBackend
            else:
                raise ValueError(
                    f"Unknown KV cache spec type: {type(kv_cache_spec)}")

            block_table_i = self.input_batch.block_table[i]
            attn_metadata_builder_i = attn_backend_i.get_builder_cls()(
                weakref.proxy(self),
                kv_cache_spec,
                block_table_i,
            )

            if self.full_cuda_graph:
                attn_cg: int = attn_metadata_builder_i.attn_cudagraph_support
                if not attn_cg > 0:
                    raise ValueError(
                        f"Full CUDAGraph not supported for "
                        f"{attn_backend_i.__name__}. Turn off "
                        f"CompilationConfig.full_cuda_graph or use a different"
                        f" attention backend.")

                if len(self.compilation_config.splitting_ops) == 0:
                    assert attn_cg == AttentionCGSupport.ALWAYS, (
                        f"Full CUDAGraph not supported for "
                        f"{attn_backend_i.__name__} with "
                        f"CompilationConfig.splitting_ops = []. "
                        f"Set it to None (default values) "
                        f"or use a different attention backend.")

                # check if the attention backends enforce to have separate
                # routines for mix prefill-decode and pure decode phase
                if attn_metadata_builder_i.prefer_separate_routine is not None \
                    and self.compilation_config.separate_attention_routine\
                    != attn_metadata_builder_i.prefer_separate_routine:

                    expected = attn_metadata_builder_i.prefer_separate_routine
                    logger.warning_once(
                        f"Full CUDAGraph for {attn_backend_i.__name__}"
                        f"expect CompilationConfig.separate_attention"
                        f"_rountine as: {expected}. Now set it to: "
                        f"{expected}.")

                    self.compilation_config.separate_attention_routine = \
                                                                    expected
                # for attn_cg is pure decode only, and no compilation,
                # we skip capturing mix prefill-decode (general) batches.
                if attn_cg == AttentionCGSupport.PURE_DECODE_ONLY and \
                                                    self.no_compilation:
                    self.skip_capture_general_batches = True

            self.attn_backends.append(attn_backend_i)
            self.attn_metadata_builders.append(attn_metadata_builder_i)

        # Trigger cudagraph initialization here (after 
        # initializing attn backends).
        # TODO: move this to the better place
        self._maybe_initialize_cudagraph()

    def may_reinitialize_input_batch(self,
                                     kv_cache_config: KVCacheConfig) -> None:
        """
        Re-initialize the input batch if the block sizes are different from
        `[self.cache_config.block_size]`. This usually happens when there
        are multiple KV cache groups.

        Args:
            kv_cache_config: The KV cache configuration.
        """
        block_sizes = [
            kv_cache_group.kv_cache_spec.block_size
            for kv_cache_group in kv_cache_config.kv_cache_groups
        ]
        if block_sizes != [self.cache_config.block_size]:
            assert self.cache_config.cpu_offload_gb == 0, (
                "Cannot re-initialize the input batch when CPU weight "
                "offloading is enabled. See https://github.com/vllm-project/vllm/pull/18298 "  # noqa: E501
                "for more details.")
            self.input_batch = InputBatch(
                max_num_reqs=self.max_num_reqs,
                max_model_len=self.max_model_len,
                max_num_batched_tokens=self.max_num_tokens,
                device=self.device,
                pin_memory=self.pin_memory,
                vocab_size=self.model_config.get_vocab_size(),
                block_sizes=block_sizes,
                is_spec_decode=bool(self.vllm_config.speculative_config),
            )

    def _allocate_kv_cache_tensors(
            self, kv_cache_config: KVCacheConfig) -> dict[str, torch.Tensor]:
        """
        Initializes the KV cache buffer with the correct size. The buffer needs
        to be reshaped to the desired shape before being used by the models.

        Args:
            kv_cache_config: The KV cache config
        Returns:
            dict[str, torch.Tensor]: A map between layer names to their
            corresponding memory buffer for KV cache.
         """
        kv_cache_raw_tensors: dict[str, torch.Tensor] = {}
        for kv_cache_tensor in kv_cache_config.kv_cache_tensors:
            tensor = torch.zeros(kv_cache_tensor.size,
                                 dtype=torch.int8,
                                 device=self.device)
            for layer_name in kv_cache_tensor.shared_by:
                kv_cache_raw_tensors[layer_name] = tensor

        layer_names = set()
        for group in kv_cache_config.kv_cache_groups:
            layer_names.update(group.layer_names)
        assert layer_names == set(kv_cache_raw_tensors.keys(
        )), "Some layers are not correctly initialized"
        return kv_cache_raw_tensors

    def _reshape_kv_cache_tensors(
        self,
        kv_cache_config: KVCacheConfig,
        kv_cache_raw_tensors: dict[str, torch.Tensor],
    ) -> dict[str, torch.Tensor]:
        """
        Reshape the KV cache tensors to the desired shape and dtype.

        Args:
            kv_cache_config: The KV cache config
            kv_cache_raw_tensors: The KV cache buffer of each layer, with
            correct size but uninitialized shape.
        Returns:
            Dict[str, torch.Tensor]: A map between layer names to their
            corresponding memory buffer for KV cache.
        """
        kv_caches: dict[str, torch.Tensor] = {}
        has_attn, has_mamba = False, False
        for i, kv_cache_group_spec in enumerate(
                kv_cache_config.kv_cache_groups):
            kv_cache_spec = kv_cache_group_spec.kv_cache_spec
            for layer_name in kv_cache_group_spec.layer_names:
                raw_tensor = kv_cache_raw_tensors[layer_name]
                assert raw_tensor.numel() % kv_cache_spec.page_size_bytes == 0
                num_blocks = (raw_tensor.numel() //
                              kv_cache_spec.page_size_bytes)
                if isinstance(kv_cache_spec, AttentionSpec):
                    has_attn = True
                    kv_cache_shape = self.attn_backends[i].get_kv_cache_shape(
                        num_blocks, kv_cache_spec.block_size,
                        kv_cache_spec.num_kv_heads, kv_cache_spec.head_size)
                    dtype = kv_cache_spec.dtype
                    try:
                        kv_cache_stride_order = self.attn_backends[
                            i].get_kv_cache_stride_order()
                        assert len(kv_cache_stride_order) == len(
                            kv_cache_shape)
                    except (AttributeError, NotImplementedError):
                        kv_cache_stride_order = tuple(
                            range(len(kv_cache_shape)))
                    # The allocation respects the backend-defined stride order
                    # to ensure the semantic remains consistent for each
                    # backend. We first obtain the generic kv cache shape and
                    # then permute it according to the stride order which could
                    # result in a non-contiguous tensor.
                    kv_cache_shape = tuple(kv_cache_shape[i]
                                           for i in kv_cache_stride_order)
                    # Maintain original KV shape view.
                    inv_order = [
                        kv_cache_stride_order.index(i)
                        for i in range(len(kv_cache_stride_order))
                    ]
                    kv_caches[layer_name] = kv_cache_raw_tensors[
                        layer_name].view(dtype).view(kv_cache_shape).permute(
                            *inv_order)
                elif isinstance(kv_cache_spec, MambaSpec):
                    has_mamba = True
                    raw_tensor = kv_cache_raw_tensors[layer_name]
                    dtype = kv_cache_spec.dtype
                    num_element_per_page = (kv_cache_spec.page_size_bytes //
                                            get_dtype_size(dtype))
                    state_tensors = []
                    storage_offset = 0
                    for shape in kv_cache_spec.shapes:
                        target_shape = (num_blocks, *shape)
                        stride = torch.empty(target_shape).stride()
                        target_stride = (num_element_per_page, *stride[1:])
                        tensor = torch.as_strided(
                            raw_tensor.view(dtype),
                            size=target_shape,
                            stride=target_stride,
                            storage_offset=storage_offset,
                        )
                        state_tensors.append(tensor)
                        storage_offset += stride[0]

                    kv_caches[layer_name] = state_tensors
                else:
                    raise NotImplementedError

        if has_attn and has_mamba:
            self._verify_hybrid_attention_mamba_layout(kv_cache_config,
                                                       kv_cache_raw_tensors)

        return kv_caches

    def _verify_hybrid_attention_mamba_layout(
            self, kv_cache_config: KVCacheConfig,
            kv_cache_raw_tensors: dict[str, torch.Tensor]) -> None:
        """
        Verify that the KV cache memory layout is compatible for
        models with both attention and mamba KV cache groups.

        Args:
            kv_cache_config: The KV cache config
            kv_cache_raw_tensors: The KV cache buffer of each layer.
        """

        for i, kv_cache_group_spec in enumerate(
                kv_cache_config.kv_cache_groups):
            kv_cache_spec = kv_cache_group_spec.kv_cache_spec
            for layer_name in kv_cache_group_spec.layer_names:
                raw_tensor = kv_cache_raw_tensors[layer_name]
                num_blocks = (raw_tensor.numel() //
                              kv_cache_spec.page_size_bytes)
                if isinstance(kv_cache_spec, AttentionSpec):
                    kv_cache_shape = self.attn_backends[i].get_kv_cache_shape(
                        num_blocks, kv_cache_spec.block_size,
                        kv_cache_spec.num_kv_heads, kv_cache_spec.head_size)
                    if kv_cache_shape[0] != num_blocks or kv_cache_shape[
                            1] != 2:
                        raise ValueError(
                            "Hybrid models in V1 require an attention "
                            "backend with kv_cache_shape="
                            "(num_blocks, 2, ...). Please try setting "
                            "VLLM_ATTENTION_BACKEND=FLASHINFER")

    def initialize_kv_cache_tensors(
            self, kv_cache_config: KVCacheConfig) -> dict[str, torch.Tensor]:
        """
        Initialize the memory buffer for KV cache.

        Args:
            kv_cache_config: The KV cache config
        Returns:
            Dict[str, torch.Tensor]: A map between layer names to their
            corresponding memory buffer for KV cache.
        """
        # Initialize the memory buffer for KV cache
        kv_cache_raw_tensors = self._allocate_kv_cache_tensors(kv_cache_config)
        # Change the memory buffer to the desired shape
        kv_caches = self._reshape_kv_cache_tensors(kv_cache_config,
                                                   kv_cache_raw_tensors)

        # Setup `kv_cache_config` and `kv_caches` for models
        # with cross-layer KV sharing
        if self.shared_kv_cache_layers:
            initialize_kv_cache_for_kv_sharing(
                self.shared_kv_cache_layers,
                kv_cache_config.kv_cache_groups,
                kv_caches,
            )

        bind_kv_cache(kv_caches,
                      self.compilation_config.static_forward_context,
                      self.kv_caches)
        return kv_caches

    def initialize_kv_cache(self, kv_cache_config: KVCacheConfig) -> None:
        """
        Initialize KV cache based on `kv_cache_config`.
        Args:
            kv_cache_config: Configuration for the KV cache, including the KV
            cache size of each layer
        """
        self.kv_cache_config = kv_cache_config
        self.may_reinitialize_input_batch(kv_cache_config)
        self.initialize_attn_backend(kv_cache_config)
        kv_caches = self.initialize_kv_cache_tensors(kv_cache_config)

        if self.speculative_config and self.speculative_config.use_eagle():
            assert isinstance(self.drafter, EagleProposer)
            # validate all draft model layers belong to the same kv cache
            # group
            self.drafter.validate_same_kv_cache_group(kv_cache_config)

        if has_kv_transfer_group():
            get_kv_transfer_group().register_kv_caches(kv_caches)

    def get_kv_cache_spec(self) -> dict[str, KVCacheSpec]:
        """
        Generates the KVCacheSpec by parsing the kv cache format from each
        Attention module in the static forward context.
        Returns:
            KVCacheSpec: A dictionary mapping layer names to their KV cache
            format. Layers that do not need KV cache are not included.
        """

        block_size = self.vllm_config.cache_config.block_size
        use_mla = self.vllm_config.model_config.use_mla
        kv_cache_spec: dict[str, KVCacheSpec] = {}
        attn_layers = get_layers_from_vllm_config(self.vllm_config, Attention)
        for layer_name, attn_module in attn_layers.items():
            if (kv_tgt_layer :=
                    attn_module.kv_sharing_target_layer_name) is not None:
                # The layer doesn't need its own KV cache and will use that of
                # the target layer. We skip creating a KVCacheSpec for it, so
                # that KV cache management logic will act as this layer does
                # not exist, and doesn't allocate KV cache for the layer. This
                # enables the memory saving of cross-layer kv sharing, allowing
                # a given amount of memory to accommodate longer context lengths
                # or enable more requests to be processed simultaneously.
                self.shared_kv_cache_layers[layer_name] = kv_tgt_layer
                continue

            # TODO: Support other attention modules, e.g., cross-attention
            if attn_module.attn_type == AttentionType.DECODER:
                if attn_module.sliding_window is not None:
                    kv_cache_spec[layer_name] = SlidingWindowSpec(
                        block_size=block_size,
                        num_kv_heads=attn_module.num_kv_heads,
                        head_size=attn_module.head_size,
                        dtype=self.kv_cache_dtype,
                        sliding_window=attn_module.sliding_window,
                        use_mla=use_mla)
                else:
                    kv_cache_spec[layer_name] = FullAttentionSpec(
                        block_size=block_size,
                        num_kv_heads=attn_module.num_kv_heads,
                        head_size=attn_module.head_size,
                        dtype=self.kv_cache_dtype,
                        use_mla=use_mla)
            elif attn_module.attn_type in (AttentionType.ENCODER,
                                           AttentionType.ENCODER_ONLY):
                # encoder-only attention does not need KV cache.
                continue
            elif attn_module.attn_type == AttentionType.ENCODER_DECODER:
                raise NotImplementedError
            else:
                raise ValueError(
                    f"Unknown attention type: {attn_module.attn_type}")

        mamba_layers = get_layers_from_vllm_config(self.vllm_config,
                                                   MambaMixer2)
        if len(mamba_layers) > 0:
            if self.vllm_config.speculative_config is not None:
                raise NotImplementedError(
                    "Mamba with speculative decoding is not supported yet.")
            if not self.vllm_config.model_config.enforce_eager:
                raise NotImplementedError(
                    "Mamba with cuda graph is not supported yet.")
            if self.vllm_config.cache_config.enable_prefix_caching:
                raise NotImplementedError(
                    "Prefix caching is not supported for Mamba yet.")
            max_model_len = self.vllm_config.model_config.max_model_len

            page_size_padded = self._maybe_pad_mamba_page_size(
                attn_layers, mamba_layers, kv_cache_spec, max_model_len,
                block_size)

            # Set block_size to max_model_len, so that mamba model will always
            # have only one block in the KV cache.
            for layer_name, mamba_module in mamba_layers.items():
                kv_cache_spec[layer_name] = MambaSpec(
                    shapes=mamba_module.get_state_shape(),
                    dtype=self.kv_cache_dtype,
                    block_size=max_model_len,
                    page_size_padded=page_size_padded)

        return kv_cache_spec

    def _maybe_pad_mamba_page_size(
        self,
        attn_layers: dict[str, Attention],
        mamba_layers: dict[str, MambaMixer2],
        kv_cache_spec: dict[str, KVCacheSpec],
        max_model_len: int,
        block_size: int,
    ) -> Optional[int]:
        """
        Ensure that page size of attention KV cache groups is greater than or
        equal to the mamba KV cache groups. If not, we suggest to the user
        how to set the attention block size to ensure that it is.

        If the attention page size is strictly greater than the mamba page size,
        we pad the mamba page size to make them equal.

        Args:
            attn_layers: Attention layers
            mamba_layers: Mamba layers
            kv_cache_spec: KV cache spec (populated with attention layers)

        Returns:
            Optional[int]: Mamba page size with padding (None if no padding).
        """

        if len(attn_layers) == 0:
            return None

        attn_layer_name = next(iter(attn_layers))
        attn_page_size = kv_cache_spec[attn_layer_name].page_size_bytes
        mamba_layer_name = next(iter(mamba_layers))
        mamba_page_size = MambaSpec(
            shapes=mamba_layers[mamba_layer_name].get_state_shape(),
            dtype=self.kv_cache_dtype,
            block_size=max_model_len).page_size_bytes
        if attn_page_size < mamba_page_size:
            # attention page size (for 16 tokens)
            attn_page_size_16 = 16 * attn_page_size // block_size
            # some attention backends (e.g. FA) only support setting
            # block size to multiple of 16, so let's suggest a value
            # that would work (note: FA is currently not compatible
            # with mamba layers, use FlashInfer instead).
            suggest_attn_block_size = 16 * cdiv(mamba_page_size,
                                                attn_page_size_16)
            raise ValueError(
                "Attention block size should be increased to at least "
                f"{suggest_attn_block_size} in order to match "
                "the mamba page size")

        return attn_page_size<|MERGE_RESOLUTION|>--- conflicted
+++ resolved
@@ -322,19 +322,15 @@
         # from the KV cache of `shared_kv_cache_layers[layer_name]`.
         self.shared_kv_cache_layers: dict[str, str] = {}
 
-<<<<<<< HEAD
         # Dict to store cudagraph candidates for later runtime dispatching.
         self.cudagraph_candidates: dict[tuple, Any] = {}
         # if we want to only capture pure decode batches
         self.skip_capture_general_batches = False
-
         self.no_compilation = self.compilation_config.level != \
             CompilationLevel.PIECEWISE or self.model_config.enforce_eager
 
-    def _may_reorder_batch(self, scheduler_output: "SchedulerOutput") -> bool:
-=======
     def _may_reorder_batch(self, scheduler_output: "SchedulerOutput") -> None:
->>>>>>> 8aeaa910
+
         """
         Update the order of requests in the batch based on the attention
         backend's needs. For example, some attention backends (namely MLA) may
