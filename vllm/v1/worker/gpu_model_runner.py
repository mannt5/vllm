--- conflicted
+++ resolved
@@ -1480,16 +1480,10 @@
             dummy_mm_kwargs = self.mm_registry.get_decoder_dummy_data(
                 model_config=self.model_config,
                 seq_len=self.max_num_tokens,
-<<<<<<< HEAD
-                mm_counts={dummy_data_modality: 1},
-            )
-            dummy_mm_kwargs = dummy_request_data.multi_modal_data
-=======
                 mm_counts={
                     dummy_data_modality: 1
                 },
             ).multi_modal_data
->>>>>>> 9b459eca
 
             batched_dummy_mm_inputs = MultiModalKwargs.batch(
                 [dummy_mm_kwargs] * max_num_mm_items)
