# SPDX-License-Identifier: Apache-2.0
# SPDX-FileCopyrightText: Copyright contributors to the vLLM project

import copy
import gc
import time
import weakref
from contextlib import contextmanager
from typing import TYPE_CHECKING, Any, Optional, Union

import numpy as np
import torch
import torch.distributed
import torch.nn as nn
from tqdm import tqdm

import vllm.envs as envs
from vllm.attention import AttentionType, get_attn_backend
from vllm.attention.backends.abstract import AttentionBackend
from vllm.attention.layer import Attention
from vllm.config import (CompilationLevel, VllmConfig,
                         get_layers_from_vllm_config)
from vllm.distributed.kv_transfer import (get_kv_transfer_group,
                                          has_kv_transfer_group)
from vllm.distributed.kv_transfer.kv_connector.v1 import KVConnectorBase_V1
from vllm.distributed.parallel_state import (
    get_pp_group, get_tp_group, graph_capture,
    prepare_communication_buffer_for_model)
from vllm.forward_context import (DPMetadata, get_forward_context,
                                  set_forward_context)
from vllm.logger import init_logger
from vllm.model_executor.layers.mamba.mamba_mixer2 import MambaMixer2
from vllm.model_executor.layers.rotary_embedding import MRotaryEmbedding
from vllm.model_executor.model_loader import TensorizerLoader, get_model_loader
from vllm.multimodal import MULTIMODAL_REGISTRY
from vllm.multimodal.inputs import MultiModalKwargs, PlaceholderRange
from vllm.multimodal.utils import group_mm_inputs_by_modality
from vllm.sampling_params import SamplingType
from vllm.sequence import IntermediateTensors
from vllm.utils import (STR_DTYPE_TO_TORCH_DTYPE, DeviceMemoryProfiler,
                        GiB_bytes, LazyLoader, async_tensor_h2d, cdiv,
<<<<<<< HEAD
                        check_use_alibi, get_dtype_size,
                        is_pin_memory_available)
from vllm.v1.attention.backends.mamba_attn import Mamba2AttentionBackend
from vllm.v1.attention.backends.utils import CommonAttentionMetadata
=======
                        check_use_alibi, is_pin_memory_available)
from vllm.v1.attention.backends.utils import (AttentionMetadataBuilder,
                                              CommonAttentionMetadata)
>>>>>>> 0f087451
from vllm.v1.core.encoder_cache_manager import compute_encoder_budget
from vllm.v1.kv_cache_interface import (AttentionSpec, FullAttentionSpec,
                                        KVCacheConfig, KVCacheSpec, MambaSpec,
                                        SlidingWindowSpec)
from vllm.v1.outputs import (EMPTY_MODEL_RUNNER_OUTPUT, LogprobsTensors,
                             ModelRunnerOutput)
from vllm.v1.sample.metadata import SamplingMetadata
from vllm.v1.sample.rejection_sampler import RejectionSampler
from vllm.v1.sample.sampler import Sampler
from vllm.v1.spec_decode.eagle import EagleProposer
from vllm.v1.spec_decode.medusa import MedusaProposer
from vllm.v1.spec_decode.metadata import SpecDecodeMetadata
from vllm.v1.spec_decode.ngram_proposer import NgramProposer
from vllm.v1.spec_decode.utils import is_spec_decode_supported
from vllm.v1.utils import bind_kv_cache
from vllm.v1.worker.block_table import BlockTable
from vllm.v1.worker.gpu_input_batch import CachedRequestState, InputBatch
from vllm.v1.worker.lora_model_runner_mixin import LoRAModelRunnerMixin

from .utils import (gather_mm_placeholders, initialize_kv_cache_for_kv_sharing,
                    sanity_check_mm_encoder_outputs, scatter_mm_placeholders)

if TYPE_CHECKING:
    import xgrammar as xgr
    import xgrammar.kernels.apply_token_bitmask_inplace_torch_compile as xgr_torch_compile  # noqa: E501

    from vllm.model_executor.model_loader.tensorizer import TensorizerConfig
    from vllm.v1.core.sched.output import SchedulerOutput
else:
    xgr = LazyLoader("xgr", globals(), "xgrammar")
    xgr_torch_compile = LazyLoader(
        "xgr_torch_compile", globals(),
        "xgrammar.kernels.apply_token_bitmask_inplace_torch_compile")

logger = init_logger(__name__)


class GPUModelRunner(LoRAModelRunnerMixin):

    def __init__(
        self,
        vllm_config: VllmConfig,
        device: torch.device,
    ):
        self.vllm_config = vllm_config
        self.model_config = vllm_config.model_config
        self.cache_config = vllm_config.cache_config
        self.compilation_config = vllm_config.compilation_config
        self.lora_config = vllm_config.lora_config
        self.load_config = vllm_config.load_config
        self.parallel_config = vllm_config.parallel_config
        self.scheduler_config = vllm_config.scheduler_config
        self.speculative_config = vllm_config.speculative_config
        self.prompt_adapter_config = vllm_config.prompt_adapter_config
        self.observability_config = vllm_config.observability_config

        from vllm.model_executor.models.utils import set_cpu_offload_max_bytes
        set_cpu_offload_max_bytes(
            int(self.cache_config.cpu_offload_gb * 1024**3))

        model_config = self.model_config
        cache_config = self.cache_config
        scheduler_config = self.scheduler_config
        parallel_config = self.parallel_config
        self.device = device
        self.pin_memory = is_pin_memory_available()
        self.dtype = self.model_config.dtype
        if cache_config.cache_dtype == "auto":
            self.kv_cache_dtype = self.dtype
        else:
            self.kv_cache_dtype = STR_DTYPE_TO_TORCH_DTYPE[
                cache_config.cache_dtype]

        self.is_multimodal_model = model_config.is_multimodal_model
        self.max_model_len = model_config.max_model_len
        self.max_num_tokens = scheduler_config.max_num_batched_tokens
        self.max_num_reqs = scheduler_config.max_num_seqs

        # Model-related.
        self.num_query_heads = model_config.get_num_attention_heads(
            parallel_config)
        self.hidden_size = model_config.get_hidden_size()
        self.attention_chunk_size = model_config.attention_chunk_size

        self.cascade_attn_enabled = not self.model_config.disable_cascade_attn

        # Multi-modal data support
        self.mm_registry = MULTIMODAL_REGISTRY
        self.uses_mrope = model_config.uses_mrope

        encoder_compute_budget, encoder_cache_size = compute_encoder_budget(
            model_config=model_config,
            scheduler_config=scheduler_config,
            mm_registry=self.mm_registry,
        )
        self.max_num_encoder_input_tokens = encoder_compute_budget
        self.encoder_cache_size = encoder_cache_size

        # Sampler
        self.sampler = Sampler()

        # Lazy initializations
        # self.model: nn.Module  # Set after load_model
        # Initialize in initialize_kv_cache
        self.kv_caches: list[torch.Tensor] = []
        self.attn_metadata_builders: list[AttentionMetadataBuilder] = []
        self.attn_backends: list[type[AttentionBackend]] = []
        # self.kv_cache_config: KVCacheConfig

        # req_id -> (input_id -> encoder_output)
        self.encoder_cache: dict[str, dict[int, torch.Tensor]] = {}

        self.use_aux_hidden_state_outputs = False
        # Set up speculative decoding.
        # NOTE(Jiayi): currently we put the entire draft model on
        # the last PP rank. This is not ideal if there are many
        # layers in the draft model.
        if self.speculative_config and get_pp_group().is_last_rank:
            if self.speculative_config.method == "ngram":
                self.drafter = NgramProposer(self.vllm_config)
            elif self.speculative_config.use_eagle():
                self.drafter = EagleProposer(self.vllm_config, self.device,
                                             self)  # type: ignore
                if self.speculative_config.method == "eagle3":
                    self.use_aux_hidden_state_outputs = True
            elif self.speculative_config.method == "medusa":
                self.drafter = MedusaProposer(
                    vllm_config=self.vllm_config,
                    device=self.device)  # type: ignore
            else:
                raise ValueError("Unknown speculative decoding method: "
                                 f"{self.speculative_config.method}")
            self.rejection_sampler = RejectionSampler()

        # Request states.
        self.requests: dict[str, CachedRequestState] = {}

        # Input Batch
        # NOTE(Chen): Ideally, we should initialize the input batch inside
        # `initialize_kv_cache` based on the kv cache config. However, as in
        # https://github.com/vllm-project/vllm/pull/18298, due to some unknown
        # reasons, we have to initialize the input batch before `load_model`,
        # quantization + weight offloading will fail otherwise. As a temporary
        # solution, we initialize the input batch here, and re-initialize it
        # in `initialize_kv_cache` if the block_sizes here is different from
        # the block_sizes in the kv cache config.
        self.input_batch = InputBatch(
            max_num_reqs=self.max_num_reqs,
            max_model_len=self.max_model_len,
            max_num_batched_tokens=self.max_num_tokens,
            device=self.device,
            pin_memory=self.pin_memory,
            vocab_size=self.model_config.get_vocab_size(),
            block_sizes=[self.cache_config.block_size],
        )

        self.use_cuda_graph = (self.compilation_config.level
                               == CompilationLevel.PIECEWISE
                               and not self.model_config.enforce_eager)
        # TODO(woosuk): Provide an option to tune the max cudagraph batch size.
        # The convention is different.
        # self.cudagraph_batch_sizes sorts in ascending order.
        # The batch sizes in the config are in descending order.
        self.cudagraph_batch_sizes = list(
            reversed(self.compilation_config.cudagraph_capture_sizes))

        self.full_cuda_graph = self.compilation_config.full_cuda_graph

        # Cache the device properties.
        self._init_device_properties()

        # Persistent buffers for CUDA graphs.
        self.input_ids = torch.zeros(self.max_num_tokens,
                                     dtype=torch.int32,
                                     device=self.device)
        self.positions = torch.zeros(self.max_num_tokens,
                                     dtype=torch.int64,
                                     device=self.device)
        self.query_start_loc = torch.zeros(self.max_num_reqs + 1,
                                           dtype=torch.int32,
                                           device=self.device)
        self.seq_lens = torch.zeros(self.max_num_reqs,
                                    dtype=torch.int32,
                                    device=self.device)
        self.slot_mapping = torch.zeros(self.max_num_tokens,
                                        dtype=torch.int64,
                                        device=self.device)

        # None in the first PP rank. The rest are set after load_model.
        self.intermediate_tensors: Optional[IntermediateTensors] = None

        # Only relevant for models using M-RoPE (e.g, Qwen2-VL)
        if self.uses_mrope:
            # NOTE: `mrope_positions` is implemented with one additional dummy
            # position on purpose to make it non-contiguous so that it can work
            # with torch compile.
            # See detailed explanation in https://github.com/vllm-project/vllm/pull/12128#discussion_r1926431923

            # NOTE: When M-RoPE is enabled, position ids are 3D regardless of
            # the modality of inputs. For text-only inputs, each dimension has
            # identical position IDs, making M-RoPE functionally equivalent to
            # 1D-RoPE.
            # See page 5 of https://arxiv.org/abs/2409.12191
            self.mrope_positions = torch.zeros((3, self.max_num_tokens + 1),
                                               dtype=torch.int64,
                                               device=self.device)
            self.mrope_positions_cpu = torch.zeros(
                (3, self.max_num_tokens + 1),
                dtype=torch.int64,
                device="cpu",
                pin_memory=self.pin_memory)

        # Only relevant for models using ALiBi (e.g, MPT)
        self.use_alibi = check_use_alibi(model_config)

        self.inputs_embeds = torch.zeros(
            (self.max_num_tokens, self.hidden_size),
            dtype=self.dtype,
            device=self.device)

        # OPTIMIZATION: Cache the tensors rather than creating them every step.
        # Keep in int64 to avoid overflow with long context
        self.arange_np = np.arange(max(self.max_num_reqs + 1,
                                       self.max_model_len,
                                       self.max_num_tokens),
                                   dtype=np.int64)
        # NOTE(woosuk): These tensors are "stateless", i.e., they are literally
        # a faster version of creating a new tensor every time. Thus, we should
        # not make any assumptions about the values in these tensors.
        self.input_ids_cpu = torch.zeros(self.max_num_tokens,
                                         dtype=torch.int32,
                                         device="cpu",
                                         pin_memory=self.pin_memory)
        self.positions_cpu = torch.zeros(self.max_num_tokens,
                                         dtype=torch.int64,
                                         device="cpu",
                                         pin_memory=self.pin_memory)
        self.positions_np = self.positions_cpu.numpy()
        self.query_start_loc_cpu = torch.zeros(self.max_num_reqs + 1,
                                               dtype=torch.int32,
                                               device="cpu",
                                               pin_memory=self.pin_memory)
        self.query_start_loc_np = self.query_start_loc_cpu.numpy()
        self.seq_lens_cpu = torch.zeros(self.max_num_reqs,
                                        dtype=torch.int32,
                                        device="cpu",
                                        pin_memory=self.pin_memory)
        self.seq_lens_np = self.seq_lens_cpu.numpy()

        # Layer pairings for cross-layer KV sharing.
        # If an Attention layer `layer_name` is in the keys of this dict, it
        # means this layer will perform attention using the keys and values
        # from the KV cache of `shared_kv_cache_layers[layer_name]`.
        self.shared_kv_cache_layers: dict[str, str] = {}

    def _may_reorder_batch(self, scheduler_output: "SchedulerOutput") -> bool:
        """
        Update the order of requests in the batch based on the attention
        backend's needs. For example, some attention backends (namely MLA) may
        want to separate requests based on if the attention computation will be
        compute-bound or memory-bound.

        Args:
            scheduler_output: The scheduler output.

        Returns:
            True if the batch was reordered, False otherwise.
        """
        batch_reordered = self.attn_metadata_builders[0].reorder_batch(
            self.input_batch, scheduler_output)

        # For models with multiple KV cache groups, the groups should agree on
        # the same order of requests. We ensure this by only allowing the first
        # group to reorder the batch and asserting that all other groups do not
        # reorder the batch.
        for i in range(1, len(self.kv_cache_config.kv_cache_groups)):
            assert not self.attn_metadata_builders[i].reorder_batch(
                self.input_batch, scheduler_output)
        return batch_reordered

    # Note: used for model runner override.
    def _init_device_properties(self) -> None:
        """Initialize attributes from torch.cuda.get_device_properties
        """
        self.device_properties = torch.cuda.get_device_properties(self.device)
        self.num_sms = self.device_properties.multi_processor_count

    # Note: used for model runner override.
    def _sync_device(self) -> None:
        torch.cuda.synchronize()

    def _update_states(self, scheduler_output: "SchedulerOutput") -> None:
        """Update the cached states and the persistent batch with the scheduler
        output.

        The updated states are used by the `_prepare_inputs` function to create
        the input GPU tensors for the model.

        The SamplingMetadata is updated and copied to the GPU if there is a
        new/resumed/paused/finished request in the batch.
        """
        # Remove finished requests from the cached states.
        for req_id in scheduler_output.finished_req_ids:
            self.requests.pop(req_id, None)
            self.encoder_cache.pop(req_id, None)
        # Remove the finished requests from the persistent batch.
        # NOTE(woosuk): There could be an edge case where finished_req_ids and
        # scheduled_req_ids overlap. This happens when a request is aborted and
        # then resubmitted with the same ID. In this case, we treat them as two
        # distinct requests - clearing the cached states for the first request
        # and handling the second as a new request.
        removed_req_indices: list[int] = []
        for req_id in scheduler_output.finished_req_ids:
            req_index = self.input_batch.remove_request(req_id)
            if req_index is not None:
                removed_req_indices.append(req_index)

        # Free the cached encoder outputs.
        for req_id, input_id in scheduler_output.free_encoder_input_ids:
            encoder_outputs = self.encoder_cache.get(req_id)
            if encoder_outputs is not None:
                encoder_outputs.pop(input_id, None)
                if not encoder_outputs:
                    self.encoder_cache.pop(req_id, None)

        # Remove the unscheduled requests from the persistent batch.
        # NOTE(woosuk): The unscheduled requests are either preempted requests
        # or running requests that are not scheduled in this step. We remove
        # them from the persistent batch but keep their cached states since
        # they will be scheduled again sometime in the future.
        scheduled_req_ids = scheduler_output.num_scheduled_tokens.keys()
        cached_req_ids = self.input_batch.req_id_to_index.keys()
        unscheduled_req_ids = cached_req_ids - scheduled_req_ids
        # NOTE(woosuk): The persistent batch optimization assumes that
        # consecutive batches contain mostly the same requests. If batches
        # have low request overlap (e.g., alternating between two distinct
        # sets of requests), this optimization becomes very inefficient.
        for req_id in unscheduled_req_ids:
            req_index = self.input_batch.remove_request(req_id)
            assert req_index is not None
            removed_req_indices.append(req_index)

        req_ids_to_add: list[str] = []
        # Add new requests to the cached states.
        for new_req_data in scheduler_output.scheduled_new_reqs:
            req_id = new_req_data.req_id
            sampling_params = new_req_data.sampling_params
            if sampling_params.sampling_type == SamplingType.RANDOM_SEED:
                generator = torch.Generator(device=self.device)
                generator.manual_seed(sampling_params.seed)
            else:
                generator = None

            self.requests[req_id] = CachedRequestState(
                req_id=req_id,
                prompt_token_ids=new_req_data.prompt_token_ids,
                mm_inputs=new_req_data.mm_inputs,
                mm_positions=new_req_data.mm_positions,
                sampling_params=sampling_params,
                generator=generator,
                block_ids=new_req_data.block_ids,
                num_computed_tokens=new_req_data.num_computed_tokens,
                output_token_ids=[],
                lora_request=new_req_data.lora_request,
            )

            # Only relevant for models using M-RoPE (e.g, Qwen2-VL)
            if self.uses_mrope:
                image_grid_thw = []
                video_grid_thw = []
                second_per_grid_ts = []
                audio_feature_lengths = []
                use_audio_in_video = False
                for mm_input in self.requests[req_id].mm_inputs:
                    if mm_input.get("image_grid_thw") is not None:
                        image_grid_thw.extend(
                            mm_input["image_grid_thw"].tolist())
                    if mm_input.get("video_grid_thw") is not None:
                        video_grid_thw.extend(
                            mm_input["video_grid_thw"].tolist())
                    if mm_input.get("second_per_grid_ts") is not None:
                        second_per_grid_ts.extend(
                            mm_input["second_per_grid_ts"])
                    if mm_input.get("audio_feature_lengths") is not None:
                        audio_feature_lengths.extend(
                            mm_input["audio_feature_lengths"])
                    if mm_input.get("use_audio_in_video") is True:
                        use_audio_in_video = True

                hf_config = self.model_config.hf_config

                self.requests[req_id].mrope_positions, \
                    self.requests[req_id].mrope_position_delta = \
                    MRotaryEmbedding.get_input_positions_tensor(
                        self.requests[req_id].prompt_token_ids,
                        hf_config=hf_config,
                        image_grid_thw=image_grid_thw,
                        video_grid_thw=video_grid_thw,
                        second_per_grid_ts=second_per_grid_ts,
                        audio_feature_lengths=audio_feature_lengths,
                        use_audio_in_video=use_audio_in_video,
                    )

            req_ids_to_add.append(req_id)

        # Update the states of the running/resumed requests.
        for req_data in scheduler_output.scheduled_cached_reqs:
            req_id = req_data.req_id
            req_state = self.requests[req_id]

            # Update the cached states.
            num_computed_tokens = req_data.num_computed_tokens
            req_state.num_computed_tokens = num_computed_tokens
            # Add the sampled token(s) from the previous step (if any).
            # This doesn't include "unverified" tokens like spec decode tokens.
            num_new_tokens = (num_computed_tokens +
                              len(req_data.new_token_ids) -
                              req_state.num_tokens)
            if num_new_tokens == 1:
                # Avoid slicing list in most common case.
                req_state.output_token_ids.append(req_data.new_token_ids[-1])
            elif num_new_tokens > 0:
                req_state.output_token_ids.extend(
                    req_data.new_token_ids[-num_new_tokens:])
            # Update the block IDs.
            if not req_data.resumed_from_preemption:
                # Append the new blocks to the existing block IDs.
                for block_ids, new_block_ids in zip(req_state.block_ids,
                                                    req_data.new_block_ids):
                    block_ids.extend(new_block_ids)
            else:
                # The request is resumed from preemption.
                # Replace the existing block IDs with the new ones.
                req_state.block_ids = req_data.new_block_ids

            req_index = self.input_batch.req_id_to_index.get(req_id)
            if req_index is None:
                # The request is not in the persistent batch.
                # The request was either preempted and resumed later, or was not
                # scheduled in the previous step and needs to be added again.
                req_ids_to_add.append(req_id)
                continue

            # Update the persistent batch.
            self.input_batch.num_computed_tokens_cpu[req_index] = (
                num_computed_tokens)
            self.input_batch.block_table.append_row(req_data.new_block_ids,
                                                    req_index)
            # Add new_token_ids to token_ids_cpu.
            start_token_index = num_computed_tokens
            end_token_index = num_computed_tokens + len(req_data.new_token_ids)
            self.input_batch.token_ids_cpu[
                req_index,
                start_token_index:end_token_index] = req_data.new_token_ids
            self.input_batch.num_tokens_no_spec[req_index] = end_token_index
            # Add spec_token_ids to token_ids_cpu.
            spec_token_ids = scheduler_output.scheduled_spec_decode_tokens.get(
                req_id, ())
            if spec_token_ids:
                start_index = end_token_index
                end_token_index += len(spec_token_ids)
                self.input_batch.token_ids_cpu[
                    req_index, start_index:end_token_index] = spec_token_ids
            # NOTE(woosuk): `num_tokens` here may include spec decode tokens.
            self.input_batch.num_tokens[req_index] = end_token_index

        # Check if the batch has changed. If not, we can skip copying the
        # sampling metadata from CPU to GPU.
        batch_changed = len(removed_req_indices) > 0 or len(req_ids_to_add) > 0

        # Add the new or resumed requests to the persistent batch.
        # The smaller empty indices are filled first.
        removed_req_indices.sort(reverse=True)
        for req_id in req_ids_to_add:
            req_state = self.requests[req_id]
            if removed_req_indices:
                # Fill the empty index.
                req_index = removed_req_indices.pop()
            else:
                # Append to the end.
                req_index = None
            self.input_batch.add_request(req_state, req_index)

        # Condense the batched states if there are empty indices.
        if removed_req_indices:
            self.input_batch.condense(removed_req_indices)

        batch_reordered = self._may_reorder_batch(scheduler_output)

        if batch_changed or batch_reordered:
            self.input_batch.refresh_sampling_metadata()

    def _get_cumsum_and_arange(
        self,
        num_tokens: np.ndarray,
        cumsum_dtype: Optional[np.dtype] = None,
    ) -> tuple[np.ndarray, np.ndarray]:
        """Get the cumulative sum and batched arange of the given array.
        # E.g., [2, 5, 3] -> ([2, 7, 10], [0, 1, 0, 1, 2, 3, 4, 0, 1, 2])
        # Equivalent to but faster than:
        # np.concatenate([np.arange(n) for n in num_tokens])
        """
        # Step 1. [2, 5, 3] -> [2, 7, 10]
        cu_num_tokens = np.cumsum(num_tokens, dtype=cumsum_dtype)
        total_num_tokens = cu_num_tokens[-1]
        # Step 2. [2, 7, 10] -> [0, 0, 2, 2, 2, 2, 2, 7, 7, 7]
        cumsums_offsets = np.repeat(cu_num_tokens - num_tokens, num_tokens)
        # Step 3. [0, 1, 0, 1, 2, 3, 4, 0, 1, 2]
        arange = self.arange_np[:total_num_tokens] - cumsums_offsets

        return cu_num_tokens, arange

    def _prepare_inputs(
        self,
        scheduler_output: "SchedulerOutput",
    ) -> tuple[dict[str, Any], bool, torch.Tensor,
               Optional[SpecDecodeMetadata]]:
        """
        :return: tuple[
            attn_metadata: layer-to-attention_metadata mapping,
            attention_cuda_graphs: whether attention can run in cudagraph
            logits_indices, spec_decode_metadata
        ]
        """
        total_num_scheduled_tokens = scheduler_output.total_num_scheduled_tokens
        assert total_num_scheduled_tokens > 0
        num_reqs = self.input_batch.num_reqs
        assert num_reqs > 0

        # OPTIMIZATION: Start copying the block table first.
        # This way, we can overlap the copy with the following CPU operations.
        self.input_batch.block_table.commit(num_reqs)

        # Get the number of scheduled tokens for each request.
        req_ids = self.input_batch.req_ids
        tokens = [scheduler_output.num_scheduled_tokens[i] for i in req_ids]
        num_scheduled_tokens = np.array(tokens, dtype=np.int32)
        max_num_scheduled_tokens = max(tokens)

        # Get request indices.
        # E.g., [2, 5, 3] -> [0, 0, 1, 1, 1, 1, 1, 2, 2, 2]
        req_indices = np.repeat(self.arange_np[:num_reqs],
                                num_scheduled_tokens)

        # cu_num_tokens: [2, 5, 3] -> [2, 7, 10]
        # arange: [0, 1, 0, 1, 2, 3, 4, 0, 1, 2]
        cu_num_tokens, arange = self._get_cumsum_and_arange(
            num_scheduled_tokens)

        # Get positions.
        positions_np = self.positions_np[:total_num_scheduled_tokens]
        np.add(self.input_batch.num_computed_tokens_cpu[req_indices],
               arange,
               out=positions_np)

        # Calculate M-RoPE positions.
        # Only relevant for models using M-RoPE (e.g, Qwen2-VL)
        if self.uses_mrope:
            self._calc_mrope_positions(scheduler_output)

        # Get token indices.
        # E.g., [0, 1, 0, 1, 2, 3, 4, 0, 1, 2]
        # -> [0, 1, M, M + 1, M + 2, M + 3, M + 4, 2 * M, 2 * M + 1, 2 * M + 2]
        # where M is the max_model_len.
        token_indices = (positions_np +
                         req_indices * self.input_batch.token_ids_cpu.shape[1])

        # NOTE(woosuk): We use torch.index_select instead of np.take here
        # because torch.index_select is much faster than np.take for large
        # tensors.
        torch.index_select(self.input_batch.token_ids_cpu_tensor.flatten(),
                           0,
                           torch.from_numpy(token_indices),
                           out=self.input_ids_cpu[:total_num_scheduled_tokens])

        # Calculate the slot mapping for each KV cache group.
        for kv_cache_group_id, kv_cache_group_spec in enumerate(
                self.kv_cache_config.kv_cache_groups):
            block_size = kv_cache_group_spec.kv_cache_spec.block_size
            block_table: BlockTable = self.input_batch.block_table[
                kv_cache_group_id]
            # E.g., [0, 1, 0, 1, 2, 3, 4, 0, 1, 2]
            # -> [0, 0, K, K, K + 1, K + 1, K + 2, 2 * K, 2 * K, 2 * K + 1]
            # where K is the max_num_blocks_per_req and the block size is 2.
            # NOTE(woosuk): We can't simply use `token_indices // block_size`
            # here because M (max_model_len) is not necessarily divisible by
            # block_size.
            block_table_indices = (
                req_indices * block_table.max_num_blocks_per_req +
                positions_np // block_size)
            block_table_cpu = block_table.get_cpu_tensor()
            block_numbers = block_table_cpu.flatten(
            )[block_table_indices].numpy()
            block_offsets = positions_np % block_size
            np.add(
                block_numbers * block_size,
                block_offsets,
                out=block_table.slot_mapping_np[:total_num_scheduled_tokens])

        # Prepare the attention metadata.
        self.query_start_loc_np[0] = 0
        self.query_start_loc_np[1:num_reqs + 1] = cu_num_tokens

        self.seq_lens_np[:num_reqs] = (
            self.input_batch.num_computed_tokens_cpu[:num_reqs] +
            num_scheduled_tokens)

        # Copy the tensors to the GPU.
        self.input_ids[:total_num_scheduled_tokens].copy_(
            self.input_ids_cpu[:total_num_scheduled_tokens], non_blocking=True)
        if self.uses_mrope:
            # Only relevant for models using M-RoPE (e.g, Qwen2-VL)
            self.mrope_positions[:, :total_num_scheduled_tokens].copy_(
                self.mrope_positions_cpu[:, :total_num_scheduled_tokens],
                non_blocking=True)
        else:
            # Common case (1D positions)
            self.positions[:total_num_scheduled_tokens].copy_(
                self.positions_cpu[:total_num_scheduled_tokens],
                non_blocking=True)

        self.query_start_loc[:num_reqs + 1].copy_(
            self.query_start_loc_cpu[:num_reqs + 1], non_blocking=True)
        self.seq_lens[:num_reqs].copy_(self.seq_lens_cpu[:num_reqs],
                                       non_blocking=True)

        # Fill unused with -1. Needed for reshape_and_cache
        self.seq_lens[num_reqs:].fill_(0)
        # Note: pad query_start_loc to be non-decreasing, as kernels
        # like FlashAttention requires that
        self.query_start_loc[num_reqs + 1:].fill_(
            self.query_start_loc_cpu[num_reqs].item())

        query_start_loc = self.query_start_loc[:num_reqs + 1]
        seq_lens = self.seq_lens[:num_reqs]

        common_attn_metadata = CommonAttentionMetadata(
            query_start_loc=query_start_loc,
            seq_lens=seq_lens,
            num_reqs=num_reqs,
            num_actual_tokens=total_num_scheduled_tokens,
            max_query_len=max_num_scheduled_tokens,
        )

        attn_metadata: dict[str, Any] = {}
        # Prepare the attention metadata for each KV cache group and make layers
        # in the same group share the same metadata.
        for kv_cache_group_id, kv_cache_group_spec in enumerate(
                self.kv_cache_config.kv_cache_groups):

            # Prepare for cascade attention if enabled & beneficial.
            common_prefix_len = 0
            builder = self.attn_metadata_builders[kv_cache_group_id]
            if self.cascade_attn_enabled:
                common_prefix_len = self._compute_cascade_attn_prefix_len(
                    num_scheduled_tokens,
                    scheduler_output.
                    num_common_prefix_blocks[kv_cache_group_id],
                    kv_cache_group_spec.kv_cache_spec,
                    builder,
                )

            attn_metadata_i = (builder.build(
                common_prefix_len=common_prefix_len,
                common_attn_metadata=common_attn_metadata,
            ))

            for layer_name in kv_cache_group_spec.layer_names:
                attn_metadata[layer_name] = attn_metadata_i

        attention_cuda_graphs = all(
            b.can_run_in_cudagraph(common_attn_metadata)
            for b in self.attn_metadata_builders)

        use_spec_decode = len(
            scheduler_output.scheduled_spec_decode_tokens) > 0
        if not use_spec_decode:
            # NOTE(woosuk): Due to chunked prefills, the batch may contain
            # partial requests. While we should not sample any token
            # from these partial requests, we do so for simplicity.
            # We will ignore the sampled tokens from the partial requests.
            # TODO: Support prompt logprobs.
            logits_indices = query_start_loc[1:] - 1
            spec_decode_metadata = None
        else:
            # Get the number of draft tokens for each request.
            # Iterate over the dictionary rather than all requests since not all
            # requests have draft tokens.
            num_draft_tokens = np.zeros(num_reqs, dtype=np.int32)
            for req_id, draft_token_ids in (
                    scheduler_output.scheduled_spec_decode_tokens.items()):
                req_idx = self.input_batch.req_id_to_index[req_id]
                num_draft_tokens[req_idx] = len(draft_token_ids)

            spec_decode_metadata = self._calc_spec_decode_metadata(
                num_draft_tokens, cu_num_tokens)
            logits_indices = spec_decode_metadata.logits_indices

        # Hot-Swap lora model
        if self.lora_config:
            self.set_active_loras(self.input_batch, num_scheduled_tokens)

        return (attn_metadata, attention_cuda_graphs, logits_indices,
                spec_decode_metadata)

    def _compute_cascade_attn_prefix_len(
        self,
        num_scheduled_tokens: np.ndarray,
        num_common_prefix_blocks: int,
        kv_cache_spec: KVCacheSpec,
        attn_metadata_builder: AttentionMetadataBuilder,
    ) -> int:
        """Compute the length of the common prefix for cascade attention.

        NOTE(woosuk): The common prefix length returned by this function
        represents the length used specifically for cascade attention, not the
        actual number of tokens shared between requests. When cascade attention
        is disabled (use_cascade=False), this function returns 0 even if
        requests share common tokens. Additionally, the common prefix length is
        truncated to a multiple of the block size and may be further truncated
        due to implementation details explained below.

        Args:
            num_scheduled_tokens: Number of tokens scheduled per request.
            num_common_prefix_blocks: Number of shared KV cache blocks.

        Returns:
            int: Length of common prefix in tokens.
        """
        common_prefix_len = num_common_prefix_blocks * kv_cache_spec.block_size
        if common_prefix_len == 0:
            # Common case.
            return 0

        # NOTE(woosuk): Cascade attention uses two attention kernels: one
        # for the common prefix and the other for the rest. For the first
        # kernel, we concatenate all the query tokens (possibly from
        # different requests) and treat them as if they are from the same
        # request. Then, we use bi-directional attention to process the
        # common prefix in the KV cache. Importantly, this means that the
        # first kernel does not do any masking.

        # Consider the following example:
        # Request 1's input query: [D, E, X]
        # Request 1's kv cache: [A, B, C, D, E, X]
        # Request 1's num_computed_tokens: 3 (i.e., [A, B, C])
        # Request 2's input query: [E, Y]
        # Request 2's kv cache: [A, B, C, D, E, Y]
        # Request 2's num_computed_tokens: 4 (i.e., [A, B, C, D])

        # If we use [A, B, C, D, E] as the common prefix, then the
        # first kernel will compute the bi-directional attention between
        # input query [D, E, X, E, Y] and common prefix [A, B, C, D, E].
        # However, this is wrong because D in Request 1 should not attend to
        # E in the common prefix (i.e., we need masking).
        # To avoid this, [A, B, C, D] should be the common prefix.
        # That is, the common prefix should be capped by the minimum
        # num_computed_tokens among the requests, and plus one to include
        # the first token of the query.

        # In practice, we use [A, B, C] as the common prefix, instead of
        # [A, B, C, D] (i.e., the common prefix is capped by the minimum
        # num_computed_tokens, without plus one).
        # This is because of an implementation detail: We want to always
        # use two kernels for cascade attention. Let's imagine:
        # Request 3's input query: [D]
        # Request 3's kv cache: [A, B, C, D]
        # Request 3's num_computed_tokens: 3 (i.e., [A, B, C])
        # If we use [A, B, C, D] as the common prefix for Request 1-3,
        # then Request 3 will be processed only by the first kernel,
        # and the second kernel will get an empty input. While this is not
        # a fundamental problem, our current implementation does not support
        # this case.
        num_reqs = len(num_scheduled_tokens)
        common_prefix_len = min(
            common_prefix_len,
            self.input_batch.num_computed_tokens_cpu[:num_reqs].min())
        # common_prefix_len should be a multiple of the block size.
        common_prefix_len = (common_prefix_len // kv_cache_spec.block_size *
                             kv_cache_spec.block_size)
        use_sliding_window = (isinstance(kv_cache_spec, SlidingWindowSpec) or
                              (isinstance(kv_cache_spec, FullAttentionSpec)
                               and kv_cache_spec.sliding_window is not None))
        assert isinstance(kv_cache_spec, AttentionSpec)
        use_cascade = attn_metadata_builder.use_cascade_attention(
            common_prefix_len=common_prefix_len,
            query_lens=num_scheduled_tokens,
            num_query_heads=self.num_query_heads,
            num_kv_heads=kv_cache_spec.num_kv_heads,
            use_alibi=self.use_alibi,
            use_sliding_window=use_sliding_window,
            num_sms=self.num_sms,
        )
        return common_prefix_len if use_cascade else 0

    def _calc_mrope_positions(self, scheduler_output: "SchedulerOutput"):
        mrope_pos_ptr = 0
        for index, req_id in enumerate(self.input_batch.req_ids):
            req = self.requests[req_id]
            assert req.mrope_positions is not None

            num_computed_tokens = \
                self.input_batch.num_computed_tokens_cpu[index]
            num_scheduled_tokens = \
                scheduler_output.num_scheduled_tokens[req_id]
            num_prompt_tokens = len(req.prompt_token_ids)

            if num_computed_tokens + num_scheduled_tokens > num_prompt_tokens:
                prompt_part_len = max(0,
                                      num_prompt_tokens - num_computed_tokens)
                completion_part_len = max(
                    0, num_scheduled_tokens - prompt_part_len)
            else:
                prompt_part_len = num_scheduled_tokens
                completion_part_len = 0

            assert num_scheduled_tokens == prompt_part_len + completion_part_len

            if prompt_part_len > 0:
                # prompt's mrope_positions are pre-computed
                dst_start = mrope_pos_ptr
                dst_end = mrope_pos_ptr + prompt_part_len
                src_start = num_computed_tokens
                src_end = num_computed_tokens + prompt_part_len

                self.mrope_positions_cpu[:, dst_start:dst_end] = \
                    req.mrope_positions[:,src_start:src_end]

                mrope_pos_ptr += prompt_part_len

            if completion_part_len > 0:
                # compute completion's mrope_positions on-the-fly
                dst_start = mrope_pos_ptr
                dst_end = mrope_pos_ptr + completion_part_len

                self.mrope_positions_cpu[:, dst_start:dst_end] = \
                    MRotaryEmbedding.get_next_input_positions_tensor(
                        req.mrope_position_delta,
                        context_len=num_computed_tokens +
                        prompt_part_len,
                        seq_len=num_computed_tokens +
                        prompt_part_len +
                        completion_part_len,
                    )

                mrope_pos_ptr += completion_part_len

    def _calc_spec_decode_metadata(
        self,
        num_draft_tokens: np.ndarray,
        cu_num_scheduled_tokens: np.ndarray,
    ) -> SpecDecodeMetadata:
        # Inputs:
        # cu_num_scheduled_tokens:  [  4, 104, 107, 207, 209]
        # num_draft_tokens:         [  3,   0,   2,   0,   1]
        # Outputs:
        # cu_num_draft_tokens:      [  3,   3,   5,   5,   6]
        # logits_indices:           [  0,   1,   2,   3, 103, 104, 105, 106,
        #                            206, 207, 208]
        # target_logits_indices:    [  0,   1,   2,   5,   6,   9]
        # bonus_logits_indices:     [  3,   4,   7,   8,  10]

        # Compute the logits indices.
        # [4, 1, 3, 1, 2]
        num_sampled_tokens = num_draft_tokens + 1

        # Step 1. cu_num_sampled_tokens: [4, 5, 8, 9, 11]
        # arange: [0, 1, 2, 3, 0, 0, 1, 2, 0, 0, 1]
        cu_num_sampled_tokens, arange = self._get_cumsum_and_arange(
            num_sampled_tokens, cumsum_dtype=np.int32)
        # Step 2. [0, 0, 0, 0, 103, 104, 104, 104, 206, 207, 207]
        logits_indices = np.repeat(
            cu_num_scheduled_tokens - num_sampled_tokens, num_sampled_tokens)
        # Step 3. [0, 1, 2, 3, 103, 104, 105, 106, 206, 207, 208]
        logits_indices += arange

        # Compute the bonus logits indices.
        bonus_logits_indices = cu_num_sampled_tokens - 1

        # Compute the draft logits indices.
        # cu_num_draft_tokens: [3, 3, 5, 5, 6]
        # arange: [0, 1, 2, 0, 1, 0]
        cu_num_draft_tokens, arange = self._get_cumsum_and_arange(
            num_draft_tokens, cumsum_dtype=np.int32)
        # [0, 0, 0, 5, 5, 9]
        target_logits_indices = np.repeat(
            cu_num_sampled_tokens - num_sampled_tokens, num_draft_tokens)
        # [0, 1, 2, 5, 6, 9]
        target_logits_indices += arange

        # TODO: Optimize the CPU -> GPU copy.
        cu_num_draft_tokens = torch.from_numpy(cu_num_draft_tokens).to(
            self.device, non_blocking=True)
        logits_indices = torch.from_numpy(logits_indices).to(self.device,
                                                             non_blocking=True)
        target_logits_indices = torch.from_numpy(target_logits_indices).to(
            self.device, non_blocking=True)
        bonus_logits_indices = torch.from_numpy(bonus_logits_indices).to(
            self.device, non_blocking=True)

        # Compute the draft token ids.
        # draft_token_indices:      [  1,   2,   3, 105, 106, 208]
        draft_token_ids = self.input_ids[logits_indices]
        draft_token_ids = draft_token_ids[target_logits_indices + 1]

        metadata = SpecDecodeMetadata(
            draft_token_ids=draft_token_ids,
            num_draft_tokens=num_draft_tokens.tolist(),
            cu_num_draft_tokens=cu_num_draft_tokens,
            target_logits_indices=target_logits_indices,
            bonus_logits_indices=bonus_logits_indices,
            logits_indices=logits_indices,
        )
        return metadata

    def _execute_mm_encoder(self, scheduler_output: "SchedulerOutput"):
        scheduled_encoder_inputs = scheduler_output.scheduled_encoder_inputs
        if not scheduled_encoder_inputs:
            return

        # Batch the multi-modal inputs.
        mm_inputs = list[MultiModalKwargs]()
        req_ids_pos = list[tuple[str, int, PlaceholderRange]]()
        for req_id, encoder_input_ids in scheduled_encoder_inputs.items():
            req_state = self.requests[req_id]

            for mm_input_id in encoder_input_ids:
                mm_inputs.append(req_state.mm_inputs[mm_input_id])
                req_ids_pos.append(
                    (req_id, mm_input_id, req_state.mm_positions[mm_input_id]))

        # Batch mm inputs as much as we can: if a request in the batch has
        # multiple modalities or a different modality than the previous one,
        # we process it separately to preserve item order.
        # FIXME(ywang96): This is a hacky way to deal with multiple modalities
        # in the same batch while still being able to benefit from batching
        # multimodal inputs. The proper solution should be reordering the
        # encoder outputs.
        grouped_mm_inputs_list = group_mm_inputs_by_modality(mm_inputs)

        encoder_outputs = []
        for grouped_mm_inputs in grouped_mm_inputs_list:
            batched_mm_inputs = MultiModalKwargs.batch(
                grouped_mm_inputs, pin_memory=self.pin_memory)
            batched_mm_inputs = MultiModalKwargs.as_kwargs(
                batched_mm_inputs,
                device=self.device,
            )

            # Run the encoder.
            # `curr_group_outputs` is either of the following:
            # 1. A tensor of shape (num_items, feature_size, hidden_size)
            # in case feature_size is fixed across all multimodal items.
            # 2. A list or tuple (length: num_items) of tensors, each of shape
            # (feature_size, hidden_size) in case the feature size is dynamic
            # depending on the input multimodal items.
            curr_group_outputs = self.model.get_multimodal_embeddings(
                **batched_mm_inputs)

            sanity_check_mm_encoder_outputs(
                curr_group_outputs,
                expected_num_items=len(grouped_mm_inputs),
            )

            for output in curr_group_outputs:
                encoder_outputs.append(output)

        # Cache the encoder outputs.
        for (req_id, input_id, pos_info), output in zip(
                req_ids_pos,
                encoder_outputs,
        ):
            if req_id not in self.encoder_cache:
                self.encoder_cache[req_id] = {}

            self.encoder_cache[req_id][input_id] = scatter_mm_placeholders(
                output,
                is_embed=pos_info.is_embed,
            )

    def _gather_mm_embeddings(
        self,
        scheduler_output: "SchedulerOutput",
    ) -> list[torch.Tensor]:
        mm_embeds: list[torch.Tensor] = []
        for req_id in self.input_batch.req_ids:
            num_scheduled_tokens = scheduler_output.num_scheduled_tokens[
                req_id]
            req_state = self.requests[req_id]
            num_computed_tokens = req_state.num_computed_tokens
            mm_positions = req_state.mm_positions
            for i, pos_info in enumerate(mm_positions):
                start_pos = pos_info.offset
                num_encoder_tokens = pos_info.length

                # The encoder output is needed if the two ranges overlap:
                # [num_computed_tokens,
                #  num_computed_tokens + num_scheduled_tokens) and
                # [start_pos, start_pos + num_encoder_tokens)
                if start_pos >= num_computed_tokens + num_scheduled_tokens:
                    # The encoder output is not needed in this step.
                    break
                if start_pos + num_encoder_tokens <= num_computed_tokens:
                    # The encoder output is already processed and stored
                    # in the decoder's KV cache.
                    continue

                start_idx = max(num_computed_tokens - start_pos, 0)
                end_idx = min(
                    num_computed_tokens - start_pos + num_scheduled_tokens,
                    num_encoder_tokens)
                assert start_idx < end_idx
                assert req_id in self.encoder_cache
                assert i in self.encoder_cache[req_id]
                encoder_output = self.encoder_cache[req_id][i]

                if (is_embed := pos_info.is_embed) is not None:
                    is_embed = is_embed[start_idx:end_idx]

                mm_embeds_item = gather_mm_placeholders(
                    encoder_output[start_idx:end_idx],
                    is_embed=is_embed,
                )
                mm_embeds.append(mm_embeds_item)
        return mm_embeds

    def get_model(self) -> nn.Module:
        return self.model

    def apply_grammar_bitmask(
        self,
        scheduler_output: "SchedulerOutput",
        logits: torch.Tensor,
    ):
        grammar_bitmask = scheduler_output.grammar_bitmask
        if grammar_bitmask is None:
            return

        # We receive the structured output bitmask from the scheduler,
        # compacted to contain bitmasks only for structured output requests.
        # The order of the requests in the bitmask is not guaranteed to be the
        # same as the order of the requests in the gpu runner's batch. We need
        # to sort the bitmask to match the order of the requests used here.

        # Get the batch indices of the structured output requests.
        # Keep track of the number of speculative tokens scheduled for every
        # request in the batch, as the logit indices are offset by this amount.
        struct_out_req_batch_indices: dict[str, int] = {}
        cumulative_offset = 0
        seq = sorted(self.input_batch.req_id_to_index.items(),
                     key=lambda x: x[1])
        for req_id, batch_index in seq:
            logit_index = batch_index + cumulative_offset
            cumulative_offset += len(
                scheduler_output.scheduled_spec_decode_tokens.get(req_id, []))
            if req_id in scheduler_output.structured_output_request_ids:
                struct_out_req_batch_indices[req_id] = logit_index

        out_indices = []

        # Reorder the bitmask to match the order of the requests in the batch.
        sorted_bitmask = np.zeros_like(grammar_bitmask,
                                       shape=(logits.shape[0],
                                              grammar_bitmask.shape[1]))
        cumulative_index = 0
        seq = sorted(scheduler_output.structured_output_request_ids.items(),
                     key=lambda x: x[1])
        for req_id, _ in seq:
            logit_index = struct_out_req_batch_indices[req_id]
            num_spec_tokens = len(
                scheduler_output.scheduled_spec_decode_tokens.get(req_id, []))
            for i in range(1 + num_spec_tokens):
                sorted_bitmask[logit_index + i] = \
                    grammar_bitmask[cumulative_index + i]
                out_indices.append(logit_index + i)
            cumulative_index += 1 + num_spec_tokens
        grammar_bitmask = sorted_bitmask

        # Serialization of np.ndarray is much more efficient than a tensor,
        # so we receive it in that format.
        grammar_bitmask = torch.from_numpy(grammar_bitmask)

        # Force use of the torch.compile implementation from xgrammar to work
        # around issues with the Triton kernel in concurrent structured output
        # scenarios. See PR #19565 and issues #19493, #18376 for details.
        xgr_torch_compile.apply_token_bitmask_inplace_torch_compile(
            logits,
            grammar_bitmask.to(self.device, non_blocking=True),
            indices=out_indices,
        )

    def sync_and_slice_intermediate_tensors(
            self, num_tokens: int, intermediate_tensors: IntermediateTensors,
            sync_self: bool) -> IntermediateTensors:

        assert self.intermediate_tensors is not None

        tp = self.vllm_config.parallel_config.tensor_parallel_size
        enabled_sp = self.compilation_config.pass_config. \
            enable_sequence_parallelism
        if enabled_sp:
            # When sequence parallelism is enabled, we always pad num_tokens
            # to be a multiple of tensor_parallel_size (tp) earlier
            assert num_tokens % tp == 0
        is_residual_scattered = tp > 1 and enabled_sp \
            and num_tokens % tp == 0

        # When sequence parallelism is enabled, the "residual" tensor is sharded
        # across tensor parallel ranks, so each rank only needs its own slice.
        if sync_self:
            assert intermediate_tensors is not None
            for k, v in intermediate_tensors.items():
                is_scattered = "residual" and is_residual_scattered
                copy_len = num_tokens // tp if is_scattered else \
                    num_tokens
                self.intermediate_tensors[k][:copy_len].copy_(
                    v[:copy_len], non_blocking=True)

        return IntermediateTensors({
            k:
            v[:num_tokens // tp]
            if k == "residual" and is_residual_scattered else v[:num_tokens]
            for k, v in self.intermediate_tensors.items()
        })

    def get_dp_padding(self,
                       num_tokens: int) -> tuple[int, Optional[torch.Tensor]]:
        dp_size = self.vllm_config.parallel_config.data_parallel_size
        dp_rank = self.vllm_config.parallel_config.data_parallel_rank

        # For DP: Don't pad when setting enforce_eager.
        # This lets us set enforce_eager on the prefiller in a P/D setup and
        # still use CUDA graphs (enabled by this padding) on the decoder.
        #
        # TODO(tms) : There are many cases where padding is enabled for
        # prefills, causing unnecessary and excessive padding of activations.

        if dp_size == 1 or self.vllm_config.model_config.enforce_eager:
            # Early exit.
            return 0, None

        num_tokens_across_dp = DPMetadata.num_tokens_across_dp(
            num_tokens, dp_size, dp_rank)
        max_tokens_across_dp_cpu = torch.max(num_tokens_across_dp).item()
        num_tokens_after_padding = torch.tensor([max_tokens_across_dp_cpu] *
                                                dp_size,
                                                device="cpu",
                                                dtype=torch.int32)
        return max_tokens_across_dp_cpu - num_tokens, num_tokens_after_padding

    @torch.inference_mode()
    def execute_model(
        self,
        scheduler_output: "SchedulerOutput",
        intermediate_tensors: Optional[IntermediateTensors] = None,
    ) -> Union[ModelRunnerOutput, IntermediateTensors]:

        self._update_states(scheduler_output)
        if not scheduler_output.total_num_scheduled_tokens:
            if not has_kv_transfer_group():
                # Return empty ModelRunnerOutput if there's no work to do.
                return EMPTY_MODEL_RUNNER_OUTPUT

            return self.kv_connector_no_forward(scheduler_output)

        # Prepare the decoder inputs.
        (attn_metadata, attention_cuda_graphs, logits_indices,
         spec_decode_metadata) = (self._prepare_inputs(scheduler_output))
        num_scheduled_tokens = scheduler_output.total_num_scheduled_tokens
        if (self.use_cuda_graph
                and num_scheduled_tokens <= self.cudagraph_batch_sizes[-1]):
            # Use piecewise CUDA graphs.
            # Add padding to the batch size.
            num_input_tokens = self.vllm_config.pad_for_cudagraph(
                num_scheduled_tokens)
        else:
            # Eager mode.
            # Pad tokens to multiple of tensor_parallel_size when
            # enabled collective fusion for SP
            tp_size = self.vllm_config.parallel_config.tensor_parallel_size
            if self.compilation_config.pass_config. \
                enable_sequence_parallelism and tp_size > 1:
                from vllm.utils import round_up
                num_input_tokens = round_up(num_scheduled_tokens, tp_size)
            else:
                num_input_tokens = num_scheduled_tokens

        # Padding for DP
        num_pad, num_tokens_across_dp = self.get_dp_padding(num_input_tokens)
        num_input_tokens += num_pad

        # _prepare_inputs may reorder the batch, so we must gather multi
        # modal outputs after that to ensure the correct order
        if self.is_multimodal_model:
            # Run the multimodal encoder if any.
            self._execute_mm_encoder(scheduler_output)
            mm_embeds = self._gather_mm_embeddings(scheduler_output)
        else:
            mm_embeds = []

        if self.is_multimodal_model and get_pp_group().is_first_rank:
            # NOTE(woosuk): To unify token ids and soft tokens (vision
            # embeddings), we always use embeddings (rather than token ids)
            # as input to the multimodal model, even when the input is text.
            input_ids = self.input_ids[:num_scheduled_tokens]
            if mm_embeds:
                inputs_embeds = self.model.get_input_embeddings(
                    input_ids, mm_embeds)
            else:
                inputs_embeds = self.model.get_input_embeddings(input_ids)
            # TODO(woosuk): Avoid the copy. Optimize.
            self.inputs_embeds[:num_scheduled_tokens].copy_(inputs_embeds)
            inputs_embeds = self.inputs_embeds[:num_input_tokens]
            input_ids = None
        else:
            # For text-only models, we use token ids as input.
            # While it is possible to use embeddings as input just like the
            # multimodal models, it is not desirable for performance since
            # then the embedding layer is not included in the CUDA graph.
            input_ids = self.input_ids[:num_input_tokens]
            inputs_embeds = None
        if self.uses_mrope:
            positions = self.mrope_positions[:, :num_input_tokens]
        else:
            positions = self.positions[:num_input_tokens]

        if get_pp_group().is_first_rank:
            intermediate_tensors = None
        else:
            intermediate_tensors = self.sync_and_slice_intermediate_tensors(
                num_input_tokens, intermediate_tensors, True)

        # Some attention backends only support CUDA Graphs in pure decode.
        # If attention doesn't support CUDA Graphs for this batch, but we
        # compiled with full CUDA graphs, we have to skip them entirely.
        skip_cuda_graphs = self.full_cuda_graph and not attention_cuda_graphs

        # Run the decoder.
        # Use persistent buffers for CUDA graphs.
        with set_forward_context(
                attn_metadata,
                self.vllm_config,
                num_tokens=num_input_tokens,
                num_tokens_across_dp=num_tokens_across_dp,
                skip_cuda_graphs=skip_cuda_graphs,
        ):
            self.maybe_setup_kv_connector(scheduler_output)

            model_output = self.model(
                input_ids=input_ids,
                positions=positions,
                intermediate_tensors=intermediate_tensors,
                inputs_embeds=inputs_embeds,
            )

            self.maybe_wait_for_kv_save()
            finished_sending, finished_recving = (
                self.get_finished_kv_transfers(scheduler_output))

        if self.use_aux_hidden_state_outputs:
            hidden_states, aux_hidden_states = model_output
        else:
            hidden_states = model_output
        # Broadcast PP output for external_launcher (torchrun)
        # to make sure we are synced across pp ranks
        # TODO: Support overlapping mirco-batches
        # https://github.com/vllm-project/vllm/issues/18019
        broadcast_pp_output = \
            self.parallel_config.distributed_executor_backend \
            == "external_launcher" and len(get_pp_group().ranks) > 0
        if not get_pp_group().is_last_rank:
            # For mid-pipeline stages, return the hidden states.
            if not broadcast_pp_output:
                return hidden_states
            assert isinstance(hidden_states, IntermediateTensors)
            get_pp_group().send_tensor_dict(hidden_states.tensors,
                                            all_gather_group=get_tp_group())
            logits = None
        else:
            sample_hidden_states = hidden_states[logits_indices]
            logits = self.model.compute_logits(sample_hidden_states, None)
        if broadcast_pp_output:
            model_output_broadcast_data = {
                "logits": logits.contiguous(),
            } if logits is not None else {}
            model_output_broadcast_data = get_pp_group().broadcast_tensor_dict(
                model_output_broadcast_data, src=len(get_pp_group().ranks) - 1)
            assert model_output_broadcast_data is not None
            logits = model_output_broadcast_data["logits"]

        # Apply structured output bitmasks if present
        if scheduler_output.grammar_bitmask is not None:
            self.apply_grammar_bitmask(scheduler_output, logits)

        # Sample the next token and get logprobs if needed.
        sampling_metadata = self.input_batch.sampling_metadata
        if spec_decode_metadata is None:
            sampler_output = self.sampler(
                logits=logits,
                sampling_metadata=sampling_metadata,
            )
        else:
            # When indexing with a tensor (bonus_logits_indices), PyTorch
            # creates a new tensor with separate storage from the original
            # logits tensor. This means any in-place operations on bonus_logits
            # won't affect the original logits tensor.
            assert logits is not None
            bonus_logits = logits[spec_decode_metadata.bonus_logits_indices]
            sampler_output = self.sampler(
                logits=bonus_logits,
                sampling_metadata=sampling_metadata,
            )
            bonus_token_ids = sampler_output.sampled_token_ids

            # Just like `bonus_logits`, `target_logits` is a new tensor with
            # separate storage from the original `logits` tensor. Therefore,
            # it is safe to update `target_logits` in place.
            target_logits = logits[spec_decode_metadata.target_logits_indices]
            output_token_ids = self.rejection_sampler(
                spec_decode_metadata,
                None,  # draft_probs
                target_logits,
                bonus_token_ids,
                sampling_metadata,
            )
            sampler_output.sampled_token_ids = output_token_ids

        # TODO(woosuk): The following loop can be slow since it iterates over
        # the requests one by one. Optimize.
        discard_sampled_tokens_req_indices = []
        for i, req_id in enumerate(self.input_batch.req_ids):
            req_state = self.requests[req_id]
            seq_len = (req_state.num_computed_tokens +
                       scheduler_output.num_scheduled_tokens[req_id])
            if seq_len < req_state.num_tokens:
                # Ignore the sampled token for partial prefills.
                # Rewind the generator state as if the token was not sampled.
                # This relies on cuda-specific torch-internal impl details
                generator = self.input_batch.generators.get(i)
                if generator is not None:
                    generator.set_offset(generator.get_offset() - 4)
                # Record the index of the request that should not be sampled,
                # so that we could clear the sampled tokens before returning.
                discard_sampled_tokens_req_indices.append(i)

        # NOTE: GPU -> CPU Sync happens here.
        # Move as many CPU operations as possible before this sync point.
        logprobs_tensors = sampler_output.logprobs_tensors
        logprobs_lists = logprobs_tensors.tolists() \
            if logprobs_tensors is not None else None

        # Compute prompt logprobs if needed.
        prompt_logprobs_dict = self._get_prompt_logprobs_dict(
            hidden_states[:num_scheduled_tokens],
            scheduler_output,
        )

        # Get the valid generated tokens.
        sampled_token_ids = sampler_output.sampled_token_ids
        max_gen_len = sampled_token_ids.shape[-1]
        if max_gen_len == 1:
            # No spec decode tokens.
            valid_sampled_token_ids = sampled_token_ids.tolist()
        else:
            # Includes spec decode tokens.
            valid_sampled_token_ids = self.rejection_sampler.parse_output(
                sampled_token_ids,
                self.input_batch.vocab_size,
            )
        # Mask out the sampled tokens that should not be sampled.
        for i in discard_sampled_tokens_req_indices:
            valid_sampled_token_ids[i].clear()

        if not self.speculative_config:
            # Speculative decoding is not enabled.
            spec_token_ids = None
        elif self.speculative_config.method == "ngram":
            assert isinstance(self.drafter, NgramProposer)
            spec_token_ids = self.generate_draft_token_ids(
                valid_sampled_token_ids, sampling_metadata)
        elif self.speculative_config.method == "medusa":
            assert isinstance(self.drafter, MedusaProposer)
            if max_gen_len == 1:
                hidden_states = sample_hidden_states
            else:
                indices = []
                offset = 0
                for num_draft, tokens in zip(
                        spec_decode_metadata.num_draft_tokens,
                        valid_sampled_token_ids):
                    indices.append(offset + len(tokens) - 1)
                    offset += num_draft + 1

                indices = torch.tensor(indices,
                                       device=sample_hidden_states.device)
                hidden_states = sample_hidden_states[indices]

            spec_token_ids = self.drafter.propose(
                target_hidden_states=hidden_states,
                sampling_metadata=sampling_metadata,
            )
        elif self.speculative_config.use_eagle():
            assert isinstance(self.drafter, EagleProposer)
            # TODO(woosuk): Refactor the loop.
            next_token_ids: list[int] = []
            for i, token_ids in enumerate(valid_sampled_token_ids):
                if token_ids:
                    # Common case.
                    next_token_id = token_ids[-1]
                else:
                    # Partial prefill (rare case).
                    # Get the next token id from the request state.
                    req_id = self.input_batch.req_ids[i]
                    req_state = self.requests[req_id]
                    seq_len = (req_state.num_computed_tokens +
                               scheduler_output.num_scheduled_tokens[req_id])
                    next_token_id = req_state.get_token_id(seq_len)
                next_token_ids.append(next_token_id)
            next_token_ids = torch.tensor(next_token_ids,
                                          dtype=torch.int32,
                                          device=self.device)
            # At this moment, we assume all eagle layers belong to the same KV
            # cache group, thus using the same attention metadata.
            eagle_attn_metadata = attn_metadata[
                self.drafter.attn_layer_names[0]]

            # NOTE: deepseek_mtp uses MLA which does not have `block_table`
            if hasattr(eagle_attn_metadata, "block_table"):
                block_table = eagle_attn_metadata.block_table
            else:
                block_table = None

            if spec_decode_metadata is None:
                # input_ids can be None for multimodal models.
                target_token_ids = self.input_ids[:num_scheduled_tokens]
                target_positions = positions[:num_scheduled_tokens]
                if self.use_aux_hidden_state_outputs:
                    target_hidden_states = torch.cat(
                        [h[:num_scheduled_tokens] for h in aux_hidden_states],
                        dim=-1)
                else:
                    target_hidden_states = hidden_states[:num_scheduled_tokens]
                target_slot_mapping = eagle_attn_metadata.slot_mapping
                cu_num_tokens = eagle_attn_metadata.query_start_loc
            else:
                # TODO(woosuk): Refactor this.
                num_draft_tokens = spec_decode_metadata.num_draft_tokens
                num_rejected_tokens = [
                    n + 1 - len(valid_sampled_token_ids[i]) if n > 0 else 0
                    for i, n in enumerate(num_draft_tokens)
                ]
                num_rejected_tokens_tensor = async_tensor_h2d(
                    num_rejected_tokens,
                    dtype=torch.int32,
                    target_device=self.device,
                    pin_memory=True)
                num_tokens = num_scheduled_tokens - sum(num_rejected_tokens)
                cu_num_tokens, token_indices = self.drafter.prepare_inputs(
                    eagle_attn_metadata.query_start_loc,
                    num_rejected_tokens_tensor,
                    num_tokens,
                )
                target_token_ids = self.input_ids[token_indices]
                target_positions = positions[token_indices]
                if self.use_aux_hidden_state_outputs:
                    target_hidden_states = torch.cat(
                        [h[token_indices] for h in aux_hidden_states], dim=-1)
                else:
                    target_hidden_states = hidden_states[token_indices]
                target_slot_mapping = eagle_attn_metadata.slot_mapping[
                    token_indices]
            draft_token_ids = self.drafter.propose(
                target_token_ids=target_token_ids,
                target_positions=target_positions,
                target_hidden_states=target_hidden_states,
                target_slot_mapping=target_slot_mapping,
                next_token_ids=next_token_ids,
                cu_num_tokens=cu_num_tokens,
                block_table=block_table,
                sampling_metadata=sampling_metadata,
            )
            spec_token_ids = draft_token_ids.tolist()

        # Clear KVConnector state after all KVs are generated.
        if has_kv_transfer_group():
            get_kv_transfer_group().clear_connector_metadata()

        return ModelRunnerOutput(
            req_ids=self.input_batch.req_ids,
            req_id_to_index=self.input_batch.req_id_to_index,
            sampled_token_ids=valid_sampled_token_ids,
            spec_token_ids=spec_token_ids,
            logprobs=logprobs_lists,
            prompt_logprobs_dict=prompt_logprobs_dict,
            finished_sending=finished_sending,
            finished_recving=finished_recving,
        )

    def kv_connector_no_forward(
            self, scheduler_output: "SchedulerOutput") -> ModelRunnerOutput:
        # KV send/recv even if no work to do.
        with set_forward_context(None, self.vllm_config):
            self.maybe_setup_kv_connector(scheduler_output)
            finished_sending, finished_recving = (
                self.get_finished_kv_transfers(scheduler_output))

        if not finished_sending and not finished_recving:
            return EMPTY_MODEL_RUNNER_OUTPUT

        output = copy.copy(EMPTY_MODEL_RUNNER_OUTPUT)
        output.finished_sending = finished_sending
        output.finished_recving = finished_recving
        return output

    @staticmethod
    def maybe_setup_kv_connector(scheduler_output: "SchedulerOutput"):
        # Update KVConnector with the KVConnector metadata forward().
        if has_kv_transfer_group():
            kv_connector = get_kv_transfer_group()
            assert isinstance(kv_connector, KVConnectorBase_V1)
            assert scheduler_output.kv_connector_metadata is not None
            kv_connector.bind_connector_metadata(
                scheduler_output.kv_connector_metadata)

            # Background KV cache transfers happen here.
            # These transfers are designed to be async and the requests
            # involved may be disjoint from the running requests.
            # Do this here to save a collective_rpc.
            kv_connector.start_load_kv(get_forward_context())

    @staticmethod
    def maybe_wait_for_kv_save() -> None:
        if has_kv_transfer_group():
            get_kv_transfer_group().wait_for_save()

    @staticmethod
    def get_finished_kv_transfers(
        scheduler_output: "SchedulerOutput",
    ) -> tuple[Optional[set[str]], Optional[set[str]]]:
        if has_kv_transfer_group():
            return get_kv_transfer_group().get_finished(
                scheduler_output.finished_req_ids)
        return None, None

    def generate_draft_token_ids(
        self,
        sampled_token_ids: list[list[int]],
        sampling_metadata: SamplingMetadata,
    ) -> list[list[int]]:
        # TODO(woosuk): Optimize.
        draft_token_ids: list[list[int]] = []
        for i, sampled_ids in enumerate(sampled_token_ids):
            num_sampled_ids = len(sampled_ids)
            if not num_sampled_ids:
                # Skip speculative decoding.
                draft_token_ids.append([])
                continue

            # Skip requests that require sampling parameters that are not
            # supported with speculative decoding.
            req_id = self.input_batch.req_ids[i]
            if not is_spec_decode_supported(req_id, self.input_batch):
                draft_token_ids.append([])
                continue

            # Add sampled_token_ids to token_ids_cpu.
            start_idx = self.input_batch.num_tokens_no_spec[i]
            end_idx = start_idx + num_sampled_ids
            if end_idx >= self.max_model_len:
                # Skip requests that have already reached the max model length.
                draft_token_ids.append([])
                continue

            self.input_batch.token_ids_cpu[i, start_idx:end_idx] = sampled_ids
            drafter_output = self.drafter.propose(
                self.input_batch.token_ids_cpu[i, :end_idx])
            if drafter_output is None or len(drafter_output) == 0:
                draft_token_ids.append([])
            else:
                draft_token_ids.append(drafter_output.tolist())
        return draft_token_ids

    def load_model(self) -> None:
        logger.info("Starting to load model %s...", self.model_config.model)
        with DeviceMemoryProfiler() as m:  # noqa: SIM117
            time_before_load = time.perf_counter()
            model_loader = get_model_loader(self.load_config)
            if not hasattr(self, "model"):
                logger.info("Loading model from scratch...")
                self.model = model_loader.load_model(
                    vllm_config=self.vllm_config,
                    model_config=self.model_config)
            else:
                logger.info(
                    "Model was already initialized. Loading weights inplace..."
                )
                model_loader.load_weights(self.model,
                                          model_config=self.model_config)
            if self.lora_config:
                self.model = self.load_lora_model(self.model,
                                                  self.model_config,
                                                  self.scheduler_config,
                                                  self.lora_config,
                                                  self.device)
            if hasattr(self, "drafter"):
                logger.info("Loading drafter model...")
                self.drafter.load_model(self.model)
            if self.use_aux_hidden_state_outputs:
                self.model.set_aux_hidden_state_layers(
                    self.model.get_eagle3_aux_hidden_state_layers())
            time_after_load = time.perf_counter()
        self.model_memory_usage = m.consumed_memory
        logger.info("Model loading took %.4f GiB and %.6f seconds",
                    self.model_memory_usage / GiB_bytes,
                    time_after_load - time_before_load)
        prepare_communication_buffer_for_model(self.model)

    def save_tensorized_model(
        self,
        tensorizer_config: "TensorizerConfig",
    ) -> None:
        TensorizerLoader.save_model(
            self.model,
            tensorizer_config=tensorizer_config,
        )

    def _get_prompt_logprobs_dict(
        self,
        hidden_states: torch.Tensor,
        scheduler_output: "SchedulerOutput",
    ) -> dict[str, Optional[LogprobsTensors]]:
        num_prompt_logprobs_dict = self.input_batch.num_prompt_logprobs
        if not num_prompt_logprobs_dict:
            return {}

        in_progress_dict = self.input_batch.in_progress_prompt_logprobs_cpu
        prompt_logprobs_dict: dict[str, Optional[LogprobsTensors]] = {}

        # Since prompt logprobs are a rare feature, prioritize simple,
        # maintainable loop over optimal performance.
        completed_prefill_reqs = []
        for req_id, num_prompt_logprobs in num_prompt_logprobs_dict.items():

            num_tokens = scheduler_output.num_scheduled_tokens[req_id]

            # Get metadata for this request.
            request = self.requests[req_id]
            num_prompt_tokens = len(request.prompt_token_ids)
            prompt_token_ids = torch.tensor(request.prompt_token_ids).to(
                self.device, non_blocking=True)

            # Set up target LogprobsTensors object.
            logprobs_tensors = in_progress_dict.get(req_id)
            if not logprobs_tensors:
                # Create empty logprobs CPU tensors for the entire prompt.
                # If chunked, we'll copy in slice by slice.
                logprobs_tensors = LogprobsTensors.empty_cpu(
                    num_prompt_tokens - 1, num_prompt_logprobs + 1)
                in_progress_dict[req_id] = logprobs_tensors

            # Determine number of logits to retrieve.
            start_idx = request.num_computed_tokens
            start_tok = start_idx + 1
            num_remaining_tokens = num_prompt_tokens - start_tok
            if num_tokens <= num_remaining_tokens:
                # This is a chunk, more tokens remain.
                # In the == case, there are no more prompt logprobs to produce
                # but we want to defer returning them to the next step where we
                # have new generated tokens to return.
                num_logits = num_tokens
            else:
                # This is the last chunk of prompt tokens to return.
                num_logits = num_remaining_tokens
                completed_prefill_reqs.append(req_id)
                prompt_logprobs_dict[req_id] = logprobs_tensors

            if num_logits <= 0:
                # This can happen for the final chunk if we prefilled exactly
                # (num_prompt_tokens - 1) tokens for this request in the prior
                # step. There are no more prompt logprobs to produce.
                continue

            # Get the logits corresponding to this req's prompt tokens.
            # If this is a partial request (i.e. chunked prefill),
            # then there is prompt logprob generated for each index.
            req_idx = self.input_batch.req_id_to_index[req_id]
            offset = self.query_start_loc_np[req_idx].item()
            prompt_hidden_states = hidden_states[offset:offset + num_logits]
            logits = self.model.compute_logits(prompt_hidden_states, None)

            # Get the "target" tokens for each index. For prompt at index i,
            # the token at prompt index i+1 is the "sampled" token we want
            # to gather the logprob for.
            tgt_token_ids = prompt_token_ids[start_tok:start_tok + num_logits]

            # Compute prompt logprobs.
            logprobs = self.sampler.compute_logprobs(logits)
            token_ids, logprobs, ranks = self.sampler.gather_logprobs(
                logprobs, num_prompt_logprobs, tgt_token_ids)

            # Transfer GPU->CPU async.
            chunk_slice = slice(start_idx, start_idx + num_logits)
            logprobs_tensors.logprob_token_ids[chunk_slice].copy_(
                token_ids, non_blocking=True)
            logprobs_tensors.logprobs[chunk_slice].copy_(logprobs,
                                                         non_blocking=True)
            logprobs_tensors.selected_token_ranks[chunk_slice].copy_(
                ranks, non_blocking=True)

        # Remove requests that have completed prefill from the batch
        # num_prompt_logprobs_dict.
        for req_id in completed_prefill_reqs:
            del num_prompt_logprobs_dict[req_id]
            del in_progress_dict[req_id]

        # Must synchronize the non-blocking GPU->CPU transfers.
        if prompt_logprobs_dict:
            self._sync_device()

        return prompt_logprobs_dict

    @contextmanager
    def maybe_randomize_inputs(self, input_ids: torch.Tensor):
        """
        Randomize input_ids if VLLM_RANDOMIZE_DP_DUMMY_INPUTS is set.
        This is to help balance expert-selection
         - during profile_run
         - during DP rank dummy run 
        """
        dp_size = self.vllm_config.parallel_config.data_parallel_size
        randomize_inputs = envs.VLLM_RANDOMIZE_DP_DUMMY_INPUTS and dp_size > 1
        if not randomize_inputs:
            yield
        else:
            import functools

            @functools.cache
            def rand_input_ids() -> torch.Tensor:
                return torch.randint_like(
                    self.input_ids,
                    low=0,
                    high=self.model_config.get_vocab_size(),
                    dtype=input_ids.dtype)

            logger.debug("Randomizing dummy data for DP Rank")
            input_ids.copy_(rand_input_ids()[:input_ids.size(0)],
                            non_blocking=True)
            yield
            input_ids.fill_(0)

    @torch.inference_mode()
    def _dummy_run(
        self,
        num_tokens: int,
        capture_attn_cudagraph: bool = False,
    ) -> torch.Tensor:

        # Padding for DP
        num_pad, num_tokens_across_dp = self.get_dp_padding(num_tokens)
        num_tokens += num_pad

        # Set num_scheduled_tokens based on num_tokens and max_num_seqs
        # for dummy run with LoRA so that the num_reqs collectively
        # has num_tokens in total.
        assert num_tokens <= self.scheduler_config.max_num_batched_tokens
        max_num_reqs = self.scheduler_config.max_num_seqs
        num_reqs = min(num_tokens, max_num_reqs)
        min_tokens_per_req = num_tokens // num_reqs
        num_scheduled_tokens_list = [min_tokens_per_req] * num_reqs
        num_scheduled_tokens_list[-1] += num_tokens % num_reqs
        assert sum(num_scheduled_tokens_list) == num_tokens
        assert len(num_scheduled_tokens_list) == num_reqs
        num_scheduled_tokens = np.array(num_scheduled_tokens_list,
                                        dtype=np.int32)

        attn_metadata: Optional[dict[str, Any]] = None
        if capture_attn_cudagraph:
            attn_metadata = {}

            query_start_loc = self.query_start_loc[:num_reqs + 1]
            # Make sure max_model_len is used at the graph capture time.
            self.seq_lens_np[:num_reqs] = self.max_model_len
            self.seq_lens_np[num_reqs:] = 0
            self.seq_lens[:num_reqs].copy_(self.seq_lens_cpu[:num_reqs],
                                           non_blocking=True)
            seq_lens = self.seq_lens[:num_reqs]

            common_attn_metadata = CommonAttentionMetadata(
                query_start_loc=query_start_loc,
                seq_lens=seq_lens,
                num_reqs=num_reqs,
                num_actual_tokens=num_tokens,
                max_query_len=num_tokens,
            )

            for kv_cache_group_id, kv_cache_group_spec in enumerate(
                    self.kv_cache_config.kv_cache_groups):

                attn_metadata_i = self.attn_metadata_builders[
                    kv_cache_group_id].build_for_cudagraph_capture(
                        common_attn_metadata)
                for layer_name in kv_cache_group_spec.layer_names:
                    attn_metadata[layer_name] = attn_metadata_i

        with self.maybe_dummy_run_with_lora(self.lora_config,
                                            num_scheduled_tokens):
            model = self.model
            if self.is_multimodal_model:
                input_ids = None
                inputs_embeds = self.inputs_embeds[:num_tokens]
            else:
                input_ids = self.input_ids[:num_tokens]
                inputs_embeds = None
            if self.uses_mrope:
                positions = self.mrope_positions[:, :num_tokens]
            else:
                positions = self.positions[:num_tokens]

            if get_pp_group().is_first_rank:
                intermediate_tensors = None
            else:
                if self.intermediate_tensors is None:
                    self.intermediate_tensors = (
                        self.model.make_empty_intermediate_tensors(
                            batch_size=self.max_num_tokens,
                            dtype=self.model_config.dtype,
                            device=self.device))

                intermediate_tensors = self.sync_and_slice_intermediate_tensors(
                    num_tokens, None, False)

            with self.maybe_randomize_inputs(input_ids), set_forward_context(
                    attn_metadata,
                    self.vllm_config,
                    num_tokens=num_tokens,
                    num_tokens_across_dp=num_tokens_across_dp):
                outputs = model(
                    input_ids=input_ids,
                    positions=positions,
                    intermediate_tensors=intermediate_tensors,
                    inputs_embeds=inputs_embeds,
                )
            if self.use_aux_hidden_state_outputs:
                hidden_states, _ = outputs
            else:
                hidden_states = outputs

            if self.speculative_config and self.speculative_config.use_eagle():
                assert isinstance(self.drafter, EagleProposer)
                self.drafter.dummy_run(num_tokens)

        logit_indices = np.cumsum(num_scheduled_tokens) - 1
        return hidden_states[logit_indices]

    @torch.inference_mode()
    def _dummy_sampler_run(
        self,
        hidden_states: torch.Tensor,
    ) -> torch.Tensor:
        # The dummy hidden states may contain special values,
        # like `inf` or `nan`.
        # To avoid breaking the sampler, we use a random tensor here instead.
        hidden_states = torch.rand_like(hidden_states)

        logits = self.model.compute_logits(hidden_states, None)
        num_reqs = logits.size(0)

        dummy_tensors = lambda v: torch.full(
            (num_reqs, ), v, device=self.device)

        dummy_metadata = SamplingMetadata(
            temperature=dummy_tensors(0.5),
            all_greedy=False,
            all_random=False,
            top_p=dummy_tensors(0.9),
            top_k=dummy_tensors(logits.size(1) - 1),
            min_p=None,
            generators={},
            max_num_logprobs=None,
            no_penalties=True,
            prompt_token_ids=None,
            frequency_penalties=dummy_tensors(0.1),
            presence_penalties=dummy_tensors(0.1),
            repetition_penalties=dummy_tensors(0.1),
            output_token_ids=[[] for _ in range(num_reqs)],
            min_tokens={},
            logit_bias=[None for _ in range(num_reqs)],
            allowed_token_ids_mask=None,
            bad_words_token_ids={},
        )
        try:
            sampler_output = self.sampler(logits=logits,
                                          sampling_metadata=dummy_metadata)
        except RuntimeError as e:
            if 'out of memory' in str(e):
                raise RuntimeError(
                    "CUDA out of memory occurred when warming up sampler with "
                    f"{num_reqs} dummy requests. Please try lowering "
                    "`max_num_seqs` or `gpu_memory_utilization` when "
                    "initializing the engine.") from e
            else:
                raise e
        if self.speculative_config:
            draft_token_ids = [[0] for _ in range(num_reqs)]
            dummy_spec_decode_metadata = SpecDecodeMetadata.make_dummy(
                draft_token_ids, self.device)

            num_tokens = sum(len(ids) for ids in draft_token_ids)
            # draft_probs = torch.randn(
            #     num_tokens, logits.shape[-1], device=self.device,
            #     dtype=logits.dtype)
            draft_probs = None
            target_logits = torch.randn(num_tokens,
                                        logits.shape[-1],
                                        device=self.device,
                                        dtype=logits.dtype)
            # NOTE(woosuk): Here, we should use int32 because the sampler uses
            # int32 for bonus_token_ids. If the dtype mismatches, re-compilation
            # will occur at runtime.
            bonus_token_ids = torch.zeros(num_reqs,
                                          device=self.device,
                                          dtype=torch.int32)
            self.rejection_sampler(
                dummy_spec_decode_metadata,
                draft_probs,
                target_logits,
                bonus_token_ids,
                dummy_metadata,
            )
        return sampler_output

    def profile_run(self) -> None:
        # Profile with multimodal encoder & encoder cache.
        # TODO: handle encoder-decoder models once we support them.
        if (self.is_multimodal_model and self.max_num_encoder_input_tokens > 0
                and self.encoder_cache_size > 0):

            # NOTE: Currently model is profiled with a single non-text
            # modality with the max possible input tokens even when
            # it supports multiple.
            max_tokens_by_modality_dict = self.mm_registry \
                .get_max_tokens_per_item_by_nonzero_modality(self.model_config)
            dummy_data_modality, max_tokens_per_mm_item = max(
                max_tokens_by_modality_dict.items(), key=lambda item: item[1])

            # Check how many items of this modality can be supported by
            # the encoder budget.
            encoder_budget = min(self.max_num_encoder_input_tokens,
                                 self.encoder_cache_size)

            max_num_mm_items_encoder_budget = cdiv(encoder_budget,
                                                   max_tokens_per_mm_item)

            # Check how many items of this modality can be supported by
            # the decoder budget.
            max_mm_items_per_req = self.mm_registry.get_mm_limits_per_prompt(
                self.model_config)[dummy_data_modality]

            # NOTE: We do not consider max_num_batched_tokens on purpose
            # because the multimodal embeddings can be generated in advance
            # and chunked prefilled.
            max_num_mm_items_decoder_budget = self.max_num_reqs * \
                max_mm_items_per_req

            max_num_mm_items = min(max_num_mm_items_encoder_budget,
                                   max_num_mm_items_decoder_budget)

            logger.info(
                "Encoder cache will be initialized with a budget of %s tokens,"
                " and profiled with %s %s items of the maximum feature size.",
                encoder_budget, max_num_mm_items, dummy_data_modality)

            # Create dummy batch of multimodal inputs.
            dummy_mm_kwargs = self.mm_registry.get_decoder_dummy_data(
                model_config=self.model_config,
                seq_len=self.max_num_tokens,
                mm_counts={
                    dummy_data_modality: 1
                },
            ).multi_modal_data

            batched_dummy_mm_inputs = MultiModalKwargs.batch(
                [dummy_mm_kwargs] * max_num_mm_items,
                pin_memory=self.pin_memory)
            batched_dummy_mm_inputs = MultiModalKwargs.as_kwargs(
                batched_dummy_mm_inputs,
                device=self.device,
            )

            # Run multimodal encoder.
            dummy_encoder_outputs = self.model.get_multimodal_embeddings(
                **batched_dummy_mm_inputs)

            sanity_check_mm_encoder_outputs(
                dummy_encoder_outputs,
                expected_num_items=max_num_mm_items,
            )

            # Cache the dummy encoder outputs.
            self.encoder_cache["tmp"] = dict(enumerate(dummy_encoder_outputs))

        hidden_states = self._dummy_run(self.max_num_tokens)
        if get_pp_group().is_last_rank:
            sampler_output = self._dummy_sampler_run(hidden_states)
        else:
            sampler_output = None
        self._sync_device()
        del hidden_states, sampler_output
        self.encoder_cache.clear()
        gc.collect()

    def capture_model(self) -> None:
        if not self.use_cuda_graph:
            logger.warning(
                "Skipping CUDA graph capture. Please add "
                "-O %s to use CUDA graphs.", CompilationLevel.PIECEWISE)
            return

        start_time = time.perf_counter()
        start_free_gpu_memory = torch.cuda.mem_get_info()[0]

        # Trigger CUDA graph capture for specific shapes.
        # Capture the large shapes first so that the smaller shapes
        # can reuse the memory pool allocated for the large shapes.
        with graph_capture(device=self.device):
            full_cg = self.full_cuda_graph
            for num_tokens in tqdm(reversed(self.cudagraph_batch_sizes),
                                   desc="Capturing CUDA graphs",
                                   total=len(self.cudagraph_batch_sizes)):
                for _ in range(
                        self.compilation_config.cudagraph_num_of_warmups):
                    self._dummy_run(num_tokens, capture_attn_cudagraph=full_cg)
                self._dummy_run(num_tokens, capture_attn_cudagraph=full_cg)

        end_time = time.perf_counter()
        end_free_gpu_memory = torch.cuda.mem_get_info()[0]
        elapsed_time = end_time - start_time
        cuda_graph_size = start_free_gpu_memory - end_free_gpu_memory
        # This usually takes 5~20 seconds.
        logger.info("Graph capturing finished in %.0f secs, took %.2f GiB",
                    elapsed_time, cuda_graph_size / (1 << 30))

    def initialize_attn_backend(self, kv_cache_config: KVCacheConfig) -> None:
        """
        Initialize the attention backends and attention metadata builders.
        """
        assert len(self.attn_backends) == 0 and len(
            self.attn_metadata_builders
        ) == 0, "Attention backends are already initialized"
        for i, kv_cache_group_spec in enumerate(
                kv_cache_config.kv_cache_groups):
            kv_cache_spec = kv_cache_group_spec.kv_cache_spec
<<<<<<< HEAD
            if isinstance(kv_cache_spec, AttentionSpec):
                attn_backend_i = get_attn_backend(
                    kv_cache_spec.head_size,
                    self.dtype,
                    kv_cache_spec.dtype,
                    kv_cache_spec.block_size,
                    self.model_config.is_attention_free,
                    use_mla=kv_cache_spec.use_mla,
                )
                if attn_backend_i is None:
                    error_msg = (f"Error with get_attn_backend: "
                                 f"{kv_cache_spec.head_size=}, "
                                 f"{self.dtype=}, {kv_cache_spec.dtype=}, "
                                 f"{kv_cache_spec.block_size=}, "
                                 f"{self.model_config.is_attention_free=}, "
                                 f"{kv_cache_spec.use_mla=}")
                    logger.error(error_msg)
                    raise NotImplementedError(
                        "Non-Attention backend is not supported by V1 "
                        "GPUModelRunner.")

                if self.vllm_config.compilation_config.full_cuda_graph:
                    attn_backend_name = attn_backend_i.__name__
                    flash_attn_version = get_flash_attn_version()
                    if attn_backend_name != "FlashAttentionBackend" or \
                        flash_attn_version != 3:
                        raise ValueError(
                            f"full_cuda_graph is only supported with "
                            f"FA3. Current attention backend is "
                            f"{attn_backend_name}, FlashAttention version is "
                            f"{flash_attn_version}.")
            elif isinstance(kv_cache_spec, MambaSpec):
                attn_backend_i = Mamba2AttentionBackend
            else:
                raise ValueError(
                    f"Unknown KV cache spec type: {type(kv_cache_spec)}")
=======
            if not isinstance(kv_cache_spec, AttentionSpec):
                raise NotImplementedError(
                    "Only AttentionSpec is supported for now.")
            attn_backend_i = get_attn_backend(
                kv_cache_spec.head_size,
                self.dtype,
                kv_cache_spec.dtype,
                kv_cache_spec.block_size,
                self.model_config.is_attention_free,
                use_mla=kv_cache_spec.use_mla,
            )
            if attn_backend_i is None:
                error_msg = (
                    f"Error with get_attn_backend: {kv_cache_spec.head_size=}, "
                    f"{self.dtype=}, {kv_cache_spec.dtype=}, "
                    f"{kv_cache_spec.block_size=}, "
                    f"{self.model_config.is_attention_free=}, "
                    f"{kv_cache_spec.use_mla=}")
                logger.error(error_msg)
                raise NotImplementedError(
                    "Non-Attention backend is not supported by V1 "
                    "GPUModelRunner.")
>>>>>>> 0f087451

            block_table_i = self.input_batch.block_table[i]
            attn_metadata_builder_i = attn_backend_i.get_builder_cls()(
                weakref.proxy(self),
                kv_cache_spec,
                block_table_i,
            )

            if (self.full_cuda_graph
                    and not attn_metadata_builder_i.full_cudagraph_supported):
                raise ValueError(
                    f"Full CUDAGraph not supported for "
                    f"{attn_backend_i.__name__}. Turn off CompilationConfig."
                    f"full_cuda_graph or use a different attention backend.")

            self.attn_backends.append(attn_backend_i)
            self.attn_metadata_builders.append(attn_metadata_builder_i)

    def may_reinitialize_input_batch(self,
                                     kv_cache_config: KVCacheConfig) -> None:
        """
        Re-initialize the input batch if the block sizes are different from
        `[self.cache_config.block_size]`. This usually happens when there
        are multiple KV cache groups.

        Args:
            kv_cache_config: The KV cache configuration.
        """
        block_sizes = [
            kv_cache_group.kv_cache_spec.block_size
            for kv_cache_group in kv_cache_config.kv_cache_groups
        ]
        if block_sizes != [self.cache_config.block_size]:
            assert self.cache_config.cpu_offload_gb == 0, (
                "Cannot re-initialize the input batch when CPU weight "
                "offloading is enabled. See https://github.com/vllm-project/vllm/pull/18298 "  # noqa: E501
                "for more details.")
            self.input_batch = InputBatch(
                max_num_reqs=self.max_num_reqs,
                max_model_len=self.max_model_len,
                max_num_batched_tokens=self.max_num_tokens,
                device=self.device,
                pin_memory=self.pin_memory,
                vocab_size=self.model_config.get_vocab_size(),
                block_sizes=block_sizes,
            )

    def _allocate_kv_cache_tensors(
            self, kv_cache_config: KVCacheConfig) -> dict[str, torch.Tensor]:
        """
        Initializes the KV cache buffer with the correct size. The buffer needs
        to be reshaped to the desired shape before being used by the models.

        Args:
            kv_cache_config: The KV cache config
        Returns:
            dict[str, torch.Tensor]: A map between layer names to their
            corresponding memory buffer for KV cache.
         """
        kv_cache_raw_tensors: dict[str, torch.Tensor] = {}
        for kv_cache_tensor in kv_cache_config.kv_cache_tensors:
            tensor = torch.zeros(kv_cache_tensor.size,
                                 dtype=torch.int8,
                                 device=self.device)
            for layer_name in kv_cache_tensor.shared_by:
                kv_cache_raw_tensors[layer_name] = tensor

        layer_names = set()
        for group in kv_cache_config.kv_cache_groups:
            layer_names.update(group.layer_names)
        assert layer_names == set(kv_cache_raw_tensors.keys(
        )), "Some layers are not correctly initialized"
        return kv_cache_raw_tensors

    def _reshape_kv_cache_tensors(
        self,
        kv_cache_config: KVCacheConfig,
        kv_cache_raw_tensors: dict[str, torch.Tensor],
    ) -> dict[str, torch.Tensor]:
        """
        Reshape the KV cache tensors to the desired shape and dtype.

        Args:
            kv_cache_config: The KV cache config
            kv_cache_raw_tensors: The KV cache buffer of each layer, with
            correct size but uninitialized shape.
        Returns:
            Dict[str, torch.Tensor]: A map between layer names to their
            corresponding memory buffer for KV cache.
        """
        kv_caches: dict[str, torch.Tensor] = {}
        for i, kv_cache_group_spec in enumerate(
                kv_cache_config.kv_cache_groups):
            kv_cache_spec = kv_cache_group_spec.kv_cache_spec
            for layer_name in kv_cache_group_spec.layer_names:
                raw_tensor = kv_cache_raw_tensors[layer_name]
                assert raw_tensor.numel() % kv_cache_spec.page_size_bytes == 0
                num_blocks = (raw_tensor.numel() //
                              kv_cache_spec.page_size_bytes)
                if isinstance(kv_cache_spec, AttentionSpec):
                    kv_cache_shape = self.attn_backends[i].get_kv_cache_shape(
                        num_blocks, kv_cache_spec.block_size,
                        kv_cache_spec.num_kv_heads, kv_cache_spec.head_size)
                    dtype = kv_cache_spec.dtype
                    try:
                        kv_cache_stride_order = self.attn_backends[
                            i].get_kv_cache_stride_order()
                        assert len(kv_cache_stride_order) == len(
                            kv_cache_shape)
                    except (AttributeError, NotImplementedError):
                        kv_cache_stride_order = tuple(
                            range(len(kv_cache_shape)))
                    # The allocation respects the backend-defined stride order
                    # to ensure the semantic remains consistent for each
                    # backend. We first obtain the generic kv cache shape and
                    # then permute it according to the stride order which could
                    # result in a non-contiguous tensor.
                    kv_cache_shape = tuple(kv_cache_shape[i]
                                           for i in kv_cache_stride_order)
                    # Maintain original KV shape view.
                    inv_order = [
                        kv_cache_stride_order.index(i)
                        for i in range(len(kv_cache_stride_order))
                    ]
                    kv_caches[layer_name] = kv_cache_raw_tensors[
                        layer_name].view(dtype).view(kv_cache_shape).permute(
                            *inv_order)
                elif isinstance(kv_cache_spec, MambaSpec):
                    raw_tensor = kv_cache_raw_tensors[layer_name]
                    dtype = kv_cache_spec.dtype
                    state_tensors = []
                    start_pos = 0
                    for shape in kv_cache_spec.shapes:
                        target_shape = (num_blocks, *shape)
                        size_in_bytes = np.prod(shape) * get_dtype_size(
                            dtype) * num_blocks
                        tensor = raw_tensor[start_pos:start_pos +
                                            size_in_bytes]
                        tensor = tensor.view(dtype).view(target_shape)
                        state_tensors.append(tensor)
                        start_pos += size_in_bytes
                    assert start_pos == raw_tensor.numel()
                    kv_caches[layer_name] = tuple(state_tensors)
                else:
                    raise NotImplementedError
        return kv_caches

    def initialize_kv_cache_tensors(
            self, kv_cache_config: KVCacheConfig) -> dict[str, torch.Tensor]:
        """
        Initialize the memory buffer for KV cache.

        Args:
            kv_cache_config: The KV cache config
        Returns:
            Dict[str, torch.Tensor]: A map between layer names to their
            corresponding memory buffer for KV cache.
        """
        # Initialize the memory buffer for KV cache
        kv_cache_raw_tensors = self._allocate_kv_cache_tensors(kv_cache_config)
        # Change the memory buffer to the desired shape
        kv_caches = self._reshape_kv_cache_tensors(kv_cache_config,
                                                   kv_cache_raw_tensors)

        # Setup `kv_cache_config` and `kv_caches` for models
        # with cross-layer KV sharing
        if self.shared_kv_cache_layers:
            initialize_kv_cache_for_kv_sharing(
                self.shared_kv_cache_layers,
                kv_cache_config.kv_cache_groups,
                kv_caches,
            )

        bind_kv_cache(kv_caches,
                      self.compilation_config.static_forward_context,
                      self.kv_caches)
        return kv_caches

    def initialize_kv_cache(self, kv_cache_config: KVCacheConfig) -> None:
        """
        Initialize KV cache based on `kv_cache_config`.
        Args:
            kv_cache_config: Configuration for the KV cache, including the KV
            cache size of each layer
        """
        self.kv_cache_config = kv_cache_config
        self.may_reinitialize_input_batch(kv_cache_config)
        self.initialize_attn_backend(kv_cache_config)
        kv_caches = self.initialize_kv_cache_tensors(kv_cache_config)

        if self.speculative_config and self.speculative_config.use_eagle():
            assert isinstance(self.drafter, EagleProposer)
            # validate all draft model layers belong to the same kv cache
            # group
            self.drafter.validate_same_kv_cache_group(kv_cache_config)

        if has_kv_transfer_group():
            get_kv_transfer_group().register_kv_caches(kv_caches)

    def get_kv_cache_spec(self) -> dict[str, KVCacheSpec]:
        """
        Generates the KVCacheSpec by parsing the kv cache format from each
        Attention module in the static forward context.
        Returns:
            KVCacheSpec: A dictionary mapping layer names to their KV cache
            format. Layers that do not need KV cache are not included.
        """

        block_size = self.vllm_config.cache_config.block_size
        use_mla = self.vllm_config.model_config.use_mla
        kv_cache_spec: dict[str, KVCacheSpec] = {}
        attn_layers = get_layers_from_vllm_config(self.vllm_config, Attention)
        for layer_name, attn_module in attn_layers.items():
            if (kv_tgt_layer :=
                    attn_module.kv_sharing_target_layer_name) is not None:
                # The layer doesn't need its own KV cache and will use that of
                # the target layer. We skip creating a KVCacheSpec for it, so
                # that KV cache management logic will act as this layer does
                # not exist, and doesn't allocate KV cache for the layer. This
                # enables the memory saving of cross-layer kv sharing, allowing
                # a given amount of memory to accommodate longer context lengths
                # or enable more requests to be processed simultaneously.
                self.shared_kv_cache_layers[layer_name] = kv_tgt_layer
                continue

            # TODO: Support other attention modules, e.g., cross-attention
            if attn_module.attn_type == AttentionType.DECODER:
                if attn_module.sliding_window is not None:
                    kv_cache_spec[layer_name] = SlidingWindowSpec(
                        block_size=block_size,
                        num_kv_heads=attn_module.num_kv_heads,
                        head_size=attn_module.head_size,
                        dtype=self.kv_cache_dtype,
                        sliding_window=attn_module.sliding_window,
                        use_mla=use_mla)
                else:
                    kv_cache_spec[layer_name] = FullAttentionSpec(
                        block_size=block_size,
                        num_kv_heads=attn_module.num_kv_heads,
                        head_size=attn_module.head_size,
                        dtype=self.kv_cache_dtype,
                        use_mla=use_mla)
            elif attn_module.attn_type in (AttentionType.ENCODER,
                                           AttentionType.ENCODER_ONLY):
                # encoder-only attention does not need KV cache.
                continue
            elif attn_module.attn_type == AttentionType.ENCODER_DECODER:
                raise NotImplementedError
            else:
                raise ValueError(
                    f"Unknown attention type: {attn_module.attn_type}")

        mamba_layers = get_layers_from_vllm_config(self.vllm_config,
                                                   MambaMixer2)
        if len(mamba_layers) > 0:
            if self.vllm_config.speculative_config is not None:
                raise NotImplementedError(
                    "Mamba with speculative decoding is not supported yet.")
            if not self.vllm_config.model_config.enforce_eager:
                raise NotImplementedError(
                    "Mamba with cuda graph is not supported yet.")
            if self.vllm_config.cache_config.enable_prefix_caching:
                raise NotImplementedError(
                    "Prefix caching is not supported for Mamba yet.")
            max_model_len = self.vllm_config.model_config.max_model_len
            # Set block_size to max_model_len, so that mamba model will always
            # have only one block in the KV cache.
            for layer_name, mamba_module in mamba_layers.items():
                kv_cache_spec[layer_name] = MambaSpec(
                    shapes=mamba_module.get_state_shape(),
                    dtype=self.kv_cache_dtype,
                    block_size=max_model_len)
        return kv_cache_spec<|MERGE_RESOLUTION|>--- conflicted
+++ resolved
@@ -39,16 +39,11 @@
 from vllm.sequence import IntermediateTensors
 from vllm.utils import (STR_DTYPE_TO_TORCH_DTYPE, DeviceMemoryProfiler,
                         GiB_bytes, LazyLoader, async_tensor_h2d, cdiv,
-<<<<<<< HEAD
                         check_use_alibi, get_dtype_size,
                         is_pin_memory_available)
 from vllm.v1.attention.backends.mamba_attn import Mamba2AttentionBackend
-from vllm.v1.attention.backends.utils import CommonAttentionMetadata
-=======
-                        check_use_alibi, is_pin_memory_available)
 from vllm.v1.attention.backends.utils import (AttentionMetadataBuilder,
                                               CommonAttentionMetadata)
->>>>>>> 0f087451
 from vllm.v1.core.encoder_cache_manager import compute_encoder_budget
 from vllm.v1.kv_cache_interface import (AttentionSpec, FullAttentionSpec,
                                         KVCacheConfig, KVCacheSpec, MambaSpec,
@@ -2101,7 +2096,6 @@
         for i, kv_cache_group_spec in enumerate(
                 kv_cache_config.kv_cache_groups):
             kv_cache_spec = kv_cache_group_spec.kv_cache_spec
-<<<<<<< HEAD
             if isinstance(kv_cache_spec, AttentionSpec):
                 attn_backend_i = get_attn_backend(
                     kv_cache_spec.head_size,
@@ -2122,46 +2116,11 @@
                     raise NotImplementedError(
                         "Non-Attention backend is not supported by V1 "
                         "GPUModelRunner.")
-
-                if self.vllm_config.compilation_config.full_cuda_graph:
-                    attn_backend_name = attn_backend_i.__name__
-                    flash_attn_version = get_flash_attn_version()
-                    if attn_backend_name != "FlashAttentionBackend" or \
-                        flash_attn_version != 3:
-                        raise ValueError(
-                            f"full_cuda_graph is only supported with "
-                            f"FA3. Current attention backend is "
-                            f"{attn_backend_name}, FlashAttention version is "
-                            f"{flash_attn_version}.")
             elif isinstance(kv_cache_spec, MambaSpec):
                 attn_backend_i = Mamba2AttentionBackend
             else:
                 raise ValueError(
                     f"Unknown KV cache spec type: {type(kv_cache_spec)}")
-=======
-            if not isinstance(kv_cache_spec, AttentionSpec):
-                raise NotImplementedError(
-                    "Only AttentionSpec is supported for now.")
-            attn_backend_i = get_attn_backend(
-                kv_cache_spec.head_size,
-                self.dtype,
-                kv_cache_spec.dtype,
-                kv_cache_spec.block_size,
-                self.model_config.is_attention_free,
-                use_mla=kv_cache_spec.use_mla,
-            )
-            if attn_backend_i is None:
-                error_msg = (
-                    f"Error with get_attn_backend: {kv_cache_spec.head_size=}, "
-                    f"{self.dtype=}, {kv_cache_spec.dtype=}, "
-                    f"{kv_cache_spec.block_size=}, "
-                    f"{self.model_config.is_attention_free=}, "
-                    f"{kv_cache_spec.use_mla=}")
-                logger.error(error_msg)
-                raise NotImplementedError(
-                    "Non-Attention backend is not supported by V1 "
-                    "GPUModelRunner.")
->>>>>>> 0f087451
 
             block_table_i = self.input_batch.block_table[i]
             attn_metadata_builder_i = attn_backend_i.get_builder_cls()(
