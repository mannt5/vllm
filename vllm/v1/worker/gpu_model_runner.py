--- conflicted
+++ resolved
@@ -643,7 +643,7 @@
         Returns:
             int: Length of common prefix in tokens.
         """
-<<<<<<< HEAD
+
         common_prefix_len = [
         ]  # [(parent0_len, common_prefix_len_parent0),...]
         current_parent_bgpos = 0
@@ -720,69 +720,6 @@
                     common_prefix_len.append((parent_psumLen, 0))
             current_parent_bgpos = parent_psumLen
         return common_prefix_len
-=======
-        common_prefix_len = num_common_prefix_blocks * self.block_size
-        if common_prefix_len == 0:
-            # Common case.
-            return 0
-
-        # NOTE(woosuk): Cascade attention uses two attention kernels: one
-        # for the common prefix and the other for the rest. For the first
-        # kernel, we concatenate all the query tokens (possibly from
-        # different requests) and treat them as if they are from the same
-        # request. Then, we use bi-directional attention to process the
-        # common prefix in the KV cache. Importantly, this means that the
-        # first kernel does not do any masking.
-
-        # Consider the following example:
-        # Request 1's input query: [D, E, X]
-        # Request 1's kv cache: [A, B, C, D, E, X]
-        # Request 1's num_computed_tokens: 3 (i.e., [A, B, C])
-        # Request 2's input query: [E, Y]
-        # Request 2's kv cache: [A, B, C, D, E, Y]
-        # Request 2's num_computed_tokens: 4 (i.e., [A, B, C, D])
-
-        # If we use [A, B, C, D, E] as the common prefix, then the
-        # first kernel will compute the bi-directional attention between
-        # input query [D, E, X, E, Y] and common prefix [A, B, C, D, E].
-        # However, this is wrong because D in Request 1 should not attend to
-        # E in the common prefix (i.e., we need masking).
-        # To avoid this, [A, B, C, D] should be the common prefix.
-        # That is, the common prefix should be capped by the minimum
-        # num_computed_tokens among the requests, and plus one to include
-        # the first token of the query.
-
-        # In practice, we use [A, B, C] as the common prefix, instead of
-        # [A, B, C, D] (i.e., the common prefix is capped by the minimum
-        # num_computed_tokens, without plus one).
-        # This is because of an implementation detail: We want to always
-        # use two kernels for cascade attention. Let's imagine:
-        # Request 3's input query: [D]
-        # Request 3's kv cache: [A, B, C, D]
-        # Request 3's num_computed_tokens: 3 (i.e., [A, B, C])
-        # If we use [A, B, C, D] as the common prefix for Request 1-3,
-        # then Request 3 will be processed only by the first kernel,
-        # and the second kernel will get an empty input. While this is not
-        # a fundamental problem, our current implementation does not support
-        # this case.
-        num_reqs = len(num_scheduled_tokens)
-        common_prefix_len = min(
-            common_prefix_len,
-            self.input_batch.num_computed_tokens_cpu[:num_reqs].min())
-        # common_prefix_len should be a multiple of the block size.
-        common_prefix_len = (common_prefix_len // self.block_size *
-                             self.block_size)
-        use_cascade = self.attn_backend.use_cascade_attention(
-            common_prefix_len=common_prefix_len,
-            query_lens=num_scheduled_tokens,
-            num_query_heads=self.num_query_heads,
-            num_kv_heads=self.num_kv_heads,
-            use_alibi=self.use_alibi,
-            use_sliding_window=self.window_size is not None,
-            num_sms=self.num_sms,
-        )
-        return common_prefix_len if use_cascade else 0
->>>>>>> 30d6a015
 
     def _calc_mrope_positions(self, scheduler_output: "SchedulerOutput"):
         mrope_pos_ptr = 0
