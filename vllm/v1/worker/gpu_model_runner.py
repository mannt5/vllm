# SPDX-License-Identifier: Apache-2.0

import gc
import time
import weakref
from typing import TYPE_CHECKING, Optional, Union

import numpy as np
import torch
import torch.distributed
import torch.nn as nn

from vllm.attention import AttentionType, get_attn_backend
from vllm.attention.layer import Attention
from vllm.config import CompilationLevel, VllmConfig
from vllm.distributed.parallel_state import get_pp_group, graph_capture
from vllm.forward_context import set_forward_context
from vllm.inputs import INPUT_REGISTRY
from vllm.logger import init_logger
from vllm.model_executor.layers.fused_moe import FusedMoE
from vllm.model_executor.layers.rotary_embedding import MRotaryEmbedding
from vllm.model_executor.model_loader import get_model
from vllm.multimodal import MULTIMODAL_REGISTRY, MultiModalKwargs
from vllm.multimodal.utils import group_mm_inputs_by_modality
from vllm.sampling_params import SamplingType
from vllm.sequence import IntermediateTensors
from vllm.utils import (STR_DTYPE_TO_TORCH_DTYPE, DeviceMemoryProfiler,
                        LayerBlockType, LazyLoader, cdiv,
                        is_pin_memory_available)
from vllm.v1.attention.backends.flash_attn import FlashAttentionMetadata
from vllm.v1.core.encoder_cache_manager import compute_encoder_budget
from vllm.v1.engine.mm_input_cache import MMInputCacheClient
from vllm.v1.kv_cache_interface import (FullAttentionSpec, KVCacheConfig,
                                        KVCacheSpec)
from vllm.v1.outputs import (EMPTY_MODEL_RUNNER_OUTPUT, LogprobsTensors,
                             ModelRunnerOutput)
from vllm.v1.sample.metadata import SamplingMetadata
from vllm.v1.sample.rejection_sampler import INVALID_TOKEN_ID, RejectionSampler
from vllm.v1.spec_decode.ngram_proposer import NgramProposer
from vllm.v1.utils import bind_kv_cache
from vllm.v1.worker.gpu_input_batch import CachedRequestState, InputBatch
from vllm.v1.worker.lora_model_runner_mixin import LoRAModelRunnerMixin

if TYPE_CHECKING:
    import xgrammar as xgr

    from vllm.v1.core.scheduler_output import SchedulerOutput
else:
    xgr = LazyLoader("xgr", globals(), "xgrammar")

logger = init_logger(__name__)


class GPUModelRunner(LoRAModelRunnerMixin):

    def __init__(
        self,
        vllm_config: VllmConfig,
        device: torch.device,
    ):
        self.vllm_config = vllm_config
        self.model_config = vllm_config.model_config
        self.cache_config = vllm_config.cache_config
        self.lora_config = vllm_config.lora_config
        self.load_config = vllm_config.load_config
        self.parallel_config = vllm_config.parallel_config
        self.scheduler_config = vllm_config.scheduler_config
        self.speculative_config = vllm_config.speculative_config
        self.prompt_adapter_config = vllm_config.prompt_adapter_config
        self.observability_config = vllm_config.observability_config

        model_config = self.model_config
        cache_config = self.cache_config
        scheduler_config = self.scheduler_config
        parallel_config = self.parallel_config
        self.device = device
        self.pin_memory = is_pin_memory_available()
        self.dtype = self.model_config.dtype
        if cache_config.cache_dtype == "auto":
            self.kv_cache_dtype = self.dtype
        else:
            self.kv_cache_dtype = STR_DTYPE_TO_TORCH_DTYPE[
                cache_config.cache_dtype]

        self.is_multimodal_model = model_config.is_multimodal_model
        self.sliding_window = model_config.get_sliding_window()
        self.block_size = cache_config.block_size
        self.max_model_len = model_config.max_model_len
        self.max_num_blocks_per_req = cdiv(self.max_model_len, self.block_size)
        self.max_num_tokens = scheduler_config.max_num_batched_tokens
        self.max_num_reqs = scheduler_config.max_num_seqs

        # Model-related.
        self.num_attn_layers = model_config.get_num_layers_by_block_type(
            parallel_config, LayerBlockType.attention)
        self.num_query_heads = model_config.get_num_attention_heads(
            parallel_config)
        self.num_kv_heads = model_config.get_num_kv_heads(parallel_config)
        self.head_size = model_config.get_head_size()
        self.hidden_size = model_config.get_hidden_size()

        self.attn_backend = get_attn_backend(
            self.head_size,
            self.dtype,
            self.kv_cache_dtype,
            self.block_size,
            self.model_config.is_attention_free,
            use_mla=self.model_config.use_mla,
        )
        if self.attn_backend is None:
            error_msg = (
                f"Error with get_att_backend: {self.head_size=}, "
                f"{self.dtype=}, {self.kv_cache_dtype=}, {self.block_size=}, "
                f"{self.model_config.is_attention_free=}, "
                f"{self.model_config.use_mla=}")
            logger.error(error_msg)
            raise NotImplementedError(
                "Non-Attention backend is not supported by V1 GPUModelRunner.")

        self.attn_metadata_builder = self.attn_backend.get_builder_cls()(
            weakref.proxy(self))

        # Multi-modal data support
        self.input_registry = INPUT_REGISTRY
        self.mm_registry = MULTIMODAL_REGISTRY
        self.uses_mrope = model_config.uses_mrope

        if self.is_multimodal_model:
            # NOTE: Initialized client is only used for processing dummy
            # multimodal data into multimodal kwargs for GPU memory profiling.
            # Only applicable to multimodal models with legacy input mapper.
            self.mm_input_mapper_profiling = MMInputCacheClient(
                self.model_config)
            self.mm_input_mapper_profiling.use_cache = False

        encoder_compute_budget, encoder_cache_size = compute_encoder_budget(
            model_config=model_config,
            scheduler_config=scheduler_config,
        )
        self.max_num_encoder_input_tokens = encoder_compute_budget
        self.encoder_cache_size = encoder_cache_size

        # Lazy initialization
        # self.model: nn.Module  # Set after load_model
        self.kv_caches: list[torch.Tensor] = []
        # req_id -> (input_id -> encoder_output)
        self.encoder_cache: dict[str, dict[int, torch.Tensor]] = {}

        # Set up speculative decoding.
        self.use_spec_decode = False
        if self.speculative_config:
            self.use_spec_decode = True
            self.rejection_sampler = RejectionSampler()
            # TODO: find a better way to check if we are using ngram.
            assert self.speculative_config.ngram_prompt_lookup_min, \
                    "Currently, only ngram spec decode is supported in V1."
            if get_pp_group().is_last_rank:
                self.drafter = NgramProposer()
                # Trigger Numba JIT compilation for N-gram proposer.
                # This usually takes less than 1 second.
                self.drafter.propose(
                    np.zeros(1024, dtype=np.int32),
                    self.speculative_config.ngram_prompt_lookup_min,
                    self.speculative_config.num_speculative_tokens,
                )

        # Request states.
        self.requests: dict[str, CachedRequestState] = {}
        # Persistent batch.
        self.input_batch = InputBatch(
            max_num_reqs=self.max_num_reqs,
            max_model_len=self.max_model_len,
            max_num_blocks_per_req=self.max_num_blocks_per_req,
            device=self.device,
            pin_memory=self.pin_memory,
            vocab_size=model_config.get_vocab_size(),
        )

        self.use_cuda_graph = (self.vllm_config.compilation_config.level
                               == CompilationLevel.PIECEWISE
                               and not self.model_config.enforce_eager)
        # TODO(woosuk): Provide an option to tune the max cudagraph batch size.
        # The convention is different.
        # self.cudagraph_batch_sizes sorts in ascending order.
        # The batch sizes in the config are in descending order.
        self.cudagraph_batch_sizes = list(
            reversed(
                self.vllm_config.compilation_config.cudagraph_capture_sizes))

        # Cache the device properties.
        self.device_properties = torch.cuda.get_device_properties(self.device)
        self.num_sms = self.device_properties.multi_processor_count

        # Persistent buffers for CUDA graphs.
        self.input_ids = torch.zeros(self.max_num_tokens,
                                     dtype=torch.int32,
                                     device=self.device)
        self.positions = torch.zeros(self.max_num_tokens,
                                     dtype=torch.int64,
                                     device=self.device)
        # None in the first PP rank. The rest are set after load_model.
        self.intermediate_tensors: Optional[IntermediateTensors] = None

        # Only relevant for models using M-RoPE (e.g, Qwen2-VL)
        if self.uses_mrope:
            # NOTE: `mrope_positions` is implemented with one additional dummy
            # position on purpose to make it non-contiguous so that it can work
            # with torch compile.
            # See detailed explanation in https://github.com/vllm-project/vllm/pull/12128#discussion_r1926431923

            # NOTE: When M-RoPE is enabled, position ids are 3D regardless of
            # the modality of inputs. For text-only inputs, each dimension has
            # identical position IDs, making M-RoPE functionally equivalent to
            # 1D-RoPE.
            # See page 5 of https://arxiv.org/abs/2409.12191
            self.mrope_positions = torch.zeros((3, self.max_num_tokens + 1),
                                               dtype=torch.int64,
                                               device=self.device)
            self.mrope_positions_cpu = torch.zeros(
                (3, self.max_num_tokens + 1),
                dtype=torch.int64,
                device="cpu",
                pin_memory=self.pin_memory)

        self.inputs_embeds = torch.zeros(
            (self.max_num_tokens, self.hidden_size),
            dtype=self.dtype,
            device=self.device)

        # OPTIMIZATION: Cache the tensors rather than creating them every step.
        self.arange_np = np.arange(max(self.max_num_reqs + 1,
                                       self.max_model_len,
                                       self.max_num_tokens),
                                   dtype=np.int32)
        # NOTE(woosuk): These tensors are "stateless", i.e., they are literally
        # a faster version of creating a new tensor every time. Thus, we should
        # not make any assumptions about the values in these tensors.
        self.input_ids_cpu = torch.zeros(self.max_num_tokens,
                                         dtype=torch.int32,
                                         device="cpu",
                                         pin_memory=self.pin_memory)
        self.input_ids_np = self.input_ids_cpu.numpy()
        self.positions_cpu = torch.zeros(self.max_num_tokens,
                                         dtype=torch.int64,
                                         device="cpu",
                                         pin_memory=self.pin_memory)
        self.positions_np = self.positions_cpu.numpy()
        self.slot_mapping_cpu = torch.zeros(self.max_num_tokens,
                                            dtype=torch.int32,
                                            device="cpu",
                                            pin_memory=self.pin_memory)
        self.slot_mapping_np = self.slot_mapping_cpu.numpy()
        self.query_start_loc_cpu = torch.zeros(self.max_num_reqs + 1,
                                               dtype=torch.int32,
                                               device="cpu",
                                               pin_memory=self.pin_memory)
        self.query_start_loc_np = self.query_start_loc_cpu.numpy()
        self.seq_lens_cpu = torch.zeros(self.max_num_reqs,
                                        dtype=torch.int32,
                                        device="cpu",
                                        pin_memory=self.pin_memory)
        self.seq_lens_np = self.seq_lens_cpu.numpy()

    def _update_states(self, scheduler_output: "SchedulerOutput") -> None:
        """Update the cached states and the persistent batch with the scheduler
        output.

        The updated states are used by the `_prepare_inputs` function to create
        the input GPU tensors for the model.

        The SamplingMetadata is updated and copied to the GPU if there is a
        new/resumed/paused/finished request in the batch.
        """
        # Remove finished requests from the cached states.
        for req_id in scheduler_output.finished_req_ids:
            self.requests.pop(req_id, None)
            self.encoder_cache.pop(req_id, None)
        # Remove the finished requests from the persistent batch.
        # NOTE(woosuk): There could be an edge case where finished_req_ids and
        # scheduled_req_ids overlap. This happens when a request is aborted and
        # then resubmitted with the same ID. In this case, we treat them as two
        # distinct requests - clearing the cached states for the first request
        # and handling the second as a new request.
        removed_req_indices: list[int] = []
        for req_id in scheduler_output.finished_req_ids:
            req_index = self.input_batch.remove_request(req_id)
            if req_index is not None:
                removed_req_indices.append(req_index)

        # Free the cached encoder outputs.
        for req_id, input_id in scheduler_output.free_encoder_input_ids:
            encoder_outputs = self.encoder_cache.get(req_id)
            if encoder_outputs is not None:
                encoder_outputs.pop(input_id, None)
                if not encoder_outputs:
                    self.encoder_cache.pop(req_id, None)

        # Remove the unscheduled requests from the persistent batch.
        # NOTE(woosuk): The unscheduled requests are either preempted requests
        # or running requests that are not scheduled in this step. We remove
        # them from the persistent batch but keep their cached states since
        # they will be scheduled again sometime in the future.
        scheduled_req_ids = scheduler_output.num_scheduled_tokens.keys()
        cached_req_ids = self.input_batch.req_id_to_index.keys()
        unscheduled_req_ids = cached_req_ids - scheduled_req_ids
        # NOTE(woosuk): The persistent batch optimization assumes that
        # consecutive batches contain mostly the same requests. If batches
        # have low request overlap (e.g., alternating between two distinct
        # sets of requests), this optimization becomes very inefficient.
        for req_id in unscheduled_req_ids:
            req_index = self.input_batch.remove_request(req_id)
            assert req_index is not None
            removed_req_indices.append(req_index)

        req_ids_to_add: list[str] = []
        # Add new requests to the cached states.
        for new_req_data in scheduler_output.scheduled_new_reqs:
            req_id = new_req_data.req_id
            sampling_params = new_req_data.sampling_params
            if sampling_params.sampling_type == SamplingType.RANDOM_SEED:
                generator = torch.Generator(device=self.device)
                generator.manual_seed(sampling_params.seed)
            else:
                generator = None

            self.requests[req_id] = CachedRequestState(
                req_id=req_id,
                prompt_token_ids=new_req_data.prompt_token_ids,
                prompt=new_req_data.prompt,
                mm_inputs=new_req_data.mm_inputs,
                mm_positions=new_req_data.mm_positions,
                sampling_params=sampling_params,
                generator=generator,
                block_ids=new_req_data.block_ids,
                num_computed_tokens=new_req_data.num_computed_tokens,
                output_token_ids=[],
                lora_request=new_req_data.lora_request,
            )

            # Only relevant for models using M-RoPE (e.g, Qwen2-VL)
            if self.uses_mrope:
                image_grid_thw = []
                video_grid_thw = []
                second_per_grid_ts = []
                for mm_input in self.requests[req_id].mm_inputs:
                    if mm_input.get("image_grid_thw") is not None:
                        image_grid_thw.extend(
                            mm_input["image_grid_thw"].tolist())
                    if mm_input.get("video_grid_thw") is not None:
                        video_grid_thw.extend(
                            mm_input["video_grid_thw"].tolist())
                    if mm_input.get("second_per_grid_ts") is not None:
                        second_per_grid_ts.extend(
                            mm_input["second_per_grid_ts"])

                hf_config = self.model_config.hf_config

                self.requests[req_id].mrope_positions, \
                    self.requests[req_id].mrope_position_delta = \
                    MRotaryEmbedding.get_input_positions_tensor(
                        self.requests[req_id].prompt_token_ids,
                        hf_config=hf_config,
                        image_grid_thw=image_grid_thw,
                        video_grid_thw=video_grid_thw,
                        second_per_grid_ts=second_per_grid_ts,
                    )

            req_ids_to_add.append(req_id)

        # Update the states of the running/resumed requests.
        for req_data in scheduler_output.scheduled_cached_reqs:
            req_id = req_data.req_id
            req_state = self.requests[req_id]

            # Update the cached states.
            num_computed_tokens = req_data.num_computed_tokens
            req_state.num_computed_tokens = num_computed_tokens
            # Add the sampled token(s) from the previous step (if any).
            # This doesn't include "unverified" tokens like spec decode tokens.
            num_new_tokens = (num_computed_tokens +
                              len(req_data.new_token_ids) -
                              req_state.num_tokens)
            if num_new_tokens == 1:
                # Avoid slicing list in most common case.
                req_state.output_token_ids.append(req_data.new_token_ids[-1])
            elif num_new_tokens > 0:
                req_state.output_token_ids.extend(
                    req_data.new_token_ids[-num_new_tokens:])
            # Update the block IDs.
            if not req_data.resumed_from_preemption:
                # Append the new blocks to the existing block IDs.
                req_state.block_ids.extend(req_data.new_block_ids)
            else:
                # The request is resumed from preemption.
                # Replace the existing block IDs with the new ones.
                req_state.block_ids = req_data.new_block_ids

            req_index = self.input_batch.req_id_to_index.get(req_id)
            if req_index is None:
                # The request is not in the persistent batch.
                # The request was either preempted and resumed later, or was not
                # scheduled in the previous step and needs to be added again.
                req_ids_to_add.append(req_id)
                continue

            # Update the persistent batch.
            self.input_batch.num_computed_tokens_cpu[req_index] = (
                num_computed_tokens)
            self.input_batch.block_table.append_row(req_data.new_block_ids,
                                                    req_index)
            # Add new_token_ids to token_ids_cpu.
            start_token_index = num_computed_tokens
            end_token_index = num_computed_tokens + len(req_data.new_token_ids)
            self.input_batch.token_ids_cpu[
                req_index,
                start_token_index:end_token_index] = req_data.new_token_ids
            self.input_batch.num_tokens_no_spec[req_index] = end_token_index
            # Add spec_token_ids to token_ids_cpu.
            spec_token_ids = scheduler_output.scheduled_spec_decode_tokens.get(
                req_id, ())
            if spec_token_ids:
                start_index = end_token_index
                end_token_index += len(spec_token_ids)
                self.input_batch.token_ids_cpu[
                    req_index, start_index:end_token_index] = spec_token_ids
            # NOTE(woosuk): `num_tokens` here may include spec decode tokens.
            self.input_batch.num_tokens[req_index] = end_token_index

        # Check if the batch has changed. If not, we can skip copying the
        # sampling metadata from CPU to GPU.
        batch_changed = len(removed_req_indices) > 0 or len(req_ids_to_add) > 0

        # Add the new or resumed requests to the persistent batch.
        # The smaller empty indices are filled first.
        removed_req_indices = sorted(removed_req_indices, reverse=True)
        for req_id in req_ids_to_add:
            req_state = self.requests[req_id]
            if removed_req_indices:
                # Fill the empty index.
                req_index = removed_req_indices.pop()
            else:
                # Append to the end.
                req_index = None
            self.input_batch.add_request(req_state, req_index)

        # Condense the batched states if there are empty indices.
        if removed_req_indices:
            self.input_batch.condense(removed_req_indices)

        if batch_changed:
            self.input_batch.refresh_sampling_metadata()

    def _prepare_inputs(
        self,
        scheduler_output: "SchedulerOutput",
    ) -> tuple[FlashAttentionMetadata, torch.Tensor]:
        total_num_scheduled_tokens = scheduler_output.total_num_scheduled_tokens
        assert total_num_scheduled_tokens > 0
        num_reqs = self.input_batch.num_reqs
        assert num_reqs > 0

        # Some attention backends (namely MLA) may want to separate requests
        # based on if the attention computation will be compute-bound or
        # memory-bound. This gives them a hook to do that.
        modified_batch = self.attn_metadata_builder.reorder_batch(
            self.input_batch, scheduler_output)
        if modified_batch:
            self.input_batch.refresh_sampling_metadata()

        # OPTIMIZATION: Start copying the block table first.
        # This way, we can overlap the copy with the following CPU operations.
        self.input_batch.block_table.commit(num_reqs)

        # Get the number of scheduled tokens for each request.
        # TODO: The Python loop can be slow. Optimize.
        num_scheduled_tokens = np.empty(num_reqs, dtype=np.int32)
        max_num_scheduled_tokens = 0
        for i, req_id in enumerate(self.input_batch.req_ids):
            num_tokens = scheduler_output.num_scheduled_tokens[req_id]
            num_scheduled_tokens[i] = num_tokens
            max_num_scheduled_tokens = max(max_num_scheduled_tokens,
                                           num_tokens)

        # Get request indices.
        # E.g., [2, 5, 3] -> [0, 0, 1, 1, 1, 1, 1, 2, 2, 2]
        req_indices = np.repeat(self.arange_np[:num_reqs],
                                num_scheduled_tokens)

        # Get batched arange.
        # E.g., [2, 5, 3] -> [0, 1, 0, 1, 2, 3, 4, 0, 1, 2]
        # Equivalent to but faster than:
        # np.concatenate([np.arange(n) for n in num_scheduled_tokens])
        # Step 1. [2, 5, 3] -> [2, 7, 10]
        cu_num_tokens = np.cumsum(num_scheduled_tokens)
        # Step 2. [2, 7, 10] -> [0, 0, 2, 2, 2, 2, 2, 7, 7, 7]
        cumsums_offsets = np.repeat(cu_num_tokens - num_scheduled_tokens,
                                    num_scheduled_tokens)
        # Step 3. [0, 1, 0, 1, 2, 3, 4, 0, 1, 2]
        arange = self.arange_np[:total_num_scheduled_tokens] - cumsums_offsets

        # Get positions.
        positions_np = self.positions_np[:total_num_scheduled_tokens]
        np.add(self.input_batch.num_computed_tokens_cpu[req_indices],
               arange,
               out=positions_np)

        # Calculate M-RoPE positions.
        # Only relevant for models using M-RoPE (e.g, Qwen2-VL)
        if self.uses_mrope:
            self._calc_mrope_positions(scheduler_output)

        # Get token indices.
        # E.g., [0, 1, 0, 1, 2, 3, 4, 0, 1, 2]
        # -> [0, 1, M, M + 1, M + 2, M + 3, M + 4, 2 * M, 2 * M + 1, 2 * M + 2]
        # where M is the max_model_len.
        token_indices = (positions_np +
                         req_indices * self.input_batch.token_ids_cpu.shape[1])

        # NOTE(woosuk): We use torch.index_select instead of np.take here
        # because torch.index_select is much faster than np.take for large
        # tensors.
        torch.index_select(self.input_batch.token_ids_cpu_tensor.flatten(),
                           0,
                           torch.from_numpy(token_indices),
                           out=self.input_ids_cpu[:total_num_scheduled_tokens])

        # Calculate the slot mapping.
        # E.g., [0, 1, 0, 1, 2, 3, 4, 0, 1, 2]
        # -> [0, 0, K, K, K + 1, K + 1, K + 2, 2 * K, 2 * K, 2 * K + 1]
        # where K is the max_num_blocks_per_req and the block size is 2.
        # NOTE(woosuk): We can't simply use `token_indices // block_size` here
        # because M (max_model_len) is not necessarily divisible by block_size.
        block_table_indices = (req_indices * self.max_num_blocks_per_req +
                               positions_np // self.block_size)
        # NOTE(woosuk): We use torch.index_select instead of np.take here
        # because torch.index_select is much faster than np.take for large
        # tensors.
        block_table_cpu = self.input_batch.block_table.get_cpu_tensor()
        block_numbers = block_table_cpu.flatten()[block_table_indices].numpy()
        block_offsets = positions_np % self.block_size
        np.add(block_numbers * self.block_size,
               block_offsets,
               out=self.slot_mapping_np[:total_num_scheduled_tokens])

        # Prepare the attention metadata.
        self.query_start_loc_np[0] = 0
        self.query_start_loc_np[1:num_reqs + 1] = cu_num_tokens

        self.seq_lens_np[:num_reqs] = (
            self.input_batch.num_computed_tokens_cpu[:num_reqs] +
            num_scheduled_tokens)

        # Copy the tensors to the GPU.
        self.input_ids[:total_num_scheduled_tokens].copy_(
            self.input_ids_cpu[:total_num_scheduled_tokens], non_blocking=True)
        if self.uses_mrope:
            # Only relevant for models using M-RoPE (e.g, Qwen2-VL)
            self.mrope_positions[:, :total_num_scheduled_tokens].copy_(
                self.mrope_positions_cpu[:, :total_num_scheduled_tokens],
                non_blocking=True)
        else:
            # Common case (1D positions)
            self.positions[:total_num_scheduled_tokens].copy_(
                self.positions_cpu[:total_num_scheduled_tokens],
                non_blocking=True)

        # Prepare for cascade attention if needed.
        common_prefix_len = self._compute_cascade_attn_prefix_len(
            num_scheduled_tokens,
            scheduler_output.num_common_prefix_blocks,
        )
        attn_metadata = self.attn_metadata_builder.build(
            num_reqs=num_reqs,
            num_actual_tokens=total_num_scheduled_tokens,
            max_query_len=max_num_scheduled_tokens,
            common_prefix_len=common_prefix_len,
        )

        use_spec_decode = len(
            scheduler_output.scheduled_spec_decode_tokens) > 0
        if use_spec_decode:
            logits_indices = self._calc_spec_decode_metadata(
                scheduler_output, cu_num_tokens)
        else:
            # NOTE(woosuk): Due to chunked prefills, the batch may contain
            # partial requests. While we should not sample any token
            # from these partial requests, we do so for simplicity.
            # We will ignore the sampled tokens from the partial requests.
            # TODO: Support prompt logprobs.
            logits_indices = attn_metadata.query_start_loc[1:] - 1

        # Hot-Swap lora model
        if self.lora_config:
            self.set_active_loras(self.input_batch, num_scheduled_tokens)

        return attn_metadata, logits_indices

    def _compute_cascade_attn_prefix_len(
        self,
        num_scheduled_tokens: np.ndarray,
        num_common_prefix_blocks: int,
    ) -> int:
        """Compute the length of the common prefix for cascade attention.

        NOTE(woosuk): The common prefix length returned by this function
        represents the length used specifically for cascade attention, not the
        actual number of tokens shared between requests. When cascade attention
        is disabled (use_cascade=False), this function returns 0 even if
        requests share common tokens. Additionally, the common prefix length is
        truncated to a multiple of the block size and may be further truncated
        due to implementation details explained below.

        Args:
            num_scheduled_tokens: Number of tokens scheduled per request.
            num_common_prefix_blocks: Number of shared KV cache blocks.

        Returns:
            int: Length of common prefix in tokens.
        """
        common_prefix_len = num_common_prefix_blocks * self.block_size
        if common_prefix_len == 0:
            # Common case.
            return 0

        # NOTE(woosuk): Cascade attention uses two attention kernels: one
        # for the common prefix and the other for the rest. For the first
        # kernel, we concatenate all the query tokens (possibly from
        # different requests) and treat them as if they are from the same
        # request. Then, we use bi-directional attention to process the
        # common prefix in the KV cache. Importantly, this means that the
        # first kernel does not do any masking.

        # Consider the following example:
        # Request 1's input query: [D, E, X]
        # Request 1's kv cache: [A, B, C, D, E, X]
        # Request 1's num_computed_tokens: 3 (i.e., [A, B, C])
        # Request 2's input query: [E, Y]
        # Request 2's kv cache: [A, B, C, D, E, Y]
        # Request 2's num_computed_tokens: 4 (i.e., [A, B, C, D])

        # If we use [A, B, C, D, E] as the common prefix, then the
        # first kernel will compute the bi-directional attention between
        # input query [D, E, X, E, Y] and common prefix [A, B, C, D, E].
        # However, this is wrong because D in Request 1 should not attend to
        # E in the common prefix (i.e., we need masking).
        # To avoid this, [A, B, C, D] should be the common prefix.
        # That is, the common prefix should be capped by the minimum
        # num_computed_tokens among the requests, and plus one to include
        # the first token of the query.

        # In practice, we use [A, B, C] as the common prefix, instead of
        # [A, B, C, D] (i.e., the common prefix is capped by the minimum
        # num_computed_tokens, without plus one).
        # This is because of an implementation detail: We want to always
        # use two kernels for cascade attention. Let's imagine:
        # Request 3's input query: [D]
        # Request 3's kv cache: [A, B, C, D]
        # Request 3's num_computed_tokens: 4 (i.e., [A, B, C, D])
        # If we use [A, B, C, D] as the common prefix for Request 1-3,
        # then Request 3 will be processed only by the first kernel,
        # and the second kernel will get an empty input. While this is not
        # a fundamental problem, our current implementation does not support
        # this case.
        num_reqs = len(num_scheduled_tokens)
        common_prefix_len = min(
            common_prefix_len,
            self.input_batch.num_computed_tokens_cpu[:num_reqs].min())
        # common_prefix_len should be a multiple of the block size.
        common_prefix_len = (common_prefix_len // self.block_size *
                             self.block_size)
        use_cascade = self.attn_backend.use_cascade_attention(
            common_prefix_len=common_prefix_len,
            query_lens=num_scheduled_tokens,
            num_query_heads=self.num_query_heads,
            num_kv_heads=self.num_kv_heads,
            use_alibi=False,  # FIXME
            use_sliding_window=self.sliding_window is not None,
            num_sms=self.num_sms,
        )
        return common_prefix_len if use_cascade else 0

    def _calc_mrope_positions(self, scheduler_output: "SchedulerOutput"):
        mrope_pos_ptr = 0
        for index, req_id in enumerate(self.input_batch.req_ids):
            req = self.requests[req_id]
            assert req.mrope_positions is not None

            num_computed_tokens = \
                self.input_batch.num_computed_tokens_cpu[index]
            num_scheduled_tokens = \
                scheduler_output.num_scheduled_tokens[req_id]
            num_prompt_tokens = len(req.prompt_token_ids)

            if num_computed_tokens + num_scheduled_tokens > num_prompt_tokens:
                prompt_part_len = max(0,
                                      num_prompt_tokens - num_computed_tokens)
                completion_part_len = max(
                    0, num_scheduled_tokens - prompt_part_len)
            else:
                prompt_part_len = num_scheduled_tokens
                completion_part_len = 0

            assert num_scheduled_tokens == prompt_part_len + completion_part_len

            if prompt_part_len > 0:
                # prompt's mrope_positions are pre-computed
                dst_start = mrope_pos_ptr
                dst_end = mrope_pos_ptr + prompt_part_len
                src_start = num_computed_tokens
                src_end = num_computed_tokens + prompt_part_len

                self.mrope_positions_cpu[:, dst_start:dst_end] = \
                    req.mrope_positions[:,src_start:src_end]

                mrope_pos_ptr += prompt_part_len

            if completion_part_len > 0:
                # compute completion's mrope_positions on-the-fly
                dst_start = mrope_pos_ptr
                dst_end = mrope_pos_ptr + completion_part_len

                self.mrope_positions_cpu[:, dst_start:dst_end] = \
                    MRotaryEmbedding.get_next_input_positions_tensor(
                        req.mrope_position_delta,
                        context_len=num_computed_tokens +
                        prompt_part_len,
                        seq_len=num_computed_tokens +
                        prompt_part_len +
                        completion_part_len,
                    )

                mrope_pos_ptr += completion_part_len

    def _calc_spec_decode_metadata(
        self,
        scheduler_output: "SchedulerOutput",
        cu_num_tokens: np.ndarray,
    ) -> torch.Tensor:
        # Get the number of spec decode tokens for each request.
        num_reqs = self.input_batch.num_reqs
        num_spec_decode_tokens = np.empty(num_reqs, dtype=np.int32)
        for i, req_id in enumerate(self.input_batch.req_ids):
            num_spec_decode_tokens[i] = len(
                scheduler_output.scheduled_spec_decode_tokens.get(req_id, ()))

        # Get spec decode logits indices.
        # E.g.,   num_scheduled_tokens: [4, 100, 3,   100, 2]
        #         cu_num_tokens:        [4, 104, 107, 207, 209]
        #         num_spec_tokens_list: [3, 0,   2,   0,   1]
        #         num_sampled_tokens:   [4, 1,   3,   1,   2]
        #         spec_decode_logits_indices:
        #                 [0, 1, 2, 3, 103, 104, 105, 106, 206, 207, 208]
        num_sampled_tokens = num_spec_decode_tokens + 1
        # logits_start_loc: [0, 103, 104, 206, 207]
        logits_start_loc = cu_num_tokens - num_sampled_tokens
        # [0, 103, 104, 206, 207] ->
        #               [0, 0, 0, 0, 103, 104, 104, 104, 206, 207, 207]
        logits_start_loc = np.repeat(logits_start_loc, num_sampled_tokens)
        # The following three lines:
        # [4, 1,   3,   1,   2] -> [0, 1, 2, 3, 0, 0, 1, 2, 0, 0, 1]
        # Step 1. [4, 1, 3, 1, 2] -> [4, 5, 8, 9, 11]
        cu_num_sampled_tokens = np.cumsum(num_sampled_tokens)
        # Step 2. [4, 5, 8, 9, 11] -> [0, 4, 5, 8, 9]
        #         -> [0, 0, 0, 0, 4, 5, 5, 5, 8, 9, 9]
        cumsums_sampled_offsets = np.repeat(
            cu_num_sampled_tokens - num_sampled_tokens, num_sampled_tokens)
        # Step 3.  [0, 1, 2, 3, 4, 5, 6, 7, 8, 9, 10]
        #       -  [0, 0, 0, 0, 4, 5, 5, 5, 8, 9, 9]
        #      -> [0, 1, 2, 3, 0, 0, 1, 2, 0, 0, 1]
        total_num_sampled_tokens = num_sampled_tokens.sum()
        sampled_arange = (self.arange_np[:total_num_sampled_tokens] -
                          cumsums_sampled_offsets)

        # [0, 0, 0, 0, 103, 104, 104, 104, 206, 207, 207] ->
        # [0, 1, 2, 3, 103, 104, 105, 106, 206, 207, 208]
        spec_decode_logits_indices = logits_start_loc + sampled_arange
        return torch.from_numpy(spec_decode_logits_indices).to(
            self.device, non_blocking=True)

    def _execute_encoder(self, scheduler_output: "SchedulerOutput"):
        scheduled_encoder_inputs = scheduler_output.scheduled_encoder_inputs
        if not scheduled_encoder_inputs:
            return

        # Batch the multi-modal inputs.
        mm_inputs: list[MultiModalKwargs] = []
        req_input_ids: list[tuple[str, int]] = []
        for req_id, encoder_input_ids in scheduled_encoder_inputs.items():
            req_state = self.requests[req_id]
            for input_id in encoder_input_ids:
                mm_inputs.append(req_state.mm_inputs[input_id])
                req_input_ids.append((req_id, input_id))

        # Batch mm inputs as much as we can: if a request in the batch has
        # multiple modalities or a different modality than the previous one,
        # we process it separately to preserve item order.
        # FIXME(ywang96): This is a hacky way to deal with multiple modalities
        # in the same batch while still being able to benefit from batching
        # multimodal inputs. The proper solution should be reordering the
        # encoder outputs.
        grouped_mm_inputs_list = group_mm_inputs_by_modality(mm_inputs)

        encoder_outputs = []
        for grouped_mm_inputs in grouped_mm_inputs_list:
            batched_mm_inputs = MultiModalKwargs.batch(grouped_mm_inputs)
            batched_mm_inputs = MultiModalKwargs.as_kwargs(batched_mm_inputs,
                                                           device=self.device)

            # Run the encoder.
            # `curr_group_outputs` is either of the following:
            # 1. A tensor of shape (num_items, feature_size, hidden_size)
            # in case feature_size is fixed across all multimodal items.
            # 2. A list or tuple (length: num_items) of tensors, each of shape
            # (feature_size, hidden_size) in case the feature size is dynamic
            # depending on the input multimodal items.
            curr_group_outputs = self.model.get_multimodal_embeddings(
                **batched_mm_inputs)

            for output in curr_group_outputs:
                encoder_outputs.append(output)

        # Cache the encoder outputs.
        for (req_id, input_id), output in zip(req_input_ids, encoder_outputs):
            if req_id not in self.encoder_cache:
                self.encoder_cache[req_id] = {}
            self.encoder_cache[req_id][input_id] = output

    def _gather_encoder_outputs(
        self,
        scheduler_output: "SchedulerOutput",
    ) -> list[torch.Tensor]:
        encoder_outputs: list[torch.Tensor] = []
        for req_id in self.input_batch.req_ids:
            num_scheduled_tokens = scheduler_output.num_scheduled_tokens[
                req_id]
            req_state = self.requests[req_id]
            num_computed_tokens = req_state.num_computed_tokens
            mm_positions = req_state.mm_positions
            for i, pos_info in enumerate(mm_positions):
                start_pos = pos_info["offset"]
                num_encoder_tokens = pos_info["length"]

                # The encoder output is needed if the two ranges overlap:
                # [num_computed_tokens,
                #  num_computed_tokens + num_scheduled_tokens) and
                # [start_pos, start_pos + num_encoder_tokens)
                if start_pos >= num_computed_tokens + num_scheduled_tokens:
                    # The encoder output is not needed in this step.
                    break
                if start_pos + num_encoder_tokens <= num_computed_tokens:
                    # The encoder output is already processed and stored
                    # in the decoder's KV cache.
                    continue

                start_idx = max(num_computed_tokens - start_pos, 0)
                end_idx = min(
                    num_computed_tokens - start_pos + num_scheduled_tokens,
                    num_encoder_tokens)
                assert start_idx < end_idx
                assert req_id in self.encoder_cache
                assert i in self.encoder_cache[req_id]
                encoder_output = self.encoder_cache[req_id][i]
                encoder_outputs.append(encoder_output[start_idx:end_idx])
        return encoder_outputs

    def get_model(self) -> nn.Module:
        return self.model

    def apply_grammar_bitmask(
        self,
        scheduler_output: "SchedulerOutput",
        logits: torch.Tensor,
    ):
        # Serialization of np.ndarray is much more efficient than a tensor,
        # so we receive it in that format.
        grammar_bitmask = scheduler_output.grammar_bitmask
        if grammar_bitmask is None:
            return

        # We receive the structured output bitmask from the scheduler, but the
        # indices of the requests in the batch may not match the indices of
        # the bitmask since the scheduler doesn't know how the gpu runner is
        # ordering the requests in the batch. We need to sort the bitmask to
        # match the order of the requests used here.
        struct_out_req_batch_indices: dict[str, int] = {}
        indices_match = True
        for req_id in self.input_batch.req_ids:
            mask_index = scheduler_output.structured_output_request_ids.get(
                req_id)
            if mask_index is None:
                # not a structured output request
                continue
            batch_index = self.input_batch.req_id_to_index[req_id]
            if batch_index != mask_index:
                indices_match = False
            struct_out_req_batch_indices[req_id] = batch_index

        if not indices_match:
            # Sort the bitmask to match the order of the requests
            sorted_bitmask = np.zeros_like(grammar_bitmask)
            for req_id, batch_index in struct_out_req_batch_indices.items():
                orig_index = scheduler_output.structured_output_request_ids[
                    req_id]
                sorted_bitmask[batch_index] = grammar_bitmask[orig_index]
            grammar_bitmask = sorted_bitmask

        grammar_bitmask = torch.from_numpy(grammar_bitmask)

        # TODO: compatibility with spec decode
        xgr.apply_token_bitmask_inplace(
            logits,
            grammar_bitmask.to(self.device, non_blocking=True),
            indices=list(struct_out_req_batch_indices.values()),
        )

    @torch.inference_mode()
    def execute_model(
        self,
        scheduler_output: "SchedulerOutput",
        intermediate_tensors: Optional[IntermediateTensors] = None,
    ) -> Union[ModelRunnerOutput, torch.Tensor]:
        self._update_states(scheduler_output)
        if not scheduler_output.total_num_scheduled_tokens:
            # Return empty ModelRunnerOuptut if there's no work to do.
            return EMPTY_MODEL_RUNNER_OUTPUT

        if self.is_multimodal_model:
            # Run the multimodal encoder if any.
            self._execute_encoder(scheduler_output)
            encoder_outputs = self._gather_encoder_outputs(scheduler_output)
        else:
            encoder_outputs = []

        # Prepare the decoder inputs.
        attn_metadata, logits_indices = self._prepare_inputs(scheduler_output)
        num_scheduled_tokens = scheduler_output.total_num_scheduled_tokens
        if (self.use_cuda_graph
                and num_scheduled_tokens <= self.cudagraph_batch_sizes[-1]):
            # Use piecewise CUDA graphs.
            # Add padding to the batch size.
            num_input_tokens = self.vllm_config.pad_for_cudagraph(
                num_scheduled_tokens)
        else:
            # Eager mode.
            num_input_tokens = num_scheduled_tokens
        attn_metadata.num_input_tokens = num_input_tokens

        if self.is_multimodal_model:
            # NOTE(woosuk): To unify token ids and soft tokens (vision
            # embeddings), we always use embeddings (rather than token ids)
            # as input to the multimodal model, even when the input is text.
            input_ids = self.input_ids[:num_scheduled_tokens]
            if encoder_outputs:
                inputs_embeds = self.model.get_input_embeddings(
                    input_ids, encoder_outputs)
            else:
                inputs_embeds = self.model.get_input_embeddings(input_ids)
            # TODO(woosuk): Avoid the copy. Optimize.
            self.inputs_embeds[:num_scheduled_tokens].copy_(inputs_embeds)
            inputs_embeds = self.inputs_embeds[:num_input_tokens]
            input_ids = None
        else:
            # For text-only models, we use token ids as input.
            # While it is possible to use embeddings as input just like the
            # multimodal models, it is not desirable for performance since
            # then the embedding layer is not included in the CUDA graph.
            input_ids = self.input_ids[:num_input_tokens]
            inputs_embeds = None
        if self.uses_mrope:
            positions = self.mrope_positions[:, :num_input_tokens]
        else:
            positions = self.positions[:num_input_tokens]

        if get_pp_group().is_first_rank:
            intermediate_tensors = None
        else:
            assert intermediate_tensors is not None
            assert self.intermediate_tensors is not None
            for k, v in intermediate_tensors.items():
                self.intermediate_tensors[k][:num_input_tokens].copy_(
                    v[:num_input_tokens], non_blocking=True)
            intermediate_tensors = IntermediateTensors({
                k: v[:num_input_tokens]
                for k, v in self.intermediate_tensors.items()
            })

        # Run the decoder.
        # Use persistent buffers for CUDA graphs.
        with set_forward_context(attn_metadata, self.vllm_config):
            hidden_states = self.model(
                input_ids=input_ids,
                positions=positions,
                intermediate_tensors=intermediate_tensors,
                inputs_embeds=inputs_embeds,
            )
        if not get_pp_group().is_last_rank:
            # For mid-pipeline stages, return the hidden states.
            return hidden_states

        hidden_states = hidden_states[:num_scheduled_tokens]
        sample_hidden_states = hidden_states[logits_indices]
        logits = self.model.compute_logits(sample_hidden_states, None)

        # Apply structured output bitmasks if present
        if scheduler_output.grammar_bitmask is not None:
            self.apply_grammar_bitmask(scheduler_output, logits)

        # Sample the next token and get logprobs if needed.
        sampling_metadata = self.input_batch.sampling_metadata
        if not self.use_spec_decode:
            sampler_output = self.model.sample(
                logits=logits,
                sampling_metadata=sampling_metadata,
            )
        else:
            target_probs = self.model.sampler.compute_probs(
                logits, sampling_metadata)
            scheduled_request_ids = scheduler_output.num_scheduled_tokens.keys(
            )
            draft_token_ids = [
                scheduler_output.scheduled_spec_decode_tokens.get(req_id, [])
                for req_id in scheduled_request_ids
            ]
            sampler_output = self.rejection_sampler(draft_token_ids,
                                                    target_probs,
                                                    sampling_metadata)

        # TODO(woosuk): The following loop can be slow since it iterates over
        # the requests one by one. Optimize.
        for i, req_id in enumerate(self.input_batch.req_ids):
            req_state = self.requests[req_id]
            seq_len = (req_state.num_computed_tokens +
                       scheduler_output.num_scheduled_tokens[req_id])
            if seq_len < req_state.num_tokens:
                # Ignore the sampled token.
                # Rewind the generator state as if the token was not sampled.
                generator = self.input_batch.generators.get(i)
                if generator is not None:
                    # This relies on cuda-specific torch-internal impl details
                    generator.set_offset(generator.get_offset() - 4)

        # NOTE: GPU -> CPU Sync happens here.
        # Move as many CPU operations as possible before this sync point.
        logprobs_tensors = sampler_output.logprobs_tensors
        logprobs_lists = logprobs_tensors.tolists() \
            if logprobs_tensors is not None else None

        # Compute prompt logprobs if needed.
        prompt_logprobs_dict = self._get_prompt_logprobs_dict(
            hidden_states,
            scheduler_output,
        )

        # Get the valid generated tokens.
        sampled_token_ids = sampler_output.sampled_token_ids
        max_gen_len = sampled_token_ids.shape[-1]
        if max_gen_len == 1:
            # No spec decode tokens.
            valid_sampled_token_ids = sampled_token_ids.tolist()
        else:
            # Includes spec decode tokens.
            valid_mask = sampled_token_ids != INVALID_TOKEN_ID
            gen_lens = valid_mask.sum(dim=1).tolist()
            # TODO(woosuk): Optimize this.
            valid_sampled_token_ids = [
                seq.tolist()
                for seq in sampled_token_ids[valid_mask].split(gen_lens)
            ]

        if not self.use_spec_decode:
            spec_token_ids = None
        else:
            spec_token_ids = self.generate_draft_token_ids(
                valid_sampled_token_ids)

        return ModelRunnerOutput(
            req_ids=self.input_batch.req_ids,
            req_id_to_index=self.input_batch.req_id_to_index,
            sampled_token_ids=valid_sampled_token_ids,
            spec_token_ids=spec_token_ids,
            logprobs=logprobs_lists,
            prompt_logprobs_dict=prompt_logprobs_dict,
        )

    def generate_draft_token_ids(
        self,
        sampled_token_ids: list[list[int]],
    ) -> list[list[int]]:
        # TODO(woosuk): Optimize.
        draft_token_ids: list[list[int]] = []
        for i, sampled_ids in enumerate(sampled_token_ids):
            num_sampled_ids = len(sampled_ids)
            if not num_sampled_ids:
                # Skip speculative decoding.
                draft_token_ids.append([])
                continue

            # Add sampled_token_ids to token_ids_cpu.
            start_idx = self.input_batch.num_tokens_no_spec[i]
            end_idx = start_idx + num_sampled_ids
            self.input_batch.token_ids_cpu[i, start_idx:end_idx] = sampled_ids
            drafter_output = self.drafter.propose(
                self.input_batch.token_ids_cpu[i, :end_idx],
                self.speculative_config.ngram_prompt_lookup_min,
                self.speculative_config.num_speculative_tokens,
            )
            if drafter_output is None or len(drafter_output) == 0:
                draft_token_ids.append([])
            else:
                draft_token_ids.append(drafter_output.tolist())
        return draft_token_ids

    def load_model(self) -> None:
        logger.info("Starting to load model %s...", self.model_config.model)
        with DeviceMemoryProfiler() as m:  # noqa: SIM117
            time_before_load = time.perf_counter()
            self.model = get_model(vllm_config=self.vllm_config)
            if self.lora_config:
                self.model = self.load_lora_model(self.model,
                                                  self.model_config,
                                                  self.scheduler_config,
                                                  self.lora_config,
                                                  self.device)
            time_after_load = time.perf_counter()
        self.model_memory_usage = m.consumed_memory
        logger.info("Model loading took %.4f GB and %.6f seconds",
                    self.model_memory_usage / float(2**30),
                    time_after_load - time_before_load)

    def _get_prompt_logprobs_dict(
        self,
        hidden_states: torch.Tensor,
        scheduler_output: "SchedulerOutput",
    ) -> dict[str, Optional[LogprobsTensors]]:
        num_prompt_logprobs_dict = self.input_batch.num_prompt_logprobs
        if not num_prompt_logprobs_dict:
            return {}

        prompt_logprobs_dict: dict[str, Optional[LogprobsTensors]] = {}

        # Since prompt logprobs are a rare feature, prioritize simple,
        # maintainable loop over optimal performance.
        completed_prefill_reqs = []
        for req_id, num_prompt_logprobs in num_prompt_logprobs_dict.items():

            num_tokens = scheduler_output.num_scheduled_tokens[req_id]

            # Get metadata for this request.
            request = self.requests[req_id]
            num_prompt_tokens = len(request.prompt_token_ids)
            prompt_token_ids = torch.tensor(request.prompt_token_ids).to(
                self.device, non_blocking=True)

            # Determine number of logits to retrieve.
            start_tok = request.num_computed_tokens + 1
            num_remaining_tokens = num_prompt_tokens - start_tok
            if num_tokens < num_remaining_tokens:
                # This is a chunk, more tokens remain.
                num_logits = num_tokens
            else:
                # This is the last chunk of prompt tokens to return.
                num_logits = num_remaining_tokens
                completed_prefill_reqs.append(req_id)

            # Get the logits corresponding to this req's prompt tokens.
            # If this is a partial request (i.e. chunked prefill),
            # then there is prompt logprob generated for each index.
            req_idx = self.input_batch.req_id_to_index[req_id]
            offset = self.query_start_loc_np[req_idx].item()
            prompt_hidden_states = hidden_states[offset:offset + num_logits]
            logits = self.model.compute_logits(prompt_hidden_states, None)

            # Get the "target" tokens for each index. For prompt at index i,
            # the token at prompt index i+1 is the "sampled" token we want
            # to gather the logprob for.
            tgt_token_ids = prompt_token_ids[start_tok:start_tok + num_logits]

            # Compute prompt logprobs.
            logprobs = self.model.sampler.compute_logprobs(logits)
            token_ids, logprobs, ranks = self.model.sampler.gather_logprobs(
                logprobs, num_prompt_logprobs, tgt_token_ids)

            # Transfer GPU->CPU async.
            prompt_logprobs_dict[req_id] = LogprobsTensors(
                token_ids.to("cpu", non_blocking=True),
                logprobs.to("cpu", non_blocking=True),
                ranks.to("cpu", non_blocking=True),
            )

        # Remove requests that have completed prefill from the batch
        # num_prompt_logprobs_dict.
        for req_id in completed_prefill_reqs:
            del num_prompt_logprobs_dict[req_id]

        # Must synchronize the non-blocking GPU->CPU transfers.
        torch.cuda.synchronize()

        return prompt_logprobs_dict

    @torch.inference_mode()
    def _dummy_run(
        self,
        num_tokens: int,
    ) -> torch.Tensor:
        model = self.model
        if self.is_multimodal_model:
            input_ids = None
            inputs_embeds = self.inputs_embeds[:num_tokens]
        else:
            input_ids = self.input_ids[:num_tokens]
            inputs_embeds = None
        if self.uses_mrope:
            positions = self.mrope_positions[:, :num_tokens]
        else:
            positions = self.positions[:num_tokens]

        if get_pp_group().is_first_rank:
            intermediate_tensors = None
        else:
            if self.intermediate_tensors is None:
                self.intermediate_tensors = (
                    self.model.make_empty_intermediate_tensors(
                        batch_size=self.max_num_tokens,
                        dtype=self.model_config.dtype,
                        device=self.device))
            intermediate_tensors = IntermediateTensors({
                k: v[:num_tokens]
                for k, v in self.intermediate_tensors.items()
            })

        with set_forward_context(None, self.vllm_config,
                                 num_tokens=num_tokens):
            hidden_states = model(
                input_ids=input_ids,
                positions=positions,
                intermediate_tensors=intermediate_tensors,
                inputs_embeds=inputs_embeds,
            )
        return hidden_states

    def profile_run(self) -> None:
        # Profile with multimodal encoder & encoder cache.
        # TODO: handle encoder-decoder models once we support them.
        if (self.is_multimodal_model and self.max_num_encoder_input_tokens > 0
                and self.encoder_cache_size > 0):

            # NOTE: Currently model is profiled with a single non-text
            # modality with the max possible input tokens even when
            # it supports multiple.
            max_tokens_by_modality_dict = (
                MULTIMODAL_REGISTRY.
                get_max_tokens_per_item_by_nonzero_modality(self.model_config))
            dummy_data_modality, max_tokens_per_mm_item = max(
                max_tokens_by_modality_dict.items(), key=lambda item: item[1])

            # Check how many items of this modality can be supported by
            # the encoder budget.
            encoder_budget = min(self.max_num_encoder_input_tokens,
                                 self.encoder_cache_size)

            max_num_mm_items_encoder_budget = cdiv(encoder_budget,
                                                   max_tokens_per_mm_item)

            # Check how many items of this modality can be supported by
            # the decoder budget.
            max_mm_items_per_req = self.mm_registry.get_mm_limits_per_prompt(
                self.model_config)[dummy_data_modality]

            # NOTE: We do not consider max_num_batched_tokens on purpose
            # because the multimodal embeddings can be generated in advance
            # and chunked prefilled.
            max_num_mm_items_decoder_budget = self.max_num_reqs * \
                max_mm_items_per_req

            max_num_mm_items = min(max_num_mm_items_encoder_budget,
                                   max_num_mm_items_decoder_budget)

            logger.info(
                "Encoder cache will be initialized with a budget of %s tokens,"
                " and profiled with %s %s items of the maximum feature size.",
                encoder_budget, max_num_mm_items, dummy_data_modality)

            # Create dummy batch of multimodal inputs.
            dummy_request_data = self.input_registry.dummy_data_for_profiling(
                model_config=self.model_config,
                seq_len=self.max_num_tokens,
                mm_registry=self.mm_registry,
            )
            dummy_mm_data = dummy_request_data.multi_modal_data

            # Dummy data definition in V0 may contain multiple multimodal items
            # (e.g, multiple images) for a single request, therefore here we
            # always replicate first item by max_num_mm_items times since in V1
            # they are scheduled to be processed separately.

            # Case when models have a merged processor, their dummy data is
            # already batched `MultiModalKwargs`, therefore we take the first
            # `MultiModalKwargsItem` from the desired modality to profile on.
            if isinstance(dummy_mm_data, MultiModalKwargs):
                dummy_mm_item = dummy_mm_data.get_item(
                    modality=dummy_data_modality, item_index=0)
                dummy_mm_kwargs = MultiModalKwargs.from_items([dummy_mm_item])

            # Case when models have dummy data explicitly defined as
            # `MultiModalDataDict`, so they need to be processed through input
            # mapper.
            # TODO (ywang96): deprecate this path once merged processor is
            # supported on all models.
            else:
                mm_kwargs_list = self.mm_input_mapper_profiling.process_inputs(
                    mm_data=dummy_mm_data,
                    mm_hashes=None,
                    mm_processor_kwargs=None,
                    precomputed_mm_inputs=None)
                dummy_mm_kwargs = mm_kwargs_list[0]

            batched_dummy_mm_inputs = MultiModalKwargs.batch(
                [dummy_mm_kwargs] * max_num_mm_items)
            batched_dummy_mm_inputs = MultiModalKwargs.as_kwargs(
                batched_dummy_mm_inputs, device=self.device)

            # Run multimodal encoder.
            dummy_encoder_outputs = self.model.get_multimodal_embeddings(
                **batched_dummy_mm_inputs)
            assert len(dummy_encoder_outputs) == max_num_mm_items, (
                "Expected dimension 0 of encoder outputs to match the number "
                f"of multimodal data items: {max_num_mm_items}, got "
                f"{len(dummy_encoder_outputs)=} instead. This is most likely "
                "due to the 'get_multimodal_embeddings' method of the model "
                "not implemented correctly.")

            # Cache the dummy encoder outputs.
            self.encoder_cache["tmp"] = dict(enumerate(dummy_encoder_outputs))

        # For profile, have maximum num_reqs and that collectively have
        # maximum num_tokens.
        num_reqs = self.scheduler_config.max_num_seqs
        num_tokens = self.max_num_tokens
        min_tokens_per_req = num_tokens // num_reqs

        num_scheduled_tokens_list = [min_tokens_per_req] * num_reqs
        num_scheduled_tokens_list[-1] += num_tokens % num_reqs
        assert sum(num_scheduled_tokens_list) == num_tokens
        assert len(num_scheduled_tokens_list) == num_reqs

        num_scheduled_tokens = np.array(num_scheduled_tokens_list,
                                        dtype=np.int32)
        logit_indices = np.cumsum(num_scheduled_tokens) - 1

        with self.maybe_profile_with_lora(self.lora_config,
                                          num_scheduled_tokens):
            # Trigger compilation for general shape.
            hidden_states = self._dummy_run(self.max_num_tokens)
            if get_pp_group().is_last_rank:
                hidden_states = hidden_states[logit_indices]
                logits = self.model.compute_logits(hidden_states, None)
                dummy_tensors = lambda v: torch.full(
                    (num_reqs, ), v, device=self.device)
                dummy_metadata = SamplingMetadata(
                    temperature=dummy_tensors(0.5),
                    all_greedy=False,
                    all_random=False,
                    top_p=dummy_tensors(0.9),
                    top_k=dummy_tensors(logits.size(1) - 1),
                    min_p=None,
                    generators={},
                    max_num_logprobs=None,
                    no_penalties=True,
                    prompt_token_ids=torch.ones_like(logits,
                                                     dtype=torch.int64),
                    frequency_penalties=dummy_tensors(0.1),
                    presence_penalties=dummy_tensors(0.1),
                    repetition_penalties=dummy_tensors(0.1),
                    output_token_ids=[[] for _ in range(num_reqs)],
                    min_tokens={},
                    logit_bias=[None for _ in range(num_reqs)],
                    allowed_token_ids_mask=None,
                    bad_words_token_ids={},
                )
                sampler_output = self.model.sample(
                    logits=logits, sampling_metadata=dummy_metadata)
            else:
                logits = None
                sampler_output = None
                dummy_metadata = None
            torch.cuda.synchronize()
            del hidden_states, logits, sampler_output, dummy_metadata
            self.encoder_cache.clear()
        gc.collect()

    def capture_model(self) -> None:
        if not self.use_cuda_graph:
            logger.warning(
                "Skipping CUDA graph capture. Please add "
                "-O %s to use CUDA graphs.", CompilationLevel.PIECEWISE)
            return

        start_time = time.perf_counter()
        start_free_gpu_memory = torch.cuda.mem_get_info()[0]

        # Trigger CUDA graph capture for specific shapes.
        # Capture the large shapes first so that the smaller shapes
        # can reuse the memory pool allocated for the large shapes.
        with graph_capture(device=self.device):
            for num_tokens in reversed(self.cudagraph_batch_sizes):
                for _ in range(self.vllm_config.compilation_config.
                               cudagraph_num_of_warmups):
                    self._dummy_run(num_tokens)
                self._dummy_run(num_tokens)

        end_time = time.perf_counter()
        end_free_gpu_memory = torch.cuda.mem_get_info()[0]
        elapsed_time = end_time - start_time
        cuda_graph_size = start_free_gpu_memory - end_free_gpu_memory
        # This usually takes 5~20 seconds.
        logger.info("Graph capturing finished in %.0f secs, took %.2f GiB",
                    elapsed_time, cuda_graph_size / (1 << 30))

    def initialize_kv_cache(self, kv_cache_config: KVCacheConfig) -> None:
        """
        Initialize KV cache based on `kv_cache_config`.
        Args:
            kv_cache_config: Configuration for the KV cache, including the KV
            cache size of each layer
        """
        if len(kv_cache_config.virtual_layers) > 1:
            raise NotImplementedError(
                "Hybrid models with more than one KV cache type are not "
                "supported yet.")

        kv_caches: dict[str, torch.Tensor] = {}

        for virtual_layer in kv_cache_config.virtual_layers:
            kv_cache_spec = virtual_layer.kv_cache_spec
            for layer_name in virtual_layer.layer_names:
                tensor_config = kv_cache_config.tensors[layer_name]
                assert tensor_config.size % kv_cache_spec.page_size_bytes == 0
                num_blocks = tensor_config.size // kv_cache_spec.page_size_bytes
                # `num_blocks` is the number of blocks the model runner can use.
                # `kv_cache_config.num_blocks` is the number of blocks that
                # KVCacheManager may allocate.
                # Since different GPUs may have different number of layers and
                # different memory capacities, `num_blocks` can be different on
                # different GPUs, and `kv_cache_config.num_blocks` is set to
                # the min of all `num_blocks`. Verify it here.
                assert num_blocks >= kv_cache_config.num_blocks
                if isinstance(kv_cache_spec, FullAttentionSpec):
                    kv_cache_shape = self.attn_backend.get_kv_cache_shape(
                        num_blocks, kv_cache_spec.block_size,
                        kv_cache_spec.num_kv_heads, kv_cache_spec.head_size)
                    dtype = kv_cache_spec.dtype
                    kv_caches[layer_name] = torch.zeros(kv_cache_shape,
                                                        dtype=dtype,
                                                        device=self.device)
                else:
                    raise NotImplementedError

        bind_kv_cache(
            kv_caches,
            self.vllm_config.compilation_config.static_forward_context,
            self.kv_caches)

    def get_kv_cache_spec(self) -> Dict[str, KVCacheSpec]:
        """
        Generates the KVCacheSpec by parsing the kv cache format from each
        Attention module in the static forward context.
        Returns:
            KVCacheSpec: A dictionary mapping layer names to their KV cache
            format. Layers that do not need KV cache are not included.
        """

        forward_ctx = self.vllm_config.compilation_config.static_forward_context
        block_size = self.vllm_config.cache_config.block_size
<<<<<<< HEAD
        kv_cache_spec: Dict[str, KVCacheSpec] = {}
=======
        use_mla = self.vllm_config.model_config.use_mla
        kv_cache_spec: KVCacheSpec = {}
>>>>>>> fb16eea4
        for layer_name, attn_module in forward_ctx.items():
            if isinstance(attn_module, FusedMoE):
                continue

            # TODO: Support other attention modules, e.g., sliding window,
            # cross-attention
            assert isinstance(attn_module, Attention)
            if attn_module.attn_type == AttentionType.DECODER:
                kv_cache_spec[layer_name] = FullAttentionSpec(
                    block_size=block_size,
                    num_kv_heads=attn_module.num_kv_heads,
                    head_size=attn_module.head_size,
                    dtype=attn_module.dtype,
                    use_mla=use_mla)
            elif attn_module.attn_type in (AttentionType.ENCODER,
                                           AttentionType.ENCODER_ONLY):
                # encoder-only attention does not need KV cache.
                continue
            elif attn_module.attn_type == AttentionType.ENCODER_DECODER:
                raise NotImplementedError
            else:
                raise ValueError(
                    f"Unknown attention type: {attn_module.attn_type}")

        return kv_cache_spec<|MERGE_RESOLUTION|>--- conflicted
+++ resolved
@@ -1460,7 +1460,7 @@
             self.vllm_config.compilation_config.static_forward_context,
             self.kv_caches)
 
-    def get_kv_cache_spec(self) -> Dict[str, KVCacheSpec]:
+    def get_kv_cache_spec(self) -> dict[str, KVCacheSpec]:
         """
         Generates the KVCacheSpec by parsing the kv cache format from each
         Attention module in the static forward context.
@@ -1471,12 +1471,8 @@
 
         forward_ctx = self.vllm_config.compilation_config.static_forward_context
         block_size = self.vllm_config.cache_config.block_size
-<<<<<<< HEAD
-        kv_cache_spec: Dict[str, KVCacheSpec] = {}
-=======
         use_mla = self.vllm_config.model_config.use_mla
-        kv_cache_spec: KVCacheSpec = {}
->>>>>>> fb16eea4
+        kv_cache_spec: dict[str, KVCacheSpec] = {}
         for layer_name, attn_module in forward_ctx.items():
             if isinstance(attn_module, FusedMoE):
                 continue
