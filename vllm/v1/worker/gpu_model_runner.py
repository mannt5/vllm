# SPDX-License-Identifier: Apache-2.0
# SPDX-FileCopyrightText: Copyright contributors to the vLLM project

import gc
import time
from contextlib import contextmanager
from typing import TYPE_CHECKING, Any, Optional, Union, cast, get_args

import numpy as np
import torch
import torch.distributed
import torch.nn as nn
from tqdm import tqdm

import vllm.envs as envs
from vllm.attention import AttentionType, get_attn_backend
from vllm.attention.backends.abstract import AttentionBackend
from vllm.attention.layer import Attention
from vllm.compilation.counter import compilation_counter
from vllm.config import (CompilationLevel, VllmConfig,
                         get_layers_from_vllm_config, update_config)
from vllm.distributed.eplb.eplb_state import EplbState
from vllm.distributed.kv_transfer import (get_kv_transfer_group,
                                          has_kv_transfer_group)
from vllm.distributed.kv_transfer.kv_connector.v1 import KVConnectorBase_V1
from vllm.distributed.parallel_state import (
    get_pp_group, get_tp_group, graph_capture, is_global_first_rank,
    prepare_communication_buffer_for_model)
from vllm.forward_context import (DPMetadata, get_forward_context,
                                  set_forward_context)
from vllm.logger import init_logger
from vllm.model_executor.layers.mamba.mamba_mixer2 import MambaBase
from vllm.model_executor.layers.rotary_embedding import MRotaryEmbedding
from vllm.model_executor.model_loader import TensorizerLoader, get_model_loader
from vllm.model_executor.models.interfaces import is_mixture_of_experts
from vllm.model_executor.models.interfaces_base import (VllmModelForPooling,
                                                        is_pooling_model)
from vllm.multimodal import MULTIMODAL_REGISTRY
from vllm.multimodal.inputs import MultiModalKwargs, PlaceholderRange
from vllm.multimodal.utils import group_mm_inputs_by_modality
from vllm.pooling_params import PoolingParams, PoolingTask
from vllm.sampling_params import SamplingType
from vllm.sequence import IntermediateTensors
from vllm.utils import (STR_DTYPE_TO_TORCH_DTYPE, DeviceMemoryProfiler,
                        GiB_bytes, LazyLoader, check_use_alibi, get_dtype_size,
                        is_pin_memory_available, round_up)
from vllm.v1.attention.backends.mamba_attn import Mamba2AttentionBackend
from vllm.v1.attention.backends.utils import (
    AttentionMetadataBuilder, CommonAttentionMetadata,
    make_local_attention_virtual_batches)
from vllm.v1.core.encoder_cache_manager import compute_encoder_budget
from vllm.v1.kv_cache_interface import (AttentionSpec,
                                        ChunkedLocalAttentionSpec,
                                        FullAttentionSpec, KVCacheConfig,
                                        KVCacheSpec, MambaSpec,
                                        SlidingWindowSpec)
from vllm.v1.outputs import (EMPTY_MODEL_RUNNER_OUTPUT, LogprobsTensors,
                             ModelRunnerOutput)
from vllm.v1.pool.metadata import PoolingMetadata
from vllm.v1.sample.metadata import SamplingMetadata
from vllm.v1.sample.rejection_sampler import RejectionSampler
from vllm.v1.sample.sampler import Sampler
from vllm.v1.spec_decode.eagle import EagleProposer
from vllm.v1.spec_decode.medusa import MedusaProposer
from vllm.v1.spec_decode.metadata import SpecDecodeMetadata
from vllm.v1.spec_decode.ngram_proposer import NgramProposer
from vllm.v1.worker.gpu_input_batch import CachedRequestState, InputBatch
from vllm.v1.worker.lora_model_runner_mixin import LoRAModelRunnerMixin

from ..sample.logits_processor import LogitsProcessorManager
from .utils import (bind_kv_cache, gather_mm_placeholders,
                    initialize_kv_cache_for_kv_sharing,
                    sanity_check_mm_encoder_outputs, scatter_mm_placeholders)

if TYPE_CHECKING:
    import xgrammar as xgr
    import xgrammar.kernels.apply_token_bitmask_inplace_torch_compile as xgr_torch_compile  # noqa: E501

    from vllm.model_executor.model_loader.tensorizer import TensorizerConfig
    from vllm.v1.core.sched.output import SchedulerOutput
else:
    xgr = LazyLoader("xgr", globals(), "xgrammar")
    xgr_torch_compile = LazyLoader(
        "xgr_torch_compile", globals(),
        "xgrammar.kernels.apply_token_bitmask_inplace_torch_compile")

logger = init_logger(__name__)


class GPUModelRunner(LoRAModelRunnerMixin):

    def __init__(
        self,
        vllm_config: VllmConfig,
        device: torch.device,
    ):
        self.vllm_config = vllm_config
        self.model_config = vllm_config.model_config
        self.cache_config = vllm_config.cache_config
        self.compilation_config = vllm_config.compilation_config
        self.lora_config = vllm_config.lora_config
        self.load_config = vllm_config.load_config
        self.parallel_config = vllm_config.parallel_config
        self.scheduler_config = vllm_config.scheduler_config
        self.speculative_config = vllm_config.speculative_config
        self.prompt_adapter_config = vllm_config.prompt_adapter_config
        self.observability_config = vllm_config.observability_config

        from vllm.model_executor.models.utils import set_cpu_offload_max_bytes
        set_cpu_offload_max_bytes(
            int(self.cache_config.cpu_offload_gb * 1024**3))

        model_config = self.model_config
        cache_config = self.cache_config
        scheduler_config = self.scheduler_config
        parallel_config = self.parallel_config
        self.device = device
        self.pin_memory = is_pin_memory_available()
        self.dtype = self.model_config.dtype
        if cache_config.cache_dtype == "auto":
            self.kv_cache_dtype = self.dtype
        else:
            self.kv_cache_dtype = STR_DTYPE_TO_TORCH_DTYPE[
                cache_config.cache_dtype]

        self.is_multimodal_model = model_config.is_multimodal_model
        self.is_pooling_model = model_config.pooler_config is not None
        self.max_model_len = model_config.max_model_len
        self.max_num_tokens = scheduler_config.max_num_batched_tokens
        self.max_num_reqs = scheduler_config.max_num_seqs

        # Model-related.
        self.num_query_heads = model_config.get_num_attention_heads(
            parallel_config)
        self.hidden_size = model_config.get_hidden_size()
        self.attention_chunk_size = model_config.attention_chunk_size

        self.cascade_attn_enabled = not self.model_config.disable_cascade_attn

        # Multi-modal data support
        self.mm_registry = MULTIMODAL_REGISTRY
        self.uses_mrope = model_config.uses_mrope

        encoder_compute_budget, encoder_cache_size = compute_encoder_budget(
            model_config=model_config,
            scheduler_config=scheduler_config,
            mm_registry=self.mm_registry,
        )
        self.max_num_encoder_input_tokens = encoder_compute_budget
        self.encoder_cache_size = encoder_cache_size

        # Sampler
        self.sampler = Sampler()

        self.eplb_state: Optional[EplbState] = None
        """
        State of the expert parallelism load balancer.

        Will be lazily initialized when the model is loaded.
        """

        # Lazy initializations
        # self.model: nn.Module  # Set after load_model
        # Initialize in initialize_kv_cache
        self.kv_caches: list[torch.Tensor] = []
        self.attn_metadata_builders: list[AttentionMetadataBuilder] = []
        self.attn_backends: list[type[AttentionBackend]] = []
        # self.kv_cache_config: KVCacheConfig

        # req_id -> (input_id -> encoder_output)
        self.encoder_cache: dict[str, dict[int, torch.Tensor]] = {}

        self.use_aux_hidden_state_outputs = False
        # Set up speculative decoding.
        # NOTE(Jiayi): currently we put the entire draft model on
        # the last PP rank. This is not ideal if there are many
        # layers in the draft model.
        if self.speculative_config and get_pp_group().is_last_rank:
            if self.speculative_config.method == "ngram":
                self.drafter = NgramProposer(self.vllm_config)
            elif self.speculative_config.use_eagle():
                self.drafter = EagleProposer(self.vllm_config, self.device,
                                             self)  # type: ignore
                if self.speculative_config.method == "eagle3":
                    self.use_aux_hidden_state_outputs = True
            elif self.speculative_config.method == "medusa":
                self.drafter = MedusaProposer(
                    vllm_config=self.vllm_config,
                    device=self.device)  # type: ignore
            else:
                raise ValueError("Unknown speculative decoding method: "
                                 f"{self.speculative_config.method}")
            self.rejection_sampler = RejectionSampler()

        # Request states.
        self.requests: dict[str, CachedRequestState] = {}

        # Input Batch
        # NOTE(Chen): Ideally, we should initialize the input batch inside
        # `initialize_kv_cache` based on the kv cache config. However, as in
        # https://github.com/vllm-project/vllm/pull/18298, due to some unknown
        # reasons, we have to initialize the input batch before `load_model`,
        # quantization + weight offloading will fail otherwise. As a temporary
        # solution, we initialize the input batch here, and re-initialize it
        # in `initialize_kv_cache` if the block_sizes here is different from
        # the block_sizes in the kv cache config.
        self.input_batch = InputBatch(
            max_num_reqs=self.max_num_reqs,
            max_model_len=self.max_model_len,
            max_num_batched_tokens=self.max_num_tokens,
            device=self.device,
            pin_memory=self.pin_memory,
            vocab_size=self.model_config.get_vocab_size(),
            block_sizes=[self.cache_config.block_size],
            is_spec_decode=bool(self.vllm_config.speculative_config),
        )

        self.use_cuda_graph = (
            self.vllm_config.compilation_config.level
            == CompilationLevel.PIECEWISE
            and self.vllm_config.compilation_config.use_cudagraph
            and not self.model_config.enforce_eager)
        # TODO(woosuk): Provide an option to tune the max cudagraph batch size.
        # The convention is different.
        # self.cudagraph_batch_sizes sorts in ascending order.
        # The batch sizes in the config are in descending order.
        self.cudagraph_batch_sizes = list(
            reversed(self.compilation_config.cudagraph_capture_sizes))

        self.full_cuda_graph = self.compilation_config.full_cuda_graph

        # Cache the device properties.
        self._init_device_properties()

        # Persistent buffers for CUDA graphs.
        self.input_ids = torch.zeros(self.max_num_tokens,
                                     dtype=torch.int32,
                                     device=self.device)
        self.positions = torch.zeros(self.max_num_tokens,
                                     dtype=torch.int64,
                                     device=self.device)
        self.query_start_loc = torch.zeros(self.max_num_reqs + 1,
                                           dtype=torch.int32,
                                           device=self.device)
        self.seq_lens = torch.zeros(self.max_num_reqs,
                                    dtype=torch.int32,
                                    device=self.device)
        self.slot_mapping = torch.zeros(self.max_num_tokens,
                                        dtype=torch.int64,
                                        device=self.device)

        # None in the first PP rank. The rest are set after load_model.
        self.intermediate_tensors: Optional[IntermediateTensors] = None

        # Only relevant for models using M-RoPE (e.g, Qwen2-VL)
        if self.uses_mrope:
            # NOTE: `mrope_positions` is implemented with one additional dummy
            # position on purpose to make it non-contiguous so that it can work
            # with torch compile.
            # See detailed explanation in https://github.com/vllm-project/vllm/pull/12128#discussion_r1926431923

            # NOTE: When M-RoPE is enabled, position ids are 3D regardless of
            # the modality of inputs. For text-only inputs, each dimension has
            # identical position IDs, making M-RoPE functionally equivalent to
            # 1D-RoPE.
            # See page 5 of https://arxiv.org/abs/2409.12191
            self.mrope_positions = torch.zeros((3, self.max_num_tokens + 1),
                                               dtype=torch.int64,
                                               device=self.device)
            self.mrope_positions_cpu = torch.zeros(
                (3, self.max_num_tokens + 1),
                dtype=torch.int64,
                device="cpu",
                pin_memory=self.pin_memory)
            self.mrope_positions_np = self.mrope_positions_cpu.numpy()

        # Only relevant for models using ALiBi (e.g, MPT)
        self.use_alibi = check_use_alibi(model_config)

        self.inputs_embeds = torch.zeros(
            (self.max_num_tokens, self.hidden_size),
            dtype=self.dtype,
            device=self.device)

        # OPTIMIZATION: Cache the tensors rather than creating them every step.
        # Keep in int64 to avoid overflow with long context
        self.arange_np = np.arange(max(self.max_num_reqs + 1,
                                       self.max_model_len,
                                       self.max_num_tokens),
                                   dtype=np.int64)
        # NOTE(woosuk): These tensors are "stateless", i.e., they are literally
        # a faster version of creating a new tensor every time. Thus, we should
        # not make any assumptions about the values in these tensors.
        self.input_ids_cpu = torch.zeros(self.max_num_tokens,
                                         dtype=torch.int32,
                                         device="cpu",
                                         pin_memory=self.pin_memory)
        self.positions_cpu = torch.zeros(self.max_num_tokens,
                                         dtype=torch.int64,
                                         device="cpu",
                                         pin_memory=self.pin_memory)
        self.positions_np = self.positions_cpu.numpy()
        self.query_start_loc_cpu = torch.zeros(self.max_num_reqs + 1,
                                               dtype=torch.int32,
                                               device="cpu",
                                               pin_memory=self.pin_memory)
        self.query_start_loc_np = self.query_start_loc_cpu.numpy()
        self.seq_lens_cpu = torch.zeros(self.max_num_reqs,
                                        dtype=torch.int32,
                                        device="cpu",
                                        pin_memory=self.pin_memory)
        self.seq_lens_np = self.seq_lens_cpu.numpy()

        # Layer pairings for cross-layer KV sharing.
        # If an Attention layer `layer_name` is in the keys of this dict, it
        # means this layer will perform attention using the keys and values
        # from the KV cache of `shared_kv_cache_layers[layer_name]`.
        self.shared_kv_cache_layers: dict[str, str] = {}

    def _may_reorder_batch(self, scheduler_output: "SchedulerOutput") -> None:
        """
        Update the order of requests in the batch based on the attention
        backend's needs. For example, some attention backends (namely MLA) may
        want to separate requests based on if the attention computation will be
        compute-bound or memory-bound.

        Args:
            scheduler_output: The scheduler output.
        """
        self.attn_metadata_builders[0].reorder_batch(self.input_batch,
                                                     scheduler_output)

        # For models with multiple KV cache groups, the groups should agree on
        # the same order of requests. We ensure this by only allowing the first
        # group to reorder the batch and asserting that all other groups do not
        # reorder the batch.
        # TODO(tdoublep): make this more flexible so that any group can
        # re-order the batch (not only the first).
        # TODO(tdoublep): verify this during engine init instead of at runtime
        for i in range(1, len(self.kv_cache_config.kv_cache_groups)):
            batch_reordered = self.attn_metadata_builders[i].reorder_batch(
                self.input_batch, scheduler_output)
            assert not batch_reordered

    # Note: used for model runner override.
    def _init_device_properties(self) -> None:
        """Initialize attributes from torch.cuda.get_device_properties
        """
        self.device_properties = torch.cuda.get_device_properties(self.device)
        self.num_sms = self.device_properties.multi_processor_count

    # Note: used for model runner override.
    def _sync_device(self) -> None:
        torch.cuda.synchronize()

    def _update_states(self, scheduler_output: "SchedulerOutput") -> None:
        """Update the cached states and the persistent batch with the scheduler
        output.

        The updated states are used by the `_prepare_inputs` function to create
        the input GPU tensors for the model.

        The SamplingMetadata is updated and copied to the GPU if there is a
        new/resumed/paused/finished request in the batch.
        """
        # Remove finished requests from the cached states.
        for req_id in scheduler_output.finished_req_ids:
            self.requests.pop(req_id, None)
            self.encoder_cache.pop(req_id, None)
        # Remove the finished requests from the persistent batch.
        # NOTE(woosuk): There could be an edge case where finished_req_ids and
        # scheduled_req_ids overlap. This happens when a request is aborted and
        # then resubmitted with the same ID. In this case, we treat them as two
        # distinct requests - clearing the cached states for the first request
        # and handling the second as a new request.
        for req_id in scheduler_output.finished_req_ids:
            self.input_batch.remove_request(req_id)

        # Free the cached encoder outputs.
        for req_id, input_id in scheduler_output.free_encoder_input_ids:
            encoder_outputs = self.encoder_cache.get(req_id)
            if encoder_outputs is not None:
                encoder_outputs.pop(input_id, None)
                if not encoder_outputs:
                    self.encoder_cache.pop(req_id, None)

        # Remove the unscheduled requests from the persistent batch.
        # NOTE(woosuk): The unscheduled requests are either preempted requests
        # or running requests that are not scheduled in this step. We remove
        # them from the persistent batch but keep their cached states since
        # they will be scheduled again sometime in the future.
        scheduled_req_ids = scheduler_output.num_scheduled_tokens.keys()
        cached_req_ids = self.input_batch.req_id_to_index.keys()
        unscheduled_req_ids = cached_req_ids - scheduled_req_ids
        # NOTE(woosuk): The persistent batch optimization assumes that
        # consecutive batches contain mostly the same requests. If batches
        # have low request overlap (e.g., alternating between two distinct
        # sets of requests), this optimization becomes very inefficient.
        for req_id in unscheduled_req_ids:
            self.input_batch.remove_request(req_id)

        req_ids_to_add: list[str] = []
        # Add new requests to the cached states.
        for new_req_data in scheduler_output.scheduled_new_reqs:
            req_id = new_req_data.req_id
            sampling_params = new_req_data.sampling_params
            pooling_params = new_req_data.pooling_params

            if sampling_params and \
                sampling_params.sampling_type == SamplingType.RANDOM_SEED:
                generator = torch.Generator(device=self.device)
                generator.manual_seed(sampling_params.seed)
            else:
                generator = None

            if pooling_params:
                assert pooling_params.task is not None, (
                    "You did not set `task` in the API")

                model = cast(VllmModelForPooling, self.model)
                to_update = (model.pooler.get_pooling_updates(
                    pooling_params.task))
                assert to_update is not None, (
                    f"{pooling_params.task=} is not supported by the model")

                to_update.apply(pooling_params)

            self.requests[req_id] = CachedRequestState(
                req_id=req_id,
                prompt_token_ids=new_req_data.prompt_token_ids,
                mm_inputs=new_req_data.mm_inputs,
                mm_positions=new_req_data.mm_positions,
                sampling_params=sampling_params,
                pooling_params=pooling_params,
                generator=generator,
                block_ids=new_req_data.block_ids,
                num_computed_tokens=new_req_data.num_computed_tokens,
                output_token_ids=[],
                lora_request=new_req_data.lora_request,
            )

            # Only relevant for models using M-RoPE (e.g, Qwen2-VL)
            if self.uses_mrope:
                image_grid_thw = []
                video_grid_thw = []
                second_per_grid_ts = []
                audio_feature_lengths = []
                use_audio_in_video = False
                for mm_input in self.requests[req_id].mm_inputs:
                    if mm_input.get("image_grid_thw") is not None:
                        image_grid_thw.extend(
                            mm_input["image_grid_thw"].tolist())
                    if mm_input.get("video_grid_thw") is not None:
                        video_grid_thw.extend(
                            mm_input["video_grid_thw"].tolist())
                    if mm_input.get("second_per_grid_ts") is not None:
                        second_per_grid_ts.extend(
                            mm_input["second_per_grid_ts"])
                    if mm_input.get("audio_feature_lengths") is not None:
                        audio_feature_lengths.extend(
                            mm_input["audio_feature_lengths"])
                    if mm_input.get("use_audio_in_video") is True:
                        use_audio_in_video = True

                hf_config = self.model_config.hf_config

                self.requests[req_id].mrope_positions, \
                    self.requests[req_id].mrope_position_delta = \
                    MRotaryEmbedding.get_input_positions_tensor(
                        self.requests[req_id].prompt_token_ids,
                        hf_config=hf_config,
                        image_grid_thw=image_grid_thw,
                        video_grid_thw=video_grid_thw,
                        second_per_grid_ts=second_per_grid_ts,
                        audio_feature_lengths=audio_feature_lengths,
                        use_audio_in_video=use_audio_in_video,
                    )

            req_ids_to_add.append(req_id)

        # Update the states of the running/resumed requests.
        is_last_rank = get_pp_group().is_last_rank
        req_data = scheduler_output.scheduled_cached_reqs
        for i, req_id in enumerate(req_data.req_ids):
            req_state = self.requests[req_id]
            num_computed_tokens = req_data.num_computed_tokens[i]
            new_block_ids = req_data.new_block_ids[i]
            resumed_from_preemption = req_data.resumed_from_preemption[i]

            # Update the cached states.
            req_state.num_computed_tokens = num_computed_tokens

            if not is_last_rank:
                # When using PP, the scheduler sends the sampled tokens back,
                # because there's no direct communication between the first-
                # stage worker and the last-stage worker.
                new_token_ids = req_data.new_token_ids[i]
                # Add the sampled token(s) from the previous step (if any).
                # This doesn't include "unverified" tokens like spec tokens.
                num_new_tokens = (num_computed_tokens + len(new_token_ids) -
                                  req_state.num_tokens)
                if num_new_tokens == 1:
                    # Avoid slicing list in most common case.
                    req_state.output_token_ids.append(new_token_ids[-1])
                elif num_new_tokens > 0:
                    req_state.output_token_ids.extend(
                        new_token_ids[-num_new_tokens:])

            # Update the block IDs.
            if not resumed_from_preemption:
                # Append the new blocks to the existing block IDs.
                for block_ids, new_ids in zip(req_state.block_ids,
                                              new_block_ids):
                    block_ids.extend(new_ids)
            else:
                # The request is resumed from preemption.
                # Replace the existing block IDs with the new ones.
                req_state.block_ids = new_block_ids

            req_index = self.input_batch.req_id_to_index.get(req_id)
            if req_index is None:
                # The request is not in the persistent batch.
                # The request was either preempted and resumed later, or was not
                # scheduled in the previous step and needs to be added again.
                req_ids_to_add.append(req_id)
                continue

            # Update the persistent batch.
            self.input_batch.num_computed_tokens_cpu[req_index] = (
                num_computed_tokens)
            self.input_batch.block_table.append_row(new_block_ids, req_index)

            # For the last rank, we don't need to update the token_ids_cpu
            # because the sampled tokens are already cached.
            if not is_last_rank:
                # Add new_token_ids to token_ids_cpu.
                start_token_index = num_computed_tokens
                end_token_index = num_computed_tokens + len(new_token_ids)
                self.input_batch.token_ids_cpu[
                    req_index,
                    start_token_index:end_token_index] = new_token_ids
                self.input_batch.num_tokens_no_spec[
                    req_index] = end_token_index
                self.input_batch.num_tokens[req_index] = end_token_index

            # Add spec_token_ids to token_ids_cpu.
            spec_token_ids = (
                scheduler_output.scheduled_spec_decode_tokens.get(req_id, ()))
            if spec_token_ids:
                num_spec_tokens = len(spec_token_ids)
                start_index = self.input_batch.num_tokens_no_spec[req_index]
                end_token_index = start_index + num_spec_tokens
                self.input_batch.token_ids_cpu[
                    req_index, start_index:end_token_index] = spec_token_ids
                # NOTE(woosuk): `num_tokens` here may include spec tokens.
                self.input_batch.num_tokens[req_index] += num_spec_tokens

        # Add the new or resumed requests to the persistent batch.
        # The smaller empty indices are filled first.
        for req_id in req_ids_to_add:
            req_state = self.requests[req_id]
            self.input_batch.add_request(req_state)

        # Condense the batched states if there are gaps left by removed requests
        self.input_batch.condense()
        # Allow attention backend to reorder the batch, potentially
        self._may_reorder_batch(scheduler_output)
        # Refresh batch metadata with any pending updates.
        self.input_batch.refresh_metadata()

    def _get_cumsum_and_arange(
        self,
        num_tokens: np.ndarray,
        cumsum_dtype: Optional[np.dtype] = None,
    ) -> tuple[np.ndarray, np.ndarray]:
        """Get the cumulative sum and batched arange of the given array.
        # E.g., [2, 5, 3] -> ([2, 7, 10], [0, 1, 0, 1, 2, 3, 4, 0, 1, 2])
        # Equivalent to but faster than:
        # np.concatenate([np.arange(n) for n in num_tokens])
        """
        # Step 1. [2, 5, 3] -> [2, 7, 10]
        cu_num_tokens = np.cumsum(num_tokens, dtype=cumsum_dtype)
        total_num_tokens = cu_num_tokens[-1]
        # Step 2. [2, 7, 10] -> [0, 0, 2, 2, 2, 2, 2, 7, 7, 7]
        cumsums_offsets = np.repeat(cu_num_tokens - num_tokens, num_tokens)
        # Step 3. [0, 1, 0, 1, 2, 3, 4, 0, 1, 2]
        arange = self.arange_np[:total_num_tokens] - cumsums_offsets

        return cu_num_tokens, arange

    def _prepare_inputs(
        self,
        scheduler_output: "SchedulerOutput",
    ) -> tuple[dict[str,
                    Any], bool, torch.Tensor, Optional[SpecDecodeMetadata],
               np.ndarray, Optional[CommonAttentionMetadata]]:
        """
        :return: tuple[
            attn_metadata: layer-to-attention_metadata mapping,
            attention_cuda_graphs: whether attention can run in cudagraph
            logits_indices, spec_decode_metadata
        ]
        """
        total_num_scheduled_tokens = scheduler_output.total_num_scheduled_tokens
        assert total_num_scheduled_tokens > 0
        num_reqs = self.input_batch.num_reqs
        assert num_reqs > 0

        # OPTIMIZATION: Start copying the block table first.
        # This way, we can overlap the copy with the following CPU operations.
        self.input_batch.block_table.commit_block_table(num_reqs)

        # Get the number of scheduled tokens for each request.
        req_ids = self.input_batch.req_ids
        tokens = [scheduler_output.num_scheduled_tokens[i] for i in req_ids]
        num_scheduled_tokens = np.array(tokens, dtype=np.int32)
        max_num_scheduled_tokens = max(tokens)

        # Get request indices.
        # E.g., [2, 5, 3] -> [0, 0, 1, 1, 1, 1, 1, 2, 2, 2]
        req_indices = np.repeat(self.arange_np[:num_reqs],
                                num_scheduled_tokens)

        # cu_num_tokens: [2, 5, 3] -> [2, 7, 10]
        # arange: [0, 1, 0, 1, 2, 3, 4, 0, 1, 2]
        cu_num_tokens, arange = self._get_cumsum_and_arange(
            num_scheduled_tokens)

        # Get positions.
        positions_np = self.positions_np[:total_num_scheduled_tokens]
        np.add(self.input_batch.num_computed_tokens_cpu[req_indices],
               arange,
               out=positions_np)

        # Calculate M-RoPE positions.
        # Only relevant for models using M-RoPE (e.g, Qwen2-VL)
        if self.uses_mrope:
            self._calc_mrope_positions(scheduler_output)

        # Get token indices.
        # E.g., [0, 1, 0, 1, 2, 3, 4, 0, 1, 2]
        # -> [0, 1, M, M + 1, M + 2, M + 3, M + 4, 2 * M, 2 * M + 1, 2 * M + 2]
        # where M is the max_model_len.
        token_indices = (positions_np +
                         req_indices * self.input_batch.token_ids_cpu.shape[1])

        # NOTE(woosuk): We use torch.index_select instead of np.take here
        # because torch.index_select is much faster than np.take for large
        # tensors.
        torch.index_select(self.input_batch.token_ids_cpu_tensor.flatten(),
                           0,
                           torch.from_numpy(token_indices),
                           out=self.input_ids_cpu[:total_num_scheduled_tokens])

        self.input_batch.block_table.compute_slot_mapping(
            req_indices, positions_np)
        self.input_batch.block_table.commit_slot_mapping(
            total_num_scheduled_tokens)

        # Prepare the attention metadata.
        self.query_start_loc_np[0] = 0
        self.query_start_loc_np[1:num_reqs + 1] = cu_num_tokens

        self.seq_lens_np[:num_reqs] = (
            self.input_batch.num_computed_tokens_cpu[:num_reqs] +
            num_scheduled_tokens)

        # Copy the tensors to the GPU.
        self.input_ids[:total_num_scheduled_tokens].copy_(
            self.input_ids_cpu[:total_num_scheduled_tokens], non_blocking=True)
        if self.uses_mrope:
            # Only relevant for models using M-RoPE (e.g, Qwen2-VL)
            self.mrope_positions[:, :total_num_scheduled_tokens].copy_(
                self.mrope_positions_cpu[:, :total_num_scheduled_tokens],
                non_blocking=True)
        else:
            # Common case (1D positions)
            self.positions[:total_num_scheduled_tokens].copy_(
                self.positions_cpu[:total_num_scheduled_tokens],
                non_blocking=True)

        self.query_start_loc[:num_reqs + 1].copy_(
            self.query_start_loc_cpu[:num_reqs + 1], non_blocking=True)
        self.seq_lens[:num_reqs].copy_(self.seq_lens_cpu[:num_reqs],
                                       non_blocking=True)

        # Fill unused with -1. Needed for reshape_and_cache
        self.seq_lens[num_reqs:].fill_(0)
        # Note: pad query_start_loc to be non-decreasing, as kernels
        # like FlashAttention requires that
        self.query_start_loc[num_reqs + 1:].fill_(
            self.query_start_loc_cpu[num_reqs].item())

        query_start_loc = self.query_start_loc[:num_reqs + 1]

        spec_decode_common_attn_metadata = None

        attn_metadata: dict[str, Any] = {}
        # Prepare the attention metadata for each KV cache group and make layers
        # in the same group share the same metadata.
        for kv_cache_group_id, kv_cache_group_spec in enumerate(
                self.kv_cache_config.kv_cache_groups):

            blk_table = self.input_batch.block_table[kv_cache_group_id]
            blk_table_tensor = blk_table.get_device_tensor()[:num_reqs]
            slot_mapping = blk_table.slot_mapping[:total_num_scheduled_tokens]
            common_attn_metadata = CommonAttentionMetadata(
                query_start_loc=self.query_start_loc[:num_reqs + 1],
                query_start_loc_cpu=self.query_start_loc_cpu[:num_reqs + 1],
                seq_lens=self.seq_lens[:num_reqs],
                seq_lens_cpu=self.seq_lens_cpu[:num_reqs],
                num_computed_tokens_cpu=self.input_batch.
                num_computed_tokens_cpu_tensor[:num_reqs],
                num_reqs=num_reqs,
                num_actual_tokens=total_num_scheduled_tokens,
                max_query_len=max_num_scheduled_tokens,
                block_table_tensor=blk_table_tensor,
                slot_mapping=slot_mapping,
            )

            if self.speculative_config and \
                spec_decode_common_attn_metadata is None:
                spec_decode_common_attn_metadata = common_attn_metadata

            if isinstance(kv_cache_group_spec.kv_cache_spec,
                          ChunkedLocalAttentionSpec):
                common_attn_metadata = make_local_attention_virtual_batches(
                    kv_cache_group_spec.kv_cache_spec.attention_chunk_size,
                    common_attn_metadata, self.cache_config.block_size)

            # Prepare for cascade attention if enabled & beneficial.
            common_prefix_len = 0
            builder = self.attn_metadata_builders[kv_cache_group_id]
            if self.cascade_attn_enabled:
                common_prefix_len = self._compute_cascade_attn_prefix_len(
                    num_scheduled_tokens,
                    scheduler_output.
                    num_common_prefix_blocks[kv_cache_group_id],
                    kv_cache_group_spec.kv_cache_spec,
                    builder,
                )

            attn_metadata_i = (builder.build(
                common_prefix_len=common_prefix_len,
                common_attn_metadata=common_attn_metadata,
            ))

            for layer_name in kv_cache_group_spec.layer_names:
                attn_metadata[layer_name] = attn_metadata_i

        attention_cuda_graphs = all(
            b.can_run_in_cudagraph(common_attn_metadata)
            for b in self.attn_metadata_builders)

        use_spec_decode = len(
            scheduler_output.scheduled_spec_decode_tokens) > 0
        if not use_spec_decode:
            # NOTE(woosuk): Due to chunked prefills, the batch may contain
            # partial requests. While we should not sample any token
            # from these partial requests, we do so for simplicity.
            # We will ignore the sampled tokens from the partial requests.
            # TODO: Support prompt logprobs.
            logits_indices = query_start_loc[1:] - 1
            spec_decode_metadata = None
        else:
            # Get the number of draft tokens for each request.
            # Iterate over the dictionary rather than all requests since not all
            # requests have draft tokens.
            num_draft_tokens = np.zeros(num_reqs, dtype=np.int32)
            for req_id, draft_token_ids in (
                    scheduler_output.scheduled_spec_decode_tokens.items()):
                req_idx = self.input_batch.req_id_to_index[req_id]
                num_draft_tokens[req_idx] = len(draft_token_ids)

            spec_decode_metadata = self._calc_spec_decode_metadata(
                num_draft_tokens, cu_num_tokens)
            logits_indices = spec_decode_metadata.logits_indices

        # Hot-Swap lora model
        if self.lora_config:
            self.set_active_loras(self.input_batch, num_scheduled_tokens)

        return (attn_metadata, attention_cuda_graphs, logits_indices,
                spec_decode_metadata, num_scheduled_tokens,
                spec_decode_common_attn_metadata)

    def _compute_cascade_attn_prefix_len(
        self,
        num_scheduled_tokens: np.ndarray,
        num_common_prefix_blocks: int,
        kv_cache_spec: KVCacheSpec,
        attn_metadata_builder: AttentionMetadataBuilder,
    ) -> int:
        """Compute the length of the common prefix for cascade attention.

        NOTE(woosuk): The common prefix length returned by this function
        represents the length used specifically for cascade attention, not the
        actual number of tokens shared between requests. When cascade attention
        is disabled (use_cascade=False), this function returns 0 even if
        requests share common tokens. Additionally, the common prefix length is
        truncated to a multiple of the block size and may be further truncated
        due to implementation details explained below.

        Args:
            num_scheduled_tokens: Number of tokens scheduled per request.
            num_common_prefix_blocks: Number of shared KV cache blocks.

        Returns:
            int: Length of common prefix in tokens.
        """
        common_prefix_len = num_common_prefix_blocks * kv_cache_spec.block_size
        if common_prefix_len == 0:
            # Common case.
            return 0

        # NOTE(woosuk): Cascade attention uses two attention kernels: one
        # for the common prefix and the other for the rest. For the first
        # kernel, we concatenate all the query tokens (possibly from
        # different requests) and treat them as if they are from the same
        # request. Then, we use bi-directional attention to process the
        # common prefix in the KV cache. Importantly, this means that the
        # first kernel does not do any masking.

        # Consider the following example:
        # Request 1's input query: [D, E, X]
        # Request 1's kv cache: [A, B, C, D, E, X]
        # Request 1's num_computed_tokens: 3 (i.e., [A, B, C])
        # Request 2's input query: [E, Y]
        # Request 2's kv cache: [A, B, C, D, E, Y]
        # Request 2's num_computed_tokens: 4 (i.e., [A, B, C, D])

        # If we use [A, B, C, D, E] as the common prefix, then the
        # first kernel will compute the bi-directional attention between
        # input query [D, E, X, E, Y] and common prefix [A, B, C, D, E].
        # However, this is wrong because D in Request 1 should not attend to
        # E in the common prefix (i.e., we need masking).
        # To avoid this, [A, B, C, D] should be the common prefix.
        # That is, the common prefix should be capped by the minimum
        # num_computed_tokens among the requests, and plus one to include
        # the first token of the query.

        # In practice, we use [A, B, C] as the common prefix, instead of
        # [A, B, C, D] (i.e., the common prefix is capped by the minimum
        # num_computed_tokens, without plus one).
        # This is because of an implementation detail: We want to always
        # use two kernels for cascade attention. Let's imagine:
        # Request 3's input query: [D]
        # Request 3's kv cache: [A, B, C, D]
        # Request 3's num_computed_tokens: 3 (i.e., [A, B, C])
        # If we use [A, B, C, D] as the common prefix for Request 1-3,
        # then Request 3 will be processed only by the first kernel,
        # and the second kernel will get an empty input. While this is not
        # a fundamental problem, our current implementation does not support
        # this case.
        num_reqs = len(num_scheduled_tokens)
        common_prefix_len = min(
            common_prefix_len,
            self.input_batch.num_computed_tokens_cpu[:num_reqs].min())
        # common_prefix_len should be a multiple of the block size.
        common_prefix_len = (common_prefix_len // kv_cache_spec.block_size *
                             kv_cache_spec.block_size)
        use_sliding_window = (isinstance(kv_cache_spec, SlidingWindowSpec) or
                              (isinstance(kv_cache_spec, FullAttentionSpec)
                               and kv_cache_spec.sliding_window is not None))
        assert isinstance(kv_cache_spec, AttentionSpec)
        use_cascade = attn_metadata_builder.use_cascade_attention(
            common_prefix_len=common_prefix_len,
            query_lens=num_scheduled_tokens,
            num_query_heads=self.num_query_heads,
            num_kv_heads=kv_cache_spec.num_kv_heads,
            use_alibi=self.use_alibi,
            use_sliding_window=use_sliding_window,
            num_sms=self.num_sms,
        )
        return common_prefix_len if use_cascade else 0

    def _calc_mrope_positions(self, scheduler_output: "SchedulerOutput"):
        mrope_pos_ptr = 0
        for index, req_id in enumerate(self.input_batch.req_ids):
            req = self.requests[req_id]
            assert req.mrope_positions is not None

            num_computed_tokens = \
                self.input_batch.num_computed_tokens_cpu[index]
            num_scheduled_tokens = \
                scheduler_output.num_scheduled_tokens[req_id]
            num_prompt_tokens = len(req.prompt_token_ids)

            if num_computed_tokens + num_scheduled_tokens > num_prompt_tokens:
                prompt_part_len = max(0,
                                      num_prompt_tokens - num_computed_tokens)
                completion_part_len = max(
                    0, num_scheduled_tokens - prompt_part_len)
            else:
                prompt_part_len = num_scheduled_tokens
                completion_part_len = 0

            assert num_scheduled_tokens == prompt_part_len + completion_part_len

            if prompt_part_len > 0:
                # prompt's mrope_positions are pre-computed
                dst_start = mrope_pos_ptr
                dst_end = mrope_pos_ptr + prompt_part_len
                src_start = num_computed_tokens
                src_end = num_computed_tokens + prompt_part_len

                self.mrope_positions_cpu[:, dst_start:dst_end] = \
                    req.mrope_positions[:,src_start:src_end]

                mrope_pos_ptr += prompt_part_len

            if completion_part_len > 0:
                # compute completion's mrope_positions on-the-fly
                dst_start = mrope_pos_ptr
                dst_end = mrope_pos_ptr + completion_part_len

                MRotaryEmbedding.get_next_input_positions_tensor(
                    out=self.mrope_positions_np,
                    out_offset=dst_start,
                    mrope_position_delta=req.mrope_position_delta,
                    context_len=num_computed_tokens + prompt_part_len,
                    num_new_tokens=completion_part_len,
                )

                mrope_pos_ptr += completion_part_len

    def _calc_spec_decode_metadata(
        self,
        num_draft_tokens: np.ndarray,
        cu_num_scheduled_tokens: np.ndarray,
    ) -> SpecDecodeMetadata:
        # Inputs:
        # cu_num_scheduled_tokens:  [  4, 104, 107, 207, 209]
        # num_draft_tokens:         [  3,   0,   2,   0,   1]
        # Outputs:
        # cu_num_draft_tokens:      [  3,   3,   5,   5,   6]
        # logits_indices:           [  0,   1,   2,   3, 103, 104, 105, 106,
        #                            206, 207, 208]
        # target_logits_indices:    [  0,   1,   2,   5,   6,   9]
        # bonus_logits_indices:     [  3,   4,   7,   8,  10]

        # Compute the logits indices.
        # [4, 1, 3, 1, 2]
        num_sampled_tokens = num_draft_tokens + 1

        # Step 1. cu_num_sampled_tokens: [4, 5, 8, 9, 11]
        # arange: [0, 1, 2, 3, 0, 0, 1, 2, 0, 0, 1]
        cu_num_sampled_tokens, arange = self._get_cumsum_and_arange(
            num_sampled_tokens, cumsum_dtype=np.int32)
        # Step 2. [0, 0, 0, 0, 103, 104, 104, 104, 206, 207, 207]
        logits_indices = np.repeat(
            cu_num_scheduled_tokens - num_sampled_tokens, num_sampled_tokens)
        # Step 3. [0, 1, 2, 3, 103, 104, 105, 106, 206, 207, 208]
        logits_indices += arange

        # Compute the bonus logits indices.
        bonus_logits_indices = cu_num_sampled_tokens - 1

        # Compute the draft logits indices.
        # cu_num_draft_tokens: [3, 3, 5, 5, 6]
        # arange: [0, 1, 2, 0, 1, 0]
        cu_num_draft_tokens, arange = self._get_cumsum_and_arange(
            num_draft_tokens, cumsum_dtype=np.int32)
        # [0, 0, 0, 5, 5, 9]
        target_logits_indices = np.repeat(
            cu_num_sampled_tokens - num_sampled_tokens, num_draft_tokens)
        # [0, 1, 2, 5, 6, 9]
        target_logits_indices += arange

        # TODO: Optimize the CPU -> GPU copy.
        cu_num_draft_tokens = torch.from_numpy(cu_num_draft_tokens).to(
            self.device, non_blocking=True)
        logits_indices = torch.from_numpy(logits_indices).to(self.device,
                                                             non_blocking=True)
        target_logits_indices = torch.from_numpy(target_logits_indices).to(
            self.device, non_blocking=True)
        bonus_logits_indices = torch.from_numpy(bonus_logits_indices).to(
            self.device, non_blocking=True)

        # Compute the draft token ids.
        # draft_token_indices:      [  1,   2,   3, 105, 106, 208]
        draft_token_ids = self.input_ids[logits_indices]
        draft_token_ids = draft_token_ids[target_logits_indices + 1]

        metadata = SpecDecodeMetadata(
            draft_token_ids=draft_token_ids,
            num_draft_tokens=num_draft_tokens.tolist(),
            cu_num_draft_tokens=cu_num_draft_tokens,
            target_logits_indices=target_logits_indices,
            bonus_logits_indices=bonus_logits_indices,
            logits_indices=logits_indices,
        )
        return metadata

    def _execute_mm_encoder(self, scheduler_output: "SchedulerOutput"):
        scheduled_encoder_inputs = scheduler_output.scheduled_encoder_inputs
        if not scheduled_encoder_inputs:
            return

        # Batch the multi-modal inputs.
        mm_inputs = list[MultiModalKwargs]()
        req_ids_pos = list[tuple[str, int, PlaceholderRange]]()
        for req_id, encoder_input_ids in scheduled_encoder_inputs.items():
            req_state = self.requests[req_id]

            for mm_input_id in encoder_input_ids:
                mm_inputs.append(req_state.mm_inputs[mm_input_id])
                req_ids_pos.append(
                    (req_id, mm_input_id, req_state.mm_positions[mm_input_id]))

        # Batch mm inputs as much as we can: if a request in the batch has
        # multiple modalities or a different modality than the previous one,
        # we process it separately to preserve item order.
        # FIXME(ywang96): This is a hacky way to deal with multiple modalities
        # in the same batch while still being able to benefit from batching
        # multimodal inputs. The proper solution should be reordering the
        # encoder outputs.
        grouped_mm_inputs_list = group_mm_inputs_by_modality(mm_inputs)

        encoder_outputs = []
        for grouped_mm_inputs in grouped_mm_inputs_list:
            batched_mm_inputs = MultiModalKwargs.batch(
                grouped_mm_inputs, pin_memory=self.pin_memory)
            batched_mm_inputs = MultiModalKwargs.as_kwargs(
                batched_mm_inputs,
                device=self.device,
            )

            # Run the encoder.
            # `curr_group_outputs` is either of the following:
            # 1. A tensor of shape (num_items, feature_size, hidden_size)
            # in case feature_size is fixed across all multimodal items.
            # 2. A list or tuple (length: num_items) of tensors, each of shape
            # (feature_size, hidden_size) in case the feature size is dynamic
            # depending on the input multimodal items.
            curr_group_outputs = self.model.get_multimodal_embeddings(
                **batched_mm_inputs)

            sanity_check_mm_encoder_outputs(
                curr_group_outputs,
                expected_num_items=len(grouped_mm_inputs),
            )

            for output in curr_group_outputs:
                encoder_outputs.append(output)

        # Cache the encoder outputs.
        for (req_id, input_id, pos_info), output in zip(
                req_ids_pos,
                encoder_outputs,
        ):
            if req_id not in self.encoder_cache:
                self.encoder_cache[req_id] = {}

            self.encoder_cache[req_id][input_id] = scatter_mm_placeholders(
                output,
                is_embed=pos_info.is_embed,
            )

    def _gather_mm_embeddings(
        self,
        scheduler_output: "SchedulerOutput",
    ) -> list[torch.Tensor]:
        mm_embeds: list[torch.Tensor] = []
        for req_id in self.input_batch.req_ids:
            num_scheduled_tokens = scheduler_output.num_scheduled_tokens[
                req_id]
            req_state = self.requests[req_id]
            num_computed_tokens = req_state.num_computed_tokens
            mm_positions = req_state.mm_positions
            for i, pos_info in enumerate(mm_positions):
                start_pos = pos_info.offset
                num_encoder_tokens = pos_info.length

                # The encoder output is needed if the two ranges overlap:
                # [num_computed_tokens,
                #  num_computed_tokens + num_scheduled_tokens) and
                # [start_pos, start_pos + num_encoder_tokens)
                if start_pos >= num_computed_tokens + num_scheduled_tokens:
                    # The encoder output is not needed in this step.
                    break
                if start_pos + num_encoder_tokens <= num_computed_tokens:
                    # The encoder output is already processed and stored
                    # in the decoder's KV cache.
                    continue

                start_idx = max(num_computed_tokens - start_pos, 0)
                end_idx = min(
                    num_computed_tokens - start_pos + num_scheduled_tokens,
                    num_encoder_tokens)
                assert start_idx < end_idx
                assert req_id in self.encoder_cache
                assert i in self.encoder_cache[req_id]
                encoder_output = self.encoder_cache[req_id][i]

                if (is_embed := pos_info.is_embed) is not None:
                    is_embed = is_embed[start_idx:end_idx]

                mm_embeds_item = gather_mm_placeholders(
                    encoder_output[start_idx:end_idx],
                    is_embed=is_embed,
                )
                mm_embeds.append(mm_embeds_item)
        return mm_embeds

    def get_model(self) -> nn.Module:
        return self.model

    def get_supported_pooling_tasks(self) -> list[PoolingTask]:
        model = self.get_model()
        if not is_pooling_model(model):
            return []

        return [
            task for task in get_args(PoolingTask)
            if model.pooler.get_pooling_updates(task)
        ]

    def apply_grammar_bitmask(
        self,
        scheduler_output: "SchedulerOutput",
        logits: torch.Tensor,
    ):
        grammar_bitmask = scheduler_output.grammar_bitmask
        if grammar_bitmask is None:
            return

        # We receive the structured output bitmask from the scheduler,
        # compacted to contain bitmasks only for structured output requests.
        # The order of the requests in the bitmask is not guaranteed to be the
        # same as the order of the requests in the gpu runner's batch. We need
        # to sort the bitmask to match the order of the requests used here.

        # Get the batch indices of the structured output requests.
        # Keep track of the number of speculative tokens scheduled for every
        # request in the batch, as the logit indices are offset by this amount.
        struct_out_req_batch_indices: dict[str, int] = {}
        cumulative_offset = 0
        seq = sorted(self.input_batch.req_id_to_index.items(),
                     key=lambda x: x[1])
        for req_id, batch_index in seq:
            logit_index = batch_index + cumulative_offset
            cumulative_offset += len(
                scheduler_output.scheduled_spec_decode_tokens.get(req_id, []))
            if req_id in scheduler_output.structured_output_request_ids:
                struct_out_req_batch_indices[req_id] = logit_index

        out_indices = []

        # Reorder the bitmask to match the order of the requests in the batch.
        sorted_bitmask = np.zeros_like(grammar_bitmask,
                                       shape=(logits.shape[0],
                                              grammar_bitmask.shape[1]))
        cumulative_index = 0
        seq = sorted(scheduler_output.structured_output_request_ids.items(),
                     key=lambda x: x[1])
        for req_id, _ in seq:
            logit_index = struct_out_req_batch_indices[req_id]
            num_spec_tokens = len(
                scheduler_output.scheduled_spec_decode_tokens.get(req_id, []))
            for i in range(1 + num_spec_tokens):
                sorted_bitmask[logit_index + i] = \
                    grammar_bitmask[cumulative_index + i]
                out_indices.append(logit_index + i)
            cumulative_index += 1 + num_spec_tokens
        grammar_bitmask = sorted_bitmask

        # Serialization of np.ndarray is much more efficient than a tensor,
        # so we receive it in that format.
        grammar_bitmask = torch.from_numpy(grammar_bitmask)

        # Force use of the torch.compile implementation from xgrammar to work
        # around issues with the Triton kernel in concurrent structured output
        # scenarios. See PR #19565 and issues #19493, #18376 for details.
        xgr_torch_compile.apply_token_bitmask_inplace_torch_compile(
            logits,
            grammar_bitmask.to(self.device, non_blocking=True),
            indices=out_indices,
        )

    def sync_and_slice_intermediate_tensors(
            self, num_tokens: int, intermediate_tensors: IntermediateTensors,
            sync_self: bool) -> IntermediateTensors:

        assert self.intermediate_tensors is not None

        tp = self.vllm_config.parallel_config.tensor_parallel_size
        enabled_sp = self.compilation_config.pass_config. \
            enable_sequence_parallelism
        if enabled_sp:
            # When sequence parallelism is enabled, we always pad num_tokens
            # to be a multiple of tensor_parallel_size (tp) earlier
            assert num_tokens % tp == 0
        is_residual_scattered = tp > 1 and enabled_sp \
            and num_tokens % tp == 0

        # When sequence parallelism is enabled, the "residual" tensor is sharded
        # across tensor parallel ranks, so each rank only needs its own slice.
        if sync_self:
            assert intermediate_tensors is not None
            for k, v in intermediate_tensors.items():
                is_scattered = "residual" and is_residual_scattered
                copy_len = num_tokens // tp if is_scattered else \
                    num_tokens
                self.intermediate_tensors[k][:copy_len].copy_(
                    v[:copy_len], non_blocking=True)

        return IntermediateTensors({
            k:
            v[:num_tokens // tp]
            if k == "residual" and is_residual_scattered else v[:num_tokens]
            for k, v in self.intermediate_tensors.items()
        })

    def eplb_step(self,
                  is_dummy: bool = False,
                  is_profile: bool = False) -> None:
        """
        Step for the EPLB (Expert Parallelism Load Balancing) state.
        """
        if not self.parallel_config.enable_eplb:
            return

        assert self.eplb_state is not None
        assert is_mixture_of_experts(self.model)
        self.eplb_state.step(
            self.model,
            is_dummy,
            is_profile,
            log_stats=self.parallel_config.eplb_log_balancedness,
        )

    def get_dp_padding(self,
                       num_tokens: int) -> tuple[int, Optional[torch.Tensor]]:
        dp_size = self.vllm_config.parallel_config.data_parallel_size
        dp_rank = self.vllm_config.parallel_config.data_parallel_rank

        # For DP: Don't pad when setting enforce_eager.
        # This lets us set enforce_eager on the prefiller in a P/D setup and
        # still use CUDA graphs (enabled by this padding) on the decoder.
        #
        # TODO(tms) : There are many cases where padding is enabled for
        # prefills, causing unnecessary and excessive padding of activations.

        if dp_size == 1 or self.vllm_config.model_config.enforce_eager:
            # Early exit.
            return 0, None

        num_tokens_across_dp = DPMetadata.num_tokens_across_dp(
            num_tokens, dp_size, dp_rank)
        max_tokens_across_dp_cpu = torch.max(num_tokens_across_dp).item()
        num_tokens_after_padding = torch.tensor([max_tokens_across_dp_cpu] *
                                                dp_size,
                                                device="cpu",
                                                dtype=torch.int32)
        return max_tokens_across_dp_cpu - num_tokens, num_tokens_after_padding

    def _pool(
        self,
        hidden_states: torch.Tensor,
        num_scheduled_tokens: int,
        num_scheduled_tokens_np: np.ndarray,
    ) -> ModelRunnerOutput:
        assert self.input_batch.num_reqs ==\
            len(self.input_batch.pooling_params), \
        "Either all or none of the requests in" \
        " a batch must be pooling request"

        extracted_hidden_states = list(
            torch.split(hidden_states[:num_scheduled_tokens],
                        num_scheduled_tokens_np.tolist()))

        pooling_metadata = self.input_batch.pooling_metadata

        raw_pooler_output = self.model.pooler(
            hidden_states=extracted_hidden_states,
            pooling_metadata=pooling_metadata)

        pooler_output: list[Optional[torch.Tensor]] = []
        seq_lens = self.seq_lens[:self.input_batch.num_reqs]
        for raw_output, seq_len, prompt_len in zip(
                raw_pooler_output, seq_lens, pooling_metadata.prompt_lens):

            if seq_len == prompt_len:
                pooler_output.append(raw_output.data.cpu())
            else:
                pooler_output.append(None)

        return ModelRunnerOutput(
            req_ids=self.input_batch.req_ids,
            req_id_to_index=self.input_batch.req_id_to_index,
            sampled_token_ids=[],
            spec_token_ids=None,
            logprobs=None,
            prompt_logprobs_dict={},
            pooler_output=pooler_output,
        )

    @torch.inference_mode()
    def execute_model(
        self,
        scheduler_output: "SchedulerOutput",
        intermediate_tensors: Optional[IntermediateTensors] = None,
    ) -> Union[ModelRunnerOutput, IntermediateTensors]:
        self._update_states(scheduler_output)
        if not scheduler_output.total_num_scheduled_tokens:
            if has_kv_transfer_group():
                with set_forward_context(None, self.vllm_config):
                    self.maybe_setup_kv_connector(scheduler_output)

            # Return empty ModelRunnerOutput if there's no work to do.
            return EMPTY_MODEL_RUNNER_OUTPUT

        # Prepare the decoder inputs.
        (attn_metadata, attention_cuda_graphs, logits_indices,
         spec_decode_metadata, num_scheduled_tokens_np,
         spec_decode_common_attn_metadata) = (
             self._prepare_inputs(scheduler_output))
        num_scheduled_tokens = scheduler_output.total_num_scheduled_tokens
        if (self.use_cuda_graph
                and num_scheduled_tokens <= self.cudagraph_batch_sizes[-1]):
            # Use piecewise CUDA graphs.
            # Add padding to the batch size.
            num_input_tokens = self.vllm_config.pad_for_cudagraph(
                num_scheduled_tokens)
        else:
            # Eager mode.
            # Pad tokens to multiple of tensor_parallel_size when
            # enabled collective fusion for SP
            tp_size = self.vllm_config.parallel_config.tensor_parallel_size
            if self.compilation_config.pass_config. \
                enable_sequence_parallelism and tp_size > 1:
                num_input_tokens = round_up(num_scheduled_tokens, tp_size)
            else:
                num_input_tokens = num_scheduled_tokens

        # Padding for DP
        num_pad, num_tokens_across_dp = self.get_dp_padding(num_input_tokens)
        num_input_tokens += num_pad

        # _prepare_inputs may reorder the batch, so we must gather multi
        # modal outputs after that to ensure the correct order
        if self.is_multimodal_model:
            # Run the multimodal encoder if any.
            self._execute_mm_encoder(scheduler_output)
            mm_embeds = self._gather_mm_embeddings(scheduler_output)
        else:
            mm_embeds = []

        if self.is_multimodal_model and get_pp_group().is_first_rank:
            # NOTE(woosuk): To unify token ids and soft tokens (vision
            # embeddings), we always use embeddings (rather than token ids)
            # as input to the multimodal model, even when the input is text.
            input_ids = self.input_ids[:num_scheduled_tokens]
            inputs_embeds = self.model.get_input_embeddings(
                input_ids=input_ids,
                multimodal_embeddings=mm_embeds or None,
            )
            # TODO(woosuk): Avoid the copy. Optimize.
            self.inputs_embeds[:num_scheduled_tokens].copy_(inputs_embeds)
            inputs_embeds = self.inputs_embeds[:num_input_tokens]
            input_ids = None
        else:
            # For text-only models, we use token ids as input.
            # While it is possible to use embeddings as input just like the
            # multimodal models, it is not desirable for performance since
            # then the embedding layer is not included in the CUDA graph.
            input_ids = self.input_ids[:num_input_tokens]
            inputs_embeds = None
        if self.uses_mrope:
            positions = self.mrope_positions[:, :num_input_tokens]
        else:
            positions = self.positions[:num_input_tokens]

        if get_pp_group().is_first_rank:
            intermediate_tensors = None
        else:
            intermediate_tensors = self.sync_and_slice_intermediate_tensors(
                num_input_tokens, intermediate_tensors, True)

        # Some attention backends only support CUDA Graphs in pure decode.
        # If attention doesn't support CUDA Graphs for this batch, but we
        # compiled with full CUDA graphs, we have to skip them entirely.
        skip_cuda_graphs = self.full_cuda_graph and not attention_cuda_graphs

        # Run the model.
        # Use persistent buffers for CUDA graphs.
        with set_forward_context(
                attn_metadata,
                self.vllm_config,
                num_tokens=num_input_tokens,
                num_tokens_across_dp=num_tokens_across_dp,
                skip_cuda_graphs=skip_cuda_graphs,
        ):
            self.maybe_setup_kv_connector(scheduler_output)

            model_output = self.model(
                input_ids=input_ids,
                positions=positions,
                intermediate_tensors=intermediate_tensors,
                inputs_embeds=inputs_embeds,
            )

            self.maybe_wait_for_kv_save()

        if self.use_aux_hidden_state_outputs:
            hidden_states, aux_hidden_states = model_output
        else:
            hidden_states = model_output
            aux_hidden_states = None

        # Broadcast PP output for external_launcher (torchrun)
        # to make sure we are synced across pp ranks
        # TODO: Support overlapping mirco-batches
        # https://github.com/vllm-project/vllm/issues/18019
        broadcast_pp_output = \
            self.parallel_config.distributed_executor_backend \
            == "external_launcher" and len(get_pp_group().ranks) > 0
        if not get_pp_group().is_last_rank:
            # For mid-pipeline stages, return the hidden states.
            if not broadcast_pp_output:
                return hidden_states
            assert isinstance(hidden_states, IntermediateTensors)
            get_pp_group().send_tensor_dict(hidden_states.tensors,
                                            all_gather_group=get_tp_group())
            logits = None
        else:
            if self.input_batch.pooling_params:
                return self._pool(hidden_states, num_scheduled_tokens,
                                  num_scheduled_tokens_np)

            sample_hidden_states = hidden_states[logits_indices]
            logits = self.model.compute_logits(sample_hidden_states, None)
        if broadcast_pp_output:
            model_output_broadcast_data = {
                "logits": logits.contiguous(),
            } if logits is not None else {}
            model_output_broadcast_data = get_pp_group().broadcast_tensor_dict(
                model_output_broadcast_data, src=len(get_pp_group().ranks) - 1)
            assert model_output_broadcast_data is not None
            logits = model_output_broadcast_data["logits"]

        # Apply structured output bitmasks if present
        if scheduler_output.grammar_bitmask is not None:
            self.apply_grammar_bitmask(scheduler_output, logits)

        # Sample the next token and get logprobs if needed.
        sampling_metadata = self.input_batch.sampling_metadata
        if spec_decode_metadata is None:
            sampler_output = self.sampler(
                logits=logits,
                sampling_metadata=sampling_metadata,
            )
        else:
            # When indexing with a tensor (bonus_logits_indices), PyTorch
            # creates a new tensor with separate storage from the original
            # logits tensor. This means any in-place operations on bonus_logits
            # won't affect the original logits tensor.
            assert logits is not None
            bonus_logits = logits[spec_decode_metadata.bonus_logits_indices]
            sampler_output = self.sampler(
                logits=bonus_logits,
                sampling_metadata=sampling_metadata,
            )
            bonus_token_ids = sampler_output.sampled_token_ids

            # Just like `bonus_logits`, `target_logits` is a new tensor with
            # separate storage from the original `logits` tensor. Therefore,
            # it is safe to update `target_logits` in place.
            target_logits = logits[spec_decode_metadata.target_logits_indices]
            output_token_ids = self.rejection_sampler(
                spec_decode_metadata,
                None,  # draft_probs
                target_logits,
                bonus_token_ids,
                sampling_metadata,
            )
            sampler_output.sampled_token_ids = output_token_ids

        num_nans_in_logits = {}
        if envs.VLLM_COMPUTE_NANS_IN_LOGITS:
            num_nans_in_logits = self._get_nans_in_logits(logits)

        # TODO(woosuk): The following loop can be slow since it iterates over
        # the requests one by one. Optimize.
        discard_sampled_tokens_req_indices = []
        for i, req_id in enumerate(self.input_batch.req_ids):
            req_state = self.requests[req_id]
            seq_len = (req_state.num_computed_tokens +
                       scheduler_output.num_scheduled_tokens[req_id])
            if seq_len < req_state.num_tokens:
                # Ignore the sampled token for partial prefills.
                # Rewind the generator state as if the token was not sampled.
                # This relies on cuda-specific torch-internal impl details
                generator = self.input_batch.generators.get(i)
                if generator is not None:
                    generator.set_offset(generator.get_offset() - 4)
                # Record the index of the request that should not be sampled,
                # so that we could clear the sampled tokens before returning.
                discard_sampled_tokens_req_indices.append(i)

        # NOTE: GPU -> CPU Sync happens here.
        # Move as many CPU operations as possible before this sync point.
        logprobs_tensors = sampler_output.logprobs_tensors
        logprobs_lists = logprobs_tensors.tolists() \
            if logprobs_tensors is not None else None

        # Compute prompt logprobs if needed.
        prompt_logprobs_dict = self._get_prompt_logprobs_dict(
            hidden_states[:num_scheduled_tokens],
            scheduler_output,
        )

        # Get the valid generated tokens.
        sampled_token_ids = sampler_output.sampled_token_ids
        max_gen_len = sampled_token_ids.shape[-1]
        if max_gen_len == 1:
            # No spec decode tokens.
            valid_sampled_token_ids = sampled_token_ids.tolist()
        else:
            # Includes spec decode tokens.
            valid_sampled_token_ids = self.rejection_sampler.parse_output(
                sampled_token_ids,
                self.input_batch.vocab_size,
            )
        # Mask out the sampled tokens that should not be sampled.
        for i in discard_sampled_tokens_req_indices:
            valid_sampled_token_ids[i].clear()

        # Cache the sampled tokens in the model runner, so that the scheduler
        # doesn't need to send them back.
        # NOTE(woosuk): As an exception, when using PP, the scheduler sends
        # the sampled tokens back, because there's no direct communication
        # between the first-stage worker and the last-stage worker.
        for req_idx, sampled_ids in enumerate(valid_sampled_token_ids):
            if not sampled_ids:
                continue

            start_idx = self.input_batch.num_tokens_no_spec[req_idx]
            end_idx = start_idx + len(sampled_ids)
            assert end_idx <= self.max_model_len, (
                "Sampled token IDs exceed the max model length. "
                f"Total number of tokens: {end_idx} > max_model_len: "
                f"{self.max_model_len}")

            self.input_batch.token_ids_cpu[req_idx,
                                           start_idx:end_idx] = sampled_ids
            self.input_batch.num_tokens_no_spec[req_idx] = end_idx
            self.input_batch.num_tokens[req_idx] = end_idx
            req_id = self.input_batch.req_ids[req_idx]
            req_state = self.requests[req_id]
            req_state.output_token_ids.extend(sampled_ids)

        if not self.speculative_config:
            # Speculative decoding is not enabled.
            spec_token_ids = None
        else:
            assert spec_decode_common_attn_metadata is not None
            spec_token_ids = self.propose_draft_token_ids(
                scheduler_output,
                valid_sampled_token_ids,
                sampling_metadata,
                hidden_states,
                sample_hidden_states,
                aux_hidden_states,
                spec_decode_metadata,
                spec_decode_common_attn_metadata,
            )

        self.eplb_step()

        return ModelRunnerOutput(
            req_ids=self.input_batch.req_ids,
            req_id_to_index=self.input_batch.req_id_to_index,
            sampled_token_ids=valid_sampled_token_ids,
            spec_token_ids=spec_token_ids,
            logprobs=logprobs_lists,
            prompt_logprobs_dict=prompt_logprobs_dict,
            pooler_output=[],
            num_nans_in_logits=num_nans_in_logits,
        )

    def propose_draft_token_ids(
        self,
        scheduler_output: "SchedulerOutput",
        sampled_token_ids: list[list[int]],
        sampling_metadata: SamplingMetadata,
        hidden_states: torch.Tensor,
        sample_hidden_states: torch.Tensor,
        aux_hidden_states: Optional[torch.Tensor],
        spec_decode_metadata: Optional[SpecDecodeMetadata],
        common_attn_metadata: CommonAttentionMetadata,
    ) -> list[list[int]]:
        num_scheduled_tokens = scheduler_output.total_num_scheduled_tokens
        if self.speculative_config.method == "ngram":
            assert isinstance(self.drafter, NgramProposer)
            spec_token_ids = self.propose_ngram_draft_token_ids(
                sampled_token_ids)
        elif self.speculative_config.method == "medusa":
            assert isinstance(self.drafter, MedusaProposer)
            if sample_hidden_states.shape[0] == len(sampled_token_ids):
                # The input to the target model does not include draft tokens.
                hidden_states = sample_hidden_states
            else:
                indices = []
                offset = 0
                for num_draft, tokens in zip(
                        spec_decode_metadata.num_draft_tokens,
                        sampled_token_ids):
                    indices.append(offset + len(tokens) - 1)
                    offset += num_draft + 1
                indices = torch.tensor(indices, device=self.device)
                hidden_states = sample_hidden_states[indices]

            spec_token_ids = self.drafter.propose(
                target_hidden_states=hidden_states,
                sampling_metadata=sampling_metadata,
            )
        elif self.speculative_config.use_eagle():
            assert isinstance(self.drafter, EagleProposer)
            # TODO(woosuk): Refactor the loop.
            next_token_ids: list[int] = []
            for i, token_ids in enumerate(sampled_token_ids):
                if token_ids:
                    # Common case.
                    next_token_id = token_ids[-1]
                else:
                    # Partial prefill (rare case).
                    # Get the next token id from the request state.
                    req_id = self.input_batch.req_ids[i]
                    req_state = self.requests[req_id]
                    seq_len = (req_state.num_computed_tokens +
                               scheduler_output.num_scheduled_tokens[req_id])
                    next_token_id = req_state.get_token_id(seq_len)
                next_token_ids.append(next_token_id)
            next_token_ids = torch.tensor(next_token_ids,
                                          dtype=torch.int32,
                                          device=self.device)

            if spec_decode_metadata is None:
                # input_ids can be None for multimodal models.
                target_token_ids = self.input_ids[:num_scheduled_tokens]
                # TODO(woosuk): Support M-RoPE.
                target_positions = self.positions[:num_scheduled_tokens]
                if self.use_aux_hidden_state_outputs:
                    target_hidden_states = torch.cat(
                        [h[:num_scheduled_tokens] for h in aux_hidden_states],
                        dim=-1)
                else:
                    target_hidden_states = hidden_states[:num_scheduled_tokens]
            else:
                # TODO(woosuk): Refactor this.
                num_draft_tokens = spec_decode_metadata.num_draft_tokens
                num_rejected_tokens = [
                    n + 1 - len(sampled_token_ids[i]) if n > 0 else 0
                    for i, n in enumerate(num_draft_tokens)
                ]
                num_rejected_tokens_cpu = torch.tensor(num_rejected_tokens,
                                                       dtype=torch.int32)
                common_attn_metadata, token_indices =\
                    self.drafter.prepare_inputs(
                    common_attn_metadata, num_rejected_tokens_cpu)

                target_token_ids = self.input_ids[token_indices]
                # TODO(woosuk): Support M-RoPE.
                target_positions = self.positions[token_indices]
                if self.use_aux_hidden_state_outputs:
                    target_hidden_states = torch.cat(
                        [h[token_indices] for h in aux_hidden_states], dim=-1)
                else:
                    target_hidden_states = hidden_states[token_indices]
            draft_token_ids = self.drafter.propose(
                target_token_ids=target_token_ids,
                target_positions=target_positions,
                target_hidden_states=target_hidden_states,
                next_token_ids=next_token_ids,
                sampling_metadata=sampling_metadata,
                common_attn_metadata=common_attn_metadata,
            )
            spec_token_ids = draft_token_ids.tolist()
        return spec_token_ids

    @staticmethod
    def maybe_setup_kv_connector(scheduler_output: "SchedulerOutput"):
        # Update KVConnector with the KVConnector metadata forward().
        if has_kv_transfer_group():
            kv_connector = get_kv_transfer_group()
            assert isinstance(kv_connector, KVConnectorBase_V1)
            assert scheduler_output.kv_connector_metadata is not None
            kv_connector.bind_connector_metadata(
                scheduler_output.kv_connector_metadata)

            # Background KV cache transfers happen here.
            # These transfers are designed to be async and the requests
            # involved may be disjoint from the running requests.
            # Do this here to save a collective_rpc.
            kv_connector.start_load_kv(get_forward_context())

    @staticmethod
    def maybe_wait_for_kv_save() -> None:
        if has_kv_transfer_group():
            get_kv_transfer_group().wait_for_save()

    def propose_ngram_draft_token_ids(
        self,
        sampled_token_ids: list[list[int]],
    ) -> list[list[int]]:
        # TODO(woosuk): Optimize.
        draft_token_ids: list[list[int]] = []
        for i, sampled_ids in enumerate(sampled_token_ids):
            num_sampled_ids = len(sampled_ids)
            if not num_sampled_ids:
                # Skip speculative decoding.
                draft_token_ids.append([])
                continue

            # Skip requests that require sampling parameters that are not
            # supported with speculative decoding.
            req_id = self.input_batch.req_ids[i]
            if req_id in self.input_batch.spec_decode_unsupported_reqs:
                draft_token_ids.append([])
                continue

            num_tokens = self.input_batch.num_tokens_no_spec[i]
            if num_tokens >= self.max_model_len:
                # Skip requests that have already reached the max model length.
                draft_token_ids.append([])
                continue

            drafter_output = self.drafter.propose(
                self.input_batch.token_ids_cpu[i, :num_tokens])
            if drafter_output is None or len(drafter_output) == 0:
                draft_token_ids.append([])
            else:
                draft_token_ids.append(drafter_output.tolist())
        return draft_token_ids

    def update_config(self, overrides: dict[str, Any]) -> None:
        allowed_config_names = {"load_config", "model_config"}
        for config_name, config_overrides in overrides.items():
            assert config_name in allowed_config_names, \
                f"Config `{config_name}` not supported. " \
                f"Allowed configs: {allowed_config_names}"
            config = getattr(self, config_name)
            new_config = update_config(config, config_overrides)
            setattr(self, config_name, new_config)

    def load_model(self) -> None:
        logger.info("Starting to load model %s...", self.model_config.model)
        with DeviceMemoryProfiler() as m:  # noqa: SIM117
            time_before_load = time.perf_counter()
            model_loader = get_model_loader(self.load_config)
<<<<<<< HEAD
            logger.info("Loading model from scratch...")
            self.model = model_loader.load_model(
                vllm_config=self.vllm_config, model_config=self.model_config)
            if has_step_pooler(self.model):
                self.input_batch.logits_processing_needs_token_ids = True
=======
            if not hasattr(self, "model"):
                logger.info("Loading model from scratch...")
                self.model = model_loader.load_model(
                    vllm_config=self.vllm_config,
                    model_config=self.model_config)
            else:
                logger.info(
                    "Model was already initialized. Loading weights inplace..."
                )
                model_loader.load_weights(self.model,
                                          model_config=self.model_config)
>>>>>>> 0f199f19
            if self.lora_config:
                self.model = self.load_lora_model(self.model,
                                                  self.model_config,
                                                  self.scheduler_config,
                                                  self.lora_config,
                                                  self.device)
            if hasattr(self, "drafter"):
                logger.info("Loading drafter model...")
                self.drafter.load_model(self.model)
            if self.use_aux_hidden_state_outputs:
                self.model.set_aux_hidden_state_layers(
                    self.model.get_eagle3_aux_hidden_state_layers())
            time_after_load = time.perf_counter()
        self.model_memory_usage = m.consumed_memory
        logger.info("Model loading took %.4f GiB and %.6f seconds",
                    self.model_memory_usage / GiB_bytes,
                    time_after_load - time_before_load)
        prepare_communication_buffer_for_model(self.model)

        if is_mixture_of_experts(
                self.model) and self.parallel_config.enable_eplb:
            logger.info("EPLB is enabled for model %s.",
                        self.model_config.model)
            self.eplb_state = EplbState.build(
                self.model,
                self.device,
                self.parallel_config,
            )

    def reload_weights(self) -> None:
        model_loader = get_model_loader(self.load_config)
        logger.info("Reloading weights inplace...")
        model_loader.load_weights(self.model, model_config=self.model_config)

    def save_tensorized_model(
        self,
        tensorizer_config: "TensorizerConfig",
    ) -> None:
        TensorizerLoader.save_model(
            self.model,
            tensorizer_config=tensorizer_config,
            model_config=self.model_config,
        )

    def _get_prompt_logprobs_dict(
        self,
        hidden_states: torch.Tensor,
        scheduler_output: "SchedulerOutput",
    ) -> dict[str, Optional[LogprobsTensors]]:
        num_prompt_logprobs_dict = self.input_batch.num_prompt_logprobs
        if not num_prompt_logprobs_dict:
            return {}

        in_progress_dict = self.input_batch.in_progress_prompt_logprobs_cpu
        prompt_logprobs_dict: dict[str, Optional[LogprobsTensors]] = {}

        # Since prompt logprobs are a rare feature, prioritize simple,
        # maintainable loop over optimal performance.
        completed_prefill_reqs = []
        for req_id, num_prompt_logprobs in num_prompt_logprobs_dict.items():

            num_tokens = scheduler_output.num_scheduled_tokens[req_id]

            # Get metadata for this request.
            request = self.requests[req_id]
            num_prompt_tokens = len(request.prompt_token_ids)
            prompt_token_ids = torch.tensor(request.prompt_token_ids).to(
                self.device, non_blocking=True)

            # Set up target LogprobsTensors object.
            logprobs_tensors = in_progress_dict.get(req_id)
            if not logprobs_tensors:
                # Create empty logprobs CPU tensors for the entire prompt.
                # If chunked, we'll copy in slice by slice.
                logprobs_tensors = LogprobsTensors.empty_cpu(
                    num_prompt_tokens - 1, num_prompt_logprobs + 1)
                in_progress_dict[req_id] = logprobs_tensors

            # Determine number of logits to retrieve.
            start_idx = request.num_computed_tokens
            start_tok = start_idx + 1
            num_remaining_tokens = num_prompt_tokens - start_tok
            if num_tokens <= num_remaining_tokens:
                # This is a chunk, more tokens remain.
                # In the == case, there are no more prompt logprobs to produce
                # but we want to defer returning them to the next step where we
                # have new generated tokens to return.
                num_logits = num_tokens
            else:
                # This is the last chunk of prompt tokens to return.
                num_logits = num_remaining_tokens
                completed_prefill_reqs.append(req_id)
                prompt_logprobs_dict[req_id] = logprobs_tensors

            if num_logits <= 0:
                # This can happen for the final chunk if we prefilled exactly
                # (num_prompt_tokens - 1) tokens for this request in the prior
                # step. There are no more prompt logprobs to produce.
                continue

            # Get the logits corresponding to this req's prompt tokens.
            # If this is a partial request (i.e. chunked prefill),
            # then there is prompt logprob generated for each index.
            req_idx = self.input_batch.req_id_to_index[req_id]
            offset = self.query_start_loc_np[req_idx].item()
            prompt_hidden_states = hidden_states[offset:offset + num_logits]
            logits = self.model.compute_logits(prompt_hidden_states, None)

            # Get the "target" tokens for each index. For prompt at index i,
            # the token at prompt index i+1 is the "sampled" token we want
            # to gather the logprob for.
            tgt_token_ids = prompt_token_ids[start_tok:start_tok + num_logits]

            # Compute prompt logprobs.
            logprobs = self.sampler.compute_logprobs(logits)
            token_ids, logprobs, ranks = self.sampler.gather_logprobs(
                logprobs, num_prompt_logprobs, tgt_token_ids)

            # Transfer GPU->CPU async.
            chunk_slice = slice(start_idx, start_idx + num_logits)
            logprobs_tensors.logprob_token_ids[chunk_slice].copy_(
                token_ids, non_blocking=True)
            logprobs_tensors.logprobs[chunk_slice].copy_(logprobs,
                                                         non_blocking=True)
            logprobs_tensors.selected_token_ranks[chunk_slice].copy_(
                ranks, non_blocking=True)

        # Remove requests that have completed prefill from the batch
        # num_prompt_logprobs_dict.
        for req_id in completed_prefill_reqs:
            del num_prompt_logprobs_dict[req_id]
            del in_progress_dict[req_id]

        # Must synchronize the non-blocking GPU->CPU transfers.
        if prompt_logprobs_dict:
            self._sync_device()

        return prompt_logprobs_dict

    def _get_nans_in_logits(
        self,
        logits: Optional[torch.Tensor],
    ) -> dict[str, int]:
        try:
            if logits is None:
                return {req_id: 0 for req_id in self.input_batch.req_ids}

            num_nans_in_logits = {}
            num_nans_for_index = logits.isnan().sum(dim=-1).cpu().numpy()
            for req_id in self.input_batch.req_ids:
                req_index = self.input_batch.req_id_to_index[req_id]
                num_nans_in_logits[req_id] = (
                    int(num_nans_for_index[req_index])
                    if num_nans_for_index is not None
                    and req_index < logits.shape[0] else 0)
            return num_nans_in_logits
        except IndexError:
            return {}

    @contextmanager
    def maybe_randomize_inputs(self, input_ids: torch.Tensor):
        """
        Randomize input_ids if VLLM_RANDOMIZE_DP_DUMMY_INPUTS is set.
        This is to help balance expert-selection
         - during profile_run
         - during DP rank dummy run 
        """
        dp_size = self.vllm_config.parallel_config.data_parallel_size
        randomize_inputs = envs.VLLM_RANDOMIZE_DP_DUMMY_INPUTS and dp_size > 1
        if not randomize_inputs:
            yield
        else:
            import functools

            @functools.cache
            def rand_input_ids() -> torch.Tensor:
                return torch.randint_like(
                    self.input_ids,
                    low=0,
                    high=self.model_config.get_vocab_size(),
                    dtype=input_ids.dtype)

            logger.debug("Randomizing dummy data for DP Rank")
            input_ids.copy_(rand_input_ids()[:input_ids.size(0)],
                            non_blocking=True)
            yield
            input_ids.fill_(0)

    @torch.inference_mode()
    def _dummy_run(
        self,
        num_tokens: int,
        capture_attn_cudagraph: bool = False,
        skip_eplb: bool = False,
        is_profile: bool = False,
    ) -> tuple[torch.Tensor, torch.Tensor]:

        # Padding for DP
        num_pad, num_tokens_across_dp = self.get_dp_padding(num_tokens)
        num_tokens += num_pad

        # Set num_scheduled_tokens based on num_tokens and max_num_seqs
        # for dummy run with LoRA so that the num_reqs collectively
        # has num_tokens in total.
        assert num_tokens <= self.scheduler_config.max_num_batched_tokens
        max_num_reqs = self.scheduler_config.max_num_seqs
        num_reqs = min(num_tokens, max_num_reqs)
        min_tokens_per_req = num_tokens // num_reqs
        num_scheduled_tokens_list = [min_tokens_per_req] * num_reqs
        num_scheduled_tokens_list[-1] += num_tokens % num_reqs
        assert sum(num_scheduled_tokens_list) == num_tokens
        assert len(num_scheduled_tokens_list) == num_reqs
        num_scheduled_tokens = np.array(num_scheduled_tokens_list,
                                        dtype=np.int32)

        attn_metadata: Optional[dict[str, Any]] = None
        if capture_attn_cudagraph:
            attn_metadata = {}

            # Make sure max_model_len is used at the graph capture time.
            self.seq_lens_np[:num_reqs] = self.max_model_len
            self.seq_lens_np[num_reqs:] = 0
            self.seq_lens[:num_reqs].copy_(self.seq_lens_cpu[:num_reqs],
                                           non_blocking=True)

            for kv_cache_group_id, kv_cache_group_spec in enumerate(
                    self.kv_cache_config.kv_cache_groups):
                common_attn_metadata = CommonAttentionMetadata(
                    query_start_loc=self.query_start_loc[:num_reqs + 1],
                    query_start_loc_cpu=self.query_start_loc_cpu[:num_reqs +
                                                                 1],
                    seq_lens=self.seq_lens[:num_reqs],
                    seq_lens_cpu=self.seq_lens_cpu[:num_reqs],
                    num_computed_tokens_cpu=self.input_batch.
                    num_computed_tokens_cpu_tensor[:num_reqs],
                    num_reqs=num_reqs,
                    num_actual_tokens=num_tokens,
                    max_query_len=num_tokens,
                    block_table_tensor=self.input_batch.block_table[
                        kv_cache_group_id].get_device_tensor()[:num_reqs],
                    slot_mapping=self.input_batch.
                    block_table[kv_cache_group_id].slot_mapping[:num_reqs])

                attn_metadata_i = self.attn_metadata_builders[
                    kv_cache_group_id].build_for_cudagraph_capture(
                        common_attn_metadata)
                for layer_name in kv_cache_group_spec.layer_names:
                    attn_metadata[layer_name] = attn_metadata_i

        with self.maybe_dummy_run_with_lora(self.lora_config,
                                            num_scheduled_tokens):
            model = self.model
            if self.is_multimodal_model:
                input_ids = None
                inputs_embeds = self.inputs_embeds[:num_tokens]
            else:
                input_ids = self.input_ids[:num_tokens]
                inputs_embeds = None
            if self.uses_mrope:
                positions = self.mrope_positions[:, :num_tokens]
            else:
                positions = self.positions[:num_tokens]

            if get_pp_group().is_first_rank:
                intermediate_tensors = None
            else:
                if self.intermediate_tensors is None:
                    self.intermediate_tensors = (
                        self.model.make_empty_intermediate_tensors(
                            batch_size=self.max_num_tokens,
                            dtype=self.model_config.dtype,
                            device=self.device))

                intermediate_tensors = self.sync_and_slice_intermediate_tensors(
                    num_tokens, None, False)

            with self.maybe_randomize_inputs(input_ids), set_forward_context(
                    attn_metadata,
                    self.vllm_config,
                    num_tokens=num_tokens,
                    num_tokens_across_dp=num_tokens_across_dp):
                outputs = model(
                    input_ids=input_ids,
                    positions=positions,
                    intermediate_tensors=intermediate_tensors,
                    inputs_embeds=inputs_embeds,
                )
            if self.use_aux_hidden_state_outputs:
                hidden_states, _ = outputs
            else:
                hidden_states = outputs

            if self.speculative_config and self.speculative_config.use_eagle():
                assert isinstance(self.drafter, EagleProposer)
                self.drafter.dummy_run(num_tokens)

        # This is necessary to avoid blocking DP.
        # For dummy runs, we typically skip EPLB since we don't have any real
        # requests to process.
        # However, in DP settings, there may be cases when some DP ranks do
        # not have any requests to process, so they're executing dummy batches.
        # In such cases, we still have to trigger EPLB to make sure
        # ranks execute the rearrangement in synchronization.
        if not skip_eplb:
            self.eplb_step(is_dummy=True, is_profile=is_profile)

        logit_indices = np.cumsum(num_scheduled_tokens) - 1
        return hidden_states, hidden_states[logit_indices]

    @torch.inference_mode()
    def _dummy_sampler_run(
        self,
        hidden_states: torch.Tensor,
    ) -> torch.Tensor:
        # The dummy hidden states may contain special values,
        # like `inf` or `nan`.
        # To avoid breaking the sampler, we use a random tensor here instead.
        hidden_states = torch.rand_like(hidden_states)

        logits = self.model.compute_logits(hidden_states, None)
        num_reqs = logits.size(0)

        dummy_tensors = lambda v: torch.full(
            (num_reqs, ), v, device=self.device)

        dummy_metadata = SamplingMetadata(
            temperature=dummy_tensors(0.5),
            all_greedy=False,
            all_random=False,
            top_p=dummy_tensors(0.9),
            top_k=dummy_tensors(logits.size(1) - 1),
            generators={},
            max_num_logprobs=None,
            no_penalties=True,
            prompt_token_ids=None,
            frequency_penalties=dummy_tensors(0.1),
            presence_penalties=dummy_tensors(0.1),
            repetition_penalties=dummy_tensors(0.1),
            output_token_ids=[[] for _ in range(num_reqs)],
            allowed_token_ids_mask=None,
            bad_words_token_ids={},
            logitsprocs=LogitsProcessorManager(),
        )
        try:
            sampler_output = self.sampler(logits=logits,
                                          sampling_metadata=dummy_metadata)
        except RuntimeError as e:
            if 'out of memory' in str(e):
                raise RuntimeError(
                    "CUDA out of memory occurred when warming up sampler with "
                    f"{num_reqs} dummy requests. Please try lowering "
                    "`max_num_seqs` or `gpu_memory_utilization` when "
                    "initializing the engine.") from e
            else:
                raise e
        if self.speculative_config:
            draft_token_ids = [[0] for _ in range(num_reqs)]
            dummy_spec_decode_metadata = SpecDecodeMetadata.make_dummy(
                draft_token_ids, self.device)

            num_tokens = sum(len(ids) for ids in draft_token_ids)
            # draft_probs = torch.randn(
            #     num_tokens, logits.shape[-1], device=self.device,
            #     dtype=logits.dtype)
            draft_probs = None
            target_logits = torch.randn(num_tokens,
                                        logits.shape[-1],
                                        device=self.device,
                                        dtype=logits.dtype)
            # NOTE(woosuk): Here, we should use int32 because the sampler uses
            # int32 for bonus_token_ids. If the dtype mismatches, re-compilation
            # will occur at runtime.
            bonus_token_ids = torch.zeros(num_reqs,
                                          device=self.device,
                                          dtype=torch.int32)
            self.rejection_sampler(
                dummy_spec_decode_metadata,
                draft_probs,
                target_logits,
                bonus_token_ids,
                dummy_metadata,
            )
        return sampler_output

    @torch.inference_mode()
    def _dummy_pooler_run(
        self,
        hidden_states: torch.Tensor,
    ) -> torch.Tensor:

        num_tokens = hidden_states.shape[0]
        max_num_reqs = self.scheduler_config.max_num_seqs
        num_reqs = min(num_tokens, max_num_reqs)
        min_tokens_per_req = num_tokens // num_reqs
        num_scheduled_tokens_list = [min_tokens_per_req] * num_reqs
        num_scheduled_tokens_list[-1] += num_tokens % num_reqs
        assert sum(num_scheduled_tokens_list) == num_tokens
        assert len(num_scheduled_tokens_list) == num_reqs

        hidden_states_list = list(
            torch.split(hidden_states, num_scheduled_tokens_list))

        req_num_tokens = num_tokens // num_reqs

        model = cast(VllmModelForPooling, self.model)
        dummy_task = self.get_supported_pooling_tasks()[0]
        dummy_pooling_params = PoolingParams(task=dummy_task)

        to_update = model.pooler.get_pooling_updates(dummy_task)
        assert to_update is not None
        to_update.apply(dummy_pooling_params)

        dummy_metadata = PoolingMetadata(
            prompt_lens=torch.tensor([h.shape[0] for h in hidden_states_list],
                                     device=self.device),
            prompt_token_ids=torch.zeros((num_reqs, req_num_tokens),
                                         dtype=torch.int32,
                                         device=self.device),
            pooling_params=[dummy_pooling_params] * num_reqs)

        try:
            pooler_output = model.pooler(hidden_states=hidden_states_list,
                                         pooling_metadata=dummy_metadata)
        except RuntimeError as e:
            if 'out of memory' in str(e):
                raise RuntimeError(
                    "CUDA out of memory occurred when warming up pooler with "
                    f"{num_reqs} dummy requests. Please try lowering "
                    "`max_num_seqs` or `gpu_memory_utilization` when "
                    "initializing the engine.") from e
            else:
                raise e
        return pooler_output

    def profile_run(self) -> None:
        # Profile with multimodal encoder & encoder cache.
        # TODO: handle encoder-decoder models once we support them.
        if (self.is_multimodal_model and self.max_num_encoder_input_tokens > 0
                and self.encoder_cache_size > 0):

            # NOTE: Currently model is profiled with a single non-text
            # modality with the max possible input tokens even when
            # it supports multiple.
            max_tokens_by_modality_dict = self.mm_registry \
                .get_max_tokens_per_item_by_nonzero_modality(self.model_config)
            dummy_data_modality, max_tokens_per_mm_item = max(
                max_tokens_by_modality_dict.items(), key=lambda item: item[1])

            # Check how many items of this modality can be supported by
            # the encoder budget.
            encoder_budget = min(self.max_num_encoder_input_tokens,
                                 self.encoder_cache_size)

            max_num_mm_items_encoder_budget = encoder_budget // \
                max_tokens_per_mm_item

            # Check how many items of this modality can be supported by
            # the decoder budget.
            max_mm_items_per_req = self.mm_registry.get_mm_limits_per_prompt(
                self.model_config)[dummy_data_modality]

            # NOTE: We do not consider max_num_batched_tokens on purpose
            # because the multimodal embeddings can be generated in advance
            # and chunked prefilled.
            max_num_mm_items_decoder_budget = self.max_num_reqs * \
                max_mm_items_per_req

            max_num_mm_items = max(
                1,
                min(max_num_mm_items_encoder_budget,
                    max_num_mm_items_decoder_budget))

            logger.info(
                "Encoder cache will be initialized with a budget of %s tokens,"
                " and profiled with %s %s items of the maximum feature size.",
                encoder_budget, max_num_mm_items, dummy_data_modality)

            # Create dummy batch of multimodal inputs.
            dummy_mm_kwargs = self.mm_registry.get_decoder_dummy_data(
                model_config=self.model_config,
                seq_len=max_tokens_per_mm_item,
                mm_counts={
                    dummy_data_modality: 1
                },
            ).multi_modal_data

            batched_dummy_mm_inputs = MultiModalKwargs.batch(
                [dummy_mm_kwargs] * max_num_mm_items,
                pin_memory=self.pin_memory)
            batched_dummy_mm_inputs = MultiModalKwargs.as_kwargs(
                batched_dummy_mm_inputs,
                device=self.device,
            )

            # Run multimodal encoder.
            dummy_encoder_outputs = self.model.get_multimodal_embeddings(
                **batched_dummy_mm_inputs)

            sanity_check_mm_encoder_outputs(
                dummy_encoder_outputs,
                expected_num_items=max_num_mm_items,
            )

            # Cache the dummy encoder outputs.
            self.encoder_cache["tmp"] = dict(enumerate(dummy_encoder_outputs))

        # Add `is_profile` here to pre-allocate communication buffers
        hidden_states, last_hidden_states \
            = self._dummy_run(self.max_num_tokens, is_profile=True)
        if get_pp_group().is_last_rank:
            if self.is_pooling_model:
                output = self._dummy_pooler_run(hidden_states)
            else:
                output = self._dummy_sampler_run(last_hidden_states)
        else:
            output = None
        self._sync_device()
        del hidden_states, output
        self.encoder_cache.clear()
        gc.collect()

    def capture_model(self) -> None:
        if not self.use_cuda_graph:
            logger.warning(
                "Skipping CUDA graph capture. To turn on CUDA graph capture, "
                "set -O %s and ensure `use_cudagraph` was not manually set to "
                "False", CompilationLevel.PIECEWISE)
            return

        compilation_counter.num_gpu_runner_capture_triggers += 1

        start_time = time.perf_counter()
        start_free_gpu_memory = torch.cuda.mem_get_info()[0]

        # Trigger CUDA graph capture for specific shapes.
        # Capture the large shapes first so that the smaller shapes
        # can reuse the memory pool allocated for the large shapes.
        with graph_capture(device=self.device):
            full_cg = self.full_cuda_graph
            # Only rank 0 should print progress bar during capture
            compilation_cases = reversed(self.cudagraph_batch_sizes)
            if is_global_first_rank():
                compilation_cases = tqdm(
                    list(compilation_cases),
                    disable=not self.load_config.use_tqdm_on_load,
                    desc="Capturing CUDA graph shapes")
            for num_tokens in compilation_cases:
                # We skip EPLB here since we don't want to record dummy metrics
                for _ in range(
                        self.compilation_config.cudagraph_num_of_warmups):
                    self._dummy_run(num_tokens,
                                    capture_attn_cudagraph=full_cg,
                                    skip_eplb=True)
                self._dummy_run(num_tokens,
                                capture_attn_cudagraph=full_cg,
                                skip_eplb=True)

        end_time = time.perf_counter()
        end_free_gpu_memory = torch.cuda.mem_get_info()[0]
        elapsed_time = end_time - start_time
        cuda_graph_size = start_free_gpu_memory - end_free_gpu_memory
        # This usually takes 5~20 seconds.
        logger.info("Graph capturing finished in %.0f secs, took %.2f GiB",
                    elapsed_time, cuda_graph_size / (1 << 30))

    def initialize_attn_backend(self, kv_cache_config: KVCacheConfig) -> None:
        """
        Initialize the attention backends and attention metadata builders.
        """
        assert len(self.attn_backends) == 0 and len(
            self.attn_metadata_builders
        ) == 0, "Attention backends are already initialized"
        for i, kv_cache_group_spec in enumerate(
                kv_cache_config.kv_cache_groups):
            kv_cache_spec = kv_cache_group_spec.kv_cache_spec
            if isinstance(kv_cache_spec, AttentionSpec):
                attn_backend_i = get_attn_backend(
                    kv_cache_spec.head_size,
                    self.dtype,
                    kv_cache_spec.dtype,
                    kv_cache_spec.block_size,
                    self.model_config.is_attention_free,
                    use_mla=kv_cache_spec.use_mla,
                )
                if attn_backend_i is None:
                    error_msg = (f"Error with get_attn_backend: "
                                 f"{kv_cache_spec.head_size=}, "
                                 f"{self.dtype=}, {kv_cache_spec.dtype=}, "
                                 f"{kv_cache_spec.block_size=}, "
                                 f"{self.model_config.is_attention_free=}, "
                                 f"{kv_cache_spec.use_mla=}")
                    logger.error(error_msg)
                    raise NotImplementedError(
                        "Non-Attention backend is not supported by V1 "
                        "GPUModelRunner.")
            elif isinstance(kv_cache_spec, MambaSpec):
                attn_backend_i = Mamba2AttentionBackend
            else:
                raise ValueError(
                    f"Unknown KV cache spec type: {type(kv_cache_spec)}")

            attn_metadata_builder_i = attn_backend_i.get_builder_cls()(
                kv_cache_spec,
                self.vllm_config,
                self.device,
            )

            if (self.full_cuda_graph
                    and not attn_metadata_builder_i.full_cudagraph_supported):
                raise ValueError(
                    f"Full CUDAGraph not supported for "
                    f"{attn_backend_i.__name__}. Turn off CompilationConfig."
                    f"full_cuda_graph or use a different attention backend.")

            self.attn_backends.append(attn_backend_i)
            self.attn_metadata_builders.append(attn_metadata_builder_i)

    def may_reinitialize_input_batch(self,
                                     kv_cache_config: KVCacheConfig) -> None:
        """
        Re-initialize the input batch if the block sizes are different from
        `[self.cache_config.block_size]`. This usually happens when there
        are multiple KV cache groups.

        Args:
            kv_cache_config: The KV cache configuration.
        """
        block_sizes = [
            kv_cache_group.kv_cache_spec.block_size
            for kv_cache_group in kv_cache_config.kv_cache_groups
        ]
        if block_sizes != [self.cache_config.block_size]:
            assert self.cache_config.cpu_offload_gb == 0, (
                "Cannot re-initialize the input batch when CPU weight "
                "offloading is enabled. See https://github.com/vllm-project/vllm/pull/18298 "  # noqa: E501
                "for more details.")
            self.input_batch = InputBatch(
                max_num_reqs=self.max_num_reqs,
                max_model_len=self.max_model_len,
                max_num_batched_tokens=self.max_num_tokens,
                device=self.device,
                pin_memory=self.pin_memory,
                vocab_size=self.model_config.get_vocab_size(),
                block_sizes=block_sizes,
                is_spec_decode=bool(self.vllm_config.speculative_config),
            )

    def _allocate_kv_cache_tensors(
            self, kv_cache_config: KVCacheConfig) -> dict[str, torch.Tensor]:
        """
        Initializes the KV cache buffer with the correct size. The buffer needs
        to be reshaped to the desired shape before being used by the models.

        Args:
            kv_cache_config: The KV cache config
        Returns:
            dict[str, torch.Tensor]: A map between layer names to their
            corresponding memory buffer for KV cache.
         """
        kv_cache_raw_tensors: dict[str, torch.Tensor] = {}
        for kv_cache_tensor in kv_cache_config.kv_cache_tensors:
            tensor = torch.zeros(kv_cache_tensor.size,
                                 dtype=torch.int8,
                                 device=self.device)
            for layer_name in kv_cache_tensor.shared_by:
                kv_cache_raw_tensors[layer_name] = tensor

        layer_names = set()
        for group in kv_cache_config.kv_cache_groups:
            layer_names.update(group.layer_names)
        assert layer_names == set(kv_cache_raw_tensors.keys(
        )), "Some layers are not correctly initialized"
        return kv_cache_raw_tensors

    def _reshape_kv_cache_tensors(
        self,
        kv_cache_config: KVCacheConfig,
        kv_cache_raw_tensors: dict[str, torch.Tensor],
    ) -> dict[str, torch.Tensor]:
        """
        Reshape the KV cache tensors to the desired shape and dtype.

        Args:
            kv_cache_config: The KV cache config
            kv_cache_raw_tensors: The KV cache buffer of each layer, with
            correct size but uninitialized shape.
        Returns:
            Dict[str, torch.Tensor]: A map between layer names to their
            corresponding memory buffer for KV cache.
        """
        kv_caches: dict[str, torch.Tensor] = {}
        has_attn, has_mamba = False, False
        for i, kv_cache_group_spec in enumerate(
                kv_cache_config.kv_cache_groups):
            kv_cache_spec = kv_cache_group_spec.kv_cache_spec
            for layer_name in kv_cache_group_spec.layer_names:
                raw_tensor = kv_cache_raw_tensors[layer_name]
                assert raw_tensor.numel() % kv_cache_spec.page_size_bytes == 0
                num_blocks = (raw_tensor.numel() //
                              kv_cache_spec.page_size_bytes)
                if isinstance(kv_cache_spec, AttentionSpec):
                    has_attn = True
                    kv_cache_shape = self.attn_backends[i].get_kv_cache_shape(
                        num_blocks, kv_cache_spec.block_size,
                        kv_cache_spec.num_kv_heads, kv_cache_spec.head_size)
                    dtype = kv_cache_spec.dtype
                    try:
                        kv_cache_stride_order = self.attn_backends[
                            i].get_kv_cache_stride_order()
                        assert len(kv_cache_stride_order) == len(
                            kv_cache_shape)
                    except (AttributeError, NotImplementedError):
                        kv_cache_stride_order = tuple(
                            range(len(kv_cache_shape)))
                    # The allocation respects the backend-defined stride order
                    # to ensure the semantic remains consistent for each
                    # backend. We first obtain the generic kv cache shape and
                    # then permute it according to the stride order which could
                    # result in a non-contiguous tensor.
                    kv_cache_shape = tuple(kv_cache_shape[i]
                                           for i in kv_cache_stride_order)
                    # Maintain original KV shape view.
                    inv_order = [
                        kv_cache_stride_order.index(i)
                        for i in range(len(kv_cache_stride_order))
                    ]
                    kv_caches[layer_name] = kv_cache_raw_tensors[
                        layer_name].view(dtype).view(kv_cache_shape).permute(
                            *inv_order)
                elif isinstance(kv_cache_spec, MambaSpec):
                    has_mamba = True
                    raw_tensor = kv_cache_raw_tensors[layer_name]
                    dtype = kv_cache_spec.dtype
                    num_element_per_page = (kv_cache_spec.page_size_bytes //
                                            get_dtype_size(dtype))
                    state_tensors = []
                    storage_offset = 0
                    for shape in kv_cache_spec.shapes:
                        target_shape = (num_blocks, *shape)
                        stride = torch.empty(target_shape).stride()
                        target_stride = (num_element_per_page, *stride[1:])
                        tensor = torch.as_strided(
                            raw_tensor.view(dtype),
                            size=target_shape,
                            stride=target_stride,
                            storage_offset=storage_offset,
                        )
                        state_tensors.append(tensor)
                        storage_offset += stride[0]

                    kv_caches[layer_name] = state_tensors
                else:
                    raise NotImplementedError

        if has_attn and has_mamba:
            self._verify_hybrid_attention_mamba_layout(kv_cache_config,
                                                       kv_cache_raw_tensors)

        return kv_caches

    def _verify_hybrid_attention_mamba_layout(
            self, kv_cache_config: KVCacheConfig,
            kv_cache_raw_tensors: dict[str, torch.Tensor]) -> None:
        """
        Verify that the KV cache memory layout is compatible for
        models with both attention and mamba KV cache groups.

        Args:
            kv_cache_config: The KV cache config
            kv_cache_raw_tensors: The KV cache buffer of each layer.
        """

        for i, kv_cache_group_spec in enumerate(
                kv_cache_config.kv_cache_groups):
            kv_cache_spec = kv_cache_group_spec.kv_cache_spec
            for layer_name in kv_cache_group_spec.layer_names:
                raw_tensor = kv_cache_raw_tensors[layer_name]
                num_blocks = (raw_tensor.numel() //
                              kv_cache_spec.page_size_bytes)
                if isinstance(kv_cache_spec, AttentionSpec):
                    kv_cache_shape = self.attn_backends[i].get_kv_cache_shape(
                        num_blocks, kv_cache_spec.block_size,
                        kv_cache_spec.num_kv_heads, kv_cache_spec.head_size)
                    if kv_cache_shape[0] != num_blocks or kv_cache_shape[
                            1] != 2:
                        raise ValueError(
                            "Hybrid models in V1 require an attention "
                            "backend with kv_cache_shape="
                            "(num_blocks, 2, ...). Please try setting "
                            "VLLM_ATTENTION_BACKEND=FLASHINFER")

    def initialize_kv_cache_tensors(
            self, kv_cache_config: KVCacheConfig) -> dict[str, torch.Tensor]:
        """
        Initialize the memory buffer for KV cache.

        Args:
            kv_cache_config: The KV cache config
        Returns:
            Dict[str, torch.Tensor]: A map between layer names to their
            corresponding memory buffer for KV cache.
        """
        # Initialize the memory buffer for KV cache
        kv_cache_raw_tensors = self._allocate_kv_cache_tensors(kv_cache_config)
        # Change the memory buffer to the desired shape
        kv_caches = self._reshape_kv_cache_tensors(kv_cache_config,
                                                   kv_cache_raw_tensors)

        # Setup `kv_cache_config` and `kv_caches` for models
        # with cross-layer KV sharing
        if self.shared_kv_cache_layers:
            initialize_kv_cache_for_kv_sharing(
                self.shared_kv_cache_layers,
                kv_cache_config.kv_cache_groups,
                kv_caches,
            )

        bind_kv_cache(kv_caches,
                      self.compilation_config.static_forward_context,
                      self.kv_caches)
        return kv_caches

    def initialize_kv_cache(self, kv_cache_config: KVCacheConfig) -> None:
        """
        Initialize KV cache based on `kv_cache_config`.
        Args:
            kv_cache_config: Configuration for the KV cache, including the KV
            cache size of each layer
        """
        self.kv_cache_config = kv_cache_config
        self.may_reinitialize_input_batch(kv_cache_config)
        self.initialize_attn_backend(kv_cache_config)
        kv_caches = self.initialize_kv_cache_tensors(kv_cache_config)

        if self.speculative_config and self.speculative_config.use_eagle():
            assert isinstance(self.drafter, EagleProposer)
            # validate all draft model layers belong to the same kv cache
            # group
            self.drafter.validate_same_kv_cache_group(kv_cache_config)

        if has_kv_transfer_group():
            get_kv_transfer_group().register_kv_caches(kv_caches)

    def get_kv_cache_spec(self) -> dict[str, KVCacheSpec]:
        """
        Generates the KVCacheSpec by parsing the kv cache format from each
        Attention module in the static forward context.
        Returns:
            KVCacheSpec: A dictionary mapping layer names to their KV cache
            format. Layers that do not need KV cache are not included.
        """

        block_size = self.vllm_config.cache_config.block_size
        use_mla = self.vllm_config.model_config.use_mla
        kv_cache_spec: dict[str, KVCacheSpec] = {}
        attn_layers = get_layers_from_vllm_config(self.vllm_config, Attention)
        for layer_name, attn_module in attn_layers.items():
            if (kv_tgt_layer :=
                    attn_module.kv_sharing_target_layer_name) is not None:
                # The layer doesn't need its own KV cache and will use that of
                # the target layer. We skip creating a KVCacheSpec for it, so
                # that KV cache management logic will act as this layer does
                # not exist, and doesn't allocate KV cache for the layer. This
                # enables the memory saving of cross-layer kv sharing, allowing
                # a given amount of memory to accommodate longer context lengths
                # or enable more requests to be processed simultaneously.
                self.shared_kv_cache_layers[layer_name] = kv_tgt_layer
                continue

            # TODO: Support other attention modules, e.g., cross-attention
            if attn_module.attn_type == AttentionType.DECODER:
                use_local_attention = (self.attention_chunk_size is not None
                                       and attn_module.impl.use_irope)
                if attn_module.sliding_window is not None:
                    kv_cache_spec[layer_name] = SlidingWindowSpec(
                        block_size=block_size,
                        num_kv_heads=attn_module.num_kv_heads,
                        head_size=attn_module.head_size,
                        dtype=self.kv_cache_dtype,
                        sliding_window=attn_module.sliding_window,
                        use_mla=use_mla)
                elif use_local_attention:
                    kv_cache_spec[layer_name] = (ChunkedLocalAttentionSpec(
                        block_size=block_size,
                        num_kv_heads=attn_module.num_kv_heads,
                        head_size=attn_module.head_size,
                        dtype=self.kv_cache_dtype,
                        attention_chunk_size=self.attention_chunk_size,
                        use_mla=use_mla))
                else:
                    kv_cache_spec[layer_name] = FullAttentionSpec(
                        block_size=block_size,
                        num_kv_heads=attn_module.num_kv_heads,
                        head_size=attn_module.head_size,
                        dtype=self.kv_cache_dtype,
                        use_mla=use_mla)
            elif attn_module.attn_type in (AttentionType.ENCODER,
                                           AttentionType.ENCODER_ONLY):
                # encoder-only attention does not need KV cache.
                continue
            elif attn_module.attn_type == AttentionType.ENCODER_DECODER:
                raise NotImplementedError
            else:
                raise ValueError(
                    f"Unknown attention type: {attn_module.attn_type}")

        mamba_layers = get_layers_from_vllm_config(self.vllm_config, MambaBase)
        if len(mamba_layers) > 0:
            if self.vllm_config.speculative_config is not None:
                raise NotImplementedError(
                    "Mamba with speculative decoding is not supported yet.")
            if not self.vllm_config.model_config.enforce_eager:
                raise NotImplementedError(
                    "Mamba with cuda graph is not supported yet.")
            if self.vllm_config.cache_config.enable_prefix_caching:
                raise NotImplementedError(
                    "Prefix caching is not supported for Mamba yet.")
            max_model_len = self.vllm_config.model_config.max_model_len

            page_size_padded = (
                self.vllm_config.cache_config.mamba_page_size_padded)

            # Set block_size to max_model_len, so that mamba model will always
            # have only one block in the KV cache.
            for layer_name, mamba_module in mamba_layers.items():
                kv_cache_spec[layer_name] = MambaSpec(
                    shapes=mamba_module.get_state_shape(),
                    dtype=self.kv_cache_dtype,
                    block_size=max_model_len,
                    page_size_padded=page_size_padded)

        return kv_cache_spec<|MERGE_RESOLUTION|>--- conflicted
+++ resolved
@@ -1750,25 +1750,9 @@
         with DeviceMemoryProfiler() as m:  # noqa: SIM117
             time_before_load = time.perf_counter()
             model_loader = get_model_loader(self.load_config)
-<<<<<<< HEAD
             logger.info("Loading model from scratch...")
             self.model = model_loader.load_model(
                 vllm_config=self.vllm_config, model_config=self.model_config)
-            if has_step_pooler(self.model):
-                self.input_batch.logits_processing_needs_token_ids = True
-=======
-            if not hasattr(self, "model"):
-                logger.info("Loading model from scratch...")
-                self.model = model_loader.load_model(
-                    vllm_config=self.vllm_config,
-                    model_config=self.model_config)
-            else:
-                logger.info(
-                    "Model was already initialized. Loading weights inplace..."
-                )
-                model_loader.load_weights(self.model,
-                                          model_config=self.model_config)
->>>>>>> 0f199f19
             if self.lora_config:
                 self.model = self.load_lora_model(self.model,
                                                   self.model_config,
