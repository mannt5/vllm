# SPDX-License-Identifier: Apache-2.0
# SPDX-FileCopyrightText: Copyright contributors to the vLLM project
"""A TPU worker class."""
import copy
import os
from typing import Any, Optional

import torch
import torch.distributed
import torch.nn as nn
import torch_xla.core.xla_model as xm
import torch_xla.debug.profiler as xp
import torch_xla.runtime as xr

import vllm.envs as envs
from vllm.config import VllmConfig
from vllm.distributed import (ensure_model_parallel_initialized,
                              init_distributed_environment)
from vllm.distributed.kv_transfer import (ensure_kv_transfer_initialized,
                                          get_kv_transfer_group,
                                          has_kv_transfer_group)
from vllm.logger import init_logger
from vllm.lora.request import LoRARequest
from vllm.model_executor import set_random_seed
from vllm.platforms import current_platform
from vllm.utils import STR_DTYPE_TO_TORCH_DTYPE, cdiv
from vllm.v1.attention.backends.pallas import TPU_HEAD_SIZE_ALIGNMENT
from vllm.v1.core.sched.output import SchedulerOutput
from vllm.v1.kv_cache_interface import (AttentionSpec, KVCacheConfig,
                                        KVCacheSpec)
<<<<<<< HEAD
from vllm.v1.outputs import EMPTY_MODEL_RUNNER_OUTPUT, ModelRunnerOutput
from vllm.v1.utils import bind_kv_cache, report_usage_stats
=======
from vllm.v1.outputs import ModelRunnerOutput
from vllm.v1.utils import report_usage_stats
>>>>>>> 66762465
from vllm.v1.worker.tpu_model_runner import TPUModelRunner
from vllm.v1.worker.utils import bind_kv_cache

logger = init_logger(__name__)


class TPUWorker:

    def __init__(
        self,
        vllm_config: VllmConfig,
        local_rank: int,
        rank: int,
        distributed_init_method: str,
        is_driver_worker: bool = False,
    ):
        self.is_driver_worker = is_driver_worker
        self.vllm_config = vllm_config
        self.model_config = vllm_config.model_config
        self.cache_config = vllm_config.cache_config
        self.lora_config = vllm_config.lora_config
        self.load_config = vllm_config.load_config
        self.parallel_config = vllm_config.parallel_config
        self.use_spmd = envs.VLLM_XLA_USE_SPMD
        self.original_parallel_config = None
        if self.use_spmd:
            # Under SPMD mode, distributed env is initialized as if there is
            # only one worker/device.
            self.original_parallel_config = self.parallel_config
            self.parallel_config.tensor_parallel_size = 1
            self.parallel_config.pipeline_parallel_size = 1
            self.parallel_config.world_size = 1
        self.scheduler_config = vllm_config.scheduler_config
        self.device_config = vllm_config.device_config
        self.speculative_config = vllm_config.speculative_config
        self.prompt_adapter_config = vllm_config.prompt_adapter_config
        self.observability_config = vllm_config.observability_config

        self.parallel_config.rank = rank
        self.local_rank = local_rank
        self.rank = rank
        self.distributed_init_method = distributed_init_method

        if self.cache_config.cache_dtype == "auto":
            self.cache_dtype = self.model_config.dtype
        else:
            self.cache_dtype = STR_DTYPE_TO_TORCH_DTYPE[
                self.cache_config.cache_dtype]

        if self.model_config.trust_remote_code:
            # note: lazy import to avoid importing torch before initializing
            from vllm.utils import init_cached_hf_modules
            init_cached_hf_modules()

        # Delay profiler initialization to the start of the profiling.
        # This is because in vLLM V1, MP runtime is initialized before the
        # TPU Worker is initialized. The profiler server needs to start after
        # MP runtime is initialized.
        self.profiler = None
        self.profile_dir = None
        if envs.VLLM_TORCH_PROFILER_DIR and self.rank < 1:
            # For TPU, we can only have 1 active profiler session for 1 profiler
            # server. So we only profile on rank0.
            self.profile_dir = envs.VLLM_TORCH_PROFILER_DIR
            logger.info("Profiling enabled. Traces will be saved to: %s",
                        self.profile_dir)

        if self.model_config.seed is None:
            self.model_config.seed = 0

    def initialize_cache(self, num_gpu_blocks: int,
                         num_cpu_blocks: int) -> None:
        self.cache_config.num_gpu_blocks = num_gpu_blocks
        self.cache_config.num_cpu_blocks = num_cpu_blocks

    def init_device(self):
        os.environ["PJRT_DEVICE"] = "TPU"
        # Note: Currently the XLA compiler wrongly uses 2D ring strategy on 1D
        # ring, the xla tpu compiler flag
        # `xla_tpu_force_1d_allreduce_at_chunk_count` is a temporary solution to
        # fix this. It will be removed after the bug in XLA compiler is fixed.
        os.environ["LIBTPU_INIT_ARGS"] = (
            os.environ.get("LIBTPU_INIT_ARGS", "") +
            " --xla_tpu_force_1d_allreduce_at_chunk_count=1"
            " --xla_jf_conv_input_fusion=False")
        # --xla_jf_conv_input_fusion=False is used to improve the perf of
        # quantized matmul.
        torch.set_grad_enabled(False)
        torch.set_default_dtype(self.model_config.dtype)

        # Initialize the distributed environment.
        self._init_tpu_worker_distributed_environment(
            self.vllm_config, self.rank, self.distributed_init_method,
            self.local_rank)

        # Device initialization should happen after initializing
        # the distributed runtime.
        self.device = xm.xla_device()
        self.device_config.device = self.device

        # Set random seed.
        set_random_seed(self.model_config.seed)
        if self.model_config.seed is not None:
            xm.set_rng_state(self.model_config.seed, self.device)

        # Increase the cache size limit, which is the maximum number of
        # dynamo graphs that can be compiled.
        # TODO (NickLucche) On gsm we compile 80+ graphs.
        # Re-evaluate limit, with MM we may get close to this limit.
        torch._dynamo.config.cache_size_limit = 128
        # Use persistent cache to avoid XLA recompilation.
        # NOTE(woosuk): Set per-rank cache path since different ranks
        # can have slightly different XLA graphs.
        world_size = self.parallel_config.world_size
        rank = xr.global_ordinal()
        # The PyTorch/XLA compilation cache uses the Torch IR to generate keys.
        # Consequently, changes in optimization flags, which affect compilation
        # results, don't change the cache key. This can result in the wrong
        # compilation being used. To prevent this, disabling the XLA compilation
        # cache during development is recommended.We can disable it by
        # `export VLLM_XLA_CACHE_PATH=`
        if envs.VLLM_XLA_CACHE_PATH:
            per_rank_path = os.path.join(envs.VLLM_XLA_CACHE_PATH,
                                         f"tp{world_size}_rank{rank}")
            xr.initialize_cache(per_rank_path, readonly=False)

        # Init ModelRunner here, so that we have access to self.device.
        self.model_runner = \
            TPUModelRunner(self.vllm_config, self.device,
                           self.original_parallel_config)

        if rank == 0:
            # If usage stat is enabled, collect relevant info.
            report_usage_stats(self.vllm_config)

    def determine_available_memory(self) -> int:
        kv_caches: dict[str, torch.Tensor] = {}
        kv_cache_spec = self.model_runner.get_kv_cache_spec()
        for layer_name, layer_spec in kv_cache_spec.items():
            if isinstance(layer_spec, AttentionSpec):
                dtype = layer_spec.dtype

                # Use an empty tensor instead of `None`` to force Dynamo to pass
                # it by reference, rather by specializing on the value ``None``.
                tpu_kv_cache = torch.tensor([], dtype=dtype).to(self.device)
                kv_caches[layer_name] = tpu_kv_cache
            else:
                raise NotImplementedError(
                    f"Unsupported KV cache spec '{type(layer_spec)}'")

        runner_kv_caches: list[torch.Tensor] = []
        bind_kv_cache(
            kv_caches,
            self.vllm_config.compilation_config.static_forward_context,
            runner_kv_caches)

        # `max_num_tokens >= max_num_batched_tokens` due to padding.
        with self.model_runner.maybe_setup_dummy_loras(self.lora_config):
            self.model_runner.profile_run(self.model_runner.max_num_tokens)

        # Synchronize before measuring the memory usage.
        xm.wait_device_ops()

        # During the profiling run, the model runs without KV cache. After
        # the profiling run, the model always runs with KV cache. Here we clear
        # the dynamo cache and cached bytecode to ensure the model always has
        # one compiled bytecode. Having one FX graph/cached bytecode per
        # compiled model is required for `support_torch_compile` decorator to
        # skip dynamo guard.
        self.model_runner.reset_dynamo_cache()

        # Get the maximum amount of memory used by the model weights and
        # intermediate activations.
        if self.use_spmd:
            # This is a workaround for the TPU SPMD mode. The get_memory_info
            # API doesn't work with SPMD mode in PyTorch/XLA.
            # TODO: use xm.get_memory_info for SPMD once it's supported in
            # PyTorch/XLA.
            import tpu_info
            chip_type, _ = tpu_info.device.get_local_chips()
            device_usage = tpu_info.metrics.get_chip_usage(chip_type)
            total_memory_size = device_usage[0].total_memory
            current_mem = device_usage[0].memory_usage
        else:
            m = xm.get_memory_info(self.device)
            total_memory_size = m["bytes_limit"]
            current_mem = m["bytes_used"]
        # Ideally we would use profiled = m["peak_bytes_used"] to
        # get weights + activations. But there is memory used during
        # compilation / weight loading that impacts the peak and
        # there is no way to reset peak memory in XLA, So we
        # use the heuristic of 2% of weights.
        profiled = current_mem * 1.02

        # Calculate the TPU KV cache size based on profiling.
        usable_memory_size = int(total_memory_size *
                                 self.cache_config.gpu_memory_utilization)
        tpu_kv_cache_bytes = max(usable_memory_size - profiled, 0)
        head_size = self.model_config.get_head_size()
        if head_size > 0:
            padded_head_size = cdiv(
                head_size, TPU_HEAD_SIZE_ALIGNMENT) * TPU_HEAD_SIZE_ALIGNMENT
            if padded_head_size != head_size:
                logger.warning_once("head size is padded to %d",
                                    padded_head_size)
            # We adjust the usable memory size for the KV cache to prevent OOM
            # errors, even after padding the head_size.
            tpu_kv_cache_bytes = (tpu_kv_cache_bytes * head_size //
                                  padded_head_size)
        return int(tpu_kv_cache_bytes)

    def execute_model(
        self,
        scheduler_output: "SchedulerOutput",
    ) -> Optional[ModelRunnerOutput]:
        output = self.model_runner.execute_model(scheduler_output)
        assert isinstance(output, ModelRunnerOutput)
        if has_kv_transfer_group():
            finished_sending, finished_recving = (
                get_kv_transfer_group().get_finished(
                    scheduler_output.finished_req_ids))
            if finished_sending or finished_recving:
                if output is EMPTY_MODEL_RUNNER_OUTPUT:
                    output = copy.copy(EMPTY_MODEL_RUNNER_OUTPUT)
                output.finished_sending = finished_sending
                output.finished_recving = finished_recving

            # Clear KVConnector state for this step.
            get_kv_transfer_group().clear_connector_metadata()

            # with a connector, the scheduler expects output from all workers
            return output

        # return output only from the driver worker
        return output if self.is_driver_worker else None

    def profile(self, is_start: bool = True):
        if self.rank < 1:
            if self.profile_dir is None:
                raise RuntimeError("Profiler is not enabled.")
            if is_start:
                if self.profiler is None:
                    self.profiler = xp.start_server(9012)
                xp.start_trace(self.profile_dir)
            else:
                xp.stop_trace()

    def add_lora(self, lora_request: LoRARequest) -> bool:
        return self.model_runner.add_lora(lora_request)

    def load_model(self) -> None:
        self.model_runner.load_model()

    def update_config(self, overrides: dict[str, Any]) -> None:
        self.model_runner.update_config(overrides)

    def compile_or_warm_up_model(self) -> None:
        if not self.model_config.enforce_eager:
            self.model_runner.capture_model()

        # Reset the seed to ensure that the random state is not affected by
        # the model initialization and profiling.
        set_random_seed(self.model_config.seed)

    def get_model(self) -> nn.Module:
        return self.model_runner.get_model()

    def get_kv_cache_spec(self) -> dict[str, KVCacheSpec]:
        return self.model_runner.get_kv_cache_spec()

    def initialize_from_config(self, kv_cache_config: KVCacheConfig) -> None:
        """Allocate GPU KV cache with the specified kv_cache_config."""
        self.model_runner.initialize_kv_cache(kv_cache_config)

    def check_health(self) -> None:
        # worker will always be healthy as long as it's running.
        return

    def _init_tpu_worker_distributed_environment(
        self,
        vllm_config: VllmConfig,
        rank: int,
        distributed_init_method: Optional[str] = None,
        local_rank: int = -1,
    ) -> None:
        """Initialize the distributed environment."""
        if self.use_spmd:
            xr.use_spmd()
        # NOTE(woosuk): This is just to initialize the TP group and broadcast
        # the input objects on CPU. The all-reduce and all-gather ops on TPU
        # are invoked by `xm.all_reduce` and `xm.all_gather` which use their
        # own context.
        parallel_config = vllm_config.parallel_config
        init_distributed_environment(
            world_size=parallel_config.world_size,
            rank=rank,
            local_rank=local_rank,
            distributed_init_method=distributed_init_method,
            backend=current_platform.dist_backend,
        )
        ensure_model_parallel_initialized(
            parallel_config.tensor_parallel_size,
            parallel_config.pipeline_parallel_size)

        ensure_kv_transfer_initialized(vllm_config)


try:
    from tpu_commons.worker import TPUWorker as TPUCommonsWorker
    TPUWorker = TPUCommonsWorker  # type: ignore
except ImportError:
    logger.info("tpu_commons not found, using vLLM's TPUWorker.")
    pass<|MERGE_RESOLUTION|>--- conflicted
+++ resolved
@@ -28,13 +28,8 @@
 from vllm.v1.core.sched.output import SchedulerOutput
 from vllm.v1.kv_cache_interface import (AttentionSpec, KVCacheConfig,
                                         KVCacheSpec)
-<<<<<<< HEAD
 from vllm.v1.outputs import EMPTY_MODEL_RUNNER_OUTPUT, ModelRunnerOutput
-from vllm.v1.utils import bind_kv_cache, report_usage_stats
-=======
-from vllm.v1.outputs import ModelRunnerOutput
 from vllm.v1.utils import report_usage_stats
->>>>>>> 66762465
 from vllm.v1.worker.tpu_model_runner import TPUModelRunner
 from vllm.v1.worker.utils import bind_kv_cache
 
