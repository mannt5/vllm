# SPDX-License-Identifier: Apache-2.0
"""A TPU worker class."""
import os
from typing import Optional

import torch
import torch.distributed
import torch.nn as nn
import torch_xla.core.xla_model as xm
import torch_xla.debug.profiler as xp
import torch_xla.runtime as xr

import vllm.envs as envs
from vllm.config import ParallelConfig, VllmConfig
from vllm.distributed import (ensure_model_parallel_initialized,
                              init_distributed_environment)
from vllm.logger import init_logger
from vllm.lora.request import LoRARequest
from vllm.model_executor import set_random_seed
from vllm.utils import STR_DTYPE_TO_TORCH_DTYPE
from vllm.v1.core.sched.output import SchedulerOutput
from vllm.v1.kv_cache_interface import (AttentionSpec, KVCacheConfig,
                                        KVCacheSpec)
from vllm.v1.outputs import ModelRunnerOutput
from vllm.v1.utils import bind_kv_cache, report_usage_stats
from vllm.v1.worker.tpu_model_runner import TPUModelRunner

logger = init_logger(__name__)


class TPUWorker:

    def __init__(
        self,
        vllm_config: VllmConfig,
        local_rank: int,
        rank: int,
        distributed_init_method: str,
        is_driver_worker: bool = False,
    ):
        self.is_driver_worker = is_driver_worker
        self.vllm_config = vllm_config
        self.model_config = vllm_config.model_config
        self.cache_config = vllm_config.cache_config
        self.lora_config = vllm_config.lora_config
        self.load_config = vllm_config.load_config
        self.parallel_config = vllm_config.parallel_config
        self.use_spmd = envs.VLLM_XLA_USE_SPMD
        self.original_parallel_config = None
        if self.use_spmd:
            # Under SPMD mode, distributed env is initialized as if there is
            # only one worker/device.
            self.original_parallel_config = self.parallel_config
            self.parallel_config.tensor_parallel_size = 1
            self.parallel_config.pipeline_parallel_size = 1
            self.parallel_config.world_size = 1
        self.scheduler_config = vllm_config.scheduler_config
        self.device_config = vllm_config.device_config
        self.speculative_config = vllm_config.speculative_config
        self.prompt_adapter_config = vllm_config.prompt_adapter_config
        self.observability_config = vllm_config.observability_config

        self.parallel_config.rank = rank
        self.local_rank = local_rank
        self.rank = rank
        self.distributed_init_method = distributed_init_method

        if self.cache_config.cache_dtype == "auto":
            self.cache_dtype = self.model_config.dtype
        else:
            self.cache_dtype = STR_DTYPE_TO_TORCH_DTYPE[
                self.cache_config.cache_dtype]

        if self.model_config.trust_remote_code:
            # note: lazy import to avoid importing torch before initializing
            from vllm.utils import init_cached_hf_modules
            init_cached_hf_modules()

        # Delay profiler initialization to the start of the profiling.
        # This is because in vLLM V1, MP runtime is initialized before the
        # TPU Worker is initialized. The profiler server needs to start after
        # MP runtime is initialized.
        self.profiler = None
        self.profile_dir = None
        if envs.VLLM_TORCH_PROFILER_DIR and self.rank < 1:
            # For TPU, we can only have 1 active profiler session for 1 profiler
            # server. So we only profile on rank0.
            self.profile_dir = envs.VLLM_TORCH_PROFILER_DIR
            logger.info("Profiling enabled. Traces will be saved to: %s",
                        self.profile_dir)

        if self.model_config.seed is None:
            self.model_config.seed = 0

        if vllm_config.lora_config is not None:
            raise NotImplementedError(
                "The V1 TPU backend doesn't support LoRA serving")

    def init_device(self):
        os.environ["PJRT_DEVICE"] = "TPU"
        # Note: Currently the XLA compiler wrongly uses 2D ring strategy on 1D
        # ring, the xla tpu compiler flag
        # `xla_tpu_force_1d_allreduce_at_chunk_count` is a temporary solution to
        # fix this. It will be removed after the bug in XLA compiler is fixed.
        os.environ["LIBTPU_INIT_ARGS"] = (
            "--xla_tpu_force_1d_allreduce_at_chunk_count=1")
        torch.set_grad_enabled(False)
        torch.set_default_dtype(self.model_config.dtype)

        # Initialize the distributed environment.
        self._init_tpu_worker_distributed_environment(
            self.parallel_config, self.rank, self.distributed_init_method,
            self.local_rank)

        # Device initialization should happen after initializing
        # the distributed runtime.
        self.device = xm.xla_device()
        self.device_config.device = self.device

        # Set random seed.
        set_random_seed(self.model_config.seed)
        if self.model_config.seed is not None:
            xm.set_rng_state(self.model_config.seed, self.device)

        # Increase the cache size limit, which is the maximum number of
        # dynamo graphs that can be compiled.
        # TODO (NickLucche) On gsm we compile 80+ graphs.
        # Re-evaluate limit, with MM we may get close to this limit.
        torch._dynamo.config.cache_size_limit = 128
        # Use persistent cache to avoid XLA recompilation.
        # NOTE(woosuk): Set per-rank cache path since different ranks
        # can have slightly different XLA graphs.
        world_size = self.parallel_config.world_size
        rank = xr.global_ordinal()
        # The PyTorch/XLA compilation cache uses the Torch IR to generate keys.
        # Consequently, changes in optimization flags, which affect compilation
        # results, don't change the cache key. This can result in the wrong
        # compilation being used. To prevent this, disabling the XLA compilation
        # cache during development is recommended.We can disable it by
        # `export VLLM_XLA_CACHE_PATH=`
        if envs.VLLM_XLA_CACHE_PATH:
            per_rank_path = os.path.join(envs.VLLM_XLA_CACHE_PATH,
                                         f"tp{world_size}_rank{rank}")
            xr.initialize_cache(per_rank_path, readonly=False)

        # Init ModelRunner here, so that we have access to self.device.
        self.model_runner = \
            TPUModelRunner(self.vllm_config, self.device,
                           self.original_parallel_config)

        if rank == 0:
            # If usage stat is enabled, collect relevant info.
            report_usage_stats(self.vllm_config)

    def determine_available_memory(self) -> int:
        kv_caches: dict[str, torch.Tensor] = {}
        kv_cache_spec = self.model_runner.get_kv_cache_spec()
        for layer_name, layer_spec in kv_cache_spec.items():
            if isinstance(layer_spec, AttentionSpec):
                dtype = layer_spec.dtype

                # Use an empty tensor instead of `None`` to force Dynamo to pass
                # it by reference, rather by specializing on the value ``None``.
                tpu_kv_cache = torch.tensor([], dtype=dtype).to(self.device)
                kv_caches[layer_name] = tpu_kv_cache
            else:
                raise NotImplementedError(
                    f"Unsupported KV cache spec '{type(layer_spec)}'")

        runner_kv_caches: list[torch.Tensor] = []
        bind_kv_cache(
            kv_caches,
            self.vllm_config.compilation_config.static_forward_context,
            runner_kv_caches)

        # `max_num_tokens >= max_num_batched_tokens` due to padding.
        self.model_runner.profile_run(self.model_runner.max_num_tokens)

        # Synchronize before measuring the memory usage.
        xm.wait_device_ops()

        # During the profiling run, the model runs without KV cache. After
        # the profiling run, the model always runs with KV cache. Here we clear
        # the dynamo cache and cached bytecode to ensure the model always has
        # one compiled bytecode. Having one FX graph/cached bytecode per
        # compiled model is required for `support_torch_compile` decorator to
        # skip dynamo guard.
        self.model_runner.reset_dynamo_cache()

        # Get the maximum amount of memory used by the model weights and
        # intermediate activations.
        if self.use_spmd:
            # This is a workaround for the TPU SPMD mode. The get_memory_info
            # API doesn't work with SPMD mode in PyTorch/XLA.
            # TODO: use xm.get_memory_info for SPMD once it's supported in
            # PyTorch/XLA.
            import tpu_info
            chip_type, _ = tpu_info.device.get_local_chips()
            device_usage = tpu_info.metrics.get_chip_usage(chip_type)
            total_memory_size = device_usage[0].total_memory
            current_mem = device_usage[0].memory_usage
        else:
            m = xm.get_memory_info(self.device)
            total_memory_size = m["bytes_limit"]
            current_mem = m["bytes_used"]
        # Ideally we would use profiled = m["peak_bytes_used"] to
        # get weights + activations. But there is memory used during
        # compilation / weight loading that impacts the peak and
        # there is no way to reset peak memory in XLA, So we
        # use the heuristic of 2% of weights.
        profiled = current_mem * 1.02

        # Calculate the TPU KV cache size based on profiling.
        usable_memory_size = int(total_memory_size *
                                 self.cache_config.gpu_memory_utilization)
        tpu_kv_cache_bytes = max(usable_memory_size - profiled, 0)

        return int(tpu_kv_cache_bytes)

    def execute_model(
        self,
        scheduler_output: "SchedulerOutput",
    ) -> Optional[ModelRunnerOutput]:
        output = self.model_runner.execute_model(scheduler_output)
        return output if self.is_driver_worker else None

    def profile(self, is_start: bool = True):
        if self.rank < 1:
            if self.profile_dir is None:
                raise RuntimeError("Profiler is not enabled.")
            if is_start:
                if self.profiler is None:
                    self.profiler = xp.start_server(9012)
                xp.start_trace(self.profile_dir)
            else:
                xp.stop_trace()

    def add_lora(self, lora_request: LoRARequest) -> bool:
        return self.model_runner.add_lora(lora_request)

    def load_model(self) -> None:
        self.model_runner.load_model()

    def compile_or_warm_up_model(self) -> None:
        if not self.model_config.enforce_eager:
            self.model_runner.capture_model()

        # Reset the seed to ensure that the random state is not affected by
        # the model initialization and profiling.
        set_random_seed(self.model_config.seed)

    def get_model(self) -> nn.Module:
        return self.model_runner.get_model()

    def get_kv_cache_spec(self) -> dict[str, KVCacheSpec]:
        return self.model_runner.get_kv_cache_spec()

    def initialize_from_config(self, kv_cache_config: KVCacheConfig) -> None:
        """Allocate GPU KV cache with the specified kv_cache_config."""
        self.model_runner.initialize_kv_cache(kv_cache_config)

    def check_health(self) -> None:
        # worker will always be healthy as long as it's running.
        return

<<<<<<< HEAD
    def _init_tpu_worker_distributed_environment(
        self,
        parallel_config: ParallelConfig,
        rank: int,
        distributed_init_method: Optional[str] = None,
        local_rank: int = -1,
    ) -> None:
        """Initialize the distributed environment."""
        if self.use_spmd:
            xr.use_spmd()
        # NOTE(woosuk): This is just to initialize the TP group and broadcast
        # the input objects on CPU. The all-reduce and all-gather ops on TPU
        # are invoked by `xm.all_reduce` and `xm.all_gather` which use their
        # own context.
        init_distributed_environment(
            world_size=parallel_config.world_size,
            rank=rank,
            local_rank=local_rank,
            distributed_init_method=distributed_init_method,
            backend="gloo",
        )
        ensure_model_parallel_initialized(
            parallel_config.tensor_parallel_size,
            parallel_config.pipeline_parallel_size)
=======

def init_tpu_worker_distributed_environment(
    parallel_config: ParallelConfig,
    rank: int,
    distributed_init_method: Optional[str] = None,
    local_rank: int = -1,
) -> None:
    """Initialize the distributed environment."""

    # NOTE(woosuk): This is just to initialize the TP group and broadcast
    # the input objects on CPU. The all-reduce and all-gather ops on TPU
    # are invoked by `xm.all_reduce` and `xm.all_gather` which use their
    # own context.
    init_distributed_environment(
        world_size=parallel_config.world_size,
        rank=rank,
        local_rank=local_rank,
        distributed_init_method=distributed_init_method,
        backend="gloo",
    )
    ensure_model_parallel_initialized(parallel_config.tensor_parallel_size,
                                      parallel_config.pipeline_parallel_size)


try:
    from tpu_commons.worker import TPUWorker as TPUCommonsWorker
    TPUWorker = TPUCommonsWorker  # type: ignore
except ImportError:
    logger.info("tpu_commons not found, using vLLM's TPUWorker.")
    pass
>>>>>>> c68b5c63
<|MERGE_RESOLUTION|>--- conflicted
+++ resolved
@@ -263,7 +263,6 @@
         # worker will always be healthy as long as it's running.
         return
 
-<<<<<<< HEAD
     def _init_tpu_worker_distributed_environment(
         self,
         parallel_config: ParallelConfig,
@@ -288,29 +287,6 @@
         ensure_model_parallel_initialized(
             parallel_config.tensor_parallel_size,
             parallel_config.pipeline_parallel_size)
-=======
-
-def init_tpu_worker_distributed_environment(
-    parallel_config: ParallelConfig,
-    rank: int,
-    distributed_init_method: Optional[str] = None,
-    local_rank: int = -1,
-) -> None:
-    """Initialize the distributed environment."""
-
-    # NOTE(woosuk): This is just to initialize the TP group and broadcast
-    # the input objects on CPU. The all-reduce and all-gather ops on TPU
-    # are invoked by `xm.all_reduce` and `xm.all_gather` which use their
-    # own context.
-    init_distributed_environment(
-        world_size=parallel_config.world_size,
-        rank=rank,
-        local_rank=local_rank,
-        distributed_init_method=distributed_init_method,
-        backend="gloo",
-    )
-    ensure_model_parallel_initialized(parallel_config.tensor_parallel_size,
-                                      parallel_config.pipeline_parallel_size)
 
 
 try:
@@ -318,5 +294,4 @@
     TPUWorker = TPUCommonsWorker  # type: ignore
 except ImportError:
     logger.info("tpu_commons not found, using vLLM's TPUWorker.")
-    pass
->>>>>>> c68b5c63
+    pass