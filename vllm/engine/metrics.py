# SPDX-License-Identifier: Apache-2.0

import time
from typing import TYPE_CHECKING
from typing import Counter as CollectionsCounter
from typing import Dict, List, Optional, Type, Union, cast

import numpy as np
import prometheus_client

from vllm.config import SupportsMetricsInfo, VllmConfig
from vllm.engine.metrics_types import StatLoggerBase, Stats
from vllm.executor.ray_utils import ray
from vllm.logger import init_logger

if ray is not None:
    from ray.util import metrics as ray_metrics
else:
    ray_metrics = None

if TYPE_CHECKING:
    from vllm.spec_decode.metrics import SpecDecodeWorkerMetrics

logger = init_logger(__name__)

prometheus_client.disable_created_metrics()

# The begin-* and end* here are used by the documentation generator
# to extract the metrics definitions.


# --8<-- [start:metrics-definitions]
class Metrics:
    """
    vLLM uses a multiprocessing-based frontend for the OpenAI server.
    This means that we need to run prometheus_client in multiprocessing mode
    See https://prometheus.github.io/client_python/multiprocess/ for more
    details on limitations.
    """

    labelname_finish_reason = "finished_reason"
    labelname_waiting_lora_adapters = "waiting_lora_adapters"
    labelname_running_lora_adapters = "running_lora_adapters"
    labelname_max_lora = "max_lora"
    _gauge_cls = prometheus_client.Gauge
    _counter_cls = prometheus_client.Counter
    _histogram_cls = prometheus_client.Histogram

    def __init__(self, labelnames: List[str], vllm_config: VllmConfig):
        # Unregister any existing vLLM collectors (for CI/CD)
        self._unregister_vllm_metrics()

        max_model_len = vllm_config.model_config.max_model_len

        # Use this flag to hide metrics that were deprecated in
        # a previous release and which will be removed future
        self.show_hidden_metrics = \
            vllm_config.observability_config.show_hidden_metrics

        # System stats
        #   Scheduler State
        self.gauge_scheduler_running = self._gauge_cls(
            name="vllm:num_requests_running",
            documentation="Number of requests currently running on GPU.",
            labelnames=labelnames,
            multiprocess_mode="sum")
        self.gauge_scheduler_waiting = self._gauge_cls(
            name="vllm:num_requests_waiting",
            documentation="Number of requests waiting to be processed.",
            labelnames=labelnames,
            multiprocess_mode="sum")
        self.gauge_lora_info = self._gauge_cls(
            name="vllm:lora_requests_info",
            documentation="Running stats on lora requests.",
            labelnames=[
                self.labelname_running_lora_adapters,
                self.labelname_max_lora,
                self.labelname_waiting_lora_adapters,
            ],
            multiprocess_mode="livemostrecent",
        )

        #   KV Cache Usage in %
        self.gauge_gpu_cache_usage = self._gauge_cls(
            name="vllm:gpu_cache_usage_perc",
            documentation="GPU KV-cache usage. 1 means 100 percent usage.",
            labelnames=labelnames,
            multiprocess_mode="sum")

        # Iteration stats
        self.counter_num_preemption = self._counter_cls(
            name="vllm:num_preemptions_total",
            documentation="Cumulative number of preemption from the engine.",
            labelnames=labelnames)
        self.counter_prompt_tokens = self._counter_cls(
            name="vllm:prompt_tokens_total",
            documentation="Number of prefill tokens processed.",
            labelnames=labelnames)
        self.counter_generation_tokens = self._counter_cls(
            name="vllm:generation_tokens_total",
            documentation="Number of generation tokens processed.",
            labelnames=labelnames)

        self.counter_total_evicted_tokens = self._counter_cls(
            name="vllm:total_evicted_tokens_total",
            documentation="Total number of tokens evicted from KV cache",
            labelnames=labelnames)

        self.histogram_iteration_tokens = self._histogram_cls(
            name="vllm:iteration_tokens_total",
            documentation="Histogram of number of tokens per engine_step.",
            labelnames=labelnames,
            buckets=[
                1, 8, 16, 32, 64, 128, 256, 512, 1024, 2048, 4096, 8192, 16384
            ])
        self.histogram_time_to_first_token = self._histogram_cls(
            name="vllm:time_to_first_token_seconds",
            documentation="Histogram of time to first token in seconds.",
            labelnames=labelnames,
            buckets=[
                0.001, 0.005, 0.01, 0.02, 0.04, 0.06, 0.08, 0.1, 0.25, 0.5,
                0.75, 1.0, 2.5, 5.0, 7.5, 10.0, 20.0, 40.0, 80.0, 160.0, 640.0,
                2560.0
            ])
        self.histogram_time_per_output_token = self._histogram_cls(
            name="vllm:time_per_output_token_seconds",
            documentation="Histogram of time per output token in seconds.",
            labelnames=labelnames,
            buckets=[
                0.01, 0.025, 0.05, 0.075, 0.1, 0.15, 0.2, 0.3, 0.4, 0.5, 0.75,
                1.0, 2.5, 5.0, 7.5, 10.0, 20.0, 40.0, 80.0
            ])

        # Request stats
        #   Latency
        request_latency_buckets = [
            0.3, 0.5, 0.8, 1.0, 1.5, 2.0, 2.5, 5.0, 10.0, 15.0, 20.0, 30.0,
            40.0, 50.0, 60.0, 120.0, 240.0, 480.0, 960.0, 1920.0, 7680.0
        ]
        self.histogram_e2e_time_request = self._histogram_cls(
            name="vllm:e2e_request_latency_seconds",
            documentation="Histogram of end to end request latency in seconds.",
            labelnames=labelnames,
            buckets=request_latency_buckets)
        self.histogram_queue_time_request = self._histogram_cls(
            name="vllm:request_queue_time_seconds",
            documentation=
            "Histogram of time spent in WAITING phase for request.",
            labelnames=labelnames,
            buckets=request_latency_buckets)
        self.histogram_inference_time_request = self._histogram_cls(
            name="vllm:request_inference_time_seconds",
            documentation=
            "Histogram of time spent in RUNNING phase for request.",
            labelnames=labelnames,
            buckets=request_latency_buckets)
        self.histogram_prefill_time_request = self._histogram_cls(
            name="vllm:request_prefill_time_seconds",
            documentation=
            "Histogram of time spent in PREFILL phase for request.",
            labelnames=labelnames,
            buckets=request_latency_buckets)
        self.histogram_time_per_prefill_token_request = self._histogram_cls(
            name="vllm:time_per_prefill_token_request_seconds",
            documentation=
            "Time spent per token during prefill phase in seconds",
            labelnames=labelnames,
            buckets=[
                0.001, 0.002, 0.005, 0.01, 0.02, 0.05, 0.1, 0.2, 0.5, 1.0
            ])
        self.histogram_decode_time_request = self._histogram_cls(
            name="vllm:request_decode_time_seconds",
            documentation=
            "Histogram of time spent in DECODE phase for request.",
            labelnames=labelnames,
            buckets=request_latency_buckets)

        #   Metadata
        self.histogram_num_prompt_tokens_request = self._histogram_cls(
            name="vllm:request_prompt_tokens",
            documentation="Number of prefill tokens processed.",
            labelnames=labelnames,
            buckets=build_1_2_5_buckets(max_model_len),
        )
        self.histogram_num_generation_tokens_request = \
            self._histogram_cls(
                name="vllm:request_generation_tokens",
                documentation="Number of generation tokens processed.",
                labelnames=labelnames,
                buckets=build_1_2_5_buckets(max_model_len),
            )
        self.histogram_max_num_generation_tokens_request = self._histogram_cls(
            name="vllm:request_max_num_generation_tokens",
            documentation=
            "Histogram of maximum number of requested generation tokens.",
            labelnames=labelnames,
            buckets=build_1_2_5_buckets(max_model_len))
        self.histogram_n_request = self._histogram_cls(
            name="vllm:request_params_n",
            documentation="Histogram of the n request parameter.",
            labelnames=labelnames,
            buckets=[1, 2, 5, 10, 20],
        )
        self.histogram_max_tokens_request = self._histogram_cls(
            name="vllm:request_params_max_tokens",
            documentation="Histogram of the max_tokens request parameter.",
            labelnames=labelnames,
            buckets=build_1_2_5_buckets(max_model_len),
        )
        self.gauge_max_token_capacity_per_batch = self._gauge_cls(
            name="vllm:max_token_capacity_per_batch",
            documentation=
            "Maximum tokens processed by the model server at max batch size",
            labelnames=labelnames,
            multiprocess_mode="livemostrecent")
        self.gauge_total_tokens_in_queue = self._gauge_cls(
            name="vllm:total_tokens_in_queue",
            documentation="Total number of tokens in queue (prefill + decode).",
            labelnames=labelnames,
            multiprocess_mode="sum")
        self.counter_request_success = self._counter_cls(
            name="vllm:request_success_total",
            documentation="Count of successfully processed requests.",
            labelnames=labelnames + [Metrics.labelname_finish_reason])

        # Speculative decoding stats
        self.gauge_spec_decode_draft_acceptance_rate = self._gauge_cls(
            name="vllm:spec_decode_draft_acceptance_rate",
            documentation="Speulative token acceptance rate.",
            labelnames=labelnames,
            multiprocess_mode="sum")
        self.gauge_spec_decode_efficiency = self._gauge_cls(
            name="vllm:spec_decode_efficiency",
            documentation="Speculative decoding system efficiency.",
            labelnames=labelnames,
            multiprocess_mode="sum")
        self.counter_spec_decode_num_accepted_tokens = (self._counter_cls(
            name="vllm:spec_decode_num_accepted_tokens_total",
            documentation="Number of accepted tokens.",
            labelnames=labelnames))
        self.counter_spec_decode_num_draft_tokens = self._counter_cls(
            name="vllm:spec_decode_num_draft_tokens_total",
            documentation="Number of draft tokens.",
            labelnames=labelnames)
        self.counter_spec_decode_num_emitted_tokens = (self._counter_cls(
            name="vllm:spec_decode_num_emitted_tokens_total",
            documentation="Number of emitted tokens.",
            labelnames=labelnames))


# --8<-- [end:metrics-definitions]

    def _unregister_vllm_metrics(self) -> None:
        for collector in list(prometheus_client.REGISTRY._collector_to_names):
            if hasattr(collector, "_name") and "vllm" in collector._name:
                prometheus_client.REGISTRY.unregister(collector)


class _RayGaugeWrapper:
    """Wraps around ray.util.metrics.Gauge to provide same API as
    prometheus_client.Gauge"""

    def __init__(self,
                 name: str,
                 documentation: str = "",
                 labelnames: Optional[List[str]] = None,
                 multiprocess_mode: str = ""):
        del multiprocess_mode
        labelnames_tuple = tuple(labelnames) if labelnames else None
        self._gauge = ray_metrics.Gauge(name=name,
                                        description=documentation,
                                        tag_keys=labelnames_tuple)

    def labels(self, **labels):
        self._gauge.set_default_tags(labels)
        return self

    def set(self, value: Union[int, float]):
        return self._gauge.set(value)

    def set_to_current_time(self):
        # ray metrics doesn't have set_to_current time, https://docs.ray.io/en/latest/_modules/ray/util/metrics.html
        return self._gauge.set(time.time())


class _RayCounterWrapper:
    """Wraps around ray.util.metrics.Counter to provide same API as
    prometheus_client.Counter"""

    def __init__(self,
                 name: str,
                 documentation: str = "",
                 labelnames: Optional[List[str]] = None):
        labelnames_tuple = tuple(labelnames) if labelnames else None
        self._counter = ray_metrics.Counter(name=name,
                                            description=documentation,
                                            tag_keys=labelnames_tuple)

    def labels(self, **labels):
        self._counter.set_default_tags(labels)
        return self

    def inc(self, value: Union[int, float] = 1.0):
        if value == 0:
            return
        return self._counter.inc(value)


class _RayHistogramWrapper:
    """Wraps around ray.util.metrics.Histogram to provide same API as
    prometheus_client.Histogram"""

    def __init__(self,
                 name: str,
                 documentation: str = "",
                 labelnames: Optional[List[str]] = None,
                 buckets: Optional[List[float]] = None):
        labelnames_tuple = tuple(labelnames) if labelnames else None
        boundaries = buckets if buckets else []
        self._histogram = ray_metrics.Histogram(name=name,
                                                description=documentation,
                                                tag_keys=labelnames_tuple,
                                                boundaries=boundaries)

    def labels(self, **labels):
        self._histogram.set_default_tags(labels)
        return self

    def observe(self, value: Union[int, float]):
        return self._histogram.observe(value)


class RayMetrics(Metrics):
    """
    RayMetrics is used by RayPrometheusStatLogger to log to Ray metrics.
    Provides the same metrics as Metrics but uses Ray's util.metrics library.
    """
    _gauge_cls: Type[prometheus_client.Gauge] = cast(
        Type[prometheus_client.Gauge], _RayGaugeWrapper)
    _counter_cls: Type[prometheus_client.Counter] = cast(
        Type[prometheus_client.Counter], _RayCounterWrapper)
    _histogram_cls: Type[prometheus_client.Histogram] = cast(
        Type[prometheus_client.Histogram], _RayHistogramWrapper)

    def __init__(self, labelnames: List[str], vllm_config: VllmConfig):
        if ray_metrics is None:
            raise ImportError("RayMetrics requires Ray to be installed.")
        super().__init__(labelnames, vllm_config)

    def _unregister_vllm_metrics(self) -> None:
        # No-op on purpose
        pass


def build_buckets(mantissa_lst: List[int], max_value: int) -> List[int]:
    """
    Builds a list of buckets with increasing powers of 10 multiplied by
    mantissa values until the value exceeds the specified maximum.

    """
    exponent = 0
    buckets: List[int] = []
    while True:
        for m in mantissa_lst:
            value = m * 10**exponent
            if value <= max_value:
                buckets.append(value)
            else:
                return buckets
        exponent += 1


def build_1_2_5_buckets(max_value: int) -> List[int]:
    """
    Example:
    >>> build_1_2_5_buckets(100)
    [1, 2, 5, 10, 20, 50, 100]
    """
    return build_buckets([1, 2, 5], max_value)


def build_1_2_3_5_8_buckets(max_value: int) -> List[int]:
    """
    Example:
    >>> build_1_2_3_5_8_buckets(100)
    [1, 2, 3, 5, 8, 10, 20, 30, 50, 80, 100]
    """
    return build_buckets([1, 2, 3, 5, 8], max_value)


def local_interval_elapsed(now: float, last_log: float,
                           local_interval: float) -> bool:
    elapsed_time = now - last_log
    return elapsed_time > local_interval


def get_throughput(tracked_stats: List[int], now: float,
                   last_log: float) -> float:
    return float(np.sum(tracked_stats) / (now - last_log))


class LoggingStatLogger(StatLoggerBase):
    """LoggingStatLogger is used in LLMEngine to log to Stdout."""

    def __init__(self, local_interval: float, vllm_config: VllmConfig) -> None:
        super().__init__(local_interval, vllm_config)
        self.last_prompt_throughput: Optional[float] = None
        self.last_generation_throughput: Optional[float] = None

    def log(self, stats: Stats) -> None:
        """Called by LLMEngine.
           Logs to Stdout every self.local_interval seconds."""

        # Save tracked stats for token counters.
        self.num_prompt_tokens.append(stats.num_prompt_tokens_iter)
        self.num_generation_tokens.append(stats.num_generation_tokens_iter)

        # Update spec decode metrics
        self.maybe_update_spec_decode_metrics(stats)

        # Log locally every local_interval seconds.
        if local_interval_elapsed(stats.now, self.last_local_log,
                                  self.local_interval):
            # Compute summary metrics for tracked stats (and log them
            # to promethus if applicable).
            prompt_throughput = get_throughput(self.num_prompt_tokens,
                                               now=stats.now,
                                               last_log=self.last_local_log)
            generation_throughput = get_throughput(
                self.num_generation_tokens,
                now=stats.now,
                last_log=self.last_local_log)

            log_fn = logger.info
            if not any((prompt_throughput, generation_throughput,
                        self.last_prompt_throughput,
                        self.last_generation_throughput)):
                # Avoid log noise on an idle production system
                log_fn = logger.debug

            log_fn(
                "Avg prompt throughput: %.1f tokens/s, "
                "Avg generation throughput: %.1f tokens/s, "
                "Running: %d reqs, Swapped: %d reqs, "
                "Pending: %d reqs, GPU KV cache usage: %.1f%%, "
                "CPU KV cache usage: %.1f%%.",
                prompt_throughput,
                generation_throughput,
                stats.num_running_sys,
                stats.num_swapped_sys,
                stats.num_waiting_sys,
                stats.gpu_cache_usage_sys * 100,
                stats.cpu_cache_usage_sys * 100,
            )
            if (stats.cpu_prefix_cache_hit_rate >= 0
                    or stats.gpu_prefix_cache_hit_rate >= 0):
                log_fn(
                    "Prefix cache hit rate: GPU: %.2f%%, CPU: %.2f%%",
                    stats.gpu_prefix_cache_hit_rate * 100,
                    stats.cpu_prefix_cache_hit_rate * 100,
                )
            if self.spec_decode_metrics is not None:
                log_fn(
                    self._format_spec_decode_metrics_str(
                        self.spec_decode_metrics))

            self._reset(stats, prompt_throughput, generation_throughput)

    def _reset(self, stats, prompt_throughput, generation_throughput) -> None:
        # Reset tracked stats for next interval.
        self.num_prompt_tokens = []
        self.num_generation_tokens = []
        self.last_local_log = stats.now
        self.spec_decode_metrics = None
        self.last_prompt_throughput = prompt_throughput
        self.last_generation_throughput = generation_throughput

    def _format_spec_decode_metrics_str(
            self, metrics: "SpecDecodeWorkerMetrics") -> str:

        return ("Speculative metrics: "
                f"Draft acceptance rate: {metrics.draft_acceptance_rate:.3f}, "
                f"System efficiency: {metrics.system_efficiency:.3f}, "
                f"Number of speculative tokens: {metrics.num_spec_tokens}, "
                f"Number of accepted tokens: {metrics.accepted_tokens}, "
                f"Number of draft tokens: {metrics.draft_tokens}, "
                f"Number of emitted tokens: {metrics.emitted_tokens}.")

    def info(self, type: str, obj: SupportsMetricsInfo) -> None:
        raise NotImplementedError


class PrometheusStatLogger(StatLoggerBase):
    """PrometheusStatLogger is used LLMEngine to log to Promethus."""
    _metrics_cls = Metrics
    _gauge_cls = prometheus_client.Gauge

    def __init__(self, local_interval: float, labels: Dict[str, str],
                 vllm_config: VllmConfig) -> None:
        super().__init__(local_interval, vllm_config)
        # Prometheus metrics
        self.labels = labels
        self.metrics = self._metrics_cls(labelnames=list(labels.keys()),
                                         vllm_config=vllm_config)

        max_token_capacity = min(
            vllm_config.model_config.max_model_len *
            vllm_config.scheduler_config.max_num_seqs,
            vllm_config.scheduler_config.max_num_batched_tokens)
        self._log_gauge(self.metrics.gauge_max_token_capacity_per_batch,
                        max_token_capacity)

    def _log_gauge(self, gauge, data: Union[int, float]) -> None:
        # Convenience function for logging to gauge.
        gauge.labels(**self.labels).set(data)

    def _log_counter(self, counter, data: Union[int, float]) -> None:
        # Convenience function for logging to counter.
        # Prevent ValueError from negative increment
        if data < 0:
            logger.warning("Skipping negative increment of %g to %s", data,
                           counter)
            return
        counter.labels(**self.labels).inc(data)

    def _log_counter_labels(self, counter, data: CollectionsCounter,
                            label_key: str) -> None:
        # Convenience function for collection counter of labels.
        for label, count in data.items():
            counter.labels(**{**self.labels, label_key: label}).inc(count)

    def _log_histogram(self, histogram, data: Union[List[int],
                                                    List[float]]) -> None:
        # Convenience function for logging list to histogram.
        for datum in data:
            histogram.labels(**self.labels).observe(datum)

    def _log_gauge_string(self, gauge, data: Dict[str, str]) -> None:
        gauge.labels(**data).set_to_current_time()

    def _log_prometheus(self, stats: Stats) -> None:
        # System state data
        self._log_gauge(self.metrics.gauge_scheduler_running,
                        stats.num_running_sys)
        self._log_gauge(self.metrics.gauge_scheduler_waiting,
                        stats.num_waiting_sys)
        self._log_gauge(self.metrics.gauge_gpu_cache_usage,
                        stats.gpu_cache_usage_sys)
        # Including max-lora in metric, in future this property of lora
        # config maybe extended to be dynamic.
        lora_info = {
            self.metrics.labelname_running_lora_adapters:
            ",".join(stats.running_lora_adapters),
            self.metrics.labelname_waiting_lora_adapters:
            ",".join(stats.waiting_lora_adapters),
            self.metrics.labelname_max_lora:
            stats.max_lora,
        }
        self._log_gauge_string(self.metrics.gauge_lora_info, lora_info)
        # Iteration level data
        self._log_counter(self.metrics.counter_num_preemption,
                          stats.num_preemption_iter)
        self._log_counter(self.metrics.counter_prompt_tokens,
                          stats.num_prompt_tokens_iter)
        self._log_counter(self.metrics.counter_generation_tokens,
                          stats.num_generation_tokens_iter)
        self._log_histogram(self.metrics.histogram_iteration_tokens,
                            [stats.num_tokens_iter])
        self._log_histogram(self.metrics.histogram_time_to_first_token,
                            stats.time_to_first_tokens_iter)
        self._log_histogram(self.metrics.histogram_time_per_output_token,
                            stats.time_per_output_tokens_iter)

        # Request level data
        # Latency
        self._log_histogram(self.metrics.histogram_e2e_time_request,
                            stats.time_e2e_requests)
        self._log_histogram(self.metrics.histogram_queue_time_request,
                            stats.time_queue_requests)
        self._log_histogram(self.metrics.histogram_inference_time_request,
                            stats.time_inference_requests)
        self._log_histogram(self.metrics.histogram_prefill_time_request,
                            stats.time_prefill_requests)
        self._log_histogram(
            self.metrics.histogram_time_per_prefill_token_request,
            stats.time_per_prefill_token_requests)
        self._log_histogram(self.metrics.histogram_decode_time_request,
                            stats.time_decode_requests)
<<<<<<< HEAD
        self._log_gauge(self.metrics.gauge_total_tokens_in_queue,
                        stats.total_tokens_in_queue)

        total_evicted = sum(stats.total_evicted_tokens_requests
                            ) if stats.total_evicted_tokens_requests else 0
        self._log_counter(self.metrics.counter_total_evicted_tokens,
                          total_evicted)

        if self.metrics.show_hidden_metrics:
            self._log_histogram(self.metrics.histogram_time_in_queue_request,
                                stats.time_in_queue_requests)
            self._log_histogram(
                self.metrics.histogram_model_forward_time_request,
                stats.model_forward_time_requests)
            self._log_histogram(
                self.metrics.histogram_model_execute_time_request,
                stats.model_execute_time_requests)
=======
>>>>>>> 7fcfd954
        # Metadata
        finished_reason_counter = CollectionsCounter(
            stats.finished_reason_requests)
        self._log_counter_labels(self.metrics.counter_request_success,
                                 finished_reason_counter,
                                 Metrics.labelname_finish_reason)
        self._log_histogram(self.metrics.histogram_num_prompt_tokens_request,
                            stats.num_prompt_tokens_requests)
        self._log_histogram(
            self.metrics.histogram_num_generation_tokens_request,
            stats.num_generation_tokens_requests)
        self._log_histogram(self.metrics.histogram_n_request, stats.n_requests)
        self._log_histogram(
            self.metrics.histogram_max_num_generation_tokens_request,
            stats.max_num_generation_tokens_requests)
        self._log_histogram(self.metrics.histogram_max_tokens_request,
                            stats.max_tokens_requests)

    def log(self, stats: Stats):
        """Logs to prometheus and tracked stats every iteration."""
        # Log to prometheus.
        self._log_prometheus(stats)

        # Save tracked stats for token counters.
        self.num_prompt_tokens.append(stats.num_prompt_tokens_iter)
        self.num_generation_tokens.append(stats.num_generation_tokens_iter)

        # Update spec decode metrics
        self.maybe_update_spec_decode_metrics(stats)

        # Log locally every local_interval seconds.
        if local_interval_elapsed(stats.now, self.last_local_log,
                                  self.local_interval):
            if self.spec_decode_metrics is not None:
                self._log_gauge(
                    self.metrics.gauge_spec_decode_draft_acceptance_rate,
                    self.spec_decode_metrics.draft_acceptance_rate)
                self._log_gauge(self.metrics.gauge_spec_decode_efficiency,
                                self.spec_decode_metrics.system_efficiency)
                self._log_counter(
                    self.metrics.counter_spec_decode_num_accepted_tokens,
                    self.spec_decode_metrics.accepted_tokens)
                self._log_counter(
                    self.metrics.counter_spec_decode_num_draft_tokens,
                    self.spec_decode_metrics.draft_tokens)
                self._log_counter(
                    self.metrics.counter_spec_decode_num_emitted_tokens,
                    self.spec_decode_metrics.emitted_tokens)

            # Reset tracked stats for next interval.
            self.num_prompt_tokens = []
            self.num_generation_tokens = []
            self.last_local_log = stats.now
            self.spec_decode_metrics = None

    def info(self, type: str, obj: SupportsMetricsInfo) -> None:
        # Info type metrics are syntactic sugar for a gauge permanently set to 1
        # Since prometheus multiprocessing mode does not support Info, emulate
        # info here with a gauge.
        if type == "cache_config":
            metrics_info = obj.metrics_info()
            info_gauge = self._gauge_cls(
                name="vllm:cache_config_info",
                documentation="Information of the LLMEngine CacheConfig",
                labelnames=metrics_info.keys(),
                multiprocess_mode="mostrecent")
            info_gauge.labels(**metrics_info).set(1)


class RayPrometheusStatLogger(PrometheusStatLogger):
    """RayPrometheusStatLogger uses Ray metrics instead."""
    _metrics_cls = RayMetrics

    def info(self, type: str, obj: SupportsMetricsInfo) -> None:
        return None<|MERGE_RESOLUTION|>--- conflicted
+++ resolved
@@ -586,7 +586,6 @@
             stats.time_per_prefill_token_requests)
         self._log_histogram(self.metrics.histogram_decode_time_request,
                             stats.time_decode_requests)
-<<<<<<< HEAD
         self._log_gauge(self.metrics.gauge_total_tokens_in_queue,
                         stats.total_tokens_in_queue)
 
@@ -604,8 +603,7 @@
             self._log_histogram(
                 self.metrics.histogram_model_execute_time_request,
                 stats.model_execute_time_requests)
-=======
->>>>>>> 7fcfd954
+
         # Metadata
         finished_reason_counter = CollectionsCounter(
             stats.finished_reason_requests)
