--- conflicted
+++ resolved
@@ -332,16 +332,6 @@
 
             # Log to stdout.
             logger.info(
-<<<<<<< HEAD
-                f"Avg prompt throughput: {prompt_throughput:.1f} tokens/s, "
-                f"Avg generation throughput: "
-                f"{generation_throughput:.1f} tokens/s, "
-                f"Running: {stats.num_running_sys} reqs, "
-                f"Swapped: {stats.num_swapped_sys} reqs, "
-                f"Pending: {stats.num_waiting_sys} reqs, "
-                f"GPU KV cache usage: {stats.gpu_cache_usage_sys * 100:.1f}%, "
-                f"CPU KV cache usage: {stats.cpu_cache_usage_sys * 100:.1f}%")
-=======
                 "Avg prompt throughput: %.1f tokens/s, "
                 "Avg generation throughput: %.1f tokens/s, "
                 "Running: %d reqs, Swapped: %d reqs, "
@@ -355,7 +345,6 @@
                 stats.gpu_cache_usage * 100,
                 stats.cpu_cache_usage * 100,
             )
->>>>>>> 9c7306ac
 
             # Reset tracked stats for next interval.
             self.num_prompt_tokens = []
