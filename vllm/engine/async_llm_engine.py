import asyncio
import os
import time
from functools import partial
<<<<<<< HEAD
from typing import (Any, Dict, Iterable, List, Optional, Set, Tuple, Type,
                    Union, AsyncIterator, TYPE_CHECKING)
=======
from typing import (Callable, Dict, Iterable, List, Optional, Set, Tuple, Type,
                    Union, AsyncIterator)
>>>>>>> c0c17d48

from transformers import PreTrainedTokenizer

from vllm.lora.request import LoRARequest
from vllm.config import ModelConfig
from vllm.engine.arg_utils import AsyncEngineArgs
from vllm.engine.llm_engine import LLMEngine
from vllm.engine.ray_utils import initialize_ray_cluster, ray
from vllm.logger import init_logger
from vllm.outputs import RequestOutput
from vllm.sampling_params import SamplingParams

if TYPE_CHECKING:
    import torch

logger = init_logger(__name__)
ENGINE_ITERATION_TIMEOUT_S = int(
    os.environ.get("VLLM_ENGINE_ITERATION_TIMEOUT_S", "60"))


class AsyncEngineDeadError(RuntimeError):
    pass


def _raise_exception_on_finish(
        task: asyncio.Task, error_callback: Callable[[Exception],
                                                     None]) -> None:
    msg = ("Task finished unexpectedly. This should never happen! "
           "Please open an issue on Github.")

    exception = None
    try:
        task.result()
        # NOTE: This will be thrown if task exits normally (which it should not)
        raise AsyncEngineDeadError(msg)
    except Exception as e:
        exception = e
        logger.error("Engine background task failed", exc_info=e)
        error_callback(exception)
        raise AsyncEngineDeadError(
            msg + " See stack trace above for the actual cause.") from e


class AsyncStream:
    """A stream of RequestOutputs for a request that can be
    iterated over asynchronously."""

    def __init__(self, request_id: str) -> None:
        self.request_id = request_id
        self._queue = asyncio.Queue()
        self._finished = False

    def put(self, item: Union[RequestOutput, Exception]) -> None:
        if self._finished:
            return
        self._queue.put_nowait(item)

    def finish(self) -> None:
        self._queue.put_nowait(StopAsyncIteration())
        self._finished = True

    @property
    def finished(self) -> bool:
        return self._finished

    def __aiter__(self):
        return self

    async def __anext__(self) -> RequestOutput:
        result = await self._queue.get()
        if isinstance(result, Exception):
            raise result
        return result


class RequestTracker:
    """Synchronous abstraction for tracking requests."""

    def __init__(self) -> None:
        self._request_streams: Dict[str, AsyncStream] = {}
        self._finished_requests: asyncio.Queue[str] = asyncio.Queue()
        self._new_requests: asyncio.Queue[Tuple[AsyncStream,
                                                dict]] = asyncio.Queue()
        self.new_requests_event = asyncio.Event()

    def __contains__(self, item):
        return item in self._request_streams

    def __len__(self) -> int:
        return len(self._request_streams)

    def propagate_exception(self,
                            exc: Exception,
                            request_id: Optional[str] = None) -> None:
        """Propagate an exception to request streams
        (all if request_id is None)."""
        if request_id is not None:
            self._request_streams[request_id].put(exc)
            self.abort_request(request_id)
        else:
            for rid, stream in self._request_streams.items():
                stream.put(exc)
                self.abort_request(rid)

    def process_request_output(self,
                               request_output: RequestOutput,
                               *,
                               verbose: bool = False) -> None:
        """Process a request output from the engine."""
        request_id = request_output.request_id

        self._request_streams[request_id].put(request_output)
        if request_output.finished:
            if verbose:
                logger.info(f"Finished request {request_id}.")
            self.abort_request(request_id)

    def process_exception(self,
                          request_id: str,
                          exception: Exception,
                          *,
                          verbose: bool = False) -> None:
        """Propagate an exception from the engine."""
        self._request_streams[request_id].put(exception)
        if verbose:
            logger.info(f"Finished request {request_id}.")
        self.abort_request(request_id)

    def add_request(self, request_id: str,
                    **engine_add_request_kwargs) -> AsyncStream:
        """Add a request to be sent to the engine on the next background
        loop iteration."""
        if request_id in self._request_streams:
            raise KeyError(f"Request {request_id} already exists.")

        stream = AsyncStream(request_id)
        self._new_requests.put_nowait((stream, {
            "request_id": request_id,
            **engine_add_request_kwargs
        }))

        self.new_requests_event.set()

        return stream

    def abort_request(self, request_id: str, *, verbose: bool = False) -> None:
        """Abort a request during next background loop iteration."""
        if verbose:
            logger.info(f"Aborted request {request_id}.")

        self._finished_requests.put_nowait(request_id)

        if request_id not in self._request_streams or self._request_streams[
                request_id].finished:
            # The request has already finished or been aborted.
            return

        self._request_streams[request_id].finish()

    def get_new_and_finished_requests(self) -> Tuple[List[Dict], Set[str]]:
        """Get the new requests and finished requests to be
        sent to the engine."""
        new_requests: List[Dict] = []
        finished_requests: Set[str] = set()

        while not self._finished_requests.empty():
            request_id = self._finished_requests.get_nowait()
            finished_requests.add(request_id)
            self._request_streams.pop(request_id, None)

        while not self._new_requests.empty():
            stream, new_request = self._new_requests.get_nowait()
            if stream.request_id in finished_requests:
                # The request has already been aborted.
                stream.finish()
                continue
            self._request_streams[stream.request_id] = stream
            new_requests.append(new_request)

        return new_requests, finished_requests

    async def wait_for_new_requests(self):
        if not self.has_new_requests():
            await self.new_requests_event.wait()
        self.new_requests_event.clear()

    def has_new_requests(self):
        return not self._new_requests.empty()


class _AsyncLLMEngine(LLMEngine):
    """Extension of LLMEngine to add async methods."""

    async def step_async(self) -> List[RequestOutput]:
        """Performs one decoding iteration and returns newly generated results.
        The workers are ran asynchronously if possible.

        This function performs one decoding iteration of the engine. It first
        schedules the sequences to be executed in the next iteration and the
        token blocks to be swapped in/out/copy. Then, it executes the model
        and updates the scheduler with the model outputs. Finally, it decodes
        the sequences and returns the newly generated results.
        """
        seq_group_metadata_list, scheduler_outputs = self.scheduler.schedule()

        if not scheduler_outputs.is_empty():
            # Execute the model.
            output = await self.model_executor.execute_model_async(
                seq_group_metadata_list, scheduler_outputs.blocks_to_swap_in,
                scheduler_outputs.blocks_to_swap_out,
                scheduler_outputs.blocks_to_copy)
        else:
            output = []

        return self._process_model_outputs(output, scheduler_outputs)

    async def encode_request_async(
        self,
        request_id: str,  # pylint: disable=unused-argument
        prompt: Optional[str],
        prompt_token_ids: Optional[List[int]] = None,
        lora_request: Optional[LoRARequest] = None,
    ):
        if prompt_token_ids is None:
            assert prompt is not None
            prompt_token_ids = await self.tokenizer.encode_async(
                request_id=request_id,
                prompt=prompt,
                lora_request=lora_request)
        return prompt_token_ids

    async def add_request_async(
        self,
        request_id: str,
        prompt: Optional[str],
        sampling_params: SamplingParams,
        prompt_token_ids: Optional[List[int]] = None,
        arrival_time: Optional[float] = None,
        lora_request: Optional[LoRARequest] = None,
<<<<<<< HEAD
        prefix_pos: Optional[int] = None,
        image_request: Optional["torch.Tensor"] = None,
=======
>>>>>>> c0c17d48
    ) -> None:
        if lora_request is not None and not self.lora_config:
            raise ValueError(f"Got lora_request {lora_request} but LoRA is "
                             "not enabled!")
        if arrival_time is None:
            arrival_time = time.time()
        prompt_token_ids = await self.encode_request_async(
            request_id=request_id,
            prompt=prompt,
            prompt_token_ids=prompt_token_ids,
            lora_request=lora_request)

        return self.add_request(
            request_id,
            prompt=prompt,
            prompt_token_ids=prompt_token_ids,
            sampling_params=sampling_params,
            arrival_time=arrival_time,
            lora_request=lora_request,
<<<<<<< HEAD
            prefix_pos=prefix_pos,
            image_request=image_request,
=======
>>>>>>> c0c17d48
        )

    async def check_health_async(self) -> None:
        self.model_executor.check_health()


class AsyncLLMEngine:
    """An asynchronous wrapper for LLMEngine.

    This class is used to wrap the LLMEngine class to make it asynchronous. It
    uses asyncio to create a background loop that keeps processing incoming
    requests. The LLMEngine is kicked by the generate method when there
    are requests in the waiting queue. The generate method yields the outputs
    from the LLMEngine to the caller.

    NOTE: For the comprehensive list of arguments, see `LLMEngine`.

    Args:
        worker_use_ray: Whether to use Ray for model workers. Required for
            distributed execution. Should be the same as
            `parallel_config.worker_use_ray`.
        engine_use_ray: Whether to make LLMEngine a Ray actor. If so, the
            async frontend will be executed in a separate process as the
            model workers.
        log_requests: Whether to log the requests.
        max_log_len: Maximum number of prompt characters or prompt ID numbers
            being printed in log.
        start_engine_loop: If True, the background task to run the engine
            will be automatically started in the generate call.
        *args: Arguments for LLMEngine.
        *kwargs: Arguments for LLMEngine.
    """

    _engine_class: Type[_AsyncLLMEngine] = _AsyncLLMEngine

    def __init__(self,
                 worker_use_ray: bool,
                 engine_use_ray: bool,
                 *args,
                 log_requests: bool = True,
                 max_log_len: Optional[int] = None,
                 start_engine_loop: bool = True,
                 **kwargs) -> None:
        self.worker_use_ray = worker_use_ray
        self.engine_use_ray = engine_use_ray
        self.log_requests = log_requests
        self.max_log_len = max_log_len
        self.engine = self._init_engine(*args, **kwargs)

        self.background_loop = None
        # We need to keep a reference to unshielded
        # task as well to prevent it from being garbage
        # collected
        self._background_loop_unshielded = None
        self.start_engine_loop = start_engine_loop
        self._request_tracker: Optional[RequestTracker] = None
        self._errored_with: Optional[BaseException] = None

    @classmethod
    def from_engine_args(cls,
                         engine_args: AsyncEngineArgs,
                         start_engine_loop: bool = True) -> "AsyncLLMEngine":
        """Creates an async LLM engine from the engine arguments."""
        # Create the engine configs.
        engine_configs = engine_args.create_engine_configs()
        parallel_config = engine_configs[2]
        if parallel_config.worker_use_ray or engine_args.engine_use_ray:
            initialize_ray_cluster(parallel_config)
            from vllm.executor.ray_gpu_executor import RayGPUExecutorAsync
            executor_class = RayGPUExecutorAsync
        else:
            assert parallel_config.world_size == 1, (
                "Ray is required if parallel_config.world_size > 1.")
            from vllm.executor.gpu_executor import GPUExecutorAsync
            executor_class = GPUExecutorAsync
        # Create the async LLM engine.
        engine = cls(parallel_config.worker_use_ray,
                     engine_args.engine_use_ray,
                     *engine_configs,
                     executor_class,
                     log_requests=not engine_args.disable_log_requests,
                     log_stats=not engine_args.disable_log_stats,
                     max_log_len=engine_args.max_log_len,
                     start_engine_loop=start_engine_loop)
        return engine

    @property
    def is_running(self) -> bool:
        return (self.background_loop is not None
                and not self._background_loop_unshielded.done())

    @property
    def is_stopped(self) -> bool:
        return self.errored or (self.background_loop is not None
                                and self._background_loop_unshielded.done())

    @property
    def errored(self) -> bool:
        return self._errored_with is not None

    def set_errored(self, exc: Exception) -> None:
        self._errored_with = exc

    def _error_callback(self, exc: Exception) -> None:
        self.set_errored(exc)
        self._request_tracker.propagate_exception(exc)

    async def get_tokenizer(self) -> "PreTrainedTokenizer":
        if self.engine_use_ray:
            return await self.engine.get_tokenizer.remote()
        else:
            return self.engine.get_tokenizer()

    def start_background_loop(self) -> None:
        """Start the background loop."""
        if self.errored:
            raise AsyncEngineDeadError(
                "Background loop has errored already.") from self._errored_with
        if self.is_running:
            raise RuntimeError("Background loop is already running.")
        # Initialize the RequestTracker here so it uses the right event loop.
        self._request_tracker = RequestTracker()

        self._background_loop_unshielded = asyncio.get_event_loop(
        ).create_task(self.run_engine_loop())
        self._background_loop_unshielded.add_done_callback(
            partial(_raise_exception_on_finish,
                    error_callback=self._error_callback))
        self.background_loop = asyncio.shield(self._background_loop_unshielded)

    def _init_engine(self, *args,
                     **kwargs) -> Union[_AsyncLLMEngine, "ray.ObjectRef"]:
        if not self.engine_use_ray:
            engine_class = self._engine_class
        elif self.worker_use_ray:
            engine_class = ray.remote(num_cpus=0)(self._engine_class).remote
        else:
            # FIXME(woosuk): This is a bit hacky. Be careful when changing the
            # order of the arguments.
            cache_config = args[1]
            parallel_config = args[2]
            if parallel_config.tensor_parallel_size == 1:
                num_gpus = cache_config.gpu_memory_utilization
            else:
                num_gpus = 1
            engine_class = ray.remote(num_gpus=num_gpus)(
                self._engine_class).remote
        return engine_class(*args, **kwargs)

    async def engine_step(self) -> bool:
        """Kick the engine to process the waiting requests.

        Returns True if there are in-progress requests."""

        new_requests, finished_requests = (
            self._request_tracker.get_new_and_finished_requests())

        for new_request in new_requests:
            # Add the request into the vLLM engine's waiting queue.
            # TODO: Maybe add add_request_batch to reduce Ray overhead
            try:
                if self.engine_use_ray:
                    await self.engine.add_request.remote(**new_request)
                else:
                    await self.engine.add_request_async(**new_request)
            except ValueError as e:
                # TODO: use a vLLM specific error for failed validation
                self._request_tracker.process_exception(
                    new_request["request_id"],
                    e,
                    verbose=self.log_requests,
                )

        if finished_requests:
            await self._engine_abort(finished_requests)

        if self.engine_use_ray:
            request_outputs = await self.engine.step.remote()
        else:
            request_outputs = await self.engine.step_async()

        # Put the outputs into the corresponding streams.
        for request_output in request_outputs:
            self._request_tracker.process_request_output(
                request_output, verbose=self.log_requests)

        return len(request_outputs) > 0

    async def _engine_abort(self, request_ids: Iterable[str]):
        if self.engine_use_ray:
            await self.engine.abort_request.remote(request_ids)
        else:
            self.engine.abort_request(request_ids)

    async def run_engine_loop(self):
        has_requests_in_progress = False
        while True:
            if not has_requests_in_progress:
                logger.debug("Waiting for new requests...")
                await self._request_tracker.wait_for_new_requests()
                logger.debug("Got new requests!")

            # Abort if iteration takes too long due to unrecoverable errors
            # (eg. NCCL timeouts).
            try:
                has_requests_in_progress = await asyncio.wait_for(
                    self.engine_step(), ENGINE_ITERATION_TIMEOUT_S)
            except asyncio.TimeoutError as exc:
                logger.error(
                    "Engine iteration timed out. This should never happen!")
                self.set_errored(exc)
                raise
            await asyncio.sleep(0)

    async def add_request(
        self,
        request_id: str,
        prompt: Optional[str],
        sampling_params: SamplingParams,
        prompt_token_ids: Optional[List[int]] = None,
        arrival_time: Optional[float] = None,
        lora_request: Optional[LoRARequest] = None,
<<<<<<< HEAD
        prefix_pos: Optional[int] = None,
        image_request: Optional["torch.Tensor"] = None,
=======
>>>>>>> c0c17d48
    ) -> AsyncStream:
        if self.log_requests:
            shortened_prompt = prompt
            shortened_token_ids = prompt_token_ids
            if self.max_log_len is not None:
                if shortened_prompt is not None:
                    shortened_prompt = shortened_prompt[:self.max_log_len]
                if shortened_token_ids is not None:
                    shortened_token_ids = shortened_token_ids[:self.
                                                              max_log_len]
            logger.info(f"Received request {request_id}: "
                        f"prompt: {shortened_prompt!r}, "
                        f"sampling_params: {sampling_params}, "
                        f"prompt_token_ids: {shortened_token_ids}, "
                        f"lora_request: {lora_request}.")

        if not self.is_running:
            if self.start_engine_loop:
                self.start_background_loop()
            else:
                raise AsyncEngineDeadError(
                    "Background loop is not running. If it was running, "
                    "inspect the output to find the stacktrace of the "
                    "error that caused the background loop to stop "
                    "(AsyncEngineDeadError).")

        if arrival_time is None:
            arrival_time = time.time()

        if self.engine_use_ray:
            prompt_token_ids = await self.engine.encode_request_async.remote(
                request_id=request_id,
                prompt=prompt,
                prompt_token_ids=prompt_token_ids,
                lora_request=lora_request)
        else:
            prompt_token_ids = await self.engine.encode_request_async(
                request_id=request_id,
                prompt=prompt,
                prompt_token_ids=prompt_token_ids,
                lora_request=lora_request)

        stream = self._request_tracker.add_request(
            request_id,
            prompt=prompt,
            sampling_params=sampling_params,
            prompt_token_ids=prompt_token_ids,
            arrival_time=arrival_time,
<<<<<<< HEAD
            lora_request=lora_request,
            prefix_pos=prefix_pos,
            image_request=image_request,
        )
=======
            lora_request=lora_request)
>>>>>>> c0c17d48

        return stream

    async def generate(
        self,
        prompt: Optional[str],
        sampling_params: SamplingParams,
        request_id: str,
        prompt_token_ids: Optional[List[int]] = None,
        lora_request: Optional[LoRARequest] = None,
<<<<<<< HEAD
        prefix_pos: Optional[int] = None,
        image_request: Optional["torch.Tensor"] = None,
=======
>>>>>>> c0c17d48
    ) -> AsyncIterator[RequestOutput]:
        """Generate outputs for a request.

        Generate outputs for a request. This method is a coroutine. It adds the
        request into the waiting queue of the LLMEngine and streams the outputs
        from the LLMEngine to the caller.

        Args:
            prompt: The prompt string. Can be None if prompt_token_ids is
                provided.
            sampling_params: The sampling parameters of the request.
            request_id: The unique id of the request.
            prompt_token_ids: The token IDs of the prompt. If None, we
                use the tokenizer to convert the prompts to token IDs.
            lora_request: LoRA request to use for generation, if any.
<<<<<<< HEAD
            prefix_pos: If not None, we use the given position as the prefix
                position for each prompt. We will cache the prefix's KV
                cache and reuse it for the next request with the same prefix.
                This is an experimental feature, and may be replaced with
                automatic prefix caching in the future.
            image_request: An image tensor per request. The semantic meaning
                and shape depend on image_input_shape settings.
                See `VisionLanguageConfig.image_input_shape` for details.

=======
>>>>>>> c0c17d48

        Yields:
            The output `RequestOutput` objects from the LLMEngine for the
            request.

        Details:
            - If the engine is not running, start the background loop,
              which iteratively invokes
              :meth:`~vllm.engine.async_llm_engine.AsyncLLMEngine.engine_step`
              to process the waiting requests.
            - Add the request to the engine's `RequestTracker`.
              On the next background loop, this request will be sent to
              the underlying engine.
              Also, a corresponding `AsyncStream` will be created.
            - Wait for the request outputs from `AsyncStream` and yield them.

        Example:
            >>> # Please refer to entrypoints/api_server.py for
            >>> # the complete example.
            >>>
            >>> # initialize the engine and the example input
            >>> engine = AsyncLLMEngine.from_engine_args(engine_args)
            >>> example_input = {
            >>>     "prompt": "What is LLM?",
            >>>     "stream": False, # assume the non-streaming case
            >>>     "temperature": 0.0,
            >>>     "request_id": 0,
            >>> }
            >>>
            >>> # start the generation
            >>> results_generator = engine.generate(
            >>>    example_input["prompt"],
            >>>    SamplingParams(temperature=example_input["temperature"]),
            >>>    example_input["request_id"])
            >>>
            >>> # get the results
            >>> final_output = None
            >>> async for request_output in results_generator:
            >>>     if await request.is_disconnected():
            >>>         # Abort the request if the client disconnects.
            >>>         await engine.abort(request_id)
            >>>         # Return or raise an error
            >>>         ...
            >>>     final_output = request_output
            >>>
            >>> # Process and return the final output
            >>> ...
        """
        # Preprocess the request.
        arrival_time = time.time()

        try:
            stream = await self.add_request(
                request_id,
                prompt,
                sampling_params,
                prompt_token_ids=prompt_token_ids,
                arrival_time=arrival_time,
                lora_request=lora_request,
<<<<<<< HEAD
                prefix_pos=prefix_pos,
                image_request=image_request,
=======
>>>>>>> c0c17d48
            )

            async for request_output in stream:
                yield request_output
        except (Exception, asyncio.CancelledError) as e:
            # If there is an exception or coroutine is cancelled, abort the
            # request.
            self._abort(request_id)
            raise e

    async def abort(self, request_id: str) -> None:
        """Abort a request.

        Abort a submitted request. If the request is finished or not found,
        this method will be a no-op.

        Args:
            request_id: The unique id of the request.
        """
        if not self.is_running:
            raise AsyncEngineDeadError(
                "Background loop is not running. If it was running, "
                "inspect the output to find the stacktrace of the "
                "error that caused the background loop to stop "
                "(AsyncEngineDeadError).")

        return self._abort(request_id)

    def _abort(self, request_id: str) -> None:
        """Abort a request.

        Abort a submitted request. If the request is finished or not found,
        this method will be a no-op.

        Args:
            request_id: The unique id of the request.
        """
        self._request_tracker.abort_request(request_id,
                                            verbose=self.log_requests)

    async def get_model_config(self) -> ModelConfig:
        """Get the model configuration of the vLLM engine."""
        if self.engine_use_ray:
            return await self.engine.get_model_config.remote()
        else:
            return self.engine.get_model_config()

    async def do_log_stats(self) -> None:
        if self.engine_use_ray:
            await self.engine.do_log_stats.remote()
        else:
            self.engine.do_log_stats()

    async def check_health(self) -> None:
        """Raises an error if engine is unhealthy."""
        t = time.perf_counter()
        logger.debug("Starting health check...")
        if self.is_stopped:
            raise AsyncEngineDeadError("Background loop is stopped.")

        if self.engine_use_ray:
            try:
                await self.engine.check_health.remote()
            except ray.exceptions.RayActorError as e:
                raise RuntimeError("Engine is dead.") from e
        else:
            await self.engine.check_health_async()
        logger.debug(f"Health check took {time.perf_counter()-t}s")<|MERGE_RESOLUTION|>--- conflicted
+++ resolved
@@ -2,13 +2,8 @@
 import os
 import time
 from functools import partial
-<<<<<<< HEAD
-from typing import (Any, Dict, Iterable, List, Optional, Set, Tuple, Type,
+from typing import (Callable, Dict, Iterable, List, Optional, Set, Tuple, Type,
                     Union, AsyncIterator, TYPE_CHECKING)
-=======
-from typing import (Callable, Dict, Iterable, List, Optional, Set, Tuple, Type,
-                    Union, AsyncIterator)
->>>>>>> c0c17d48
 
 from transformers import PreTrainedTokenizer
 
@@ -248,11 +243,7 @@
         prompt_token_ids: Optional[List[int]] = None,
         arrival_time: Optional[float] = None,
         lora_request: Optional[LoRARequest] = None,
-<<<<<<< HEAD
-        prefix_pos: Optional[int] = None,
         image_request: Optional["torch.Tensor"] = None,
-=======
->>>>>>> c0c17d48
     ) -> None:
         if lora_request is not None and not self.lora_config:
             raise ValueError(f"Got lora_request {lora_request} but LoRA is "
@@ -272,11 +263,7 @@
             sampling_params=sampling_params,
             arrival_time=arrival_time,
             lora_request=lora_request,
-<<<<<<< HEAD
-            prefix_pos=prefix_pos,
-            image_request=image_request,
-=======
->>>>>>> c0c17d48
+            image_request=image_request
         )
 
     async def check_health_async(self) -> None:
@@ -499,11 +486,7 @@
         prompt_token_ids: Optional[List[int]] = None,
         arrival_time: Optional[float] = None,
         lora_request: Optional[LoRARequest] = None,
-<<<<<<< HEAD
-        prefix_pos: Optional[int] = None,
         image_request: Optional["torch.Tensor"] = None,
-=======
->>>>>>> c0c17d48
     ) -> AsyncStream:
         if self.log_requests:
             shortened_prompt = prompt
@@ -552,14 +535,9 @@
             sampling_params=sampling_params,
             prompt_token_ids=prompt_token_ids,
             arrival_time=arrival_time,
-<<<<<<< HEAD
             lora_request=lora_request,
-            prefix_pos=prefix_pos,
             image_request=image_request,
         )
-=======
-            lora_request=lora_request)
->>>>>>> c0c17d48
 
         return stream
 
@@ -570,11 +548,7 @@
         request_id: str,
         prompt_token_ids: Optional[List[int]] = None,
         lora_request: Optional[LoRARequest] = None,
-<<<<<<< HEAD
-        prefix_pos: Optional[int] = None,
-        image_request: Optional["torch.Tensor"] = None,
-=======
->>>>>>> c0c17d48
+        image_request: Optional["torch.Tensor"] = None
     ) -> AsyncIterator[RequestOutput]:
         """Generate outputs for a request.
 
@@ -590,18 +564,10 @@
             prompt_token_ids: The token IDs of the prompt. If None, we
                 use the tokenizer to convert the prompts to token IDs.
             lora_request: LoRA request to use for generation, if any.
-<<<<<<< HEAD
-            prefix_pos: If not None, we use the given position as the prefix
-                position for each prompt. We will cache the prefix's KV
-                cache and reuse it for the next request with the same prefix.
-                This is an experimental feature, and may be replaced with
-                automatic prefix caching in the future.
             image_request: An image tensor per request. The semantic meaning
                 and shape depend on image_input_shape settings.
                 See `VisionLanguageConfig.image_input_shape` for details.
 
-=======
->>>>>>> c0c17d48
 
         Yields:
             The output `RequestOutput` objects from the LLMEngine for the
@@ -661,11 +627,7 @@
                 prompt_token_ids=prompt_token_ids,
                 arrival_time=arrival_time,
                 lora_request=lora_request,
-<<<<<<< HEAD
-                prefix_pos=prefix_pos,
                 image_request=image_request,
-=======
->>>>>>> c0c17d48
             )
 
             async for request_output in stream:
