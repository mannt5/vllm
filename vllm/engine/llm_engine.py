import copy
import time
from collections import Counter as collectionsCounter
from collections import deque
from contextlib import contextmanager
from dataclasses import dataclass
from functools import partial
from typing import (TYPE_CHECKING, Any, Callable, ClassVar, Deque, Dict,
                    Iterable, List, Mapping, NamedTuple, Optional)
from typing import Sequence as GenericSequence
from typing import Set, Tuple, Type, Union, cast, overload

import torch
from typing_extensions import TypeVar, deprecated

import vllm.envs as envs
from vllm.config import (DecodingConfig, LoRAConfig, ModelConfig,
                         ObservabilityConfig, ParallelConfig, SchedulerConfig,
                         VllmConfig)
from vllm.core.scheduler import (ScheduledSequenceGroup, Scheduler,
                                 SchedulerOutputs)
from vllm.engine.arg_utils import EngineArgs
from vllm.engine.metrics_types import StatLoggerBase, Stats
from vllm.engine.output_processor.interfaces import (
    SequenceGroupOutputProcessor)
from vllm.engine.output_processor.stop_checker import StopChecker
from vllm.engine.output_processor.util import create_output_by_sequence_group
from vllm.entrypoints.openai.logits_processors import (
    get_logits_processors as get_openai_logits_processors)
from vllm.executor.executor_base import ExecutorBase
<<<<<<< HEAD
from vllm.executor.gpu_executor import GPUExecutor
from vllm.executor.hpu_executor import HPUExecutor
from vllm.executor.ray_utils import initialize_ray_cluster
=======
>>>>>>> 87a0c076
from vllm.inputs import (INPUT_REGISTRY, InputRegistry, ProcessorInputs,
                         PromptType, SingletonInputsAdapter)
from vllm.inputs.parse import is_encoder_decoder_inputs, is_token_prompt
from vllm.inputs.preprocess import InputPreprocessor
from vllm.logger import init_logger
from vllm.logits_process import get_bad_words_logits_processors
from vllm.lora.request import LoRARequest
from vllm.model_executor.guided_decoding import (
    get_local_guided_decoding_logits_processor)
from vllm.model_executor.layers.sampler import SamplerOutput
from vllm.multimodal import MULTIMODAL_REGISTRY, MultiModalRegistry
from vllm.outputs import (PoolingRequestOutput, RequestOutput,
                          RequestOutputFactory)
from vllm.pooling_params import PoolingParams
from vllm.prompt_adapter.request import PromptAdapterRequest
from vllm.sampling_params import RequestOutputKind, SamplingParams
from vllm.sequence import (ExecuteModelRequest, ParallelSampleSequenceGroup,
                           PoolingSequenceGroupOutput, Sequence, SequenceGroup,
                           SequenceGroupBase, SequenceGroupMetadata,
                           SequenceGroupOutput, SequenceStatus)
from vllm.tracing import (SpanAttributes, SpanKind, extract_trace_context,
                          init_tracer)
from vllm.transformers_utils.detokenizer import Detokenizer
from vllm.transformers_utils.tokenizer import AnyTokenizer
from vllm.transformers_utils.tokenizer_group import (
    BaseTokenizerGroup, init_tokenizer_from_configs)
from vllm.usage.usage_lib import (UsageContext, is_usage_stats_enabled,
                                  usage_message)
from vllm.utils import Counter, Device, deprecate_kwargs, weak_bind
from vllm.version import __version__ as VLLM_VERSION

logger = init_logger(__name__)
_LOCAL_LOGGING_INTERVAL_SEC = 5

_G = TypeVar("_G", bound=BaseTokenizerGroup, default=BaseTokenizerGroup)
_O = TypeVar("_O", RequestOutput, PoolingRequestOutput)


@dataclass
class SchedulerOutputState:
    """Caches the scheduler outputs for a virtual engine. Used for Multi-Step"""
    seq_group_metadata_list: Optional[List[SequenceGroupMetadata]] = None
    scheduler_outputs: Optional[SchedulerOutputs] = None
    allow_async_output_proc: bool = False
    last_output: Optional[SamplerOutput] = None


class OutputData(NamedTuple):
    outputs: List[SamplerOutput]
    seq_group_metadata_list: List[SequenceGroupMetadata]
    scheduler_outputs: SchedulerOutputs
    is_async: bool
    is_last_step: bool
    # Indicates if this output is from the first step of the
    # multi-step. When multi-step is disabled, this is always
    # set to True.
    # is_first_step_output is invalid when `outputs` has
    # outputs from multiple steps.
    is_first_step_output: Optional[bool]
    skip: List[int]


class SchedulerContext:

    def __init__(self, multi_step_stream_outputs: bool = False):
        self.output_queue: Deque[OutputData] = deque()
        self.request_outputs: List[Union[RequestOutput,
                                         PoolingRequestOutput]] = []
        self.seq_group_metadata_list: Optional[
            List[SequenceGroupMetadata]] = None
        self.scheduler_outputs: Optional[SchedulerOutputs] = None

        self.multi_step_stream_outputs: bool = multi_step_stream_outputs

    def append_output(self, outputs: List[SamplerOutput],
                      seq_group_metadata_list: List[SequenceGroupMetadata],
                      scheduler_outputs: SchedulerOutputs, is_async: bool,
                      is_last_step: bool,
                      is_first_step_output: Optional[bool]):
        self.output_queue.append(
            OutputData(outputs=outputs,
                       seq_group_metadata_list=seq_group_metadata_list,
                       scheduler_outputs=scheduler_outputs,
                       is_async=is_async,
                       is_last_step=is_last_step,
                       is_first_step_output=is_first_step_output,
                       skip=[]))


class LLMEngine:
    """An LLM engine that receives requests and generates texts.

    This is the main class for the vLLM engine. It receives requests
    from clients and generates texts from the LLM. It includes a tokenizer, a
    language model (possibly distributed across multiple GPUs), and GPU memory
    space allocated for intermediate states (aka KV cache). This class utilizes
    iteration-level scheduling and efficient memory management to maximize the
    serving throughput.

    The :class:`~vllm.LLM` class wraps this class for offline batched inference
    and the :class:`AsyncLLMEngine` class wraps this class for online serving.

    The config arguments are derived from :class:`~vllm.EngineArgs`. (See
    :ref:`engine-args`)

    Args:
        model_config: The configuration related to the LLM model.
        cache_config: The configuration related to the KV cache memory
            management.
        parallel_config: The configuration related to distributed execution.
        scheduler_config: The configuration related to the request scheduler.
        device_config: The configuration related to the device.
        lora_config (Optional): The configuration related to serving multi-LoRA.
        speculative_config (Optional): The configuration related to speculative
            decoding.
        executor_class: The model executor class for managing distributed
            execution.
        prompt_adapter_config (Optional): The configuration related to serving
            prompt adapters.
        log_stats: Whether to log statistics.
        usage_context: Specified entry point, used for usage info collection.
    """

    DO_VALIDATE_OUTPUT: ClassVar[bool] = False
    """A flag to toggle whether to validate the type of request output."""

    @classmethod
    @contextmanager
    def enable_output_validation(cls):
        cls.DO_VALIDATE_OUTPUT = True

        yield

        cls.DO_VALIDATE_OUTPUT = False

    @classmethod
    def validate_output(
        cls,
        output: object,
        output_type: Type[_O],
    ) -> _O:
        do_validate = cls.DO_VALIDATE_OUTPUT

        if ((TYPE_CHECKING or do_validate)
                and not isinstance(output, output_type)):
            raise TypeError(f"Expected output of type {output_type}, "
                            f"but found type {type(output)}")

        return cast(_O, output)

    @classmethod
    def validate_outputs(
        cls,
        outputs: GenericSequence[object],
        output_type: Type[_O],
    ) -> List[_O]:
        do_validate = cls.DO_VALIDATE_OUTPUT

        outputs_: List[_O]
        if TYPE_CHECKING or do_validate:
            outputs_ = []
            for output in outputs:
                if not isinstance(output, output_type):
                    raise TypeError(f"Expected output of type {output_type}, "
                                    f"but found type {type(output)}")

                outputs_.append(output)
        else:
            outputs_ = outputs

        return outputs_

    tokenizer: Optional[BaseTokenizerGroup]

    def __init__(
        self,
        vllm_config: VllmConfig,
        executor_class: Type[ExecutorBase],
        log_stats: bool,
        usage_context: UsageContext = UsageContext.ENGINE_CONTEXT,
        stat_loggers: Optional[Dict[str, StatLoggerBase]] = None,
        input_registry: InputRegistry = INPUT_REGISTRY,
        mm_registry: MultiModalRegistry = MULTIMODAL_REGISTRY,
        use_cached_outputs: bool = False,
    ) -> None:

        self.vllm_config = vllm_config
        self.model_config = vllm_config.model_config
        self.cache_config = vllm_config.cache_config
        self.lora_config = vllm_config.lora_config
        self.parallel_config = vllm_config.parallel_config
        self.scheduler_config = vllm_config.scheduler_config
        self.device_config = vllm_config.device_config
        self.speculative_config = vllm_config.speculative_config  # noqa
        self.load_config = vllm_config.load_config
        self.decoding_config = vllm_config.decoding_config or DecodingConfig(  # noqa
        )
        self.prompt_adapter_config = vllm_config.prompt_adapter_config  # noqa
        self.observability_config = vllm_config.observability_config or ObservabilityConfig(  # noqa
        )

        logger.info(
            "Initializing an LLM engine (v%s) with config: %s, "
            "use_cached_outputs=%s, ",
            VLLM_VERSION,
            vllm_config,
            use_cached_outputs,
        )

        self.log_stats = log_stats
        self.use_cached_outputs = use_cached_outputs

        if not self.model_config.skip_tokenizer_init:
            self.tokenizer = self._init_tokenizer()
            self.detokenizer = Detokenizer(self.tokenizer)
            tokenizer_group = self.get_tokenizer_group()
        else:
            self.tokenizer = None
            self.detokenizer = None
            tokenizer_group = None

        # Ensure that the function doesn't contain a reference to self,
        # to avoid engine GC issues
        def get_tokenizer_for_seq(sequence: Sequence) -> AnyTokenizer:
            assert tokenizer_group, ("tokenizer_group cannot be None, "
                                     "make sure skip_tokenizer_init is False")
            return tokenizer_group.get_lora_tokenizer(sequence.lora_request)

        self.seq_counter = Counter()
        self.generation_config_fields = (
            self.model_config.try_get_generation_config())

        self.input_preprocessor = InputPreprocessor(self.model_config,
                                                    self.tokenizer,
                                                    mm_registry)

        self.input_registry = input_registry
        self.input_processor = input_registry.create_input_processor(
            self.model_config)

        self.model_executor = executor_class(vllm_config=vllm_config, )

        if self.model_config.runner_type != "pooling":
            self._initialize_kv_caches()

        # If usage stat is enabled, collect relevant info.
        if is_usage_stats_enabled():
            from vllm.model_executor.model_loader import (
                get_architecture_class_name)
            usage_message.report_usage(
                get_architecture_class_name(self.model_config),
                usage_context,
                extra_kvs={
                    # Common configuration
                    "dtype":
                    str(self.model_config.dtype),
                    "tensor_parallel_size":
                    self.parallel_config.tensor_parallel_size,
                    "block_size":
                    self.cache_config.block_size,
                    "gpu_memory_utilization":
                    self.cache_config.gpu_memory_utilization,

                    # Quantization
                    "quantization":
                    self.model_config.quantization,
                    "kv_cache_dtype":
                    str(self.cache_config.cache_dtype),

                    # Feature flags
                    "enable_lora":
                    bool(self.lora_config),
                    "enable_prompt_adapter":
                    bool(self.prompt_adapter_config),
                    "enable_prefix_caching":
                    self.cache_config.enable_prefix_caching,
                    "enforce_eager":
                    self.model_config.enforce_eager,
                    "disable_custom_all_reduce":
                    self.parallel_config.disable_custom_all_reduce,
                })

        if self.tokenizer:
            # Ping the tokenizer to ensure liveness if it runs in a
            # different process.
            self.tokenizer.ping()

        self.cached_scheduler_outputs = [
            SchedulerOutputState()
            for _ in range(self.parallel_config.pipeline_parallel_size)
        ]

        self.scheduler_contexts = [
            SchedulerContext(multi_step_stream_outputs=self.scheduler_config.
                             multi_step_stream_outputs)
            for _ in range(self.parallel_config.pipeline_parallel_size)
        ]

        if self.model_config.use_async_output_proc:
            process_model_outputs = weak_bind(self._process_model_outputs)

            self.async_callbacks = [
                partial(process_model_outputs,
                        ctx=self.scheduler_contexts[v_id])
                for v_id in range(self.parallel_config.pipeline_parallel_size)
            ]
        else:
            self.async_callbacks = []

        # Currently used by AsyncLLMEngine to ensure quick append
        # of request outputs to asyncio queues
        self.process_request_outputs_callback: Optional[Callable] = None

        # Create the scheduler.
        # NOTE: the cache_config here have been updated with the numbers of
        # GPU and CPU blocks, which are profiled in the distributed executor.
        self.scheduler = [
            Scheduler(
                self.scheduler_config, self.cache_config, self.lora_config,
                self.parallel_config.pipeline_parallel_size,
                self.async_callbacks[v_id]
                if self.model_config.use_async_output_proc else None)
            for v_id in range(self.parallel_config.pipeline_parallel_size)
        ]

        # Metric Logging.
        if self.log_stats:
            if stat_loggers is not None:
                self.stat_loggers = stat_loggers
            else:
                # Lazy import for prometheus multiprocessing.
                # We need to set PROMETHEUS_MULTIPROC_DIR environment variable
                # before prometheus_client is imported.
                # See https://prometheus.github.io/client_python/multiprocess/
                from vllm.engine.metrics import (LoggingStatLogger,
                                                 PrometheusStatLogger)

                self.stat_loggers = {
                    "logging":
                    LoggingStatLogger(
                        local_interval=_LOCAL_LOGGING_INTERVAL_SEC,
                        vllm_config=vllm_config),
                    "prometheus":
                    PrometheusStatLogger(
                        local_interval=_LOCAL_LOGGING_INTERVAL_SEC,
                        labels=dict(
                            model_name=self.model_config.served_model_name),
                        vllm_config=vllm_config),
                }
                self.stat_loggers["prometheus"].info("cache_config",
                                                     self.cache_config)

        self.tracer = None
        if self.observability_config.otlp_traces_endpoint:
            self.tracer = init_tracer(
                "vllm.llm_engine",
                self.observability_config.otlp_traces_endpoint)

        # Create sequence output processor, e.g. for beam search or
        # speculative decoding.
        self.output_processor = (
            SequenceGroupOutputProcessor.create_output_processor(
                self.scheduler_config,
                self.detokenizer,
                self.scheduler,
                self.seq_counter,
                get_tokenizer_for_seq,
                stop_checker=StopChecker(
                    self.scheduler_config.max_model_len,
                    get_tokenizer_for_seq,
                ),
            ))

        self.seq_id_to_seq_group: Dict[str, SequenceGroupBase] = {}

    def _initialize_kv_caches(self) -> None:
        """Initialize the KV cache in the worker(s).

        The workers will determine the number of blocks in both the GPU cache
        and the swap CPU cache.
        """
        start = time.time()
        num_gpu_blocks, num_cpu_blocks = (
            self.model_executor.determine_num_available_blocks())

        if self.cache_config.num_gpu_blocks_override is not None:
            num_gpu_blocks_override = self.cache_config.num_gpu_blocks_override
            logger.info(
                "Overriding num_gpu_blocks=%d with "
                "num_gpu_blocks_override=%d", num_gpu_blocks,
                num_gpu_blocks_override)
            num_gpu_blocks = num_gpu_blocks_override

        self.cache_config.num_gpu_blocks = num_gpu_blocks
        self.cache_config.num_cpu_blocks = num_cpu_blocks

        self.model_executor.initialize_cache(num_gpu_blocks, num_cpu_blocks)
        elapsed = time.time() - start
        logger.info(("init engine (profile, create kv cache, "
                     "warmup model) took %.2f seconds"), elapsed)

    @classmethod
    def _get_executor_cls(cls,
                          engine_config: VllmConfig) -> Type[ExecutorBase]:
        distributed_executor_backend = (
            engine_config.parallel_config.distributed_executor_backend)
        # Initialize the cluster and specify the executor class.
        if isinstance(distributed_executor_backend, type):
            if not issubclass(distributed_executor_backend, ExecutorBase):
                raise TypeError(
                    "distributed_executor_backend must be a subclass of "
                    f"ExecutorBase. Got {distributed_executor_backend}.")
            executor_class = distributed_executor_backend
        elif engine_config.parallel_config.world_size > 1:
            if distributed_executor_backend == "ray":
<<<<<<< HEAD
                initialize_ray_cluster(engine_config.parallel_config)
                from vllm.executor.ray_tpu_executor import RayTPUExecutor
                executor_class = RayTPUExecutor
            else:
                assert distributed_executor_backend is None
                from vllm.executor.tpu_executor import TPUExecutor
                executor_class = TPUExecutor
        elif engine_config.device_config.device_type == "cpu":
            from vllm.executor.cpu_executor import CPUExecutor
            executor_class = CPUExecutor
        elif engine_config.device_config.device_type == "hpu":
            if distributed_executor_backend == "mp":
                from vllm.executor.multiproc_hpu_executor import (
                    MultiprocessingHPUExecutor)
                executor_class = MultiprocessingHPUExecutor
            elif distributed_executor_backend == "ray":
                initialize_ray_cluster(engine_config.parallel_config)
                from vllm.executor.ray_hpu_executor import RayHPUExecutor
                executor_class = RayHPUExecutor
            else:
                from vllm.executor.hpu_executor import HPUExecutor
                executor_class = HPUExecutor
        elif engine_config.device_config.device_type == "openvino":
            from vllm.executor.openvino_executor import OpenVINOExecutor
            executor_class = OpenVINOExecutor
        elif engine_config.device_config.device_type == "xpu":
            if distributed_executor_backend == "ray":
                initialize_ray_cluster(engine_config.parallel_config)
                from vllm.executor.ray_xpu_executor import RayXPUExecutor
                executor_class = RayXPUExecutor
=======
                from vllm.executor.ray_distributed_executor import (
                    RayDistributedExecutor)
                executor_class = RayDistributedExecutor
>>>>>>> 87a0c076
            elif distributed_executor_backend == "mp":
                from vllm.executor.mp_distributed_executor import (
                    MultiprocessingDistributedExecutor)
                assert not envs.VLLM_USE_RAY_SPMD_WORKER, (
                    "multiprocessing distributed executor backend does not "
                    "support VLLM_USE_RAY_SPMD_WORKER=1")
                executor_class = MultiprocessingDistributedExecutor
            elif distributed_executor_backend == "uni":
                # JAX-style, single-process, multi-device executor.
                from vllm.executor.uniproc_executor import UniProcExecutor
                executor_class = UniProcExecutor
            elif distributed_executor_backend == "external_launcher":
                # executor with external launcher
                from vllm.executor.uniproc_executor import (  # noqa
                    ExecutorWithExternalLauncher)
                executor_class = ExecutorWithExternalLauncher
        else:
            from vllm.executor.uniproc_executor import UniProcExecutor
            executor_class = UniProcExecutor
        return executor_class

    @classmethod
    def from_engine_args(
        cls,
        engine_args: EngineArgs,
        usage_context: UsageContext = UsageContext.ENGINE_CONTEXT,
        stat_loggers: Optional[Dict[str, StatLoggerBase]] = None,
    ) -> "LLMEngine":
        """Creates an LLM engine from the engine arguments."""
        # Create the engine configs.
        engine_config = engine_args.create_engine_config(usage_context)
        executor_class = cls._get_executor_cls(engine_config)
        # Create the LLM engine.
        engine = cls(
            vllm_config=engine_config,
            executor_class=executor_class,
            log_stats=not engine_args.disable_log_stats,
            usage_context=usage_context,
            stat_loggers=stat_loggers,
        )

        return engine

    def __reduce__(self):
        # This is to ensure that the LLMEngine is not referenced in
        # the closure used to initialize Ray worker actors
        raise RuntimeError("LLMEngine should not be pickled!")

    def __del__(self):
        # Shutdown model executor when engine is garbage collected
        # Use getattr since __init__ can fail before the field is set
        if model_executor := getattr(self, "model_executor", None):
            model_executor.shutdown()

    def get_tokenizer_group(
        self,
        group_type: Type[_G] = BaseTokenizerGroup,
    ) -> _G:
        tokenizer_group = self.tokenizer

        if tokenizer_group is None:
            raise ValueError("Unable to get tokenizer because "
                             "skip_tokenizer_init is True")
        if not isinstance(tokenizer_group, group_type):
            raise TypeError("Invalid type of tokenizer group. "
                            f"Expected type: {group_type}, but "
                            f"found type: {type(tokenizer_group)}")

        return tokenizer_group

    def get_tokenizer(
        self,
        lora_request: Optional[LoRARequest] = None,
    ) -> AnyTokenizer:
        return self.get_tokenizer_group().get_lora_tokenizer(lora_request)

    def _init_tokenizer(self) -> BaseTokenizerGroup:
        return init_tokenizer_from_configs(
            model_config=self.model_config,
            scheduler_config=self.scheduler_config,
            parallel_config=self.parallel_config,
            lora_config=self.lora_config)

    def _verify_args(self) -> None:
        self.model_config.verify_with_parallel_config(self.parallel_config)
        self.cache_config.verify_with_parallel_config(self.parallel_config)
        if self.lora_config:
            self.lora_config.verify_with_model_config(self.model_config)
            self.lora_config.verify_with_scheduler_config(
                self.scheduler_config)
        if self.prompt_adapter_config:
            self.prompt_adapter_config.verify_with_model_config(
                self.model_config)

    def _add_processed_request(
        self,
        request_id: str,
        processed_inputs: ProcessorInputs,
        params: Union[SamplingParams, PoolingParams],
        arrival_time: float,
        lora_request: Optional[LoRARequest],
        prompt_adapter_request: Optional[PromptAdapterRequest],
        trace_headers: Optional[Mapping[str, str]] = None,
        priority: int = 0,
    ) -> Optional[SequenceGroup]:
        """Add a processed request to the engine's request pool.
        return the created sequence group.
        """
        if isinstance(params, SamplingParams) and params.n > 1:
            ParallelSampleSequenceGroup.add_request(
                request_id,
                self,
                params,
                processed_inputs=processed_inputs,
                arrival_time=arrival_time,
                lora_request=lora_request,
                trace_headers=trace_headers,
                prompt_adapter_request=prompt_adapter_request,
                priority=priority,
            )
            return None

        self._validate_model_inputs(processed_inputs, lora_request)
        # Create the sequences.
        block_size = self.cache_config.block_size
        seq_id = next(self.seq_counter)
        eos_token_id = self.input_preprocessor.get_eos_token_id(lora_request)

        if is_encoder_decoder_inputs(processed_inputs):
            decoder_inputs = processed_inputs["decoder"]
            encoder_inputs = processed_inputs["encoder"]
        else:
            decoder_inputs = processed_inputs
            encoder_inputs = None

        seq = Sequence(seq_id, decoder_inputs, block_size, eos_token_id,
                       lora_request, prompt_adapter_request)

        encoder_seq = (None if encoder_inputs is None else Sequence(
            seq_id, encoder_inputs, block_size, eos_token_id, lora_request,
            prompt_adapter_request))

        # Create a SequenceGroup based on SamplingParams or PoolingParams
        if isinstance(params, SamplingParams):
            seq_group = self._create_sequence_group_with_sampling(
                request_id,
                seq,
                params,
                arrival_time=arrival_time,
                lora_request=lora_request,
                trace_headers=trace_headers,
                prompt_adapter_request=prompt_adapter_request,
                encoder_seq=encoder_seq,
                priority=priority)
        elif isinstance(params, PoolingParams):
            seq_group = self._create_sequence_group_with_pooling(
                request_id,
                seq,
                params,
                arrival_time=arrival_time,
                lora_request=lora_request,
                prompt_adapter_request=prompt_adapter_request,
                encoder_seq=encoder_seq,
                priority=priority)
        else:
            raise ValueError(
                "Either SamplingParams or PoolingParams must be provided.")

        # Add the sequence group to the scheduler with least unfinished seqs.
        costs = [
            scheduler.get_num_unfinished_seq_groups()
            for scheduler in self.scheduler
        ]
        min_cost_scheduler = self.scheduler[costs.index(min(costs))]
        min_cost_scheduler.add_seq_group(seq_group)

        return seq_group

    def stop_remote_worker_execution_loop(self) -> None:
        self.model_executor.stop_remote_worker_execution_loop()

    @overload
    def add_request(
        self,
        request_id: str,
        prompt: PromptType,
        params: Union[SamplingParams, PoolingParams],
        arrival_time: Optional[float] = None,
        lora_request: Optional[LoRARequest] = None,
        trace_headers: Optional[Mapping[str, str]] = None,
        prompt_adapter_request: Optional[PromptAdapterRequest] = None,
        priority: int = 0,
    ) -> None:
        ...

    @overload
    @deprecated("'inputs' will be renamed to 'prompt")
    def add_request(
        self,
        request_id: str,
        *,
        inputs: PromptType,
        params: Union[SamplingParams, PoolingParams],
        arrival_time: Optional[float] = None,
        lora_request: Optional[LoRARequest] = None,
        trace_headers: Optional[Mapping[str, str]] = None,
        prompt_adapter_request: Optional[PromptAdapterRequest] = None,
        priority: int = 0,
    ) -> None:
        ...

    @deprecate_kwargs(
        "inputs",
        additional_message="Please use the 'prompt' parameter instead.",
    )
    def add_request(
            self,
            request_id: str,
            prompt: Optional[PromptType] = None,
            params: Optional[Union[SamplingParams, PoolingParams]] = None,
            arrival_time: Optional[float] = None,
            lora_request: Optional[LoRARequest] = None,
            trace_headers: Optional[Mapping[str, str]] = None,
            prompt_adapter_request: Optional[PromptAdapterRequest] = None,
            priority: int = 0,
            *,
            inputs: Optional[PromptType] = None,  # DEPRECATED
    ) -> None:
        """Add a request to the engine's request pool.

        The request is added to the request pool and will be processed by the
        scheduler as `engine.step()` is called. The exact scheduling policy is
        determined by the scheduler.

        Args:
            request_id: The unique ID of the request.
            prompt: The prompt to the LLM. See :class:`~vllm.inputs.PromptType`
                for more details about the format of each input.
            params: Parameters for sampling or pooling.
                :class:`~vllm.SamplingParams` for text generation.
                :class:`~vllm.PoolingParams` for pooling.
            arrival_time: The arrival time of the request. If None, we use
                the current monotonic time.
            trace_headers: OpenTelemetry trace headers.
            priority: The priority of the request.
                Only applicable with priority scheduling.

        Details:
            - Set arrival_time to the current time if it is None.
            - Set prompt_token_ids to the encoded prompt if it is None.
            - Create `n` number of :class:`~vllm.Sequence` objects.
            - Create a :class:`~vllm.SequenceGroup` object
              from the list of :class:`~vllm.Sequence`.
            - Add the :class:`~vllm.SequenceGroup` object to the scheduler.

        Example:
            >>> # initialize engine
            >>> engine = LLMEngine.from_engine_args(engine_args)
            >>> # set request arguments
            >>> example_prompt = "Who is the president of the United States?"
            >>> sampling_params = SamplingParams(temperature=0.0)
            >>> request_id = 0
            >>>
            >>> # add the request to the engine
            >>> engine.add_request(
            >>>    str(request_id),
            >>>    example_prompt,
            >>>    SamplingParams(temperature=0.0))
            >>> # continue the request processing
            >>> ...
        """
        if inputs is not None:
            prompt = inputs
        assert prompt is not None and params is not None

        if lora_request is not None and not self.lora_config:
            raise ValueError(f"Got lora_request {lora_request} but LoRA is "
                             "not enabled!")

        if priority != 0 and not self.scheduler_config.policy == "priority":
            raise ValueError(f"Got priority {priority} but "
                             "Priority scheduling is not enabled.")

        if isinstance(params, SamplingParams) \
            and (params.guided_decoding or params.logits_processors) \
            and self.scheduler_config.num_scheduler_steps > 1:
            raise ValueError(
                "Guided decoding and logits processors are not supported "
                "in multi-step decoding")

        if arrival_time is None:
            arrival_time = time.time()

        if self.tokenizer is not None:
            self._validate_token_prompt(
                prompt,
                tokenizer=self.get_tokenizer(lora_request=lora_request))

        preprocessed_inputs = self.input_preprocessor.preprocess(
            prompt,
            request_id=request_id,
            lora_request=lora_request,
            prompt_adapter_request=prompt_adapter_request,
        )
        processed_inputs = self.input_processor(preprocessed_inputs)

        self._add_processed_request(
            request_id=request_id,
            processed_inputs=processed_inputs,
            params=params,
            arrival_time=arrival_time,
            lora_request=lora_request,
            prompt_adapter_request=prompt_adapter_request,
            trace_headers=trace_headers,
            priority=priority,
        )

    def _validate_token_prompt(self, prompt: PromptType,
                               tokenizer: AnyTokenizer):
        # Guard against out-of-vocab tokens.
        # For some tokenizers, tokenizer.decode will happily return empty text
        # for token ids that are out of vocab, and we don't detect token ids
        # that are greater than the max token id before running the model.
        # However, these token ids will later crash a cuda kernel at runtime
        # with an index out of bounds error. This will crash the entire engine.
        # This needs to happen before multimodal input pre-processing, which
        # may add dummy <image> tokens that aren't part of the tokenizer's
        # vocabulary.
        if is_token_prompt(prompt):
            prompt_ids = prompt["prompt_token_ids"]
            if len(prompt_ids) == 0:
                # Empty prompt check is handled later
                return
            max_input_id = max(prompt_ids)
            if max_input_id > tokenizer.max_token_id:
                raise ValueError(
                    "Token id {} is out of vocabulary".format(max_input_id))

    def _create_sequence_group_with_sampling(
        self,
        request_id: str,
        seq: Sequence,
        sampling_params: SamplingParams,
        arrival_time: float,
        lora_request: Optional[LoRARequest],
        trace_headers: Optional[Mapping[str, str]] = None,
        prompt_adapter_request: Optional[PromptAdapterRequest] = None,
        encoder_seq: Optional[Sequence] = None,
        priority: int = 0,
    ) -> SequenceGroup:
        """Creates a SequenceGroup with SamplingParams."""
        max_logprobs = self.get_model_config().max_logprobs
        if (sampling_params.logprobs
                and sampling_params.logprobs > max_logprobs) or (
                    sampling_params.prompt_logprobs
                    and sampling_params.prompt_logprobs > max_logprobs):
            raise ValueError(f"Cannot request more than "
                             f"{max_logprobs} logprobs.")

        sampling_params = self._build_logits_processors(
            sampling_params, lora_request)

        # Defensive copy of SamplingParams, which are used by the sampler,
        # this doesn't deep-copy LogitsProcessor objects
        sampling_params = sampling_params.clone()

        sampling_params.update_from_generation_config(
            self.generation_config_fields, seq.eos_token_id)

        # Create the sequence group.
        seq_group = SequenceGroup(
            request_id=request_id,
            seqs=[seq],
            arrival_time=arrival_time,
            sampling_params=sampling_params,
            lora_request=lora_request,
            trace_headers=trace_headers,
            prompt_adapter_request=prompt_adapter_request,
            encoder_seq=encoder_seq,
            priority=priority)

        return seq_group

    def _create_sequence_group_with_pooling(
        self,
        request_id: str,
        seq: Sequence,
        pooling_params: PoolingParams,
        arrival_time: float,
        lora_request: Optional[LoRARequest],
        prompt_adapter_request: Optional[PromptAdapterRequest],
        encoder_seq: Optional[Sequence] = None,
        priority: int = 0,
    ) -> SequenceGroup:
        """Creates a SequenceGroup with PoolingParams."""
        # Defensive copy of PoolingParams, which are used by the pooler
        pooling_params = pooling_params.clone()
        # Create the sequence group.
        seq_group = SequenceGroup(
            request_id=request_id,
            seqs=[seq],
            arrival_time=arrival_time,
            lora_request=lora_request,
            pooling_params=pooling_params,
            prompt_adapter_request=prompt_adapter_request,
            encoder_seq=encoder_seq,
            priority=priority)
        return seq_group

    def abort_request(self, request_id: Union[str, Iterable[str]]) -> None:
        """Aborts a request(s) with the given ID.

        Args:
            request_id: The ID(s) of the request to abort.

        Details:
            - Refer to the
              :meth:`~vllm.core.scheduler.Scheduler.abort_seq_group`
              from class :class:`~vllm.core.scheduler.Scheduler`.

        Example:
            >>> # initialize engine and add a request with request_id
            >>> request_id = str(0)
            >>> # abort the request
            >>> engine.abort_request(request_id)
        """
        for scheduler in self.scheduler:
            scheduler.abort_seq_group(request_id)

    def get_model_config(self) -> ModelConfig:
        """Gets the model configuration."""
        return self.model_config

    def get_parallel_config(self) -> ParallelConfig:
        """Gets the parallel configuration."""
        return self.parallel_config

    def get_decoding_config(self) -> DecodingConfig:
        """Gets the decoding configuration."""
        return self.decoding_config

    def get_scheduler_config(self) -> SchedulerConfig:
        """Gets the scheduler configuration."""
        return self.scheduler_config

    def get_lora_config(self) -> LoRAConfig:
        """Gets the LoRA configuration."""
        return self.lora_config

    def get_num_unfinished_requests(self) -> int:
        """Gets the number of unfinished requests."""
        return sum(scheduler.get_num_unfinished_seq_groups()
                   for scheduler in self.scheduler)

    def has_unfinished_requests(self) -> bool:
        """Returns True if there are unfinished requests."""
        return any(scheduler.has_unfinished_seqs()
                   for scheduler in self.scheduler)

    def has_unfinished_requests_for_virtual_engine(
            self, virtual_engine: int) -> bool:
        """
        Returns True if there are unfinished requests for the virtual engine.
        """
        return self.scheduler[virtual_engine].has_unfinished_seqs()

    @staticmethod
    def _process_sequence_group_outputs(
        seq_group: SequenceGroup,
        outputs: List[PoolingSequenceGroupOutput],
    ) -> None:
        seq_group.pooled_data = outputs[0].data

        for seq in seq_group.get_seqs():
            seq.status = SequenceStatus.FINISHED_STOPPED

        return

    def _update_num_computed_tokens_for_multi_step_prefill(
            self, seq_group: SequenceGroup,
            seq_group_meta: SequenceGroupMetadata,
            is_first_step_output: Optional[bool]):
        """
        This function updates num_computed_tokens for prompt sequences
        when Multi-Step is enabled.

        seq_group: SequenceGroup to update the num_computed_tokens for.
        seq_group_meta: Metadata of the given SequenceGroup.
        is_first_step_output: Optional[bool] -
            When available, is_first_step_output indicates if the appended
            output token is the output of the first-step in multi-step.
            A value of None indicates that outputs from all steps in
            in multi-step are submitted in a single burst.
        """

        assert self.scheduler_config.is_multi_step

        if not seq_group_meta.is_prompt:
            # num_computed_token updates for multi-step decodes happen after
            # the tokens are appended to the sequence.
            return

        do_update: bool = False
        if self.scheduler_config.chunked_prefill_enabled:
            # In multi-step + chunked-prefill case, the prompt sequences
            # that are scheduled are fully processed in the first step.
            do_update = is_first_step_output is None or is_first_step_output
        else:
            # Normal multi-step decoding case. In this case prompt-sequences
            # are actually single-stepped. Always update in this case.
            assert seq_group.state.num_steps == 1
            do_update = True

        if do_update:
            seq_group.update_num_computed_tokens(
                seq_group_meta.token_chunk_size)

    def _process_model_outputs(self,
                               ctx: SchedulerContext,
                               request_id: Optional[str] = None) -> None:
        """Apply the model output to the sequences in the scheduled seq groups
        and return responses.

        ctx: The virtual engine context to work on
        request_id: If provided, then only this request is going to be processed
        """

        now = time.time()

        if len(ctx.output_queue) == 0:
            return None

        # Get pending async postprocessor
        if request_id:
            # When we process only one request, no pop is required
            # (since later we will process all of the rest)
            (outputs, seq_group_metadata_list, scheduler_outputs, is_async,
             is_last_step, is_first_step_output, skip) = ctx.output_queue[0]
        else:
            (outputs, seq_group_metadata_list, scheduler_outputs, is_async,
             is_last_step, is_first_step_output,
             skip) = ctx.output_queue.popleft()

        # Sanity check
        assert len(seq_group_metadata_list) == len(
            scheduler_outputs.scheduled_seq_groups)

        has_multiple_outputs: bool = len(outputs) > 1
        outputs_by_sequence_group: List[List[SequenceGroupOutput]]
        if has_multiple_outputs:
            assert self.scheduler_config.is_multi_step or \
                     self.speculative_config
            # Organize outputs by [step][sequence group] instead of
            # [sequence group][step].
            outputs_by_sequence_group = create_output_by_sequence_group(
                outputs, num_seq_groups=len(seq_group_metadata_list))
            # We have outputs for multiple steps submitted in a single burst,
            # so invalidate is_first_step_output.
            is_first_step_output = None
        else:
            outputs_by_sequence_group = outputs

        # Determine the requests we need to operate on
        if request_id:
            indices = []
            for i, seq_group_meta in enumerate(seq_group_metadata_list):
                if seq_group_meta.request_id == request_id:
                    assert i not in skip  # Cannot be called twice
                    indices.append(i)
                    break

            # If the request_id was not found, then it means that
            # this is a new request that has no pending async
            # postprocessor
            if not indices:
                return
        else:
            indices = range(len(seq_group_metadata_list))  # type: ignore

        finished_before: List[int] = []
        finished_now: List[int] = []
        for i in indices:
            if i in skip:
                continue

            seq_group_meta = seq_group_metadata_list[i]
            scheduled_seq_group = scheduler_outputs.scheduled_seq_groups[i]

            seq_group: SequenceGroup = scheduled_seq_group.seq_group

            if seq_group.is_finished():
                finished_before.append(i)
                continue

            output: List[SequenceGroupOutput]
            if has_multiple_outputs:
                output = outputs_by_sequence_group[i]
            else:
                output = [outputs_by_sequence_group[0][i]]

            if not is_async:
                if self.scheduler_config.is_multi_step:
                    # Updates happen only if the sequence is prefill
                    self._update_num_computed_tokens_for_multi_step_prefill(
                        seq_group, seq_group_meta, is_first_step_output)
                else:
                    seq_group.update_num_computed_tokens(
                        seq_group_meta.token_chunk_size or 0)

            if outputs:
                for o in outputs:
                    if (isinstance(o, SamplerOutput)
                            and seq_group.metrics is not None):
                        if seq_group.metrics.model_forward_time is not None:
                            seq_group.metrics.model_forward_time += (
                                o.model_forward_time or 0)
                        else:
                            seq_group.metrics.model_forward_time = (
                                o.model_forward_time)
                        if seq_group.metrics.model_execute_time is not None:
                            seq_group.metrics.model_execute_time += (
                                o.model_execute_time or 0)
                        else:
                            seq_group.metrics.model_execute_time = (
                                o.model_execute_time)

            if self.model_config.runner_type == "pooling":
                self._process_sequence_group_outputs(seq_group, output)
            else:
                self.output_processor.process_prompt_logprob(seq_group, output)
                if seq_group_meta.do_sample:
                    self.output_processor.process_outputs(
                        seq_group, output, is_async)

            if seq_group.is_finished():
                finished_now.append(i)

        # Generate outputs for the requests that finished this iteration
        for i in finished_now:
            scheduled_seq_group = scheduler_outputs.scheduled_seq_groups[i]

            seq_group = scheduled_seq_group.seq_group
            seq_group.maybe_set_first_token_time(now)
            if not seq_group.is_prefill():
                seq_group.set_last_token_time(now)
            request_output = RequestOutputFactory.create(
                seq_group,
                self.seq_id_to_seq_group,
                use_cache=self.use_cached_outputs)
            if request_output:
                ctx.request_outputs.append(request_output)

        # When we process a single request, we skip it for the next time,
        # and invoke the request output callback (if there was final output)
        if request_id:
            assert len(indices) == 1
            skip.append(indices[0])

            if (finished_now
                    and self.process_request_outputs_callback is not None):
                self.process_request_outputs_callback(ctx.request_outputs)
                ctx.request_outputs.clear()
            return

        # Free currently finished requests
        if finished_now:
            for scheduler in self.scheduler:
                scheduler.free_finished_seq_groups()

        # For multi-step without streaming, don't create outputs each iteration
        if not is_last_step and not ctx.multi_step_stream_outputs:
            # Immediately process request outputs here (if callback is given)
            if (finished_now
                    and self.process_request_outputs_callback is not None):
                self.process_request_outputs_callback(ctx.request_outputs)
                ctx.request_outputs.clear()
            return

        # Create the outputs
        for i in indices:
            if i in skip or i in finished_before or i in finished_now:
                continue  # Avoids double processing

            scheduled_seq_group = scheduler_outputs.scheduled_seq_groups[i]

            seq_group = scheduled_seq_group.seq_group
            seq_group.maybe_set_first_token_time(now)
            if not seq_group.is_prefill():
                seq_group.set_last_token_time(now)
            request_output = RequestOutputFactory.create(
                seq_group,
                self.seq_id_to_seq_group,
                use_cache=self.use_cached_outputs)
            if request_output:
                ctx.request_outputs.append(request_output)

        # For multi-step with streaming, create outputs each iteration
        if not is_last_step and ctx.multi_step_stream_outputs:
            # Immediately process request outputs here (if callback is given)
            if self.process_request_outputs_callback is not None:
                self.process_request_outputs_callback(ctx.request_outputs)
                ctx.request_outputs.clear()
            return

        for seq_group in scheduler_outputs.ignored_seq_groups:
            params = seq_group.sampling_params
            if params is not None and params.output_kind == (
                    RequestOutputKind.DELTA) and not seq_group.is_finished():
                continue

            request_output = RequestOutputFactory.create(
                seq_group,
                self.seq_id_to_seq_group,
                use_cache=self.use_cached_outputs,
            )
            if request_output:
                ctx.request_outputs.append(request_output)

        # Immediately process request outputs here (if callback is given)
        if (ctx.request_outputs
                and self.process_request_outputs_callback is not None):
            self.process_request_outputs_callback(ctx.request_outputs)
            ctx.request_outputs.clear()

        # For async case, we need to record the stats here.
        # For non-async case, the stats are done in the
        # LLMEngine/AsyncLLMEngine directly
        if is_async:
            # Log stats.
            self.do_log_stats(scheduler_outputs, outputs, finished_before,
                              skip)

            # Tracing
            self.do_tracing(scheduler_outputs, finished_before)

        return None

    def _advance_to_next_step(
            self, output: List[SamplerOutput],
            seq_group_metadata_list: List[SequenceGroupMetadata],
            scheduled_seq_groups: List[ScheduledSequenceGroup]) -> None:
        """Given model output from a single run, append the tokens to the
        sequences. This is normally done inside output processor, but it is
        required if the worker is to perform async forward pass to next step.
        """
        for seq_group_metadata, sequence_group_outputs, scheduled_seq_group in \
            zip(seq_group_metadata_list, output, scheduled_seq_groups):
            seq_group = scheduled_seq_group.seq_group

            if seq_group.is_finished():
                continue

            if self.scheduler_config.is_multi_step:
                # Updates happen only if the sequence is prefill
                self._update_num_computed_tokens_for_multi_step_prefill(
                    seq_group, seq_group_metadata,
                    seq_group.state.num_steps == 1)
            else:
                token_chunk_size = (seq_group_metadata.token_chunk_size
                                    if seq_group_metadata.token_chunk_size
                                    is not None else 0)
                seq_group.update_num_computed_tokens(token_chunk_size)

            if seq_group_metadata.do_sample:
                assert len(sequence_group_outputs.samples) == 1, (
                    "Async output processor expects a single sample"
                    " (i.e sampling_params.n == 1)")
                sample = sequence_group_outputs.samples[0]

                assert len(seq_group.seqs) == 1
                seq = seq_group.seqs[0]

                if self.scheduler_config.is_multi_step:
                    is_prefill_append = seq.data.get_num_uncomputed_tokens(
                    ) == 0
                    seq.append_token_id(sample.output_token, sample.logprobs)
                    if not is_prefill_append:
                        seq_group.update_num_computed_tokens(1)
                else:
                    seq.append_token_id(sample.output_token, sample.logprobs)

    def step(self) -> List[Union[RequestOutput, PoolingRequestOutput]]:
        """Performs one decoding iteration and returns newly generated results.

        .. figure:: https://i.imgur.com/sv2HssD.png
            :alt: Overview of the step function
            :align: center

            Overview of the step function.

        Details:
            - Step 1: Schedules the sequences to be executed in the next
              iteration and the token blocks to be swapped in/out/copy.

                - Depending on the scheduling policy,
                  sequences may be `preempted/reordered`.
                - A Sequence Group (SG) refer to a group of sequences
                  that are generated from the same prompt.

            - Step 2: Calls the distributed executor to execute the model.
            - Step 3: Processes the model output. This mainly includes:

                - Decodes the relevant outputs.
                - Updates the scheduled sequence groups with model outputs
                  based on its `sampling parameters` (`use_beam_search` or not).
                - Frees the finished sequence groups.

            - Finally, it creates and returns the newly generated results.

        Example:
            >>> # Please see the example/ folder for more detailed examples.
            >>>
            >>> # initialize engine and request arguments
            >>> engine = LLMEngine.from_engine_args(engine_args)
            >>> example_inputs = [(0, "What is LLM?",
            >>>    SamplingParams(temperature=0.0))]
            >>>
            >>> # Start the engine with an event loop
            >>> while True:
            >>>     if example_inputs:
            >>>         req_id, prompt, sampling_params = example_inputs.pop(0)
            >>>         engine.add_request(str(req_id),prompt,sampling_params)
            >>>
            >>>     # continue the request processing
            >>>     request_outputs = engine.step()
            >>>     for request_output in request_outputs:
            >>>         if request_output.finished:
            >>>             # return or show the request output
            >>>
            >>>     if not (engine.has_unfinished_requests() or example_inputs):
            >>>         break
        """
        if self.parallel_config.pipeline_parallel_size > 1:
            raise NotImplementedError(
                "Pipeline parallelism is only supported through AsyncLLMEngine "
                "as performance will be severely degraded otherwise.")

        # For llm_engine, there is no pipeline parallel support, so the engine
        # used is always 0.
        virtual_engine = 0

        # These are cached outputs from previous iterations. None if on first
        # iteration
        cached_outputs = self.cached_scheduler_outputs[virtual_engine]
        seq_group_metadata_list = cached_outputs.seq_group_metadata_list
        scheduler_outputs = cached_outputs.scheduler_outputs
        allow_async_output_proc = cached_outputs.allow_async_output_proc

        ctx = self.scheduler_contexts[virtual_engine]

        # Clear outputs for each new scheduler iteration
        ctx.request_outputs.clear()

        # Skip the scheduler if there are any remaining steps in the seq groups.
        # This ensures that the scheduler is only called again when the current
        # batch has completed.
        if not self._has_remaining_steps(seq_group_metadata_list):
            # Schedule iteration
            (seq_group_metadata_list, scheduler_outputs,
             allow_async_output_proc
             ) = self.scheduler[virtual_engine].schedule()

            ctx.seq_group_metadata_list = seq_group_metadata_list
            ctx.scheduler_outputs = scheduler_outputs

            finished_requests_ids = self.scheduler[
                virtual_engine].get_and_reset_finished_requests_ids()

            # Maybe switch from async mode to sync mode
            if not allow_async_output_proc and len(ctx.output_queue) > 0:
                self._process_model_outputs(ctx=ctx)

            if (self.scheduler_config.is_multi_step
                    and scheduler_outputs.num_lookahead_slots > 0):
                # cache the scheduler outputs for the next iteration if we have
                # lookahead slots
                self._cache_scheduler_outputs_for_multi_step(
                    virtual_engine, seq_group_metadata_list, scheduler_outputs,
                    allow_async_output_proc)
        else:
            finished_requests_ids = list()

        assert seq_group_metadata_list is not None
        assert scheduler_outputs is not None

        if not scheduler_outputs.is_empty():

            # Check if we have a cached last_output from the previous iteration.
            # For supporting PP this is probably the best way to pass the
            # sampled_token_ids, as a separate broadcast over all the PP stages
            # will cause one virtual engine's microbatch to block the pipeline.
            last_sampled_token_ids = \
                self._get_last_sampled_token_ids(virtual_engine)

            execute_model_req = ExecuteModelRequest(
                seq_group_metadata_list=seq_group_metadata_list,
                blocks_to_swap_in=scheduler_outputs.blocks_to_swap_in,
                blocks_to_swap_out=scheduler_outputs.blocks_to_swap_out,
                blocks_to_copy=scheduler_outputs.blocks_to_copy,
                num_lookahead_slots=scheduler_outputs.num_lookahead_slots,
                running_queue_size=scheduler_outputs.running_queue_size,
                finished_requests_ids=finished_requests_ids,
                # We use ExecuteModelRequest to pass the last sampled_token_ids
                # to each of the non-last PP stages for in-place prepare_input.
                last_sampled_token_ids=last_sampled_token_ids)

            if allow_async_output_proc:
                execute_model_req.async_callback = self.async_callbacks[
                    virtual_engine]

            outputs = self.model_executor.execute_model(
                execute_model_req=execute_model_req)

            # We need to do this here so that last step's sampled_token_ids can
            # be passed to the next iteration for PP.
            if self.scheduler_config.is_multi_step:
                self._update_cached_scheduler_output(virtual_engine, outputs)
        else:
            # Nothing scheduled => If there is pending async postprocessor,
            # then finish it here.
            if len(ctx.output_queue) > 0:
                self._process_model_outputs(ctx=ctx)
            # No outputs in this case
            outputs = []

        # Finish the current step for all the sequence groups.
        if self.scheduler_config.is_multi_step:
            for seq_group in seq_group_metadata_list:
                seq_group.finish_step()

        if not self._has_remaining_steps(seq_group_metadata_list):
            # clear the cache if we have finished all the steps.
            if self.scheduler_config.is_multi_step:
                self.cached_scheduler_outputs[0] = SchedulerOutputState()

            # is_first_step_output is True only when the num_steps of all
            # the sequences are 1. When the num_steps > 1,
            # multi_step_model_runner does the first-step output append.
            is_first_step_output: bool = False if not seq_group_metadata_list \
                else seq_group_metadata_list[0].state.num_steps == 1

            # Add results to the output_queue
            ctx.append_output(outputs=outputs,
                              seq_group_metadata_list=seq_group_metadata_list,
                              scheduler_outputs=scheduler_outputs,
                              is_async=allow_async_output_proc,
                              is_last_step=True,
                              is_first_step_output=is_first_step_output)

            if outputs and allow_async_output_proc:
                assert len(outputs) == 1, (
                    "Async postprocessor expects only a single output set")

                self._advance_to_next_step(
                    outputs[0], seq_group_metadata_list,
                    scheduler_outputs.scheduled_seq_groups)

            # Check if need to run the usual non-async path
            if not allow_async_output_proc:
                self._process_model_outputs(ctx=ctx)

                # Log stats.
                self.do_log_stats(scheduler_outputs, outputs)

                # Tracing
                self.do_tracing(scheduler_outputs)
        else:
            # Multi-step case
            return ctx.request_outputs

        if not self.has_unfinished_requests():
            # Drain async postprocessor (if exists)
            if len(ctx.output_queue) > 0:
                self._process_model_outputs(ctx=ctx)
            assert len(ctx.output_queue) == 0

            # Stop the execute model loop in parallel workers until there are
            # more requests to process. This avoids waiting indefinitely in
            # torch.distributed ops which may otherwise timeout, and unblocks
            # the RPC thread in the workers so that they can process any other
            # queued control plane messages, such as add/remove lora adapters.
            logger.debug("Stopping remote worker execution loop.")
            self.model_executor.stop_remote_worker_execution_loop()

        return ctx.request_outputs

    def _has_remaining_steps(
        self, seq_group_metadata_list: Optional[List[SequenceGroupMetadata]]
    ) -> bool:
        if (not self.scheduler_config.is_multi_step
                or not seq_group_metadata_list):
            return False

        # TODO(will) this is a sanity check for nowto make sure that all the
        # seqs are on the same steps. Eventually we will want to do some sort of
        # dynamic scheduling when doing multi-step decoding.
        ref_remaining_steps = seq_group_metadata_list[0].state.remaining_steps
        if any([
                seq_group.state.remaining_steps != ref_remaining_steps
                for seq_group in seq_group_metadata_list[1:]
        ]):
            raise AssertionError("All running sequence groups should "
                                 "have the same remaining steps.")

        return ref_remaining_steps > 0

    def _cache_scheduler_outputs_for_multi_step(
            self, virtual_engine: int,
            seq_group_metadata_list: Optional[List[SequenceGroupMetadata]],
            scheduler_outputs: SchedulerOutputs,
            allow_async_output_proc: bool) -> None:
        co = self.cached_scheduler_outputs[virtual_engine]

        co.seq_group_metadata_list = seq_group_metadata_list
        co.scheduler_outputs = scheduler_outputs
        co.allow_async_output_proc = allow_async_output_proc
        co.last_output = None

    def _update_cached_scheduler_output(
            self, virtual_engine: int,
            output: List[Optional[SamplerOutput]]) -> None:
        if (self.parallel_config.pipeline_parallel_size > 1 and len(output) > 0
                and output[0] is not None):
            last_output = output[-1]
            assert last_output is not None
            assert last_output.sampled_token_ids_cpu is not None
            assert last_output.sampled_token_ids is None
            assert last_output.sampled_token_probs is None
            self.cached_scheduler_outputs[
                virtual_engine].last_output = last_output

    def _get_last_sampled_token_ids(
            self, virtual_engine: int) -> Optional[torch.Tensor]:
        cached_last_output = self.cached_scheduler_outputs[
            virtual_engine].last_output
        if (self.scheduler_config.is_multi_step
                and self.parallel_config.pipeline_parallel_size > 1
                and cached_last_output is not None
                and cached_last_output.sampled_token_ids_cpu is not None):
            return cached_last_output.sampled_token_ids_cpu
        return None

    def add_logger(self, logger_name: str, logger: StatLoggerBase) -> None:
        if not self.log_stats:
            raise RuntimeError(
                "Stat logging is disabled. Set `disable_log_stats=False` "
                "argument to enable.")
        if logger_name in self.stat_loggers:
            raise KeyError(f"Logger with name {logger_name} already exists.")
        self.stat_loggers[logger_name] = logger

    def remove_logger(self, logger_name: str) -> None:
        if not self.log_stats:
            raise RuntimeError(
                "Stat logging is disabled. Set `disable_log_stats=False` "
                "argument to enable.")
        if logger_name not in self.stat_loggers:
            raise KeyError(f"Logger with name {logger_name} does not exist.")
        del self.stat_loggers[logger_name]

    def do_log_stats(self,
                     scheduler_outputs: Optional[SchedulerOutputs] = None,
                     model_output: Optional[List[SamplerOutput]] = None,
                     finished_before: Optional[List[int]] = None,
                     skip: Optional[List[int]] = None) -> None:
        """Forced log when no requests active."""
        if self.log_stats:
            stats = self._get_stats(scheduler_outputs, model_output,
                                    finished_before, skip)
            for logger in self.stat_loggers.values():
                logger.log(stats)

    def _get_stats(self,
                   scheduler_outputs: Optional[SchedulerOutputs],
                   model_output: Optional[List[SamplerOutput]] = None,
                   finished_before: Optional[List[int]] = None,
                   skip: Optional[List[int]] = None) -> Stats:
        """Get Stats to be Logged to Prometheus.

        Args:
            scheduler_outputs: Optional, used to populate metrics related to
                the scheduled batch,
            model_output: Optional, used to emit speculative decoding metrics
                which are created by the workers.
            finished_before: Optional, indices of sequences that were finished
                before. These sequences will be ignored.
            skip: Optional, indices of sequences that were preempted. These
                sequences will be ignored.
        """
        now = time.time()

        # System State
        #   Scheduler State
        num_running_sys = sum(
            len(scheduler.running) for scheduler in self.scheduler)
        num_swapped_sys = sum(
            len(scheduler.swapped) for scheduler in self.scheduler)
        num_waiting_sys = sum(
            len(scheduler.waiting) for scheduler in self.scheduler)

        # KV Cache Usage in %
        num_total_gpu = self.cache_config.num_gpu_blocks
        gpu_cache_usage_sys = 0.
        if num_total_gpu:  # Guard against both None and 0
            num_free_gpu = sum(
                scheduler.block_manager.get_num_free_gpu_blocks()
                for scheduler in self.scheduler)
            gpu_cache_usage_sys = 1.0 - (num_free_gpu / num_total_gpu)

        num_total_cpu = self.cache_config.num_cpu_blocks
        cpu_cache_usage_sys = 0.
        if num_total_cpu:  # Guard against both None and 0
            num_free_cpu = sum(
                scheduler.block_manager.get_num_free_cpu_blocks()
                for scheduler in self.scheduler)
            cpu_cache_usage_sys = 1.0 - (num_free_cpu / num_total_cpu)

        # Prefix Cache Hit Rate. Note that we always use
        # the cache hit rate of the first virtual engine.
        cpu_prefix_cache_hit_rate = self.scheduler[
            0].get_prefix_cache_hit_rate(Device.CPU)
        gpu_prefix_cache_hit_rate = self.scheduler[
            0].get_prefix_cache_hit_rate(Device.GPU)

        # Iteration stats
        num_prompt_tokens_iter = 0
        num_generation_tokens_iter = 0
        num_tokens_iter = 0
        time_to_first_tokens_iter: List[float] = []
        time_per_output_tokens_iter: List[float] = []
        num_preemption_iter = (0 if scheduler_outputs is None else
                               scheduler_outputs.preempted)

        # Request stats
        #   Latency
        time_e2e_requests: List[float] = []
        time_queue_requests: List[float] = []
        time_inference_requests: List[float] = []
        time_prefill_requests: List[float] = []
        time_decode_requests: List[float] = []
        time_in_queue_requests: List[float] = []
        model_forward_time_requests: List[float] = []
        model_execute_time_requests: List[float] = []
        #   Metadata
        num_prompt_tokens_requests: List[int] = []
        num_generation_tokens_requests: List[int] = []
        n_requests: List[int] = []
        max_num_generation_tokens_requests: List[int] = []
        max_tokens_requests: List[int] = []
        finished_reason_requests: List[str] = []

        # Lora requests
        running_lora_adapters = dict(
            collectionsCounter([
                running_request.lora_request.lora_name
                for scheduler in self.scheduler
                for running_request in scheduler.running
                if running_request.lora_request
            ]))
        waiting_lora_adapters = dict(
            collectionsCounter([
                waiting_request.lora_request.lora_name
                for scheduler in self.scheduler
                for waiting_request in scheduler.waiting
                if waiting_request.lora_request
            ]))
        max_lora_stat = "0"
        if self.lora_config:
            max_lora_stat = str(self.lora_config.max_loras)

        # NOTE: This loop assumes prefill seq_groups are before
        # decode seq_groups in scheduled_seq_groups.
        if scheduler_outputs is not None:
            # For async postprocessor, already finished sequences need to be
            # not counted (to avoid double counting)
            actual_num_batched_tokens = scheduler_outputs.num_batched_tokens  # type: ignore

            num_generation_tokens_from_prefill_groups = 0
            # NOTE: if scheduler_outputs.num_prefill_groups > 0 and
            # the len of scheduler_outputs.scheduled_seq_groups is !=
            # scheduler_outputs.num_prefill_groups, this means that
            # chunked prefills have been detected.

            for idx, scheduled_seq_group in enumerate(
                    scheduler_outputs.scheduled_seq_groups):
                # Skip double logging when using async output proc
                if finished_before and idx in finished_before:
                    actual_num_batched_tokens -= 1
                    continue

                # Currently, skip == preempted sequences, so we need to skip
                # their log stats
                if skip and idx in skip:
                    continue

                group_was_prefill = idx < scheduler_outputs.num_prefill_groups
                seq_group = scheduled_seq_group.seq_group

                # NOTE: a seq_group that completed all of its prefill tokens
                # in the last iteration will have seq_group.is_prefill() = False
                # with group_was_prefill = True
                if group_was_prefill:
                    # Number of prompt tokens.
                    num_prompt_tokens_iter += (
                        scheduled_seq_group.token_chunk_size)

                    # If the seq_group just finished the prefill state
                    # get TTFT.
                    if not seq_group.is_prefill():
                        latency = seq_group.get_last_token_latency()
                        time_to_first_tokens_iter.append(latency)

                        # One generation token per finished prefill.
                        num_generation_tokens_from_prefill_groups += (
                            seq_group.num_seqs())
                else:
                    # TPOTs.
                    latency = seq_group.get_last_token_latency()
                    time_per_output_tokens_iter.append(latency)
                    if seq_group.state.current_step == 0:
                        # For async_output_proc, the do_log_stats()
                        # is called following init_multi_step(), which
                        # sets the current_step to zero.
                        actual_num_batched_tokens +=\
                            seq_group.state.num_steps - 1
                    else:
                        actual_num_batched_tokens +=\
                            seq_group.state.current_step - 1

                # Because of chunked prefill, we can have a single sequence
                # group that does multiple prompt_runs. To prevent logging
                # the same metadata more than once per request, we standardize
                # on logging request level information for finished requests,
                # which can only happen once.
                if seq_group.is_finished():
                    # Latency timings
                    time_e2e_requests.append(now -
                                             seq_group.metrics.arrival_time)
                    if (seq_group.metrics.first_scheduled_time is not None and
                            seq_group.metrics.first_token_time is not None):
                        time_queue_requests.append(
                            seq_group.metrics.first_scheduled_time -
                            seq_group.metrics.arrival_time)
                        time_prefill_requests.append(
                            seq_group.metrics.first_token_time -
                            seq_group.metrics.first_scheduled_time)
                        time_decode_requests.append(
                            now - seq_group.metrics.first_token_time)
                        time_inference_requests.append(
                            now - seq_group.metrics.first_scheduled_time)
                    if seq_group.metrics.time_in_queue is not None:
                        time_in_queue_requests.append(
                            seq_group.metrics.time_in_queue)
                    if seq_group.metrics.model_forward_time is not None:
                        model_forward_time_requests.append(
                            seq_group.metrics.model_forward_time)
                    if seq_group.metrics.model_execute_time is not None:
                        model_execute_time_requests.append(
                            seq_group.metrics.model_execute_time * 1000)
                    # Metadata
                    num_prompt_tokens_requests.append(
                        len(seq_group.prompt_token_ids))
                    num_generation_tokens_requests.extend([
                        seq.get_output_len()
                        for seq in seq_group.get_finished_seqs()
                    ])
                    max_num_generation_tokens_requests.append(
                        max(seq.get_output_len()
                            for seq in seq_group.get_seqs()))
                    if seq_group.sampling_params is not None:
                        n_requests.append(seq_group.sampling_params.n)
                        max_tokens_requests.append(
                            seq_group.sampling_params.max_tokens)
                    finished_reason_requests.extend([
                        SequenceStatus.get_finished_reason(seq.status)
                        for seq in seq_group.get_finished_seqs()
                    ])

            # Number of generation tokens.
            #   num_batched_tokens equals the number of prompt_tokens plus the
            #   number of decode_tokens in a single iteration. So,
            #   num_generation_tokens = num_batched_tokens - num_prompt_tokens
            #   + num_generation_tokens_from_prefill_groups (since we generate
            #   one token on prefills on iters where the prefill finishes).
            num_generation_tokens_iter = (
                actual_num_batched_tokens - num_prompt_tokens_iter +
                num_generation_tokens_from_prefill_groups)
            num_tokens_iter = (num_generation_tokens_iter +
                               num_prompt_tokens_iter)
        # Spec decode, if enabled, emits specialized metrics from the worker in
        # sampler output.
        if model_output and isinstance(model_output[0], SamplerOutput) and (
                model_output[0].spec_decode_worker_metrics is not None):
            spec_decode_metrics = model_output[0].spec_decode_worker_metrics
        else:
            spec_decode_metrics = None

        return Stats(
            now=now,
            # System stats
            #   Scheduler State
            num_running_sys=num_running_sys,
            num_swapped_sys=num_swapped_sys,
            num_waiting_sys=num_waiting_sys,
            #   KV Cache Usage in %
            gpu_cache_usage_sys=gpu_cache_usage_sys,
            cpu_cache_usage_sys=cpu_cache_usage_sys,
            #   Prefix Cache Hit Rate
            cpu_prefix_cache_hit_rate=cpu_prefix_cache_hit_rate,
            gpu_prefix_cache_hit_rate=gpu_prefix_cache_hit_rate,

            # Iteration stats
            num_prompt_tokens_iter=num_prompt_tokens_iter,
            num_generation_tokens_iter=num_generation_tokens_iter,
            num_tokens_iter=num_tokens_iter,
            time_to_first_tokens_iter=time_to_first_tokens_iter,
            time_per_output_tokens_iter=time_per_output_tokens_iter,
            spec_decode_metrics=spec_decode_metrics,
            num_preemption_iter=num_preemption_iter,

            # Request stats
            #   Latency
            time_e2e_requests=time_e2e_requests,
            time_queue_requests=time_queue_requests,
            time_inference_requests=time_inference_requests,
            time_prefill_requests=time_prefill_requests,
            time_decode_requests=time_decode_requests,
            time_in_queue_requests=time_in_queue_requests,
            model_forward_time_requests=model_forward_time_requests,
            model_execute_time_requests=model_execute_time_requests,
            #   Metadata
            num_prompt_tokens_requests=num_prompt_tokens_requests,
            num_generation_tokens_requests=num_generation_tokens_requests,
            max_num_generation_tokens_requests=
            max_num_generation_tokens_requests,
            n_requests=n_requests,
            max_tokens_requests=max_tokens_requests,
            finished_reason_requests=finished_reason_requests,
            max_lora=str(max_lora_stat),
            waiting_lora_adapters=list(waiting_lora_adapters.keys()),
            running_lora_adapters=list(running_lora_adapters.keys()))

    def add_lora(self, lora_request: LoRARequest) -> bool:
        return self.model_executor.add_lora(lora_request)

    def remove_lora(self, lora_id: int) -> bool:
        return self.model_executor.remove_lora(lora_id)

    def list_loras(self) -> Set[int]:
        return self.model_executor.list_loras()

    def pin_lora(self, lora_id: int) -> bool:
        return self.model_executor.pin_lora(lora_id)

    def add_prompt_adapter(
            self, prompt_adapter_request: PromptAdapterRequest) -> bool:
        return self.model_executor.add_prompt_adapter(prompt_adapter_request)

    def remove_prompt_adapter(self, prompt_adapter_id: int) -> bool:
        return self.model_executor.remove_prompt_adapter(prompt_adapter_id)

    def list_prompt_adapters(self) -> List[int]:
        return self.model_executor.list_prompt_adapters()

    def start_profile(self) -> None:
        self.model_executor.start_profile()

    def stop_profile(self) -> None:
        self.model_executor.stop_profile()

    def collective_rpc(self,
                       method: Union[str, Callable],
                       timeout: Optional[float] = None,
                       args: Tuple = (),
                       kwargs: Optional[Dict] = None) -> List[Any]:
        """
        See LLM.collective_rpc for more details.
        """
        return self.model_executor.collective_rpc(method, timeout, args,
                                                  kwargs)

    def check_health(self) -> None:
        if self.tokenizer:
            self.tokenizer.check_health()
        self.model_executor.check_health()

<<<<<<< HEAD
    def start_profile(self) -> None:
        # using type instead of isinstance to check to avoid capturing
        # inherited classes (MultiprocessingGPUExecutor)
        if type(self.model_executor) == GPUExecutor or \
            type(self.model_executor) == HPUExecutor:  # noqa: E721
            self.model_executor.start_profile()
        else:
            self.model_executor._run_workers("start_profile")

    def stop_profile(self) -> None:
        # using type instead of isinstance to check to avoid capturing
        # inherited classes (MultiprocessingGPUExecutor)
        if type(self.model_executor) == GPUExecutor or \
            type(self.model_executor) == HPUExecutor:  # noqa: E721
            self.model_executor.stop_profile()
        else:
            self.model_executor._run_workers("stop_profile")

=======
>>>>>>> 87a0c076
    def is_tracing_enabled(self) -> bool:
        return self.tracer is not None

    def do_tracing(self,
                   scheduler_outputs: SchedulerOutputs,
                   finished_before: Optional[List[int]] = None) -> None:
        if self.tracer is None:
            return

        for idx, scheduled_seq_group in enumerate(
                scheduler_outputs.scheduled_seq_groups):
            # Skip double tracing when using async output proc
            if finished_before and idx in finished_before:
                continue

            seq_group = scheduled_seq_group.seq_group
            if seq_group.is_finished():
                self.create_trace_span(seq_group)

    def create_trace_span(self, seq_group: SequenceGroup) -> None:
        if self.tracer is None or seq_group.sampling_params is None:
            return
        arrival_time_nano_seconds = int(seq_group.metrics.arrival_time * 1e9)

        trace_context = extract_trace_context(seq_group.trace_headers)

        with self.tracer.start_as_current_span(
                "llm_request",
                kind=SpanKind.SERVER,
                context=trace_context,
                start_time=arrival_time_nano_seconds) as seq_span:
            metrics = seq_group.metrics
            ttft = metrics.first_token_time - metrics.arrival_time
            e2e_time = metrics.finished_time - metrics.arrival_time
            # attribute names are based on
            # https://github.com/open-telemetry/semantic-conventions/blob/main/docs/gen-ai/llm-spans.md
            seq_span.set_attribute(SpanAttributes.LLM_RESPONSE_MODEL,
                                   self.model_config.model)
            seq_span.set_attribute(SpanAttributes.LLM_REQUEST_ID,
                                   seq_group.request_id)
            seq_span.set_attribute(SpanAttributes.LLM_REQUEST_TEMPERATURE,
                                   seq_group.sampling_params.temperature)
            seq_span.set_attribute(SpanAttributes.LLM_REQUEST_TOP_P,
                                   seq_group.sampling_params.top_p)
            seq_span.set_attribute(SpanAttributes.LLM_REQUEST_MAX_TOKENS,
                                   seq_group.sampling_params.max_tokens)
            seq_span.set_attribute(SpanAttributes.LLM_REQUEST_N,
                                   seq_group.sampling_params.n)
            seq_span.set_attribute(SpanAttributes.LLM_USAGE_NUM_SEQUENCES,
                                   seq_group.num_seqs())
            seq_span.set_attribute(SpanAttributes.LLM_USAGE_PROMPT_TOKENS,
                                   len(seq_group.prompt_token_ids))
            seq_span.set_attribute(
                SpanAttributes.LLM_USAGE_COMPLETION_TOKENS,
                sum([
                    seq.get_output_len()
                    for seq in seq_group.get_finished_seqs()
                ]))
            seq_span.set_attribute(SpanAttributes.LLM_LATENCY_TIME_IN_QUEUE,
                                   metrics.time_in_queue)
            seq_span.set_attribute(
                SpanAttributes.LLM_LATENCY_TIME_TO_FIRST_TOKEN, ttft)
            seq_span.set_attribute(SpanAttributes.LLM_LATENCY_E2E, e2e_time)
            if metrics.scheduler_time is not None:
                seq_span.set_attribute(
                    SpanAttributes.LLM_LATENCY_TIME_IN_SCHEDULER,
                    metrics.scheduler_time)
            if metrics.model_forward_time is not None:
                seq_span.set_attribute(
                    SpanAttributes.LLM_LATENCY_TIME_IN_MODEL_FORWARD,
                    metrics.model_forward_time / 1000.0)
            if metrics.model_execute_time is not None:
                seq_span.set_attribute(
                    SpanAttributes.LLM_LATENCY_TIME_IN_MODEL_EXECUTE,
                    metrics.model_execute_time)

    def _validate_model_inputs(self, inputs: ProcessorInputs,
                               lora_request: Optional[LoRARequest]):
        if is_encoder_decoder_inputs(inputs):
            # For encoder-decoder multimodal models, the max_prompt_len
            # restricts the decoder prompt length
            prompt_inputs = inputs["decoder" if self.model_config.
                                   is_multimodal_model else "encoder"]
        else:
            prompt_inputs = inputs

        prompt_ids = SingletonInputsAdapter(prompt_inputs).prompt_token_ids

        if prompt_ids is None or len(prompt_ids) == 0:
            raise ValueError("Prompt cannot be empty")

        if self.model_config.is_multimodal_model:
            max_prompt_len = self.model_config.max_model_len

            if len(prompt_ids) > max_prompt_len:
                raise ValueError(
                    f"The prompt (total length {len(prompt_ids)}) is too long "
                    f"to fit into the model (context length {max_prompt_len}). "
                    "Make sure that `max_model_len` is no smaller than the "
                    "number of text tokens plus multimodal tokens. For image "
                    "inputs, the number of image tokens depends on the number "
                    "of images, and possibly their aspect ratios as well.")

            # TODO: Find out how many placeholder tokens are there so we can
            # check that chunked prefill does not truncate them
            # max_batch_len = self.scheduler_config.max_num_batched_tokens

    def _build_logits_processors(
            self, sampling_params: SamplingParams,
            lora_request: Optional[LoRARequest]) -> SamplingParams:
        """Constructs logits processors based on the guided_decoding,
        logits_bias, and allowed_token_ids fields in sampling_params. Deletes
        those fields and adds the constructed logits processors to the
        logits_processors field. Returns the modified sampling params."""

        logits_processors = []

        if sampling_params.guided_decoding is not None:
            # Defensively copy sampling params since guided decoding logits
            # processors can have different state for each request
            sampling_params = copy.copy(sampling_params)
            guided_decoding = sampling_params.guided_decoding

            logger.debug(
                "Building guided decoding logits processor in "
                "LLMEngine. Params: %s", guided_decoding)

            tokenizer = self.get_tokenizer(lora_request=lora_request)
            guided_decoding.backend = guided_decoding.backend or \
                self.decoding_config.guided_decoding_backend

            processor = get_local_guided_decoding_logits_processor(
                guided_params=guided_decoding,
                tokenizer=tokenizer,
                model_config=self.model_config)
            if processor:
                logits_processors.append(processor)

            # Unset so this doesn't get passed down to the model
            sampling_params.guided_decoding = None

        if (sampling_params.logit_bias or sampling_params.allowed_token_ids):
            tokenizer = self.get_tokenizer(lora_request=lora_request)

            processors = get_openai_logits_processors(
                logit_bias=sampling_params.logit_bias,
                allowed_token_ids=sampling_params.allowed_token_ids,
                tokenizer=tokenizer)
            logits_processors.extend(processors)

            # Unset so these don't get passed down to the model
            sampling_params.logit_bias = None
            sampling_params.allowed_token_ids = None

        if len(sampling_params.bad_words) > 0:
            tokenizer = self.get_tokenizer(lora_request)
            processors = get_bad_words_logits_processors(
                bad_words=sampling_params.bad_words, tokenizer=tokenizer)
            logits_processors.extend(processors)

        if logits_processors:
            if sampling_params.logits_processors is None:
                sampling_params.logits_processors = logits_processors
            else:
                sampling_params.logits_processors.extend(logits_processors)

        return sampling_params<|MERGE_RESOLUTION|>--- conflicted
+++ resolved
@@ -28,12 +28,6 @@
 from vllm.entrypoints.openai.logits_processors import (
     get_logits_processors as get_openai_logits_processors)
 from vllm.executor.executor_base import ExecutorBase
-<<<<<<< HEAD
-from vllm.executor.gpu_executor import GPUExecutor
-from vllm.executor.hpu_executor import HPUExecutor
-from vllm.executor.ray_utils import initialize_ray_cluster
-=======
->>>>>>> 87a0c076
 from vllm.inputs import (INPUT_REGISTRY, InputRegistry, ProcessorInputs,
                          PromptType, SingletonInputsAdapter)
 from vllm.inputs.parse import is_encoder_decoder_inputs, is_token_prompt
@@ -449,42 +443,9 @@
             executor_class = distributed_executor_backend
         elif engine_config.parallel_config.world_size > 1:
             if distributed_executor_backend == "ray":
-<<<<<<< HEAD
-                initialize_ray_cluster(engine_config.parallel_config)
-                from vllm.executor.ray_tpu_executor import RayTPUExecutor
-                executor_class = RayTPUExecutor
-            else:
-                assert distributed_executor_backend is None
-                from vllm.executor.tpu_executor import TPUExecutor
-                executor_class = TPUExecutor
-        elif engine_config.device_config.device_type == "cpu":
-            from vllm.executor.cpu_executor import CPUExecutor
-            executor_class = CPUExecutor
-        elif engine_config.device_config.device_type == "hpu":
-            if distributed_executor_backend == "mp":
-                from vllm.executor.multiproc_hpu_executor import (
-                    MultiprocessingHPUExecutor)
-                executor_class = MultiprocessingHPUExecutor
-            elif distributed_executor_backend == "ray":
-                initialize_ray_cluster(engine_config.parallel_config)
-                from vllm.executor.ray_hpu_executor import RayHPUExecutor
-                executor_class = RayHPUExecutor
-            else:
-                from vllm.executor.hpu_executor import HPUExecutor
-                executor_class = HPUExecutor
-        elif engine_config.device_config.device_type == "openvino":
-            from vllm.executor.openvino_executor import OpenVINOExecutor
-            executor_class = OpenVINOExecutor
-        elif engine_config.device_config.device_type == "xpu":
-            if distributed_executor_backend == "ray":
-                initialize_ray_cluster(engine_config.parallel_config)
-                from vllm.executor.ray_xpu_executor import RayXPUExecutor
-                executor_class = RayXPUExecutor
-=======
                 from vllm.executor.ray_distributed_executor import (
                     RayDistributedExecutor)
                 executor_class = RayDistributedExecutor
->>>>>>> 87a0c076
             elif distributed_executor_backend == "mp":
                 from vllm.executor.mp_distributed_executor import (
                     MultiprocessingDistributedExecutor)
@@ -1871,27 +1832,6 @@
             self.tokenizer.check_health()
         self.model_executor.check_health()
 
-<<<<<<< HEAD
-    def start_profile(self) -> None:
-        # using type instead of isinstance to check to avoid capturing
-        # inherited classes (MultiprocessingGPUExecutor)
-        if type(self.model_executor) == GPUExecutor or \
-            type(self.model_executor) == HPUExecutor:  # noqa: E721
-            self.model_executor.start_profile()
-        else:
-            self.model_executor._run_workers("start_profile")
-
-    def stop_profile(self) -> None:
-        # using type instead of isinstance to check to avoid capturing
-        # inherited classes (MultiprocessingGPUExecutor)
-        if type(self.model_executor) == GPUExecutor or \
-            type(self.model_executor) == HPUExecutor:  # noqa: E721
-            self.model_executor.stop_profile()
-        else:
-            self.model_executor._run_workers("stop_profile")
-
-=======
->>>>>>> 87a0c076
     def is_tracing_enabled(self) -> bool:
         return self.tracer is not None
 
