# SPDX-License-Identifier: Apache-2.0

import copy
import time
from collections import Counter as collectionsCounter
from collections import deque
from contextlib import contextmanager
from dataclasses import dataclass
from functools import partial
from typing import (TYPE_CHECKING, Any, Callable, ClassVar, Deque, Dict,
                    Iterable, List, Mapping, NamedTuple, Optional)
from typing import Sequence as GenericSequence
from typing import Set, Type, Union, cast, overload

import torch
from typing_extensions import TypeVar, deprecated

import vllm.envs as envs
from vllm.config import (DecodingConfig, LoRAConfig, ModelConfig,
                         ObservabilityConfig, ParallelConfig, SchedulerConfig,
                         VllmConfig)
from vllm.core.scheduler import ScheduledSequenceGroup, SchedulerOutputs
from vllm.engine.arg_utils import EngineArgs
from vllm.engine.metrics_types import StatLoggerBase, Stats
from vllm.engine.output_processor.interfaces import (
    SequenceGroupOutputProcessor)
from vllm.engine.output_processor.stop_checker import StopChecker
from vllm.engine.output_processor.util import create_output_by_sequence_group
from vllm.entrypoints.openai.logits_processors import (
    get_logits_processors as get_openai_logits_processors)
from vllm.executor.executor_base import ExecutorBase
from vllm.inputs import (INPUT_REGISTRY, InputRegistry, ProcessorInputs,
                         PromptType)
from vllm.inputs.parse import is_token_prompt, split_enc_dec_inputs
from vllm.inputs.preprocess import InputPreprocessor
from vllm.logger import init_logger
from vllm.logits_process import get_bad_words_logits_processors
from vllm.lora.request import LoRARequest
from vllm.model_executor.guided_decoding import (
    get_local_guided_decoding_logits_processor)
from vllm.model_executor.layers.sampler import SamplerOutput
from vllm.multimodal import MULTIMODAL_REGISTRY, MultiModalRegistry
from vllm.outputs import (PoolingRequestOutput, RequestOutput,
                          RequestOutputFactory)
from vllm.pooling_params import PoolingParams
from vllm.prompt_adapter.request import PromptAdapterRequest
from vllm.sampling_params import RequestOutputKind, SamplingParams
from vllm.sequence import (ExecuteModelRequest, ParallelSampleSequenceGroup,
                           PoolingSequenceGroupOutput, Sequence, SequenceGroup,
                           SequenceGroupBase, SequenceGroupMetadata,
                           SequenceGroupOutput, SequenceStatus)
from vllm.tracing import (SpanAttributes, SpanKind, extract_trace_context,
                          init_tracer)
from vllm.transformers_utils.detokenizer import Detokenizer
from vllm.transformers_utils.tokenizer import AnyTokenizer
from vllm.transformers_utils.tokenizer_group import (
    BaseTokenizerGroup, init_tokenizer_from_configs)
from vllm.usage.usage_lib import (UsageContext, is_usage_stats_enabled,
                                  usage_message)
from vllm.utils import (Counter, Device, deprecate_kwargs,
                        resolve_obj_by_qualname, weak_bind)
from vllm.version import __version__ as VLLM_VERSION
from vllm.worker.model_runner_base import InputProcessingError

logger = init_logger(__name__)
_LOCAL_LOGGING_INTERVAL_SEC = 5

_G = TypeVar("_G", bound=BaseTokenizerGroup, default=BaseTokenizerGroup)
_O = TypeVar("_O", RequestOutput, PoolingRequestOutput)
_R = TypeVar("_R", default=Any)


@dataclass
class SchedulerOutputState:
    """Caches the scheduler outputs for a virtual engine. Used for Multi-Step"""
    seq_group_metadata_list: Optional[List[SequenceGroupMetadata]] = None
    scheduler_outputs: Optional[SchedulerOutputs] = None
    allow_async_output_proc: bool = False
    last_output: Optional[SamplerOutput] = None


class OutputData(NamedTuple):
    outputs: List[SamplerOutput]
    seq_group_metadata_list: List[SequenceGroupMetadata]
    scheduler_outputs: SchedulerOutputs
    is_async: bool
    is_last_step: bool
    # Indicates if this output is from the first step of the
    # multi-step. When multi-step is disabled, this is always
    # set to True.
    # is_first_step_output is invalid when `outputs` has
    # outputs from multiple steps.
    is_first_step_output: Optional[bool]
    skip: List[int]


class SchedulerContext:

    def __init__(self, multi_step_stream_outputs: bool = False):
        self.output_queue: Deque[OutputData] = deque()
        self.request_outputs: List[Union[RequestOutput,
                                         PoolingRequestOutput]] = []
        self.seq_group_metadata_list: Optional[
            List[SequenceGroupMetadata]] = None
        self.scheduler_outputs: Optional[SchedulerOutputs] = None

        self.multi_step_stream_outputs: bool = multi_step_stream_outputs

    def append_output(self, outputs: List[SamplerOutput],
                      seq_group_metadata_list: List[SequenceGroupMetadata],
                      scheduler_outputs: SchedulerOutputs, is_async: bool,
                      is_last_step: bool,
                      is_first_step_output: Optional[bool]):
        self.output_queue.append(
            OutputData(outputs=outputs,
                       seq_group_metadata_list=seq_group_metadata_list,
                       scheduler_outputs=scheduler_outputs,
                       is_async=is_async,
                       is_last_step=is_last_step,
                       is_first_step_output=is_first_step_output,
                       skip=[]))


class LLMEngine:
    """An LLM engine that receives requests and generates texts.

    This is the main class for the vLLM engine. It receives requests
    from clients and generates texts from the LLM. It includes a tokenizer, a
    language model (possibly distributed across multiple GPUs), and GPU memory
    space allocated for intermediate states (aka KV cache). This class utilizes
    iteration-level scheduling and efficient memory management to maximize the
    serving throughput.

    The :class:`~vllm.LLM` class wraps this class for offline batched inference
    and the :class:`AsyncLLMEngine` class wraps this class for online serving.

    The config arguments are derived from :class:`~vllm.EngineArgs`. (See
    :ref:`engine-args`)

    Args:
        model_config: The configuration related to the LLM model.
        cache_config: The configuration related to the KV cache memory
            management.
        parallel_config: The configuration related to distributed execution.
        scheduler_config: The configuration related to the request scheduler.
        device_config: The configuration related to the device.
        lora_config (Optional): The configuration related to serving multi-LoRA.
        speculative_config (Optional): The configuration related to speculative
            decoding.
        executor_class: The model executor class for managing distributed
            execution.
        prompt_adapter_config (Optional): The configuration related to serving
            prompt adapters.
        log_stats: Whether to log statistics.
        usage_context: Specified entry point, used for usage info collection.
    """

    DO_VALIDATE_OUTPUT: ClassVar[bool] = False
    """A flag to toggle whether to validate the type of request output."""

    @classmethod
    @contextmanager
    def enable_output_validation(cls):
        cls.DO_VALIDATE_OUTPUT = True

        yield

        cls.DO_VALIDATE_OUTPUT = False

    @classmethod
    def validate_output(
        cls,
        output: object,
        output_type: Type[_O],
    ) -> _O:
        do_validate = cls.DO_VALIDATE_OUTPUT

        if ((TYPE_CHECKING or do_validate)
                and not isinstance(output, output_type)):
            raise TypeError(f"Expected output of type {output_type}, "
                            f"but found type {type(output)}")

        return cast(_O, output)

    @classmethod
    def validate_outputs(
        cls,
        outputs: GenericSequence[object],
        output_type: Type[_O],
    ) -> List[_O]:
        do_validate = cls.DO_VALIDATE_OUTPUT

        outputs_: List[_O]
        if TYPE_CHECKING or do_validate:
            outputs_ = []
            for output in outputs:
                if not isinstance(output, output_type):
                    raise TypeError(f"Expected output of type {output_type}, "
                                    f"but found type {type(output)}")

                outputs_.append(output)
        else:
            outputs_ = outputs

        return outputs_

    tokenizer: Optional[BaseTokenizerGroup]

    def __init__(
        self,
        vllm_config: VllmConfig,
        executor_class: Type[ExecutorBase],
        log_stats: bool,
        usage_context: UsageContext = UsageContext.ENGINE_CONTEXT,
        stat_loggers: Optional[Dict[str, StatLoggerBase]] = None,
        input_registry: InputRegistry = INPUT_REGISTRY,
        mm_registry: MultiModalRegistry = MULTIMODAL_REGISTRY,
        use_cached_outputs: bool = False,
    ) -> None:
        if envs.VLLM_USE_V1:
            raise ValueError(
                "Using V0 LLMEngine, but envs.VLLM_USE_V1=True. "
                "This should not happen. As a workaround, try using "
                "LLMEngine.from_vllm_config(...) or explicitly set "
                "VLLM_USE_V1=0 or 1 and report this issue on Github.")

        self.vllm_config = vllm_config
        self.model_config = vllm_config.model_config
        self.cache_config = vllm_config.cache_config
        self.lora_config = vllm_config.lora_config
        self.parallel_config = vllm_config.parallel_config
        self.scheduler_config = vllm_config.scheduler_config
        self.device_config = vllm_config.device_config
        self.speculative_config = vllm_config.speculative_config  # noqa
        self.load_config = vllm_config.load_config
        self.decoding_config = vllm_config.decoding_config or DecodingConfig(  # noqa
        )
        self.prompt_adapter_config = vllm_config.prompt_adapter_config  # noqa
        self.observability_config = vllm_config.observability_config or ObservabilityConfig(  # noqa
        )

        logger.info(
            "Initializing a V0 LLM engine (v%s) with config: %s, "
            "use_cached_outputs=%s, ",
            VLLM_VERSION,
            vllm_config,
            use_cached_outputs,
        )

        self.log_stats = log_stats
        self.use_cached_outputs = use_cached_outputs

        if not self.model_config.skip_tokenizer_init:
            self.tokenizer = self._init_tokenizer()
            self.detokenizer = Detokenizer(self.tokenizer)
            tokenizer_group = self.get_tokenizer_group()
        else:
            self.tokenizer = None
            self.detokenizer = None
            tokenizer_group = None

        # Ensure that the function doesn't contain a reference to self,
        # to avoid engine GC issues
        def get_tokenizer_for_seq(sequence: Sequence) -> AnyTokenizer:
            assert tokenizer_group, ("tokenizer_group cannot be None, "
                                     "make sure skip_tokenizer_init is False")
            return tokenizer_group.get_lora_tokenizer(sequence.lora_request)

        self.seq_counter = Counter()
        self.generation_config_fields = (
            self.model_config.try_get_generation_config())

        self.input_preprocessor = InputPreprocessor(self.model_config,
                                                    self.tokenizer,
                                                    mm_registry)

        self.input_registry = input_registry
        self.input_processor = input_registry.create_input_processor(
            self.model_config)

        self.model_executor = executor_class(vllm_config=vllm_config, )

        if self.model_config.runner_type != "pooling":
            self._initialize_kv_caches()

        # If usage stat is enabled, collect relevant info.
        if is_usage_stats_enabled():
            from vllm.model_executor.model_loader import (
                get_architecture_class_name)
            usage_message.report_usage(
                get_architecture_class_name(self.model_config),
                usage_context,
                extra_kvs={
                    # Common configuration
                    "dtype":
                    str(self.model_config.dtype),
                    "tensor_parallel_size":
                    self.parallel_config.tensor_parallel_size,
                    "block_size":
                    self.cache_config.block_size,
                    "gpu_memory_utilization":
                    self.cache_config.gpu_memory_utilization,

                    # Quantization
                    "quantization":
                    self.model_config.quantization,
                    "kv_cache_dtype":
                    str(self.cache_config.cache_dtype),

                    # Feature flags
                    "enable_lora":
                    bool(self.lora_config),
                    "enable_prompt_adapter":
                    bool(self.prompt_adapter_config),
                    "enable_prefix_caching":
                    self.cache_config.enable_prefix_caching,
                    "enforce_eager":
                    self.model_config.enforce_eager,
                    "disable_custom_all_reduce":
                    self.parallel_config.disable_custom_all_reduce,
                })

        if self.tokenizer:
            # Ping the tokenizer to ensure liveness if it runs in a
            # different process.
            self.tokenizer.ping()

        self.cached_scheduler_outputs = [
            SchedulerOutputState()
            for _ in range(self.parallel_config.pipeline_parallel_size)
        ]

        self.scheduler_contexts = [
            SchedulerContext(multi_step_stream_outputs=self.scheduler_config.
                             multi_step_stream_outputs)
            for _ in range(self.parallel_config.pipeline_parallel_size)
        ]

        if self.model_config.use_async_output_proc:
            process_model_outputs = weak_bind(self._process_model_outputs)

            self.async_callbacks = [
                partial(process_model_outputs,
                        ctx=self.scheduler_contexts[v_id])
                for v_id in range(self.parallel_config.pipeline_parallel_size)
            ]
        else:
            self.async_callbacks = []

        # Currently used by AsyncLLMEngine to ensure quick append
        # of request outputs to asyncio queues
        self.process_request_outputs_callback: Optional[Callable] = None

        # Create the scheduler.
        # NOTE: the cache_config here have been updated with the numbers of
        # GPU and CPU blocks, which are profiled in the distributed executor.
        if isinstance(self.vllm_config.scheduler_config.scheduler_cls, str):
            Scheduler = resolve_obj_by_qualname(
                self.vllm_config.scheduler_config.scheduler_cls)
        else:
            Scheduler = self.vllm_config.scheduler_config.scheduler_cls
        self.scheduler = [
            Scheduler(
                self.scheduler_config, self.cache_config, self.lora_config,
                self.parallel_config.pipeline_parallel_size,
                self.async_callbacks[v_id]
                if self.model_config.use_async_output_proc else None)
            for v_id in range(self.parallel_config.pipeline_parallel_size)
        ]

        # Metric Logging.
        if self.log_stats:
            if stat_loggers is not None:
                self.stat_loggers = stat_loggers
            else:
                # Lazy import for prometheus multiprocessing.
                # We need to set PROMETHEUS_MULTIPROC_DIR environment variable
                # before prometheus_client is imported.
                # See https://prometheus.github.io/client_python/multiprocess/
                from vllm.engine.metrics import (LoggingStatLogger,
                                                 PrometheusStatLogger)

                self.stat_loggers = {
                    "logging":
                    LoggingStatLogger(
                        local_interval=_LOCAL_LOGGING_INTERVAL_SEC,
                        vllm_config=vllm_config),
                    "prometheus":
                    PrometheusStatLogger(
                        local_interval=_LOCAL_LOGGING_INTERVAL_SEC,
                        labels=dict(
                            model_name=self.model_config.served_model_name),
                        vllm_config=vllm_config),
                }
                self.stat_loggers["prometheus"].info("cache_config",
                                                     self.cache_config)

        self.tracer = None
        if self.observability_config.otlp_traces_endpoint:
            self.tracer = init_tracer(
                "vllm.llm_engine",
                self.observability_config.otlp_traces_endpoint)

        # Create sequence output processor, e.g. for beam search or
        # speculative decoding.
        self.output_processor = (
            SequenceGroupOutputProcessor.create_output_processor(
                self.scheduler_config,
                self.detokenizer,
                self.scheduler,
                self.seq_counter,
                get_tokenizer_for_seq,
                stop_checker=StopChecker(
                    self.scheduler_config.max_model_len,
                    get_tokenizer_for_seq,
                ),
            ))

        self.seq_id_to_seq_group: Dict[str, SequenceGroupBase] = {}

        # Flag to set when an input fails to process and the engine should run
        # the next step without re-scheduling.
        self._skip_scheduling_next_step = False

    def _initialize_kv_caches(self) -> None:
        """Initialize the KV cache in the worker(s).

        The workers will determine the number of blocks in both the GPU cache
        and the swap CPU cache.
        """
        start = time.time()
        num_gpu_blocks, num_cpu_blocks = (
            self.model_executor.determine_num_available_blocks())

        if self.cache_config.num_gpu_blocks_override is not None:
            num_gpu_blocks_override = self.cache_config.num_gpu_blocks_override
            logger.info(
                "Overriding num_gpu_blocks=%d with "
                "num_gpu_blocks_override=%d", num_gpu_blocks,
                num_gpu_blocks_override)
            num_gpu_blocks = num_gpu_blocks_override

        self.cache_config.num_gpu_blocks = num_gpu_blocks
        self.cache_config.num_cpu_blocks = num_cpu_blocks

        self.model_executor.initialize_cache(num_gpu_blocks, num_cpu_blocks)
        elapsed = time.time() - start
        logger.info(("init engine (profile, create kv cache, "
                     "warmup model) took %.2f seconds"), elapsed)

    @classmethod
    def _get_executor_cls(cls,
                          engine_config: VllmConfig) -> Type[ExecutorBase]:
        # distributed_executor_backend must be set in VllmConfig.__post_init__
        distributed_executor_backend = (
            engine_config.parallel_config.distributed_executor_backend)
        # Initialize the cluster and specify the executor class.
        if isinstance(distributed_executor_backend, type):
            if not issubclass(distributed_executor_backend, ExecutorBase):
                raise TypeError(
                    "distributed_executor_backend must be a subclass of "
                    f"ExecutorBase. Got {distributed_executor_backend}.")
            executor_class = distributed_executor_backend
        elif distributed_executor_backend == "ray":
            from vllm.executor.ray_distributed_executor import (
                RayDistributedExecutor)
            executor_class = RayDistributedExecutor
        elif distributed_executor_backend == "mp":
            from vllm.executor.mp_distributed_executor import (
                MultiprocessingDistributedExecutor)
            assert not envs.VLLM_USE_RAY_SPMD_WORKER, (
                "multiprocessing distributed executor backend does not "
                "support VLLM_USE_RAY_SPMD_WORKER=1")
            executor_class = MultiprocessingDistributedExecutor
        elif distributed_executor_backend == "uni":
            # JAX-style, single-process, multi-device executor.
            from vllm.executor.uniproc_executor import UniProcExecutor
            executor_class = UniProcExecutor
        elif distributed_executor_backend == "external_launcher":
            # executor with external launcher
            from vllm.executor.uniproc_executor import (  # noqa
                ExecutorWithExternalLauncher)
            executor_class = ExecutorWithExternalLauncher
        else:
            raise ValueError("unrecognized distributed_executor_backend: "
                             f"{distributed_executor_backend}")
        return executor_class

    @classmethod
    def from_vllm_config(
        cls,
        vllm_config: VllmConfig,
        usage_context: UsageContext = UsageContext.ENGINE_CONTEXT,
        stat_loggers: Optional[Dict[str, StatLoggerBase]] = None,
        disable_log_stats: bool = False,
    ) -> "LLMEngine":
        return cls(
            vllm_config=vllm_config,
            executor_class=cls._get_executor_cls(vllm_config),
            log_stats=(not disable_log_stats),
            usage_context=usage_context,
            stat_loggers=stat_loggers,
        )

    @classmethod
    def from_engine_args(
        cls,
        engine_args: EngineArgs,
        usage_context: UsageContext = UsageContext.ENGINE_CONTEXT,
        stat_loggers: Optional[Dict[str, StatLoggerBase]] = None,
    ) -> "LLMEngine":
        """Creates an LLM engine from the engine arguments."""
        # Create the engine configs.
        vllm_config = engine_args.create_engine_config(usage_context)

        engine_cls = cls
        if envs.VLLM_USE_V1:
            from vllm.v1.engine.llm_engine import LLMEngine as V1LLMEngine
            engine_cls = V1LLMEngine

        return engine_cls.from_vllm_config(
            vllm_config=vllm_config,
            usage_context=usage_context,
            stat_loggers=stat_loggers,
            disable_log_stats=engine_args.disable_log_stats,
        )

    def __reduce__(self):
        # This is to ensure that the LLMEngine is not referenced in
        # the closure used to initialize Ray worker actors
        raise RuntimeError("LLMEngine should not be pickled!")

    def __del__(self):
        # Shutdown model executor when engine is garbage collected
        # Use getattr since __init__ can fail before the field is set
        if model_executor := getattr(self, "model_executor", None):
            model_executor.shutdown()

    def get_tokenizer_group(
        self,
        group_type: Type[_G] = BaseTokenizerGroup,
    ) -> _G:
        tokenizer_group = self.tokenizer

        if tokenizer_group is None:
            raise ValueError("Unable to get tokenizer because "
                             "skip_tokenizer_init is True")
        if not isinstance(tokenizer_group, group_type):
            raise TypeError("Invalid type of tokenizer group. "
                            f"Expected type: {group_type}, but "
                            f"found type: {type(tokenizer_group)}")

        return tokenizer_group

    def get_tokenizer(
        self,
        lora_request: Optional[LoRARequest] = None,
    ) -> AnyTokenizer:
        return self.get_tokenizer_group().get_lora_tokenizer(lora_request)

    def _init_tokenizer(self) -> BaseTokenizerGroup:
        return init_tokenizer_from_configs(
            model_config=self.model_config,
            scheduler_config=self.scheduler_config,
            parallel_config=self.parallel_config,
            lora_config=self.lora_config)

    def _verify_args(self) -> None:
        self.model_config.verify_with_parallel_config(self.parallel_config)
        self.cache_config.verify_with_parallel_config(self.parallel_config)
        if self.lora_config:
            self.lora_config.verify_with_model_config(self.model_config)
            self.lora_config.verify_with_scheduler_config(
                self.scheduler_config)
        if self.prompt_adapter_config:
            self.prompt_adapter_config.verify_with_model_config(
                self.model_config)

    def _add_processed_request(
        self,
        request_id: str,
        processed_inputs: ProcessorInputs,
        params: Union[SamplingParams, PoolingParams],
        arrival_time: float,
        lora_request: Optional[LoRARequest],
        prompt_adapter_request: Optional[PromptAdapterRequest],
        trace_headers: Optional[Mapping[str, str]] = None,
        priority: int = 0,
    ) -> Optional[SequenceGroup]:
        """Add a processed request to the engine's request pool.
        return the created sequence group.
        """
        if isinstance(params, SamplingParams) and params.n > 1:
            ParallelSampleSequenceGroup.add_request(
                request_id,
                self,
                params,
                processed_inputs=processed_inputs,
                arrival_time=arrival_time,
                lora_request=lora_request,
                trace_headers=trace_headers,
                prompt_adapter_request=prompt_adapter_request,
                priority=priority,
            )
            return None

        self._validate_model_inputs(processed_inputs, lora_request)
        # Create the sequences.
        block_size = self.cache_config.block_size
        seq_id = next(self.seq_counter)
        eos_token_id = self.input_preprocessor.get_eos_token_id(lora_request)

        encoder_inputs, decoder_inputs = split_enc_dec_inputs(processed_inputs)

        seq = Sequence(seq_id, decoder_inputs, block_size, eos_token_id,
                       lora_request, prompt_adapter_request)

        encoder_seq = (None if encoder_inputs is None else Sequence(
            seq_id, encoder_inputs, block_size, eos_token_id, lora_request,
            prompt_adapter_request))

        # Create a SequenceGroup based on SamplingParams or PoolingParams
        if isinstance(params, SamplingParams):
            seq_group = self._create_sequence_group_with_sampling(
                request_id,
                seq,
                params,
                arrival_time=arrival_time,
                lora_request=lora_request,
                trace_headers=trace_headers,
                prompt_adapter_request=prompt_adapter_request,
                encoder_seq=encoder_seq,
                priority=priority)
        elif isinstance(params, PoolingParams):
            seq_group = self._create_sequence_group_with_pooling(
                request_id,
                seq,
                params,
                arrival_time=arrival_time,
                lora_request=lora_request,
                prompt_adapter_request=prompt_adapter_request,
                encoder_seq=encoder_seq,
                priority=priority)
        else:
            raise ValueError(
                "Either SamplingParams or PoolingParams must be provided.")

        # Add the sequence group to the scheduler with least unfinished seqs.
        costs = [
            scheduler.get_num_unfinished_seq_groups()
            for scheduler in self.scheduler
        ]
        min_cost_scheduler = self.scheduler[costs.index(min(costs))]
        min_cost_scheduler.add_seq_group(seq_group)

        return seq_group

    def stop_remote_worker_execution_loop(self) -> None:
        self.model_executor.stop_remote_worker_execution_loop()

    @overload
    def add_request(
        self,
        request_id: str,
        prompt: PromptType,
        params: Union[SamplingParams, PoolingParams],
        arrival_time: Optional[float] = None,
        lora_request: Optional[LoRARequest] = None,
        tokenization_kwargs: Optional[Dict[str, Any]] = None,
        trace_headers: Optional[Mapping[str, str]] = None,
        prompt_adapter_request: Optional[PromptAdapterRequest] = None,
        priority: int = 0,
    ) -> None:
        ...

    @overload
    @deprecated("'inputs' will be renamed to 'prompt")
    def add_request(
        self,
        request_id: str,
        *,
        inputs: PromptType,
        params: Union[SamplingParams, PoolingParams],
        arrival_time: Optional[float] = None,
        lora_request: Optional[LoRARequest] = None,
        trace_headers: Optional[Mapping[str, str]] = None,
        prompt_adapter_request: Optional[PromptAdapterRequest] = None,
        priority: int = 0,
    ) -> None:
        ...

    @deprecate_kwargs(
        "inputs",
        additional_message="Please use the 'prompt' parameter instead.",
    )
    def add_request(
            self,
            request_id: str,
            prompt: Optional[PromptType] = None,
            params: Optional[Union[SamplingParams, PoolingParams]] = None,
            arrival_time: Optional[float] = None,
            lora_request: Optional[LoRARequest] = None,
            tokenization_kwargs: Optional[Dict[str, Any]] = None,
            trace_headers: Optional[Mapping[str, str]] = None,
            prompt_adapter_request: Optional[PromptAdapterRequest] = None,
            priority: int = 0,
            *,
            inputs: Optional[PromptType] = None,  # DEPRECATED
    ) -> None:
        """Add a request to the engine's request pool.

        The request is added to the request pool and will be processed by the
        scheduler as `engine.step()` is called. The exact scheduling policy is
        determined by the scheduler.

        Args:
            request_id: The unique ID of the request.
            prompt: The prompt to the LLM. See :class:`~vllm.inputs.PromptType`
                for more details about the format of each input.
            params: Parameters for sampling or pooling.
                :class:`~vllm.SamplingParams` for text generation.
                :class:`~vllm.PoolingParams` for pooling.
            arrival_time: The arrival time of the request. If None, we use
                the current monotonic time.
            lora_request: The LoRA request to add.
            trace_headers: OpenTelemetry trace headers.
            prompt_adapter_request: The prompt adapter request to add.
            priority: The priority of the request.
                Only applicable with priority scheduling.

        Details:
            - Set arrival_time to the current time if it is None.
            - Set prompt_token_ids to the encoded prompt if it is None.
            - Create `n` number of :class:`~vllm.Sequence` objects.
            - Create a :class:`~vllm.SequenceGroup` object
              from the list of :class:`~vllm.Sequence`.
            - Add the :class:`~vllm.SequenceGroup` object to the scheduler.

        Example:
            >>> # initialize engine
            >>> engine = LLMEngine.from_engine_args(engine_args)
            >>> # set request arguments
            >>> example_prompt = "Who is the president of the United States?"
            >>> sampling_params = SamplingParams(temperature=0.0)
            >>> request_id = 0
            >>>
            >>> # add the request to the engine
            >>> engine.add_request(
            >>>    str(request_id),
            >>>    example_prompt,
            >>>    SamplingParams(temperature=0.0))
            >>> # continue the request processing
            >>> ...
        """
        if inputs is not None:
            prompt = inputs
        assert prompt is not None and params is not None

        if lora_request is not None and not self.lora_config:
            raise ValueError(f"Got lora_request {lora_request} but LoRA is "
                             "not enabled!")

        if priority != 0 and not self.scheduler_config.policy == "priority":
            raise ValueError(f"Got priority {priority} but "
                             "Priority scheduling is not enabled.")

        if isinstance(params, SamplingParams) \
            and (params.guided_decoding or params.logits_processors) \
            and self.scheduler_config.num_scheduler_steps > 1:
            raise ValueError(
                "Guided decoding and logits processors are not supported "
                "in multi-step decoding")

        if arrival_time is None:
            arrival_time = time.time()

        if self.tokenizer is not None:
            self._validate_token_prompt(
                prompt,
                tokenizer=self.get_tokenizer(lora_request=lora_request))

        preprocessed_inputs = self.input_preprocessor.preprocess(
            prompt,
<<<<<<< HEAD
            request_id=request_id,
            tokenization_kwargs=tokenization_kwargs,
=======
>>>>>>> 03a70eac
            lora_request=lora_request,
            prompt_adapter_request=prompt_adapter_request,
        )
        processed_inputs = self.input_processor(preprocessed_inputs)

        self._add_processed_request(
            request_id=request_id,
            processed_inputs=processed_inputs,
            params=params,
            arrival_time=arrival_time,
            lora_request=lora_request,
            prompt_adapter_request=prompt_adapter_request,
            trace_headers=trace_headers,
            priority=priority,
        )

    def _validate_token_prompt(self, prompt: PromptType,
                               tokenizer: AnyTokenizer):
        # Guard against out-of-vocab tokens.
        # For some tokenizers, tokenizer.decode will happily return empty text
        # for token ids that are out of vocab, and we don't detect token ids
        # that are greater than the max token id before running the model.
        # However, these token ids will later crash a cuda kernel at runtime
        # with an index out of bounds error. This will crash the entire engine.
        # This needs to happen before multimodal input pre-processing, which
        # may add dummy <image> tokens that aren't part of the tokenizer's
        # vocabulary.
        if is_token_prompt(prompt):
            prompt_ids = prompt["prompt_token_ids"]
            if len(prompt_ids) == 0:
                # Empty prompt check is handled later
                return
            max_input_id = max(prompt_ids)
            if max_input_id > tokenizer.max_token_id:
                raise ValueError(
                    "Token id {} is out of vocabulary".format(max_input_id))

    def _create_sequence_group_with_sampling(
        self,
        request_id: str,
        seq: Sequence,
        sampling_params: SamplingParams,
        arrival_time: float,
        lora_request: Optional[LoRARequest],
        trace_headers: Optional[Mapping[str, str]] = None,
        prompt_adapter_request: Optional[PromptAdapterRequest] = None,
        encoder_seq: Optional[Sequence] = None,
        priority: int = 0,
    ) -> SequenceGroup:
        """Creates a SequenceGroup with SamplingParams."""
        max_logprobs = self.get_model_config().max_logprobs
        if (sampling_params.logprobs
                and sampling_params.logprobs > max_logprobs) or (
                    sampling_params.prompt_logprobs
                    and sampling_params.prompt_logprobs > max_logprobs):
            raise ValueError(f"Cannot request more than "
                             f"{max_logprobs} logprobs.")

        sampling_params = self._build_logits_processors(
            sampling_params, lora_request)

        # Defensive copy of SamplingParams, which are used by the sampler,
        # this doesn't deep-copy LogitsProcessor objects
        sampling_params = sampling_params.clone()

        sampling_params.update_from_generation_config(
            self.generation_config_fields, seq.eos_token_id)

        # Create the sequence group.
        draft_size = 1
        if self.vllm_config.speculative_config is not None:
            draft_size = \
                self.vllm_config.speculative_config.num_speculative_tokens + 1
        seq_group = SequenceGroup(
            request_id=request_id,
            seqs=[seq],
            arrival_time=arrival_time,
            sampling_params=sampling_params,
            lora_request=lora_request,
            trace_headers=trace_headers,
            prompt_adapter_request=prompt_adapter_request,
            encoder_seq=encoder_seq,
            priority=priority,
            draft_size=draft_size)

        return seq_group

    def _create_sequence_group_with_pooling(
        self,
        request_id: str,
        seq: Sequence,
        pooling_params: PoolingParams,
        arrival_time: float,
        lora_request: Optional[LoRARequest],
        prompt_adapter_request: Optional[PromptAdapterRequest],
        encoder_seq: Optional[Sequence] = None,
        priority: int = 0,
    ) -> SequenceGroup:
        """Creates a SequenceGroup with PoolingParams."""
        # Defensive copy of PoolingParams, which are used by the pooler
        pooling_params = pooling_params.clone()
        # Create the sequence group.
        seq_group = SequenceGroup(
            request_id=request_id,
            seqs=[seq],
            arrival_time=arrival_time,
            lora_request=lora_request,
            pooling_params=pooling_params,
            prompt_adapter_request=prompt_adapter_request,
            encoder_seq=encoder_seq,
            priority=priority)
        return seq_group

    def abort_request(self, request_id: Union[str, Iterable[str]]) -> None:
        """Aborts a request(s) with the given ID.

        Args:
            request_id: The ID(s) of the request to abort.

        Details:
            - Refer to the
              :meth:`~vllm.core.scheduler.Scheduler.abort_seq_group`
              from class :class:`~vllm.core.scheduler.Scheduler`.

        Example:
            >>> # initialize engine and add a request with request_id
            >>> request_id = str(0)
            >>> # abort the request
            >>> engine.abort_request(request_id)
        """
        for scheduler in self.scheduler:
            scheduler.abort_seq_group(
                request_id, seq_id_to_seq_group=self.seq_id_to_seq_group)

    def get_model_config(self) -> ModelConfig:
        """Gets the model configuration."""
        return self.model_config

    def get_parallel_config(self) -> ParallelConfig:
        """Gets the parallel configuration."""
        return self.parallel_config

    def get_decoding_config(self) -> DecodingConfig:
        """Gets the decoding configuration."""
        return self.decoding_config

    def get_scheduler_config(self) -> SchedulerConfig:
        """Gets the scheduler configuration."""
        return self.scheduler_config

    def get_lora_config(self) -> LoRAConfig:
        """Gets the LoRA configuration."""
        return self.lora_config

    def get_num_unfinished_requests(self) -> int:
        """Gets the number of unfinished requests."""
        return sum(scheduler.get_num_unfinished_seq_groups()
                   for scheduler in self.scheduler)

    def has_unfinished_requests(self) -> bool:
        """Returns True if there are unfinished requests."""
        return any(scheduler.has_unfinished_seqs()
                   for scheduler in self.scheduler)

    def has_unfinished_requests_for_virtual_engine(
            self, virtual_engine: int) -> bool:
        """
        Returns True if there are unfinished requests for the virtual engine.
        """
        return self.scheduler[virtual_engine].has_unfinished_seqs()

    def reset_prefix_cache(self, device: Optional[Device] = None) -> bool:
        """Reset prefix cache for all devices."""

        success = True
        for scheduler in self.scheduler:
            success = success and scheduler.reset_prefix_cache(device)
        return success

    @staticmethod
    def _process_sequence_group_outputs(
        seq_group: SequenceGroup,
        outputs: List[PoolingSequenceGroupOutput],
    ) -> None:
        seq_group.pooled_data = outputs[0].data

        for seq in seq_group.get_seqs():
            seq.status = SequenceStatus.FINISHED_STOPPED

        return

    def _update_num_computed_tokens_for_multi_step_prefill(
            self, seq_group: SequenceGroup,
            seq_group_meta: SequenceGroupMetadata,
            is_first_step_output: Optional[bool]):
        """
        This function updates num_computed_tokens for prompt sequences
        when Multi-Step is enabled.

        seq_group: SequenceGroup to update the num_computed_tokens for.
        seq_group_meta: Metadata of the given SequenceGroup.
        is_first_step_output: Optional[bool] -
            When available, is_first_step_output indicates if the appended
            output token is the output of the first-step in multi-step.
            A value of None indicates that outputs from all steps in
            in multi-step are submitted in a single burst.
        """

        assert self.scheduler_config.is_multi_step

        if not seq_group_meta.is_prompt:
            # num_computed_token updates for multi-step decodes happen after
            # the tokens are appended to the sequence.
            return

        do_update: bool = False
        if self.scheduler_config.chunked_prefill_enabled:
            # In multi-step + chunked-prefill case, the prompt sequences
            # that are scheduled are fully processed in the first step.
            do_update = is_first_step_output is None or is_first_step_output
        else:
            # Normal multi-step decoding case. In this case prompt-sequences
            # are actually single-stepped. Always update in this case.
            assert seq_group.state.num_steps == 1
            do_update = True

        if do_update:
            seq_group.update_num_computed_tokens(
                seq_group_meta.token_chunk_size)

    def _process_model_outputs(self,
                               ctx: SchedulerContext,
                               request_id: Optional[str] = None) -> None:
        """Apply the model output to the sequences in the scheduled seq groups
        and return responses.

        ctx: The virtual engine context to work on
        request_id: If provided, then only this request is going to be processed
        """

        now = time.time()

        if len(ctx.output_queue) == 0:
            return None

        # Get pending async postprocessor
        if request_id:
            # When we process only one request, no pop is required
            # (since later we will process all of the rest)
            (outputs, seq_group_metadata_list, scheduler_outputs, is_async,
             is_last_step, is_first_step_output, skip) = ctx.output_queue[0]
        else:
            (outputs, seq_group_metadata_list, scheduler_outputs, is_async,
             is_last_step, is_first_step_output,
             skip) = ctx.output_queue.popleft()

        # Sanity check
        assert len(seq_group_metadata_list) == len(
            scheduler_outputs.scheduled_seq_groups)

        has_multiple_outputs: bool = len(outputs) > 1
        outputs_by_sequence_group: List[List[SequenceGroupOutput]]
        if has_multiple_outputs:
            assert self.scheduler_config.is_multi_step or \
                     self.speculative_config
            # Organize outputs by [step][sequence group] instead of
            # [sequence group][step].
            if self.scheduler_config.is_multi_step:
                outputs_by_sequence_group = create_output_by_sequence_group(
                    outputs, len(seq_group_metadata_list))
            elif self.speculative_config:
                # Decodes are multi-steps while prefills are not, outputting at
                # most 1 token. Separate them so that we can trigger chunk
                # processing without having to pad or copy over prompts K times
                # to match decodes structure (costly with prompt_logprobs).
                num_prefills = sum(sg.is_prompt
                                   for sg in seq_group_metadata_list)
                prefills, decodes = outputs[:num_prefills], outputs[
                    num_prefills:]
                outputs_by_sequence_group = create_output_by_sequence_group(
                    decodes,
                    num_seq_groups=len(seq_group_metadata_list) - num_prefills)
                outputs_by_sequence_group = [p.outputs for p in prefills
                                             ] + outputs_by_sequence_group
            # We have outputs for multiple steps submitted in a single burst,
            # so invalidate is_first_step_output.
            is_first_step_output = None
        else:
            outputs_by_sequence_group = outputs

        # Determine the requests we need to operate on
        if request_id:
            indices = []
            for i, seq_group_meta in enumerate(seq_group_metadata_list):
                if seq_group_meta.request_id == request_id:
                    assert i not in skip  # Cannot be called twice
                    indices.append(i)
                    break

            # If the request_id was not found, then it means that
            # this is a new request that has no pending async
            # postprocessor
            if not indices:
                return
        else:
            indices = range(len(seq_group_metadata_list))  # type: ignore

        finished_before: List[int] = []
        finished_now: List[int] = []
        for i in indices:
            if i in skip:
                continue

            seq_group_meta = seq_group_metadata_list[i]
            scheduled_seq_group = scheduler_outputs.scheduled_seq_groups[i]

            seq_group: SequenceGroup = scheduled_seq_group.seq_group

            if seq_group.is_finished():
                finished_before.append(i)
                continue

            output: List[SequenceGroupOutput]
            if has_multiple_outputs:
                output = outputs_by_sequence_group[i]
            else:
                output = [outputs_by_sequence_group[0][i]]

            if not is_async:
                if self.scheduler_config.is_multi_step:
                    # Updates happen only if the sequence is prefill
                    self._update_num_computed_tokens_for_multi_step_prefill(
                        seq_group, seq_group_meta, is_first_step_output)
                else:
                    seq_group.update_num_computed_tokens(
                        seq_group_meta.token_chunk_size or 0)

            if outputs:
                for o in outputs:
                    if (isinstance(o, SamplerOutput)
                            and seq_group.metrics is not None):
                        if seq_group.metrics.model_forward_time is not None:
                            seq_group.metrics.model_forward_time += (
                                o.model_forward_time or 0)
                        else:
                            seq_group.metrics.model_forward_time = (
                                o.model_forward_time)
                        if seq_group.metrics.model_execute_time is not None:
                            seq_group.metrics.model_execute_time += (
                                o.model_execute_time or 0)
                        else:
                            seq_group.metrics.model_execute_time = (
                                o.model_execute_time)

            if self.model_config.runner_type == "pooling":
                self._process_sequence_group_outputs(seq_group, output)
            else:
                self.output_processor.process_prompt_logprob(seq_group, output)
                if seq_group_meta.do_sample:
                    self.output_processor.process_outputs(
                        seq_group, output, is_async)

            if seq_group.is_finished():
                finished_now.append(i)

        # Generate outputs for the requests that finished this iteration
        for i in finished_now:
            scheduled_seq_group = scheduler_outputs.scheduled_seq_groups[i]

            seq_group = scheduled_seq_group.seq_group
            seq_group.maybe_set_first_token_time(now)
            if not seq_group.is_prefill():
                seq_group.set_last_token_time(now)
            request_output = RequestOutputFactory.create(
                seq_group,
                self.seq_id_to_seq_group,
                use_cache=self.use_cached_outputs)
            if request_output:
                ctx.request_outputs.append(request_output)

        # When we process a single request, we skip it for the next time,
        # and invoke the request output callback (if there was final output)
        if request_id:
            assert len(indices) == 1
            skip.append(indices[0])

            if (finished_now
                    and self.process_request_outputs_callback is not None):
                self.process_request_outputs_callback(ctx.request_outputs)
                ctx.request_outputs.clear()
            return

        # Free currently finished requests
        if finished_now:
            for scheduler in self.scheduler:
                scheduler.free_finished_seq_groups()

        # For multi-step without streaming, don't create outputs each iteration
        if not is_last_step and not ctx.multi_step_stream_outputs:
            # Immediately process request outputs here (if callback is given)
            if (finished_now
                    and self.process_request_outputs_callback is not None):
                self.process_request_outputs_callback(ctx.request_outputs)
                ctx.request_outputs.clear()
            return

        # Create the outputs
        for i in indices:
            if i in skip or i in finished_before or i in finished_now:
                continue  # Avoids double processing

            scheduled_seq_group = scheduler_outputs.scheduled_seq_groups[i]

            seq_group = scheduled_seq_group.seq_group
            seq_group.maybe_set_first_token_time(now)
            if not seq_group.is_prefill():
                seq_group.set_last_token_time(now)
            request_output = RequestOutputFactory.create(
                seq_group,
                self.seq_id_to_seq_group,
                use_cache=self.use_cached_outputs)
            if request_output:
                ctx.request_outputs.append(request_output)

        # For multi-step with streaming, create outputs each iteration
        if not is_last_step and ctx.multi_step_stream_outputs:
            # Immediately process request outputs here (if callback is given)
            if self.process_request_outputs_callback is not None:
                self.process_request_outputs_callback(ctx.request_outputs)
                ctx.request_outputs.clear()
            return

        for seq_group in scheduler_outputs.ignored_seq_groups:
            params = seq_group.sampling_params
            if params is not None and params.output_kind == (
                    RequestOutputKind.DELTA) and not seq_group.is_finished():
                continue

            request_output = RequestOutputFactory.create(
                seq_group,
                self.seq_id_to_seq_group,
                use_cache=self.use_cached_outputs,
            )
            if request_output:
                ctx.request_outputs.append(request_output)

        # Immediately process request outputs here (if callback is given)
        if (ctx.request_outputs
                and self.process_request_outputs_callback is not None):
            self.process_request_outputs_callback(ctx.request_outputs)
            ctx.request_outputs.clear()

        # For async case, we need to record the stats here.
        # For non-async case, the stats are done in the
        # LLMEngine/AsyncLLMEngine directly
        if is_async:
            # Log stats.
            self.do_log_stats(scheduler_outputs, outputs, finished_before,
                              skip)

            # Tracing
            self.do_tracing(scheduler_outputs, finished_before)

        return None

    def _advance_to_next_step(
            self, output: SamplerOutput,
            seq_group_metadata_list: List[SequenceGroupMetadata],
            scheduled_seq_groups: List[ScheduledSequenceGroup]) -> None:
        """Given model output from a single run, append the tokens to the
        sequences. This is normally done inside output processor, but it is
        required if the worker is to perform async forward pass to next step.
        """
        for seq_group_metadata, sequence_group_outputs, scheduled_seq_group in \
            zip(seq_group_metadata_list, output, scheduled_seq_groups):
            seq_group = scheduled_seq_group.seq_group

            if seq_group.is_finished():
                continue

            if self.scheduler_config.is_multi_step:
                # Updates happen only if the sequence is prefill
                self._update_num_computed_tokens_for_multi_step_prefill(
                    seq_group, seq_group_metadata,
                    seq_group.state.num_steps == 1)
            else:
                token_chunk_size = (seq_group_metadata.token_chunk_size
                                    if seq_group_metadata.token_chunk_size
                                    is not None else 0)
                seq_group.update_num_computed_tokens(token_chunk_size)

            if seq_group_metadata.do_sample:
                assert len(sequence_group_outputs.samples) == 1, (
                    "Async output processor expects a single sample"
                    " (i.e sampling_params.n == 1)")
                sample = sequence_group_outputs.samples[0]

                assert len(seq_group.seqs) == 1
                seq = seq_group.seqs[0]

                if self.scheduler_config.is_multi_step:
                    is_prefill_append = seq.data.get_num_uncomputed_tokens(
                    ) == 0
                    seq.append_token_id(sample.output_token, sample.logprobs)
                    if not is_prefill_append:
                        seq_group.update_num_computed_tokens(1)
                else:
                    seq.append_token_id(sample.output_token, sample.logprobs)

    def step(self) -> List[Union[RequestOutput, PoolingRequestOutput]]:
        """Performs one decoding iteration and returns newly generated results.

        .. figure:: https://i.imgur.com/sv2HssD.png
            :alt: Overview of the step function
            :align: center

            Overview of the step function.

        Details:
            - Step 1: Schedules the sequences to be executed in the next
              iteration and the token blocks to be swapped in/out/copy.

                - Depending on the scheduling policy,
                  sequences may be `preempted/reordered`.
                - A Sequence Group (SG) refer to a group of sequences
                  that are generated from the same prompt.

            - Step 2: Calls the distributed executor to execute the model.
            - Step 3: Processes the model output. This mainly includes:

                - Decodes the relevant outputs.
                - Updates the scheduled sequence groups with model outputs
                  based on its `sampling parameters` (`use_beam_search` or not).
                - Frees the finished sequence groups.

            - Finally, it creates and returns the newly generated results.

        Example:
            >>> # Please see the example/ folder for more detailed examples.
            >>>
            >>> # initialize engine and request arguments
            >>> engine = LLMEngine.from_engine_args(engine_args)
            >>> example_inputs = [(0, "What is LLM?",
            >>>    SamplingParams(temperature=0.0))]
            >>>
            >>> # Start the engine with an event loop
            >>> while True:
            >>>     if example_inputs:
            >>>         req_id, prompt, sampling_params = example_inputs.pop(0)
            >>>         engine.add_request(str(req_id),prompt,sampling_params)
            >>>
            >>>     # continue the request processing
            >>>     request_outputs = engine.step()
            >>>     for request_output in request_outputs:
            >>>         if request_output.finished:
            >>>             # return or show the request output
            >>>
            >>>     if not (engine.has_unfinished_requests() or example_inputs):
            >>>         break
        """
        if self.parallel_config.pipeline_parallel_size > 1:
            raise NotImplementedError(
                "Pipeline parallelism is only supported through AsyncLLMEngine "
                "as performance will be severely degraded otherwise.")

        # For llm_engine, there is no pipeline parallel support, so the engine
        # used is always 0.
        virtual_engine = 0

        # These are cached outputs from previous iterations. None if on first
        # iteration
        cached_outputs = self.cached_scheduler_outputs[virtual_engine]
        seq_group_metadata_list = cached_outputs.seq_group_metadata_list
        scheduler_outputs = cached_outputs.scheduler_outputs
        allow_async_output_proc = cached_outputs.allow_async_output_proc

        ctx = self.scheduler_contexts[virtual_engine]

        # Clear outputs for each new scheduler iteration
        ctx.request_outputs.clear()

        # Skip the scheduler if there are any remaining steps in the seq groups.
        # This ensures that the scheduler is only called again when the current
        # batch has completed.
        # The scheduler is also skipped if a single request caused the last
        # engine step to fail, and the previous schedule needs to be rerun.
        if not self._has_remaining_steps(
                seq_group_metadata_list
        ) and not self._skip_scheduling_next_step:
            # Schedule iteration
            (seq_group_metadata_list, scheduler_outputs,
             allow_async_output_proc
             ) = self.scheduler[virtual_engine].schedule()

            ctx.seq_group_metadata_list = seq_group_metadata_list
            ctx.scheduler_outputs = scheduler_outputs

            finished_requests_ids = self.scheduler[
                virtual_engine].get_and_reset_finished_requests_ids()
            # When n>1, elements in self.seq_id_to_seq_group should be deleted
            # here, otherwise memory leaks.
            for finished_request_id in finished_requests_ids:
                if finished_request_id in self.seq_id_to_seq_group:
                    del self.seq_id_to_seq_group[finished_request_id]

            # Maybe switch from async mode to sync mode
            if not allow_async_output_proc and len(ctx.output_queue) > 0:
                self._process_model_outputs(ctx=ctx)

            if (self.scheduler_config.is_multi_step
                    and scheduler_outputs.num_lookahead_slots > 0):
                # cache the scheduler outputs for the next iteration if we have
                # lookahead slots
                self._cache_scheduler_outputs_for_multi_step(
                    virtual_engine, seq_group_metadata_list, scheduler_outputs,
                    allow_async_output_proc)
        else:
            finished_requests_ids = list()

        assert seq_group_metadata_list is not None
        assert scheduler_outputs is not None

        if not scheduler_outputs.is_empty():

            # Check if we have a cached last_output from the previous iteration.
            # For supporting PP this is probably the best way to pass the
            # sampled_token_ids, as a separate broadcast over all the PP stages
            # will cause one virtual engine's microbatch to block the pipeline.
            last_sampled_token_ids = \
                self._get_last_sampled_token_ids(virtual_engine)

            execute_model_req = ExecuteModelRequest(
                seq_group_metadata_list=seq_group_metadata_list,
                blocks_to_swap_in=scheduler_outputs.blocks_to_swap_in,
                blocks_to_swap_out=scheduler_outputs.blocks_to_swap_out,
                blocks_to_copy=scheduler_outputs.blocks_to_copy,
                num_lookahead_slots=scheduler_outputs.num_lookahead_slots,
                running_queue_size=scheduler_outputs.running_queue_size,
                finished_requests_ids=finished_requests_ids,
                # We use ExecuteModelRequest to pass the last sampled_token_ids
                # to each of the non-last PP stages for in-place prepare_input.
                last_sampled_token_ids=last_sampled_token_ids)

            if allow_async_output_proc:
                execute_model_req.async_callback = self.async_callbacks[
                    virtual_engine]

            try:
                outputs = self.model_executor.execute_model(
                    execute_model_req=execute_model_req)
                self._skip_scheduling_next_step = False
            except InputProcessingError as e:
                # The input for this request cannot be processed, so we must
                # abort it. If there are remaining requests in the batch that
                # have been scheduled, they will be retried on the next step.
                invalid_request_id = e.request_id
                self._abort_and_cache_schedule(
                    request_id=invalid_request_id,
                    virtual_engine=virtual_engine,
                    seq_group_metadata_list=seq_group_metadata_list,
                    scheduler_outputs=scheduler_outputs,
                    allow_async_output_proc=allow_async_output_proc)
                # Raise so the caller is notified that this request failed
                raise

            # We need to do this here so that last step's sampled_token_ids can
            # be passed to the next iteration for PP.
            if self.scheduler_config.is_multi_step:
                self._update_cached_scheduler_output(virtual_engine, outputs)
        else:
            # Nothing scheduled => If there is pending async postprocessor,
            # then finish it here.
            if len(ctx.output_queue) > 0:
                self._process_model_outputs(ctx=ctx)
            # No outputs in this case
            outputs = []

        # Finish the current step for all the sequence groups.
        if self.scheduler_config.is_multi_step:
            for seq_group in seq_group_metadata_list:
                seq_group.finish_step()

        if not self._has_remaining_steps(seq_group_metadata_list):
            # clear the cache if we have finished all the steps.
            if self.scheduler_config.is_multi_step:
                self.cached_scheduler_outputs[0] = SchedulerOutputState()

            # is_first_step_output is True only when the num_steps of all
            # the sequences are 1. When the num_steps > 1,
            # multi_step_model_runner does the first-step output append.
            is_first_step_output: bool = False if not seq_group_metadata_list \
                else seq_group_metadata_list[0].state.num_steps == 1

            # Add results to the output_queue
            ctx.append_output(outputs=outputs,
                              seq_group_metadata_list=seq_group_metadata_list,
                              scheduler_outputs=scheduler_outputs,
                              is_async=allow_async_output_proc,
                              is_last_step=True,
                              is_first_step_output=is_first_step_output)

            if outputs and allow_async_output_proc:
                assert len(outputs) == 1, (
                    "Async postprocessor expects only a single output set")

                self._advance_to_next_step(
                    outputs[0], seq_group_metadata_list,
                    scheduler_outputs.scheduled_seq_groups)

            # Check if need to run the usual non-async path
            if not allow_async_output_proc:
                self._process_model_outputs(ctx=ctx)

                # Log stats.
                self.do_log_stats(scheduler_outputs, outputs)

                # Tracing
                self.do_tracing(scheduler_outputs)
        else:
            # Multi-step case
            return ctx.request_outputs

        if not self.has_unfinished_requests():
            # Drain async postprocessor (if exists)
            if len(ctx.output_queue) > 0:
                self._process_model_outputs(ctx=ctx)
            assert len(ctx.output_queue) == 0

            # Stop the execute model loop in parallel workers until there are
            # more requests to process. This avoids waiting indefinitely in
            # torch.distributed ops which may otherwise timeout, and unblocks
            # the RPC thread in the workers so that they can process any other
            # queued control plane messages, such as add/remove lora adapters.
            logger.debug("Stopping remote worker execution loop.")
            self.model_executor.stop_remote_worker_execution_loop()

        return ctx.request_outputs

    def _abort_and_cache_schedule(
            self, request_id: str, virtual_engine: int,
            seq_group_metadata_list: List[SequenceGroupMetadata],
            scheduler_outputs: SchedulerOutputs,
            allow_async_output_proc: bool) -> None:
        """Aborts a single request, and caches the scheduler outputs minus that
        request. This allows the next step to continue processing the remaining
        requests without having to re-run the scheduler."""

        # Abort the request and remove its sequence group from the current
        # schedule
        self.abort_request(request_id)
        for i, metadata in enumerate(seq_group_metadata_list):
            if metadata.request_id == request_id:
                del seq_group_metadata_list[i]
                break
        for i, group in enumerate(scheduler_outputs.scheduled_seq_groups):
            if group.seq_group.request_id == request_id:
                del scheduler_outputs.scheduled_seq_groups[i]
                break

        # If there are still other sequence groups left in the schedule, cache
        # them and flag the engine to reuse the schedule.
        if len(seq_group_metadata_list) > 0:
            self._skip_scheduling_next_step = True
            # Reuse multi-step caching logic
            self._cache_scheduler_outputs_for_multi_step(
                virtual_engine=virtual_engine,
                scheduler_outputs=scheduler_outputs,
                seq_group_metadata_list=seq_group_metadata_list,
                allow_async_output_proc=allow_async_output_proc)

    def _has_remaining_steps(
        self, seq_group_metadata_list: Optional[List[SequenceGroupMetadata]]
    ) -> bool:
        if (not self.scheduler_config.is_multi_step
                or not seq_group_metadata_list):
            return False

        # TODO(will) this is a sanity check for nowto make sure that all the
        # seqs are on the same steps. Eventually we will want to do some sort of
        # dynamic scheduling when doing multi-step decoding.
        ref_remaining_steps = seq_group_metadata_list[0].state.remaining_steps
        if any([
                seq_group.state.remaining_steps != ref_remaining_steps
                for seq_group in seq_group_metadata_list[1:]
        ]):
            raise AssertionError("All running sequence groups should "
                                 "have the same remaining steps.")

        return ref_remaining_steps > 0

    def _cache_scheduler_outputs_for_multi_step(
            self, virtual_engine: int,
            seq_group_metadata_list: Optional[List[SequenceGroupMetadata]],
            scheduler_outputs: SchedulerOutputs,
            allow_async_output_proc: bool) -> None:
        co = self.cached_scheduler_outputs[virtual_engine]

        co.seq_group_metadata_list = seq_group_metadata_list
        co.scheduler_outputs = scheduler_outputs
        co.allow_async_output_proc = allow_async_output_proc
        co.last_output = None

    def _update_cached_scheduler_output(
            self, virtual_engine: int,
            output: List[Optional[SamplerOutput]]) -> None:
        if (self.parallel_config.pipeline_parallel_size > 1 and len(output) > 0
                and output[0] is not None):
            last_output = output[-1]
            assert last_output is not None
            assert last_output.sampled_token_ids_cpu is not None
            assert last_output.sampled_token_ids is None
            assert last_output.sampled_token_probs is None
            self.cached_scheduler_outputs[
                virtual_engine].last_output = last_output

    def _get_last_sampled_token_ids(
            self, virtual_engine: int) -> Optional[torch.Tensor]:
        cached_last_output = self.cached_scheduler_outputs[
            virtual_engine].last_output
        if (self.scheduler_config.is_multi_step
                and self.parallel_config.pipeline_parallel_size > 1
                and cached_last_output is not None
                and cached_last_output.sampled_token_ids_cpu is not None):
            return cached_last_output.sampled_token_ids_cpu
        return None

    def add_logger(self, logger_name: str, logger: StatLoggerBase) -> None:
        if not self.log_stats:
            raise RuntimeError(
                "Stat logging is disabled. Set `disable_log_stats=False` "
                "argument to enable.")
        if logger_name in self.stat_loggers:
            raise KeyError(f"Logger with name {logger_name} already exists.")
        self.stat_loggers[logger_name] = logger

    def remove_logger(self, logger_name: str) -> None:
        if not self.log_stats:
            raise RuntimeError(
                "Stat logging is disabled. Set `disable_log_stats=False` "
                "argument to enable.")
        if logger_name not in self.stat_loggers:
            raise KeyError(f"Logger with name {logger_name} does not exist.")
        del self.stat_loggers[logger_name]

    def do_log_stats(self,
                     scheduler_outputs: Optional[SchedulerOutputs] = None,
                     model_output: Optional[List[SamplerOutput]] = None,
                     finished_before: Optional[List[int]] = None,
                     skip: Optional[List[int]] = None) -> None:
        """Forced log when no requests active."""
        if self.log_stats:
            stats = self._get_stats(scheduler_outputs, model_output,
                                    finished_before, skip)
            for logger in self.stat_loggers.values():
                logger.log(stats)

    def _get_stats(self,
                   scheduler_outputs: Optional[SchedulerOutputs],
                   model_output: Optional[List[SamplerOutput]] = None,
                   finished_before: Optional[List[int]] = None,
                   skip: Optional[List[int]] = None) -> Stats:
        """Get Stats to be Logged to Prometheus.

        Args:
            scheduler_outputs: Optional, used to populate metrics related to
                the scheduled batch,
            model_output: Optional, used to emit speculative decoding metrics
                which are created by the workers.
            finished_before: Optional, indices of sequences that were finished
                before. These sequences will be ignored.
            skip: Optional, indices of sequences that were preempted. These
                sequences will be ignored.
        """
        now = time.time()

        # System State
        #   Scheduler State
        num_running_sys = sum(
            len(scheduler.running) for scheduler in self.scheduler)
        num_swapped_sys = sum(
            len(scheduler.swapped) for scheduler in self.scheduler)
        num_waiting_sys = sum(
            len(scheduler.waiting) for scheduler in self.scheduler)

        # KV Cache Usage in %
        num_total_gpu = self.cache_config.num_gpu_blocks
        gpu_cache_usage_sys = 0.
        if num_total_gpu:  # Guard against both None and 0
            num_free_gpu = sum(
                scheduler.block_manager.get_num_free_gpu_blocks()
                for scheduler in self.scheduler)
            gpu_cache_usage_sys = 1.0 - (num_free_gpu / num_total_gpu)

        num_total_cpu = self.cache_config.num_cpu_blocks
        cpu_cache_usage_sys = 0.
        if num_total_cpu:  # Guard against both None and 0
            num_free_cpu = sum(
                scheduler.block_manager.get_num_free_cpu_blocks()
                for scheduler in self.scheduler)
            cpu_cache_usage_sys = 1.0 - (num_free_cpu / num_total_cpu)

        # Prefix Cache Hit Rate. Note that we always use
        # the cache hit rate of the first virtual engine.
        cpu_prefix_cache_hit_rate = self.scheduler[
            0].get_prefix_cache_hit_rate(Device.CPU)
        gpu_prefix_cache_hit_rate = self.scheduler[
            0].get_prefix_cache_hit_rate(Device.GPU)

        # Iteration stats
        num_prompt_tokens_iter = 0
        num_generation_tokens_iter = 0
        num_tokens_iter = 0
        time_to_first_tokens_iter: List[float] = []
        time_per_output_tokens_iter: List[float] = []
        num_preemption_iter = (0 if scheduler_outputs is None else
                               scheduler_outputs.preempted)

        # Request stats
        #   Latency
        time_e2e_requests: List[float] = []
        time_queue_requests: List[float] = []
        time_inference_requests: List[float] = []
        time_prefill_requests: List[float] = []
        time_decode_requests: List[float] = []
        time_in_queue_requests: List[float] = []
        model_forward_time_requests: List[float] = []
        model_execute_time_requests: List[float] = []
        #   Metadata
        num_prompt_tokens_requests: List[int] = []
        num_generation_tokens_requests: List[int] = []
        n_requests: List[int] = []
        max_num_generation_tokens_requests: List[int] = []
        max_tokens_requests: List[int] = []
        finished_reason_requests: List[str] = []

        # LoRA requests
        running_lora_adapters = dict(
            collectionsCounter([
                running_request.lora_request.lora_name
                for scheduler in self.scheduler
                for running_request in scheduler.running
                if running_request.lora_request
            ]))
        waiting_lora_adapters = dict(
            collectionsCounter([
                waiting_request.lora_request.lora_name
                for scheduler in self.scheduler
                for waiting_request in scheduler.waiting
                if waiting_request.lora_request
            ]))
        max_lora_stat = "0"
        if self.lora_config:
            max_lora_stat = str(self.lora_config.max_loras)

        # NOTE: This loop assumes prefill seq_groups are before
        # decode seq_groups in scheduled_seq_groups.
        if scheduler_outputs is not None:
            # For async postprocessor, already finished sequences need to be
            # not counted (to avoid double counting)
            actual_num_batched_tokens = scheduler_outputs.num_batched_tokens  # type: ignore

            num_generation_tokens_from_prefill_groups = 0
            # NOTE: if scheduler_outputs.num_prefill_groups > 0 and
            # the len of scheduler_outputs.scheduled_seq_groups is !=
            # scheduler_outputs.num_prefill_groups, this means that
            # chunked prefills have been detected.

            for idx, scheduled_seq_group in enumerate(
                    scheduler_outputs.scheduled_seq_groups):
                # Skip double logging when using async output proc
                if finished_before and idx in finished_before:
                    actual_num_batched_tokens -= 1
                    continue

                # Currently, skip == preempted sequences, so we need to skip
                # their log stats
                if skip and idx in skip:
                    continue

                group_was_prefill = idx < scheduler_outputs.num_prefill_groups
                seq_group = scheduled_seq_group.seq_group

                # NOTE: a seq_group that completed all of its prefill tokens
                # in the last iteration will have seq_group.is_prefill() = False
                # with group_was_prefill = True
                if group_was_prefill:
                    # Number of prompt tokens.
                    num_prompt_tokens_iter += (
                        scheduled_seq_group.token_chunk_size)

                    # If the seq_group just finished the prefill state
                    # get TTFT.
                    if not seq_group.is_prefill():
                        latency = seq_group.get_last_token_latency()
                        time_to_first_tokens_iter.append(latency)

                        # One generation token per finished prefill.
                        num_generation_tokens_from_prefill_groups += (
                            seq_group.num_seqs())
                else:
                    # TPOTs.
                    latency = seq_group.get_last_token_latency()
                    time_per_output_tokens_iter.append(latency)
                    if seq_group.state.current_step == 0:
                        # For async_output_proc, the do_log_stats()
                        # is called following init_multi_step(), which
                        # sets the current_step to zero.
                        actual_num_batched_tokens +=\
                            seq_group.state.num_steps - 1
                    else:
                        actual_num_batched_tokens +=\
                            seq_group.state.current_step - 1

                # Because of chunked prefill, we can have a single sequence
                # group that does multiple prompt_runs. To prevent logging
                # the same metadata more than once per request, we standardize
                # on logging request level information for finished requests,
                # which can only happen once.
                if seq_group.is_finished():
                    # Latency timings
                    time_e2e_requests.append(now -
                                             seq_group.metrics.arrival_time)
                    if (seq_group.metrics.first_scheduled_time is not None and
                            seq_group.metrics.first_token_time is not None):
                        time_queue_requests.append(
                            seq_group.metrics.first_scheduled_time -
                            seq_group.metrics.arrival_time)
                        time_prefill_requests.append(
                            seq_group.metrics.first_token_time -
                            seq_group.metrics.first_scheduled_time)
                        time_decode_requests.append(
                            now - seq_group.metrics.first_token_time)
                        time_inference_requests.append(
                            now - seq_group.metrics.first_scheduled_time)
                    if seq_group.metrics.time_in_queue is not None:
                        time_in_queue_requests.append(
                            seq_group.metrics.time_in_queue)
                    if seq_group.metrics.model_forward_time is not None:
                        model_forward_time_requests.append(
                            seq_group.metrics.model_forward_time)
                    if seq_group.metrics.model_execute_time is not None:
                        model_execute_time_requests.append(
                            seq_group.metrics.model_execute_time * 1000)
                    # Metadata
                    num_prompt_tokens_requests.append(
                        len(seq_group.prompt_token_ids))
                    num_generation_tokens_requests.extend([
                        seq.get_output_len()
                        for seq in seq_group.get_finished_seqs()
                    ])
                    max_num_generation_tokens_requests.append(
                        max(seq.get_output_len()
                            for seq in seq_group.get_seqs()))
                    if seq_group.sampling_params is not None:
                        n_requests.append(seq_group.sampling_params.n)
                        max_tokens_requests.append(
                            seq_group.sampling_params.max_tokens)
                    finished_reason_requests.extend([
                        SequenceStatus.get_finished_reason(seq.status)
                        for seq in seq_group.get_finished_seqs()
                    ])

            # Number of generation tokens.
            #   num_batched_tokens equals the number of prompt_tokens plus the
            #   number of decode_tokens in a single iteration. So,
            #   num_generation_tokens = num_batched_tokens - num_prompt_tokens
            #   + num_generation_tokens_from_prefill_groups (since we generate
            #   one token on prefills on iters where the prefill finishes).
            num_generation_tokens_iter = (
                actual_num_batched_tokens - num_prompt_tokens_iter +
                num_generation_tokens_from_prefill_groups)
            num_tokens_iter = (num_generation_tokens_iter +
                               num_prompt_tokens_iter)
        # Spec decode, if enabled, emits specialized metrics from the worker in
        # sampler output.
        if model_output and isinstance(model_output[0], SamplerOutput) and (
                model_output[0].spec_decode_worker_metrics is not None):
            spec_decode_metrics = model_output[0].spec_decode_worker_metrics
        else:
            spec_decode_metrics = None

        return Stats(
            now=now,
            # System stats
            #   Scheduler State
            num_running_sys=num_running_sys,
            num_swapped_sys=num_swapped_sys,
            num_waiting_sys=num_waiting_sys,
            #   KV Cache Usage in %
            gpu_cache_usage_sys=gpu_cache_usage_sys,
            cpu_cache_usage_sys=cpu_cache_usage_sys,
            #   Prefix Cache Hit Rate
            cpu_prefix_cache_hit_rate=cpu_prefix_cache_hit_rate,
            gpu_prefix_cache_hit_rate=gpu_prefix_cache_hit_rate,

            # Iteration stats
            num_prompt_tokens_iter=num_prompt_tokens_iter,
            num_generation_tokens_iter=num_generation_tokens_iter,
            num_tokens_iter=num_tokens_iter,
            time_to_first_tokens_iter=time_to_first_tokens_iter,
            time_per_output_tokens_iter=time_per_output_tokens_iter,
            spec_decode_metrics=spec_decode_metrics,
            num_preemption_iter=num_preemption_iter,

            # Request stats
            #   Latency
            time_e2e_requests=time_e2e_requests,
            time_queue_requests=time_queue_requests,
            time_inference_requests=time_inference_requests,
            time_prefill_requests=time_prefill_requests,
            time_decode_requests=time_decode_requests,
            time_in_queue_requests=time_in_queue_requests,
            model_forward_time_requests=model_forward_time_requests,
            model_execute_time_requests=model_execute_time_requests,
            #   Metadata
            num_prompt_tokens_requests=num_prompt_tokens_requests,
            num_generation_tokens_requests=num_generation_tokens_requests,
            max_num_generation_tokens_requests=
            max_num_generation_tokens_requests,
            n_requests=n_requests,
            max_tokens_requests=max_tokens_requests,
            finished_reason_requests=finished_reason_requests,
            max_lora=str(max_lora_stat),
            waiting_lora_adapters=list(waiting_lora_adapters.keys()),
            running_lora_adapters=list(running_lora_adapters.keys()))

    def add_lora(self, lora_request: LoRARequest) -> bool:
        return self.model_executor.add_lora(lora_request)

    def remove_lora(self, lora_id: int) -> bool:
        return self.model_executor.remove_lora(lora_id)

    def list_loras(self) -> Set[int]:
        return self.model_executor.list_loras()

    def pin_lora(self, lora_id: int) -> bool:
        return self.model_executor.pin_lora(lora_id)

    def add_prompt_adapter(
            self, prompt_adapter_request: PromptAdapterRequest) -> bool:
        return self.model_executor.add_prompt_adapter(prompt_adapter_request)

    def remove_prompt_adapter(self, prompt_adapter_id: int) -> bool:
        return self.model_executor.remove_prompt_adapter(prompt_adapter_id)

    def list_prompt_adapters(self) -> List[int]:
        return self.model_executor.list_prompt_adapters()

    def start_profile(self) -> None:
        self.model_executor.start_profile()

    def stop_profile(self) -> None:
        self.model_executor.stop_profile()

    def sleep(self, level: int = 1) -> None:
        assert self.vllm_config.model_config.enable_sleep_mode, (
            "Sleep mode is not enabled in the model config")
        self.model_executor.sleep(level=level)

    def wake_up(self, tags: Optional[list[str]] = None) -> None:
        assert self.vllm_config.model_config.enable_sleep_mode, (
            "Sleep mode is not enabled in the model config")
        self.model_executor.wake_up(tags)

    def is_sleeping(self) -> bool:
        return self.model_executor.is_sleeping

    def check_health(self) -> None:
        if self.tokenizer:
            self.tokenizer.check_health()
        self.model_executor.check_health()

    def is_tracing_enabled(self) -> bool:
        return self.tracer is not None

    def do_tracing(self,
                   scheduler_outputs: SchedulerOutputs,
                   finished_before: Optional[List[int]] = None) -> None:
        if self.tracer is None:
            return

        for idx, scheduled_seq_group in enumerate(
                scheduler_outputs.scheduled_seq_groups):
            # Skip double tracing when using async output proc
            if finished_before and idx in finished_before:
                continue

            seq_group = scheduled_seq_group.seq_group
            if seq_group.is_finished():
                self.create_trace_span(seq_group)

    def create_trace_span(self, seq_group: SequenceGroup) -> None:
        if self.tracer is None or seq_group.sampling_params is None:
            return
        arrival_time_nano_seconds = int(seq_group.metrics.arrival_time * 1e9)

        trace_context = extract_trace_context(seq_group.trace_headers)

        with self.tracer.start_as_current_span(
                "llm_request",
                kind=SpanKind.SERVER,
                context=trace_context,
                start_time=arrival_time_nano_seconds) as seq_span:
            metrics = seq_group.metrics
            ttft = metrics.first_token_time - metrics.arrival_time
            e2e_time = metrics.finished_time - metrics.arrival_time
            seq_span.set_attribute(SpanAttributes.GEN_AI_RESPONSE_MODEL,
                                   self.model_config.model)
            seq_span.set_attribute(SpanAttributes.GEN_AI_REQUEST_ID,
                                   seq_group.request_id)
            seq_span.set_attribute(SpanAttributes.GEN_AI_REQUEST_TEMPERATURE,
                                   seq_group.sampling_params.temperature)
            seq_span.set_attribute(SpanAttributes.GEN_AI_REQUEST_TOP_P,
                                   seq_group.sampling_params.top_p)
            seq_span.set_attribute(SpanAttributes.GEN_AI_REQUEST_MAX_TOKENS,
                                   seq_group.sampling_params.max_tokens)
            seq_span.set_attribute(SpanAttributes.GEN_AI_REQUEST_N,
                                   seq_group.sampling_params.n)
            seq_span.set_attribute(SpanAttributes.GEN_AI_USAGE_NUM_SEQUENCES,
                                   seq_group.num_seqs())
            seq_span.set_attribute(SpanAttributes.GEN_AI_USAGE_PROMPT_TOKENS,
                                   len(seq_group.prompt_token_ids))
            seq_span.set_attribute(
                SpanAttributes.GEN_AI_USAGE_COMPLETION_TOKENS,
                sum([
                    seq.get_output_len()
                    for seq in seq_group.get_finished_seqs()
                ]))
            seq_span.set_attribute(SpanAttributes.GEN_AI_LATENCY_TIME_IN_QUEUE,
                                   metrics.time_in_queue)
            seq_span.set_attribute(
                SpanAttributes.GEN_AI_LATENCY_TIME_TO_FIRST_TOKEN, ttft)
            seq_span.set_attribute(SpanAttributes.GEN_AI_LATENCY_E2E, e2e_time)
            if metrics.scheduler_time is not None:
                seq_span.set_attribute(
                    SpanAttributes.GEN_AI_LATENCY_TIME_IN_SCHEDULER,
                    metrics.scheduler_time)
            if metrics.model_forward_time is not None:
                seq_span.set_attribute(
                    SpanAttributes.GEN_AI_LATENCY_TIME_IN_MODEL_FORWARD,
                    metrics.model_forward_time / 1000.0)
            if metrics.model_execute_time is not None:
                seq_span.set_attribute(
                    SpanAttributes.GEN_AI_LATENCY_TIME_IN_MODEL_EXECUTE,
                    metrics.model_execute_time)

    def _validate_model_inputs(self, inputs: ProcessorInputs,
                               lora_request: Optional[LoRARequest]):
        encoder_inputs, decoder_inputs = split_enc_dec_inputs(inputs)

        # For encoder-decoder multimodal models, the max_prompt_len
        # restricts the decoder prompt length
        if self.model_config.is_multimodal_model:
            prompt_inputs = decoder_inputs
        else:
            prompt_inputs = encoder_inputs or decoder_inputs

        prompt_ids = prompt_inputs["prompt_token_ids"]

        if prompt_ids is None or len(prompt_ids) == 0:
            raise ValueError("Prompt cannot be empty")

        if self.model_config.is_multimodal_model:
            max_prompt_len = self.model_config.max_model_len

            if len(prompt_ids) > max_prompt_len:
                raise ValueError(
                    f"The prompt (total length {len(prompt_ids)}) is too long "
                    f"to fit into the model (context length {max_prompt_len}). "
                    "Make sure that `max_model_len` is no smaller than the "
                    "number of text tokens plus multimodal tokens. For image "
                    "inputs, the number of image tokens depends on the number "
                    "of images, and possibly their aspect ratios as well.")

            # TODO: Find out how many placeholder tokens are there so we can
            # check that chunked prefill does not truncate them
            # max_batch_len = self.scheduler_config.max_num_batched_tokens

    def _build_logits_processors(
            self, sampling_params: SamplingParams,
            lora_request: Optional[LoRARequest]) -> SamplingParams:
        """Constructs logits processors based on the guided_decoding,
        logits_bias, and allowed_token_ids fields in sampling_params. Deletes
        those fields and adds the constructed logits processors to the
        logits_processors field. Returns the modified sampling params."""

        logits_processors = []

        if sampling_params.guided_decoding is not None:
            # Defensively copy sampling params since guided decoding logits
            # processors can have different state for each request
            sampling_params = copy.copy(sampling_params)
            guided_decoding = sampling_params.guided_decoding

            logger.debug(
                "Building guided decoding logits processor in "
                "LLMEngine. Params: %s", guided_decoding)

            tokenizer = self.get_tokenizer(lora_request=lora_request)
            guided_decoding.backend = guided_decoding.backend or \
                self.decoding_config.guided_decoding_backend

            if self.decoding_config.reasoning_backend is not None:
                logger.debug("Building with reasoning backend %s",
                             self.decoding_config.reasoning_backend)

            processor = get_local_guided_decoding_logits_processor(
                guided_params=guided_decoding,
                tokenizer=tokenizer,
                model_config=self.model_config,
                reasoning_backend=self.decoding_config.reasoning_backend,
            )
            if processor:
                logits_processors.append(processor)

            # Unset so this doesn't get passed down to the model
            sampling_params.guided_decoding = None

        if (sampling_params.logit_bias or sampling_params.allowed_token_ids):
            tokenizer = self.get_tokenizer(lora_request=lora_request)

            processors = get_openai_logits_processors(
                logit_bias=sampling_params.logit_bias,
                allowed_token_ids=sampling_params.allowed_token_ids,
                tokenizer=tokenizer)
            logits_processors.extend(processors)

            # Unset so these don't get passed down to the model
            sampling_params.logit_bias = None
            sampling_params.allowed_token_ids = None

        if len(sampling_params.bad_words) > 0:
            tokenizer = self.get_tokenizer(lora_request)
            processors = get_bad_words_logits_processors(
                bad_words=sampling_params.bad_words, tokenizer=tokenizer)
            logits_processors.extend(processors)

        if logits_processors:
            if sampling_params.logits_processors is None:
                sampling_params.logits_processors = logits_processors
            else:
                sampling_params.logits_processors.extend(logits_processors)

        return sampling_params

    def collective_rpc(self,
                       method: Union[str, Callable[..., _R]],
                       timeout: Optional[float] = None,
                       args: tuple = (),
                       kwargs: Optional[dict[str, Any]] = None) -> list[_R]:
        return self.model_executor.collective_rpc(method, timeout, args,
                                                  kwargs)


if envs.is_set("VLLM_USE_V1") and envs.VLLM_USE_V1:
    from vllm.v1.engine.llm_engine import LLMEngine as V1LLMEngine
    LLMEngine = V1LLMEngine  # type: ignore<|MERGE_RESOLUTION|>--- conflicted
+++ resolved
@@ -781,11 +781,8 @@
 
         preprocessed_inputs = self.input_preprocessor.preprocess(
             prompt,
-<<<<<<< HEAD
             request_id=request_id,
             tokenization_kwargs=tokenization_kwargs,
-=======
->>>>>>> 03a70eac
             lora_request=lora_request,
             prompt_adapter_request=prompt_adapter_request,
         )
