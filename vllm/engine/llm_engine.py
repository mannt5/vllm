--- conflicted
+++ resolved
@@ -650,10 +650,6 @@
         """Add a processed request to the engine's request pool.
         return the created sequence group.
         """
-<<<<<<< HEAD
-        self._validate_model_inputs(processed_inputs)
-
-=======
         if isinstance(params, SamplingParams) and params.n > 1:
             ParallelSampleSequenceGroup.add_request(
                 request_id,
@@ -669,7 +665,6 @@
             return None
 
         self._validate_model_inputs(processed_inputs, lora_request)
->>>>>>> cd231fa7
         # Create the sequences.
         block_size = self.cache_config.block_size
         seq_id = next(self.seq_counter)
@@ -1977,7 +1972,6 @@
     def is_encoder_decoder_model(self):
         return self.input_preprocessor.is_encoder_decoder_model()
 
-<<<<<<< HEAD
     def _support_prompt_embeds(self) -> Tuple[bool, str]:
         if self.speculative_config is not None:
             return False, "Speculative decoding does not support prompt_embeds."
@@ -1989,11 +1983,8 @@
         return False, (f"Model {self.model_config.model} does not support "
                        "input embeddings, but prompt_embeds was provided.")
 
-    def _validate_model_inputs(self, inputs: ProcessorInputs):
-=======
     def _validate_model_inputs(self, inputs: ProcessorInputs,
                                lora_request: Optional[LoRARequest]):
->>>>>>> cd231fa7
         if is_encoder_decoder_inputs(inputs):
             # For encoder-decoder multimodal models, the max_prompt_len
             # restricts the decoder prompt length
