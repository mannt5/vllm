import copy
import time
from collections import Counter as collectionsCounter
from collections import deque
from contextlib import contextmanager
from dataclasses import dataclass
from functools import partial
from typing import (TYPE_CHECKING, Callable, ClassVar, Deque, Dict, Iterable,
                    List, Mapping, NamedTuple, Optional)
from typing import Sequence as GenericSequence
from typing import Set, Type, Union, cast, overload

import torch
from typing_extensions import TypeVar, deprecated

import vllm.envs as envs
from vllm.config import (DecodingConfig, LoRAConfig, ModelConfig,
                         ObservabilityConfig, ParallelConfig, SchedulerConfig,
                         VllmConfig)
from vllm.core.scheduler import (ScheduledSequenceGroup, Scheduler,
                                 SchedulerOutputs)
from vllm.engine.arg_utils import EngineArgs
from vllm.engine.metrics_types import StatLoggerBase, Stats
from vllm.engine.output_processor.interfaces import (
    SequenceGroupOutputProcessor)
from vllm.engine.output_processor.stop_checker import StopChecker
from vllm.engine.output_processor.util import create_output_by_sequence_group
from vllm.entrypoints.openai.logits_processors import (
    get_logits_processors as get_openai_logits_processors)
from vllm.executor.executor_base import ExecutorBase
from vllm.inputs import (INPUT_REGISTRY, InputRegistry, ProcessorInputs,
                         PromptType, SingletonInputsAdapter)
from vllm.inputs.parse import is_encoder_decoder_inputs, is_token_prompt
from vllm.inputs.preprocess import InputPreprocessor
from vllm.logger import init_logger
from vllm.logits_process import get_bad_words_logits_processors
from vllm.lora.request import LoRARequest
from vllm.model_executor.guided_decoding import (
    get_local_guided_decoding_logits_processor)
from vllm.model_executor.layers.sampler import SamplerOutput
from vllm.multimodal import MULTIMODAL_REGISTRY, MultiModalRegistry
from vllm.outputs import (PoolingRequestOutput, RequestOutput,
                          RequestOutputFactory)
from vllm.pooling_params import PoolingParams
from vllm.prompt_adapter.request import PromptAdapterRequest
from vllm.sampling_params import RequestOutputKind, SamplingParams
from vllm.sequence import (ExecuteModelRequest, ParallelSampleSequenceGroup,
                           PoolingSequenceGroupOutput, Sequence, SequenceGroup,
                           SequenceGroupBase, SequenceGroupMetadata,
                           SequenceGroupOutput, SequenceStatus)
from vllm.tracing import (SpanAttributes, SpanKind, extract_trace_context,
                          init_tracer)
from vllm.transformers_utils.detokenizer import Detokenizer
from vllm.transformers_utils.tokenizer import AnyTokenizer
from vllm.transformers_utils.tokenizer_group import (
    BaseTokenizerGroup, init_tokenizer_from_configs)
from vllm.usage.usage_lib import (UsageContext, is_usage_stats_enabled,
                                  usage_message)
from vllm.utils import Counter, Device, deprecate_kwargs, weak_bind
from vllm.version import __version__ as VLLM_VERSION

logger = init_logger(__name__)
_LOCAL_LOGGING_INTERVAL_SEC = 5

_G = TypeVar("_G", bound=BaseTokenizerGroup, default=BaseTokenizerGroup)
_O = TypeVar("_O", RequestOutput, PoolingRequestOutput)


@dataclass
class SchedulerOutputState:
    """Caches the scheduler outputs for a virtual engine. Used for Multi-Step"""
    seq_group_metadata_list: Optional[List[SequenceGroupMetadata]] = None
    scheduler_outputs: Optional[SchedulerOutputs] = None
    allow_async_output_proc: bool = False
    last_output: Optional[SamplerOutput] = None


class OutputData(NamedTuple):
    outputs: List[SamplerOutput]
    seq_group_metadata_list: List[SequenceGroupMetadata]
    scheduler_outputs: SchedulerOutputs
    is_async: bool
    is_last_step: bool
    # Indicates if this output is from the first step of the
    # multi-step. When multi-step is disabled, this is always
    # set to True.
    # is_first_step_output is invalid when `outputs` has
    # outputs from multiple steps.
    is_first_step_output: Optional[bool]
    skip: List[int]


class SchedulerContext:

    def __init__(self, multi_step_stream_outputs: bool = False):
        self.output_queue: Deque[OutputData] = deque()
        self.request_outputs: List[Union[RequestOutput,
                                         PoolingRequestOutput]] = []
        self.seq_group_metadata_list: Optional[
            List[SequenceGroupMetadata]] = None
        self.scheduler_outputs: Optional[SchedulerOutputs] = None

        self.multi_step_stream_outputs: bool = multi_step_stream_outputs

    def append_output(self, outputs: List[SamplerOutput],
                      seq_group_metadata_list: List[SequenceGroupMetadata],
                      scheduler_outputs: SchedulerOutputs, is_async: bool,
                      is_last_step: bool,
                      is_first_step_output: Optional[bool]):
        self.output_queue.append(
            OutputData(outputs=outputs,
                       seq_group_metadata_list=seq_group_metadata_list,
                       scheduler_outputs=scheduler_outputs,
                       is_async=is_async,
                       is_last_step=is_last_step,
                       is_first_step_output=is_first_step_output,
                       skip=[]))


class LLMEngine:
    """An LLM engine that receives requests and generates texts.

    This is the main class for the vLLM engine. It receives requests
    from clients and generates texts from the LLM. It includes a tokenizer, a
    language model (possibly distributed across multiple GPUs), and GPU memory
    space allocated for intermediate states (aka KV cache). This class utilizes
    iteration-level scheduling and efficient memory management to maximize the
    serving throughput.

    The :class:`~vllm.LLM` class wraps this class for offline batched inference
    and the :class:`AsyncLLMEngine` class wraps this class for online serving.

    The config arguments are derived from :class:`~vllm.EngineArgs`. (See
    :ref:`engine-args`)

    Args:
        model_config: The configuration related to the LLM model.
        cache_config: The configuration related to the KV cache memory
            management.
        parallel_config: The configuration related to distributed execution.
        scheduler_config: The configuration related to the request scheduler.
        device_config: The configuration related to the device.
        lora_config (Optional): The configuration related to serving multi-LoRA.
        speculative_config (Optional): The configuration related to speculative
            decoding.
        executor_class: The model executor class for managing distributed
            execution.
        prompt_adapter_config (Optional): The configuration related to serving
            prompt adapters.
        log_stats: Whether to log statistics.
        usage_context: Specified entry point, used for usage info collection.
    """

    DO_VALIDATE_OUTPUT: ClassVar[bool] = False
    """A flag to toggle whether to validate the type of request output."""

    @classmethod
    @contextmanager
    def enable_output_validation(cls):
        cls.DO_VALIDATE_OUTPUT = True

        yield

        cls.DO_VALIDATE_OUTPUT = False

    @classmethod
    def validate_output(
        cls,
        output: object,
        output_type: Type[_O],
    ) -> _O:
        do_validate = cls.DO_VALIDATE_OUTPUT

        if ((TYPE_CHECKING or do_validate)
                and not isinstance(output, output_type)):
            raise TypeError(f"Expected output of type {output_type}, "
                            f"but found type {type(output)}")

        return cast(_O, output)

    @classmethod
    def validate_outputs(
        cls,
        outputs: GenericSequence[object],
        output_type: Type[_O],
    ) -> List[_O]:
        do_validate = cls.DO_VALIDATE_OUTPUT

        outputs_: List[_O]
        if TYPE_CHECKING or do_validate:
            outputs_ = []
            for output in outputs:
                if not isinstance(output, output_type):
                    raise TypeError(f"Expected output of type {output_type}, "
                                    f"but found type {type(output)}")

                outputs_.append(output)
        else:
            outputs_ = outputs

        return outputs_

    tokenizer: Optional[BaseTokenizerGroup]

    def __init__(
        self,
        vllm_config: VllmConfig,
        executor_class: Type[ExecutorBase],
        log_stats: bool,
        usage_context: UsageContext = UsageContext.ENGINE_CONTEXT,
        stat_loggers: Optional[Dict[str, StatLoggerBase]] = None,
        input_registry: InputRegistry = INPUT_REGISTRY,
        mm_registry: MultiModalRegistry = MULTIMODAL_REGISTRY,
        use_cached_outputs: bool = False,
    ) -> None:

        self.vllm_config = vllm_config
        self.model_config = vllm_config.model_config
        self.cache_config = vllm_config.cache_config
        self.lora_config = vllm_config.lora_config
        self.parallel_config = vllm_config.parallel_config
        self.scheduler_config = vllm_config.scheduler_config
        self.device_config = vllm_config.device_config
        self.speculative_config = vllm_config.speculative_config  # noqa
        self.load_config = vllm_config.load_config
        self.decoding_config = vllm_config.decoding_config or DecodingConfig(  # noqa
        )
        self.prompt_adapter_config = vllm_config.prompt_adapter_config  # noqa
        self.observability_config = vllm_config.observability_config or ObservabilityConfig(  # noqa
        )

        logger.info(
            "Initializing an LLM engine (v%s) with config: %s, "
            "use_cached_outputs=%s, ",
            VLLM_VERSION,
            vllm_config,
            use_cached_outputs,
        )

        self.log_stats = log_stats
        self.use_cached_outputs = use_cached_outputs

        if not self.model_config.skip_tokenizer_init:
            self.tokenizer = self._init_tokenizer()
            self.detokenizer = Detokenizer(self.tokenizer)
            tokenizer_group = self.get_tokenizer_group()
        else:
            self.tokenizer = None
            self.detokenizer = None
            tokenizer_group = None

        # Ensure that the function doesn't contain a reference to self,
        # to avoid engine GC issues
        def get_tokenizer_for_seq(sequence: Sequence) -> AnyTokenizer:
            assert tokenizer_group, ("tokenizer_group cannot be None, "
                                     "make sure skip_tokenizer_init is False")
            return tokenizer_group.get_lora_tokenizer(sequence.lora_request)

        self.seq_counter = Counter()
        self.generation_config_fields = (
            self.model_config.try_get_generation_config())

        self.input_preprocessor = InputPreprocessor(self.model_config,
                                                    self.tokenizer,
                                                    mm_registry)

        self.input_registry = input_registry
        self.input_processor = input_registry.create_input_processor(
            self.model_config)

        self.model_executor = executor_class(vllm_config=vllm_config, )

        if self.model_config.runner_type != "pooling":
            self._initialize_kv_caches()

        # If usage stat is enabled, collect relevant info.
        if is_usage_stats_enabled():
            from vllm.model_executor.model_loader import (
                get_architecture_class_name)
            usage_message.report_usage(
                get_architecture_class_name(self.model_config),
                usage_context,
                extra_kvs={
                    # Common configuration
                    "dtype":
                    str(self.model_config.dtype),
                    "tensor_parallel_size":
                    self.parallel_config.tensor_parallel_size,
                    "block_size":
                    self.cache_config.block_size,
                    "gpu_memory_utilization":
                    self.cache_config.gpu_memory_utilization,

                    # Quantization
                    "quantization":
                    self.model_config.quantization,
                    "kv_cache_dtype":
                    str(self.cache_config.cache_dtype),

                    # Feature flags
                    "enable_lora":
                    bool(self.lora_config),
                    "enable_prompt_adapter":
                    bool(self.prompt_adapter_config),
                    "enable_prefix_caching":
                    self.cache_config.enable_prefix_caching,
                    "enforce_eager":
                    self.model_config.enforce_eager,
                    "disable_custom_all_reduce":
                    self.parallel_config.disable_custom_all_reduce,
                })

        if self.tokenizer:
            # Ping the tokenizer to ensure liveness if it runs in a
            # different process.
            self.tokenizer.ping()

        self.cached_scheduler_outputs = [
            SchedulerOutputState()
            for _ in range(self.parallel_config.pipeline_parallel_size)
        ]

        self.scheduler_contexts = [
            SchedulerContext(multi_step_stream_outputs=self.scheduler_config.
                             multi_step_stream_outputs)
            for _ in range(self.parallel_config.pipeline_parallel_size)
        ]

        if self.model_config.use_async_output_proc:
            process_model_outputs = weak_bind(self._process_model_outputs)

            self.async_callbacks = [
                partial(process_model_outputs,
                        ctx=self.scheduler_contexts[v_id])
                for v_id in range(self.parallel_config.pipeline_parallel_size)
            ]
        else:
            self.async_callbacks = []

        # Currently used by AsyncLLMEngine to ensure quick append
        # of request outputs to asyncio queues
        self.process_request_outputs_callback: Optional[Callable] = None

        # Create the scheduler.
        # NOTE: the cache_config here have been updated with the numbers of
        # GPU and CPU blocks, which are profiled in the distributed executor.
        self.scheduler = [
            Scheduler(
                self.scheduler_config, self.cache_config, self.lora_config,
                self.parallel_config.pipeline_parallel_size,
                self.async_callbacks[v_id]
                if self.model_config.use_async_output_proc else None)
            for v_id in range(self.parallel_config.pipeline_parallel_size)
        ]

        # Metric Logging.
        if self.log_stats:
            if stat_loggers is not None:
                self.stat_loggers = stat_loggers
            else:
                # Lazy import for prometheus multiprocessing.
                # We need to set PROMETHEUS_MULTIPROC_DIR environment variable
                # before prometheus_client is imported.
                # See https://prometheus.github.io/client_python/multiprocess/
                from vllm.engine.metrics import (LoggingStatLogger,
                                                 PrometheusStatLogger)

                self.stat_loggers = {
                    "logging":
                    LoggingStatLogger(
                        local_interval=_LOCAL_LOGGING_INTERVAL_SEC,
                        vllm_config=vllm_config),
                    "prometheus":
                    PrometheusStatLogger(
                        local_interval=_LOCAL_LOGGING_INTERVAL_SEC,
                        labels=dict(
                            model_name=self.model_config.served_model_name),
                        vllm_config=vllm_config),
                }
                self.stat_loggers["prometheus"].info("cache_config",
                                                     self.cache_config)

        self.tracer = None
        if self.observability_config.otlp_traces_endpoint:
            self.tracer = init_tracer(
                "vllm.llm_engine",
                self.observability_config.otlp_traces_endpoint)

        # Create sequence output processor, e.g. for beam search or
        # speculative decoding.
        self.output_processor = (
            SequenceGroupOutputProcessor.create_output_processor(
                self.scheduler_config,
                self.detokenizer,
                self.scheduler,
                self.seq_counter,
                get_tokenizer_for_seq,
                stop_checker=StopChecker(
                    self.scheduler_config.max_model_len,
                    get_tokenizer_for_seq,
                ),
            ))

        self.seq_id_to_seq_group: Dict[str, SequenceGroupBase] = {}

    def _initialize_kv_caches(self) -> None:
        """Initialize the KV cache in the worker(s).

        The workers will determine the number of blocks in both the GPU cache
        and the swap CPU cache.
        """
        start = time.time()
        num_gpu_blocks, num_cpu_blocks = (
            self.model_executor.determine_num_available_blocks())

        if self.cache_config.num_gpu_blocks_override is not None:
            num_gpu_blocks_override = self.cache_config.num_gpu_blocks_override
            logger.info(
                "Overriding num_gpu_blocks=%d with "
                "num_gpu_blocks_override=%d", num_gpu_blocks,
                num_gpu_blocks_override)
            num_gpu_blocks = num_gpu_blocks_override

        self.cache_config.num_gpu_blocks = num_gpu_blocks
        self.cache_config.num_cpu_blocks = num_cpu_blocks

        self.model_executor.initialize_cache(num_gpu_blocks, num_cpu_blocks)
        elapsed = time.time() - start
        logger.info(("init engine (profile, create kv cache, "
                     "warmup model) took %.2f seconds"), elapsed)

    @classmethod
    def _get_executor_cls(cls,
                          engine_config: VllmConfig) -> Type[ExecutorBase]:
        distributed_executor_backend = (
            engine_config.parallel_config.distributed_executor_backend)
        # Initialize the cluster and specify the executor class.
        if isinstance(distributed_executor_backend, type):
            if not issubclass(distributed_executor_backend, ExecutorBase):
                raise TypeError(
                    "distributed_executor_backend must be a subclass of "
                    f"ExecutorBase. Got {distributed_executor_backend}.")
            executor_class = distributed_executor_backend
        elif engine_config.parallel_config.world_size > 1:
            if distributed_executor_backend == "ray":
                from vllm.executor.ray_distributed_executor import (
                    RayDistributedExecutor)
                executor_class = RayDistributedExecutor
            elif distributed_executor_backend == "mp":
                from vllm.executor.mp_distributed_executor import (
                    MultiprocessingDistributedExecutor)
                assert not envs.VLLM_USE_RAY_SPMD_WORKER, (
                    "multiprocessing distributed executor backend does not "
                    "support VLLM_USE_RAY_SPMD_WORKER=1")
                executor_class = MultiprocessingDistributedExecutor
            elif distributed_executor_backend == "uni":
                # JAX-style, single-process, multi-device executor.
                from vllm.executor.uniproc_executor import UniProcExecutor
                executor_class = UniProcExecutor
            elif distributed_executor_backend == "external_launcher":
                # executor with external launcher
                from vllm.executor.uniproc_executor import (  # noqa
                    ExecutorWithExternalLauncher)
                executor_class = ExecutorWithExternalLauncher
        else:
            from vllm.executor.uniproc_executor import UniProcExecutor
            executor_class = UniProcExecutor
        return executor_class

    @classmethod
    def from_engine_args(
        cls,
        engine_args: EngineArgs,
        usage_context: UsageContext = UsageContext.ENGINE_CONTEXT,
        stat_loggers: Optional[Dict[str, StatLoggerBase]] = None,
    ) -> "LLMEngine":
        """Creates an LLM engine from the engine arguments."""
        # Create the engine configs.
        engine_config = engine_args.create_engine_config(usage_context)
        executor_class = cls._get_executor_cls(engine_config)
        # Create the LLM engine.
        engine = cls(
            vllm_config=engine_config,
            executor_class=executor_class,
            log_stats=not engine_args.disable_log_stats,
            usage_context=usage_context,
            stat_loggers=stat_loggers,
        )

        return engine

    def __reduce__(self):
        # This is to ensure that the LLMEngine is not referenced in
        # the closure used to initialize Ray worker actors
        raise RuntimeError("LLMEngine should not be pickled!")

    def __del__(self):
        # Shutdown model executor when engine is garbage collected
        # Use getattr since __init__ can fail before the field is set
        if model_executor := getattr(self, "model_executor", None):
            model_executor.shutdown()

    def get_tokenizer_group(
        self,
        group_type: Type[_G] = BaseTokenizerGroup,
    ) -> _G:
        tokenizer_group = self.tokenizer

        if tokenizer_group is None:
            raise ValueError("Unable to get tokenizer because "
                             "skip_tokenizer_init is True")
        if not isinstance(tokenizer_group, group_type):
            raise TypeError("Invalid type of tokenizer group. "
                            f"Expected type: {group_type}, but "
                            f"found type: {type(tokenizer_group)}")

        return tokenizer_group

    def get_tokenizer(
        self,
        lora_request: Optional[LoRARequest] = None,
    ) -> AnyTokenizer:
        return self.get_tokenizer_group().get_lora_tokenizer(lora_request)

    def _init_tokenizer(self) -> BaseTokenizerGroup:
        return init_tokenizer_from_configs(
            model_config=self.model_config,
            scheduler_config=self.scheduler_config,
            parallel_config=self.parallel_config,
            lora_config=self.lora_config)

    def _verify_args(self) -> None:
        self.model_config.verify_with_parallel_config(self.parallel_config)
        self.cache_config.verify_with_parallel_config(self.parallel_config)
        if self.lora_config:
            self.lora_config.verify_with_model_config(self.model_config)
            self.lora_config.verify_with_scheduler_config(
                self.scheduler_config)
        if self.prompt_adapter_config:
            self.prompt_adapter_config.verify_with_model_config(
                self.model_config)

    def _add_processed_request(
        self,
        request_id: str,
        processed_inputs: ProcessorInputs,
        params: Union[SamplingParams, PoolingParams],
        arrival_time: float,
        lora_request: Optional[LoRARequest],
        prompt_adapter_request: Optional[PromptAdapterRequest],
        trace_headers: Optional[Mapping[str, str]] = None,
        priority: int = 0,
    ) -> Optional[SequenceGroup]:
        """Add a processed request to the engine's request pool.
        return the created sequence group.
        """
        if isinstance(params, SamplingParams) and params.n > 1:
            ParallelSampleSequenceGroup.add_request(
                request_id,
                self,
                params,
                processed_inputs=processed_inputs,
                arrival_time=arrival_time,
                lora_request=lora_request,
                trace_headers=trace_headers,
                prompt_adapter_request=prompt_adapter_request,
                priority=priority,
            )
            return None

        self._validate_model_inputs(processed_inputs, lora_request)
        # Create the sequences.
        block_size = self.cache_config.block_size
        seq_id = next(self.seq_counter)
        eos_token_id = self.input_preprocessor.get_eos_token_id(lora_request)

        if is_encoder_decoder_inputs(processed_inputs):
            decoder_inputs = processed_inputs["decoder"]
            encoder_inputs = processed_inputs["encoder"]
        else:
            decoder_inputs = processed_inputs
            encoder_inputs = None

        seq = Sequence(seq_id, decoder_inputs, block_size, eos_token_id,
                       lora_request, prompt_adapter_request)

        encoder_seq = (None if encoder_inputs is None else Sequence(
            seq_id, encoder_inputs, block_size, eos_token_id, lora_request,
            prompt_adapter_request))

        # Create a SequenceGroup based on SamplingParams or PoolingParams
        if isinstance(params, SamplingParams):
            seq_group = self._create_sequence_group_with_sampling(
                request_id,
                seq,
                params,
                arrival_time=arrival_time,
                lora_request=lora_request,
                trace_headers=trace_headers,
                prompt_adapter_request=prompt_adapter_request,
                encoder_seq=encoder_seq,
                priority=priority)
        elif isinstance(params, PoolingParams):
            seq_group = self._create_sequence_group_with_pooling(
                request_id,
                seq,
                params,
                arrival_time=arrival_time,
                lora_request=lora_request,
                prompt_adapter_request=prompt_adapter_request,
                encoder_seq=encoder_seq,
                priority=priority)
        else:
            raise ValueError(
                "Either SamplingParams or PoolingParams must be provided.")

        # Add the sequence group to the scheduler with least unfinished seqs.
        costs = [
            scheduler.get_num_unfinished_seq_groups()
            for scheduler in self.scheduler
        ]
        min_cost_scheduler = self.scheduler[costs.index(min(costs))]
        min_cost_scheduler.add_seq_group(seq_group)

        return seq_group

    def stop_remote_worker_execution_loop(self) -> None:
        self.model_executor.stop_remote_worker_execution_loop()

    @overload
    def add_request(
        self,
        request_id: str,
        prompt: PromptType,
        params: Union[SamplingParams, PoolingParams],
        arrival_time: Optional[float] = None,
        lora_request: Optional[LoRARequest] = None,
        trace_headers: Optional[Mapping[str, str]] = None,
        prompt_adapter_request: Optional[PromptAdapterRequest] = None,
        priority: int = 0,
    ) -> None:
        ...

    @overload
    @deprecated("'inputs' will be renamed to 'prompt")
    def add_request(
        self,
        request_id: str,
        *,
        inputs: PromptType,
        params: Union[SamplingParams, PoolingParams],
        arrival_time: Optional[float] = None,
        lora_request: Optional[LoRARequest] = None,
        trace_headers: Optional[Mapping[str, str]] = None,
        prompt_adapter_request: Optional[PromptAdapterRequest] = None,
        priority: int = 0,
    ) -> None:
        ...

    @deprecate_kwargs(
        "inputs",
        additional_message="Please use the 'prompt' parameter instead.",
    )
    def add_request(
            self,
            request_id: str,
            prompt: Optional[PromptType] = None,
            params: Optional[Union[SamplingParams, PoolingParams]] = None,
            arrival_time: Optional[float] = None,
            lora_request: Optional[LoRARequest] = None,
            trace_headers: Optional[Mapping[str, str]] = None,
            prompt_adapter_request: Optional[PromptAdapterRequest] = None,
            priority: int = 0,
            *,
            inputs: Optional[PromptType] = None,  # DEPRECATED
    ) -> None:
        """Add a request to the engine's request pool.

        The request is added to the request pool and will be processed by the
        scheduler as `engine.step()` is called. The exact scheduling policy is
        determined by the scheduler.

        Args:
            request_id: The unique ID of the request.
            prompt: The prompt to the LLM. See :class:`~vllm.inputs.PromptType`
                for more details about the format of each input.
            params: Parameters for sampling or pooling.
                :class:`~vllm.SamplingParams` for text generation.
                :class:`~vllm.PoolingParams` for pooling.
            arrival_time: The arrival time of the request. If None, we use
                the current monotonic time.
            lora_request: The LoRA request to add.
            trace_headers: OpenTelemetry trace headers.
            prompt_adapter_request: The prompt adapter request to add.
            priority: The priority of the request.
                Only applicable with priority scheduling.

        Details:
            - Set arrival_time to the current time if it is None.
            - Set prompt_token_ids to the encoded prompt if it is None.
            - Create `n` number of :class:`~vllm.Sequence` objects.
            - Create a :class:`~vllm.SequenceGroup` object
              from the list of :class:`~vllm.Sequence`.
            - Add the :class:`~vllm.SequenceGroup` object to the scheduler.

        Example:
            >>> # initialize engine
            >>> engine = LLMEngine.from_engine_args(engine_args)
            >>> # set request arguments
            >>> example_prompt = "Who is the president of the United States?"
            >>> sampling_params = SamplingParams(temperature=0.0)
            >>> request_id = 0
            >>>
            >>> # add the request to the engine
            >>> engine.add_request(
            >>>    str(request_id),
            >>>    example_prompt,
            >>>    SamplingParams(temperature=0.0))
            >>> # continue the request processing
            >>> ...
        """
        if inputs is not None:
            prompt = inputs
        assert prompt is not None and params is not None

        if lora_request is not None and not self.lora_config:
            raise ValueError(f"Got lora_request {lora_request} but LoRA is "
                             "not enabled!")

        if priority != 0 and not self.scheduler_config.policy == "priority":
            raise ValueError(f"Got priority {priority} but "
                             "Priority scheduling is not enabled.")

        if isinstance(params, SamplingParams) \
            and (params.guided_decoding or params.logits_processors) \
            and self.scheduler_config.num_scheduler_steps > 1:
            raise ValueError(
                "Guided decoding and logits processors are not supported "
                "in multi-step decoding")

        if arrival_time is None:
            arrival_time = time.time()

        if self.tokenizer is not None:
            self._validate_token_prompt(
                prompt,
                tokenizer=self.get_tokenizer(lora_request=lora_request))

        preprocessed_inputs = self.input_preprocessor.preprocess(
            prompt,
            request_id=request_id,
            lora_request=lora_request,
            prompt_adapter_request=prompt_adapter_request,
        )
        processed_inputs = self.input_processor(preprocessed_inputs)

        self._add_processed_request(
            request_id=request_id,
            processed_inputs=processed_inputs,
            params=params,
            arrival_time=arrival_time,
            lora_request=lora_request,
            prompt_adapter_request=prompt_adapter_request,
            trace_headers=trace_headers,
            priority=priority,
        )

    def _validate_token_prompt(self, prompt: PromptType,
                               tokenizer: AnyTokenizer):
        # Guard against out-of-vocab tokens.
        # For some tokenizers, tokenizer.decode will happily return empty text
        # for token ids that are out of vocab, and we don't detect token ids
        # that are greater than the max token id before running the model.
        # However, these token ids will later crash a cuda kernel at runtime
        # with an index out of bounds error. This will crash the entire engine.
        # This needs to happen before multimodal input pre-processing, which
        # may add dummy <image> tokens that aren't part of the tokenizer's
        # vocabulary.
        if is_token_prompt(prompt):
            prompt_ids = prompt["prompt_token_ids"]
            if len(prompt_ids) == 0:
                # Empty prompt check is handled later
                return
            max_input_id = max(prompt_ids)
            if max_input_id > tokenizer.max_token_id:
                raise ValueError(
                    "Token id {} is out of vocabulary".format(max_input_id))

    def _create_sequence_group_with_sampling(
        self,
        request_id: str,
        seq: Sequence,
        sampling_params: SamplingParams,
        arrival_time: float,
        lora_request: Optional[LoRARequest],
        trace_headers: Optional[Mapping[str, str]] = None,
        prompt_adapter_request: Optional[PromptAdapterRequest] = None,
        encoder_seq: Optional[Sequence] = None,
        priority: int = 0,
    ) -> SequenceGroup:
        """Creates a SequenceGroup with SamplingParams."""
        max_logprobs = self.get_model_config().max_logprobs
        if (sampling_params.logprobs
                and sampling_params.logprobs > max_logprobs) or (
                    sampling_params.prompt_logprobs
                    and sampling_params.prompt_logprobs > max_logprobs):
            raise ValueError(f"Cannot request more than "
                             f"{max_logprobs} logprobs.")

        sampling_params = self._build_logits_processors(
            sampling_params, lora_request)

        # Defensive copy of SamplingParams, which are used by the sampler,
        # this doesn't deep-copy LogitsProcessor objects
        sampling_params = sampling_params.clone()

        sampling_params.update_from_generation_config(
            self.generation_config_fields, seq.eos_token_id)

        # Create the sequence group.
        seq_group = SequenceGroup(
            request_id=request_id,
            seqs=[seq],
            arrival_time=arrival_time,
            sampling_params=sampling_params,
            lora_request=lora_request,
            trace_headers=trace_headers,
            prompt_adapter_request=prompt_adapter_request,
            encoder_seq=encoder_seq,
            priority=priority)

        return seq_group

    def _create_sequence_group_with_pooling(
        self,
        request_id: str,
        seq: Sequence,
        pooling_params: PoolingParams,
        arrival_time: float,
        lora_request: Optional[LoRARequest],
        prompt_adapter_request: Optional[PromptAdapterRequest],
        encoder_seq: Optional[Sequence] = None,
        priority: int = 0,
    ) -> SequenceGroup:
        """Creates a SequenceGroup with PoolingParams."""
        # Defensive copy of PoolingParams, which are used by the pooler
        pooling_params = pooling_params.clone()
        # Create the sequence group.
        seq_group = SequenceGroup(
            request_id=request_id,
            seqs=[seq],
            arrival_time=arrival_time,
            lora_request=lora_request,
            pooling_params=pooling_params,
            prompt_adapter_request=prompt_adapter_request,
            encoder_seq=encoder_seq,
            priority=priority)
        return seq_group

    def abort_request(self, request_id: Union[str, Iterable[str]]) -> None:
        """Aborts a request(s) with the given ID.

        Args:
            request_id: The ID(s) of the request to abort.

        Details:
            - Refer to the
              :meth:`~vllm.core.scheduler.Scheduler.abort_seq_group`
              from class :class:`~vllm.core.scheduler.Scheduler`.

        Example:
            >>> # initialize engine and add a request with request_id
            >>> request_id = str(0)
            >>> # abort the request
            >>> engine.abort_request(request_id)
        """
        for scheduler in self.scheduler:
            scheduler.abort_seq_group(request_id)

    def get_model_config(self) -> ModelConfig:
        """Gets the model configuration."""
        return self.model_config

    def get_parallel_config(self) -> ParallelConfig:
        """Gets the parallel configuration."""
        return self.parallel_config

    def get_decoding_config(self) -> DecodingConfig:
        """Gets the decoding configuration."""
        return self.decoding_config

    def get_scheduler_config(self) -> SchedulerConfig:
        """Gets the scheduler configuration."""
        return self.scheduler_config

    def get_lora_config(self) -> LoRAConfig:
        """Gets the LoRA configuration."""
        return self.lora_config

    def get_num_unfinished_requests(self) -> int:
        """Gets the number of unfinished requests."""
        return sum(scheduler.get_num_unfinished_seq_groups()
                   for scheduler in self.scheduler)

    def has_unfinished_requests(self) -> bool:
        """Returns True if there are unfinished requests."""
        return any(scheduler.has_unfinished_seqs()
                   for scheduler in self.scheduler)

    def has_unfinished_requests_for_virtual_engine(
            self, virtual_engine: int) -> bool:
        """
        Returns True if there are unfinished requests for the virtual engine.
        """
        return self.scheduler[virtual_engine].has_unfinished_seqs()

    def reset_prefix_cache(self) -> bool:
        """Reset prefix cache for all devices."""

        success = True
        for scheduler in self.scheduler:
            success = success and scheduler.reset_prefix_cache()
        return success

    @staticmethod
    def _process_sequence_group_outputs(
        seq_group: SequenceGroup,
        outputs: List[PoolingSequenceGroupOutput],
    ) -> None:
        seq_group.pooled_data = outputs[0].data

        for seq in seq_group.get_seqs():
            seq.status = SequenceStatus.FINISHED_STOPPED

        return

    def _update_num_computed_tokens_for_multi_step_prefill(
            self, seq_group: SequenceGroup,
            seq_group_meta: SequenceGroupMetadata,
            is_first_step_output: Optional[bool]):
        """
        This function updates num_computed_tokens for prompt sequences
        when Multi-Step is enabled.

        seq_group: SequenceGroup to update the num_computed_tokens for.
        seq_group_meta: Metadata of the given SequenceGroup.
        is_first_step_output: Optional[bool] -
            When available, is_first_step_output indicates if the appended
            output token is the output of the first-step in multi-step.
            A value of None indicates that outputs from all steps in
            in multi-step are submitted in a single burst.
        """

        assert self.scheduler_config.is_multi_step

        if not seq_group_meta.is_prompt:
            # num_computed_token updates for multi-step decodes happen after
            # the tokens are appended to the sequence.
            return

        do_update: bool = False
        if self.scheduler_config.chunked_prefill_enabled:
            # In multi-step + chunked-prefill case, the prompt sequences
            # that are scheduled are fully processed in the first step.
            do_update = is_first_step_output is None or is_first_step_output
        else:
            # Normal multi-step decoding case. In this case prompt-sequences
            # are actually single-stepped. Always update in this case.
            assert seq_group.state.num_steps == 1
            do_update = True

        if do_update:
            seq_group.update_num_computed_tokens(
                seq_group_meta.token_chunk_size)

    def _process_model_outputs(self,
                               ctx: SchedulerContext,
                               request_id: Optional[str] = None) -> None:
        """Apply the model output to the sequences in the scheduled seq groups
        and return responses.

        ctx: The virtual engine context to work on
        request_id: If provided, then only this request is going to be processed
        """

        now = time.time()

        if len(ctx.output_queue) == 0:
            return None

        # Get pending async postprocessor
        if request_id:
            # When we process only one request, no pop is required
            # (since later we will process all of the rest)
            (outputs, seq_group_metadata_list, scheduler_outputs, is_async,
             is_last_step, is_first_step_output, skip) = ctx.output_queue[0]
        else:
            (outputs, seq_group_metadata_list, scheduler_outputs, is_async,
             is_last_step, is_first_step_output,
             skip) = ctx.output_queue.popleft()

        # Sanity check
        assert len(seq_group_metadata_list) == len(
            scheduler_outputs.scheduled_seq_groups)

        has_multiple_outputs: bool = len(outputs) > 1
        outputs_by_sequence_group: List[List[SequenceGroupOutput]]
        if has_multiple_outputs:
            assert self.scheduler_config.is_multi_step or \
                     self.speculative_config
            # Organize outputs by [step][sequence group] instead of
            # [sequence group][step].
            outputs_by_sequence_group = create_output_by_sequence_group(
                outputs, num_seq_groups=len(seq_group_metadata_list))
            # We have outputs for multiple steps submitted in a single burst,
            # so invalidate is_first_step_output.
            is_first_step_output = None
        else:
            outputs_by_sequence_group = outputs

        # Determine the requests we need to operate on
        if request_id:
            indices = []
            for i, seq_group_meta in enumerate(seq_group_metadata_list):
                if seq_group_meta.request_id == request_id:
                    assert i not in skip  # Cannot be called twice
                    indices.append(i)
                    break

            # If the request_id was not found, then it means that
            # this is a new request that has no pending async
            # postprocessor
            if not indices:
                return
        else:
            indices = range(len(seq_group_metadata_list))  # type: ignore

        finished_before: List[int] = []
        finished_now: List[int] = []
        for i in indices:
            if i in skip:
                continue

            seq_group_meta = seq_group_metadata_list[i]
            scheduled_seq_group = scheduler_outputs.scheduled_seq_groups[i]

            seq_group: SequenceGroup = scheduled_seq_group.seq_group

            if seq_group.is_finished():
                finished_before.append(i)
                continue

            output: List[SequenceGroupOutput]
            if has_multiple_outputs:
                output = outputs_by_sequence_group[i]
            else:
                output = [outputs_by_sequence_group[0][i]]

            if not is_async:
                if self.scheduler_config.is_multi_step:
                    # Updates happen only if the sequence is prefill
                    self._update_num_computed_tokens_for_multi_step_prefill(
                        seq_group, seq_group_meta, is_first_step_output)
                else:
                    seq_group.update_num_computed_tokens(
                        seq_group_meta.token_chunk_size or 0)

            if outputs:
                for o in outputs:
                    if (isinstance(o, SamplerOutput)
                            and seq_group.metrics is not None):
                        if seq_group.metrics.model_forward_time is not None:
                            seq_group.metrics.model_forward_time += (
                                o.model_forward_time or 0)
                        else:
                            seq_group.metrics.model_forward_time = (
                                o.model_forward_time)
                        if seq_group.metrics.model_execute_time is not None:
                            seq_group.metrics.model_execute_time += (
                                o.model_execute_time or 0)
                        else:
                            seq_group.metrics.model_execute_time = (
                                o.model_execute_time)

            if self.model_config.runner_type == "pooling":
                self._process_sequence_group_outputs(seq_group, output)
            else:
                self.output_processor.process_prompt_logprob(seq_group, output)
                if seq_group_meta.do_sample:
                    self.output_processor.process_outputs(
                        seq_group, output, is_async)

            if seq_group.is_finished():
                finished_now.append(i)

        # Generate outputs for the requests that finished this iteration
        for i in finished_now:
            scheduled_seq_group = scheduler_outputs.scheduled_seq_groups[i]

            seq_group = scheduled_seq_group.seq_group
            seq_group.maybe_set_first_token_time(now)
            if not seq_group.is_prefill():
                seq_group.set_last_token_time(now)
            request_output = RequestOutputFactory.create(
                seq_group,
                self.seq_id_to_seq_group,
                use_cache=self.use_cached_outputs)
            if request_output:
                ctx.request_outputs.append(request_output)

        # When we process a single request, we skip it for the next time,
        # and invoke the request output callback (if there was final output)
        if request_id:
            assert len(indices) == 1
            skip.append(indices[0])

            if (finished_now
                    and self.process_request_outputs_callback is not None):
                self.process_request_outputs_callback(ctx.request_outputs)
                ctx.request_outputs.clear()
            return

        # Free currently finished requests
        if finished_now:
            for scheduler in self.scheduler:
                scheduler.free_finished_seq_groups()

        # For multi-step without streaming, don't create outputs each iteration
        if not is_last_step and not ctx.multi_step_stream_outputs:
            # Immediately process request outputs here (if callback is given)
            if (finished_now
                    and self.process_request_outputs_callback is not None):
                self.process_request_outputs_callback(ctx.request_outputs)
                ctx.request_outputs.clear()
            return

        # Create the outputs
        for i in indices:
            if i in skip or i in finished_before or i in finished_now:
                continue  # Avoids double processing

            scheduled_seq_group = scheduler_outputs.scheduled_seq_groups[i]

            seq_group = scheduled_seq_group.seq_group
            seq_group.maybe_set_first_token_time(now)
            if not seq_group.is_prefill():
                seq_group.set_last_token_time(now)
            request_output = RequestOutputFactory.create(
                seq_group,
                self.seq_id_to_seq_group,
                use_cache=self.use_cached_outputs)
            if request_output:
                ctx.request_outputs.append(request_output)

        # For multi-step with streaming, create outputs each iteration
        if not is_last_step and ctx.multi_step_stream_outputs:
            # Immediately process request outputs here (if callback is given)
            if self.process_request_outputs_callback is not None:
                self.process_request_outputs_callback(ctx.request_outputs)
                ctx.request_outputs.clear()
            return

        for seq_group in scheduler_outputs.ignored_seq_groups:
            params = seq_group.sampling_params
            if params is not None and params.output_kind == (
                    RequestOutputKind.DELTA) and not seq_group.is_finished():
                continue

            request_output = RequestOutputFactory.create(
                seq_group,
                self.seq_id_to_seq_group,
                use_cache=self.use_cached_outputs,
            )
            if request_output:
                ctx.request_outputs.append(request_output)

        # Immediately process request outputs here (if callback is given)
        if (ctx.request_outputs
                and self.process_request_outputs_callback is not None):
            self.process_request_outputs_callback(ctx.request_outputs)
            ctx.request_outputs.clear()

        # For async case, we need to record the stats here.
        # For non-async case, the stats are done in the
        # LLMEngine/AsyncLLMEngine directly
        if is_async:
            # Log stats.
            self.do_log_stats(scheduler_outputs, outputs, finished_before,
                              skip)

            # Tracing
            self.do_tracing(scheduler_outputs, finished_before)

        return None

    def _advance_to_next_step(
            self, output: List[SamplerOutput],
            seq_group_metadata_list: List[SequenceGroupMetadata],
            scheduled_seq_groups: List[ScheduledSequenceGroup]) -> None:
        """Given model output from a single run, append the tokens to the
        sequences. This is normally done inside output processor, but it is
        required if the worker is to perform async forward pass to next step.
        """
        for seq_group_metadata, sequence_group_outputs, scheduled_seq_group in \
            zip(seq_group_metadata_list, output, scheduled_seq_groups):
            seq_group = scheduled_seq_group.seq_group

            if seq_group.is_finished():
                continue

            if self.scheduler_config.is_multi_step:
                # Updates happen only if the sequence is prefill
                self._update_num_computed_tokens_for_multi_step_prefill(
                    seq_group, seq_group_metadata,
                    seq_group.state.num_steps == 1)
            else:
                token_chunk_size = (seq_group_metadata.token_chunk_size
                                    if seq_group_metadata.token_chunk_size
                                    is not None else 0)
                seq_group.update_num_computed_tokens(token_chunk_size)

            if seq_group_metadata.do_sample:
                assert len(sequence_group_outputs.samples) == 1, (
                    "Async output processor expects a single sample"
                    " (i.e sampling_params.n == 1)")
                sample = sequence_group_outputs.samples[0]

                assert len(seq_group.seqs) == 1
                seq = seq_group.seqs[0]

                if self.scheduler_config.is_multi_step:
                    is_prefill_append = seq.data.get_num_uncomputed_tokens(
                    ) == 0
                    seq.append_token_id(sample.output_token, sample.logprobs)
                    if not is_prefill_append:
                        seq_group.update_num_computed_tokens(1)
                else:
                    seq.append_token_id(sample.output_token, sample.logprobs)

    def step(self) -> List[Union[RequestOutput, PoolingRequestOutput]]:
        """Performs one decoding iteration and returns newly generated results.

        .. figure:: https://i.imgur.com/sv2HssD.png
            :alt: Overview of the step function
            :align: center

            Overview of the step function.

        Details:
            - Step 1: Schedules the sequences to be executed in the next
              iteration and the token blocks to be swapped in/out/copy.

                - Depending on the scheduling policy,
                  sequences may be `preempted/reordered`.
                - A Sequence Group (SG) refer to a group of sequences
                  that are generated from the same prompt.

            - Step 2: Calls the distributed executor to execute the model.
            - Step 3: Processes the model output. This mainly includes:

                - Decodes the relevant outputs.
                - Updates the scheduled sequence groups with model outputs
                  based on its `sampling parameters` (`use_beam_search` or not).
                - Frees the finished sequence groups.

            - Finally, it creates and returns the newly generated results.

        Example:
            >>> # Please see the example/ folder for more detailed examples.
            >>>
            >>> # initialize engine and request arguments
            >>> engine = LLMEngine.from_engine_args(engine_args)
            >>> example_inputs = [(0, "What is LLM?",
            >>>    SamplingParams(temperature=0.0))]
            >>>
            >>> # Start the engine with an event loop
            >>> while True:
            >>>     if example_inputs:
            >>>         req_id, prompt, sampling_params = example_inputs.pop(0)
            >>>         engine.add_request(str(req_id),prompt,sampling_params)
            >>>
            >>>     # continue the request processing
            >>>     request_outputs = engine.step()
            >>>     for request_output in request_outputs:
            >>>         if request_output.finished:
            >>>             # return or show the request output
            >>>
            >>>     if not (engine.has_unfinished_requests() or example_inputs):
            >>>         break
        """
        if self.parallel_config.pipeline_parallel_size > 1:
            raise NotImplementedError(
                "Pipeline parallelism is only supported through AsyncLLMEngine "
                "as performance will be severely degraded otherwise.")

        # For llm_engine, there is no pipeline parallel support, so the engine
        # used is always 0.
        virtual_engine = 0

        # These are cached outputs from previous iterations. None if on first
        # iteration
        cached_outputs = self.cached_scheduler_outputs[virtual_engine]
        seq_group_metadata_list = cached_outputs.seq_group_metadata_list
        scheduler_outputs = cached_outputs.scheduler_outputs
        allow_async_output_proc = cached_outputs.allow_async_output_proc

        ctx = self.scheduler_contexts[virtual_engine]

        # Clear outputs for each new scheduler iteration
        ctx.request_outputs.clear()

        # Skip the scheduler if there are any remaining steps in the seq groups.
        # This ensures that the scheduler is only called again when the current
        # batch has completed.
        if not self._has_remaining_steps(seq_group_metadata_list):
            # Schedule iteration
            (seq_group_metadata_list, scheduler_outputs,
             allow_async_output_proc
             ) = self.scheduler[virtual_engine].schedule()

            ctx.seq_group_metadata_list = seq_group_metadata_list
            ctx.scheduler_outputs = scheduler_outputs

            finished_requests_ids = self.scheduler[
                virtual_engine].get_and_reset_finished_requests_ids()

            # Maybe switch from async mode to sync mode
            if not allow_async_output_proc and len(ctx.output_queue) > 0:
                self._process_model_outputs(ctx=ctx)

            if (self.scheduler_config.is_multi_step
                    and scheduler_outputs.num_lookahead_slots > 0):
                # cache the scheduler outputs for the next iteration if we have
                # lookahead slots
                self._cache_scheduler_outputs_for_multi_step(
                    virtual_engine, seq_group_metadata_list, scheduler_outputs,
                    allow_async_output_proc)
        else:
            finished_requests_ids = list()

        assert seq_group_metadata_list is not None
        assert scheduler_outputs is not None

        if not scheduler_outputs.is_empty():

            # Check if we have a cached last_output from the previous iteration.
            # For supporting PP this is probably the best way to pass the
            # sampled_token_ids, as a separate broadcast over all the PP stages
            # will cause one virtual engine's microbatch to block the pipeline.
            last_sampled_token_ids = \
                self._get_last_sampled_token_ids(virtual_engine)

            execute_model_req = ExecuteModelRequest(
                seq_group_metadata_list=seq_group_metadata_list,
                blocks_to_swap_in=scheduler_outputs.blocks_to_swap_in,
                blocks_to_swap_out=scheduler_outputs.blocks_to_swap_out,
                blocks_to_copy=scheduler_outputs.blocks_to_copy,
                num_lookahead_slots=scheduler_outputs.num_lookahead_slots,
                running_queue_size=scheduler_outputs.running_queue_size,
                finished_requests_ids=finished_requests_ids,
                # We use ExecuteModelRequest to pass the last sampled_token_ids
                # to each of the non-last PP stages for in-place prepare_input.
                last_sampled_token_ids=last_sampled_token_ids)

            if allow_async_output_proc:
                execute_model_req.async_callback = self.async_callbacks[
                    virtual_engine]

            outputs = self.model_executor.execute_model(
                execute_model_req=execute_model_req)

            # We need to do this here so that last step's sampled_token_ids can
            # be passed to the next iteration for PP.
            if self.scheduler_config.is_multi_step:
                self._update_cached_scheduler_output(virtual_engine, outputs)
        else:
            # Nothing scheduled => If there is pending async postprocessor,
            # then finish it here.
            if len(ctx.output_queue) > 0:
                self._process_model_outputs(ctx=ctx)
            # No outputs in this case
            outputs = []

        # Finish the current step for all the sequence groups.
        if self.scheduler_config.is_multi_step:
            for seq_group in seq_group_metadata_list:
                seq_group.finish_step()

        if not self._has_remaining_steps(seq_group_metadata_list):
            # clear the cache if we have finished all the steps.
            if self.scheduler_config.is_multi_step:
                self.cached_scheduler_outputs[0] = SchedulerOutputState()

            # is_first_step_output is True only when the num_steps of all
            # the sequences are 1. When the num_steps > 1,
            # multi_step_model_runner does the first-step output append.
            is_first_step_output: bool = False if not seq_group_metadata_list \
                else seq_group_metadata_list[0].state.num_steps == 1

            # Add results to the output_queue
            ctx.append_output(outputs=outputs,
                              seq_group_metadata_list=seq_group_metadata_list,
                              scheduler_outputs=scheduler_outputs,
                              is_async=allow_async_output_proc,
                              is_last_step=True,
                              is_first_step_output=is_first_step_output)

            if outputs and allow_async_output_proc:
                assert len(outputs) == 1, (
                    "Async postprocessor expects only a single output set")

                self._advance_to_next_step(
                    outputs[0], seq_group_metadata_list,
                    scheduler_outputs.scheduled_seq_groups)

            # Check if need to run the usual non-async path
            if not allow_async_output_proc:
                self._process_model_outputs(ctx=ctx)

                # Log stats.
                self.do_log_stats(scheduler_outputs, outputs)

                # Tracing
                self.do_tracing(scheduler_outputs)
        else:
            # Multi-step case
            return ctx.request_outputs

        if not self.has_unfinished_requests():
            # Drain async postprocessor (if exists)
            if len(ctx.output_queue) > 0:
                self._process_model_outputs(ctx=ctx)
            assert len(ctx.output_queue) == 0

            # Stop the execute model loop in parallel workers until there are
            # more requests to process. This avoids waiting indefinitely in
            # torch.distributed ops which may otherwise timeout, and unblocks
            # the RPC thread in the workers so that they can process any other
            # queued control plane messages, such as add/remove lora adapters.
            logger.debug("Stopping remote worker execution loop.")
            self.model_executor.stop_remote_worker_execution_loop()

        return ctx.request_outputs

    def _has_remaining_steps(
        self, seq_group_metadata_list: Optional[List[SequenceGroupMetadata]]
    ) -> bool:
        if (not self.scheduler_config.is_multi_step
                or not seq_group_metadata_list):
            return False

        # TODO(will) this is a sanity check for nowto make sure that all the
        # seqs are on the same steps. Eventually we will want to do some sort of
        # dynamic scheduling when doing multi-step decoding.
        ref_remaining_steps = seq_group_metadata_list[0].state.remaining_steps
        if any([
                seq_group.state.remaining_steps != ref_remaining_steps
                for seq_group in seq_group_metadata_list[1:]
        ]):
            raise AssertionError("All running sequence groups should "
                                 "have the same remaining steps.")

        return ref_remaining_steps > 0

    def _cache_scheduler_outputs_for_multi_step(
            self, virtual_engine: int,
            seq_group_metadata_list: Optional[List[SequenceGroupMetadata]],
            scheduler_outputs: SchedulerOutputs,
            allow_async_output_proc: bool) -> None:
        co = self.cached_scheduler_outputs[virtual_engine]

        co.seq_group_metadata_list = seq_group_metadata_list
        co.scheduler_outputs = scheduler_outputs
        co.allow_async_output_proc = allow_async_output_proc
        co.last_output = None

    def _update_cached_scheduler_output(
            self, virtual_engine: int,
            output: List[Optional[SamplerOutput]]) -> None:
        if (self.parallel_config.pipeline_parallel_size > 1 and len(output) > 0
                and output[0] is not None):
            last_output = output[-1]
            assert last_output is not None
            assert last_output.sampled_token_ids_cpu is not None
            assert last_output.sampled_token_ids is None
            assert last_output.sampled_token_probs is None
            self.cached_scheduler_outputs[
                virtual_engine].last_output = last_output

    def _get_last_sampled_token_ids(
            self, virtual_engine: int) -> Optional[torch.Tensor]:
        cached_last_output = self.cached_scheduler_outputs[
            virtual_engine].last_output
        if (self.scheduler_config.is_multi_step
                and self.parallel_config.pipeline_parallel_size > 1
                and cached_last_output is not None
                and cached_last_output.sampled_token_ids_cpu is not None):
            return cached_last_output.sampled_token_ids_cpu
        return None

    def add_logger(self, logger_name: str, logger: StatLoggerBase) -> None:
        if not self.log_stats:
            raise RuntimeError(
                "Stat logging is disabled. Set `disable_log_stats=False` "
                "argument to enable.")
        if logger_name in self.stat_loggers:
            raise KeyError(f"Logger with name {logger_name} already exists.")
        self.stat_loggers[logger_name] = logger

    def remove_logger(self, logger_name: str) -> None:
        if not self.log_stats:
            raise RuntimeError(
                "Stat logging is disabled. Set `disable_log_stats=False` "
                "argument to enable.")
        if logger_name not in self.stat_loggers:
            raise KeyError(f"Logger with name {logger_name} does not exist.")
        del self.stat_loggers[logger_name]

    def do_log_stats(self,
                     scheduler_outputs: Optional[SchedulerOutputs] = None,
                     model_output: Optional[List[SamplerOutput]] = None,
                     finished_before: Optional[List[int]] = None,
                     skip: Optional[List[int]] = None) -> None:
        """Forced log when no requests active."""
        if self.log_stats:
            stats = self._get_stats(scheduler_outputs, model_output,
                                    finished_before, skip)
            for logger in self.stat_loggers.values():
                logger.log(stats)

    def _get_stats(self,
                   scheduler_outputs: Optional[SchedulerOutputs],
                   model_output: Optional[List[SamplerOutput]] = None,
                   finished_before: Optional[List[int]] = None,
                   skip: Optional[List[int]] = None) -> Stats:
        """Get Stats to be Logged to Prometheus.

        Args:
            scheduler_outputs: Optional, used to populate metrics related to
                the scheduled batch,
            model_output: Optional, used to emit speculative decoding metrics
                which are created by the workers.
            finished_before: Optional, indices of sequences that were finished
                before. These sequences will be ignored.
            skip: Optional, indices of sequences that were preempted. These
                sequences will be ignored.
        """
        now = time.time()

        # System State
        #   Scheduler State
        num_running_sys = sum(
            len(scheduler.running) for scheduler in self.scheduler)
        num_swapped_sys = sum(
            len(scheduler.swapped) for scheduler in self.scheduler)
        num_waiting_sys = sum(
            len(scheduler.waiting) for scheduler in self.scheduler)

        # KV Cache Usage in %
        num_total_gpu = self.cache_config.num_gpu_blocks
        gpu_cache_usage_sys = 0.
        if num_total_gpu:  # Guard against both None and 0
            num_free_gpu = sum(
                scheduler.block_manager.get_num_free_gpu_blocks()
                for scheduler in self.scheduler)
            gpu_cache_usage_sys = 1.0 - (num_free_gpu / num_total_gpu)

        num_total_cpu = self.cache_config.num_cpu_blocks
        cpu_cache_usage_sys = 0.
        if num_total_cpu:  # Guard against both None and 0
            num_free_cpu = sum(
                scheduler.block_manager.get_num_free_cpu_blocks()
                for scheduler in self.scheduler)
            cpu_cache_usage_sys = 1.0 - (num_free_cpu / num_total_cpu)

        # Prefix Cache Hit Rate. Note that we always use
        # the cache hit rate of the first virtual engine.
        cpu_prefix_cache_hit_rate = self.scheduler[
            0].get_prefix_cache_hit_rate(Device.CPU)
        gpu_prefix_cache_hit_rate = self.scheduler[
            0].get_prefix_cache_hit_rate(Device.GPU)

        # Iteration stats
        num_prompt_tokens_iter = 0
        num_generation_tokens_iter = 0
        num_tokens_iter = 0
        time_to_first_tokens_iter: List[float] = []
        time_per_output_tokens_iter: List[float] = []
        num_preemption_iter = (0 if scheduler_outputs is None else
                               scheduler_outputs.preempted)

        # Request stats
        #   Latency
        time_e2e_requests: List[float] = []
        time_queue_requests: List[float] = []
        time_inference_requests: List[float] = []
        time_prefill_requests: List[float] = []
        time_decode_requests: List[float] = []
        time_in_queue_requests: List[float] = []
        model_forward_time_requests: List[float] = []
        model_execute_time_requests: List[float] = []
        #   Metadata
        num_prompt_tokens_requests: List[int] = []
        num_generation_tokens_requests: List[int] = []
        n_requests: List[int] = []
        max_num_generation_tokens_requests: List[int] = []
        max_tokens_requests: List[int] = []
        finished_reason_requests: List[str] = []

        # Lora requests
        running_lora_adapters = dict(
            collectionsCounter([
                running_request.lora_request.lora_name
                for scheduler in self.scheduler
                for running_request in scheduler.running
                if running_request.lora_request
            ]))
        waiting_lora_adapters = dict(
            collectionsCounter([
                waiting_request.lora_request.lora_name
                for scheduler in self.scheduler
                for waiting_request in scheduler.waiting
                if waiting_request.lora_request
            ]))
        max_lora_stat = "0"
        if self.lora_config:
            max_lora_stat = str(self.lora_config.max_loras)

        # NOTE: This loop assumes prefill seq_groups are before
        # decode seq_groups in scheduled_seq_groups.
        if scheduler_outputs is not None:
            # For async postprocessor, already finished sequences need to be
            # not counted (to avoid double counting)
            actual_num_batched_tokens = scheduler_outputs.num_batched_tokens  # type: ignore

            num_generation_tokens_from_prefill_groups = 0
            # NOTE: if scheduler_outputs.num_prefill_groups > 0 and
            # the len of scheduler_outputs.scheduled_seq_groups is !=
            # scheduler_outputs.num_prefill_groups, this means that
            # chunked prefills have been detected.

            for idx, scheduled_seq_group in enumerate(
                    scheduler_outputs.scheduled_seq_groups):
                # Skip double logging when using async output proc
                if finished_before and idx in finished_before:
                    actual_num_batched_tokens -= 1
                    continue

                # Currently, skip == preempted sequences, so we need to skip
                # their log stats
                if skip and idx in skip:
                    continue

                group_was_prefill = idx < scheduler_outputs.num_prefill_groups
                seq_group = scheduled_seq_group.seq_group

                # NOTE: a seq_group that completed all of its prefill tokens
                # in the last iteration will have seq_group.is_prefill() = False
                # with group_was_prefill = True
                if group_was_prefill:
                    # Number of prompt tokens.
                    num_prompt_tokens_iter += (
                        scheduled_seq_group.token_chunk_size)

                    # If the seq_group just finished the prefill state
                    # get TTFT.
                    if not seq_group.is_prefill():
                        latency = seq_group.get_last_token_latency()
                        time_to_first_tokens_iter.append(latency)

                        # One generation token per finished prefill.
                        num_generation_tokens_from_prefill_groups += (
                            seq_group.num_seqs())
                else:
                    # TPOTs.
                    latency = seq_group.get_last_token_latency()
                    time_per_output_tokens_iter.append(latency)
                    if seq_group.state.current_step == 0:
                        # For async_output_proc, the do_log_stats()
                        # is called following init_multi_step(), which
                        # sets the current_step to zero.
                        actual_num_batched_tokens +=\
                            seq_group.state.num_steps - 1
                    else:
                        actual_num_batched_tokens +=\
                            seq_group.state.current_step - 1

                # Because of chunked prefill, we can have a single sequence
                # group that does multiple prompt_runs. To prevent logging
                # the same metadata more than once per request, we standardize
                # on logging request level information for finished requests,
                # which can only happen once.
                if seq_group.is_finished():
                    # Latency timings
                    time_e2e_requests.append(now -
                                             seq_group.metrics.arrival_time)
                    if (seq_group.metrics.first_scheduled_time is not None and
                            seq_group.metrics.first_token_time is not None):
                        time_queue_requests.append(
                            seq_group.metrics.first_scheduled_time -
                            seq_group.metrics.arrival_time)
                        time_prefill_requests.append(
                            seq_group.metrics.first_token_time -
                            seq_group.metrics.first_scheduled_time)
                        time_decode_requests.append(
                            now - seq_group.metrics.first_token_time)
                        time_inference_requests.append(
                            now - seq_group.metrics.first_scheduled_time)
                    if seq_group.metrics.time_in_queue is not None:
                        time_in_queue_requests.append(
                            seq_group.metrics.time_in_queue)
                    if seq_group.metrics.model_forward_time is not None:
                        model_forward_time_requests.append(
                            seq_group.metrics.model_forward_time)
                    if seq_group.metrics.model_execute_time is not None:
                        model_execute_time_requests.append(
                            seq_group.metrics.model_execute_time * 1000)
                    # Metadata
                    num_prompt_tokens_requests.append(
                        len(seq_group.prompt_token_ids))
                    num_generation_tokens_requests.extend([
                        seq.get_output_len()
                        for seq in seq_group.get_finished_seqs()
                    ])
                    max_num_generation_tokens_requests.append(
                        max(seq.get_output_len()
                            for seq in seq_group.get_seqs()))
                    if seq_group.sampling_params is not None:
                        n_requests.append(seq_group.sampling_params.n)
                        max_tokens_requests.append(
                            seq_group.sampling_params.max_tokens)
                    finished_reason_requests.extend([
                        SequenceStatus.get_finished_reason(seq.status)
                        for seq in seq_group.get_finished_seqs()
                    ])

            # Number of generation tokens.
            #   num_batched_tokens equals the number of prompt_tokens plus the
            #   number of decode_tokens in a single iteration. So,
            #   num_generation_tokens = num_batched_tokens - num_prompt_tokens
            #   + num_generation_tokens_from_prefill_groups (since we generate
            #   one token on prefills on iters where the prefill finishes).
            num_generation_tokens_iter = (
                actual_num_batched_tokens - num_prompt_tokens_iter +
                num_generation_tokens_from_prefill_groups)
            num_tokens_iter = (num_generation_tokens_iter +
                               num_prompt_tokens_iter)
        # Spec decode, if enabled, emits specialized metrics from the worker in
        # sampler output.
        if model_output and isinstance(model_output[0], SamplerOutput) and (
                model_output[0].spec_decode_worker_metrics is not None):
            spec_decode_metrics = model_output[0].spec_decode_worker_metrics
        else:
            spec_decode_metrics = None

        return Stats(
            now=now,
            # System stats
            #   Scheduler State
            num_running_sys=num_running_sys,
            num_swapped_sys=num_swapped_sys,
            num_waiting_sys=num_waiting_sys,
            #   KV Cache Usage in %
            gpu_cache_usage_sys=gpu_cache_usage_sys,
            cpu_cache_usage_sys=cpu_cache_usage_sys,
            #   Prefix Cache Hit Rate
            cpu_prefix_cache_hit_rate=cpu_prefix_cache_hit_rate,
            gpu_prefix_cache_hit_rate=gpu_prefix_cache_hit_rate,

            # Iteration stats
            num_prompt_tokens_iter=num_prompt_tokens_iter,
            num_generation_tokens_iter=num_generation_tokens_iter,
            num_tokens_iter=num_tokens_iter,
            time_to_first_tokens_iter=time_to_first_tokens_iter,
            time_per_output_tokens_iter=time_per_output_tokens_iter,
            spec_decode_metrics=spec_decode_metrics,
            num_preemption_iter=num_preemption_iter,

            # Request stats
            #   Latency
            time_e2e_requests=time_e2e_requests,
            time_queue_requests=time_queue_requests,
            time_inference_requests=time_inference_requests,
            time_prefill_requests=time_prefill_requests,
            time_decode_requests=time_decode_requests,
            time_in_queue_requests=time_in_queue_requests,
            model_forward_time_requests=model_forward_time_requests,
            model_execute_time_requests=model_execute_time_requests,
            #   Metadata
            num_prompt_tokens_requests=num_prompt_tokens_requests,
            num_generation_tokens_requests=num_generation_tokens_requests,
            max_num_generation_tokens_requests=
            max_num_generation_tokens_requests,
            n_requests=n_requests,
            max_tokens_requests=max_tokens_requests,
            finished_reason_requests=finished_reason_requests,
            max_lora=str(max_lora_stat),
            waiting_lora_adapters=list(waiting_lora_adapters.keys()),
            running_lora_adapters=list(running_lora_adapters.keys()))

    def add_lora(self, lora_request: LoRARequest) -> bool:
        return self.model_executor.add_lora(lora_request)

    def remove_lora(self, lora_id: int) -> bool:
        return self.model_executor.remove_lora(lora_id)

    def list_loras(self) -> Set[int]:
        return self.model_executor.list_loras()

    def pin_lora(self, lora_id: int) -> bool:
        return self.model_executor.pin_lora(lora_id)

    def add_prompt_adapter(
            self, prompt_adapter_request: PromptAdapterRequest) -> bool:
        return self.model_executor.add_prompt_adapter(prompt_adapter_request)

    def remove_prompt_adapter(self, prompt_adapter_id: int) -> bool:
        return self.model_executor.remove_prompt_adapter(prompt_adapter_id)

    def list_prompt_adapters(self) -> List[int]:
        return self.model_executor.list_prompt_adapters()

    def start_profile(self) -> None:
        self.model_executor.start_profile()

    def stop_profile(self) -> None:
        self.model_executor.stop_profile()

<<<<<<< HEAD
    def sleep(self, level: int = 1) -> None:
        assert self.vllm_config.model_config.enable_sleep_mode, (
            "Sleep mode is not enabled in the model config")
        self.model_executor.sleep(level=level)

    def wake_up(self) -> None:
        assert self.vllm_config.model_config.enable_sleep_mode, (
            "Sleep mode is not enabled in the model config")
        self.model_executor.wake_up()

=======
>>>>>>> 0e3a719f
    def check_health(self) -> None:
        if self.tokenizer:
            self.tokenizer.check_health()
        self.model_executor.check_health()

    def is_tracing_enabled(self) -> bool:
        return self.tracer is not None

    def do_tracing(self,
                   scheduler_outputs: SchedulerOutputs,
                   finished_before: Optional[List[int]] = None) -> None:
        if self.tracer is None:
            return

        for idx, scheduled_seq_group in enumerate(
                scheduler_outputs.scheduled_seq_groups):
            # Skip double tracing when using async output proc
            if finished_before and idx in finished_before:
                continue

            seq_group = scheduled_seq_group.seq_group
            if seq_group.is_finished():
                self.create_trace_span(seq_group)

    def create_trace_span(self, seq_group: SequenceGroup) -> None:
        if self.tracer is None or seq_group.sampling_params is None:
            return
        arrival_time_nano_seconds = int(seq_group.metrics.arrival_time * 1e9)

        trace_context = extract_trace_context(seq_group.trace_headers)

        with self.tracer.start_as_current_span(
                "llm_request",
                kind=SpanKind.SERVER,
                context=trace_context,
                start_time=arrival_time_nano_seconds) as seq_span:
            metrics = seq_group.metrics
            ttft = metrics.first_token_time - metrics.arrival_time
            e2e_time = metrics.finished_time - metrics.arrival_time
            seq_span.set_attribute(SpanAttributes.GEN_AI_RESPONSE_MODEL,
                                   self.model_config.model)
            seq_span.set_attribute(SpanAttributes.GEN_AI_REQUEST_ID,
                                   seq_group.request_id)
            seq_span.set_attribute(SpanAttributes.GEN_AI_REQUEST_TEMPERATURE,
                                   seq_group.sampling_params.temperature)
            seq_span.set_attribute(SpanAttributes.GEN_AI_REQUEST_TOP_P,
                                   seq_group.sampling_params.top_p)
            seq_span.set_attribute(SpanAttributes.GEN_AI_REQUEST_MAX_TOKENS,
                                   seq_group.sampling_params.max_tokens)
            seq_span.set_attribute(SpanAttributes.GEN_AI_REQUEST_N,
                                   seq_group.sampling_params.n)
            seq_span.set_attribute(SpanAttributes.GEN_AI_USAGE_NUM_SEQUENCES,
                                   seq_group.num_seqs())
            seq_span.set_attribute(SpanAttributes.GEN_AI_USAGE_PROMPT_TOKENS,
                                   len(seq_group.prompt_token_ids))
            seq_span.set_attribute(
                SpanAttributes.GEN_AI_USAGE_COMPLETION_TOKENS,
                sum([
                    seq.get_output_len()
                    for seq in seq_group.get_finished_seqs()
                ]))
            seq_span.set_attribute(SpanAttributes.GEN_AI_LATENCY_TIME_IN_QUEUE,
                                   metrics.time_in_queue)
            seq_span.set_attribute(
                SpanAttributes.GEN_AI_LATENCY_TIME_TO_FIRST_TOKEN, ttft)
            seq_span.set_attribute(SpanAttributes.GEN_AI_LATENCY_E2E, e2e_time)
            if metrics.scheduler_time is not None:
                seq_span.set_attribute(
                    SpanAttributes.GEN_AI_LATENCY_TIME_IN_SCHEDULER,
                    metrics.scheduler_time)
            if metrics.model_forward_time is not None:
                seq_span.set_attribute(
                    SpanAttributes.GEN_AI_LATENCY_TIME_IN_MODEL_FORWARD,
                    metrics.model_forward_time / 1000.0)
            if metrics.model_execute_time is not None:
                seq_span.set_attribute(
                    SpanAttributes.GEN_AI_LATENCY_TIME_IN_MODEL_EXECUTE,
                    metrics.model_execute_time)

    def _validate_model_inputs(self, inputs: ProcessorInputs,
                               lora_request: Optional[LoRARequest]):
        if is_encoder_decoder_inputs(inputs):
            # For encoder-decoder multimodal models, the max_prompt_len
            # restricts the decoder prompt length
            prompt_inputs = inputs["decoder" if self.model_config.
                                   is_multimodal_model else "encoder"]
        else:
            prompt_inputs = inputs

        prompt_ids = SingletonInputsAdapter(prompt_inputs).prompt_token_ids

        if prompt_ids is None or len(prompt_ids) == 0:
            raise ValueError("Prompt cannot be empty")

        if self.model_config.is_multimodal_model:
            max_prompt_len = self.model_config.max_model_len

            if len(prompt_ids) > max_prompt_len:
                raise ValueError(
                    f"The prompt (total length {len(prompt_ids)}) is too long "
                    f"to fit into the model (context length {max_prompt_len}). "
                    "Make sure that `max_model_len` is no smaller than the "
                    "number of text tokens plus multimodal tokens. For image "
                    "inputs, the number of image tokens depends on the number "
                    "of images, and possibly their aspect ratios as well.")

            # TODO: Find out how many placeholder tokens are there so we can
            # check that chunked prefill does not truncate them
            # max_batch_len = self.scheduler_config.max_num_batched_tokens

    def _build_logits_processors(
            self, sampling_params: SamplingParams,
            lora_request: Optional[LoRARequest]) -> SamplingParams:
        """Constructs logits processors based on the guided_decoding,
        logits_bias, and allowed_token_ids fields in sampling_params. Deletes
        those fields and adds the constructed logits processors to the
        logits_processors field. Returns the modified sampling params."""

        logits_processors = []

        if sampling_params.guided_decoding is not None:
            # Defensively copy sampling params since guided decoding logits
            # processors can have different state for each request
            sampling_params = copy.copy(sampling_params)
            guided_decoding = sampling_params.guided_decoding

            logger.debug(
                "Building guided decoding logits processor in "
                "LLMEngine. Params: %s", guided_decoding)

            tokenizer = self.get_tokenizer(lora_request=lora_request)
            guided_decoding.backend = guided_decoding.backend or \
                self.decoding_config.guided_decoding_backend

            processor = get_local_guided_decoding_logits_processor(
                guided_params=guided_decoding,
                tokenizer=tokenizer,
                model_config=self.model_config)
            if processor:
                logits_processors.append(processor)

            # Unset so this doesn't get passed down to the model
            sampling_params.guided_decoding = None

        if (sampling_params.logit_bias or sampling_params.allowed_token_ids):
            tokenizer = self.get_tokenizer(lora_request=lora_request)

            processors = get_openai_logits_processors(
                logit_bias=sampling_params.logit_bias,
                allowed_token_ids=sampling_params.allowed_token_ids,
                tokenizer=tokenizer)
            logits_processors.extend(processors)

            # Unset so these don't get passed down to the model
            sampling_params.logit_bias = None
            sampling_params.allowed_token_ids = None

        if len(sampling_params.bad_words) > 0:
            tokenizer = self.get_tokenizer(lora_request)
            processors = get_bad_words_logits_processors(
                bad_words=sampling_params.bad_words, tokenizer=tokenizer)
            logits_processors.extend(processors)

        if logits_processors:
            if sampling_params.logits_processors is None:
                sampling_params.logits_processors = logits_processors
            else:
                sampling_params.logits_processors.extend(logits_processors)

        return sampling_params<|MERGE_RESOLUTION|>--- conflicted
+++ resolved
@@ -690,7 +690,9 @@
             arrival_time: The arrival time of the request. If None, we use
                 the current monotonic time.
             lora_request: The LoRA request to add.
+            lora_request: The LoRA request to add.
             trace_headers: OpenTelemetry trace headers.
+            prompt_adapter_request: The prompt adapter request to add.
             prompt_adapter_request: The prompt adapter request to add.
             priority: The priority of the request.
                 Only applicable with priority scheduling.
@@ -1826,7 +1828,6 @@
     def stop_profile(self) -> None:
         self.model_executor.stop_profile()
 
-<<<<<<< HEAD
     def sleep(self, level: int = 1) -> None:
         assert self.vllm_config.model_config.enable_sleep_mode, (
             "Sleep mode is not enabled in the model config")
@@ -1837,8 +1838,6 @@
             "Sleep mode is not enabled in the model config")
         self.model_executor.wake_up()
 
-=======
->>>>>>> 0e3a719f
     def check_health(self) -> None:
         if self.tokenizer:
             self.tokenizer.check_health()
