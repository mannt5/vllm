import time
from typing import Iterable, List, Optional, Tuple, Type, Union

from transformers import PreTrainedTokenizer

import vllm
from vllm.config import (CacheConfig, DeviceConfig, LoRAConfig, ModelConfig,
                         ParallelConfig, SchedulerConfig, SpeculativeConfig,
                         VisionLanguageConfig)
from vllm.core.scheduler import Scheduler, SchedulerOutputs
from vllm.engine.arg_utils import EngineArgs
from vllm.engine.metrics import StatLogger, Stats
from vllm.engine.ray_utils import initialize_ray_cluster
from vllm.executor.executor_base import ExecutorBase
from vllm.logger import init_logger
from vllm.lora.request import LoRARequest
from vllm.model_executor.model_loader import get_architecture_class_name
from vllm.outputs import RequestOutput
from vllm.sampling_params import SamplingParams
from vllm.sequence import (MultiModalData, SamplerOutput, Sequence,
                           SequenceGroup, SequenceGroupOutput, SequenceOutput,
                           SequenceStatus)
from vllm.transformers_utils.detokenizer import Detokenizer
from vllm.transformers_utils.tokenizer_group import (BaseTokenizerGroup,
                                                     get_tokenizer_group)
from vllm.usage.usage_lib import (UsageContext, is_usage_stats_enabled,
                                  usage_message)
from vllm.utils import Counter

logger = init_logger(__name__)
_LOCAL_LOGGING_INTERVAL_SEC = 5


class LLMEngine:
    """An LLM engine that receives requests and generates texts.

    This is the main class for the vLLM engine. It receives requests
    from clients and generates texts from the LLM. It includes a tokenizer, a
    language model (possibly distributed across multiple GPUs), and GPU memory
    space allocated for intermediate states (aka KV cache). This class utilizes
    iteration-level scheduling and efficient memory management to maximize the
    serving throughput.

    The `LLM` class wraps this class for offline batched inference and the
    `AsyncLLMEngine` class wraps this class for online serving.

    NOTE: The config arguments are derived from the `EngineArgs` class. For the
    comprehensive list of arguments, see `EngineArgs`.

    Args:
        model_config: The configuration related to the LLM model.
        cache_config: The configuration related to the KV cache memory
            management.
        parallel_config: The configuration related to distributed execution.
        scheduler_config: The configuration related to the request scheduler.
        device_config: The configuration related to the device.
        lora_config (Optional): The configuration related to serving multi-LoRA.
        vision_language_config (Optional): The configuration related to vision
            language models.
        speculative_config (Optional): The configuration related to speculative
            decoding.
        executor_class: The model executor class for managing distributed
            execution.
        log_stats: Whether to log statistics.
        usage_context: Specified entry point, used for usage info collection
    """

    def __init__(
        self,
        model_config: ModelConfig,
        cache_config: CacheConfig,
        parallel_config: ParallelConfig,
        scheduler_config: SchedulerConfig,
        device_config: DeviceConfig,
        lora_config: Optional[LoRAConfig],
        vision_language_config: Optional[VisionLanguageConfig],
        speculative_config: Optional[SpeculativeConfig],
        executor_class: Type[ExecutorBase],
        log_stats: bool,
        usage_context: UsageContext = UsageContext.ENGINE_CONTEXT,
    ) -> None:
        logger.info(
            f"Initializing an LLM engine (v{vllm.__version__}) with config: "
            f"model={model_config.model!r}, "
            f"speculative_config={speculative_config!r}, "
            f"tokenizer={model_config.tokenizer!r}, "
            f"tokenizer_mode={model_config.tokenizer_mode}, "
            f"revision={model_config.revision}, "
            f"tokenizer_revision={model_config.tokenizer_revision}, "
            f"trust_remote_code={model_config.trust_remote_code}, "
            f"dtype={model_config.dtype}, "
            f"max_seq_len={model_config.max_model_len}, "
            f"download_dir={model_config.download_dir!r}, "
            f"load_format={model_config.load_format}, "
            f"tensor_parallel_size={parallel_config.tensor_parallel_size}, "
            f"disable_custom_all_reduce="
            f"{parallel_config.disable_custom_all_reduce}, "
            f"quantization={model_config.quantization}, "
            f"enforce_eager={model_config.enforce_eager}, "
            f"kv_cache_dtype={cache_config.cache_dtype}, "
            f"device_config={device_config.device}, "
            f"seed={model_config.seed})")
        # TODO(woosuk): Print more configs in debug mode.

        self.model_config = model_config
        self.cache_config = cache_config
        self.lora_config = lora_config
        self.vision_language_config = vision_language_config
        self.parallel_config = parallel_config
        self.scheduler_config = scheduler_config
        self.device_config = device_config
        self.speculative_config = speculative_config
        self.log_stats = log_stats

        self._init_tokenizer()
        self.detokenizer = Detokenizer(self.tokenizer)
        self.seq_counter = Counter()

        self.model_executor = executor_class(
            model_config=model_config,
            cache_config=cache_config,
            parallel_config=parallel_config,
            scheduler_config=scheduler_config,
            device_config=device_config,
            lora_config=lora_config,
            vision_language_config=vision_language_config,
            speculative_config=speculative_config,
        )

        # If usage stat is enabled, collect relevant info.
        if is_usage_stats_enabled():
            from vllm.model_executor.model_loader import (
                get_architecture_class_name)
            usage_message.report_usage(
                get_architecture_class_name(model_config),
                usage_context,
                extra_kvs={
                    # Common configuration
                    "dtype":
                    str(model_config.dtype),
                    "tensor_parallel_size":
                    parallel_config.tensor_parallel_size,
                    "block_size":
                    cache_config.block_size,
                    "gpu_memory_utilization":
                    cache_config.gpu_memory_utilization,

                    # Quantization
                    "quantization":
                    model_config.quantization,
                    "kv_cache_dtype":
                    cache_config.cache_dtype,

                    # Feature flags
                    "enable_lora":
                    bool(lora_config),
                    "enable_prefix_caching":
                    cache_config.enable_prefix_caching,
                    "enforce_eager":
                    model_config.enforce_eager,
                    "disable_custom_all_reduce":
                    parallel_config.disable_custom_all_reduce,
                })

        # If usage stat is enabled, collect relevant info.
        if is_usage_stats_enabled():
            usage_message.report_usage(
                get_architecture_class_name(model_config),
                usage_context,
                extra_kvs={
                    # Common configuration
                    "dtype":
                    str(model_config.dtype),
                    "tensor_parallel_size":
                    parallel_config.tensor_parallel_size,
                    "block_size":
                    cache_config.block_size,
                    "gpu_memory_utilization":
                    cache_config.gpu_memory_utilization,

                    # Quantization
                    "quantization":
                    model_config.quantization,
                    "kv_cache_dtype":
                    cache_config.cache_dtype,

                    # Feature flags
                    "enable_lora":
                    bool(lora_config),
                    "enable_prefix_caching":
                    cache_config.enable_prefix_caching,
                    "enforce_eager":
                    model_config.enforce_eager,
                    "disable_custom_all_reduce":
                    parallel_config.disable_custom_all_reduce,
                })

        # Ping the tokenizer to ensure liveness if it runs in a
        # different process.
        self.tokenizer.ping()

        # Create the scheduler.
        # NOTE: the cache_config here have been updated with the numbers of
        # GPU and CPU blocks, which are profiled in the distributed executor.
        self.scheduler = Scheduler(scheduler_config, cache_config, lora_config)

        # Metric Logging.
        if self.log_stats:
            self.stat_logger = StatLogger(
                local_interval=_LOCAL_LOGGING_INTERVAL_SEC,
                labels=dict(model_name=model_config.model))
            self.stat_logger.info("cache_config", self.cache_config)

    @classmethod
    def from_engine_args(
        cls,
        engine_args: EngineArgs,
        usage_context: UsageContext = UsageContext.ENGINE_CONTEXT,
    ) -> "LLMEngine":
        """Creates an LLM engine from the engine arguments."""
        # Create the engine configs.
        engine_config = engine_args.create_engine_config()

        # Initialize the cluster and specify the executor class.
        if engine_config.device_config.device_type == "neuron":
            from vllm.executor.neuron_executor import NeuronExecutor
            executor_class = NeuronExecutor
<<<<<<< HEAD
        elif device_config.device_type == "cpu":
            from vllm.executor.cpu_executor import CPUExecutor
            executor_class = CPUExecutor
        elif parallel_config.worker_use_ray:
            initialize_ray_cluster(parallel_config)
=======
        elif engine_config.device_config.device_type == "cpu":
            from vllm.executor.cpu_executor import CPUExecutor
            executor_class = CPUExecutor
        elif engine_config.parallel_config.worker_use_ray:
            initialize_ray_cluster(engine_config.parallel_config)
>>>>>>> c64cf386
            from vllm.executor.ray_gpu_executor import RayGPUExecutor
            executor_class = RayGPUExecutor
        else:
            assert engine_config.parallel_config.world_size == 1, (
                "Ray is required if parallel_config.world_size > 1.")
            from vllm.executor.gpu_executor import GPUExecutor
            executor_class = GPUExecutor

        # Create the LLM engine.
        engine = cls(
<<<<<<< HEAD
            *engine_configs,
=======
            **engine_config.to_dict(),
>>>>>>> c64cf386
            executor_class=executor_class,
            log_stats=not engine_args.disable_log_stats,
            usage_context=usage_context,
        )
        return engine

    def __reduce__(self):
        # This is to ensure that the LLMEngine is not referenced in
        # the closure used to initialize Ray worker actors
        raise RuntimeError("LLMEngine should not be pickled!")

    def get_tokenizer(self) -> "PreTrainedTokenizer":
        return self.tokenizer.get_lora_tokenizer(None)

    def get_tokenizer_for_seq(self,
                              sequence: Sequence) -> "PreTrainedTokenizer":
        return self.tokenizer.get_lora_tokenizer(sequence.lora_request)

    def _init_tokenizer(self, **tokenizer_init_kwargs):
        init_kwargs = dict(
            tokenizer_id=self.model_config.tokenizer,
            enable_lora=bool(self.lora_config),
            max_num_seqs=self.scheduler_config.max_num_seqs,
            max_input_length=None,
            tokenizer_mode=self.model_config.tokenizer_mode,
            trust_remote_code=self.model_config.trust_remote_code,
            revision=self.model_config.tokenizer_revision)
        init_kwargs.update(tokenizer_init_kwargs)
        self.tokenizer: BaseTokenizerGroup = get_tokenizer_group(
            self.parallel_config.tokenizer_pool_config, **init_kwargs)

    def _verify_args(self) -> None:
        self.model_config.verify_with_parallel_config(self.parallel_config)
        self.cache_config.verify_with_parallel_config(self.parallel_config)
        if self.lora_config:
            self.lora_config.verify_with_model_config(self.model_config)
            self.lora_config.verify_with_scheduler_config(
                self.scheduler_config)

    def encode_request(
        self,
        request_id: str,  # pylint: disable=unused-argument
        prompt: Optional[str],
        prompt_token_ids: Optional[List[int]] = None,
        lora_request: Optional[LoRARequest] = None,
    ):
        if prompt_token_ids is None:
            assert prompt is not None
            prompt_token_ids = self.tokenizer.encode(request_id=request_id,
                                                     prompt=prompt,
                                                     lora_request=lora_request)
        return prompt_token_ids

    def add_request(
        self,
        request_id: str,
        prompt: Optional[str],
        sampling_params: SamplingParams,
        prompt_token_ids: Optional[List[int]] = None,
        arrival_time: Optional[float] = None,
        lora_request: Optional[LoRARequest] = None,
        multi_modal_data: Optional[MultiModalData] = None,
    ) -> None:
        """Add a request to the engine's request pool.

        The request is added to the request pool and will be processed by the
        scheduler as `engine.step()` is called. The exact scheduling policy is
        determined by the scheduler.

        Args:
            request_id: The unique ID of the request.
            prompt: The prompt string. Can be None if prompt_token_ids is
                provided.
            sampling_params: The sampling parameters for text generation.
            prompt_token_ids: The token IDs of the prompt. If None, we
                use the tokenizer to convert the prompts to token IDs.
            arrival_time: The arrival time of the request. If None, we use
                the current monotonic time.
            multi_modal_data: Multi modal data per request.

        Details:
            - Set arrival_time to the current time if it is None.
            - Set prompt_token_ids to the encoded prompt if it is None.
            - Create `best_of` number of :class:`~vllm.Sequence` objects.
            - Create a :class:`~vllm.SequenceGroup` object
              from the list of :class:`~vllm.Sequence`.
            - Add the :class:`~vllm.SequenceGroup` object to the scheduler.

        Example:
            >>> # initialize engine
            >>> engine = LLMEngine.from_engine_args(engine_args)
            >>> # set request arguments
            >>> example_prompt = "Who is the president of the United States?"
            >>> sampling_params = SamplingParams(temperature=0.0)
            >>> request_id = 0
            >>>
            >>> # add the request to the engine
            >>> engine.add_request(
            >>>    str(request_id),
            >>>    example_prompt,
            >>>    SamplingParams(temperature=0.0))
            >>> # continue the request processing
            >>> ...
        """
        if lora_request is not None and not self.lora_config:
            raise ValueError(f"Got lora_request {lora_request} but LoRA is "
                             "not enabled!")
        max_logprobs = self.get_model_config().max_logprobs
        if (sampling_params.logprobs
                and sampling_params.logprobs > max_logprobs) or (
                    sampling_params.prompt_logprobs
                    and sampling_params.prompt_logprobs > max_logprobs):
            raise ValueError(f"Cannot request more than "
                             f"{max_logprobs} logprobs.")
        if arrival_time is None:
            arrival_time = time.time()
        prompt_token_ids = self.encode_request(
            request_id=request_id,
            prompt=prompt,
            prompt_token_ids=prompt_token_ids,
            lora_request=lora_request)

        # Create the sequences.
        block_size = self.cache_config.block_size
        seq_id = next(self.seq_counter)
        eos_token_id = self.tokenizer.get_lora_tokenizer(
            lora_request).eos_token_id
        seq = Sequence(seq_id, prompt, prompt_token_ids, block_size,
                       eos_token_id, lora_request)

        # Defensive copy of SamplingParams, which are used by the sampler,
        # this doesn't deep-copy LogitsProcessor objects
        sampling_params = sampling_params.clone()
        # inject the eos token id into the sampling_params to support min_tokens
        # processing
        sampling_params.eos_token_id = seq.eos_token_id

        # Create the sequence group.
        seq_group = SequenceGroup(request_id, [seq], sampling_params,
                                  arrival_time, lora_request, multi_modal_data)

        # Add the sequence group to the scheduler.
        self.scheduler.add_seq_group(seq_group)

    def abort_request(self, request_id: Union[str, Iterable[str]]) -> None:
        """Aborts a request(s) with the given ID.

        Args:
            request_id: The ID(s) of the request to abort.

        Details:
            - Refer to the
              :meth:`~vllm.core.scheduler.Scheduler.abort_seq_group`
              from class :class:`~vllm.core.scheduler.Scheduler`.

        Example:
            >>> # initialize engine and add a request with request_id
            >>> request_id = str(0)
            >>> # abort the request
            >>> engine.abort_request(request_id)
        """
        self.scheduler.abort_seq_group(request_id)

    def get_model_config(self) -> ModelConfig:
        """Gets the model configuration."""
        return self.model_config

    def get_num_unfinished_requests(self) -> int:
        """Gets the number of unfinished requests."""
        return self.scheduler.get_num_unfinished_seq_groups()

    def has_unfinished_requests(self) -> bool:
        """Returns True if there are unfinished requests."""
        return self.scheduler.has_unfinished_seqs()

    def _check_beam_search_early_stopping(
        self,
        early_stopping: Union[bool, str],
        sampling_params: SamplingParams,
        best_running_seq: Sequence,
        current_worst_seq: Sequence,
    ) -> bool:
        assert sampling_params.use_beam_search
        length_penalty = sampling_params.length_penalty
        if early_stopping is True:
            return True

        current_worst_score = current_worst_seq.get_beam_search_score(
            length_penalty=length_penalty,
            eos_token_id=current_worst_seq.eos_token_id)
        if early_stopping is False:
            highest_attainable_score = best_running_seq.get_beam_search_score(
                length_penalty=length_penalty,
                eos_token_id=best_running_seq.eos_token_id)
        else:
            assert early_stopping == "never"
            if length_penalty > 0.0:
                # If length_penalty > 0.0, beam search will prefer longer
                # sequences. The highest attainable score calculation is
                # based on the longest possible sequence length in this case.
                max_possible_length = max(
                    best_running_seq.get_prompt_len() +
                    sampling_params.max_tokens,
                    self.scheduler_config.max_model_len)
                highest_attainable_score = (
                    best_running_seq.get_beam_search_score(
                        length_penalty=length_penalty,
                        eos_token_id=best_running_seq.eos_token_id,
                        seq_len=max_possible_length))
            else:
                # Otherwise, beam search will prefer shorter sequences. The
                # highest attainable score calculation is based on the current
                # sequence length.
                highest_attainable_score = (
                    best_running_seq.get_beam_search_score(
                        length_penalty=length_penalty,
                        eos_token_id=best_running_seq.eos_token_id))
        return current_worst_score >= highest_attainable_score

    def _process_sequence_group_outputs(self, seq_group: SequenceGroup,
                                        outputs: SequenceGroupOutput) -> None:

        # Process prompt logprobs
        prompt_logprobs = outputs.prompt_logprobs
        if prompt_logprobs is not None:
            self.detokenizer.decode_prompt_logprobs_inplace(
                seq_group, prompt_logprobs)
            seq_group.prompt_logprobs = prompt_logprobs

        # Process samples
        samples = outputs.samples
        parent_seqs = seq_group.get_seqs(status=SequenceStatus.RUNNING)
        existing_finished_seqs = seq_group.get_finished_seqs()
        parent_child_dict = {
            parent_seq.seq_id: []
            for parent_seq in parent_seqs
        }
        for sample in samples:
            parent_child_dict[sample.parent_seq_id].append(sample)
        # List of (child, parent)
        child_seqs: List[Tuple[Sequence, Sequence]] = []

        # Process the child samples for each parent sequence
        for parent in parent_seqs:
            child_samples: List[SequenceOutput] = parent_child_dict[
                parent.seq_id]
            if len(child_samples) == 0:
                # This parent sequence has no children samples. Remove
                # the parent sequence from the sequence group since it will
                # not be used in the future iterations.
                parent.status = SequenceStatus.FINISHED_ABORTED
                seq_group.remove(parent.seq_id)
                self.scheduler.free_seq(parent)
                continue
            # Fork the parent sequence if there are multiple child samples.
            for child_sample in child_samples[:-1]:
                new_child_seq_id = next(self.seq_counter)
                child = parent.fork(new_child_seq_id)
                child.append_token_id(child_sample.output_token,
                                      child_sample.logprobs)
                child_seqs.append((child, parent))
            # Continue the parent sequence for the last child sample.
            # We reuse the parent sequence here to reduce redundant memory
            # copies, especially when using non-beam search sampling methods.
            last_child_sample = child_samples[-1]
            parent.append_token_id(last_child_sample.output_token,
                                   last_child_sample.logprobs)
            child_seqs.append((parent, parent))

        for seq, _ in child_seqs:
            self.detokenizer.decode_sequence_inplace(seq,
                                                     seq_group.sampling_params)
            self._check_stop(seq, seq_group.sampling_params)

        # Non-beam search case
        if not seq_group.sampling_params.use_beam_search:
            # For newly created child sequences, add them to the sequence group
            # and fork them in block manager if they are not finished.
            for seq, parent in child_seqs:
                if seq is not parent:
                    seq_group.add(seq)
                    if not seq.is_finished():
                        self.scheduler.fork_seq(parent, seq)

            # Free the finished and selected parent sequences' memory in block
            # manager. Keep them in the sequence group as candidate output.
            # NOTE: we need to fork the new sequences before freeing the
            # old sequences.
            for seq, parent in child_seqs:
                if seq is parent and seq.is_finished():
                    self.scheduler.free_seq(seq)
            return

        # Beam search case
        # Select the child sequences to keep in the sequence group.
        selected_child_seqs = []
        unselected_child_seqs = []
        beam_width = seq_group.sampling_params.best_of
        length_penalty = seq_group.sampling_params.length_penalty

        # Select the newly finished sequences with the highest scores
        # to replace existing finished sequences.
        # Tuple of (seq, parent, is_new)
        existing_finished_seqs = [(seq, None, False)
                                  for seq in existing_finished_seqs]
        new_finished_seqs = [(seq, parent, True) for seq, parent in child_seqs
                             if seq.is_finished()]
        all_finished_seqs = existing_finished_seqs + new_finished_seqs
        # Sort the finished sequences by their scores.
        all_finished_seqs.sort(key=lambda x: x[0].get_beam_search_score(
            length_penalty=length_penalty, eos_token_id=x[0].eos_token_id),
                               reverse=True)
        for seq, parent, is_new in all_finished_seqs[:beam_width]:
            if is_new:
                # A newly generated child sequence finishes and has a high
                # score, so we will add it into the sequence group.
                selected_child_seqs.append((seq, parent))
        for seq, parent, is_new in all_finished_seqs[beam_width:]:
            if is_new:
                # A newly generated child sequence finishes but has a low
                # score, so we will not add it into the sequence group.
                # Additionally, if this sequence is a continuation of a
                # parent sequence, we will need remove the parent sequence
                # from the sequence group.
                unselected_child_seqs.append((seq, parent))
            else:
                # An existing finished sequence has a low score, so we will
                # remove it from the sequence group.
                seq_group.remove(seq.seq_id)

        # select the top beam_width sequences from the running
        # sequences for the next iteration to continue the beam
        # search.
        running_child_seqs = [(seq, parent) for seq, parent in child_seqs
                              if not seq.is_finished()]
        # Sort the running sequences by their scores.
        running_child_seqs.sort(key=lambda x: x[0].get_beam_search_score(
            length_penalty=length_penalty, eos_token_id=x[0].eos_token_id),
                                reverse=True)

        # Check if we can stop the beam search.
        if len(running_child_seqs) == 0:
            # No running sequences, stop the beam search.
            stop_beam_search = True
        elif len(all_finished_seqs) < beam_width:
            # Not enough finished sequences, continue the beam search.
            stop_beam_search = False
        else:
            # Check the early stopping criteria
            best_running_seq = running_child_seqs[0][0]
            current_worst_seq = all_finished_seqs[beam_width - 1][0]
            stop_beam_search = self._check_beam_search_early_stopping(
                seq_group.sampling_params.early_stopping,
                seq_group.sampling_params, best_running_seq, current_worst_seq)

        if stop_beam_search:
            # Stop the beam search and remove all the running sequences from
            # the sequence group.
            unselected_child_seqs.extend(running_child_seqs)
        else:
            # Continue the beam search and select the top beam_width sequences
            # to continue the beam search.
            selected_child_seqs.extend(running_child_seqs[:beam_width])
            # The remaining running sequences will not be used in the next
            # iteration. Again, if these sequences are continuations of
            # parent sequences, we will need to remove the parent sequences
            # from the sequence group.
            unselected_child_seqs.extend(running_child_seqs[beam_width:])

        # For newly created child sequences, add them to the sequence group
        # and fork them in block manager if they are not finished.
        for seq, parent in selected_child_seqs:
            if seq is not parent:
                seq_group.add(seq)
                if not seq.is_finished():
                    self.scheduler.fork_seq(parent, seq)

        # Free the finished and selected parent sequences' memory in block
        # manager. Keep them in the sequence group as candidate output.
        for seq, parent in selected_child_seqs:
            if seq is parent and seq.is_finished():
                self.scheduler.free_seq(seq)

        # Remove the unselected parent sequences from the sequence group and
        # free their memory in block manager.
        for seq, parent in unselected_child_seqs:
            if seq is parent:
                # Remove the parent sequence if it is not selected for next
                # iteration
                seq_group.remove(seq.seq_id)
                self.scheduler.free_seq(seq)

    def _process_model_outputs(
            self, output: SamplerOutput,
            scheduler_outputs: SchedulerOutputs) -> List[RequestOutput]:
        now = time.time()
        # Update the scheduled sequence groups with the model outputs.
        scheduled_seq_groups = scheduler_outputs.scheduled_seq_groups

        for scheduled_seq_group, outputs in zip(scheduled_seq_groups, output):
            seq_group = scheduled_seq_group.seq_group
            token_chunk_size = scheduled_seq_group.token_chunk_size
            seq_group.update_num_computed_tokens(token_chunk_size)
            self._process_sequence_group_outputs(seq_group, outputs)

        # Free the finished sequence groups.
        self.scheduler.free_finished_seq_groups()

        # Create the outputs.
        request_outputs: List[RequestOutput] = []
        for scheduled_seq_group in scheduled_seq_groups:
            seq_group = scheduled_seq_group.seq_group
            seq_group.maybe_set_first_token_time(now)
            request_output = RequestOutput.from_seq_group(seq_group)
            request_outputs.append(request_output)
        for seq_group in scheduler_outputs.ignored_seq_groups:
            request_output = RequestOutput.from_seq_group(seq_group)
            request_outputs.append(request_output)

        # Log stats.
        if self.log_stats:
            self.stat_logger.log(self._get_stats(scheduler_outputs))
        return request_outputs

    def step(self) -> List[RequestOutput]:
        """Performs one decoding iteration and returns newly generated results.

        .. figure:: https://i.imgur.com/sv2HssD.png
            :alt: Overview of the step function
            :align: center

            Overview of the step function.

        Details:
            - Step 1: Schedules the sequences to be executed in the next
              iteration and the token blocks to be swapped in/out/copy.

                - Depending on the scheduling policy,
                  sequences may be `preempted/reordered`.
                - A Sequence Group (SG) refer to a group of sequences
                  that are generated from the same prompt.

            - Step 2: Calls the distributed executor to execute the model.
            - Step 3: Processes the model output. This mainly includes:

                - Decodes the relevant outputs.
                - Updates the scheduled sequence groups with model outputs
                  based on its `sampling parameters` (`use_beam_search` or not).
                - Frees the finished sequence groups.

            - Finally, it creates and returns the newly generated results.

        Example:
            >>> # Please see the example/ folder for more detailed examples.
            >>>
            >>> # initialize engine and request arguments
            >>> engine = LLMEngine.from_engine_args(engine_args)
            >>> example_inputs = [(0, "What is LLM?",
            >>>    SamplingParams(temperature=0.0))]
            >>>
            >>> # Start the engine with an event loop
            >>> while True:
            >>>     if example_inputs:
            >>>         req_id, prompt, sampling_params = example_inputs.pop(0)
            >>>         engine.add_request(str(req_id), prompt, sampling_params)
            >>>
            >>>     # continue the request processing
            >>>     request_outputs = engine.step()
            >>>     for request_output in request_outputs:
            >>>         if request_output.finished:
            >>>             # return or show the request output
            >>>
            >>>     if not (engine.has_unfinished_requests() or example_inputs):
            >>>         break
        """
        seq_group_metadata_list, scheduler_outputs = self.scheduler.schedule()

        if not scheduler_outputs.is_empty():
            output = self.model_executor.execute_model(
                seq_group_metadata_list, scheduler_outputs.blocks_to_swap_in,
                scheduler_outputs.blocks_to_swap_out,
                scheduler_outputs.blocks_to_copy)
        else:
            output = []

        return self._process_model_outputs(output, scheduler_outputs)

    def do_log_stats(self) -> None:
        """Forced log when no requests active."""
        if self.log_stats:
            self.stat_logger.log(self._get_stats(scheduler_outputs=None))

    def _get_stats(self,
                   scheduler_outputs: Optional[SchedulerOutputs]) -> Stats:
        """Get Stats to be Logged to Prometheus."""
        now = time.time()

        # KV Cache Usage in %.
        num_total_gpu = self.cache_config.num_gpu_blocks
        num_free_gpu = self.scheduler.block_manager.get_num_free_gpu_blocks()
        gpu_cache_usage = 1.0 - (num_free_gpu / num_total_gpu)

        num_total_cpu = self.cache_config.num_cpu_blocks
        cpu_cache_usage = 0.
        if num_total_cpu > 0:
            num_free_cpu = self.scheduler.block_manager.get_num_free_cpu_blocks(
            )
            cpu_cache_usage = 1.0 - (num_free_cpu / num_total_cpu)

        # Scheduler State
        num_running = len(self.scheduler.running)
        num_swapped = len(self.scheduler.swapped)
        num_waiting = len(self.scheduler.waiting)

        # Iteration stats if we have scheduler output.
        num_prompt_tokens = 0
        num_generation_tokens = 0
        time_to_first_tokens = []
        time_per_output_tokens = []
        time_e2e_requests = []
        if scheduler_outputs is not None:
            prompt_run = scheduler_outputs.prompt_run

            # Number of Tokens.
            if prompt_run:
                num_prompt_tokens = sum(
                    len(scheduled_seq_group.seq_group.prompt_token_ids)
                    for scheduled_seq_group in
                    scheduler_outputs.scheduled_seq_groups)
                num_generation_tokens = sum(
                    scheduled_seq_group.seq_group.num_seqs()
                    for scheduled_seq_group in
                    scheduler_outputs.scheduled_seq_groups)
            else:
                num_generation_tokens = scheduler_outputs.num_batched_tokens

            # Latency Timings.
            time_last_iters = []
            for scheduled_seq_group in scheduler_outputs.scheduled_seq_groups:
                seq_group = scheduled_seq_group.seq_group
                # Time since last token.
                # (n.b. updates seq_group.metrics.last_token_time)
                time_last_iters.append(seq_group.get_last_latency(now))
                # Time since arrival for all finished requests.
                if seq_group.is_finished():
                    time_e2e_requests.append(now -
                                             seq_group.metrics.arrival_time)

            time_to_first_tokens = time_last_iters if prompt_run else []
            time_per_output_tokens = [] if prompt_run else time_last_iters

        return Stats(
            now=now,
            num_running=num_running,
            num_swapped=num_swapped,
            num_waiting=num_waiting,
            gpu_cache_usage=gpu_cache_usage,
            cpu_cache_usage=cpu_cache_usage,
            num_prompt_tokens=num_prompt_tokens,
            num_generation_tokens=num_generation_tokens,
            time_to_first_tokens=time_to_first_tokens,
            time_per_output_tokens=time_per_output_tokens,
            time_e2e_requests=time_e2e_requests,
        )

    def _check_stop(self, seq: Sequence,
                    sampling_params: SamplingParams) -> None:
        """Stop the finished sequences."""
        # Check if the sequence has reached max_model_len.
        if seq.get_len() > self.scheduler_config.max_model_len:
            seq.status = SequenceStatus.FINISHED_LENGTH_CAPPED
            return

        # Check if the sequence has reached max_tokens.
        if seq.get_output_len() == sampling_params.max_tokens:
            seq.status = SequenceStatus.FINISHED_LENGTH_CAPPED
            return

        # Check if the minimum number of tokens has been generated yet;
        # skip the stop string/token checks if not
        if seq.get_output_len() < sampling_params.min_tokens:
            return

        for stop_str in sampling_params.stop:
            if seq.output_text.endswith(stop_str):
                self._finalize_sequence(seq, sampling_params, stop_str)
                seq.status = SequenceStatus.FINISHED_STOPPED
                seq.stop_reason = stop_str
                return
        last_token_id = seq.get_last_token_id()
        if last_token_id in sampling_params.stop_token_ids:
            stop_str = self.get_tokenizer_for_seq(seq).convert_ids_to_tokens(
                last_token_id)
            self._finalize_sequence(seq, sampling_params, stop_str)
            seq.status = SequenceStatus.FINISHED_STOPPED
            seq.stop_reason = last_token_id
            return

        # Check if the sequence has generated the EOS token.
        if ((not sampling_params.ignore_eos)
                and seq.get_last_token_id() == seq.eos_token_id):
            seq.status = SequenceStatus.FINISHED_STOPPED
            return

    def _finalize_sequence(self, seq: Sequence,
                           sampling_params: SamplingParams,
                           stop_string: str) -> None:
        if sampling_params.include_stop_str_in_output:
            return

        if stop_string and seq.output_text.endswith(stop_string):
            # Truncate the output text so that the stop string is
            # not included in the output.
            seq.output_text = seq.output_text[:-len(stop_string)]

    def add_lora(self, lora_request: LoRARequest) -> bool:
        return self.model_executor.add_lora(lora_request)

    def remove_lora(self, lora_id: int) -> bool:
        return self.model_executor.remove_lora(lora_id)

    def list_loras(self) -> List[int]:
        return self.model_executor.list_loras()

    def check_health(self) -> None:
        self.model_executor.check_health()<|MERGE_RESOLUTION|>--- conflicted
+++ resolved
@@ -162,39 +162,6 @@
                     parallel_config.disable_custom_all_reduce,
                 })
 
-        # If usage stat is enabled, collect relevant info.
-        if is_usage_stats_enabled():
-            usage_message.report_usage(
-                get_architecture_class_name(model_config),
-                usage_context,
-                extra_kvs={
-                    # Common configuration
-                    "dtype":
-                    str(model_config.dtype),
-                    "tensor_parallel_size":
-                    parallel_config.tensor_parallel_size,
-                    "block_size":
-                    cache_config.block_size,
-                    "gpu_memory_utilization":
-                    cache_config.gpu_memory_utilization,
-
-                    # Quantization
-                    "quantization":
-                    model_config.quantization,
-                    "kv_cache_dtype":
-                    cache_config.cache_dtype,
-
-                    # Feature flags
-                    "enable_lora":
-                    bool(lora_config),
-                    "enable_prefix_caching":
-                    cache_config.enable_prefix_caching,
-                    "enforce_eager":
-                    model_config.enforce_eager,
-                    "disable_custom_all_reduce":
-                    parallel_config.disable_custom_all_reduce,
-                })
-
         # Ping the tokenizer to ensure liveness if it runs in a
         # different process.
         self.tokenizer.ping()
@@ -225,19 +192,11 @@
         if engine_config.device_config.device_type == "neuron":
             from vllm.executor.neuron_executor import NeuronExecutor
             executor_class = NeuronExecutor
-<<<<<<< HEAD
-        elif device_config.device_type == "cpu":
-            from vllm.executor.cpu_executor import CPUExecutor
-            executor_class = CPUExecutor
-        elif parallel_config.worker_use_ray:
-            initialize_ray_cluster(parallel_config)
-=======
         elif engine_config.device_config.device_type == "cpu":
             from vllm.executor.cpu_executor import CPUExecutor
             executor_class = CPUExecutor
         elif engine_config.parallel_config.worker_use_ray:
             initialize_ray_cluster(engine_config.parallel_config)
->>>>>>> c64cf386
             from vllm.executor.ray_gpu_executor import RayGPUExecutor
             executor_class = RayGPUExecutor
         else:
@@ -248,11 +207,7 @@
 
         # Create the LLM engine.
         engine = cls(
-<<<<<<< HEAD
-            *engine_configs,
-=======
             **engine_config.to_dict(),
->>>>>>> c64cf386
             executor_class=executor_class,
             log_stats=not engine_args.disable_log_stats,
             usage_context=usage_context,
