import time
from typing import Iterable, List, Optional, Type, Union
from http import HTTPStatus

from transformers import GenerationConfig, PreTrainedTokenizer

import vllm
from vllm.config import (CacheConfig, DecodingConfig, DeviceConfig, LoadConfig,
                         LoRAConfig, ModelConfig, ParallelConfig,
                         SchedulerConfig, SpeculativeConfig,
                         VisionLanguageConfig)
from vllm.core.scheduler import Scheduler, SchedulerOutputs
from vllm.engine.arg_utils import EngineArgs
from vllm.engine.metrics import StatLogger, Stats
from vllm.engine.output_processor.interfaces import (
    SequenceGroupOutputProcessor)
from vllm.engine.output_processor.stop_checker import StopChecker
from vllm.engine.output_processor.util import create_output_by_sequence_group
from vllm.engine.ray_utils import initialize_ray_cluster
from vllm.executor.executor_base import ExecutorBase
from vllm.logger import init_logger
from vllm.lora.request import LoRARequest
from vllm.outputs import RequestOutput
from vllm.sampling_params import SamplingParams
from vllm.sequence import (MultiModalData, SamplerOutput, Sequence,
                           SequenceGroup)
from vllm.transformers_utils.detokenizer import Detokenizer
from vllm.transformers_utils.tokenizer_group import (BaseTokenizerGroup,
                                                     get_tokenizer_group)
from vllm.usage.usage_lib import (UsageContext, is_usage_stats_enabled,
                                  usage_message)
from vllm.utils import Counter

logger = init_logger(__name__)
_LOCAL_LOGGING_INTERVAL_SEC = 5


<<<<<<< HEAD
class QueueOverflowError(BaseException):

    def __init__(self, message, status_code):
        super().__init__(message)
        self.status_code = status_code
=======
def _load_generation_config_dict(model_config: ModelConfig):
    try:
        return GenerationConfig.from_pretrained(
            model_config.model,
            revision=model_config.revision,
        ).to_diff_dict()
    except OSError:
        # Not found.
        return {}
>>>>>>> a134ef6f


class LLMEngine:
    """An LLM engine that receives requests and generates texts.

    This is the main class for the vLLM engine. It receives requests
    from clients and generates texts from the LLM. It includes a tokenizer, a
    language model (possibly distributed across multiple GPUs), and GPU memory
    space allocated for intermediate states (aka KV cache). This class utilizes
    iteration-level scheduling and efficient memory management to maximize the
    serving throughput.

    The `LLM` class wraps this class for offline batched inference and the
    `AsyncLLMEngine` class wraps this class for online serving.

    NOTE: The config arguments are derived from the `EngineArgs` class. For the
    comprehensive list of arguments, see `EngineArgs`.

    Args:
        model_config: The configuration related to the LLM model.
        cache_config: The configuration related to the KV cache memory
            management.
        parallel_config: The configuration related to distributed execution.
        scheduler_config: The configuration related to the request scheduler.
        device_config: The configuration related to the device.
        lora_config (Optional): The configuration related to serving multi-LoRA.
        vision_language_config (Optional): The configuration related to vision
            language models.
        speculative_config (Optional): The configuration related to speculative
            decoding.
        executor_class: The model executor class for managing distributed
            execution.
        log_stats: Whether to log statistics.
        usage_context: Specified entry point, used for usage info collection
    """

    def __init__(
        self,
        model_config: ModelConfig,
        cache_config: CacheConfig,
        parallel_config: ParallelConfig,
        scheduler_config: SchedulerConfig,
        device_config: DeviceConfig,
        load_config: LoadConfig,
        lora_config: Optional[LoRAConfig],
        vision_language_config: Optional[VisionLanguageConfig],
        speculative_config: Optional[SpeculativeConfig],
        decoding_config: Optional[DecodingConfig],
        executor_class: Type[ExecutorBase],
        log_stats: bool,
        usage_context: UsageContext = UsageContext.ENGINE_CONTEXT,
    ) -> None:
        logger.info(
            f"Initializing an LLM engine (v{vllm.__version__}) with config: "
            f"model={model_config.model!r}, "
            f"speculative_config={speculative_config!r}, "
            f"tokenizer={model_config.tokenizer!r}, "
            f"tokenizer_mode={model_config.tokenizer_mode}, "
            f"revision={model_config.revision}, "
            f"tokenizer_revision={model_config.tokenizer_revision}, "
            f"trust_remote_code={model_config.trust_remote_code}, "
            f"dtype={model_config.dtype}, "
            f"max_seq_len={model_config.max_model_len}, "
            f"download_dir={load_config.download_dir!r}, "
            f"load_format={load_config.load_format}, "
            f"tensor_parallel_size={parallel_config.tensor_parallel_size}, "
            f"disable_custom_all_reduce="
            f"{parallel_config.disable_custom_all_reduce}, "
            f"quantization={model_config.quantization}, "
            f"enforce_eager={model_config.enforce_eager}, "
            f"kv_cache_dtype={cache_config.cache_dtype}, "
            f"quantization_param_path={model_config.quantization_param_path}, "
            f"device_config={device_config.device}, "
            f"decoding_config={decoding_config!r}, "
            f"seed={model_config.seed})")
        # TODO(woosuk): Print more configs in debug mode.

        self.model_config = model_config
        self.cache_config = cache_config
        self.lora_config = lora_config
        self.vision_language_config = vision_language_config
        self.parallel_config = parallel_config
        self.scheduler_config = scheduler_config
        self.device_config = device_config
        self.speculative_config = speculative_config
        self.load_config = load_config
        self.decoding_config = decoding_config or DecodingConfig()
        self.log_stats = log_stats

        self._init_tokenizer()
        self.detokenizer = Detokenizer(self.tokenizer)
        self.seq_counter = Counter()
        self.generation_config_fields = _load_generation_config_dict(
            model_config)

        self.model_executor = executor_class(
            model_config=model_config,
            cache_config=cache_config,
            parallel_config=parallel_config,
            scheduler_config=scheduler_config,
            device_config=device_config,
            lora_config=lora_config,
            vision_language_config=vision_language_config,
            speculative_config=speculative_config,
            load_config=load_config,
        )

        self._initialize_kv_caches()

        # If usage stat is enabled, collect relevant info.
        if is_usage_stats_enabled():
            from vllm.model_executor.model_loader import (
                get_architecture_class_name)
            usage_message.report_usage(
                get_architecture_class_name(model_config),
                usage_context,
                extra_kvs={
                    # Common configuration
                    "dtype":
                    str(model_config.dtype),
                    "tensor_parallel_size":
                    parallel_config.tensor_parallel_size,
                    "block_size":
                    cache_config.block_size,
                    "gpu_memory_utilization":
                    cache_config.gpu_memory_utilization,

                    # Quantization
                    "quantization":
                    model_config.quantization,
                    "kv_cache_dtype":
                    cache_config.cache_dtype,

                    # Feature flags
                    "enable_lora":
                    bool(lora_config),
                    "enable_prefix_caching":
                    cache_config.enable_prefix_caching,
                    "enforce_eager":
                    model_config.enforce_eager,
                    "disable_custom_all_reduce":
                    parallel_config.disable_custom_all_reduce,
                })

        # Ping the tokenizer to ensure liveness if it runs in a
        # different process.
        self.tokenizer.ping()

        # Create the scheduler.
        # NOTE: the cache_config here have been updated with the numbers of
        # GPU and CPU blocks, which are profiled in the distributed executor.
        self.scheduler = Scheduler(scheduler_config, cache_config, lora_config)

        # Metric Logging.
        if self.log_stats:
            self.stat_logger = StatLogger(
                local_interval=_LOCAL_LOGGING_INTERVAL_SEC,
                labels=dict(model_name=model_config.model))
            self.stat_logger.info("cache_config", self.cache_config)

        # Create sequence output processor, e.g. for beam search or
        # speculative decoding.
        self.output_processor = (
            SequenceGroupOutputProcessor.create_output_processor(
                self.scheduler_config,
                self.detokenizer,
                self.scheduler,
                self.seq_counter,
                self.get_tokenizer_for_seq,
                stop_checker=StopChecker(
                    self.scheduler_config.max_model_len,
                    self.get_tokenizer_for_seq,
                ),
            ))

    def _initialize_kv_caches(self) -> None:
        """Initialize the KV cache in the worker(s).

        The workers will determine the number of blocks in both the GPU cache
        and the swap CPU cache.
        """
        num_gpu_blocks, num_cpu_blocks = (
            self.model_executor.determine_num_available_blocks())

        if self.cache_config.num_gpu_blocks_override is not None:
            num_gpu_blocks_override = self.cache_config.num_gpu_blocks_override
            logger.info(f"Overriding {num_gpu_blocks=} with "
                        f"{num_gpu_blocks_override=}")
            num_gpu_blocks = num_gpu_blocks_override

        self.cache_config.num_gpu_blocks = num_gpu_blocks
        self.cache_config.num_cpu_blocks = num_cpu_blocks

        self.model_executor.initialize_cache(num_gpu_blocks, num_cpu_blocks)

    @classmethod
    def from_engine_args(
        cls,
        engine_args: EngineArgs,
        usage_context: UsageContext = UsageContext.ENGINE_CONTEXT,
    ) -> "LLMEngine":
        """Creates an LLM engine from the engine arguments."""
        # Create the engine configs.
        engine_config = engine_args.create_engine_config()

        # Initialize the cluster and specify the executor class.
        if engine_config.device_config.device_type == "neuron":
            from vllm.executor.neuron_executor import NeuronExecutor
            executor_class = NeuronExecutor
        elif engine_config.device_config.device_type == "cpu":
            from vllm.executor.cpu_executor import CPUExecutor
            executor_class = CPUExecutor
        elif engine_config.parallel_config.worker_use_ray:
            initialize_ray_cluster(engine_config.parallel_config)
            from vllm.executor.ray_gpu_executor import RayGPUExecutor
            executor_class = RayGPUExecutor
        else:
            assert engine_config.parallel_config.world_size == 1, (
                "Ray is required if parallel_config.world_size > 1.")
            from vllm.executor.gpu_executor import GPUExecutor
            executor_class = GPUExecutor

        # Create the LLM engine.
        engine = cls(
            **engine_config.to_dict(),
            executor_class=executor_class,
            log_stats=not engine_args.disable_log_stats,
            usage_context=usage_context,
        )
        return engine

    def __reduce__(self):
        # This is to ensure that the LLMEngine is not referenced in
        # the closure used to initialize Ray worker actors
        raise RuntimeError("LLMEngine should not be pickled!")

    def get_tokenizer(self) -> "PreTrainedTokenizer":
        return self.tokenizer.get_lora_tokenizer(None)

    def get_tokenizer_for_seq(self,
                              sequence: Sequence) -> "PreTrainedTokenizer":
        return self.tokenizer.get_lora_tokenizer(sequence.lora_request)

    def _init_tokenizer(self, **tokenizer_init_kwargs):
        init_kwargs = dict(
            tokenizer_id=self.model_config.tokenizer,
            enable_lora=bool(self.lora_config),
            max_num_seqs=self.scheduler_config.max_num_seqs,
            max_input_length=None,
            tokenizer_mode=self.model_config.tokenizer_mode,
            trust_remote_code=self.model_config.trust_remote_code,
            revision=self.model_config.tokenizer_revision)
        init_kwargs.update(tokenizer_init_kwargs)
        self.tokenizer: BaseTokenizerGroup = get_tokenizer_group(
            self.parallel_config.tokenizer_pool_config, **init_kwargs)

    def _verify_args(self) -> None:
        self.model_config.verify_with_parallel_config(self.parallel_config)
        self.cache_config.verify_with_parallel_config(self.parallel_config)
        if self.lora_config:
            self.lora_config.verify_with_model_config(self.model_config)
            self.lora_config.verify_with_scheduler_config(
                self.scheduler_config)

    def encode_request(
        self,
        request_id: str,  # pylint: disable=unused-argument
        prompt: Optional[str],
        prompt_token_ids: Optional[List[int]] = None,
        lora_request: Optional[LoRARequest] = None,
    ):
        if prompt_token_ids is None:
            assert prompt is not None
            prompt_token_ids = self.tokenizer.encode(request_id=request_id,
                                                     prompt=prompt,
                                                     lora_request=lora_request)
        return prompt_token_ids

    def add_request(
        self,
        request_id: str,
        prompt: Optional[str],
        sampling_params: SamplingParams,
        prompt_token_ids: Optional[List[int]] = None,
        arrival_time: Optional[float] = None,
        lora_request: Optional[LoRARequest] = None,
        multi_modal_data: Optional[MultiModalData] = None,
    ) -> None:
        """Add a request to the engine's request pool.

        The request is added to the request pool and will be processed by the
        scheduler as `engine.step()` is called. The exact scheduling policy is
        determined by the scheduler.

        Args:
            request_id: The unique ID of the request.
            prompt: The prompt string. Can be None if prompt_token_ids is
                provided.
            sampling_params: The sampling parameters for text generation.
            prompt_token_ids: The token IDs of the prompt. If None, we
                use the tokenizer to convert the prompts to token IDs.
            arrival_time: The arrival time of the request. If None, we use
                the current monotonic time.
            multi_modal_data: Multi modal data per request.

        Details:
            - Set arrival_time to the current time if it is None.
            - Set prompt_token_ids to the encoded prompt if it is None.
            - Create `best_of` number of :class:`~vllm.Sequence` objects.
            - Create a :class:`~vllm.SequenceGroup` object
              from the list of :class:`~vllm.Sequence`.
            - Add the :class:`~vllm.SequenceGroup` object to the scheduler.

        Example:
            >>> # initialize engine
            >>> engine = LLMEngine.from_engine_args(engine_args)
            >>> # set request arguments
            >>> example_prompt = "Who is the president of the United States?"
            >>> sampling_params = SamplingParams(temperature=0.0)
            >>> request_id = 0
            >>>
            >>> # add the request to the engine
            >>> engine.add_request(
            >>>    str(request_id),
            >>>    example_prompt,
            >>>    SamplingParams(temperature=0.0))
            >>> # continue the request processing
            >>> ...
        """
        curr_queue_len = len(self.scheduler.waiting)
        max_queue_len = self.scheduler.scheduler_config.get_max_queue_length()
        if max_queue_len > -1 and curr_queue_len >= max_queue_len:
            # raise QueueOverflowError(
            #     f"Request {request_id} would exceed the indicated maximum "
            #     f"queue length of {max_queue_len}", HTTPStatus.SERVICE_UNAVAILABLE
            # )
            raise ValueError(
                f"Request {request_id} would exceed the indicated maximum "
                f"queue length of {max_queue_len}",
                HTTPStatus.SERVICE_UNAVAILABLE)

        if lora_request is not None and not self.lora_config:
            raise ValueError(f"Got lora_request {lora_request} but LoRA is "
                             "not enabled!")
        max_logprobs = self.get_model_config().max_logprobs
        if (sampling_params.logprobs
                and sampling_params.logprobs > max_logprobs) or (
                    sampling_params.prompt_logprobs
                    and sampling_params.prompt_logprobs > max_logprobs):
            raise ValueError(f"Cannot request more than "
                             f"{max_logprobs} logprobs.")
        if arrival_time is None:
            arrival_time = time.time()
        prompt_token_ids = self.encode_request(
            request_id=request_id,
            prompt=prompt,
            prompt_token_ids=prompt_token_ids,
            lora_request=lora_request)

        # Create the sequences.
        block_size = self.cache_config.block_size
        seq_id = next(self.seq_counter)
        eos_token_id = self.tokenizer.get_lora_tokenizer(
            lora_request).eos_token_id
        seq = Sequence(seq_id, prompt, prompt_token_ids, block_size,
                       eos_token_id, lora_request)

        # Defensive copy of SamplingParams, which are used by the sampler,
        # this doesn't deep-copy LogitsProcessor objects
        sampling_params = sampling_params.clone()
        # inject the eos token id into the sampling_params to support min_tokens
        # processing
        sampling_params.eos_token_id = seq.eos_token_id
        sampling_params.update_from_generation_config(
            self.generation_config_fields)

        # Create the sequence group.
        seq_group = SequenceGroup(request_id, [seq], sampling_params,
                                  arrival_time, lora_request, multi_modal_data)

        # Add the sequence group to the scheduler.
        self.scheduler.add_seq_group(seq_group)

    def abort_request(self, request_id: Union[str, Iterable[str]]) -> None:
        """Aborts a request(s) with the given ID.

        Args:
            request_id: The ID(s) of the request to abort.

        Details:
            - Refer to the
              :meth:`~vllm.core.scheduler.Scheduler.abort_seq_group`
              from class :class:`~vllm.core.scheduler.Scheduler`.

        Example:
            >>> # initialize engine and add a request with request_id
            >>> request_id = str(0)
            >>> # abort the request
            >>> engine.abort_request(request_id)
        """
        self.scheduler.abort_seq_group(request_id)

    def get_model_config(self) -> ModelConfig:
        """Gets the model configuration."""
        return self.model_config

    def get_num_unfinished_requests(self) -> int:
        """Gets the number of unfinished requests."""
        return self.scheduler.get_num_unfinished_seq_groups()

    def has_unfinished_requests(self) -> bool:
        """Returns True if there are unfinished requests."""
        return self.scheduler.has_unfinished_seqs()

    def _process_model_outputs(
            self, output: List[SamplerOutput],
            scheduled_seq_groups: List[SequenceGroup],
            ignored_seq_groups: List[SequenceGroup]) -> List[RequestOutput]:
        """Apply the model output to the sequences in the scheduled seq groups.

        Returns RequestOutputs that can be returned to the client.
        """

        now = time.time()

        # Organize outputs by [sequence group][step] instead of
        # [step][sequence group].
        output_by_sequence_group = create_output_by_sequence_group(
            sampler_outputs=output, num_seq_groups=len(scheduled_seq_groups))

        # Update the scheduled sequence groups with the model outputs.
        for scheduled_seq_group, outputs in zip(scheduled_seq_groups,
                                                output_by_sequence_group):
            seq_group = scheduled_seq_group.seq_group
            seq_group.update_num_computed_tokens(
                scheduled_seq_group.token_chunk_size)
            # If uncomputed tokens > 0, it means prefill is chunked.
            # We don't need to process outputs in that case.
            if seq_group.get_num_uncomputed_tokens() == 0:
                self.output_processor.process_outputs(seq_group, outputs)

        # Free the finished sequence groups.
        self.scheduler.free_finished_seq_groups()

        # Create the outputs.
        request_outputs: List[RequestOutput] = []
        for scheduled_seq_group in scheduled_seq_groups:
            seq_group = scheduled_seq_group.seq_group
            seq_group.maybe_set_first_token_time(now)
            request_output = RequestOutput.from_seq_group(seq_group)
            request_outputs.append(request_output)
        for seq_group in ignored_seq_groups:
            request_output = RequestOutput.from_seq_group(seq_group)
            request_outputs.append(request_output)
        return request_outputs

    def step(self) -> List[RequestOutput]:
        """Performs one decoding iteration and returns newly generated results.

        .. figure:: https://i.imgur.com/sv2HssD.png
            :alt: Overview of the step function
            :align: center

            Overview of the step function.

        Details:
            - Step 1: Schedules the sequences to be executed in the next
              iteration and the token blocks to be swapped in/out/copy.

                - Depending on the scheduling policy,
                  sequences may be `preempted/reordered`.
                - A Sequence Group (SG) refer to a group of sequences
                  that are generated from the same prompt.

            - Step 2: Calls the distributed executor to execute the model.
            - Step 3: Processes the model output. This mainly includes:

                - Decodes the relevant outputs.
                - Updates the scheduled sequence groups with model outputs
                  based on its `sampling parameters` (`use_beam_search` or not).
                - Frees the finished sequence groups.

            - Finally, it creates and returns the newly generated results.

        Example:
            >>> # Please see the example/ folder for more detailed examples.
            >>>
            >>> # initialize engine and request arguments
            >>> engine = LLMEngine.from_engine_args(engine_args)
            >>> example_inputs = [(0, "What is LLM?",
            >>>    SamplingParams(temperature=0.0))]
            >>>
            >>> # Start the engine with an event loop
            >>> while True:
            >>>     if example_inputs:
            >>>         req_id, prompt, sampling_params = example_inputs.pop(0)
            >>>         engine.add_request(str(req_id), prompt, sampling_params)
            >>>
            >>>     # continue the request processing
            >>>     request_outputs = engine.step()
            >>>     for request_output in request_outputs:
            >>>         if request_output.finished:
            >>>             # return or show the request output
            >>>
            >>>     if not (engine.has_unfinished_requests() or example_inputs):
            >>>         break
        """
        seq_group_metadata_list, scheduler_outputs = self.scheduler.schedule()

        if not scheduler_outputs.is_empty():
            output = self.model_executor.execute_model(
                seq_group_metadata_list=seq_group_metadata_list,
                blocks_to_swap_in=scheduler_outputs.blocks_to_swap_in,
                blocks_to_swap_out=scheduler_outputs.blocks_to_swap_out,
                blocks_to_copy=scheduler_outputs.blocks_to_copy,
                num_lookahead_slots=scheduler_outputs.num_lookahead_slots)
        else:
            output = []

        request_outputs = self._process_model_outputs(
            output, scheduler_outputs.scheduled_seq_groups,
            scheduler_outputs.ignored_seq_groups)

        # Log stats.
        if self.log_stats:
            self.stat_logger.log(self._get_stats(scheduler_outputs))

        return request_outputs

    def do_log_stats(self) -> None:
        """Forced log when no requests active."""
        if self.log_stats:
            self.stat_logger.log(self._get_stats(scheduler_outputs=None))

    def _get_stats(self,
                   scheduler_outputs: Optional[SchedulerOutputs]) -> Stats:
        """Get Stats to be Logged to Prometheus."""
        now = time.time()

        # KV Cache Usage in %.
        num_total_gpu = self.cache_config.num_gpu_blocks
        num_free_gpu = self.scheduler.block_manager.get_num_free_gpu_blocks()
        gpu_cache_usage = 1.0 - (num_free_gpu / num_total_gpu)

        num_total_cpu = self.cache_config.num_cpu_blocks
        cpu_cache_usage = 0.
        if num_total_cpu > 0:
            num_free_cpu = self.scheduler.block_manager.get_num_free_cpu_blocks(
            )
            cpu_cache_usage = 1.0 - (num_free_cpu / num_total_cpu)

        # Scheduler State
        num_running = len(self.scheduler.running)
        num_swapped = len(self.scheduler.swapped)
        num_waiting = len(self.scheduler.waiting)

        # Iteration stats if we have scheduler output.
        num_prompt_tokens = 0
        num_generation_tokens = 0
        time_to_first_tokens = []
        time_per_output_tokens = []
        time_e2e_requests = []
        if scheduler_outputs is not None:
            prompt_run = scheduler_outputs.num_prefill_groups > 0

            # Number of Tokens.
            if prompt_run:
                num_prompt_tokens = sum(
                    len(scheduled_seq_group.seq_group.prompt_token_ids)
                    for scheduled_seq_group in
                    scheduler_outputs.scheduled_seq_groups)
                num_generation_tokens = sum(
                    scheduled_seq_group.seq_group.num_seqs()
                    for scheduled_seq_group in
                    scheduler_outputs.scheduled_seq_groups)
            else:
                num_generation_tokens = scheduler_outputs.num_batched_tokens

            # Latency Timings.
            time_last_iters = []
            for scheduled_seq_group in scheduler_outputs.scheduled_seq_groups:
                seq_group = scheduled_seq_group.seq_group
                # Time since last token.
                # (n.b. updates seq_group.metrics.last_token_time)
                time_last_iters.append(seq_group.get_last_latency(now))
                # Time since arrival for all finished requests.
                if seq_group.is_finished():
                    time_e2e_requests.append(now -
                                             seq_group.metrics.arrival_time)

            time_to_first_tokens = time_last_iters if prompt_run else []
            time_per_output_tokens = [] if prompt_run else time_last_iters

        return Stats(
            now=now,
            num_running=num_running,
            num_swapped=num_swapped,
            num_waiting=num_waiting,
            gpu_cache_usage=gpu_cache_usage,
            cpu_cache_usage=cpu_cache_usage,
            num_prompt_tokens=num_prompt_tokens,
            num_generation_tokens=num_generation_tokens,
            time_to_first_tokens=time_to_first_tokens,
            time_per_output_tokens=time_per_output_tokens,
            time_e2e_requests=time_e2e_requests,
        )

    def add_lora(self, lora_request: LoRARequest) -> bool:
        return self.model_executor.add_lora(lora_request)

    def remove_lora(self, lora_id: int) -> bool:
        return self.model_executor.remove_lora(lora_id)

    def list_loras(self) -> List[int]:
        return self.model_executor.list_loras()

    def check_health(self) -> None:
        self.model_executor.check_health()<|MERGE_RESOLUTION|>--- conflicted
+++ resolved
@@ -35,13 +35,6 @@
 _LOCAL_LOGGING_INTERVAL_SEC = 5
 
 
-<<<<<<< HEAD
-class QueueOverflowError(BaseException):
-
-    def __init__(self, message, status_code):
-        super().__init__(message)
-        self.status_code = status_code
-=======
 def _load_generation_config_dict(model_config: ModelConfig):
     try:
         return GenerationConfig.from_pretrained(
@@ -51,7 +44,6 @@
     except OSError:
         # Not found.
         return {}
->>>>>>> a134ef6f
 
 
 class LLMEngine:
