--- conflicted
+++ resolved
@@ -1263,15 +1263,12 @@
 
                 assert len(seq_group.seqs) == 1
                 seq = seq_group.seqs[0]
-<<<<<<< HEAD
                 if sample.output_tokens and len(sample.output_tokens) > 1:
                     seq.append_token_id(sample.output_tokens,
                                         sample.logprobs)
                 else:
                     seq.append_token_id(sample.output_token,
                                         sample.logprobs)
-=======
->>>>>>> 98356735
 
                 if self.scheduler_config.is_multi_step:
                     is_prefill_append = seq.data.get_num_uncomputed_tokens(
