--- conflicted
+++ resolved
@@ -29,12 +29,7 @@
 from vllm.entrypoints.openai.logits_processors import (
     get_logits_processors as get_openai_logits_processors)
 from vllm.executor.executor_base import ExecutorBase
-<<<<<<< HEAD
-from vllm.inputs import ProcessorInputs, PromptType
-=======
-from vllm.inputs import (INPUT_REGISTRY, InputRegistry, ProcessorInputs,
-                         PromptType, SingletonInputs)
->>>>>>> 83f3c3bd
+from vllm.inputs import ProcessorInputs, PromptType, SingletonInputs
 from vllm.inputs.parse import is_token_prompt, split_enc_dec_inputs
 from vllm.inputs.preprocess import InputPreprocessor
 from vllm.logger import init_logger
