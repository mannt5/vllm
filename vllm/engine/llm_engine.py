--- conflicted
+++ resolved
@@ -22,11 +22,7 @@
 from vllm.outputs import RequestOutput
 from vllm.sampling_params import SamplingParams
 from vllm.sequence import (MultiModalData, SamplerOutput, Sequence,
-<<<<<<< HEAD
-                           SequenceGroup, SequenceGroupMetadata)
-=======
-                           SequenceGroup, SequenceStage)
->>>>>>> d3c8180a
+                           SequenceGroup, SequenceStage, SequenceGroupMetadata)
 from vllm.transformers_utils.detokenizer import Detokenizer
 from vllm.transformers_utils.tokenizer_group import (BaseTokenizerGroup,
                                                      get_tokenizer_group)
@@ -488,17 +484,9 @@
             seq_group = scheduled_seq_group.seq_group
             seq_group.update_num_computed_tokens(
                 scheduled_seq_group.token_chunk_size)
-<<<<<<< HEAD
+
             self.output_processor.process_prompt_logprob(seq_group, outputs)
             if seq_group_meta.do_sample:
-=======
-
-            # If all sequences in the sequence group are in DECODE, then we can
-            # process the output tokens. Otherwise, they are (chunked) prefill
-            # samples and should not be processed.
-            stages = [seq.data._stage for seq in seq_group.seqs_dict.values()]
-            if all(stage == SequenceStage.DECODE for stage in stages):
->>>>>>> d3c8180a
                 self.output_processor.process_outputs(seq_group, outputs)
 
         # Free the finished sequence groups.
