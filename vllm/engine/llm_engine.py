--- conflicted
+++ resolved
@@ -1028,8 +1028,10 @@
 
     def list_loras(self) -> Set[int]:
         return self.model_executor.list_loras()
-
-<<<<<<< HEAD
+      
+    def pin_lora(self, lora_id: int) -> bool:
+        return self.model_executor.pin_lora(lora_id)
+
     def add_prompt_adapter(
             self, prompt_adapter_request: PromptAdapterRequest) -> bool:
         return self.model_executor.add_prompt_adapter(prompt_adapter_request)
@@ -1039,10 +1041,6 @@
 
     def list_prompt_adapters(self) -> List[int]:
         return self.model_executor.list_prompt_adapters()
-=======
-    def pin_lora(self, lora_id: int) -> bool:
-        return self.model_executor.pin_lora(lora_id)
->>>>>>> 5d4d9053
 
     def check_health(self) -> None:
         self.model_executor.check_health()
