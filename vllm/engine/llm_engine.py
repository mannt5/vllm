import time
from typing import Iterable, List, Optional, Tuple, Type, Union

from transformers import PreTrainedTokenizer

import vllm
from vllm.lora.request import LoRARequest
from vllm.config import (CacheConfig, DeviceConfig, ModelConfig,
                         ParallelConfig, SchedulerConfig, LoRAConfig)
from vllm.core.scheduler import Scheduler, SchedulerOutputs
from vllm.engine.arg_utils import EngineArgs
from vllm.executor.executor_base import ExecutorBase
from vllm.engine.metrics import StatLogger, Stats
from vllm.engine.ray_utils import initialize_ray_cluster
from vllm.logger import init_logger
from vllm.outputs import RequestOutput
from vllm.sampling_params import SamplingParams
from vllm.sequence import (SamplerOutput, Sequence, SequenceGroup,
                           SequenceGroupOutput, SequenceOutput, SequenceStatus)
from vllm.transformers_utils.tokenizer_group import (BaseTokenizerGroup,
                                                     get_tokenizer_group)
from vllm.transformers_utils.detokenizer import Detokenizer
from vllm.utils import Counter

logger = init_logger(__name__)
_LOCAL_LOGGING_INTERVAL_SEC = 5


class LLMEngine:
    """An LLM engine that receives requests and generates texts.

    This is the main class for the vLLM engine. It receives requests
    from clients and generates texts from the LLM. It includes a tokenizer, a
    language model (possibly distributed across multiple GPUs), and GPU memory
    space allocated for intermediate states (aka KV cache). This class utilizes
    iteration-level scheduling and efficient memory management to maximize the
    serving throughput.

    The `LLM` class wraps this class for offline batched inference and the
    `AsyncLLMEngine` class wraps this class for online serving.

    NOTE: The config arguments are derived from the `EngineArgs` class. For the
    comprehensive list of arguments, see `EngineArgs`.

    Args:
        model_config: The configuration related to the LLM model.
        cache_config: The configuration related to the KV cache memory
            management.
        parallel_config: The configuration related to distributed execution.
        scheduler_config: The configuration related to the request scheduler.
        device_config: The configuration related to the device.
        executor_class: The model executor class for managing distributed
            execution.
        log_stats: Whether to log statistics.
    """

    def __init__(
        self,
        model_config: ModelConfig,
        cache_config: CacheConfig,
        parallel_config: ParallelConfig,
        scheduler_config: SchedulerConfig,
        device_config: DeviceConfig,
        lora_config: Optional[LoRAConfig],
        executor_class: Type[ExecutorBase],
        log_stats: bool,
    ) -> None:
        logger.info(
            f"Initializing an LLM engine (v{vllm.__version__}) with config: "
            f"model={model_config.model!r}, "
            f"tokenizer={model_config.tokenizer!r}, "
            f"tokenizer_mode={model_config.tokenizer_mode}, "
            f"revision={model_config.revision}, "
            f"tokenizer_revision={model_config.tokenizer_revision}, "
            f"trust_remote_code={model_config.trust_remote_code}, "
            f"dtype={model_config.dtype}, "
            f"max_seq_len={model_config.max_model_len}, "
            f"download_dir={model_config.download_dir!r}, "
            f"load_format={model_config.load_format}, "
            f"tensor_parallel_size={parallel_config.tensor_parallel_size}, "
            f"disable_custom_all_reduce="
            f"{parallel_config.disable_custom_all_reduce}, "
            f"quantization={model_config.quantization}, "
            f"enforce_eager={model_config.enforce_eager}, "
            f"kv_cache_dtype={cache_config.cache_dtype}, "
            f"kv_quant_params_path={cache_config.cache_quant_params_path}, "
            f"device_config={device_config.device}, "
            f"seed={model_config.seed})")
        # TODO(woosuk): Print more configs in debug mode.

        self.model_config = model_config
        self.cache_config = cache_config
        self.lora_config = lora_config
        self.parallel_config = parallel_config
        self.scheduler_config = scheduler_config
        self.device_config = device_config
        self.log_stats = log_stats
        self._verify_args()

        self._init_tokenizer()
        self.detokenizer = Detokenizer(self.tokenizer)
        self.seq_counter = Counter()

        self.model_executor = executor_class(model_config, cache_config,
                                             parallel_config, scheduler_config,
                                             device_config, lora_config)

        # Ping the tokenizer to ensure liveness if it runs in a
        # different process.
        self.tokenizer.ping()

        # Create the scheduler.
        # NOTE: the cache_config here have been updated with the numbers of
        # GPU and CPU blocks, which are profiled in the distributed executor.
        self.scheduler = Scheduler(scheduler_config, cache_config, lora_config)

        # Metric Logging.
        if self.log_stats:
            self.stat_logger = StatLogger(
                local_interval=_LOCAL_LOGGING_INTERVAL_SEC,
                labels=dict(model_name=model_config.model))
            self.stat_logger.info("cache_config", self.cache_config)

    @classmethod
    def from_engine_args(cls, engine_args: EngineArgs) -> "LLMEngine":
        """Creates an LLM engine from the engine arguments."""
        # Create the engine configs.
        engine_configs = engine_args.create_engine_configs()
        parallel_config = engine_configs[2]
        device_config = engine_configs[4]

        # Initialize the cluster and specify the executor class.
        if device_config.device_type == "neuron":
            from vllm.executor.neuron_executor import NeuronExecutor
            executor_class = NeuronExecutor
        elif parallel_config.worker_use_ray:
            initialize_ray_cluster(parallel_config)
            from vllm.executor.ray_gpu_executor import RayGPUExecutor
            executor_class = RayGPUExecutor
        else:
            assert parallel_config.world_size == 1, (
                "Ray is required if parallel_config.world_size > 1.")
            from vllm.executor.gpu_executor import GPUExecutor
            executor_class = GPUExecutor

<<<<<<< HEAD
    def _init_workers(self):
        # Lazy import the Worker to avoid importing torch.cuda/xformers
        # before CUDA_VISIBLE_DEVICES is set in the Worker
        from vllm.worker.worker import Worker

        assert self.parallel_config.world_size == 1, (
            "Ray is required if parallel_config.world_size > 1.")

        self.workers: List[Worker] = []
        distributed_init_method = get_distributed_init_method(
            get_ip(), get_open_port())
        self.driver_worker = Worker(
            self.model_config,
            self.parallel_config,
            self.scheduler_config,
            self.device_config,
            local_rank=0,
            rank=0,
            distributed_init_method=distributed_init_method,
            lora_config=self.lora_config,
            kv_cache_dtype=self.cache_config.cache_dtype,
            kv_quant_params_path=self.cache_config.cache_quant_params_path,
            is_driver_worker=True,
        )
        self._run_workers("init_model")
        self._run_workers("load_model")
=======
        # Create the LLM engine.
        engine = cls(*engine_configs,
                     executor_class=executor_class,
                     log_stats=not engine_args.disable_log_stats)
        return engine

    def __reduce__(self):
        # This is to ensure that the LLMEngine is not referenced in
        # the closure used to initialize Ray worker actors
        raise RuntimeError("LLMEngine should not be pickled!")

    def get_tokenizer(self) -> "PreTrainedTokenizer":
        return self.tokenizer.get_lora_tokenizer(None)

    def get_tokenizer_for_seq(self,
                              sequence: Sequence) -> "PreTrainedTokenizer":
        return self.tokenizer.get_lora_tokenizer(sequence.lora_request)
>>>>>>> 925f3332

    def _init_tokenizer(self, **tokenizer_init_kwargs):
        init_kwargs = dict(
            tokenizer_id=self.model_config.tokenizer,
            enable_lora=bool(self.lora_config),
            max_num_seqs=self.scheduler_config.max_num_seqs,
            max_input_length=None,
            tokenizer_mode=self.model_config.tokenizer_mode,
            trust_remote_code=self.model_config.trust_remote_code,
            revision=self.model_config.tokenizer_revision)
        init_kwargs.update(tokenizer_init_kwargs)

        self.tokenizer: BaseTokenizerGroup = get_tokenizer_group(
            self.parallel_config.tokenizer_pool_config, **init_kwargs)

<<<<<<< HEAD
        self.driver_dummy_worker: RayWorkerVllm = None
        self.workers: List[RayWorkerVllm] = []

        driver_ip = get_ip()
        for bundle_id, bundle in enumerate(placement_group.bundle_specs):
            if not bundle.get("GPU", 0):
                continue
            scheduling_strategy = PlacementGroupSchedulingStrategy(
                placement_group=placement_group,
                placement_group_capture_child_tasks=True,
                placement_group_bundle_index=bundle_id,
            )
            worker = ray.remote(
                num_cpus=0,
                num_gpus=num_gpus,
                scheduling_strategy=scheduling_strategy,
                **ray_remote_kwargs,
            )(RayWorkerVllm).remote(self.model_config.trust_remote_code)

            worker_ip = ray.get(worker.get_node_ip.remote())
            if worker_ip == driver_ip and self.driver_dummy_worker is None:
                # If the worker is on the same node as the driver, we use it
                # as the resource holder for the driver process.
                self.driver_dummy_worker = worker
            else:
                self.workers.append(worker)

        if self.driver_dummy_worker is None:
            raise ValueError(
                "Ray does not allocate any GPUs on the driver node. Consider "
                "adjusting the Ray placement group or running the driver on a "
                "GPU node.")

        driver_node_id, driver_gpu_ids = ray.get(
            self.driver_dummy_worker.get_node_and_gpu_ids.remote())
        worker_node_and_gpu_ids = ray.get(
            [worker.get_node_and_gpu_ids.remote() for worker in self.workers])

        node_workers = defaultdict(list)
        node_gpus = defaultdict(list)

        node_workers[driver_node_id].append(0)
        node_gpus[driver_node_id].extend(driver_gpu_ids)
        for i, (node_id, gpu_ids) in enumerate(worker_node_and_gpu_ids,
                                               start=1):
            node_workers[node_id].append(i)
            node_gpus[node_id].extend(gpu_ids)
        for node_id, gpu_ids in node_gpus.items():
            node_gpus[node_id] = sorted(gpu_ids)

        # Set CUDA_VISIBLE_DEVICES for the driver.
        set_cuda_visible_devices(node_gpus[driver_node_id])
        for worker, (node_id, _) in zip(self.workers, worker_node_and_gpu_ids):
            worker.set_cuda_visible_devices.remote(node_gpus[node_id])

        distributed_init_method = get_distributed_init_method(
            driver_ip, get_open_port())

        # Lazy import the Worker to avoid importing torch.cuda/xformers
        # before CUDA_VISIBLE_DEVICES is set in the Worker
        from vllm.worker.worker import Worker

        # Initialize torch distributed process group for the workers.
        model_config = copy.deepcopy(self.model_config)
        parallel_config = copy.deepcopy(self.parallel_config)
        scheduler_config = copy.deepcopy(self.scheduler_config)
        device_config = copy.deepcopy(self.device_config)

        for rank, (worker, (node_id,
                            _)) in enumerate(zip(self.workers,
                                                 worker_node_and_gpu_ids),
                                             start=1):
            local_rank = node_workers[node_id].index(rank)
            worker.init_worker.remote(
                lambda rank=rank, local_rank=local_rank: Worker(
                    model_config,
                    parallel_config,
                    scheduler_config,
                    device_config,
                    local_rank,
                    rank,
                    distributed_init_method,
                    lora_config=self.lora_config,
                    kv_cache_dtype=self.cache_config.cache_dtype,
                    kv_quant_params_path=self.cache_config.
                    cache_quant_params_path,
                ))

        driver_rank = 0
        driver_local_rank = node_workers[driver_node_id].index(driver_rank)
        self.driver_worker = Worker(
            model_config,
            parallel_config,
            scheduler_config,
            device_config,
            driver_local_rank,
            driver_rank,
            distributed_init_method,
            lora_config=self.lora_config,
            kv_cache_dtype=self.cache_config.cache_dtype,
            kv_quant_params_path=self.cache_config.cache_quant_params_path,
            is_driver_worker=True,
        )

        self._run_workers("init_model")
        self._run_workers(
            "load_model",
            max_concurrent_workers=self.parallel_config.
            max_parallel_loading_workers,
        )
=======
        if len(self.get_tokenizer()) != self.model_config.get_vocab_size():
            logger.warning(
                f"The tokenizer's vocabulary size {len(self.get_tokenizer())}"
                f" does not match the model's vocabulary size "
                f"{self.model_config.get_vocab_size()}. This might "
                f"cause an error in decoding. Please change config.json "
                "to match the tokenizer's vocabulary size.")
>>>>>>> 925f3332

    def _verify_args(self) -> None:
        self.model_config.verify_with_parallel_config(self.parallel_config)
        self.cache_config.verify_with_parallel_config(self.parallel_config)
        if self.lora_config:
            self.lora_config.verify_with_model_config(self.model_config)
            self.lora_config.verify_with_scheduler_config(
                self.scheduler_config)

    def encode_request(
        self,
        request_id: str,  # pylint: disable=unused-argument
        prompt: Optional[str],
        prompt_token_ids: Optional[List[int]] = None,
        lora_request: Optional[LoRARequest] = None,
    ):
        if prompt_token_ids is None:
            assert prompt is not None
            prompt_token_ids = self.tokenizer.encode(request_id=request_id,
                                                     prompt=prompt,
                                                     lora_request=lora_request)
        return prompt_token_ids

    def add_request(
        self,
        request_id: str,
        prompt: Optional[str],
        sampling_params: SamplingParams,
        prompt_token_ids: Optional[List[int]] = None,
        arrival_time: Optional[float] = None,
        lora_request: Optional[LoRARequest] = None,
    ) -> None:
        """Add a request to the engine's request pool.

        The request is added to the request pool and will be processed by the
        scheduler as `engine.step()` is called. The exact scheduling policy is
        determined by the scheduler.

        Args:
            request_id: The unique ID of the request.
            prompt: The prompt string. Can be None if prompt_token_ids is
                provided.
            sampling_params: The sampling parameters for text generation.
            prompt_token_ids: The token IDs of the prompt. If None, we
                use the tokenizer to convert the prompts to token IDs.
            arrival_time: The arrival time of the request. If None, we use
                the current monotonic time.

        Details:
            - Set arrival_time to the current time if it is None.
            - Set prompt_token_ids to the encoded prompt if it is None.
            - Create `best_of` number of :class:`~vllm.Sequence` objects.
            - Create a :class:`~vllm.SequenceGroup` object
              from the list of :class:`~vllm.Sequence`.
            - Add the :class:`~vllm.SequenceGroup` object to the scheduler.

        Example:
            >>> # initialize engine
            >>> engine = LLMEngine.from_engine_args(engine_args)
            >>> # set request arguments
            >>> example_prompt = "Who is the president of the United States?"
            >>> sampling_params = SamplingParams(temperature=0.0)
            >>> request_id = 0
            >>>
            >>> # add the request to the engine
            >>> engine.add_request(
            >>>    str(request_id),
            >>>    example_prompt,
            >>>    SamplingParams(temperature=0.0))
            >>> # continue the request processing
            >>> ...
        """
        if lora_request is not None and not self.lora_config:
            raise ValueError(f"Got lora_request {lora_request} but LoRA is "
                             "not enabled!")
        max_logprobs = self.get_model_config().max_logprobs
        if (sampling_params.logprobs
                and sampling_params.logprobs > max_logprobs) or (
                    sampling_params.prompt_logprobs
                    and sampling_params.prompt_logprobs > max_logprobs):
            raise ValueError(f"Cannot request more than "
                             f"{max_logprobs} logprobs.")
        if arrival_time is None:
            arrival_time = time.time()
        prompt_token_ids = self.encode_request(
            request_id=request_id,
            prompt=prompt,
            prompt_token_ids=prompt_token_ids,
            lora_request=lora_request)

        # Create the sequences.
        block_size = self.cache_config.block_size
        seq_id = next(self.seq_counter)
        eos_token_id = self.tokenizer.get_lora_tokenizer(
            lora_request).eos_token_id
        seq = Sequence(seq_id, prompt, prompt_token_ids, block_size,
                       eos_token_id, lora_request)

        # Defensive copy of SamplingParams, which are used by the sampler,
        # this doesn't deep-copy LogitsProcessor objects
        sampling_params = sampling_params.clone()

        # Create the sequence group.
        seq_group = SequenceGroup(request_id, [seq], sampling_params,
                                  arrival_time, lora_request)

        # Add the sequence group to the scheduler.
        self.scheduler.add_seq_group(seq_group)

    def abort_request(self, request_id: Union[str, Iterable[str]]) -> None:
        """Aborts a request(s) with the given ID.

        Args:
            request_id: The ID(s) of the request to abort.

        Details:
            - Refer to the
              :meth:`~vllm.core.scheduler.Scheduler.abort_seq_group`
              from class :class:`~vllm.core.scheduler.Scheduler`.

        Example:
            >>> # initialize engine and add a request with request_id
            >>> request_id = str(0)
            >>> # abort the request
            >>> engine.abort_request(request_id)
        """
        self.scheduler.abort_seq_group(request_id)

    def get_model_config(self) -> ModelConfig:
        """Gets the model configuration."""
        return self.model_config

    def get_num_unfinished_requests(self) -> int:
        """Gets the number of unfinished requests."""
        return self.scheduler.get_num_unfinished_seq_groups()

    def has_unfinished_requests(self) -> bool:
        """Returns True if there are unfinished requests."""
        return self.scheduler.has_unfinished_seqs()

    def _check_beam_search_early_stopping(
        self,
        early_stopping: Union[bool, str],
        sampling_params: SamplingParams,
        best_running_seq: Sequence,
        current_worst_seq: Sequence,
    ) -> bool:
        assert sampling_params.use_beam_search
        length_penalty = sampling_params.length_penalty
        if early_stopping is True:
            return True

        current_worst_score = current_worst_seq.get_beam_search_score(
            length_penalty=length_penalty,
            eos_token_id=current_worst_seq.eos_token_id)
        if early_stopping is False:
            highest_attainable_score = best_running_seq.get_beam_search_score(
                length_penalty=length_penalty,
                eos_token_id=best_running_seq.eos_token_id)
        else:
            assert early_stopping == "never"
            if length_penalty > 0.0:
                # If length_penalty > 0.0, beam search will prefer longer
                # sequences. The highest attainable score calculation is
                # based on the longest possible sequence length in this case.
                max_possible_length = max(
                    best_running_seq.get_prompt_len() +
                    sampling_params.max_tokens,
                    self.scheduler_config.max_model_len)
                highest_attainable_score = (
                    best_running_seq.get_beam_search_score(
                        length_penalty=length_penalty,
                        eos_token_id=best_running_seq.eos_token_id,
                        seq_len=max_possible_length))
            else:
                # Otherwise, beam search will prefer shorter sequences. The
                # highest attainable score calculation is based on the current
                # sequence length.
                highest_attainable_score = (
                    best_running_seq.get_beam_search_score(
                        length_penalty=length_penalty,
                        eos_token_id=best_running_seq.eos_token_id))
        return current_worst_score >= highest_attainable_score

    def _process_sequence_group_outputs(self, seq_group: SequenceGroup,
                                        outputs: SequenceGroupOutput) -> None:

        # Process prompt logprobs
        prompt_logprobs = outputs.prompt_logprobs
        if prompt_logprobs is not None:
            self.detokenizer.decode_prompt_logprobs_inplace(
                seq_group, prompt_logprobs)
            seq_group.prompt_logprobs = prompt_logprobs

        # Process samples
        samples = outputs.samples
        parent_seqs = seq_group.get_seqs(status=SequenceStatus.RUNNING)
        existing_finished_seqs = seq_group.get_finished_seqs()
        parent_child_dict = {
            parent_seq.seq_id: []
            for parent_seq in parent_seqs
        }
        for sample in samples:
            parent_child_dict[sample.parent_seq_id].append(sample)
        # List of (child, parent)
        child_seqs: List[Tuple[Sequence, Sequence]] = []

        # Process the child samples for each parent sequence
        for parent in parent_seqs:
            child_samples: List[SequenceOutput] = parent_child_dict[
                parent.seq_id]
            if len(child_samples) == 0:
                # This parent sequence has no children samples. Remove
                # the parent sequence from the sequence group since it will
                # not be used in the future iterations.
                parent.status = SequenceStatus.FINISHED_ABORTED
                seq_group.remove(parent.seq_id)
                self.scheduler.free_seq(parent)
                continue
            # Fork the parent sequence if there are multiple child samples.
            for child_sample in child_samples[:-1]:
                new_child_seq_id = next(self.seq_counter)
                child = parent.fork(new_child_seq_id)
                child.append_token_id(child_sample.output_token,
                                      child_sample.logprobs)
                child_seqs.append((child, parent))
            # Continue the parent sequence for the last child sample.
            # We reuse the parent sequence here to reduce redundant memory
            # copies, especially when using non-beam search sampling methods.
            last_child_sample = child_samples[-1]
            parent.append_token_id(last_child_sample.output_token,
                                   last_child_sample.logprobs)
            child_seqs.append((parent, parent))

        for seq, _ in child_seqs:
            self.detokenizer.decode_sequence_inplace(seq,
                                                     seq_group.sampling_params)
            self._check_stop(seq, seq_group.sampling_params)

        # Non-beam search case
        if not seq_group.sampling_params.use_beam_search:
            # For newly created child sequences, add them to the sequence group
            # and fork them in block manager if they are not finished.
            for seq, parent in child_seqs:
                if seq is not parent:
                    seq_group.add(seq)
                    if not seq.is_finished():
                        self.scheduler.fork_seq(parent, seq)

            # Free the finished and selected parent sequences' memory in block
            # manager. Keep them in the sequence group as candidate output.
            # NOTE: we need to fork the new sequences before freeing the
            # old sequences.
            for seq, parent in child_seqs:
                if seq is parent and seq.is_finished():
                    self.scheduler.free_seq(seq)
            return

        # Beam search case
        # Select the child sequences to keep in the sequence group.
        selected_child_seqs = []
        unselected_child_seqs = []
        beam_width = seq_group.sampling_params.best_of
        length_penalty = seq_group.sampling_params.length_penalty

        # Select the newly finished sequences with the highest scores
        # to replace existing finished sequences.
        # Tuple of (seq, parent, is_new)
        existing_finished_seqs = [(seq, None, False)
                                  for seq in existing_finished_seqs]
        new_finished_seqs = [(seq, parent, True) for seq, parent in child_seqs
                             if seq.is_finished()]
        all_finished_seqs = existing_finished_seqs + new_finished_seqs
        # Sort the finished sequences by their scores.
        all_finished_seqs.sort(key=lambda x: x[0].get_beam_search_score(
            length_penalty=length_penalty, eos_token_id=x[0].eos_token_id),
                               reverse=True)
        for seq, parent, is_new in all_finished_seqs[:beam_width]:
            if is_new:
                # A newly generated child sequence finishes and has a high
                # score, so we will add it into the sequence group.
                selected_child_seqs.append((seq, parent))
        for seq, parent, is_new in all_finished_seqs[beam_width:]:
            if is_new:
                # A newly generated child sequence finishes but has a low
                # score, so we will not add it into the sequence group.
                # Additionally, if this sequence is a continuation of a
                # parent sequence, we will need remove the parent sequence
                # from the sequence group.
                unselected_child_seqs.append((seq, parent))
            else:
                # An existing finished sequence has a low score, so we will
                # remove it from the sequence group.
                seq_group.remove(seq.seq_id)

        # select the top beam_width sequences from the running
        # sequences for the next iteration to continue the beam
        # search.
        running_child_seqs = [(seq, parent) for seq, parent in child_seqs
                              if not seq.is_finished()]
        # Sort the running sequences by their scores.
        running_child_seqs.sort(key=lambda x: x[0].get_beam_search_score(
            length_penalty=length_penalty, eos_token_id=x[0].eos_token_id),
                                reverse=True)

        # Check if we can stop the beam search.
        if len(running_child_seqs) == 0:
            # No running sequences, stop the beam search.
            stop_beam_search = True
        elif len(all_finished_seqs) < beam_width:
            # Not enough finished sequences, continue the beam search.
            stop_beam_search = False
        else:
            # Check the early stopping criteria
            best_running_seq = running_child_seqs[0][0]
            current_worst_seq = all_finished_seqs[beam_width - 1][0]
            stop_beam_search = self._check_beam_search_early_stopping(
                seq_group.sampling_params.early_stopping,
                seq_group.sampling_params, best_running_seq, current_worst_seq)

        if stop_beam_search:
            # Stop the beam search and remove all the running sequences from
            # the sequence group.
            unselected_child_seqs.extend(running_child_seqs)
        else:
            # Continue the beam search and select the top beam_width sequences
            # to continue the beam search.
            selected_child_seqs.extend(running_child_seqs[:beam_width])
            # The remaining running sequences will not be used in the next
            # iteration. Again, if these sequences are continuations of
            # parent sequences, we will need to remove the parent sequences
            # from the sequence group.
            unselected_child_seqs.extend(running_child_seqs[beam_width:])

        # For newly created child sequences, add them to the sequence group
        # and fork them in block manager if they are not finished.
        for seq, parent in selected_child_seqs:
            if seq is not parent:
                seq_group.add(seq)
                if not seq.is_finished():
                    self.scheduler.fork_seq(parent, seq)

        # Free the finished and selected parent sequences' memory in block
        # manager. Keep them in the sequence group as candidate output.
        for seq, parent in selected_child_seqs:
            if seq is parent and seq.is_finished():
                self.scheduler.free_seq(seq)

        # Remove the unselected parent sequences from the sequence group and
        # free their memory in block manager.
        for seq, parent in unselected_child_seqs:
            if seq is parent:
                # Remove the parent sequence if it is not selected for next
                # iteration
                seq_group.remove(seq.seq_id)
                self.scheduler.free_seq(seq)

    def _process_model_outputs(
            self, output: SamplerOutput,
            scheduler_outputs: SchedulerOutputs) -> List[RequestOutput]:
        now = time.time()
        # Update the scheduled sequence groups with the model outputs.
        scheduled_seq_groups = scheduler_outputs.scheduled_seq_groups

        # If prefix caching is enabled, mark all blocks in the sequence groups
        # as completed so that future requests don't attempt to recompute them
        if self.cache_config.enable_prefix_caching:
            for seq_group in scheduled_seq_groups:
                self.scheduler.mark_blocks_as_computed(seq_group)

        for seq_group, outputs in zip(scheduled_seq_groups, output):
            self._process_sequence_group_outputs(seq_group, outputs)

        # Free the finished sequence groups.
        self.scheduler.free_finished_seq_groups()

        # Create the outputs.
        request_outputs: List[RequestOutput] = []
        for seq_group in scheduled_seq_groups:
            seq_group.maybe_set_first_token_time(now)
            request_output = RequestOutput.from_seq_group(seq_group)
            request_outputs.append(request_output)
        for seq_group in scheduler_outputs.ignored_seq_groups:
            request_output = RequestOutput.from_seq_group(seq_group)
            request_outputs.append(request_output)

        # Log stats.
        if self.log_stats:
            self.stat_logger.log(self._get_stats(scheduler_outputs))
        return request_outputs

    def step(self) -> List[RequestOutput]:
        """Performs one decoding iteration and returns newly generated results.

        .. figure:: https://i.imgur.com/sv2HssD.png
            :alt: Overview of the step function
            :align: center

            Overview of the step function.

        Details:
            - Step 1: Schedules the sequences to be executed in the next
              iteration and the token blocks to be swapped in/out/copy.

                - Depending on the scheduling policy,
                  sequences may be `preempted/reordered`.
                - A Sequence Group (SG) refer to a group of sequences
                  that are generated from the same prompt.

            - Step 2: Calls the distributed executor to execute the model.
            - Step 3: Processes the model output. This mainly includes:

                - Decodes the relevant outputs.
                - Updates the scheduled sequence groups with model outputs
                  based on its `sampling parameters` (`use_beam_search` or not).
                - Frees the finished sequence groups.

            - Finally, it creates and returns the newly generated results.

        Example:
            >>> # Please see the example/ folder for more detailed examples.
            >>>
            >>> # initialize engine and request arguments
            >>> engine = LLMEngine.from_engine_args(engine_args)
            >>> example_inputs = [(0, "What is LLM?",
            >>>    SamplingParams(temperature=0.0))]
            >>>
            >>> # Start the engine with an event loop
            >>> while True:
            >>>     if example_inputs:
            >>>         req_id, prompt, sampling_params = example_inputs.pop(0)
            >>>         engine.add_request(str(req_id), prompt, sampling_params)
            >>>
            >>>     # continue the request processing
            >>>     request_outputs = engine.step()
            >>>     for request_output in request_outputs:
            >>>         if request_output.finished:
            >>>             # return or show the request output
            >>>
            >>>     if not (engine.has_unfinished_requests() or example_inputs):
            >>>         break
        """
        seq_group_metadata_list, scheduler_outputs = self.scheduler.schedule()

        if not scheduler_outputs.is_empty():
            output = self.model_executor.execute_model(
                seq_group_metadata_list, scheduler_outputs.blocks_to_swap_in,
                scheduler_outputs.blocks_to_swap_out,
                scheduler_outputs.blocks_to_copy)
        else:
            output = []

        return self._process_model_outputs(output, scheduler_outputs)

    def do_log_stats(self) -> None:
        """Forced log when no requests active."""
        if self.log_stats:
            self.stat_logger.log(self._get_stats(scheduler_outputs=None))

    def _get_stats(self,
                   scheduler_outputs: Optional[SchedulerOutputs]) -> Stats:
        """Get Stats to be Logged to Prometheus."""
        now = time.time()

        # KV Cache Usage in %.
        num_total_gpu = self.cache_config.num_gpu_blocks
        num_free_gpu = self.scheduler.block_manager.get_num_free_gpu_blocks()
        gpu_cache_usage = 1.0 - (num_free_gpu / num_total_gpu)

        num_total_cpu = self.cache_config.num_cpu_blocks
        cpu_cache_usage = 0.
        if num_total_cpu > 0:
            num_free_cpu = self.scheduler.block_manager.get_num_free_cpu_blocks(
            )
            cpu_cache_usage = 1.0 - (num_free_cpu / num_total_cpu)

        # Scheduler State
        num_running = len(self.scheduler.running)
        num_swapped = len(self.scheduler.swapped)
        num_waiting = len(self.scheduler.waiting)

        # Iteration stats if we have scheduler output.
        num_prompt_tokens = 0
        num_generation_tokens = 0
        time_to_first_tokens = []
        time_per_output_tokens = []
        time_e2e_requests = []
        if scheduler_outputs is not None:
            prompt_run = scheduler_outputs.prompt_run

            # Number of Tokens.
            if prompt_run:
                num_prompt_tokens = sum(
                    len(seq_group.prompt_token_ids)
                    for seq_group in scheduler_outputs.scheduled_seq_groups)
                num_generation_tokens = sum(
                    seq_group.num_seqs()
                    for seq_group in scheduler_outputs.scheduled_seq_groups)
            else:
                num_generation_tokens = scheduler_outputs.num_batched_tokens

            # Latency Timings.
            time_last_iters = []
            for seq_group in scheduler_outputs.scheduled_seq_groups:
                # Time since last token.
                # (n.b. updates seq_group.metrics.last_token_time)
                time_last_iters.append(seq_group.get_last_latency(now))
                # Time since arrival for all finished requests.
                if seq_group.is_finished():
                    time_e2e_requests.append(now -
                                             seq_group.metrics.arrival_time)

            time_to_first_tokens = time_last_iters if prompt_run else []
            time_per_output_tokens = [] if prompt_run else time_last_iters

        return Stats(
            now=now,
            num_running=num_running,
            num_swapped=num_swapped,
            num_waiting=num_waiting,
            gpu_cache_usage=gpu_cache_usage,
            cpu_cache_usage=cpu_cache_usage,
            num_prompt_tokens=num_prompt_tokens,
            num_generation_tokens=num_generation_tokens,
            time_to_first_tokens=time_to_first_tokens,
            time_per_output_tokens=time_per_output_tokens,
            time_e2e_requests=time_e2e_requests,
        )

    def _check_stop(self, seq: Sequence,
                    sampling_params: SamplingParams) -> None:
        """Stop the finished sequences."""
        for stop_str in sampling_params.stop:
            if seq.output_text.endswith(stop_str):
                self._finalize_sequence(seq, sampling_params, stop_str)
                seq.status = SequenceStatus.FINISHED_STOPPED
                return
        if seq.get_last_token_id() in sampling_params.stop_token_ids:
            stop_str = self.get_tokenizer_for_seq(seq).convert_ids_to_tokens(
                seq.get_last_token_id())
            self._finalize_sequence(seq, sampling_params, stop_str)
            seq.status = SequenceStatus.FINISHED_STOPPED
            return

        # Check if the sequence has reached max_model_len.
        if seq.get_len() > self.scheduler_config.max_model_len:
            seq.status = SequenceStatus.FINISHED_LENGTH_CAPPED
            return

        # Check if the sequence has reached max_tokens.
        if seq.get_output_len() == sampling_params.max_tokens:
            seq.status = SequenceStatus.FINISHED_LENGTH_CAPPED
            return

        # Check if the sequence has generated the EOS token.
        if ((not sampling_params.ignore_eos)
                and seq.get_last_token_id() == seq.eos_token_id):
            seq.status = SequenceStatus.FINISHED_STOPPED
            return

    def _finalize_sequence(self, seq: Sequence,
                           sampling_params: SamplingParams,
                           stop_string: str) -> None:
        if sampling_params.include_stop_str_in_output:
            return

        if stop_string and seq.output_text.endswith(stop_string):
            # Truncate the output text so that the stop string is
            # not included in the output.
            seq.output_text = seq.output_text[:-len(stop_string)]

    def add_lora(self, lora_request: LoRARequest) -> bool:
        return self.model_executor.add_lora(lora_request)

    def remove_lora(self, lora_id: int) -> bool:
        return self.model_executor.remove_lora(lora_id)

    def list_loras(self) -> List[int]:
        return self.model_executor.list_loras()

    def check_health(self) -> None:
        self.model_executor.check_health()<|MERGE_RESOLUTION|>--- conflicted
+++ resolved
@@ -143,34 +143,6 @@
             from vllm.executor.gpu_executor import GPUExecutor
             executor_class = GPUExecutor
 
-<<<<<<< HEAD
-    def _init_workers(self):
-        # Lazy import the Worker to avoid importing torch.cuda/xformers
-        # before CUDA_VISIBLE_DEVICES is set in the Worker
-        from vllm.worker.worker import Worker
-
-        assert self.parallel_config.world_size == 1, (
-            "Ray is required if parallel_config.world_size > 1.")
-
-        self.workers: List[Worker] = []
-        distributed_init_method = get_distributed_init_method(
-            get_ip(), get_open_port())
-        self.driver_worker = Worker(
-            self.model_config,
-            self.parallel_config,
-            self.scheduler_config,
-            self.device_config,
-            local_rank=0,
-            rank=0,
-            distributed_init_method=distributed_init_method,
-            lora_config=self.lora_config,
-            kv_cache_dtype=self.cache_config.cache_dtype,
-            kv_quant_params_path=self.cache_config.cache_quant_params_path,
-            is_driver_worker=True,
-        )
-        self._run_workers("init_model")
-        self._run_workers("load_model")
-=======
         # Create the LLM engine.
         engine = cls(*engine_configs,
                      executor_class=executor_class,
@@ -188,7 +160,6 @@
     def get_tokenizer_for_seq(self,
                               sequence: Sequence) -> "PreTrainedTokenizer":
         return self.tokenizer.get_lora_tokenizer(sequence.lora_request)
->>>>>>> 925f3332
 
     def _init_tokenizer(self, **tokenizer_init_kwargs):
         init_kwargs = dict(
@@ -204,118 +175,6 @@
         self.tokenizer: BaseTokenizerGroup = get_tokenizer_group(
             self.parallel_config.tokenizer_pool_config, **init_kwargs)
 
-<<<<<<< HEAD
-        self.driver_dummy_worker: RayWorkerVllm = None
-        self.workers: List[RayWorkerVllm] = []
-
-        driver_ip = get_ip()
-        for bundle_id, bundle in enumerate(placement_group.bundle_specs):
-            if not bundle.get("GPU", 0):
-                continue
-            scheduling_strategy = PlacementGroupSchedulingStrategy(
-                placement_group=placement_group,
-                placement_group_capture_child_tasks=True,
-                placement_group_bundle_index=bundle_id,
-            )
-            worker = ray.remote(
-                num_cpus=0,
-                num_gpus=num_gpus,
-                scheduling_strategy=scheduling_strategy,
-                **ray_remote_kwargs,
-            )(RayWorkerVllm).remote(self.model_config.trust_remote_code)
-
-            worker_ip = ray.get(worker.get_node_ip.remote())
-            if worker_ip == driver_ip and self.driver_dummy_worker is None:
-                # If the worker is on the same node as the driver, we use it
-                # as the resource holder for the driver process.
-                self.driver_dummy_worker = worker
-            else:
-                self.workers.append(worker)
-
-        if self.driver_dummy_worker is None:
-            raise ValueError(
-                "Ray does not allocate any GPUs on the driver node. Consider "
-                "adjusting the Ray placement group or running the driver on a "
-                "GPU node.")
-
-        driver_node_id, driver_gpu_ids = ray.get(
-            self.driver_dummy_worker.get_node_and_gpu_ids.remote())
-        worker_node_and_gpu_ids = ray.get(
-            [worker.get_node_and_gpu_ids.remote() for worker in self.workers])
-
-        node_workers = defaultdict(list)
-        node_gpus = defaultdict(list)
-
-        node_workers[driver_node_id].append(0)
-        node_gpus[driver_node_id].extend(driver_gpu_ids)
-        for i, (node_id, gpu_ids) in enumerate(worker_node_and_gpu_ids,
-                                               start=1):
-            node_workers[node_id].append(i)
-            node_gpus[node_id].extend(gpu_ids)
-        for node_id, gpu_ids in node_gpus.items():
-            node_gpus[node_id] = sorted(gpu_ids)
-
-        # Set CUDA_VISIBLE_DEVICES for the driver.
-        set_cuda_visible_devices(node_gpus[driver_node_id])
-        for worker, (node_id, _) in zip(self.workers, worker_node_and_gpu_ids):
-            worker.set_cuda_visible_devices.remote(node_gpus[node_id])
-
-        distributed_init_method = get_distributed_init_method(
-            driver_ip, get_open_port())
-
-        # Lazy import the Worker to avoid importing torch.cuda/xformers
-        # before CUDA_VISIBLE_DEVICES is set in the Worker
-        from vllm.worker.worker import Worker
-
-        # Initialize torch distributed process group for the workers.
-        model_config = copy.deepcopy(self.model_config)
-        parallel_config = copy.deepcopy(self.parallel_config)
-        scheduler_config = copy.deepcopy(self.scheduler_config)
-        device_config = copy.deepcopy(self.device_config)
-
-        for rank, (worker, (node_id,
-                            _)) in enumerate(zip(self.workers,
-                                                 worker_node_and_gpu_ids),
-                                             start=1):
-            local_rank = node_workers[node_id].index(rank)
-            worker.init_worker.remote(
-                lambda rank=rank, local_rank=local_rank: Worker(
-                    model_config,
-                    parallel_config,
-                    scheduler_config,
-                    device_config,
-                    local_rank,
-                    rank,
-                    distributed_init_method,
-                    lora_config=self.lora_config,
-                    kv_cache_dtype=self.cache_config.cache_dtype,
-                    kv_quant_params_path=self.cache_config.
-                    cache_quant_params_path,
-                ))
-
-        driver_rank = 0
-        driver_local_rank = node_workers[driver_node_id].index(driver_rank)
-        self.driver_worker = Worker(
-            model_config,
-            parallel_config,
-            scheduler_config,
-            device_config,
-            driver_local_rank,
-            driver_rank,
-            distributed_init_method,
-            lora_config=self.lora_config,
-            kv_cache_dtype=self.cache_config.cache_dtype,
-            kv_quant_params_path=self.cache_config.cache_quant_params_path,
-            is_driver_worker=True,
-        )
-
-        self._run_workers("init_model")
-        self._run_workers(
-            "load_model",
-            max_concurrent_workers=self.parallel_config.
-            max_parallel_loading_workers,
-        )
-=======
         if len(self.get_tokenizer()) != self.model_config.get_vocab_size():
             logger.warning(
                 f"The tokenizer's vocabulary size {len(self.get_tokenizer())}"
@@ -323,7 +182,6 @@
                 f"{self.model_config.get_vocab_size()}. This might "
                 f"cause an error in decoding. Please change config.json "
                 "to match the tokenizer's vocabulary size.")
->>>>>>> 925f3332
 
     def _verify_args(self) -> None:
         self.model_config.verify_with_parallel_config(self.parallel_config)
