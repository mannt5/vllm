--- conflicted
+++ resolved
@@ -1,12 +1,8 @@
 import time
-<<<<<<< HEAD
 from contextlib import contextmanager
 from typing import TYPE_CHECKING, ClassVar, Dict, Iterable, List, Optional
 from typing import Sequence as GenericSequence
 from typing import Set, Type, TypeVar, Union
-=======
-from typing import Iterable, List, Optional, Type, Union
->>>>>>> b669d4b9
 from http import HTTPStatus
 
 from transformers import GenerationConfig, PreTrainedTokenizer
@@ -578,25 +574,10 @@
         curr_queue_len = len(self.scheduler.waiting)
         max_queue_len = self.scheduler.scheduler_config.get_max_queue_length()
         if max_queue_len > -1 and curr_queue_len >= max_queue_len:
-<<<<<<< HEAD
             raise QueueOverflowError(
                 f"Request {request_id} would exceed the indicated maximum "
                 f"queue length of {max_queue_len}", HTTPStatus.SERVICE_UNAVAILABLE
             )
-            # raise ValueError(
-            #     f"Request {request_id} would exceed the indicated maximum "
-            #     f"queue length of {max_queue_len}",
-            #     HTTPStatus.SERVICE_UNAVAILABLE)
-=======
-            # raise QueueOverflowError(
-            #     f"Request {request_id} would exceed the indicated maximum "
-            #     f"queue length of {max_queue_len}", HTTPStatus.SERVICE_UNAVAILABLE
-            # )
-            raise ValueError(
-                f"Request {request_id} would exceed the indicated maximum "
-                f"queue length of {max_queue_len}",
-                HTTPStatus.SERVICE_UNAVAILABLE)
->>>>>>> b669d4b9
 
         if lora_request is not None and not self.lora_config:
             raise ValueError(f"Got lora_request {lora_request} but LoRA is "
