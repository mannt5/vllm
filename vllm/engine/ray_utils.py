import pickle
from typing import Callable, List, Optional, Tuple

from vllm.config import ParallelConfig
from vllm.logger import init_logger
<<<<<<< HEAD
from vllm.utils import get_ip, is_hip
from vllm.worker.worker_base import WorkerWrapperBase
=======
from vllm.utils import get_ip, is_hip, set_cuda_visible_devices
from vllm.worker.worker import Worker
>>>>>>> e95cd879

logger = init_logger(__name__)

try:
    import ray

    class RayWorkerWrapper(WorkerWrapperBase):
        """Ray wrapper for vllm.worker.Worker, allowing Worker to be
        lazliy initialized after Ray sets CUDA_VISIBLE_DEVICES."""

<<<<<<< HEAD
        def __init__(self, *args, **kwargs) -> None:
            super().__init__(*args, **kwargs)
=======
        def __init__(self, init_cached_hf_modules=False) -> None:
            if init_cached_hf_modules:
                from transformers.dynamic_module_utils import init_hf_modules
                init_hf_modules()
            self._worker: Optional[Worker] = None
>>>>>>> e95cd879
            # Since the compiled DAG runs a main execution
            # in a different thread that calls cuda.set_device.
            # The flag indicates is set_device is called on
            # that thread.
            self.compiled_dag_cuda_device_set = False

<<<<<<< HEAD
=======
        def init_worker(self, worker_init_fn: Callable[[], Worker]):
            self._worker = worker_init_fn()

        @property
        def worker(self) -> Worker:
            assert self._worker is not None
            return self._worker

        def __getattr__(self, name):
            return getattr(self.worker, name)

        def execute_method(self, method, *args, **kwargs):
            try:
                executor = getattr(self, method)
                return executor(*args, **kwargs)
            except Exception as e:
                # exceptions in ray worker may cause deadlock
                # see https://github.com/vllm-project/vllm/issues/3455
                # print the error and inform the user to solve the error
                msg = (f"Error executing method {method}. "
                       "This might cause deadlock in distributed execution.")
                logger.exception(msg)
                raise e

>>>>>>> e95cd879
        def get_node_ip(self) -> str:
            return get_ip()

        def get_node_and_gpu_ids(self) -> Tuple[str, List[int]]:
            node_id = ray.get_runtime_context().get_node_id()
            gpu_ids = ray.get_gpu_ids()
            return node_id, gpu_ids

        def execute_model_compiled_dag_remote(self, ignored):
            """Used only when compiled DAG is enabled."""
            import torch
            if not self.compiled_dag_cuda_device_set:
                torch.cuda.set_device(self.worker.device)
                self.compiled_dag_cuda_device_set = True

            output = self.worker.execute_model()
            output = pickle.dumps(output)
            return output

except ImportError as e:
    logger.warning(f"Failed to import Ray with {e!r}. "
                   "For distributed inference, please install Ray with "
                   "`pip install ray`.")
<<<<<<< HEAD
    ray = None
    RayWorkerWrapper = None
=======
    ray = None  # type: ignore
    RayWorkerVllm = None  # type: ignore
>>>>>>> e95cd879


def initialize_ray_cluster(
    parallel_config: ParallelConfig,
    ray_address: Optional[str] = None,
):
    """Initialize the distributed cluster with Ray.

    it will connect to the Ray cluster and create a placement group
    for the workers, which includes the specification of the resources
    for each distributed worker.

    Args:
        parallel_config: The configurations for parallel execution.
        ray_address: The address of the Ray cluster. If None, uses
            the default Ray cluster address.
    """
    if ray is None:
        raise ImportError(
            "Ray is not installed. Please install Ray to use distributed "
            "serving.")

    # Connect to a ray cluster.
    if is_hip():
        ray.init(address=ray_address,
                 ignore_reinit_error=True,
                 num_gpus=parallel_config.world_size)
    else:
        ray.init(address=ray_address, ignore_reinit_error=True)

    if parallel_config.placement_group:
        # Placement group is already set.
        return

    # Create placement group for worker processes
    current_placement_group = ray.util.get_current_placement_group()
    if current_placement_group:
        # We are in a placement group
        bundles = current_placement_group.bundle_specs
        # Verify that we can use the placement group.
        gpu_bundles = 0
        for bundle in bundles:
            bundle_gpus = bundle.get("GPU", 0)
            if bundle_gpus > 1:
                raise ValueError(
                    "Placement group bundle cannot have more than 1 GPU.")
            if bundle_gpus:
                gpu_bundles += 1
        if parallel_config.world_size > gpu_bundles:
            raise ValueError(
                "The number of required GPUs exceeds the total number of "
                "available GPUs in the placement group.")
    else:
        num_gpus_in_cluster = ray.cluster_resources().get("GPU", 0)
        if parallel_config.world_size > num_gpus_in_cluster:
            raise ValueError(
                "The number of required GPUs exceeds the total number of "
                "available GPUs in the cluster.")
        # Create a new placement group
        placement_group_specs = ([{"GPU": 1}] * parallel_config.world_size)
        current_placement_group = ray.util.placement_group(
            placement_group_specs)
        # Wait until PG is ready - this will block until all
        # requested resources are available, and will timeout
        # if they cannot be provisioned.
        ray.get(current_placement_group.ready(), timeout=1800)

    # Set the placement group in the parallel config
    parallel_config.placement_group = current_placement_group<|MERGE_RESOLUTION|>--- conflicted
+++ resolved
@@ -3,13 +3,8 @@
 
 from vllm.config import ParallelConfig
 from vllm.logger import init_logger
-<<<<<<< HEAD
 from vllm.utils import get_ip, is_hip
 from vllm.worker.worker_base import WorkerWrapperBase
-=======
-from vllm.utils import get_ip, is_hip, set_cuda_visible_devices
-from vllm.worker.worker import Worker
->>>>>>> e95cd879
 
 logger = init_logger(__name__)
 
@@ -20,49 +15,14 @@
         """Ray wrapper for vllm.worker.Worker, allowing Worker to be
         lazliy initialized after Ray sets CUDA_VISIBLE_DEVICES."""
 
-<<<<<<< HEAD
         def __init__(self, *args, **kwargs) -> None:
             super().__init__(*args, **kwargs)
-=======
-        def __init__(self, init_cached_hf_modules=False) -> None:
-            if init_cached_hf_modules:
-                from transformers.dynamic_module_utils import init_hf_modules
-                init_hf_modules()
-            self._worker: Optional[Worker] = None
->>>>>>> e95cd879
             # Since the compiled DAG runs a main execution
             # in a different thread that calls cuda.set_device.
             # The flag indicates is set_device is called on
             # that thread.
             self.compiled_dag_cuda_device_set = False
 
-<<<<<<< HEAD
-=======
-        def init_worker(self, worker_init_fn: Callable[[], Worker]):
-            self._worker = worker_init_fn()
-
-        @property
-        def worker(self) -> Worker:
-            assert self._worker is not None
-            return self._worker
-
-        def __getattr__(self, name):
-            return getattr(self.worker, name)
-
-        def execute_method(self, method, *args, **kwargs):
-            try:
-                executor = getattr(self, method)
-                return executor(*args, **kwargs)
-            except Exception as e:
-                # exceptions in ray worker may cause deadlock
-                # see https://github.com/vllm-project/vllm/issues/3455
-                # print the error and inform the user to solve the error
-                msg = (f"Error executing method {method}. "
-                       "This might cause deadlock in distributed execution.")
-                logger.exception(msg)
-                raise e
-
->>>>>>> e95cd879
         def get_node_ip(self) -> str:
             return get_ip()
 
@@ -86,13 +46,8 @@
     logger.warning(f"Failed to import Ray with {e!r}. "
                    "For distributed inference, please install Ray with "
                    "`pip install ray`.")
-<<<<<<< HEAD
-    ray = None
-    RayWorkerWrapper = None
-=======
-    ray = None  # type: ignore
-    RayWorkerVllm = None  # type: ignore
->>>>>>> e95cd879
+    ray = None # type: ignore
+    RayWorkerWrapper = None # type: ignore
 
 
 def initialize_ray_cluster(
