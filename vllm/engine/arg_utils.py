# SPDX-License-Identifier: Apache-2.0

import argparse
import dataclasses
import json
import threading
from dataclasses import dataclass
from typing import (TYPE_CHECKING, Any, Dict, List, Literal, Mapping, Optional,
                    Tuple, Type, Union, cast, get_args)

import torch

import vllm.envs as envs
from vllm import version
from vllm.config import (CacheConfig, CompilationConfig, ConfigFormat,
                         DecodingConfig, DeviceConfig, HfOverrides,
                         KVTransferConfig, LoadConfig, LoadFormat, LoRAConfig,
                         ModelConfig, ModelImpl, ObservabilityConfig,
                         ParallelConfig, PoolerConfig, PromptAdapterConfig,
                         SchedulerConfig, SpeculativeConfig, TaskOption,
                         TokenizerPoolConfig, VllmConfig)
from vllm.executor.executor_base import ExecutorBase
from vllm.logger import init_logger
from vllm.model_executor.layers.quantization import QUANTIZATION_METHODS
from vllm.plugins import load_general_plugins
from vllm.reasoning import ReasoningParserManager
from vllm.test_utils import MODEL_WEIGHTS_S3_BUCKET, MODELS_ON_S3
from vllm.transformers_utils.utils import check_gguf_file
from vllm.usage.usage_lib import UsageContext
from vllm.utils import FlexibleArgumentParser, StoreBoolean, is_in_ray_actor

if TYPE_CHECKING:
    from vllm.transformers_utils.tokenizer_group import BaseTokenizerGroup

logger = init_logger(__name__)

ALLOWED_DETAILED_TRACE_MODULES = ["model", "worker", "all"]

DEVICE_OPTIONS = [
    "auto",
    "cuda",
    "neuron",
    "cpu",
    "tpu",
    "xpu",
    "hpu",
]


def nullable_str(val: str):
    if not val or val == "None":
        return None
    return val


def nullable_kvs(val: str) -> Optional[Mapping[str, int]]:
    """Parses a string containing comma separate key [str] to value [int]
    pairs into a dictionary.

    Args:
        val: String value to be parsed.

    Returns:
        Dictionary with parsed values.
    """
    if len(val) == 0:
        return None

    out_dict: Dict[str, int] = {}
    for item in val.split(","):
        kv_parts = [part.lower().strip() for part in item.split("=")]
        if len(kv_parts) != 2:
            raise argparse.ArgumentTypeError(
                "Each item should be in the form KEY=VALUE")
        key, value = kv_parts

        try:
            parsed_value = int(value)
        except ValueError as exc:
            msg = f"Failed to parse value of item {key}={value}"
            raise argparse.ArgumentTypeError(msg) from exc

        if key in out_dict and out_dict[key] != parsed_value:
            raise argparse.ArgumentTypeError(
                f"Conflicting values specified for key: {key}")
        out_dict[key] = parsed_value

    return out_dict


@dataclass
class EngineArgs:
    """Arguments for vLLM engine."""
    model: str = 'facebook/opt-125m'
    served_model_name: Optional[Union[str, List[str]]] = None
    tokenizer: Optional[str] = None
    hf_config_path: Optional[str] = None
    task: TaskOption = "auto"
    skip_tokenizer_init: bool = False
    tokenizer_mode: str = 'auto'
    trust_remote_code: bool = False
    allowed_local_media_path: str = ""
    download_dir: Optional[str] = None
    load_format: str = 'auto'
    config_format: ConfigFormat = ConfigFormat.AUTO
    dtype: str = 'auto'
    kv_cache_dtype: str = 'auto'
    seed: Optional[int] = None
    max_model_len: Optional[int] = None
    # Note: Specifying a custom executor backend by passing a class
    # is intended for expert use only. The API may change without
    # notice.
    distributed_executor_backend: Optional[Union[str,
                                                 Type[ExecutorBase]]] = None
    # number of P/D disaggregation (or other disaggregation) workers
    pipeline_parallel_size: int = 1
    tensor_parallel_size: int = 1
    data_parallel_size: int = 1
    enable_expert_parallel: bool = False
    max_parallel_loading_workers: Optional[int] = None
    block_size: Optional[int] = None
    enable_prefix_caching: Optional[bool] = None
    prefix_caching_hash_algo: str = "builtin"
    disable_sliding_window: bool = False
    disable_cascade_attn: bool = False
    use_v2_block_manager: bool = True
    swap_space: float = 4  # GiB
    cpu_offload_gb: float = 0  # GiB
    gpu_memory_utilization: float = 0.90
    max_num_batched_tokens: Optional[int] = None
    max_num_partial_prefills: Optional[int] = 1
    max_long_partial_prefills: Optional[int] = 1
    long_prefill_token_threshold: Optional[int] = 0
    max_num_seqs: Optional[int] = None
    max_logprobs: int = 20  # Default value for OpenAI Chat Completions API
    disable_log_stats: bool = False
    revision: Optional[str] = None
    code_revision: Optional[str] = None
    rope_scaling: Optional[Dict[str, Any]] = None
    rope_theta: Optional[float] = None
    hf_overrides: Optional[HfOverrides] = None
    tokenizer_revision: Optional[str] = None
    quantization: Optional[str] = None
    enforce_eager: Optional[bool] = None
    max_seq_len_to_capture: int = 8192
    disable_custom_all_reduce: bool = False
    tokenizer_pool_size: int = 0
    # Note: Specifying a tokenizer pool by passing a class
    # is intended for expert use only. The API may change without
    # notice.
    tokenizer_pool_type: Union[str, Type["BaseTokenizerGroup"]] = "ray"
    tokenizer_pool_extra_config: Optional[Dict[str, Any]] = None
    limit_mm_per_prompt: Optional[Mapping[str, int]] = None
    mm_processor_kwargs: Optional[Dict[str, Any]] = None
    disable_mm_preprocessor_cache: bool = False
    enable_lora: bool = False
    enable_lora_bias: bool = False
    max_loras: int = 1
    max_lora_rank: int = 16
    enable_prompt_adapter: bool = False
    max_prompt_adapters: int = 1
    max_prompt_adapter_token: int = 0
    fully_sharded_loras: bool = False
    lora_extra_vocab_size: int = 256
    long_lora_scaling_factors: Optional[Tuple[float]] = None
    lora_dtype: Optional[Union[str, torch.dtype]] = 'auto'
    max_cpu_loras: Optional[int] = None
    device: str = 'auto'
    num_scheduler_steps: int = 1
    multi_step_stream_outputs: bool = True
    ray_workers_use_nsight: bool = False
    num_gpu_blocks_override: Optional[int] = None
    num_lookahead_slots: int = 0
    model_loader_extra_config: Optional[dict] = None
    ignore_patterns: Optional[Union[str, List[str]]] = None
    preemption_mode: Optional[str] = None

    scheduler_delay_factor: float = 0.0
    enable_chunked_prefill: Optional[bool] = None

    guided_decoding_backend: str = 'xgrammar'
    logits_processor_pattern: Optional[str] = None

    speculative_config: Optional[Dict[str, Any]] = None

    qlora_adapter_name_or_path: Optional[str] = None
    show_hidden_metrics_for_version: Optional[str] = None
    otlp_traces_endpoint: Optional[str] = None
    collect_detailed_traces: Optional[str] = None
    disable_async_output_proc: bool = False
    scheduling_policy: Literal["fcfs", "priority"] = "fcfs"
    scheduler_cls: Union[str, Type[object]] = "vllm.core.scheduler.Scheduler"

    override_neuron_config: Optional[Dict[str, Any]] = None
    override_pooler_config: Optional[PoolerConfig] = None
    compilation_config: Optional[CompilationConfig] = None
    worker_cls: str = "auto"
    worker_extension_cls: str = ""

    kv_transfer_config: Optional[KVTransferConfig] = None

    generation_config: Optional[str] = "auto"
    override_generation_config: Optional[Dict[str, Any]] = None
    enable_sleep_mode: bool = False
    model_impl: str = "auto"

    calculate_kv_scales: Optional[bool] = None

    additional_config: Optional[Dict[str, Any]] = None
    enable_reasoning: Optional[bool] = None
    reasoning_parser: Optional[str] = None
    use_tqdm_on_load: bool = True

    def __post_init__(self):
        if not self.tokenizer:
            self.tokenizer = self.model

        # support `EngineArgs(compilation_config={...})`
        # without having to manually construct a
        # CompilationConfig object
        if isinstance(self.compilation_config, (int, dict)):
            self.compilation_config = CompilationConfig.from_cli(
                str(self.compilation_config))

        # Setup plugins
        from vllm.plugins import load_general_plugins
        load_general_plugins()

    @staticmethod
    def add_cli_args(parser: FlexibleArgumentParser) -> FlexibleArgumentParser:
        """Shared CLI arguments for vLLM engine."""
        # Model arguments
        parser.add_argument(
            '--model',
            type=str,
            default=EngineArgs.model,
            help='Name or path of the huggingface model to use.')
        parser.add_argument(
            '--task',
            default=EngineArgs.task,
            choices=get_args(TaskOption),
            help='The task to use the model for. Each vLLM instance only '
            'supports one task, even if the same model can be used for '
            'multiple tasks. When the model only supports one task, ``"auto"`` '
            'can be used to select it; otherwise, you must specify explicitly '
            'which task to use.')
        parser.add_argument(
            '--tokenizer',
            type=nullable_str,
            default=EngineArgs.tokenizer,
            help='Name or path of the huggingface tokenizer to use. '
            'If unspecified, model name or path will be used.')
        parser.add_argument(
            "--hf-config-path",
            type=nullable_str,
            default=EngineArgs.hf_config_path,
            help='Name or path of the huggingface config to use. '
            'If unspecified, model name or path will be used.')
        parser.add_argument(
            '--skip-tokenizer-init',
            action='store_true',
            help='Skip initialization of tokenizer and detokenizer. '
            'Expects valid prompt_token_ids and None for prompt from '
            'the input. The generated output will contain token ids.')
        parser.add_argument(
            '--revision',
            type=nullable_str,
            default=None,
            help='The specific model version to use. It can be a branch '
            'name, a tag name, or a commit id. If unspecified, will use '
            'the default version.')
        parser.add_argument(
            '--code-revision',
            type=nullable_str,
            default=None,
            help='The specific revision to use for the model code on '
            'Hugging Face Hub. It can be a branch name, a tag name, or a '
            'commit id. If unspecified, will use the default version.')
        parser.add_argument(
            '--tokenizer-revision',
            type=nullable_str,
            default=None,
            help='Revision of the huggingface tokenizer to use. '
            'It can be a branch name, a tag name, or a commit id. '
            'If unspecified, will use the default version.')
        parser.add_argument(
            '--tokenizer-mode',
            type=str,
            default=EngineArgs.tokenizer_mode,
            choices=['auto', 'slow', 'mistral', 'custom'],
            help='The tokenizer mode.\n\n* "auto" will use the '
            'fast tokenizer if available.\n* "slow" will '
            'always use the slow tokenizer. \n* '
            '"mistral" will always use the `mistral_common` tokenizer. \n* '
            '"custom" will use --tokenizer to select the '
            'preregistered tokenizer.')
        parser.add_argument('--trust-remote-code',
                            action='store_true',
                            help='Trust remote code from huggingface.')
        parser.add_argument(
            '--allowed-local-media-path',
            type=str,
            help="Allowing API requests to read local images or videos "
            "from directories specified by the server file system. "
            "This is a security risk. "
            "Should only be enabled in trusted environments.")
        parser.add_argument('--download-dir',
                            type=nullable_str,
                            default=EngineArgs.download_dir,
                            help='Directory to download and load the weights.')
        parser.add_argument(
            '--load-format',
            type=str,
            default=EngineArgs.load_format,
            choices=[f.value for f in LoadFormat],
            help='The format of the model weights to load.\n\n'
            '* "auto" will try to load the weights in the safetensors format '
            'and fall back to the pytorch bin format if safetensors format '
            'is not available.\n'
            '* "pt" will load the weights in the pytorch bin format.\n'
            '* "safetensors" will load the weights in the safetensors format.\n'
            '* "npcache" will load the weights in pytorch format and store '
            'a numpy cache to speed up the loading.\n'
            '* "dummy" will initialize the weights with random values, '
            'which is mainly for profiling.\n'
            '* "tensorizer" will load the weights using tensorizer from '
            'CoreWeave. See the Tensorize vLLM Model script in the Examples '
            'section for more information.\n'
            '* "runai_streamer" will load the Safetensors weights using Run:ai'
            'Model Streamer.\n'
            '* "bitsandbytes" will load the weights using bitsandbytes '
            'quantization.\n'
            '* "sharded_state" will load weights from pre-sharded checkpoint '
            'files, supporting efficient loading of tensor-parallel models\n'
            '* "gguf" will load weights from GGUF format files (details '
            'specified in https://github.com/ggml-org/ggml/blob/master/docs/gguf.md).\n'
            '* "mistral" will load weights from consolidated safetensors files '
            'used by Mistral models.\n')
        parser.add_argument(
            '--config-format',
            default=EngineArgs.config_format,
            choices=[f.value for f in ConfigFormat],
            help='The format of the model config to load.\n\n'
            '* "auto" will try to load the config in hf format '
            'if available else it will try to load in mistral format ')
        parser.add_argument(
            '--dtype',
            type=str,
            default=EngineArgs.dtype,
            choices=[
                'auto', 'half', 'float16', 'bfloat16', 'float', 'float32'
            ],
            help='Data type for model weights and activations.\n\n'
            '* "auto" will use FP16 precision for FP32 and FP16 models, and '
            'BF16 precision for BF16 models.\n'
            '* "half" for FP16. Recommended for AWQ quantization.\n'
            '* "float16" is the same as "half".\n'
            '* "bfloat16" for a balance between precision and range.\n'
            '* "float" is shorthand for FP32 precision.\n'
            '* "float32" for FP32 precision.')
        parser.add_argument(
            '--kv-cache-dtype',
            type=str,
            choices=['auto', 'fp8', 'fp8_e5m2', 'fp8_e4m3'],
            default=EngineArgs.kv_cache_dtype,
            help='Data type for kv cache storage. If "auto", will use model '
            'data type. CUDA 11.8+ supports fp8 (=fp8_e4m3) and fp8_e5m2. '
            'ROCm (AMD GPU) supports fp8 (=fp8_e4m3)')
        parser.add_argument('--max-model-len',
                            type=int,
                            default=EngineArgs.max_model_len,
                            help='Model context length. If unspecified, will '
                            'be automatically derived from the model config.')
        parser.add_argument(
            '--guided-decoding-backend',
            type=str,
            default='xgrammar',
            help='Which engine will be used for guided decoding'
            ' (JSON schema / regex etc) by default. Currently support '
            'https://github.com/mlc-ai/xgrammar and '
            'https://github.com/guidance-ai/llguidance.'
            'Valid backend values are "xgrammar", "guidance", and "auto". '
            'With "auto", we will make opinionated choices based on request'
            'contents and what the backend libraries currently support, so '
            'the behavior is subject to change in each release.')
        parser.add_argument(
            '--logits-processor-pattern',
            type=nullable_str,
            default=None,
            help='Optional regex pattern specifying valid logits processor '
            'qualified names that can be passed with the `logits_processors` '
            'extra completion argument. Defaults to None, which allows no '
            'processors.')
        parser.add_argument(
            '--model-impl',
            type=str,
            default=EngineArgs.model_impl,
            choices=[f.value for f in ModelImpl],
            help='Which implementation of the model to use.\n\n'
            '* "auto" will try to use the vLLM implementation if it exists '
            'and fall back to the Transformers implementation if no vLLM '
            'implementation is available.\n'
            '* "vllm" will use the vLLM model implementation.\n'
            '* "transformers" will use the Transformers model '
            'implementation.\n')
        # Parallel arguments
        parser.add_argument(
            '--distributed-executor-backend',
            choices=['ray', 'mp', 'uni', 'external_launcher'],
            default=EngineArgs.distributed_executor_backend,
            help='Backend to use for distributed model '
            'workers, either "ray" or "mp" (multiprocessing). If the product '
            'of pipeline_parallel_size and tensor_parallel_size is less than '
            'or equal to the number of GPUs available, "mp" will be used to '
            'keep processing on a single host. Otherwise, this will default '
            'to "ray" if Ray is installed and fail otherwise. Note that tpu '
            'only supports Ray for distributed inference.')

        parser.add_argument('--pipeline-parallel-size',
                            '-pp',
                            type=int,
                            default=EngineArgs.pipeline_parallel_size,
                            help='Number of pipeline stages.')
        parser.add_argument('--tensor-parallel-size',
                            '-tp',
                            type=int,
                            default=EngineArgs.tensor_parallel_size,
                            help='Number of tensor parallel replicas.')
        parser.add_argument('--data-parallel-size',
                            '-dp',
                            type=int,
                            default=EngineArgs.data_parallel_size,
                            help='Number of data parallel replicas. '
                            'MoE layers will be sharded according to the '
                            'product of the tensor-parallel-size and '
                            'data-parallel-size.')
        parser.add_argument(
            '--enable-expert-parallel',
            action='store_true',
            help='Use expert parallelism instead of tensor parallelism '
            'for MoE layers.')
        parser.add_argument(
            '--max-parallel-loading-workers',
            type=int,
            default=EngineArgs.max_parallel_loading_workers,
            help='Load model sequentially in multiple batches, '
            'to avoid RAM OOM when using tensor '
            'parallel and large models.')
        parser.add_argument(
            '--ray-workers-use-nsight',
            action='store_true',
            help='If specified, use nsight to profile Ray workers.')
        # KV cache arguments
        parser.add_argument('--block-size',
                            type=int,
                            default=EngineArgs.block_size,
                            choices=[8, 16, 32, 64, 128],
                            help='Token block size for contiguous chunks of '
                            'tokens. This is ignored on neuron devices and '
                            'set to ``--max-model-len``. On CUDA devices, '
                            'only block sizes up to 32 are supported. '
                            'On HPU devices, block size defaults to 128.')

        parser.add_argument(
            "--enable-prefix-caching",
            action=argparse.BooleanOptionalAction,
            default=EngineArgs.enable_prefix_caching,
            help="Enables automatic prefix caching. "
            "Use ``--no-enable-prefix-caching`` to disable explicitly.",
        )
        parser.add_argument(
            "--prefix-caching-hash-algo",
            type=str,
            choices=["builtin", "sha256"],
            default=EngineArgs.prefix_caching_hash_algo,
            help="Set the hash algorithm for prefix caching. "
            "Options are 'builtin' (Python's built-in hash) or 'sha256' "
            "(collision resistant but with certain overheads).",
        )
        parser.add_argument('--disable-sliding-window',
                            action='store_true',
                            help='Disables sliding window, '
                            'capping to sliding window size.')
        parser.add_argument('--use-v2-block-manager',
                            action='store_true',
                            default=True,
                            help='[DEPRECATED] block manager v1 has been '
                            'removed and SelfAttnBlockSpaceManager (i.e. '
                            'block manager v2) is now the default. '
                            'Setting this flag to True or False'
                            ' has no effect on vLLM behavior.')
        parser.add_argument(
            '--num-lookahead-slots',
            type=int,
            default=EngineArgs.num_lookahead_slots,
            help='Experimental scheduling config necessary for '
            'speculative decoding. This will be replaced by '
            'speculative config in the future; it is present '
            'to enable correctness tests until then.')

        parser.add_argument('--seed',
                            type=int,
                            default=EngineArgs.seed,
                            help='Random seed for operations.')
        parser.add_argument('--swap-space',
                            type=float,
                            default=EngineArgs.swap_space,
                            help='CPU swap space size (GiB) per GPU.')
        parser.add_argument(
            '--cpu-offload-gb',
            type=float,
            default=0,
            help='The space in GiB to offload to CPU, per GPU. '
            'Default is 0, which means no offloading. Intuitively, '
            'this argument can be seen as a virtual way to increase '
            'the GPU memory size. For example, if you have one 24 GB '
            'GPU and set this to 10, virtually you can think of it as '
            'a 34 GB GPU. Then you can load a 13B model with BF16 weight, '
            'which requires at least 26GB GPU memory. Note that this '
            'requires fast CPU-GPU interconnect, as part of the model is '
            'loaded from CPU memory to GPU memory on the fly in each '
            'model forward pass.')
        parser.add_argument(
            '--gpu-memory-utilization',
            type=float,
            default=EngineArgs.gpu_memory_utilization,
            help='The fraction of GPU memory to be used for the model '
            'executor, which can range from 0 to 1. For example, a value of '
            '0.5 would imply 50%% GPU memory utilization. If unspecified, '
            'will use the default value of 0.9. This is a per-instance '
            'limit, and only applies to the current vLLM instance.'
            'It does not matter if you have another vLLM instance running '
            'on the same GPU. For example, if you have two vLLM instances '
            'running on the same GPU, you can set the GPU memory utilization '
            'to 0.5 for each instance.')
        parser.add_argument(
            '--num-gpu-blocks-override',
            type=int,
            default=None,
            help='If specified, ignore GPU profiling result and use this number'
            ' of GPU blocks. Used for testing preemption.')
        parser.add_argument('--max-num-batched-tokens',
                            type=int,
                            default=EngineArgs.max_num_batched_tokens,
                            help='Maximum number of batched tokens per '
                            'iteration.')
        parser.add_argument(
            "--max-num-partial-prefills",
            type=int,
            default=EngineArgs.max_num_partial_prefills,
            help="For chunked prefill, the max number of concurrent \
            partial prefills.")
        parser.add_argument(
            "--max-long-partial-prefills",
            type=int,
            default=EngineArgs.max_long_partial_prefills,
            help="For chunked prefill, the maximum number of prompts longer "
            "than --long-prefill-token-threshold that will be prefilled "
            "concurrently. Setting this less than --max-num-partial-prefills "
            "will allow shorter prompts to jump the queue in front of longer "
            "prompts in some cases, improving latency.")
        parser.add_argument(
            "--long-prefill-token-threshold",
            type=float,
            default=EngineArgs.long_prefill_token_threshold,
            help="For chunked prefill, a request is considered long if the "
            "prompt is longer than this number of tokens.")
        parser.add_argument('--max-num-seqs',
                            type=int,
                            default=EngineArgs.max_num_seqs,
                            help='Maximum number of sequences per iteration.')
        parser.add_argument(
            '--max-logprobs',
            type=int,
            default=EngineArgs.max_logprobs,
            help=('Max number of log probs to return logprobs is specified in'
                  ' SamplingParams.'))
        parser.add_argument('--disable-log-stats',
                            action='store_true',
                            help='Disable logging statistics.')
        # Quantization settings.
        parser.add_argument('--quantization',
                            '-q',
                            type=nullable_str,
                            choices=[*QUANTIZATION_METHODS, None],
                            default=EngineArgs.quantization,
                            help='Method used to quantize the weights. If '
                            'None, we first check the `quantization_config` '
                            'attribute in the model config file. If that is '
                            'None, we assume the model weights are not '
                            'quantized and use `dtype` to determine the data '
                            'type of the weights.')
        parser.add_argument(
            '--rope-scaling',
            default=None,
            type=json.loads,
            help='RoPE scaling configuration in JSON format. '
            'For example, ``{"rope_type":"dynamic","factor":2.0}``')
        parser.add_argument('--rope-theta',
                            default=None,
                            type=float,
                            help='RoPE theta. Use with `rope_scaling`. In '
                            'some cases, changing the RoPE theta improves the '
                            'performance of the scaled model.')
        parser.add_argument('--hf-overrides',
                            type=json.loads,
                            default=EngineArgs.hf_overrides,
                            help='Extra arguments for the HuggingFace config. '
                            'This should be a JSON string that will be '
                            'parsed into a dictionary.')
        parser.add_argument('--enforce-eager',
                            action='store_true',
                            help='Always use eager-mode PyTorch. If False, '
                            'will use eager mode and CUDA graph in hybrid '
                            'for maximal performance and flexibility.')
        parser.add_argument('--max-seq-len-to-capture',
                            type=int,
                            default=EngineArgs.max_seq_len_to_capture,
                            help='Maximum sequence length covered by CUDA '
                            'graphs. When a sequence has context length '
                            'larger than this, we fall back to eager mode. '
                            'Additionally for encoder-decoder models, if the '
                            'sequence length of the encoder input is larger '
                            'than this, we fall back to the eager mode.')
        parser.add_argument('--disable-custom-all-reduce',
                            action='store_true',
                            default=EngineArgs.disable_custom_all_reduce,
                            help='See ParallelConfig.')
        parser.add_argument('--tokenizer-pool-size',
                            type=int,
                            default=EngineArgs.tokenizer_pool_size,
                            help='Size of tokenizer pool to use for '
                            'asynchronous tokenization. If 0, will '
                            'use synchronous tokenization.')
        parser.add_argument('--tokenizer-pool-type',
                            type=str,
                            default=EngineArgs.tokenizer_pool_type,
                            help='Type of tokenizer pool to use for '
                            'asynchronous tokenization. Ignored '
                            'if tokenizer_pool_size is 0.')
        parser.add_argument('--tokenizer-pool-extra-config',
                            type=nullable_str,
                            default=EngineArgs.tokenizer_pool_extra_config,
                            help='Extra config for tokenizer pool. '
                            'This should be a JSON string that will be '
                            'parsed into a dictionary. Ignored if '
                            'tokenizer_pool_size is 0.')

        # Multimodal related configs
        parser.add_argument(
            '--limit-mm-per-prompt',
            type=nullable_kvs,
            default=EngineArgs.limit_mm_per_prompt,
            # The default value is given in
            # MultiModalConfig.get_limit_per_prompt
            help=('For each multimodal plugin, limit how many '
                  'input instances to allow for each prompt. '
                  'Expects a comma-separated list of items, '
                  'e.g.: `image=16,video=2` allows a maximum of 16 '
                  'images and 2 videos per prompt. Defaults to 1 for '
                  'each modality.'))
        parser.add_argument(
            '--mm-processor-kwargs',
            default=None,
            type=json.loads,
            help=('Overrides for the multimodal input mapping/processing, '
                  'e.g., image processor. For example: ``{"num_crops": 4}``.'))
        parser.add_argument(
            '--disable-mm-preprocessor-cache',
            action='store_true',
            help='If true, then disables caching of the multi-modal '
            'preprocessor/mapper. (not recommended)')

        # LoRA related configs
        parser.add_argument('--enable-lora',
                            action='store_true',
                            help='If True, enable handling of LoRA adapters.')
        parser.add_argument('--enable-lora-bias',
                            action='store_true',
                            help='If True, enable bias for LoRA adapters.')
        parser.add_argument('--max-loras',
                            type=int,
                            default=EngineArgs.max_loras,
                            help='Max number of LoRAs in a single batch.')
        parser.add_argument('--max-lora-rank',
                            type=int,
                            default=EngineArgs.max_lora_rank,
                            help='Max LoRA rank.')
        parser.add_argument(
            '--lora-extra-vocab-size',
            type=int,
            default=EngineArgs.lora_extra_vocab_size,
            help=('Maximum size of extra vocabulary that can be '
                  'present in a LoRA adapter (added to the base '
                  'model vocabulary).'))
        parser.add_argument(
            '--lora-dtype',
            type=str,
            default=EngineArgs.lora_dtype,
            choices=['auto', 'float16', 'bfloat16'],
            help=('Data type for LoRA. If auto, will default to '
                  'base model dtype.'))
        parser.add_argument(
            '--long-lora-scaling-factors',
            type=nullable_str,
            default=EngineArgs.long_lora_scaling_factors,
            help=('Specify multiple scaling factors (which can '
                  'be different from base model scaling factor '
                  '- see eg. Long LoRA) to allow for multiple '
                  'LoRA adapters trained with those scaling '
                  'factors to be used at the same time. If not '
                  'specified, only adapters trained with the '
                  'base model scaling factor are allowed.'))
        parser.add_argument(
            '--max-cpu-loras',
            type=int,
            default=EngineArgs.max_cpu_loras,
            help=('Maximum number of LoRAs to store in CPU memory. '
                  'Must be >= than max_loras.'))
        parser.add_argument(
            '--fully-sharded-loras',
            action='store_true',
            help=('By default, only half of the LoRA computation is '
                  'sharded with tensor parallelism. '
                  'Enabling this will use the fully sharded layers. '
                  'At high sequence length, max rank or '
                  'tensor parallel size, this is likely faster.'))
        parser.add_argument('--enable-prompt-adapter',
                            action='store_true',
                            help='If True, enable handling of PromptAdapters.')
        parser.add_argument('--max-prompt-adapters',
                            type=int,
                            default=EngineArgs.max_prompt_adapters,
                            help='Max number of PromptAdapters in a batch.')
        parser.add_argument('--max-prompt-adapter-token',
                            type=int,
                            default=EngineArgs.max_prompt_adapter_token,
                            help='Max number of PromptAdapters tokens')
        parser.add_argument("--device",
                            type=str,
                            default=EngineArgs.device,
                            choices=DEVICE_OPTIONS,
                            help='Device type for vLLM execution.')
        parser.add_argument('--num-scheduler-steps',
                            type=int,
                            default=1,
                            help=('Maximum number of forward steps per '
                                  'scheduler call.'))
        parser.add_argument(
            '--use-tqdm-on-load',
            dest='use_tqdm_on_load',
            action=argparse.BooleanOptionalAction,
            default=EngineArgs.use_tqdm_on_load,
            help='Whether to enable/disable progress bar '
            'when loading model weights.',
        )

        parser.add_argument(
            '--multi-step-stream-outputs',
            action=StoreBoolean,
            default=EngineArgs.multi_step_stream_outputs,
            nargs="?",
            const="True",
            help='If False, then multi-step will stream outputs at the end '
            'of all steps')
        parser.add_argument(
            '--scheduler-delay-factor',
            type=float,
            default=EngineArgs.scheduler_delay_factor,
            help='Apply a delay (of delay factor multiplied by previous '
            'prompt latency) before scheduling next prompt.')
        parser.add_argument(
            '--enable-chunked-prefill',
            action=StoreBoolean,
            default=EngineArgs.enable_chunked_prefill,
            nargs="?",
            const="True",
            help='If set, the prefill requests can be chunked based on the '
            'max_num_batched_tokens.')
        parser.add_argument('--speculative-config',
                            type=json.loads,
                            default=None,
                            help='The configurations for speculative decoding.'
                            ' Should be a JSON string.')
<<<<<<< HEAD
=======
        parser.add_argument(
            '--speculative-model',
            type=nullable_str,
            default=EngineArgs.speculative_model,
            help=
            'The name of the draft model to be used in speculative decoding.')
        # Quantization settings for speculative model.
        parser.add_argument(
            '--speculative-model-quantization',
            type=nullable_str,
            choices=[*QUANTIZATION_METHODS, None],
            default=EngineArgs.speculative_model_quantization,
            help='Method used to quantize the weights of speculative model. '
            'If None, we first check the `quantization_config` '
            'attribute in the model config file. If that is '
            'None, we assume the model weights are not '
            'quantized and use `dtype` to determine the data '
            'type of the weights.')
        parser.add_argument(
            '--num-speculative-tokens',
            type=int,
            default=EngineArgs.num_speculative_tokens,
            help='The number of speculative tokens to sample from '
            'the draft model in speculative decoding.')
        parser.add_argument(
            '--speculative-disable-mqa-scorer',
            action='store_true',
            help=
            'If set to True, the MQA scorer will be disabled in speculative '
            ' and fall back to batch expansion')
        parser.add_argument(
            '--speculative-draft-tensor-parallel-size',
            '-spec-draft-tp',
            type=int,
            default=EngineArgs.speculative_draft_tensor_parallel_size,
            help='Number of tensor parallel replicas for '
            'the draft model in speculative decoding.')

        parser.add_argument(
            '--speculative-max-model-len',
            type=int,
            default=EngineArgs.speculative_max_model_len,
            help='The maximum sequence length supported by the '
            'draft model. Sequences over this length will skip '
            'speculation.')

        parser.add_argument(
            '--speculative-disable-by-batch-size',
            type=int,
            default=EngineArgs.speculative_disable_by_batch_size,
            help='Disable speculative decoding for new incoming requests '
            'if the number of enqueue requests is larger than this value.')

        parser.add_argument(
            '--ngram-prompt-lookup-max',
            type=int,
            default=EngineArgs.ngram_prompt_lookup_max,
            help='Max size of window for ngram prompt lookup in speculative '
            'decoding.')

        parser.add_argument(
            '--ngram-prompt-lookup-min',
            type=int,
            default=EngineArgs.ngram_prompt_lookup_min,
            help='Min size of window for ngram prompt lookup in speculative '
            'decoding.')

        parser.add_argument(
            '--spec-decoding-acceptance-method',
            type=str,
            default=EngineArgs.spec_decoding_acceptance_method,
            choices=['rejection_sampler', 'typical_acceptance_sampler'],
            help='Specify the acceptance method to use during draft token '
            'verification in speculative decoding. Two types of acceptance '
            'routines are supported: '
            '1) RejectionSampler which does not allow changing the '
            'acceptance rate of draft tokens, '
            '2) TypicalAcceptanceSampler which is configurable, allowing for '
            'a higher acceptance rate at the cost of lower quality, '
            'and vice versa.')

        parser.add_argument(
            '--typical-acceptance-sampler-posterior-threshold',
            type=float,
            default=EngineArgs.typical_acceptance_sampler_posterior_threshold,
            help='Set the lower bound threshold for the posterior '
            'probability of a token to be accepted. This threshold is '
            'used by the TypicalAcceptanceSampler to make sampling decisions '
            'during speculative decoding.')

        parser.add_argument(
            '--typical-acceptance-sampler-posterior-alpha',
            type=float,
            default=EngineArgs.typical_acceptance_sampler_posterior_alpha,
            help='A scaling factor for the entropy-based threshold for token '
            'acceptance in the TypicalAcceptanceSampler. Typically defaults '
            'to sqrt of --typical-acceptance-sampler-posterior-threshold '
            'i.e. 0.3')

        parser.add_argument(
            '--disable-logprobs-during-spec-decoding',
            action=StoreBoolean,
            default=EngineArgs.disable_logprobs_during_spec_decoding,
            nargs="?",
            const="True",
            help='If set to True, token log probabilities are not returned '
            'during speculative decoding. If set to False, log probabilities '
            'are returned according to the settings in SamplingParams. If '
            'not specified, it defaults to True. Disabling log probabilities '
            'during speculative decoding reduces latency by skipping logprob '
            'calculation in proposal sampling, target sampling, and after '
            'accepted tokens are determined.')
>>>>>>> 3c0ff914

        parser.add_argument('--model-loader-extra-config',
                            type=nullable_str,
                            default=EngineArgs.model_loader_extra_config,
                            help='Extra config for model loader. '
                            'This will be passed to the model loader '
                            'corresponding to the chosen load_format. '
                            'This should be a JSON string that will be '
                            'parsed into a dictionary.')
        parser.add_argument(
            '--ignore-patterns',
            action="append",
            type=str,
            default=[],
            help="The pattern(s) to ignore when loading the model."
            "Default to `original/**/*` to avoid repeated loading of llama's "
            "checkpoints.")
        parser.add_argument(
            '--preemption-mode',
            type=str,
            default=None,
            help='If \'recompute\', the engine performs preemption by '
            'recomputing; If \'swap\', the engine performs preemption by '
            'block swapping.')

        parser.add_argument(
            "--served-model-name",
            nargs="+",
            type=str,
            default=None,
            help="The model name(s) used in the API. If multiple "
            "names are provided, the server will respond to any "
            "of the provided names. The model name in the model "
            "field of a response will be the first name in this "
            "list. If not specified, the model name will be the "
            "same as the ``--model`` argument. Noted that this name(s) "
            "will also be used in `model_name` tag content of "
            "prometheus metrics, if multiple names provided, metrics "
            "tag will take the first one.")
        parser.add_argument('--qlora-adapter-name-or-path',
                            type=str,
                            default=None,
                            help='Name or path of the QLoRA adapter.')

        parser.add_argument('--show-hidden-metrics-for-version',
                            type=str,
                            default=None,
                            help='Enable deprecated Prometheus metrics that '
                            'have been hidden since the specified version. '
                            'For example, if a previously deprecated metric '
                            'has been hidden since the v0.7.0 release, you '
                            'use --show-hidden-metrics-for-version=0.7 as a '
                            'temporary escape hatch while you migrate to new '
                            'metrics. The metric is likely to be removed '
                            'completely in an upcoming release.')

        parser.add_argument(
            '--otlp-traces-endpoint',
            type=str,
            default=None,
            help='Target URL to which OpenTelemetry traces will be sent.')
        parser.add_argument(
            '--collect-detailed-traces',
            type=str,
            default=None,
            help="Valid choices are " +
            ",".join(ALLOWED_DETAILED_TRACE_MODULES) +
            ". It makes sense to set this only if ``--otlp-traces-endpoint`` is"
            " set. If set, it will collect detailed traces for the specified "
            "modules. This involves use of possibly costly and or blocking "
            "operations and hence might have a performance impact.")

        parser.add_argument(
            '--disable-async-output-proc',
            action='store_true',
            default=EngineArgs.disable_async_output_proc,
            help="Disable async output processing. This may result in "
            "lower performance.")

        parser.add_argument(
            '--scheduling-policy',
            choices=['fcfs', 'priority'],
            default="fcfs",
            help='The scheduling policy to use. "fcfs" (first come first served'
            ', i.e. requests are handled in order of arrival; default) '
            'or "priority" (requests are handled based on given '
            'priority (lower value means earlier handling) and time of '
            'arrival deciding any ties).')

        parser.add_argument(
            '--scheduler-cls',
            default=EngineArgs.scheduler_cls,
            help='The scheduler class to use. "vllm.core.scheduler.Scheduler" '
            'is the default scheduler. Can be a class directly or the path to '
            'a class of form "mod.custom_class".')

        parser.add_argument(
            '--override-neuron-config',
            type=json.loads,
            default=None,
            help="Override or set neuron device configuration. "
            "e.g. ``{\"cast_logits_dtype\": \"bloat16\"}``.")
        parser.add_argument(
            '--override-pooler-config',
            type=PoolerConfig.from_json,
            default=None,
            help="Override or set the pooling method for pooling models. "
            "e.g. ``{\"pooling_type\": \"mean\", \"normalize\": false}``.")

        parser.add_argument('--compilation-config',
                            '-O',
                            type=CompilationConfig.from_cli,
                            default=None,
                            help='torch.compile configuration for the model.'
                            'When it is a number (0, 1, 2, 3), it will be '
                            'interpreted as the optimization level.\n'
                            'NOTE: level 0 is the default level without '
                            'any optimization. level 1 and 2 are for internal '
                            'testing only. level 3 is the recommended level '
                            'for production.\n'
                            'To specify the full compilation config, '
                            'use a JSON string.\n'
                            'Following the convention of traditional '
                            'compilers, using -O without space is also '
                            'supported. -O3 is equivalent to -O 3.')

        parser.add_argument('--kv-transfer-config',
                            type=KVTransferConfig.from_cli,
                            default=None,
                            help='The configurations for distributed KV cache '
                            'transfer. Should be a JSON string.')

        parser.add_argument(
            '--worker-cls',
            type=str,
            default="auto",
            help='The worker class to use for distributed execution.')
        parser.add_argument(
            '--worker-extension-cls',
            type=str,
            default="",
            help='The worker extension class on top of the worker cls, '
            'it is useful if you just want to add new functions to the worker '
            'class without changing the existing functions.')
        parser.add_argument(
            "--generation-config",
            type=nullable_str,
            default="auto",
            help="The folder path to the generation config. "
            "Defaults to 'auto', the generation config will be loaded from "
            "model path. If set to 'vllm', no generation config is loaded, "
            "vLLM defaults will be used. If set to a folder path, the "
            "generation config will be loaded from the specified folder path. "
            "If `max_new_tokens` is specified in generation config, then "
            "it sets a server-wide limit on the number of output tokens "
            "for all requests.")

        parser.add_argument(
            "--override-generation-config",
            type=json.loads,
            default=None,
            help="Overrides or sets generation config in JSON format. "
            "e.g. ``{\"temperature\": 0.5}``. If used with "
            "--generation-config=auto, the override parameters will be merged "
            "with the default config from the model. If generation-config is "
            "None, only the override parameters are used.")

        parser.add_argument("--enable-sleep-mode",
                            action="store_true",
                            default=False,
                            help="Enable sleep mode for the engine. "
                            "(only cuda platform is supported)")

        parser.add_argument(
            '--calculate-kv-scales',
            action='store_true',
            help='This enables dynamic calculation of '
            'k_scale and v_scale when kv-cache-dtype is fp8. '
            'If calculate-kv-scales is false, the scales will '
            'be loaded from the model checkpoint if available. '
            'Otherwise, the scales will default to 1.0.')

        parser.add_argument(
            "--additional-config",
            type=json.loads,
            default=None,
            help="Additional config for specified platform in JSON format. "
            "Different platforms may support different configs. Make sure the "
            "configs are valid for the platform you are using. The input format"
            " is like '{\"config_key\":\"config_value\"}'")

        parser.add_argument(
            "--enable-reasoning",
            action="store_true",
            default=False,
            help="Whether to enable reasoning_content for the model. "
            "If enabled, the model will be able to generate reasoning content."
        )

        parser.add_argument(
            "--reasoning-parser",
            type=str,
            choices=list(ReasoningParserManager.reasoning_parsers),
            default=None,
            help=
            "Select the reasoning parser depending on the model that you're "
            "using. This is used to parse the reasoning content into OpenAI "
            "API format. Required for ``--enable-reasoning``.")

        parser.add_argument(
            "--disable-cascade-attn",
            action="store_true",
            default=False,
            help="Disable cascade attention for V1. While cascade attention "
            "does not change the mathematical correctness, disabling it "
            "could be useful for preventing potential numerical issues. "
            "Note that even if this is set to False, cascade attention will be "
            "only used when the heuristic tells that it's beneficial.")

        return parser

    @classmethod
    def from_cli_args(cls, args: argparse.Namespace):
        # Get the list of attributes of this dataclass.
        attrs = [attr.name for attr in dataclasses.fields(cls)]
        # Set the attributes from the parsed arguments.
        engine_args = cls(**{attr: getattr(args, attr) for attr in attrs})
        return engine_args

    def create_model_config(self) -> ModelConfig:
        # gguf file needs a specific model loader and doesn't use hf_repo
        if check_gguf_file(self.model):
            self.quantization = self.load_format = "gguf"

        # NOTE: This is to allow model loading from S3 in CI
        if (not isinstance(self, AsyncEngineArgs) and envs.VLLM_CI_USE_S3
                and self.model in MODELS_ON_S3
                and self.load_format == LoadFormat.AUTO):  # noqa: E501
            self.model = f"{MODEL_WEIGHTS_S3_BUCKET}/{self.model}"
            self.load_format = LoadFormat.RUNAI_STREAMER

        return ModelConfig(
            model=self.model,
            hf_config_path=self.hf_config_path,
            task=self.task,
            # We know this is not None because we set it in __post_init__
            tokenizer=cast(str, self.tokenizer),
            tokenizer_mode=self.tokenizer_mode,
            trust_remote_code=self.trust_remote_code,
            allowed_local_media_path=self.allowed_local_media_path,
            dtype=self.dtype,
            seed=self.seed,
            revision=self.revision,
            code_revision=self.code_revision,
            rope_scaling=self.rope_scaling,
            rope_theta=self.rope_theta,
            hf_overrides=self.hf_overrides,
            tokenizer_revision=self.tokenizer_revision,
            max_model_len=self.max_model_len,
            quantization=self.quantization,
            enforce_eager=self.enforce_eager,
            max_seq_len_to_capture=self.max_seq_len_to_capture,
            max_logprobs=self.max_logprobs,
            disable_sliding_window=self.disable_sliding_window,
            disable_cascade_attn=self.disable_cascade_attn,
            skip_tokenizer_init=self.skip_tokenizer_init,
            served_model_name=self.served_model_name,
            limit_mm_per_prompt=self.limit_mm_per_prompt,
            use_async_output_proc=not self.disable_async_output_proc,
            config_format=self.config_format,
            mm_processor_kwargs=self.mm_processor_kwargs,
            disable_mm_preprocessor_cache=self.disable_mm_preprocessor_cache,
            override_neuron_config=self.override_neuron_config,
            override_pooler_config=self.override_pooler_config,
            logits_processor_pattern=self.logits_processor_pattern,
            generation_config=self.generation_config,
            override_generation_config=self.override_generation_config,
            enable_sleep_mode=self.enable_sleep_mode,
            model_impl=self.model_impl,
        )

    def create_load_config(self) -> LoadConfig:

        if(self.qlora_adapter_name_or_path is not None) and \
            self.quantization != "bitsandbytes":
            raise ValueError(
                "QLoRA adapter only support "
                f"'bitsandbytes' quantization, but got {self.quantization}")

        if self.quantization == "bitsandbytes":
            self.load_format = "bitsandbytes"
        return LoadConfig(
            load_format=self.load_format,
            download_dir=self.download_dir,
            model_loader_extra_config=self.model_loader_extra_config,
            ignore_patterns=self.ignore_patterns,
            use_tqdm_on_load=self.use_tqdm_on_load,
        )

    def create_speculative_config(
        self,
        target_model_config: ModelConfig,
        target_parallel_config: ParallelConfig,
        enable_chunked_prefill: bool,
        disable_log_stats: bool,
    ) -> Optional["SpeculativeConfig"]:
        """Initializes and returns a SpeculativeConfig object based on
        `speculative_config`.

        This function utilizes `speculative_config` to create a
        SpeculativeConfig object. The `speculative_config` can either be
        provided as a JSON string input via CLI arguments or directly as a
        dictionary from the engine.
        """
        if self.speculative_config is None:
            return None

        # Note(Shangming): These parameters are not obtained from the cli arg
        # '--speculative-config' and must be passed in when creating the engine
        # config.
        self.speculative_config.update({
            "target_model_config": target_model_config,
            "target_parallel_config": target_parallel_config,
            "enable_chunked_prefill": enable_chunked_prefill,
            "disable_log_stats": disable_log_stats,
        })
        speculative_config = SpeculativeConfig.from_dict(
            self.speculative_config)

        return speculative_config

    def create_engine_config(
        self,
        usage_context: Optional[UsageContext] = None,
    ) -> VllmConfig:
        """
        Create the VllmConfig.

        NOTE: for autoselection of V0 vs V1 engine, we need to
        create the ModelConfig first, since ModelConfig's attrs
        (e.g. the model arch) are needed to make the decision.

        This function set VLLM_USE_V1=X if VLLM_USE_V1 is
        unspecified by the user.

        If VLLM_USE_V1 is specified by the user but the VllmConfig
        is incompatible, we raise an error.
        """
        from vllm.platforms import current_platform
        current_platform.pre_register_and_update()

        device_config = DeviceConfig(device=self.device)
        model_config = self.create_model_config()

        # * If VLLM_USE_V1 is unset, we enable V1 for "supported features"
        #   and fall back to V0 for experimental or unsupported features.
        # * If VLLM_USE_V1=1, we enable V1 for supported + experimental
        #   features and raise error for unsupported features.
        # * If VLLM_USE_V1=0, we disable V1.
        use_v1 = False
        try_v1 = envs.VLLM_USE_V1 or not envs.is_set("VLLM_USE_V1")
        if try_v1 and self._is_v1_supported_oracle(model_config):
            use_v1 = True

        # If user explicitly set VLLM_USE_V1, sanity check we respect it.
        if envs.is_set("VLLM_USE_V1"):
            assert use_v1 == envs.VLLM_USE_V1
        # Otherwise, set the VLLM_USE_V1 variable globally.
        else:
            envs.set_vllm_use_v1(use_v1)

        # Set default arguments for V0 or V1 Engine.
        if use_v1:
            self._set_default_args_v1(usage_context)
        else:
            self._set_default_args_v0(model_config)

        assert self.enable_chunked_prefill is not None

        cache_config = CacheConfig(
            block_size=self.block_size,
            gpu_memory_utilization=self.gpu_memory_utilization,
            swap_space=self.swap_space,
            cache_dtype=self.kv_cache_dtype,
            is_attention_free=model_config.is_attention_free,
            num_gpu_blocks_override=self.num_gpu_blocks_override,
            sliding_window=model_config.get_sliding_window(),
            enable_prefix_caching=self.enable_prefix_caching,
            prefix_caching_hash_algo=self.prefix_caching_hash_algo,
            cpu_offload_gb=self.cpu_offload_gb,
            calculate_kv_scales=self.calculate_kv_scales,
        )

        # Get the current placement group if Ray is initialized and
        # we are in a Ray actor. If so, then the placement group will be
        # passed to spawned processes.
        placement_group = None
        if is_in_ray_actor():
            import ray

            # This call initializes Ray automatically if it is not initialized,
            # but we should not do this here.
            placement_group = ray.util.get_current_placement_group()

        parallel_config = ParallelConfig(
            pipeline_parallel_size=self.pipeline_parallel_size,
            tensor_parallel_size=self.tensor_parallel_size,
            data_parallel_size=self.data_parallel_size,
            enable_expert_parallel=self.enable_expert_parallel,
            max_parallel_loading_workers=self.max_parallel_loading_workers,
            disable_custom_all_reduce=self.disable_custom_all_reduce,
            tokenizer_pool_config=TokenizerPoolConfig.create_config(
                self.tokenizer_pool_size,
                self.tokenizer_pool_type,
                self.tokenizer_pool_extra_config,
            ),
            ray_workers_use_nsight=self.ray_workers_use_nsight,
            placement_group=placement_group,
            distributed_executor_backend=self.distributed_executor_backend,
            worker_cls=self.worker_cls,
            worker_extension_cls=self.worker_extension_cls,
        )

        speculative_config = self.create_speculative_config(
            target_model_config=model_config,
            target_parallel_config=parallel_config,
            enable_chunked_prefill=self.enable_chunked_prefill,
            disable_log_stats=self.disable_log_stats,
        )

        # Reminder: Please update docs/source/features/compatibility_matrix.md
        # If the feature combo become valid
        if self.num_scheduler_steps > 1:
            if speculative_config is not None:
                raise ValueError("Speculative decoding is not supported with "
                                 "multi-step (--num-scheduler-steps > 1)")
            if self.enable_chunked_prefill and self.pipeline_parallel_size > 1:
                raise ValueError("Multi-Step Chunked-Prefill is not supported "
                                 "for pipeline-parallel-size > 1")
            from vllm.platforms import current_platform
            if current_platform.is_cpu():
                logger.warning("Multi-Step (--num-scheduler-steps > 1) is "
                               "currently not supported for CPUs and has been "
                               "disabled.")
                self.num_scheduler_steps = 1

        # make sure num_lookahead_slots is set the higher value depending on
        # if we are using speculative decoding or multi-step
        num_lookahead_slots = max(self.num_lookahead_slots,
                                  self.num_scheduler_steps - 1)
        num_lookahead_slots = num_lookahead_slots \
            if speculative_config is None \
            else speculative_config.num_lookahead_slots

        scheduler_config = SchedulerConfig(
            runner_type=model_config.runner_type,
            max_num_batched_tokens=self.max_num_batched_tokens,
            max_num_seqs=self.max_num_seqs,
            max_model_len=model_config.max_model_len,
            num_lookahead_slots=num_lookahead_slots,
            delay_factor=self.scheduler_delay_factor,
            enable_chunked_prefill=self.enable_chunked_prefill,
            is_multimodal_model=model_config.is_multimodal_model,
            preemption_mode=self.preemption_mode,
            num_scheduler_steps=self.num_scheduler_steps,
            multi_step_stream_outputs=self.multi_step_stream_outputs,
            send_delta_data=(envs.VLLM_USE_RAY_SPMD_WORKER
                             and parallel_config.use_ray),
            policy=self.scheduling_policy,
            scheduler_cls=self.scheduler_cls,
            max_num_partial_prefills=self.max_num_partial_prefills,
            max_long_partial_prefills=self.max_long_partial_prefills,
            long_prefill_token_threshold=self.long_prefill_token_threshold,
        )

        lora_config = LoRAConfig(
            bias_enabled=self.enable_lora_bias,
            max_lora_rank=self.max_lora_rank,
            max_loras=self.max_loras,
            fully_sharded_loras=self.fully_sharded_loras,
            lora_extra_vocab_size=self.lora_extra_vocab_size,
            long_lora_scaling_factors=self.long_lora_scaling_factors,
            lora_dtype=self.lora_dtype,
            max_cpu_loras=self.max_cpu_loras if self.max_cpu_loras
            and self.max_cpu_loras > 0 else None) if self.enable_lora else None

        if self.qlora_adapter_name_or_path is not None and \
            self.qlora_adapter_name_or_path != "":
            if self.model_loader_extra_config is None:
                self.model_loader_extra_config = {}
            self.model_loader_extra_config[
                "qlora_adapter_name_or_path"] = self.qlora_adapter_name_or_path

        load_config = self.create_load_config()

        prompt_adapter_config = PromptAdapterConfig(
            max_prompt_adapters=self.max_prompt_adapters,
            max_prompt_adapter_token=self.max_prompt_adapter_token) \
                                        if self.enable_prompt_adapter else None

        decoding_config = DecodingConfig(
            guided_decoding_backend=self.guided_decoding_backend,
            reasoning_backend=self.reasoning_parser
            if self.enable_reasoning else None,
        )

        show_hidden_metrics = False
        if self.show_hidden_metrics_for_version is not None:
            show_hidden_metrics = version._prev_minor_version_was(
                self.show_hidden_metrics_for_version)

        detailed_trace_modules = []
        if self.collect_detailed_traces is not None:
            detailed_trace_modules = self.collect_detailed_traces.split(",")
        for m in detailed_trace_modules:
            if m not in ALLOWED_DETAILED_TRACE_MODULES:
                raise ValueError(
                    f"Invalid module {m} in collect_detailed_traces. "
                    f"Valid modules are {ALLOWED_DETAILED_TRACE_MODULES}")
        observability_config = ObservabilityConfig(
            show_hidden_metrics=show_hidden_metrics,
            otlp_traces_endpoint=self.otlp_traces_endpoint,
            collect_model_forward_time="model" in detailed_trace_modules
            or "all" in detailed_trace_modules,
            collect_model_execute_time="worker" in detailed_trace_modules
            or "all" in detailed_trace_modules,
        )

        config = VllmConfig(
            model_config=model_config,
            cache_config=cache_config,
            parallel_config=parallel_config,
            scheduler_config=scheduler_config,
            device_config=device_config,
            lora_config=lora_config,
            speculative_config=speculative_config,
            load_config=load_config,
            decoding_config=decoding_config,
            observability_config=observability_config,
            prompt_adapter_config=prompt_adapter_config,
            compilation_config=self.compilation_config,
            kv_transfer_config=self.kv_transfer_config,
            additional_config=self.additional_config,
        )

        return config

    def _is_v1_supported_oracle(self, model_config: ModelConfig) -> bool:
        """Oracle for whether to use V0 or V1 Engine by default."""

        #############################################################
        # Unsupported Feature Flags on V1.

        if (self.load_format == LoadFormat.TENSORIZER.value
                or self.load_format == LoadFormat.SHARDED_STATE.value):
            _raise_or_fallback(
                feature_name=f"--load_format {self.load_format}",
                recommend_to_remove=False)
            return False

        if (self.logits_processor_pattern
                != EngineArgs.logits_processor_pattern):
            _raise_or_fallback(feature_name="--logits-processor-pattern",
                               recommend_to_remove=False)
            return False

        if self.preemption_mode != EngineArgs.preemption_mode:
            _raise_or_fallback(feature_name="--preemption-mode",
                               recommend_to_remove=True)
            return False

        if (self.disable_async_output_proc
                != EngineArgs.disable_async_output_proc):
            _raise_or_fallback(feature_name="--disable-async-output-proc",
                               recommend_to_remove=True)
            return False

        if self.scheduling_policy != EngineArgs.scheduling_policy:
            _raise_or_fallback(feature_name="--scheduling-policy",
                               recommend_to_remove=False)
            return False

        if self.num_scheduler_steps != EngineArgs.num_scheduler_steps:
            _raise_or_fallback(feature_name="--num-scheduler-steps",
                               recommend_to_remove=True)
            return False

        if self.scheduler_delay_factor != EngineArgs.scheduler_delay_factor:
            _raise_or_fallback(feature_name="--scheduler-delay-factor",
                               recommend_to_remove=True)
            return False

        if self.additional_config != EngineArgs.additional_config:
            _raise_or_fallback(feature_name="--additional-config",
                               recommend_to_remove=False)
            return False

        # Xgrammar and Guidance are supported.
        SUPPORTED_GUIDED_DECODING = [
            "xgrammar", "xgrammar:disable-any-whitespace", "guidance",
            "guidance:disable-any-whitespace", "auto"
        ]
        if self.guided_decoding_backend not in SUPPORTED_GUIDED_DECODING:
            _raise_or_fallback(feature_name="--guided-decoding-backend",
                               recommend_to_remove=False)
            return False

        # Need at least Ampere for now (FA support required).
        # Skip this check if we are running on a non-GPU platform,
        # or if the device capability is not available
        # (e.g. in a Ray actor without GPUs).
        from vllm.platforms import current_platform
        if (current_platform.is_cuda()
                and current_platform.get_device_capability()
                and current_platform.get_device_capability().major < 8):
            _raise_or_fallback(feature_name="Compute Capability < 8.0",
                               recommend_to_remove=False)
            return False

        # No Fp8 KV cache so far.
        if self.kv_cache_dtype != "auto":
            fp8_attention = self.kv_cache_dtype.startswith("fp8")
            will_use_fa = (
                current_platform.is_cuda()
                and not envs.is_set("VLLM_ATTENTION_BACKEND")
            ) or envs.VLLM_ATTENTION_BACKEND == "FLASH_ATTN_VLLM_V1"
            supported = False
            if fp8_attention and will_use_fa:
                from vllm.vllm_flash_attn.fa_utils import (
                    flash_attn_supports_fp8)
                supported = flash_attn_supports_fp8()
            if not supported:
                _raise_or_fallback(feature_name="--kv-cache-dtype",
                                   recommend_to_remove=False)
                return False

        # No Prompt Adapter so far.
        if self.enable_prompt_adapter:
            _raise_or_fallback(feature_name="--enable-prompt-adapter",
                               recommend_to_remove=False)
            return False

        # No CPU offloading yet.
        if self.cpu_offload_gb != EngineArgs.cpu_offload_gb:
            _raise_or_fallback(feature_name="--cpu-offload-gb",
                               recommend_to_remove=False)
            return False

        # Only Fp16 and Bf16 dtypes since we only support FA.
        V1_SUPPORTED_DTYPES = [torch.bfloat16, torch.float16]
        if model_config.dtype not in V1_SUPPORTED_DTYPES:
            _raise_or_fallback(feature_name=f"--dtype {model_config.dtype}",
                               recommend_to_remove=False)
            return False

        # Some quantization is not compatible with torch.compile.
        V1_UNSUPPORTED_QUANT = ["gguf"]
        if model_config.quantization in V1_UNSUPPORTED_QUANT:
            _raise_or_fallback(
                feature_name=f"--quantization {model_config.quantization}",
                recommend_to_remove=False)
            return False

        # No Embedding Models so far.
        if model_config.task not in ["generate"]:
            _raise_or_fallback(feature_name=f"--task {model_config.task}",
                               recommend_to_remove=False)
            return False

        # No Mamba or Encoder-Decoder so far.
        if not model_config.is_v1_compatible:
            _raise_or_fallback(feature_name=model_config.architectures,
                               recommend_to_remove=False)
            return False

        # No Concurrent Partial Prefills so far.
        if (self.max_num_partial_prefills
                != EngineArgs.max_num_partial_prefills
                or self.max_long_partial_prefills
                != EngineArgs.max_long_partial_prefills):
            _raise_or_fallback(feature_name="Concurrent Partial Prefill",
                               recommend_to_remove=False)
            return False

        # No OTLP observability so far.
        if (self.otlp_traces_endpoint or self.collect_detailed_traces):
            _raise_or_fallback(feature_name="--otlp-traces-endpoint",
                               recommend_to_remove=False)
            return False

        # Only Ngram speculative decoding so far.
        is_ngram_enabled = False
        if self.speculative_config is not None:
            # This is supported but experimental (handled below).
            if (("method" in self.speculative_config
                 and self.speculative_config["method"] in ("ngram", "[ngram]"))
                    or
                ("model" in self.speculative_config and
                 self.speculative_config["model"] in ("ngram", "[ngram]"))):
                is_ngram_enabled = True
            else:
                _raise_or_fallback(feature_name="Speculative Decoding",
                                   recommend_to_remove=False)
                return False

        # No Disaggregated Prefill so far.
        if self.kv_transfer_config != EngineArgs.kv_transfer_config:
            _raise_or_fallback(feature_name="--kv-transfer-config",
                               recommend_to_remove=False)
            return False

        # No FlashInfer or XFormers so far.
        V1_BACKENDS = [
            "FLASH_ATTN_VLLM_V1", "FLASH_ATTN", "PALLAS", "PALLAS_VLLM_V1",
            "TRITON_ATTN_VLLM_V1", "TRITON_MLA", "FLASHMLA"
        ]
        if (envs.is_set("VLLM_ATTENTION_BACKEND")
                and envs.VLLM_ATTENTION_BACKEND not in V1_BACKENDS):
            name = f"VLLM_ATTENTION_BACKEND={envs.VLLM_ATTENTION_BACKEND}"
            _raise_or_fallback(feature_name=name, recommend_to_remove=True)
            return False

        # Platforms must decide if they can support v1 for this model
        if not current_platform.supports_v1(model_config=model_config):
            _raise_or_fallback(
                feature_name=f"device type={current_platform.device_type}",
                recommend_to_remove=False)
            return False
        #############################################################
        # Experimental Features - allow users to opt in.

        # Signal Handlers requires running in main thread.
        if (threading.current_thread() != threading.main_thread()
                and _warn_or_fallback("Engine in background thread")):
            return False

        # LoRA is supported on V1, but off by default for now.
        if self.enable_lora and _warn_or_fallback("LORA"):
            return False

        # PP is supported on V1 with Ray distributed executor,
        # but off for MP distributed executor for now.
        if (self.pipeline_parallel_size > 1
                and self.distributed_executor_backend == "mp"
                and _warn_or_fallback("PP (MP distributed executor)")):
            return False

        # ngram is supported on V1, but off by default for now.
        if is_ngram_enabled and _warn_or_fallback("ngram"):
            return False

        # Non-CUDA is supported on V1, but off by default for now.
        not_cuda = not current_platform.is_cuda()
        if not_cuda and _warn_or_fallback(  # noqa: SIM103
                current_platform.device_type):
            return False
        #############################################################

        return True

    def _set_default_args_v0(self, model_config: ModelConfig) -> None:
        """Set Default Arguments for V0 Engine."""

        max_model_len = model_config.max_model_len
        use_long_context = max_model_len > 32768
        if self.enable_chunked_prefill is None:
            # Chunked prefill not supported for Multimodal or MLA in V0.
            if model_config.is_multimodal_model or model_config.use_mla:
                self.enable_chunked_prefill = False

            # Enable chunked prefill by default for long context (> 32K)
            # models to avoid OOM errors in initial memory profiling phase.
            elif use_long_context:
                from vllm.platforms import current_platform
                is_gpu = current_platform.is_cuda()
                use_sliding_window = (model_config.get_sliding_window()
                                      is not None)
                use_spec_decode = self.speculative_config is not None

                if (is_gpu and not use_sliding_window and not use_spec_decode
                        and not self.enable_lora
                        and not self.enable_prompt_adapter
                        and model_config.runner_type != "pooling"):
                    self.enable_chunked_prefill = True
                    logger.warning(
                        "Chunked prefill is enabled by default for models "
                        "with max_model_len > 32K. Chunked prefill might "
                        "not work with some features or models. If you "
                        "encounter any issues, please disable by launching "
                        "with --enable-chunked-prefill=False.")

            if self.enable_chunked_prefill is None:
                self.enable_chunked_prefill = False

        if not self.enable_chunked_prefill and use_long_context:
            logger.warning(
                "The model has a long context length (%s). This may cause"
                "OOM during the initial memory profiling phase, or result "
                "in low performance due to small KV cache size. Consider "
                "setting --max-model-len to a smaller value.", max_model_len)
        elif (self.enable_chunked_prefill
              and model_config.runner_type == "pooling"):
            msg = "Chunked prefill is not supported for pooling models"
            raise ValueError(msg)

        # if using prefix caching, we must set a hash algo
        if self.enable_prefix_caching:
            # Disable prefix caching for multimodal models for VLLM_V0.
            if model_config.is_multimodal_model:
                logger.warning(
                    "--enable-prefix-caching is not supported for multimodal "
                    "models in V0 and has been disabled.")
                self.enable_prefix_caching = False

            # VLLM_V0 only supports builtin hash algo for prefix caching.
            if self.prefix_caching_hash_algo is None:
                self.prefix_caching_hash_algo = "builtin"
            elif self.prefix_caching_hash_algo == "sha256":
                raise ValueError(
                    "sha256 is not supported for prefix caching in V0 engine. "
                    "Please use 'builtin'.")

        # Set max_num_seqs to 256 for VLLM_V0.
        if self.max_num_seqs is None:
            self.max_num_seqs = 256

    def _set_default_args_v1(self, usage_context: UsageContext) -> None:
        """Set Default Arguments for V1 Engine."""

        # V1 always uses chunked prefills.
        self.enable_chunked_prefill = True

        # V1 enables prefix caching by default.
        if self.enable_prefix_caching is None:
            self.enable_prefix_caching = True

        # if using prefix caching, we must set a hash algo
        if self.enable_prefix_caching and self.prefix_caching_hash_algo is None:
            self.prefix_caching_hash_algo = "builtin"

        # V1 should use the new scheduler by default.
        # Swap it only if this arg is set to the original V0 default
        if self.scheduler_cls == EngineArgs.scheduler_cls:
            self.scheduler_cls = "vllm.v1.core.sched.scheduler.Scheduler"

        # When no user override, set the default values based on the usage
        # context.
        # Use different default values for different hardware.

        # Try to query the device name on the current platform. If it fails,
        # it may be because the platform that imports vLLM is not the same
        # as the platform that vLLM is running on (e.g. the case of scaling
        # vLLM with Ray) and has no GPUs. In this case we use the default
        # values for non-H100/H200 GPUs.
        try:
            from vllm.platforms import current_platform
            device_name = current_platform.get_device_name().lower()
        except Exception:
            # This is only used to set default_max_num_batched_tokens
            device_name = "no-device"

        if "h100" in device_name or "h200" in device_name:
            # For H100 and H200, we use larger default values.
            default_max_num_batched_tokens = {
                UsageContext.LLM_CLASS: 16384,
                UsageContext.OPENAI_API_SERVER: 8192,
            }
        else:
            # TODO(woosuk): Tune the default values for other hardware.
            default_max_num_batched_tokens = {
                UsageContext.LLM_CLASS: 8192,
                UsageContext.OPENAI_API_SERVER: 2048,
            }

        use_context_value = usage_context.value if usage_context else None
        if (self.max_num_batched_tokens is None
                and usage_context in default_max_num_batched_tokens):
            self.max_num_batched_tokens = default_max_num_batched_tokens[
                usage_context]
            logger.debug(
                "Setting max_num_batched_tokens to %d for %s usage context.",
                self.max_num_batched_tokens, use_context_value)

        default_max_num_seqs = 1024
        if self.max_num_seqs is None:
            self.max_num_seqs = default_max_num_seqs

            logger.debug("Setting max_num_seqs to %d for %s usage context.",
                         self.max_num_seqs, use_context_value)


@dataclass
class AsyncEngineArgs(EngineArgs):
    """Arguments for asynchronous vLLM engine."""
    disable_log_requests: bool = False

    @staticmethod
    def add_cli_args(parser: FlexibleArgumentParser,
                     async_args_only: bool = False) -> FlexibleArgumentParser:
        # Initialize plugin to update the parser, for example, The plugin may
        # adding a new kind of quantization method to --quantization argument or
        # a new device to --device argument.
        load_general_plugins()
        if not async_args_only:
            parser = EngineArgs.add_cli_args(parser)
        parser.add_argument('--disable-log-requests',
                            action='store_true',
                            help='Disable logging requests.')
        from vllm.platforms import current_platform
        current_platform.pre_register_and_update(parser)
        return parser


def _raise_or_fallback(feature_name: str, recommend_to_remove: bool):
    if envs.is_set("VLLM_USE_V1") and envs.VLLM_USE_V1:
        raise NotImplementedError(
            f"VLLM_USE_V1=1 is not supported with {feature_name}.")
    msg = f"{feature_name} is not supported by the V1 Engine. "
    msg += "Falling back to V0. "
    if recommend_to_remove:
        msg += f"We recommend to remove {feature_name} from your config "
        msg += "in favor of the V1 Engine."
    logger.warning(msg)


def _warn_or_fallback(feature_name: str) -> bool:
    if envs.is_set("VLLM_USE_V1") and envs.VLLM_USE_V1:
        logger.warning(
            "Detected VLLM_USE_V1=1 with %s. Usage should "
            "be considered experimental. Please report any "
            "issues on Github.", feature_name)
        should_exit = False
    else:
        logger.info(
            "%s is experimental on VLLM_USE_V1=1. "
            "Falling back to V0 Engine.", feature_name)
        should_exit = True
    return should_exit


# These functions are used by sphinx to build the documentation
def _engine_args_parser():
    return EngineArgs.add_cli_args(FlexibleArgumentParser())


def _async_engine_args_parser():
    return AsyncEngineArgs.add_cli_args(FlexibleArgumentParser(),
                                        async_args_only=True)<|MERGE_RESOLUTION|>--- conflicted
+++ resolved
@@ -782,121 +782,6 @@
                             default=None,
                             help='The configurations for speculative decoding.'
                             ' Should be a JSON string.')
-<<<<<<< HEAD
-=======
-        parser.add_argument(
-            '--speculative-model',
-            type=nullable_str,
-            default=EngineArgs.speculative_model,
-            help=
-            'The name of the draft model to be used in speculative decoding.')
-        # Quantization settings for speculative model.
-        parser.add_argument(
-            '--speculative-model-quantization',
-            type=nullable_str,
-            choices=[*QUANTIZATION_METHODS, None],
-            default=EngineArgs.speculative_model_quantization,
-            help='Method used to quantize the weights of speculative model. '
-            'If None, we first check the `quantization_config` '
-            'attribute in the model config file. If that is '
-            'None, we assume the model weights are not '
-            'quantized and use `dtype` to determine the data '
-            'type of the weights.')
-        parser.add_argument(
-            '--num-speculative-tokens',
-            type=int,
-            default=EngineArgs.num_speculative_tokens,
-            help='The number of speculative tokens to sample from '
-            'the draft model in speculative decoding.')
-        parser.add_argument(
-            '--speculative-disable-mqa-scorer',
-            action='store_true',
-            help=
-            'If set to True, the MQA scorer will be disabled in speculative '
-            ' and fall back to batch expansion')
-        parser.add_argument(
-            '--speculative-draft-tensor-parallel-size',
-            '-spec-draft-tp',
-            type=int,
-            default=EngineArgs.speculative_draft_tensor_parallel_size,
-            help='Number of tensor parallel replicas for '
-            'the draft model in speculative decoding.')
-
-        parser.add_argument(
-            '--speculative-max-model-len',
-            type=int,
-            default=EngineArgs.speculative_max_model_len,
-            help='The maximum sequence length supported by the '
-            'draft model. Sequences over this length will skip '
-            'speculation.')
-
-        parser.add_argument(
-            '--speculative-disable-by-batch-size',
-            type=int,
-            default=EngineArgs.speculative_disable_by_batch_size,
-            help='Disable speculative decoding for new incoming requests '
-            'if the number of enqueue requests is larger than this value.')
-
-        parser.add_argument(
-            '--ngram-prompt-lookup-max',
-            type=int,
-            default=EngineArgs.ngram_prompt_lookup_max,
-            help='Max size of window for ngram prompt lookup in speculative '
-            'decoding.')
-
-        parser.add_argument(
-            '--ngram-prompt-lookup-min',
-            type=int,
-            default=EngineArgs.ngram_prompt_lookup_min,
-            help='Min size of window for ngram prompt lookup in speculative '
-            'decoding.')
-
-        parser.add_argument(
-            '--spec-decoding-acceptance-method',
-            type=str,
-            default=EngineArgs.spec_decoding_acceptance_method,
-            choices=['rejection_sampler', 'typical_acceptance_sampler'],
-            help='Specify the acceptance method to use during draft token '
-            'verification in speculative decoding. Two types of acceptance '
-            'routines are supported: '
-            '1) RejectionSampler which does not allow changing the '
-            'acceptance rate of draft tokens, '
-            '2) TypicalAcceptanceSampler which is configurable, allowing for '
-            'a higher acceptance rate at the cost of lower quality, '
-            'and vice versa.')
-
-        parser.add_argument(
-            '--typical-acceptance-sampler-posterior-threshold',
-            type=float,
-            default=EngineArgs.typical_acceptance_sampler_posterior_threshold,
-            help='Set the lower bound threshold for the posterior '
-            'probability of a token to be accepted. This threshold is '
-            'used by the TypicalAcceptanceSampler to make sampling decisions '
-            'during speculative decoding.')
-
-        parser.add_argument(
-            '--typical-acceptance-sampler-posterior-alpha',
-            type=float,
-            default=EngineArgs.typical_acceptance_sampler_posterior_alpha,
-            help='A scaling factor for the entropy-based threshold for token '
-            'acceptance in the TypicalAcceptanceSampler. Typically defaults '
-            'to sqrt of --typical-acceptance-sampler-posterior-threshold '
-            'i.e. 0.3')
-
-        parser.add_argument(
-            '--disable-logprobs-during-spec-decoding',
-            action=StoreBoolean,
-            default=EngineArgs.disable_logprobs_during_spec_decoding,
-            nargs="?",
-            const="True",
-            help='If set to True, token log probabilities are not returned '
-            'during speculative decoding. If set to False, log probabilities '
-            'are returned according to the settings in SamplingParams. If '
-            'not specified, it defaults to True. Disabling log probabilities '
-            'during speculative decoding reduces latency by skipping logprob '
-            'calculation in proposal sampling, target sampling, and after '
-            'accepted tokens are determined.')
->>>>>>> 3c0ff914
 
         parser.add_argument('--model-loader-extra-config',
                             type=nullable_str,
