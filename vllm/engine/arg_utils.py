import argparse
import dataclasses
import json
import warnings
from dataclasses import dataclass
from typing import List, Optional, Tuple, Union

from vllm.config import (CacheConfig, DecodingConfig, DeviceConfig,
                         EngineConfig, LoadConfig, LoRAConfig, ModelConfig,
                         ParallelConfig, SchedulerConfig, SpeculativeConfig,
                         TokenizerPoolConfig, VisionLanguageConfig)
from vllm.model_executor.layers.quantization import QUANTIZATION_METHODS
from vllm.utils import str_to_int_tuple


def nullable_str(val: str):
    if not val or val == "None":
        return None
    return val


@dataclass
class EngineArgs:
    """Arguments for vLLM engine."""
    model: str
    served_model_name: Optional[Union[List[str]]] = None
    tokenizer: Optional[str] = None
    skip_tokenizer_init: bool = False
    tokenizer_mode: str = 'auto'
    trust_remote_code: bool = False
    download_dir: Optional[str] = None
    load_format: str = 'auto'
    dtype: str = 'auto'
    kv_cache_dtype: str = 'auto'
    quantization_param_path: Optional[str] = None
    seed: int = 0
    max_model_len: Optional[int] = None
    worker_use_ray: bool = False
    distributed_executor_backend: Optional[str] = None
    pipeline_parallel_size: int = 1
    tensor_parallel_size: int = 1
    max_parallel_loading_workers: Optional[int] = None
    block_size: int = 16
    enable_prefix_caching: bool = False
    disable_sliding_window: bool = False
    use_v2_block_manager: bool = False
    swap_space: int = 4  # GiB
    gpu_memory_utilization: float = 0.90
    max_num_batched_tokens: Optional[int] = None
    max_num_seqs: int = 256
    max_logprobs: int = 5  # OpenAI default value
    disable_log_stats: bool = False
    revision: Optional[str] = None
    code_revision: Optional[str] = None
    rope_scaling: Optional[dict] = None
    tokenizer_revision: Optional[str] = None
    quantization: Optional[str] = None
    enforce_eager: bool = False
    max_context_len_to_capture: Optional[int] = None
    max_seq_len_to_capture: int = 8192
    disable_custom_all_reduce: bool = False
    tokenizer_pool_size: int = 0
    tokenizer_pool_type: str = "ray"
    tokenizer_pool_extra_config: Optional[dict] = None
    enable_lora: bool = False
    max_loras: int = 1
    max_lora_rank: int = 16
    fully_sharded_loras: bool = False
    lora_extra_vocab_size: int = 256
    long_lora_scaling_factors: Optional[Tuple[float]] = None
    lora_dtype = 'auto'
    max_cpu_loras: Optional[int] = None
    device: str = 'auto'
    ray_workers_use_nsight: bool = False
    num_gpu_blocks_override: Optional[int] = None
    num_lookahead_slots: int = 0
    model_loader_extra_config: Optional[dict] = None
    preemption_mode: Optional[str] = None

    # Related to Vision-language models such as llava
    image_input_type: Optional[str] = None
    image_token_id: Optional[int] = None
    image_input_shape: Optional[str] = None
    image_feature_size: Optional[int] = None
    image_processor: Optional[str] = None
    image_processor_revision: Optional[str] = None
    disable_image_processor: bool = False

    scheduler_delay_factor: float = 0.0
    enable_chunked_prefill: bool = False

    guided_decoding_backend: str = 'outlines'
    # Speculative decoding configuration.
    speculative_model: Optional[str] = None
    num_speculative_tokens: Optional[int] = None
    speculative_max_model_len: Optional[int] = None
    speculative_disable_by_batch_size: Optional[int] = None
    ngram_prompt_lookup_max: Optional[int] = None
    ngram_prompt_lookup_min: Optional[int] = None

    qlora_adapter_name_or_path: Optional[str] = None

    def __post_init__(self):
        if self.tokenizer is None:
            self.tokenizer = self.model

    @staticmethod
    def add_cli_args_for_vlm(
            parser: argparse.ArgumentParser) -> argparse.ArgumentParser:
        parser.add_argument('--image-input-type',
                            type=nullable_str,
                            default=None,
                            choices=[
                                t.name.lower()
                                for t in VisionLanguageConfig.ImageInputType
                            ],
                            help=('The image input type passed into vLLM.'))
        parser.add_argument('--image-token-id',
                            type=int,
                            default=None,
                            help=('Input id for image token.'))
        parser.add_argument(
            '--image-input-shape',
            type=nullable_str,
            default=None,
            help=('The biggest image input shape (worst for memory footprint) '
                  'given an input type. Only used for vLLM\'s profile_run.'))
        parser.add_argument(
            '--image-feature-size',
            type=int,
            default=None,
            help=('The image feature size along the context dimension.'))
        parser.add_argument(
            '--image-processor',
            type=str,
            default=EngineArgs.image_processor,
            help='Name or path of the huggingface image processor to use. '
            'If unspecified, model name or path will be used.')
        parser.add_argument(
            '--image-processor-revision',
            type=str,
            default=None,
            help='Revision of the huggingface image processor version to use. '
            'It can be a branch name, a tag name, or a commit id. '
            'If unspecified, will use the default version.')
        parser.add_argument(
            '--disable-image-processor',
            action='store_true',
            help='Disables the use of image processor, even if one is defined '
            'for the model on huggingface.')

        return parser

    @staticmethod
    def add_cli_args(
            parser: argparse.ArgumentParser) -> argparse.ArgumentParser:
        """Shared CLI arguments for vLLM engine."""

        # Model arguments
        parser.add_argument(
            '--model',
            type=str,
            default='facebook/opt-125m',
            help='Name or path of the huggingface model to use.')
        parser.add_argument(
            '--tokenizer',
            type=nullable_str,
            default=EngineArgs.tokenizer,
            help='Name or path of the huggingface tokenizer to use. '
            'If unspecified, model name or path will be used.')
        parser.add_argument(
            '--skip-tokenizer-init',
            action='store_true',
            help='Skip initialization of tokenizer and detokenizer')
        parser.add_argument(
            '--revision',
            type=nullable_str,
            default=None,
            help='The specific model version to use. It can be a branch '
            'name, a tag name, or a commit id. If unspecified, will use '
            'the default version.')
        parser.add_argument(
            '--code-revision',
            type=nullable_str,
            default=None,
            help='The specific revision to use for the model code on '
            'Hugging Face Hub. It can be a branch name, a tag name, or a '
            'commit id. If unspecified, will use the default version.')
        parser.add_argument(
            '--tokenizer-revision',
            type=nullable_str,
            default=None,
            help='Revision of the huggingface tokenizer to use. '
            'It can be a branch name, a tag name, or a commit id. '
            'If unspecified, will use the default version.')
        parser.add_argument(
            '--tokenizer-mode',
            type=str,
            default=EngineArgs.tokenizer_mode,
            choices=['auto', 'slow'],
            help='The tokenizer mode.\n\n* "auto" will use the '
            'fast tokenizer if available.\n* "slow" will '
            'always use the slow tokenizer.')
        parser.add_argument('--trust-remote-code',
                            action='store_true',
                            help='Trust remote code from huggingface.')
        parser.add_argument('--download-dir',
                            type=nullable_str,
                            default=EngineArgs.download_dir,
                            help='Directory to download and load the weights, '
                            'default to the default cache dir of '
                            'huggingface.')
        parser.add_argument(
            '--load-format',
            type=str,
            default=EngineArgs.load_format,
            choices=[
                'auto', 'pt', 'safetensors', 'npcache', 'dummy', 'tensorizer',
                'bitsandbytes'
            ],
            help='The format of the model weights to load.\n\n'
            '* "auto" will try to load the weights in the safetensors format '
            'and fall back to the pytorch bin format if safetensors format '
            'is not available.\n'
            '* "pt" will load the weights in the pytorch bin format.\n'
            '* "safetensors" will load the weights in the safetensors format.\n'
            '* "npcache" will load the weights in pytorch format and store '
            'a numpy cache to speed up the loading.\n'
            '* "dummy" will initialize the weights with random values, '
            'which is mainly for profiling.\n'
            '* "tensorizer" will load the weights using tensorizer from '
            'CoreWeave. See the Tensorize vLLM Model script in the Examples'
            'section for more information.\n'
            '* "bitsandbytes" will load the weights using bitsandbytes '
            'quantization.\n')
        parser.add_argument(
            '--dtype',
            type=str,
            default=EngineArgs.dtype,
            choices=[
                'auto', 'half', 'float16', 'bfloat16', 'float', 'float32'
            ],
            help='Data type for model weights and activations.\n\n'
            '* "auto" will use FP16 precision for FP32 and FP16 models, and '
            'BF16 precision for BF16 models.\n'
            '* "half" for FP16. Recommended for AWQ quantization.\n'
            '* "float16" is the same as "half".\n'
            '* "bfloat16" for a balance between precision and range.\n'
            '* "float" is shorthand for FP32 precision.\n'
            '* "float32" for FP32 precision.')
        parser.add_argument(
            '--kv-cache-dtype',
            type=str,
            choices=['auto', 'fp8', 'fp8_e5m2', 'fp8_e4m3'],
            default=EngineArgs.kv_cache_dtype,
            help='Data type for kv cache storage. If "auto", will use model '
            'data type. CUDA 11.8+ supports fp8 (=fp8_e4m3) and fp8_e5m2. '
            'ROCm (AMD GPU) supports fp8 (=fp8_e4m3)')
        parser.add_argument(
            '--quantization-param-path',
            type=nullable_str,
            default=None,
            help='Path to the JSON file containing the KV cache '
            'scaling factors. This should generally be supplied, when '
            'KV cache dtype is FP8. Otherwise, KV cache scaling factors '
            'default to 1.0, which may cause accuracy issues. '
            'FP8_E5M2 (without scaling) is only supported on cuda version'
            'greater than 11.8. On ROCm (AMD GPU), FP8_E4M3 is instead '
            'supported for common inference criteria.')
        parser.add_argument('--max-model-len',
                            type=int,
                            default=EngineArgs.max_model_len,
                            help='Model context length. If unspecified, will '
                            'be automatically derived from the model config.')
        parser.add_argument(
            '--guided-decoding-backend',
            type=str,
            default='outlines',
            choices=['outlines', 'lm-format-enforcer'],
            help='Which engine will be used for guided decoding'
            ' (JSON schema / regex etc) by default. Currently support '
            'https://github.com/outlines-dev/outlines and '
            'https://github.com/noamgat/lm-format-enforcer.'
            ' Can be overridden per request via guided_decoding_backend'
            ' parameter.')
        # Parallel arguments
        parser.add_argument(
            '--distributed-executor-backend',
            choices=['ray', 'mp'],
            default=EngineArgs.distributed_executor_backend,
            help='Backend to use for distributed serving. When more than 1 GPU '
            'is used, will be automatically set to "ray" if installed '
            'or "mp" (multiprocessing) otherwise.')
        parser.add_argument(
            '--worker-use-ray',
            action='store_true',
            help='Deprecated, use --distributed-executor-backend=ray.')
        parser.add_argument('--pipeline-parallel-size',
                            '-pp',
                            type=int,
                            default=EngineArgs.pipeline_parallel_size,
                            help='Number of pipeline stages.')
        parser.add_argument('--tensor-parallel-size',
                            '-tp',
                            type=int,
                            default=EngineArgs.tensor_parallel_size,
                            help='Number of tensor parallel replicas.')
        parser.add_argument(
            '--max-parallel-loading-workers',
            type=int,
            default=EngineArgs.max_parallel_loading_workers,
            help='Load model sequentially in multiple batches, '
            'to avoid RAM OOM when using tensor '
            'parallel and large models.')
        parser.add_argument(
            '--ray-workers-use-nsight',
            action='store_true',
            help='If specified, use nsight to profile Ray workers.')
        # KV cache arguments
        parser.add_argument('--block-size',
                            type=int,
                            default=EngineArgs.block_size,
                            choices=[8, 16, 32],
                            help='Token block size for contiguous chunks of '
                            'tokens.')

        parser.add_argument('--enable-prefix-caching',
                            action='store_true',
                            help='Enables automatic prefix caching.')
        parser.add_argument('--disable-sliding-window',
                            action='store_true',
                            help='Disables sliding window, '
                            'capping to sliding window size')
        parser.add_argument('--use-v2-block-manager',
                            action='store_true',
                            help='Use BlockSpaceMangerV2.')
        parser.add_argument(
            '--num-lookahead-slots',
            type=int,
            default=EngineArgs.num_lookahead_slots,
            help='Experimental scheduling config necessary for '
            'speculative decoding. This will be replaced by '
            'speculative config in the future; it is present '
            'to enable correctness tests until then.')

        parser.add_argument('--seed',
                            type=int,
                            default=EngineArgs.seed,
                            help='Random seed for operations.')
        parser.add_argument('--swap-space',
                            type=int,
                            default=EngineArgs.swap_space,
                            help='CPU swap space size (GiB) per GPU.')
        parser.add_argument(
            '--gpu-memory-utilization',
            type=float,
            default=EngineArgs.gpu_memory_utilization,
            help='The fraction of GPU memory to be used for the model '
            'executor, which can range from 0 to 1. For example, a value of '
            '0.5 would imply 50%% GPU memory utilization. If unspecified, '
            'will use the default value of 0.9.')
        parser.add_argument(
            '--num-gpu-blocks-override',
            type=int,
            default=None,
            help='If specified, ignore GPU profiling result and use this number'
            'of GPU blocks. Used for testing preemption.')
        parser.add_argument('--max-num-batched-tokens',
                            type=int,
                            default=EngineArgs.max_num_batched_tokens,
                            help='Maximum number of batched tokens per '
                            'iteration.')
        parser.add_argument('--max-num-seqs',
                            type=int,
                            default=EngineArgs.max_num_seqs,
                            help='Maximum number of sequences per iteration.')
        parser.add_argument(
            '--max-logprobs',
            type=int,
            default=EngineArgs.max_logprobs,
            help=('Max number of log probs to return logprobs is specified in'
                  ' SamplingParams.'))
        parser.add_argument('--disable-log-stats',
                            action='store_true',
                            help='Disable logging statistics.')
        # Quantization settings.
        parser.add_argument('--quantization',
                            '-q',
                            type=nullable_str,
                            choices=[*QUANTIZATION_METHODS, None],
                            default=EngineArgs.quantization,
                            help='Method used to quantize the weights. If '
                            'None, we first check the `quantization_config` '
                            'attribute in the model config file. If that is '
                            'None, we assume the model weights are not '
                            'quantized and use `dtype` to determine the data '
                            'type of the weights.')
        parser.add_argument('--rope-scaling',
                            default=None,
                            type=json.loads,
                            help='RoPE scaling configuration in JSON format. '
                            'For example, {"type":"dynamic","factor":2.0}')
        parser.add_argument('--enforce-eager',
                            action='store_true',
                            help='Always use eager-mode PyTorch. If False, '
                            'will use eager mode and CUDA graph in hybrid '
                            'for maximal performance and flexibility.')
        parser.add_argument('--max-context-len-to-capture',
                            type=int,
                            default=EngineArgs.max_context_len_to_capture,
                            help='Maximum context length covered by CUDA '
                            'graphs. When a sequence has context length '
                            'larger than this, we fall back to eager mode. '
                            '(DEPRECATED. Use --max-seq-len-to-capture instead'
                            ')')
        parser.add_argument('--max-seq-len-to-capture',
                            type=int,
                            default=EngineArgs.max_seq_len_to_capture,
                            help='Maximum sequence length covered by CUDA '
                            'graphs. When a sequence has context length '
                            'larger than this, we fall back to eager mode.')
        parser.add_argument('--disable-custom-all-reduce',
                            action='store_true',
                            default=EngineArgs.disable_custom_all_reduce,
                            help='See ParallelConfig.')
        parser.add_argument('--tokenizer-pool-size',
                            type=int,
                            default=EngineArgs.tokenizer_pool_size,
                            help='Size of tokenizer pool to use for '
                            'asynchronous tokenization. If 0, will '
                            'use synchronous tokenization.')
        parser.add_argument('--tokenizer-pool-type',
                            type=str,
                            default=EngineArgs.tokenizer_pool_type,
                            help='Type of tokenizer pool to use for '
                            'asynchronous tokenization. Ignored '
                            'if tokenizer_pool_size is 0.')
        parser.add_argument('--tokenizer-pool-extra-config',
                            type=nullable_str,
                            default=EngineArgs.tokenizer_pool_extra_config,
                            help='Extra config for tokenizer pool. '
                            'This should be a JSON string that will be '
                            'parsed into a dictionary. Ignored if '
                            'tokenizer_pool_size is 0.')
        # LoRA related configs
        parser.add_argument('--enable-lora',
                            action='store_true',
                            help='If True, enable handling of LoRA adapters.')
        parser.add_argument('--max-loras',
                            type=int,
                            default=EngineArgs.max_loras,
                            help='Max number of LoRAs in a single batch.')
        parser.add_argument('--max-lora-rank',
                            type=int,
                            default=EngineArgs.max_lora_rank,
                            help='Max LoRA rank.')
        parser.add_argument(
            '--lora-extra-vocab-size',
            type=int,
            default=EngineArgs.lora_extra_vocab_size,
            help=('Maximum size of extra vocabulary that can be '
                  'present in a LoRA adapter (added to the base '
                  'model vocabulary).'))
        parser.add_argument(
            '--lora-dtype',
            type=str,
            default=EngineArgs.lora_dtype,
            choices=['auto', 'float16', 'bfloat16', 'float32'],
            help=('Data type for LoRA. If auto, will default to '
                  'base model dtype.'))
        parser.add_argument(
            '--long-lora-scaling-factors',
            type=nullable_str,
            default=EngineArgs.long_lora_scaling_factors,
            help=('Specify multiple scaling factors (which can '
                  'be different from base model scaling factor '
                  '- see eg. Long LoRA) to allow for multiple '
                  'LoRA adapters trained with those scaling '
                  'factors to be used at the same time. If not '
                  'specified, only adapters trained with the '
                  'base model scaling factor are allowed.'))
        parser.add_argument(
            '--max-cpu-loras',
            type=int,
            default=EngineArgs.max_cpu_loras,
            help=('Maximum number of LoRAs to store in CPU memory. '
                  'Must be >= than max_num_seqs. '
                  'Defaults to max_num_seqs.'))
        parser.add_argument(
            '--fully-sharded-loras',
            action='store_true',
            help=('By default, only half of the LoRA computation is '
                  'sharded with tensor parallelism. '
                  'Enabling this will use the fully sharded layers. '
                  'At high sequence length, max rank or '
                  'tensor parallel size, this is likely faster.'))
        parser.add_argument("--device",
                            type=str,
                            default=EngineArgs.device,
                            choices=["auto", "cuda", "neuron", "cpu"],
                            help='Device type for vLLM execution.')

        # Related to Vision-language models such as llava
        parser = EngineArgs.add_cli_args_for_vlm(parser)

        parser.add_argument(
            '--scheduler-delay-factor',
            type=float,
            default=EngineArgs.scheduler_delay_factor,
            help='Apply a delay (of delay factor multiplied by previous'
            'prompt latency) before scheduling next prompt.')
        parser.add_argument(
            '--enable-chunked-prefill',
            action='store_true',
            help='If set, the prefill requests can be chunked based on the '
            'max_num_batched_tokens.')

        parser.add_argument(
            '--speculative-model',
            type=nullable_str,
            default=EngineArgs.speculative_model,
            help=
            'The name of the draft model to be used in speculative decoding.')
        parser.add_argument(
            '--num-speculative-tokens',
            type=int,
            default=EngineArgs.num_speculative_tokens,
            help='The number of speculative tokens to sample from '
            'the draft model in speculative decoding.')

        parser.add_argument(
            '--speculative-max-model-len',
            type=int,
            default=EngineArgs.speculative_max_model_len,
            help='The maximum sequence length supported by the '
            'draft model. Sequences over this length will skip '
            'speculation.')

        parser.add_argument(
            '--speculative-disable-by-batch-size',
            type=int,
            default=EngineArgs.speculative_disable_by_batch_size,
            help='Disable speculative decoding for new incoming requests '
            'if the number of enqueue requests is larger than this value.')

        parser.add_argument(
            '--ngram-prompt-lookup-max',
            type=int,
            default=EngineArgs.ngram_prompt_lookup_max,
            help='Max size of window for ngram prompt lookup in speculative '
            'decoding.')

        parser.add_argument(
            '--ngram-prompt-lookup-min',
            type=int,
            default=EngineArgs.ngram_prompt_lookup_min,
            help='Min size of window for ngram prompt lookup in speculative '
            'decoding.')

        parser.add_argument('--model-loader-extra-config',
                            type=nullable_str,
                            default=EngineArgs.model_loader_extra_config,
                            help='Extra config for model loader. '
                            'This will be passed to the model loader '
                            'corresponding to the chosen load_format. '
                            'This should be a JSON string that will be '
                            'parsed into a dictionary.')
        parser.add_argument(
            '--preemption_mode',
            type=str,
            default=None,
            help='If \'recompute\', the engine performs preemption by block '
            'swapping; If \'swap\', the engine performs preemption by block '
            'swapping.')

        parser.add_argument(
            "--served-model-name",
            nargs="+",
            type=str,
            default=None,
            help="The model name(s) used in the API. If multiple "
            "names are provided, the server will respond to any "
            "of the provided names. The model name in the model "
            "field of a response will be the first name in this "
            "list. If not specified, the model name will be the "
            "same as the `--model` argument. Noted that this name(s)"
            "will also be used in `model_name` tag content of "
            "prometheus metrics, if multiple names provided, metrics"
            "tag will take the first one.")
        parser.add_argument('--qlora-adapter-name-or-path',
                            type=str,
                            default=None,
                            help='Name or path of the QLoRA adapter.')
        return parser

    @classmethod
    def from_cli_args(cls, args: argparse.Namespace):
        # Get the list of attributes of this dataclass.
        attrs = [attr.name for attr in dataclasses.fields(cls)]
        # Set the attributes from the parsed arguments.
        engine_args = cls(**{attr: getattr(args, attr) for attr in attrs})
        return engine_args

    def create_engine_config(self, ) -> EngineConfig:

        # bitsandbytes quantization needs a specific model loader
        # so we make sure the quant method and the load format are consistent
        if (self.quantization == "bitsandbytes" or
            self.qlora_adapter_name_or_path is not None) and \
            self.load_format != "bitsandbytes":
            raise ValueError(
                "BitsAndBytes quantization and QLoRA adapter only support "
                f"'bitsandbytes' load format, but got {self.load_format}")

        if (self.load_format == "bitsandbytes" or
            self.qlora_adapter_name_or_path is not None) and \
            self.quantization != "bitsandbytes":
            raise ValueError(
                "BitsAndBytes load format and QLoRA adapter only support "
                f"'bitsandbytes' quantization, but got {self.quantization}")

<<<<<<< HEAD
        if self.image_input_type:
            if (not self.image_token_id or not self.image_input_shape
                    or not self.image_feature_size):
                raise ValueError(
                    'Specify `image_token_id`, `image_input_shape` and '
                    '`image_feature_size` together with `image_input_type`.')

            if self.image_processor is None:
                self.image_processor = self.model
            if self.disable_image_processor:
                if self.image_processor != self.model:
                    warnings.warn(
                        "You've specified an image processor "
                        f"({self.image_processor}) but also disabled "
                        "it via `--disable-image-processor`.",
                        stacklevel=2)

                self.image_processor = None

            vision_language_config = VisionLanguageConfig(
                image_input_type=VisionLanguageConfig.
                get_image_input_enum_type(self.image_input_type),
                image_token_id=self.image_token_id,
                image_input_shape=str_to_int_tuple(self.image_input_shape),
                image_feature_size=self.image_feature_size,
                image_processor=self.image_processor,
                image_processor_revision=self.image_processor_revision,
            )
        else:
            vision_language_config = None

        device_config = DeviceConfig(self.device)
        model_config = ModelConfig(
            self.model, self.tokenizer, self.tokenizer_mode,
            self.trust_remote_code, self.dtype, self.seed, self.revision,
            self.code_revision, self.rope_scaling, self.tokenizer_revision,
            self.max_model_len, self.quantization,
            self.quantization_param_path, self.enforce_eager,
            self.max_context_len_to_capture, self.max_seq_len_to_capture,
            self.max_logprobs, self.disable_sliding_window,
            self.skip_tokenizer_init, self.served_model_name,
            vision_language_config)
        cache_config = CacheConfig(self.block_size,
                                   self.gpu_memory_utilization,
                                   self.swap_space, self.kv_cache_dtype,
                                   self.num_gpu_blocks_override,
                                   model_config.get_sliding_window(),
                                   self.enable_prefix_caching)
=======
        device_config = DeviceConfig(device=self.device)
        model_config = ModelConfig(
            model=self.model,
            tokenizer=self.tokenizer,
            tokenizer_mode=self.tokenizer_mode,
            trust_remote_code=self.trust_remote_code,
            dtype=self.dtype,
            seed=self.seed,
            revision=self.revision,
            code_revision=self.code_revision,
            rope_scaling=self.rope_scaling,
            tokenizer_revision=self.tokenizer_revision,
            max_model_len=self.max_model_len,
            quantization=self.quantization,
            quantization_param_path=self.quantization_param_path,
            enforce_eager=self.enforce_eager,
            max_context_len_to_capture=self.max_context_len_to_capture,
            max_seq_len_to_capture=self.max_seq_len_to_capture,
            max_logprobs=self.max_logprobs,
            disable_sliding_window=self.disable_sliding_window,
            skip_tokenizer_init=self.skip_tokenizer_init,
            served_model_name=self.served_model_name)
        cache_config = CacheConfig(
            block_size=self.block_size,
            gpu_memory_utilization=self.gpu_memory_utilization,
            swap_space=self.swap_space,
            cache_dtype=self.kv_cache_dtype,
            num_gpu_blocks_override=self.num_gpu_blocks_override,
            sliding_window=model_config.get_sliding_window(),
            enable_prefix_caching=self.enable_prefix_caching)
>>>>>>> 7b0a0dfb
        parallel_config = ParallelConfig(
            pipeline_parallel_size=self.pipeline_parallel_size,
            tensor_parallel_size=self.tensor_parallel_size,
            worker_use_ray=self.worker_use_ray,
            max_parallel_loading_workers=self.max_parallel_loading_workers,
            disable_custom_all_reduce=self.disable_custom_all_reduce,
            tokenizer_pool_config=TokenizerPoolConfig.create_config(
                self.tokenizer_pool_size,
                self.tokenizer_pool_type,
                self.tokenizer_pool_extra_config,
            ),
            ray_workers_use_nsight=self.ray_workers_use_nsight,
            distributed_executor_backend=self.distributed_executor_backend)

        speculative_config = SpeculativeConfig.maybe_create_spec_config(
            target_model_config=model_config,
            target_parallel_config=parallel_config,
            target_dtype=self.dtype,
            speculative_model=self.speculative_model,
            num_speculative_tokens=self.num_speculative_tokens,
            speculative_disable_by_batch_size=self.
            speculative_disable_by_batch_size,
            speculative_max_model_len=self.speculative_max_model_len,
            enable_chunked_prefill=self.enable_chunked_prefill,
            use_v2_block_manager=self.use_v2_block_manager,
            ngram_prompt_lookup_max=self.ngram_prompt_lookup_max,
            ngram_prompt_lookup_min=self.ngram_prompt_lookup_min,
        )

        scheduler_config = SchedulerConfig(
            max_num_batched_tokens=self.max_num_batched_tokens,
            max_num_seqs=self.max_num_seqs,
            max_model_len=model_config.max_model_len,
            use_v2_block_manager=self.use_v2_block_manager,
            num_lookahead_slots=(self.num_lookahead_slots
                                 if speculative_config is None else
                                 speculative_config.num_lookahead_slots),
            delay_factor=self.scheduler_delay_factor,
            enable_chunked_prefill=self.enable_chunked_prefill,
            embedding_mode=model_config.embedding_mode,
            preemption_mode=self.preemption_mode,
        )
        lora_config = LoRAConfig(
            max_lora_rank=self.max_lora_rank,
            max_loras=self.max_loras,
            fully_sharded_loras=self.fully_sharded_loras,
            lora_extra_vocab_size=self.lora_extra_vocab_size,
            long_lora_scaling_factors=self.long_lora_scaling_factors,
            lora_dtype=self.lora_dtype,
            max_cpu_loras=self.max_cpu_loras if self.max_cpu_loras
            and self.max_cpu_loras > 0 else None) if self.enable_lora else None

        if self.qlora_adapter_name_or_path is not None and \
            self.qlora_adapter_name_or_path != "":
            if self.model_loader_extra_config is None:
                self.model_loader_extra_config = {}
            self.model_loader_extra_config[
                "qlora_adapter_name_or_path"] = self.qlora_adapter_name_or_path

        load_config = LoadConfig(
            load_format=self.load_format,
            download_dir=self.download_dir,
            model_loader_extra_config=self.model_loader_extra_config,
        )

        decoding_config = DecodingConfig(
            guided_decoding_backend=self.guided_decoding_backend)

        if (model_config.get_sliding_window() is not None
                and scheduler_config.chunked_prefill_enabled
                and not scheduler_config.use_v2_block_manager):
            raise ValueError(
                "Chunked prefill is not supported with sliding window. "
                "Set --disable-sliding-window to disable sliding window.")

        return EngineConfig(model_config=model_config,
                            cache_config=cache_config,
                            parallel_config=parallel_config,
                            scheduler_config=scheduler_config,
                            device_config=device_config,
                            lora_config=lora_config,
                            vision_language_config=vision_language_config,
                            speculative_config=speculative_config,
                            load_config=load_config,
                            decoding_config=decoding_config)


@dataclass
class AsyncEngineArgs(EngineArgs):
    """Arguments for asynchronous vLLM engine."""
    engine_use_ray: bool = False
    disable_log_requests: bool = False
    max_log_len: Optional[int] = None

    @staticmethod
    def add_cli_args(parser: argparse.ArgumentParser,
                     async_args_only: bool = False) -> argparse.ArgumentParser:
        if not async_args_only:
            parser = EngineArgs.add_cli_args(parser)
        parser.add_argument('--engine-use-ray',
                            action='store_true',
                            help='Use Ray to start the LLM engine in a '
                            'separate process as the server process.')
        parser.add_argument('--disable-log-requests',
                            action='store_true',
                            help='Disable logging requests.')
        parser.add_argument('--max-log-len',
                            type=int,
                            default=None,
                            help='Max number of prompt characters or prompt '
                            'ID numbers being printed in log.'
                            '\n\nDefault: Unlimited')
        return parser


# These functions are used by sphinx to build the documentation
def _engine_args_parser():
    return EngineArgs.add_cli_args(argparse.ArgumentParser())


def _async_engine_args_parser():
    return AsyncEngineArgs.add_cli_args(argparse.ArgumentParser(),
                                        async_args_only=True)


def _vlm_engine_args_parser():
    return EngineArgs.add_cli_args_for_vlm(argparse.ArgumentParser())<|MERGE_RESOLUTION|>--- conflicted
+++ resolved
@@ -618,8 +618,6 @@
             raise ValueError(
                 "BitsAndBytes load format and QLoRA adapter only support "
                 f"'bitsandbytes' quantization, but got {self.quantization}")
-
-<<<<<<< HEAD
         if self.image_input_type:
             if (not self.image_token_id or not self.image_input_shape
                     or not self.image_feature_size):
@@ -651,24 +649,6 @@
         else:
             vision_language_config = None
 
-        device_config = DeviceConfig(self.device)
-        model_config = ModelConfig(
-            self.model, self.tokenizer, self.tokenizer_mode,
-            self.trust_remote_code, self.dtype, self.seed, self.revision,
-            self.code_revision, self.rope_scaling, self.tokenizer_revision,
-            self.max_model_len, self.quantization,
-            self.quantization_param_path, self.enforce_eager,
-            self.max_context_len_to_capture, self.max_seq_len_to_capture,
-            self.max_logprobs, self.disable_sliding_window,
-            self.skip_tokenizer_init, self.served_model_name,
-            vision_language_config)
-        cache_config = CacheConfig(self.block_size,
-                                   self.gpu_memory_utilization,
-                                   self.swap_space, self.kv_cache_dtype,
-                                   self.num_gpu_blocks_override,
-                                   model_config.get_sliding_window(),
-                                   self.enable_prefix_caching)
-=======
         device_config = DeviceConfig(device=self.device)
         model_config = ModelConfig(
             model=self.model,
@@ -690,7 +670,8 @@
             max_logprobs=self.max_logprobs,
             disable_sliding_window=self.disable_sliding_window,
             skip_tokenizer_init=self.skip_tokenizer_init,
-            served_model_name=self.served_model_name)
+            served_model_name=self.served_model_name,
+            multimodal_config=vision_language_config)
         cache_config = CacheConfig(
             block_size=self.block_size,
             gpu_memory_utilization=self.gpu_memory_utilization,
@@ -699,7 +680,6 @@
             num_gpu_blocks_override=self.num_gpu_blocks_override,
             sliding_window=model_config.get_sliding_window(),
             enable_prefix_caching=self.enable_prefix_caching)
->>>>>>> 7b0a0dfb
         parallel_config = ParallelConfig(
             pipeline_parallel_size=self.pipeline_parallel_size,
             tensor_parallel_size=self.tensor_parallel_size,
