--- conflicted
+++ resolved
@@ -523,13 +523,8 @@
             self.code_revision, self.tokenizer_revision, self.max_model_len,
             self.quantization, self.quantization_param_path,
             self.enforce_eager, self.max_context_len_to_capture,
-<<<<<<< HEAD
-            self.max_logprobs, self.skip_tokenizer_init,
-            self.served_model_name)
-=======
             self.max_seq_len_to_capture, self.max_logprobs,
-            self.skip_tokenizer_init)
->>>>>>> bc8ad684
+            self.skip_tokenizer_init, self.served_model_name)
         cache_config = CacheConfig(self.block_size,
                                    self.gpu_memory_utilization,
                                    self.swap_space, self.kv_cache_dtype,
