import argparse
import dataclasses
import json
from dataclasses import dataclass
from typing import (TYPE_CHECKING, Dict, List, Mapping, Optional, Tuple, Type,
                    Union)

from vllm.config import (CacheConfig, DecodingConfig, DeviceConfig,
                         EngineConfig, LoadConfig, LoRAConfig, ModelConfig,
                         MultiModalConfig, ObservabilityConfig, ParallelConfig,
                         PromptAdapterConfig, SchedulerConfig,
                         SpeculativeConfig, TokenizerPoolConfig)
from vllm.executor.executor_base import ExecutorBase
from vllm.logger import init_logger
from vllm.model_executor.layers.quantization import QUANTIZATION_METHODS
from vllm.utils import FlexibleArgumentParser

if TYPE_CHECKING:
    from vllm.transformers_utils.tokenizer_group import BaseTokenizerGroup

logger = init_logger(__name__)

ALLOWED_DETAILED_TRACE_MODULES = ["model", "worker", "all"]


def nullable_str(val: str):
    if not val or val == "None":
        return None
    return val


def nullable_kvs(val: str) -> Optional[Mapping[str, int]]:
    if len(val) == 0:
        return None

    out_dict: Dict[str, int] = {}
    for item in val.split(","):
        try:
            key, value = item.split("=")
        except TypeError as exc:
            msg = "Each item should be in the form KEY=VALUE"
            raise ValueError(msg) from exc

        try:
            out_dict[key] = int(value)
        except ValueError as exc:
            msg = f"Failed to parse value of item {key}={value}"
            raise ValueError(msg) from exc

    return out_dict


@dataclass
class EngineArgs:
    """Arguments for vLLM engine."""
<<<<<<< HEAD
    model: str
    served_model_name: Optional[Union[str, List[str]]] = None
=======
    model: str = 'facebook/opt-125m'
    served_model_name: Optional[Union[List[str]]] = None
>>>>>>> 7025b11d
    tokenizer: Optional[str] = None
    skip_tokenizer_init: bool = False
    tokenizer_mode: str = 'auto'
    trust_remote_code: bool = False
    download_dir: Optional[str] = None
    load_format: str = 'auto'
    dtype: str = 'auto'
    kv_cache_dtype: str = 'auto'
    quantization_param_path: Optional[str] = None
    seed: int = 0
    max_model_len: Optional[int] = None
    worker_use_ray: bool = False
    # Note: Specifying a custom executor backend by passing a class
    # is intended for expert use only. The API may change without
    # notice.
    distributed_executor_backend: Optional[Union[str,
                                                 Type[ExecutorBase]]] = None
    pipeline_parallel_size: int = 1
    tensor_parallel_size: int = 1
    max_parallel_loading_workers: Optional[int] = None
    block_size: int = 16
    enable_prefix_caching: bool = False
    disable_sliding_window: bool = False
    use_v2_block_manager: bool = False
    swap_space: float = 4  # GiB
    cpu_offload_gb: float = 0  # GiB
    gpu_memory_utilization: float = 0.90
    max_num_batched_tokens: Optional[int] = None
    max_num_seqs: int = 256
    max_logprobs: int = 20  # Default value for OpenAI Chat Completions API
    disable_log_stats: bool = False
    revision: Optional[str] = None
    code_revision: Optional[str] = None
    rope_scaling: Optional[dict] = None
    rope_theta: Optional[float] = None
    tokenizer_revision: Optional[str] = None
    quantization: Optional[str] = None
    enforce_eager: Optional[bool] = None
    max_context_len_to_capture: Optional[int] = None
    max_seq_len_to_capture: int = 8192
    disable_custom_all_reduce: bool = False
    tokenizer_pool_size: int = 0
    # Note: Specifying a tokenizer pool by passing a class
    # is intended for expert use only. The API may change without
    # notice.
    tokenizer_pool_type: Union[str, Type["BaseTokenizerGroup"]] = "ray"
    tokenizer_pool_extra_config: Optional[dict] = None
    limit_mm_per_prompt: Optional[Mapping[str, int]] = None
    enable_lora: bool = False
    max_loras: int = 1
    max_lora_rank: int = 16
    enable_prompt_adapter: bool = False
    max_prompt_adapters: int = 1
    max_prompt_adapter_token: int = 0
    fully_sharded_loras: bool = False
    lora_extra_vocab_size: int = 256
    long_lora_scaling_factors: Optional[Tuple[float]] = None
    lora_dtype: str = 'auto'
    max_cpu_loras: Optional[int] = None
    device: str = 'auto'
    ray_workers_use_nsight: bool = False
    num_gpu_blocks_override: Optional[int] = None
    num_lookahead_slots: int = 0
    model_loader_extra_config: Optional[dict] = None
    ignore_patterns: Optional[Union[str, List[str]]] = None
    preemption_mode: Optional[str] = None

    scheduler_delay_factor: float = 0.0
    enable_chunked_prefill: Optional[bool] = None

    guided_decoding_backend: str = 'outlines'
    # Speculative decoding configuration.
    speculative_model: Optional[str] = None
    speculative_draft_tensor_parallel_size: Optional[int] = None
    num_speculative_tokens: Optional[int] = None
    speculative_max_model_len: Optional[int] = None
    speculative_disable_by_batch_size: Optional[int] = None
    ngram_prompt_lookup_max: Optional[int] = None
    ngram_prompt_lookup_min: Optional[int] = None
    spec_decoding_acceptance_method: str = 'rejection_sampler'
    typical_acceptance_sampler_posterior_threshold: Optional[float] = None
    typical_acceptance_sampler_posterior_alpha: Optional[float] = None
    qlora_adapter_name_or_path: Optional[str] = None
    disable_logprobs_during_spec_decoding: Optional[bool] = None

    otlp_traces_endpoint: Optional[str] = None
    collect_detailed_traces: Optional[str] = None

    def __post_init__(self):
        if self.tokenizer is None:
            self.tokenizer = self.model

    @staticmethod
    def add_cli_args(parser: FlexibleArgumentParser) -> FlexibleArgumentParser:
        """Shared CLI arguments for vLLM engine."""

        # Model arguments
        parser.add_argument(
            '--model',
            type=str,
            default=EngineArgs.model,
            help='Name or path of the huggingface model to use.')
        parser.add_argument(
            '--tokenizer',
            type=nullable_str,
            default=EngineArgs.tokenizer,
            help='Name or path of the huggingface tokenizer to use. '
            'If unspecified, model name or path will be used.')
        parser.add_argument(
            '--skip-tokenizer-init',
            action='store_true',
            help='Skip initialization of tokenizer and detokenizer')
        parser.add_argument(
            '--revision',
            type=nullable_str,
            default=None,
            help='The specific model version to use. It can be a branch '
            'name, a tag name, or a commit id. If unspecified, will use '
            'the default version.')
        parser.add_argument(
            '--code-revision',
            type=nullable_str,
            default=None,
            help='The specific revision to use for the model code on '
            'Hugging Face Hub. It can be a branch name, a tag name, or a '
            'commit id. If unspecified, will use the default version.')
        parser.add_argument(
            '--tokenizer-revision',
            type=nullable_str,
            default=None,
            help='Revision of the huggingface tokenizer to use. '
            'It can be a branch name, a tag name, or a commit id. '
            'If unspecified, will use the default version.')
        parser.add_argument(
            '--tokenizer-mode',
            type=str,
            default=EngineArgs.tokenizer_mode,
            choices=['auto', 'slow'],
            help='The tokenizer mode.\n\n* "auto" will use the '
            'fast tokenizer if available.\n* "slow" will '
            'always use the slow tokenizer.')
        parser.add_argument('--trust-remote-code',
                            action='store_true',
                            help='Trust remote code from huggingface.')
        parser.add_argument('--download-dir',
                            type=nullable_str,
                            default=EngineArgs.download_dir,
                            help='Directory to download and load the weights, '
                            'default to the default cache dir of '
                            'huggingface.')
        parser.add_argument(
            '--load-format',
            type=str,
            default=EngineArgs.load_format,
            choices=[
                'auto', 'pt', 'safetensors', 'npcache', 'dummy', 'tensorizer',
                'bitsandbytes'
            ],
            help='The format of the model weights to load.\n\n'
            '* "auto" will try to load the weights in the safetensors format '
            'and fall back to the pytorch bin format if safetensors format '
            'is not available.\n'
            '* "pt" will load the weights in the pytorch bin format.\n'
            '* "safetensors" will load the weights in the safetensors format.\n'
            '* "npcache" will load the weights in pytorch format and store '
            'a numpy cache to speed up the loading.\n'
            '* "dummy" will initialize the weights with random values, '
            'which is mainly for profiling.\n'
            '* "tensorizer" will load the weights using tensorizer from '
            'CoreWeave. See the Tensorize vLLM Model script in the Examples '
            'section for more information.\n'
            '* "bitsandbytes" will load the weights using bitsandbytes '
            'quantization.\n')
        parser.add_argument(
            '--dtype',
            type=str,
            default=EngineArgs.dtype,
            choices=[
                'auto', 'half', 'float16', 'bfloat16', 'float', 'float32'
            ],
            help='Data type for model weights and activations.\n\n'
            '* "auto" will use FP16 precision for FP32 and FP16 models, and '
            'BF16 precision for BF16 models.\n'
            '* "half" for FP16. Recommended for AWQ quantization.\n'
            '* "float16" is the same as "half".\n'
            '* "bfloat16" for a balance between precision and range.\n'
            '* "float" is shorthand for FP32 precision.\n'
            '* "float32" for FP32 precision.')
        parser.add_argument(
            '--kv-cache-dtype',
            type=str,
            choices=['auto', 'fp8', 'fp8_e5m2', 'fp8_e4m3'],
            default=EngineArgs.kv_cache_dtype,
            help='Data type for kv cache storage. If "auto", will use model '
            'data type. CUDA 11.8+ supports fp8 (=fp8_e4m3) and fp8_e5m2. '
            'ROCm (AMD GPU) supports fp8 (=fp8_e4m3)')
        parser.add_argument(
            '--quantization-param-path',
            type=nullable_str,
            default=None,
            help='Path to the JSON file containing the KV cache '
            'scaling factors. This should generally be supplied, when '
            'KV cache dtype is FP8. Otherwise, KV cache scaling factors '
            'default to 1.0, which may cause accuracy issues. '
            'FP8_E5M2 (without scaling) is only supported on cuda version'
            'greater than 11.8. On ROCm (AMD GPU), FP8_E4M3 is instead '
            'supported for common inference criteria.')
        parser.add_argument('--max-model-len',
                            type=int,
                            default=EngineArgs.max_model_len,
                            help='Model context length. If unspecified, will '
                            'be automatically derived from the model config.')
        parser.add_argument(
            '--guided-decoding-backend',
            type=str,
            default='outlines',
            choices=['outlines', 'lm-format-enforcer'],
            help='Which engine will be used for guided decoding'
            ' (JSON schema / regex etc) by default. Currently support '
            'https://github.com/outlines-dev/outlines and '
            'https://github.com/noamgat/lm-format-enforcer.'
            ' Can be overridden per request via guided_decoding_backend'
            ' parameter.')
        # Parallel arguments
        parser.add_argument(
            '--distributed-executor-backend',
            choices=['ray', 'mp'],
            default=EngineArgs.distributed_executor_backend,
            help='Backend to use for distributed serving. When more than 1 GPU '
            'is used, will be automatically set to "ray" if installed '
            'or "mp" (multiprocessing) otherwise.')
        parser.add_argument(
            '--worker-use-ray',
            action='store_true',
            help='Deprecated, use --distributed-executor-backend=ray.')
        parser.add_argument('--pipeline-parallel-size',
                            '-pp',
                            type=int,
                            default=EngineArgs.pipeline_parallel_size,
                            help='Number of pipeline stages.')
        parser.add_argument('--tensor-parallel-size',
                            '-tp',
                            type=int,
                            default=EngineArgs.tensor_parallel_size,
                            help='Number of tensor parallel replicas.')
        parser.add_argument(
            '--max-parallel-loading-workers',
            type=int,
            default=EngineArgs.max_parallel_loading_workers,
            help='Load model sequentially in multiple batches, '
            'to avoid RAM OOM when using tensor '
            'parallel and large models.')
        parser.add_argument(
            '--ray-workers-use-nsight',
            action='store_true',
            help='If specified, use nsight to profile Ray workers.')
        # KV cache arguments
        parser.add_argument('--block-size',
                            type=int,
                            default=EngineArgs.block_size,
                            choices=[8, 16, 32],
                            help='Token block size for contiguous chunks of '
                            'tokens.')

        parser.add_argument('--enable-prefix-caching',
                            action='store_true',
                            help='Enables automatic prefix caching.')
        parser.add_argument('--disable-sliding-window',
                            action='store_true',
                            help='Disables sliding window, '
                            'capping to sliding window size')
        parser.add_argument('--use-v2-block-manager',
                            action='store_true',
                            help='Use BlockSpaceMangerV2.')
        parser.add_argument(
            '--num-lookahead-slots',
            type=int,
            default=EngineArgs.num_lookahead_slots,
            help='Experimental scheduling config necessary for '
            'speculative decoding. This will be replaced by '
            'speculative config in the future; it is present '
            'to enable correctness tests until then.')

        parser.add_argument('--seed',
                            type=int,
                            default=EngineArgs.seed,
                            help='Random seed for operations.')
        parser.add_argument('--swap-space',
                            type=float,
                            default=EngineArgs.swap_space,
                            help='CPU swap space size (GiB) per GPU.')
        parser.add_argument(
            '--cpu-offload-gb',
            type=float,
            default=0,
            help='The space in GiB to offload to CPU, per GPU. '
            'Default is 0, which means no offloading. Intuitively, '
            'this argument can be seen as a virtual way to increase '
            'the GPU memory size. For example, if you have one 24 GB '
            'GPU and set this to 10, virtually you can think of it as '
            'a 34 GB GPU. Then you can load a 13B model with BF16 weight,'
            'which requires at least 26GB GPU memory. Note that this '
            'requires fast CPU-GPU interconnect, as part of the model is'
            'loaded from CPU memory to GPU memory on the fly in each '
            'model forward pass.')
        parser.add_argument(
            '--gpu-memory-utilization',
            type=float,
            default=EngineArgs.gpu_memory_utilization,
            help='The fraction of GPU memory to be used for the model '
            'executor, which can range from 0 to 1. For example, a value of '
            '0.5 would imply 50%% GPU memory utilization. If unspecified, '
            'will use the default value of 0.9.')
        parser.add_argument(
            '--num-gpu-blocks-override',
            type=int,
            default=None,
            help='If specified, ignore GPU profiling result and use this number'
            'of GPU blocks. Used for testing preemption.')
        parser.add_argument('--max-num-batched-tokens',
                            type=int,
                            default=EngineArgs.max_num_batched_tokens,
                            help='Maximum number of batched tokens per '
                            'iteration.')
        parser.add_argument('--max-num-seqs',
                            type=int,
                            default=EngineArgs.max_num_seqs,
                            help='Maximum number of sequences per iteration.')
        parser.add_argument(
            '--max-logprobs',
            type=int,
            default=EngineArgs.max_logprobs,
            help=('Max number of log probs to return logprobs is specified in'
                  ' SamplingParams.'))
        parser.add_argument('--disable-log-stats',
                            action='store_true',
                            help='Disable logging statistics.')
        # Quantization settings.
        parser.add_argument('--quantization',
                            '-q',
                            type=nullable_str,
                            choices=[*QUANTIZATION_METHODS, None],
                            default=EngineArgs.quantization,
                            help='Method used to quantize the weights. If '
                            'None, we first check the `quantization_config` '
                            'attribute in the model config file. If that is '
                            'None, we assume the model weights are not '
                            'quantized and use `dtype` to determine the data '
                            'type of the weights.')
        parser.add_argument('--rope-scaling',
                            default=None,
                            type=json.loads,
                            help='RoPE scaling configuration in JSON format. '
                            'For example, {"type":"dynamic","factor":2.0}')
        parser.add_argument('--rope-theta',
                            default=None,
                            type=float,
                            help='RoPE theta. Use with `rope_scaling`. In '
                            'some cases, changing the RoPE theta improves the '
                            'performance of the scaled model.')
        parser.add_argument('--enforce-eager',
                            action='store_true',
                            help='Always use eager-mode PyTorch. If False, '
                            'will use eager mode and CUDA graph in hybrid '
                            'for maximal performance and flexibility.')
        parser.add_argument('--max-context-len-to-capture',
                            type=int,
                            default=EngineArgs.max_context_len_to_capture,
                            help='Maximum context length covered by CUDA '
                            'graphs. When a sequence has context length '
                            'larger than this, we fall back to eager mode. '
                            '(DEPRECATED. Use --max-seq-len-to-capture instead'
                            ')')
        parser.add_argument('--max-seq-len-to-capture',
                            type=int,
                            default=EngineArgs.max_seq_len_to_capture,
                            help='Maximum sequence length covered by CUDA '
                            'graphs. When a sequence has context length '
                            'larger than this, we fall back to eager mode.')
        parser.add_argument('--disable-custom-all-reduce',
                            action='store_true',
                            default=EngineArgs.disable_custom_all_reduce,
                            help='See ParallelConfig.')
        parser.add_argument('--tokenizer-pool-size',
                            type=int,
                            default=EngineArgs.tokenizer_pool_size,
                            help='Size of tokenizer pool to use for '
                            'asynchronous tokenization. If 0, will '
                            'use synchronous tokenization.')
        parser.add_argument('--tokenizer-pool-type',
                            type=str,
                            default=EngineArgs.tokenizer_pool_type,
                            help='Type of tokenizer pool to use for '
                            'asynchronous tokenization. Ignored '
                            'if tokenizer_pool_size is 0.')
        parser.add_argument('--tokenizer-pool-extra-config',
                            type=nullable_str,
                            default=EngineArgs.tokenizer_pool_extra_config,
                            help='Extra config for tokenizer pool. '
                            'This should be a JSON string that will be '
                            'parsed into a dictionary. Ignored if '
                            'tokenizer_pool_size is 0.')

        # Multimodal related configs
        parser.add_argument('--limit-mm-per-prompt',
                            type=nullable_kvs,
                            default=EngineArgs.limit_mm_per_prompt,
                            help='For each multimodal plugin, limit how many '
                            'inputs to allow for each prompt. Expects a '
                            'comma-separated list of items, e.g.: '
                            '`KEY1=VALUE1,KEY2=VALUE2`')

        # LoRA related configs
        parser.add_argument('--enable-lora',
                            action='store_true',
                            help='If True, enable handling of LoRA adapters.')
        parser.add_argument('--max-loras',
                            type=int,
                            default=EngineArgs.max_loras,
                            help='Max number of LoRAs in a single batch.')
        parser.add_argument('--max-lora-rank',
                            type=int,
                            default=EngineArgs.max_lora_rank,
                            help='Max LoRA rank.')
        parser.add_argument(
            '--lora-extra-vocab-size',
            type=int,
            default=EngineArgs.lora_extra_vocab_size,
            help=('Maximum size of extra vocabulary that can be '
                  'present in a LoRA adapter (added to the base '
                  'model vocabulary).'))
        parser.add_argument(
            '--lora-dtype',
            type=str,
            default=EngineArgs.lora_dtype,
            choices=['auto', 'float16', 'bfloat16', 'float32'],
            help=('Data type for LoRA. If auto, will default to '
                  'base model dtype.'))
        parser.add_argument(
            '--long-lora-scaling-factors',
            type=nullable_str,
            default=EngineArgs.long_lora_scaling_factors,
            help=('Specify multiple scaling factors (which can '
                  'be different from base model scaling factor '
                  '- see eg. Long LoRA) to allow for multiple '
                  'LoRA adapters trained with those scaling '
                  'factors to be used at the same time. If not '
                  'specified, only adapters trained with the '
                  'base model scaling factor are allowed.'))
        parser.add_argument(
            '--max-cpu-loras',
            type=int,
            default=EngineArgs.max_cpu_loras,
            help=('Maximum number of LoRAs to store in CPU memory. '
                  'Must be >= than max_num_seqs. '
                  'Defaults to max_num_seqs.'))
        parser.add_argument(
            '--fully-sharded-loras',
            action='store_true',
            help=('By default, only half of the LoRA computation is '
                  'sharded with tensor parallelism. '
                  'Enabling this will use the fully sharded layers. '
                  'At high sequence length, max rank or '
                  'tensor parallel size, this is likely faster.'))
        parser.add_argument('--enable-prompt-adapter',
                            action='store_true',
                            help='If True, enable handling of PromptAdapters.')
        parser.add_argument('--max-prompt-adapters',
                            type=int,
                            default=EngineArgs.max_prompt_adapters,
                            help='Max number of PromptAdapters in a batch.')
        parser.add_argument('--max-prompt-adapter-token',
                            type=int,
                            default=EngineArgs.max_prompt_adapter_token,
                            help='Max number of PromptAdapters tokens')
        parser.add_argument("--device",
                            type=str,
                            default=EngineArgs.device,
                            choices=[
                                "auto", "cuda", "neuron", "cpu", "openvino",
                                "tpu", "xpu"
                            ],
                            help='Device type for vLLM execution.')

        parser.add_argument(
            '--scheduler-delay-factor',
            type=float,
            default=EngineArgs.scheduler_delay_factor,
            help='Apply a delay (of delay factor multiplied by previous'
            'prompt latency) before scheduling next prompt.')
        parser.add_argument(
            '--enable-chunked-prefill',
            action=StoreBoolean,
            default=EngineArgs.enable_chunked_prefill,
            nargs="?",
            const="True",
            help='If set, the prefill requests can be chunked based on the '
            'max_num_batched_tokens.')

        parser.add_argument(
            '--speculative-model',
            type=nullable_str,
            default=EngineArgs.speculative_model,
            help=
            'The name of the draft model to be used in speculative decoding.')
        parser.add_argument(
            '--num-speculative-tokens',
            type=int,
            default=EngineArgs.num_speculative_tokens,
            help='The number of speculative tokens to sample from '
            'the draft model in speculative decoding.')
        parser.add_argument(
            '--speculative-draft-tensor-parallel-size',
            '-spec-draft-tp',
            type=int,
            default=EngineArgs.speculative_draft_tensor_parallel_size,
            help='Number of tensor parallel replicas for '
            'the draft model in speculative decoding.')

        parser.add_argument(
            '--speculative-max-model-len',
            type=int,
            default=EngineArgs.speculative_max_model_len,
            help='The maximum sequence length supported by the '
            'draft model. Sequences over this length will skip '
            'speculation.')

        parser.add_argument(
            '--speculative-disable-by-batch-size',
            type=int,
            default=EngineArgs.speculative_disable_by_batch_size,
            help='Disable speculative decoding for new incoming requests '
            'if the number of enqueue requests is larger than this value.')

        parser.add_argument(
            '--ngram-prompt-lookup-max',
            type=int,
            default=EngineArgs.ngram_prompt_lookup_max,
            help='Max size of window for ngram prompt lookup in speculative '
            'decoding.')

        parser.add_argument(
            '--ngram-prompt-lookup-min',
            type=int,
            default=EngineArgs.ngram_prompt_lookup_min,
            help='Min size of window for ngram prompt lookup in speculative '
            'decoding.')

        parser.add_argument(
            '--spec-decoding-acceptance-method',
            type=str,
            default=EngineArgs.spec_decoding_acceptance_method,
            choices=['rejection_sampler', 'typical_acceptance_sampler'],
            help='Specify the acceptance method to use during draft token '
            'verification in speculative decoding. Two types of acceptance '
            'routines are supported: '
            '1) RejectionSampler which does not allow changing the '
            'acceptance rate of draft tokens, '
            '2) TypicalAcceptanceSampler which is configurable, allowing for '
            'a higher acceptance rate at the cost of lower quality, '
            'and vice versa.')

        parser.add_argument(
            '--typical-acceptance-sampler-posterior-threshold',
            type=float,
            default=EngineArgs.typical_acceptance_sampler_posterior_threshold,
            help='Set the lower bound threshold for the posterior '
            'probability of a token to be accepted. This threshold is '
            'used by the TypicalAcceptanceSampler to make sampling decisions '
            'during speculative decoding. Defaults to 0.09')

        parser.add_argument(
            '--typical-acceptance-sampler-posterior-alpha',
            type=float,
            default=EngineArgs.typical_acceptance_sampler_posterior_alpha,
            help='A scaling factor for the entropy-based threshold for token '
            'acceptance in the TypicalAcceptanceSampler. Typically defaults '
            'to sqrt of --typical-acceptance-sampler-posterior-threshold '
            'i.e. 0.3')

        parser.add_argument(
            '--disable-logprobs-during-spec-decoding',
            type=bool,
            default=EngineArgs.disable_logprobs_during_spec_decoding,
            help='If set to True, token log probabilities are not returned '
            'during speculative decoding. If set to False, log probabilities '
            'are returned according to the settings in SamplingParams. If '
            'not specified, it defaults to True. Disabling log probabilities '
            'during speculative decoding reduces latency by skipping logprob '
            'calculation in proposal sampling, target sampling, and after '
            'accepted tokens are determined.')

        parser.add_argument('--model-loader-extra-config',
                            type=nullable_str,
                            default=EngineArgs.model_loader_extra_config,
                            help='Extra config for model loader. '
                            'This will be passed to the model loader '
                            'corresponding to the chosen load_format. '
                            'This should be a JSON string that will be '
                            'parsed into a dictionary.')
        parser.add_argument(
            '--ignore-patterns',
            action="append",
            type=str,
            default=[],
            help="The pattern(s) to ignore when loading the model."
            "Default to 'original/**/*' to avoid repeated loading of llama's "
            "checkpoints.")
        parser.add_argument(
            '--preemption-mode',
            type=str,
            default=None,
            help='If \'recompute\', the engine performs preemption by '
            'recomputing; If \'swap\', the engine performs preemption by '
            'block swapping.')

        parser.add_argument(
            "--served-model-name",
            nargs="+",
            type=str,
            default=None,
            help="The model name(s) used in the API. If multiple "
            "names are provided, the server will respond to any "
            "of the provided names. The model name in the model "
            "field of a response will be the first name in this "
            "list. If not specified, the model name will be the "
            "same as the `--model` argument. Noted that this name(s)"
            "will also be used in `model_name` tag content of "
            "prometheus metrics, if multiple names provided, metrics"
            "tag will take the first one.")
        parser.add_argument('--qlora-adapter-name-or-path',
                            type=str,
                            default=None,
                            help='Name or path of the QLoRA adapter.')

        parser.add_argument(
            '--otlp-traces-endpoint',
            type=str,
            default=None,
            help='Target URL to which OpenTelemetry traces will be sent.')
        parser.add_argument(
            '--collect-detailed-traces',
            type=str,
            default=None,
            help="Valid choices are " +
            ",".join(ALLOWED_DETAILED_TRACE_MODULES) +
            ". It makes sense to set this only if --otlp-traces-endpoint is"
            " set. If set, it will collect detailed traces for the specified "
            "modules. This involves use of possibly costly and or blocking "
            "operations and hence might have a performance impact.")

        return parser

    @classmethod
    def from_cli_args(cls, args: argparse.Namespace):
        # Get the list of attributes of this dataclass.
        attrs = [attr.name for attr in dataclasses.fields(cls)]
        # Set the attributes from the parsed arguments.
        engine_args = cls(**{attr: getattr(args, attr) for attr in attrs})
        return engine_args

    def create_engine_config(self, ) -> EngineConfig:
        # gguf file needs a specific model loader and doesn't use hf_repo
        if self.model.endswith(".gguf"):
            self.quantization = self.load_format = "gguf"

        # bitsandbytes quantization needs a specific model loader
        # so we make sure the quant method and the load format are consistent
        if (self.quantization == "bitsandbytes" or
           self.qlora_adapter_name_or_path is not None) and \
           self.load_format != "bitsandbytes":
            raise ValueError(
                "BitsAndBytes quantization and QLoRA adapter only support "
                f"'bitsandbytes' load format, but got {self.load_format}")

        if (self.load_format == "bitsandbytes" or
            self.qlora_adapter_name_or_path is not None) and \
            self.quantization != "bitsandbytes":
            raise ValueError(
                "BitsAndBytes load format and QLoRA adapter only support "
                f"'bitsandbytes' quantization, but got {self.quantization}")

        assert self.cpu_offload_gb >= 0, (
            "CPU offload space must be non-negative"
            f", but got {self.cpu_offload_gb}")

        multimodal_config = MultiModalConfig(
            limit_per_prompt=self.limit_mm_per_prompt or {})

        device_config = DeviceConfig(device=self.device)
        model_config = ModelConfig(
            model=self.model,
            tokenizer=self.tokenizer,
            tokenizer_mode=self.tokenizer_mode,
            trust_remote_code=self.trust_remote_code,
            dtype=self.dtype,
            seed=self.seed,
            revision=self.revision,
            code_revision=self.code_revision,
            rope_scaling=self.rope_scaling,
            rope_theta=self.rope_theta,
            tokenizer_revision=self.tokenizer_revision,
            max_model_len=self.max_model_len,
            quantization=self.quantization,
            quantization_param_path=self.quantization_param_path,
            enforce_eager=self.enforce_eager,
            max_context_len_to_capture=self.max_context_len_to_capture,
            max_seq_len_to_capture=self.max_seq_len_to_capture,
            max_logprobs=self.max_logprobs,
            disable_sliding_window=self.disable_sliding_window,
            skip_tokenizer_init=self.skip_tokenizer_init,
            served_model_name=self.served_model_name,
            multimodal_config=multimodal_config)
        cache_config = CacheConfig(
            block_size=self.block_size,
            gpu_memory_utilization=self.gpu_memory_utilization,
            swap_space=self.swap_space,
            cache_dtype=self.kv_cache_dtype,
            num_gpu_blocks_override=self.num_gpu_blocks_override,
            sliding_window=model_config.get_sliding_window(),
            enable_prefix_caching=self.enable_prefix_caching,
            cpu_offload_gb=self.cpu_offload_gb,
        )
        parallel_config = ParallelConfig(
            pipeline_parallel_size=self.pipeline_parallel_size,
            tensor_parallel_size=self.tensor_parallel_size,
            worker_use_ray=self.worker_use_ray,
            max_parallel_loading_workers=self.max_parallel_loading_workers,
            disable_custom_all_reduce=self.disable_custom_all_reduce,
            tokenizer_pool_config=TokenizerPoolConfig.create_config(
                self.tokenizer_pool_size,
                self.tokenizer_pool_type,
                self.tokenizer_pool_extra_config,
            ),
            ray_workers_use_nsight=self.ray_workers_use_nsight,
            distributed_executor_backend=self.distributed_executor_backend)

        max_model_len = model_config.max_model_len
        use_long_context = max_model_len > 32768
        if self.enable_chunked_prefill is None:
            # If not explicitly set, enable chunked prefill by default for
            # long context (> 32K) models. This is to avoid OOM errors in the
            # initial memory profiling phase.
            if use_long_context:
                is_gpu = device_config.device_type == "cuda"
                use_sliding_window = (model_config.get_sliding_window()
                                      is not None)
                use_spec_decode = self.speculative_model is not None
                has_seqlen_agnostic_layers = (
                    model_config.contains_seqlen_agnostic_layers(
                        parallel_config))
                if (is_gpu and not use_sliding_window and not use_spec_decode
                        and not self.enable_lora
                        and not self.enable_prompt_adapter
                        and not self.enable_prefix_caching
                        and not has_seqlen_agnostic_layers):
                    self.enable_chunked_prefill = True
                    logger.warning(
                        "Chunked prefill is enabled by default for models with "
                        "max_model_len > 32K. Currently, chunked prefill might "
                        "not work with some features or models. If you "
                        "encounter any issues, please disable chunked prefill "
                        "by setting --enable-chunked-prefill=False.")
            if self.enable_chunked_prefill is None:
                self.enable_chunked_prefill = False

        if not self.enable_chunked_prefill and use_long_context:
            logger.warning(
                "The model has a long context length (%s). This may cause OOM "
                "errors during the initial memory profiling phase, or result "
                "in low performance due to small KV cache space. Consider "
                "setting --max-model-len to a smaller value.", max_model_len)

        speculative_config = SpeculativeConfig.maybe_create_spec_config(
            target_model_config=model_config,
            target_parallel_config=parallel_config,
            target_dtype=self.dtype,
            speculative_model=self.speculative_model,
            speculative_draft_tensor_parallel_size = \
                self.speculative_draft_tensor_parallel_size,
            num_speculative_tokens=self.num_speculative_tokens,
            speculative_disable_by_batch_size=self.
            speculative_disable_by_batch_size,
            speculative_max_model_len=self.speculative_max_model_len,
            enable_chunked_prefill=self.enable_chunked_prefill,
            use_v2_block_manager=self.use_v2_block_manager,
            disable_log_stats=self.disable_log_stats,
            ngram_prompt_lookup_max=self.ngram_prompt_lookup_max,
            ngram_prompt_lookup_min=self.ngram_prompt_lookup_min,
            draft_token_acceptance_method=\
                self.spec_decoding_acceptance_method,
            typical_acceptance_sampler_posterior_threshold=self.
            typical_acceptance_sampler_posterior_threshold,
            typical_acceptance_sampler_posterior_alpha=self.
            typical_acceptance_sampler_posterior_alpha,
            disable_logprobs=self.disable_logprobs_during_spec_decoding,
        )

        scheduler_config = SchedulerConfig(
            max_num_batched_tokens=self.max_num_batched_tokens,
            max_num_seqs=self.max_num_seqs,
            max_model_len=model_config.max_model_len,
            use_v2_block_manager=self.use_v2_block_manager,
            num_lookahead_slots=(self.num_lookahead_slots
                                 if speculative_config is None else
                                 speculative_config.num_lookahead_slots),
            delay_factor=self.scheduler_delay_factor,
            enable_chunked_prefill=self.enable_chunked_prefill,
            embedding_mode=model_config.embedding_mode,
            preemption_mode=self.preemption_mode,
        )
        lora_config = LoRAConfig(
            max_lora_rank=self.max_lora_rank,
            max_loras=self.max_loras,
            fully_sharded_loras=self.fully_sharded_loras,
            lora_extra_vocab_size=self.lora_extra_vocab_size,
            long_lora_scaling_factors=self.long_lora_scaling_factors,
            lora_dtype=self.lora_dtype,
            max_cpu_loras=self.max_cpu_loras if self.max_cpu_loras
            and self.max_cpu_loras > 0 else None) if self.enable_lora else None

        if self.qlora_adapter_name_or_path is not None and \
            self.qlora_adapter_name_or_path != "":
            if self.model_loader_extra_config is None:
                self.model_loader_extra_config = {}
            self.model_loader_extra_config[
                "qlora_adapter_name_or_path"] = self.qlora_adapter_name_or_path

        load_config = LoadConfig(
            load_format=self.load_format,
            download_dir=self.download_dir,
            model_loader_extra_config=self.model_loader_extra_config,
            ignore_patterns=self.ignore_patterns,
        )

        prompt_adapter_config = PromptAdapterConfig(
            max_prompt_adapters=self.max_prompt_adapters,
            max_prompt_adapter_token=self.max_prompt_adapter_token) \
                                        if self.enable_prompt_adapter else None

        decoding_config = DecodingConfig(
            guided_decoding_backend=self.guided_decoding_backend)

        detailed_trace_modules = []
        if self.collect_detailed_traces is not None:
            detailed_trace_modules = self.collect_detailed_traces.split(",")
        for m in detailed_trace_modules:
            if m not in ALLOWED_DETAILED_TRACE_MODULES:
                raise ValueError(
                    f"Invalid module {m} in collect_detailed_traces. "
                    f"Valid modules are {ALLOWED_DETAILED_TRACE_MODULES}")
            if (m == "model"
                    or m == "all") and self.pipeline_parallel_size > 1:
                raise ValueError(
                    "Collection of detailed traces for the 'model' module is "
                    "not yet supported with pipeline parallelism.")
        observability_config = ObservabilityConfig(
            otlp_traces_endpoint=self.otlp_traces_endpoint,
            collect_model_forward_time="model" in detailed_trace_modules
            or "all" in detailed_trace_modules,
            collect_model_execute_time="worker" in detailed_trace_modules
            or "all" in detailed_trace_modules,
        )

        if (model_config.get_sliding_window() is not None
                and scheduler_config.chunked_prefill_enabled
                and not scheduler_config.use_v2_block_manager):
            raise ValueError(
                "Chunked prefill is not supported with sliding window. "
                "Set --disable-sliding-window to disable sliding window.")

        return EngineConfig(
            model_config=model_config,
            cache_config=cache_config,
            parallel_config=parallel_config,
            scheduler_config=scheduler_config,
            device_config=device_config,
            lora_config=lora_config,
            multimodal_config=multimodal_config,
            speculative_config=speculative_config,
            load_config=load_config,
            decoding_config=decoding_config,
            observability_config=observability_config,
            prompt_adapter_config=prompt_adapter_config,
        )


@dataclass
class AsyncEngineArgs(EngineArgs):
    """Arguments for asynchronous vLLM engine."""
    engine_use_ray: bool = False
    disable_log_requests: bool = False

    @staticmethod
    def add_cli_args(parser: FlexibleArgumentParser,
                     async_args_only: bool = False) -> FlexibleArgumentParser:
        if not async_args_only:
            parser = EngineArgs.add_cli_args(parser)
        parser.add_argument('--engine-use-ray',
                            action='store_true',
                            help='Use Ray to start the LLM engine in a '
                            'separate process as the server process.')
        parser.add_argument('--disable-log-requests',
                            action='store_true',
                            help='Disable logging requests.')
        return parser


class StoreBoolean(argparse.Action):

    def __call__(self, parser, namespace, values, option_string=None):
        if values.lower() == "true":
            setattr(namespace, self.dest, True)
        elif values.lower() == "false":
            setattr(namespace, self.dest, False)
        else:
            raise ValueError(f"Invalid boolean value: {values}. "
                             "Expected 'true' or 'false'.")


# These functions are used by sphinx to build the documentation
def _engine_args_parser():
    return EngineArgs.add_cli_args(FlexibleArgumentParser())


def _async_engine_args_parser():
    return AsyncEngineArgs.add_cli_args(FlexibleArgumentParser(),
                                        async_args_only=True)<|MERGE_RESOLUTION|>--- conflicted
+++ resolved
@@ -53,13 +53,8 @@
 @dataclass
 class EngineArgs:
     """Arguments for vLLM engine."""
-<<<<<<< HEAD
     model: str
     served_model_name: Optional[Union[str, List[str]]] = None
-=======
-    model: str = 'facebook/opt-125m'
-    served_model_name: Optional[Union[List[str]]] = None
->>>>>>> 7025b11d
     tokenizer: Optional[str] = None
     skip_tokenizer_init: bool = False
     tokenizer_mode: str = 'auto'
