# SPDX-License-Identifier: Apache-2.0

import argparse
import dataclasses
import json
from dataclasses import dataclass
from typing import (TYPE_CHECKING, Any, Dict, List, Literal, Mapping, Optional,
                    Tuple, Type, Union, cast, get_args)

import torch

import vllm.envs as envs
from vllm import version
from vllm.config import (CacheConfig, CompilationConfig, ConfigFormat,
                         DecodingConfig, DeviceConfig, HfOverrides,
                         KVTransferConfig, LoadConfig, LoadFormat, LoRAConfig,
                         ModelConfig, ModelImpl, ObservabilityConfig,
                         ParallelConfig, PoolerConfig, PromptAdapterConfig,
                         SchedulerConfig, SpeculativeConfig, TaskOption,
                         TokenizerPoolConfig, VllmConfig)
from vllm.executor.executor_base import ExecutorBase
from vllm.logger import init_logger
from vllm.model_executor.layers.quantization import QUANTIZATION_METHODS
from vllm.plugins import load_general_plugins
from vllm.test_utils import MODEL_WEIGHTS_S3_BUCKET, MODELS_ON_S3
from vllm.transformers_utils.utils import check_gguf_file
from vllm.usage.usage_lib import UsageContext
from vllm.utils import FlexibleArgumentParser, StoreBoolean

if TYPE_CHECKING:
    from vllm.transformers_utils.tokenizer_group import BaseTokenizerGroup

logger = init_logger(__name__)

ALLOWED_DETAILED_TRACE_MODULES = ["model", "worker", "all"]

DEVICE_OPTIONS = [
    "auto",
    "cuda",
    "neuron",
    "cpu",
    "openvino",
    "tpu",
    "xpu",
    "hpu",
]


def nullable_str(val: str):
    if not val or val == "None":
        return None
    return val


def nullable_kvs(val: str) -> Optional[Mapping[str, int]]:
    """Parses a string containing comma separate key [str] to value [int]
    pairs into a dictionary.

    Args:
        val: String value to be parsed.

    Returns:
        Dictionary with parsed values.
    """
    if len(val) == 0:
        return None

    out_dict: Dict[str, int] = {}
    for item in val.split(","):
        kv_parts = [part.lower().strip() for part in item.split("=")]
        if len(kv_parts) != 2:
            raise argparse.ArgumentTypeError(
                "Each item should be in the form KEY=VALUE")
        key, value = kv_parts

        try:
            parsed_value = int(value)
        except ValueError as exc:
            msg = f"Failed to parse value of item {key}={value}"
            raise argparse.ArgumentTypeError(msg) from exc

        if key in out_dict and out_dict[key] != parsed_value:
            raise argparse.ArgumentTypeError(
                f"Conflicting values specified for key: {key}")
        out_dict[key] = parsed_value

    return out_dict


@dataclass
class EngineArgs:
    """Arguments for vLLM engine."""
    model: str = 'facebook/opt-125m'
    served_model_name: Optional[Union[str, List[str]]] = None
    tokenizer: Optional[str] = None
    hf_config_path: Optional[str] = None
    task: TaskOption = "auto"
    skip_tokenizer_init: bool = False
    tokenizer_mode: str = 'auto'
    trust_remote_code: bool = False
    allowed_local_media_path: str = ""
    download_dir: Optional[str] = None
    load_format: str = 'auto'
    config_format: ConfigFormat = ConfigFormat.AUTO
    dtype: str = 'auto'
    kv_cache_dtype: str = 'auto'
    seed: int = 0
    max_model_len: Optional[int] = None
    # Note: Specifying a custom executor backend by passing a class
    # is intended for expert use only. The API may change without
    # notice.
    distributed_executor_backend: Optional[Union[str,
                                                 Type[ExecutorBase]]] = None
    # number of P/D disaggregation (or other disaggregation) workers
    pipeline_parallel_size: int = 1
    tensor_parallel_size: int = 1
<<<<<<< HEAD
    data_parallel_size: int = 1
=======
    enable_expert_parallel: bool = False
>>>>>>> cc2f9b32
    max_parallel_loading_workers: Optional[int] = None
    block_size: Optional[int] = None
    enable_prefix_caching: Optional[bool] = None
    disable_sliding_window: bool = False
    use_v2_block_manager: bool = True
    swap_space: float = 4  # GiB
    cpu_offload_gb: float = 0  # GiB
    gpu_memory_utilization: float = 0.90
    max_num_batched_tokens: Optional[int] = None
    max_num_partial_prefills: Optional[int] = 1
    max_long_partial_prefills: Optional[int] = 1
    long_prefill_token_threshold: Optional[int] = 0
    max_num_seqs: Optional[int] = None
    max_logprobs: int = 20  # Default value for OpenAI Chat Completions API
    disable_log_stats: bool = False
    revision: Optional[str] = None
    code_revision: Optional[str] = None
    rope_scaling: Optional[Dict[str, Any]] = None
    rope_theta: Optional[float] = None
    hf_overrides: Optional[HfOverrides] = None
    tokenizer_revision: Optional[str] = None
    quantization: Optional[str] = None
    enforce_eager: Optional[bool] = None
    max_seq_len_to_capture: int = 8192
    disable_custom_all_reduce: bool = False
    tokenizer_pool_size: int = 0
    # Note: Specifying a tokenizer pool by passing a class
    # is intended for expert use only. The API may change without
    # notice.
    tokenizer_pool_type: Union[str, Type["BaseTokenizerGroup"]] = "ray"
    tokenizer_pool_extra_config: Optional[Dict[str, Any]] = None
    limit_mm_per_prompt: Optional[Mapping[str, int]] = None
    mm_processor_kwargs: Optional[Dict[str, Any]] = None
    disable_mm_preprocessor_cache: bool = False
    enable_lora: bool = False
    enable_lora_bias: bool = False
    max_loras: int = 1
    max_lora_rank: int = 16
    enable_prompt_adapter: bool = False
    max_prompt_adapters: int = 1
    max_prompt_adapter_token: int = 0
    fully_sharded_loras: bool = False
    lora_extra_vocab_size: int = 256
    long_lora_scaling_factors: Optional[Tuple[float]] = None
    lora_dtype: Optional[Union[str, torch.dtype]] = 'auto'
    max_cpu_loras: Optional[int] = None
    device: str = 'auto'
    num_scheduler_steps: int = 1
    multi_step_stream_outputs: bool = True
    ray_workers_use_nsight: bool = False
    num_gpu_blocks_override: Optional[int] = None
    num_lookahead_slots: int = 0
    model_loader_extra_config: Optional[dict] = None
    ignore_patterns: Optional[Union[str, List[str]]] = None
    preemption_mode: Optional[str] = None

    scheduler_delay_factor: float = 0.0
    enable_chunked_prefill: Optional[bool] = None

    guided_decoding_backend: str = 'xgrammar'
    logits_processor_pattern: Optional[str] = None
    # Speculative decoding configuration.
    speculative_model: Optional[str] = None
    speculative_model_quantization: Optional[str] = None
    speculative_draft_tensor_parallel_size: Optional[int] = None
    num_speculative_tokens: Optional[int] = None
    speculative_disable_mqa_scorer: Optional[bool] = False
    speculative_max_model_len: Optional[int] = None
    speculative_disable_by_batch_size: Optional[int] = None
    ngram_prompt_lookup_max: Optional[int] = None
    ngram_prompt_lookup_min: Optional[int] = None
    spec_decoding_acceptance_method: str = 'rejection_sampler'
    typical_acceptance_sampler_posterior_threshold: Optional[float] = None
    typical_acceptance_sampler_posterior_alpha: Optional[float] = None
    qlora_adapter_name_or_path: Optional[str] = None
    disable_logprobs_during_spec_decoding: Optional[bool] = None

    show_hidden_metrics_for_version: Optional[str] = None
    otlp_traces_endpoint: Optional[str] = None
    collect_detailed_traces: Optional[str] = None
    disable_async_output_proc: bool = False
    scheduling_policy: Literal["fcfs", "priority"] = "fcfs"
    scheduler_cls: Union[str, Type[object]] = "vllm.core.scheduler.Scheduler"

    override_neuron_config: Optional[Dict[str, Any]] = None
    override_pooler_config: Optional[PoolerConfig] = None
    compilation_config: Optional[CompilationConfig] = None
    worker_cls: str = "auto"
    worker_extension_cls: str = ""

    kv_transfer_config: Optional[KVTransferConfig] = None

    generation_config: Optional[str] = None
    override_generation_config: Optional[Dict[str, Any]] = None
    enable_sleep_mode: bool = False
    model_impl: str = "auto"

    calculate_kv_scales: Optional[bool] = None

    additional_config: Optional[Dict[str, Any]] = None
    enable_reasoning: Optional[bool] = None
    reasoning_parser: Optional[str] = None

    def __post_init__(self):
        if not self.tokenizer:
            self.tokenizer = self.model

        # Override the default value of enable_prefix_caching if it's not set
        # by user.
        if self.enable_prefix_caching is None:
            self.enable_prefix_caching = bool(envs.VLLM_USE_V1)

        # Override max_num_seqs if it's not set by user.
        if self.max_num_seqs is None:
            self.max_num_seqs = 256 if not envs.VLLM_USE_V1 else 1024

        # support `EngineArgs(compilation_config={...})`
        # without having to manually construct a
        # CompilationConfig object
        if isinstance(self.compilation_config, (int, dict)):
            self.compilation_config = CompilationConfig.from_cli(
                str(self.compilation_config))

        # Setup plugins
        from vllm.plugins import load_general_plugins
        load_general_plugins()

    @staticmethod
    def add_cli_args(parser: FlexibleArgumentParser) -> FlexibleArgumentParser:
        """Shared CLI arguments for vLLM engine."""

        # Model arguments
        parser.add_argument(
            '--model',
            type=str,
            default=EngineArgs.model,
            help='Name or path of the huggingface model to use.')
        parser.add_argument(
            '--task',
            default=EngineArgs.task,
            choices=get_args(TaskOption),
            help='The task to use the model for. Each vLLM instance only '
            'supports one task, even if the same model can be used for '
            'multiple tasks. When the model only supports one task, ``"auto"`` '
            'can be used to select it; otherwise, you must specify explicitly '
            'which task to use.')
        parser.add_argument(
            '--tokenizer',
            type=nullable_str,
            default=EngineArgs.tokenizer,
            help='Name or path of the huggingface tokenizer to use. '
            'If unspecified, model name or path will be used.')
        parser.add_argument(
            "--hf-config-path",
            type=nullable_str,
            default=EngineArgs.hf_config_path,
            help='Name or path of the huggingface config to use. '
            'If unspecified, model name or path will be used.')
        parser.add_argument(
            '--skip-tokenizer-init',
            action='store_true',
            help='Skip initialization of tokenizer and detokenizer.')
        parser.add_argument(
            '--revision',
            type=nullable_str,
            default=None,
            help='The specific model version to use. It can be a branch '
            'name, a tag name, or a commit id. If unspecified, will use '
            'the default version.')
        parser.add_argument(
            '--code-revision',
            type=nullable_str,
            default=None,
            help='The specific revision to use for the model code on '
            'Hugging Face Hub. It can be a branch name, a tag name, or a '
            'commit id. If unspecified, will use the default version.')
        parser.add_argument(
            '--tokenizer-revision',
            type=nullable_str,
            default=None,
            help='Revision of the huggingface tokenizer to use. '
            'It can be a branch name, a tag name, or a commit id. '
            'If unspecified, will use the default version.')
        parser.add_argument(
            '--tokenizer-mode',
            type=str,
            default=EngineArgs.tokenizer_mode,
            choices=['auto', 'slow', 'mistral', 'custom'],
            help='The tokenizer mode.\n\n* "auto" will use the '
            'fast tokenizer if available.\n* "slow" will '
            'always use the slow tokenizer. \n* '
            '"mistral" will always use the `mistral_common` tokenizer. \n* '
            '"custom" will use --tokenizer to select the '
            'preregistered tokenizer.')
        parser.add_argument('--trust-remote-code',
                            action='store_true',
                            help='Trust remote code from huggingface.')
        parser.add_argument(
            '--allowed-local-media-path',
            type=str,
            help="Allowing API requests to read local images or videos "
            "from directories specified by the server file system. "
            "This is a security risk. "
            "Should only be enabled in trusted environments.")
        parser.add_argument('--download-dir',
                            type=nullable_str,
                            default=EngineArgs.download_dir,
                            help='Directory to download and load the weights, '
                            'default to the default cache dir of '
                            'huggingface.')
        parser.add_argument(
            '--load-format',
            type=str,
            default=EngineArgs.load_format,
            choices=[f.value for f in LoadFormat],
            help='The format of the model weights to load.\n\n'
            '* "auto" will try to load the weights in the safetensors format '
            'and fall back to the pytorch bin format if safetensors format '
            'is not available.\n'
            '* "pt" will load the weights in the pytorch bin format.\n'
            '* "safetensors" will load the weights in the safetensors format.\n'
            '* "npcache" will load the weights in pytorch format and store '
            'a numpy cache to speed up the loading.\n'
            '* "dummy" will initialize the weights with random values, '
            'which is mainly for profiling.\n'
            '* "tensorizer" will load the weights using tensorizer from '
            'CoreWeave. See the Tensorize vLLM Model script in the Examples '
            'section for more information.\n'
            '* "runai_streamer" will load the Safetensors weights using Run:ai'
            'Model Streamer \n'
            '* "bitsandbytes" will load the weights using bitsandbytes '
            'quantization.\n')
        parser.add_argument(
            '--config-format',
            default=EngineArgs.config_format,
            choices=[f.value for f in ConfigFormat],
            help='The format of the model config to load.\n\n'
            '* "auto" will try to load the config in hf format '
            'if available else it will try to load in mistral format ')
        parser.add_argument(
            '--dtype',
            type=str,
            default=EngineArgs.dtype,
            choices=[
                'auto', 'half', 'float16', 'bfloat16', 'float', 'float32'
            ],
            help='Data type for model weights and activations.\n\n'
            '* "auto" will use FP16 precision for FP32 and FP16 models, and '
            'BF16 precision for BF16 models.\n'
            '* "half" for FP16. Recommended for AWQ quantization.\n'
            '* "float16" is the same as "half".\n'
            '* "bfloat16" for a balance between precision and range.\n'
            '* "float" is shorthand for FP32 precision.\n'
            '* "float32" for FP32 precision.')
        parser.add_argument(
            '--kv-cache-dtype',
            type=str,
            choices=['auto', 'fp8', 'fp8_e5m2', 'fp8_e4m3'],
            default=EngineArgs.kv_cache_dtype,
            help='Data type for kv cache storage. If "auto", will use model '
            'data type. CUDA 11.8+ supports fp8 (=fp8_e4m3) and fp8_e5m2. '
            'ROCm (AMD GPU) supports fp8 (=fp8_e4m3)')
        parser.add_argument('--max-model-len',
                            type=int,
                            default=EngineArgs.max_model_len,
                            help='Model context length. If unspecified, will '
                            'be automatically derived from the model config.')
        parser.add_argument(
            '--guided-decoding-backend',
            type=str,
            default='xgrammar',
            help='Which engine will be used for guided decoding'
            ' (JSON schema / regex etc) by default. Currently support '
            'https://github.com/outlines-dev/outlines, '
            'https://github.com/mlc-ai/xgrammar, and '
            'https://github.com/noamgat/lm-format-enforcer.'
            ' Can be overridden per request via guided_decoding_backend'
            ' parameter.\n'
            'Backend-specific options can be supplied in a comma-separated '
            'list following a colon after the backend name. Valid backends and '
            'all available options are: [xgrammar:no-fallback, '
            'xgrammar:disable-any-whitespace, '
            'outlines:no-fallback, lm-format-enforcer:no-fallback]')
        parser.add_argument(
            '--logits-processor-pattern',
            type=nullable_str,
            default=None,
            help='Optional regex pattern specifying valid logits processor '
            'qualified names that can be passed with the `logits_processors` '
            'extra completion argument. Defaults to None, which allows no '
            'processors.')
        parser.add_argument(
            '--model-impl',
            type=str,
            default=EngineArgs.model_impl,
            choices=[f.value for f in ModelImpl],
            help='Which implementation of the model to use.\n\n'
            '* "auto" will try to use the vLLM implementation if it exists '
            'and fall back to the Transformers implementation if no vLLM '
            'implementation is available.\n'
            '* "vllm" will use the vLLM model implementation.\n'
            '* "transformers" will use the Transformers model '
            'implementation.\n')
        # Parallel arguments
        parser.add_argument(
            '--distributed-executor-backend',
            choices=['ray', 'mp', 'uni', 'external_launcher'],
            default=EngineArgs.distributed_executor_backend,
            help='Backend to use for distributed model '
            'workers, either "ray" or "mp" (multiprocessing). If the product '
            'of pipeline_parallel_size and tensor_parallel_size is less than '
            'or equal to the number of GPUs available, "mp" will be used to '
            'keep processing on a single host. Otherwise, this will default '
            'to "ray" if Ray is installed and fail otherwise. Note that tpu '
            'only supports Ray for distributed inference.')

        parser.add_argument('--pipeline-parallel-size',
                            '-pp',
                            type=int,
                            default=EngineArgs.pipeline_parallel_size,
                            help='Number of pipeline stages.')
        parser.add_argument('--tensor-parallel-size',
                            '-tp',
                            type=int,
                            default=EngineArgs.tensor_parallel_size,
                            help='Number of tensor parallel replicas.')
        parser.add_argument('--data-parallel-size',
                            '-dp',
                            type=int,
                            default=EngineArgs.data_parallel_size,
                            help='Number of data parallel replicas.')
        parser.add_argument(
            '--enable-expert-parallel',
            action='store_true',
            help='Use expert parallelism instead of tensor parallelism '
            'for MoE layers.')
        parser.add_argument(
            '--max-parallel-loading-workers',
            type=int,
            default=EngineArgs.max_parallel_loading_workers,
            help='Load model sequentially in multiple batches, '
            'to avoid RAM OOM when using tensor '
            'parallel and large models.')
        parser.add_argument(
            '--ray-workers-use-nsight',
            action='store_true',
            help='If specified, use nsight to profile Ray workers.')
        # KV cache arguments
        parser.add_argument('--block-size',
                            type=int,
                            default=EngineArgs.block_size,
                            choices=[8, 16, 32, 64, 128],
                            help='Token block size for contiguous chunks of '
                            'tokens. This is ignored on neuron devices and '
                            'set to ``--max-model-len``. On CUDA devices, '
                            'only block sizes up to 32 are supported. '
                            'On HPU devices, block size defaults to 128.')

        parser.add_argument(
            "--enable-prefix-caching",
            action=argparse.BooleanOptionalAction,
            default=EngineArgs.enable_prefix_caching,
            help="Enables automatic prefix caching. "
            "Use ``--no-enable-prefix-caching`` to disable explicitly.",
        )
        parser.add_argument('--disable-sliding-window',
                            action='store_true',
                            help='Disables sliding window, '
                            'capping to sliding window size.')
        parser.add_argument('--use-v2-block-manager',
                            action='store_true',
                            default=True,
                            help='[DEPRECATED] block manager v1 has been '
                            'removed and SelfAttnBlockSpaceManager (i.e. '
                            'block manager v2) is now the default. '
                            'Setting this flag to True or False'
                            ' has no effect on vLLM behavior.')
        parser.add_argument(
            '--num-lookahead-slots',
            type=int,
            default=EngineArgs.num_lookahead_slots,
            help='Experimental scheduling config necessary for '
            'speculative decoding. This will be replaced by '
            'speculative config in the future; it is present '
            'to enable correctness tests until then.')

        parser.add_argument('--seed',
                            type=int,
                            default=EngineArgs.seed,
                            help='Random seed for operations.')
        parser.add_argument('--swap-space',
                            type=float,
                            default=EngineArgs.swap_space,
                            help='CPU swap space size (GiB) per GPU.')
        parser.add_argument(
            '--cpu-offload-gb',
            type=float,
            default=0,
            help='The space in GiB to offload to CPU, per GPU. '
            'Default is 0, which means no offloading. Intuitively, '
            'this argument can be seen as a virtual way to increase '
            'the GPU memory size. For example, if you have one 24 GB '
            'GPU and set this to 10, virtually you can think of it as '
            'a 34 GB GPU. Then you can load a 13B model with BF16 weight, '
            'which requires at least 26GB GPU memory. Note that this '
            'requires fast CPU-GPU interconnect, as part of the model is '
            'loaded from CPU memory to GPU memory on the fly in each '
            'model forward pass.')
        parser.add_argument(
            '--gpu-memory-utilization',
            type=float,
            default=EngineArgs.gpu_memory_utilization,
            help='The fraction of GPU memory to be used for the model '
            'executor, which can range from 0 to 1. For example, a value of '
            '0.5 would imply 50%% GPU memory utilization. If unspecified, '
            'will use the default value of 0.9. This is a per-instance '
            'limit, and only applies to the current vLLM instance.'
            'It does not matter if you have another vLLM instance running '
            'on the same GPU. For example, if you have two vLLM instances '
            'running on the same GPU, you can set the GPU memory utilization '
            'to 0.5 for each instance.')
        parser.add_argument(
            '--num-gpu-blocks-override',
            type=int,
            default=None,
            help='If specified, ignore GPU profiling result and use this number'
            ' of GPU blocks. Used for testing preemption.')
        parser.add_argument('--max-num-batched-tokens',
                            type=int,
                            default=EngineArgs.max_num_batched_tokens,
                            help='Maximum number of batched tokens per '
                            'iteration.')
        parser.add_argument(
            "--max-num-partial-prefills",
            type=int,
            default=EngineArgs.max_num_partial_prefills,
            help="For chunked prefill, the max number of concurrent \
            partial prefills."
            "Defaults to 1",
        )
        parser.add_argument(
            "--max-long-partial-prefills",
            type=int,
            default=EngineArgs.max_long_partial_prefills,
            help="For chunked prefill, the maximum number of prompts longer "
            "than --long-prefill-token-threshold that will be prefilled "
            "concurrently. Setting this less than --max-num-partial-prefills "
            "will allow shorter prompts to jump the queue in front of longer "
            "prompts in some cases, improving latency. Defaults to 1.")
        parser.add_argument(
            "--long-prefill-token-threshold",
            type=float,
            default=EngineArgs.long_prefill_token_threshold,
            help="For chunked prefill, a request is considered long if the "
            "prompt is longer than this number of tokens. Defaults to 4%% of "
            "the model's context length.",
        )
        parser.add_argument('--max-num-seqs',
                            type=int,
                            default=EngineArgs.max_num_seqs,
                            help='Maximum number of sequences per iteration.')
        parser.add_argument(
            '--max-logprobs',
            type=int,
            default=EngineArgs.max_logprobs,
            help=('Max number of log probs to return logprobs is specified in'
                  ' SamplingParams.'))
        parser.add_argument('--disable-log-stats',
                            action='store_true',
                            help='Disable logging statistics.')
        # Quantization settings.
        parser.add_argument('--quantization',
                            '-q',
                            type=nullable_str,
                            choices=[*QUANTIZATION_METHODS, None],
                            default=EngineArgs.quantization,
                            help='Method used to quantize the weights. If '
                            'None, we first check the `quantization_config` '
                            'attribute in the model config file. If that is '
                            'None, we assume the model weights are not '
                            'quantized and use `dtype` to determine the data '
                            'type of the weights.')
        parser.add_argument(
            '--rope-scaling',
            default=None,
            type=json.loads,
            help='RoPE scaling configuration in JSON format. '
            'For example, ``{"rope_type":"dynamic","factor":2.0}``')
        parser.add_argument('--rope-theta',
                            default=None,
                            type=float,
                            help='RoPE theta. Use with `rope_scaling`. In '
                            'some cases, changing the RoPE theta improves the '
                            'performance of the scaled model.')
        parser.add_argument('--hf-overrides',
                            type=json.loads,
                            default=EngineArgs.hf_overrides,
                            help='Extra arguments for the HuggingFace config. '
                            'This should be a JSON string that will be '
                            'parsed into a dictionary.')
        parser.add_argument('--enforce-eager',
                            action='store_true',
                            help='Always use eager-mode PyTorch. If False, '
                            'will use eager mode and CUDA graph in hybrid '
                            'for maximal performance and flexibility.')
        parser.add_argument('--max-seq-len-to-capture',
                            type=int,
                            default=EngineArgs.max_seq_len_to_capture,
                            help='Maximum sequence length covered by CUDA '
                            'graphs. When a sequence has context length '
                            'larger than this, we fall back to eager mode. '
                            'Additionally for encoder-decoder models, if the '
                            'sequence length of the encoder input is larger '
                            'than this, we fall back to the eager mode.')
        parser.add_argument('--disable-custom-all-reduce',
                            action='store_true',
                            default=EngineArgs.disable_custom_all_reduce,
                            help='See ParallelConfig.')
        parser.add_argument('--tokenizer-pool-size',
                            type=int,
                            default=EngineArgs.tokenizer_pool_size,
                            help='Size of tokenizer pool to use for '
                            'asynchronous tokenization. If 0, will '
                            'use synchronous tokenization.')
        parser.add_argument('--tokenizer-pool-type',
                            type=str,
                            default=EngineArgs.tokenizer_pool_type,
                            help='Type of tokenizer pool to use for '
                            'asynchronous tokenization. Ignored '
                            'if tokenizer_pool_size is 0.')
        parser.add_argument('--tokenizer-pool-extra-config',
                            type=nullable_str,
                            default=EngineArgs.tokenizer_pool_extra_config,
                            help='Extra config for tokenizer pool. '
                            'This should be a JSON string that will be '
                            'parsed into a dictionary. Ignored if '
                            'tokenizer_pool_size is 0.')

        # Multimodal related configs
        parser.add_argument(
            '--limit-mm-per-prompt',
            type=nullable_kvs,
            default=EngineArgs.limit_mm_per_prompt,
            # The default value is given in
            # MultiModalRegistry.init_mm_limits_per_prompt
            help=('For each multimodal plugin, limit how many '
                  'input instances to allow for each prompt. '
                  'Expects a comma-separated list of items, '
                  'e.g.: `image=16,video=2` allows a maximum of 16 '
                  'images and 2 videos per prompt. Defaults to 1 for '
                  'each modality.'))
        parser.add_argument(
            '--mm-processor-kwargs',
            default=None,
            type=json.loads,
            help=('Overrides for the multimodal input mapping/processing, '
                  'e.g., image processor. For example: ``{"num_crops": 4}``.'))
        parser.add_argument(
            '--disable-mm-preprocessor-cache',
            action='store_true',
            help='If true, then disables caching of the multi-modal '
            'preprocessor/mapper. (not recommended)')

        # LoRA related configs
        parser.add_argument('--enable-lora',
                            action='store_true',
                            help='If True, enable handling of LoRA adapters.')
        parser.add_argument('--enable-lora-bias',
                            action='store_true',
                            help='If True, enable bias for LoRA adapters.')
        parser.add_argument('--max-loras',
                            type=int,
                            default=EngineArgs.max_loras,
                            help='Max number of LoRAs in a single batch.')
        parser.add_argument('--max-lora-rank',
                            type=int,
                            default=EngineArgs.max_lora_rank,
                            help='Max LoRA rank.')
        parser.add_argument(
            '--lora-extra-vocab-size',
            type=int,
            default=EngineArgs.lora_extra_vocab_size,
            help=('Maximum size of extra vocabulary that can be '
                  'present in a LoRA adapter (added to the base '
                  'model vocabulary).'))
        parser.add_argument(
            '--lora-dtype',
            type=str,
            default=EngineArgs.lora_dtype,
            choices=['auto', 'float16', 'bfloat16'],
            help=('Data type for LoRA. If auto, will default to '
                  'base model dtype.'))
        parser.add_argument(
            '--long-lora-scaling-factors',
            type=nullable_str,
            default=EngineArgs.long_lora_scaling_factors,
            help=('Specify multiple scaling factors (which can '
                  'be different from base model scaling factor '
                  '- see eg. Long LoRA) to allow for multiple '
                  'LoRA adapters trained with those scaling '
                  'factors to be used at the same time. If not '
                  'specified, only adapters trained with the '
                  'base model scaling factor are allowed.'))
        parser.add_argument(
            '--max-cpu-loras',
            type=int,
            default=EngineArgs.max_cpu_loras,
            help=('Maximum number of LoRAs to store in CPU memory. '
                  'Must be >= than max_loras. '
                  'Defaults to max_loras.'))
        parser.add_argument(
            '--fully-sharded-loras',
            action='store_true',
            help=('By default, only half of the LoRA computation is '
                  'sharded with tensor parallelism. '
                  'Enabling this will use the fully sharded layers. '
                  'At high sequence length, max rank or '
                  'tensor parallel size, this is likely faster.'))
        parser.add_argument('--enable-prompt-adapter',
                            action='store_true',
                            help='If True, enable handling of PromptAdapters.')
        parser.add_argument('--max-prompt-adapters',
                            type=int,
                            default=EngineArgs.max_prompt_adapters,
                            help='Max number of PromptAdapters in a batch.')
        parser.add_argument('--max-prompt-adapter-token',
                            type=int,
                            default=EngineArgs.max_prompt_adapter_token,
                            help='Max number of PromptAdapters tokens')
        parser.add_argument("--device",
                            type=str,
                            default=EngineArgs.device,
                            choices=DEVICE_OPTIONS,
                            help='Device type for vLLM execution.')
        parser.add_argument('--num-scheduler-steps',
                            type=int,
                            default=1,
                            help=('Maximum number of forward steps per '
                                  'scheduler call.'))

        parser.add_argument(
            '--multi-step-stream-outputs',
            action=StoreBoolean,
            default=EngineArgs.multi_step_stream_outputs,
            nargs="?",
            const="True",
            help='If False, then multi-step will stream outputs at the end '
            'of all steps')
        parser.add_argument(
            '--scheduler-delay-factor',
            type=float,
            default=EngineArgs.scheduler_delay_factor,
            help='Apply a delay (of delay factor multiplied by previous '
            'prompt latency) before scheduling next prompt.')
        parser.add_argument(
            '--enable-chunked-prefill',
            action=StoreBoolean,
            default=EngineArgs.enable_chunked_prefill,
            nargs="?",
            const="True",
            help='If set, the prefill requests can be chunked based on the '
            'max_num_batched_tokens.')

        parser.add_argument(
            '--speculative-model',
            type=nullable_str,
            default=EngineArgs.speculative_model,
            help=
            'The name of the draft model to be used in speculative decoding.')
        # Quantization settings for speculative model.
        parser.add_argument(
            '--speculative-model-quantization',
            type=nullable_str,
            choices=[*QUANTIZATION_METHODS, None],
            default=EngineArgs.speculative_model_quantization,
            help='Method used to quantize the weights of speculative model. '
            'If None, we first check the `quantization_config` '
            'attribute in the model config file. If that is '
            'None, we assume the model weights are not '
            'quantized and use `dtype` to determine the data '
            'type of the weights.')
        parser.add_argument(
            '--num-speculative-tokens',
            type=int,
            default=EngineArgs.num_speculative_tokens,
            help='The number of speculative tokens to sample from '
            'the draft model in speculative decoding.')
        parser.add_argument(
            '--speculative-disable-mqa-scorer',
            action='store_true',
            help=
            'If set to True, the MQA scorer will be disabled in speculative '
            ' and fall back to batch expansion')
        parser.add_argument(
            '--speculative-draft-tensor-parallel-size',
            '-spec-draft-tp',
            type=int,
            default=EngineArgs.speculative_draft_tensor_parallel_size,
            help='Number of tensor parallel replicas for '
            'the draft model in speculative decoding.')

        parser.add_argument(
            '--speculative-max-model-len',
            type=int,
            default=EngineArgs.speculative_max_model_len,
            help='The maximum sequence length supported by the '
            'draft model. Sequences over this length will skip '
            'speculation.')

        parser.add_argument(
            '--speculative-disable-by-batch-size',
            type=int,
            default=EngineArgs.speculative_disable_by_batch_size,
            help='Disable speculative decoding for new incoming requests '
            'if the number of enqueue requests is larger than this value.')

        parser.add_argument(
            '--ngram-prompt-lookup-max',
            type=int,
            default=EngineArgs.ngram_prompt_lookup_max,
            help='Max size of window for ngram prompt lookup in speculative '
            'decoding.')

        parser.add_argument(
            '--ngram-prompt-lookup-min',
            type=int,
            default=EngineArgs.ngram_prompt_lookup_min,
            help='Min size of window for ngram prompt lookup in speculative '
            'decoding.')

        parser.add_argument(
            '--spec-decoding-acceptance-method',
            type=str,
            default=EngineArgs.spec_decoding_acceptance_method,
            choices=['rejection_sampler', 'typical_acceptance_sampler'],
            help='Specify the acceptance method to use during draft token '
            'verification in speculative decoding. Two types of acceptance '
            'routines are supported: '
            '1) RejectionSampler which does not allow changing the '
            'acceptance rate of draft tokens, '
            '2) TypicalAcceptanceSampler which is configurable, allowing for '
            'a higher acceptance rate at the cost of lower quality, '
            'and vice versa.')

        parser.add_argument(
            '--typical-acceptance-sampler-posterior-threshold',
            type=float,
            default=EngineArgs.typical_acceptance_sampler_posterior_threshold,
            help='Set the lower bound threshold for the posterior '
            'probability of a token to be accepted. This threshold is '
            'used by the TypicalAcceptanceSampler to make sampling decisions '
            'during speculative decoding. Defaults to 0.09')

        parser.add_argument(
            '--typical-acceptance-sampler-posterior-alpha',
            type=float,
            default=EngineArgs.typical_acceptance_sampler_posterior_alpha,
            help='A scaling factor for the entropy-based threshold for token '
            'acceptance in the TypicalAcceptanceSampler. Typically defaults '
            'to sqrt of --typical-acceptance-sampler-posterior-threshold '
            'i.e. 0.3')

        parser.add_argument(
            '--disable-logprobs-during-spec-decoding',
            action=StoreBoolean,
            default=EngineArgs.disable_logprobs_during_spec_decoding,
            nargs="?",
            const="True",
            help='If set to True, token log probabilities are not returned '
            'during speculative decoding. If set to False, log probabilities '
            'are returned according to the settings in SamplingParams. If '
            'not specified, it defaults to True. Disabling log probabilities '
            'during speculative decoding reduces latency by skipping logprob '
            'calculation in proposal sampling, target sampling, and after '
            'accepted tokens are determined.')

        parser.add_argument('--model-loader-extra-config',
                            type=nullable_str,
                            default=EngineArgs.model_loader_extra_config,
                            help='Extra config for model loader. '
                            'This will be passed to the model loader '
                            'corresponding to the chosen load_format. '
                            'This should be a JSON string that will be '
                            'parsed into a dictionary.')
        parser.add_argument(
            '--ignore-patterns',
            action="append",
            type=str,
            default=[],
            help="The pattern(s) to ignore when loading the model."
            "Default to `original/**/*` to avoid repeated loading of llama's "
            "checkpoints.")
        parser.add_argument(
            '--preemption-mode',
            type=str,
            default=None,
            help='If \'recompute\', the engine performs preemption by '
            'recomputing; If \'swap\', the engine performs preemption by '
            'block swapping.')

        parser.add_argument(
            "--served-model-name",
            nargs="+",
            type=str,
            default=None,
            help="The model name(s) used in the API. If multiple "
            "names are provided, the server will respond to any "
            "of the provided names. The model name in the model "
            "field of a response will be the first name in this "
            "list. If not specified, the model name will be the "
            "same as the ``--model`` argument. Noted that this name(s) "
            "will also be used in `model_name` tag content of "
            "prometheus metrics, if multiple names provided, metrics "
            "tag will take the first one.")
        parser.add_argument('--qlora-adapter-name-or-path',
                            type=str,
                            default=None,
                            help='Name or path of the QLoRA adapter.')

        parser.add_argument('--show-hidden-metrics-for-version',
                            type=str,
                            default=None,
                            help='Enable deprecated Prometheus metrics that '
                            'have been hidden since the specified version. '
                            'For example, if a previously deprecated metric '
                            'has been hidden since the v0.7.0 release, you '
                            'use --show-hidden-metrics-for-version=0.7 as a '
                            'temporary escape hatch while you migrate to new '
                            'metrics. The metric is likely to be removed '
                            'completely in an upcoming release.')

        parser.add_argument(
            '--otlp-traces-endpoint',
            type=str,
            default=None,
            help='Target URL to which OpenTelemetry traces will be sent.')
        parser.add_argument(
            '--collect-detailed-traces',
            type=str,
            default=None,
            help="Valid choices are " +
            ",".join(ALLOWED_DETAILED_TRACE_MODULES) +
            ". It makes sense to set this only if ``--otlp-traces-endpoint`` is"
            " set. If set, it will collect detailed traces for the specified "
            "modules. This involves use of possibly costly and or blocking "
            "operations and hence might have a performance impact.")

        parser.add_argument(
            '--disable-async-output-proc',
            action='store_true',
            default=EngineArgs.disable_async_output_proc,
            help="Disable async output processing. This may result in "
            "lower performance.")

        parser.add_argument(
            '--scheduling-policy',
            choices=['fcfs', 'priority'],
            default="fcfs",
            help='The scheduling policy to use. "fcfs" (first come first served'
            ', i.e. requests are handled in order of arrival; default) '
            'or "priority" (requests are handled based on given '
            'priority (lower value means earlier handling) and time of '
            'arrival deciding any ties).')

        parser.add_argument(
            '--scheduler-cls',
            default=EngineArgs.scheduler_cls,
            help='The scheduler class to use. "vllm.core.scheduler.Scheduler" '
            'is the default scheduler. Can be a class directly or the path to '
            'a class of form "mod.custom_class".')

        parser.add_argument(
            '--override-neuron-config',
            type=json.loads,
            default=None,
            help="Override or set neuron device configuration. "
            "e.g. ``{\"cast_logits_dtype\": \"bloat16\"}``.")
        parser.add_argument(
            '--override-pooler-config',
            type=PoolerConfig.from_json,
            default=None,
            help="Override or set the pooling method for pooling models. "
            "e.g. ``{\"pooling_type\": \"mean\", \"normalize\": false}``.")

        parser.add_argument('--compilation-config',
                            '-O',
                            type=CompilationConfig.from_cli,
                            default=None,
                            help='torch.compile configuration for the model.'
                            'When it is a number (0, 1, 2, 3), it will be '
                            'interpreted as the optimization level.\n'
                            'NOTE: level 0 is the default level without '
                            'any optimization. level 1 and 2 are for internal '
                            'testing only. level 3 is the recommended level '
                            'for production.\n'
                            'To specify the full compilation config, '
                            'use a JSON string.\n'
                            'Following the convention of traditional '
                            'compilers, using -O without space is also '
                            'supported. -O3 is equivalent to -O 3.')

        parser.add_argument('--kv-transfer-config',
                            type=KVTransferConfig.from_cli,
                            default=None,
                            help='The configurations for distributed KV cache '
                            'transfer. Should be a JSON string.')

        parser.add_argument(
            '--worker-cls',
            type=str,
            default="auto",
            help='The worker class to use for distributed execution.')
        parser.add_argument(
            '--worker-extension-cls',
            type=str,
            default="",
            help='The worker extension class on top of the worker cls, '
            'it is useful if you just want to add new functions to the worker '
            'class without changing the existing functions.')
        parser.add_argument(
            "--generation-config",
            type=nullable_str,
            default=None,
            help="The folder path to the generation config. "
            "Defaults to None, no generation config is loaded, vLLM defaults "
            "will be used. If set to 'auto', the generation config will be "
            "loaded from model path. If set to a folder path, the generation "
            "config will be loaded from the specified folder path. If "
            "`max_new_tokens` is specified in generation config, then "
            "it sets a server-wide limit on the number of output tokens "
            "for all requests.")

        parser.add_argument(
            "--override-generation-config",
            type=json.loads,
            default=None,
            help="Overrides or sets generation config in JSON format. "
            "e.g. ``{\"temperature\": 0.5}``. If used with "
            "--generation-config=auto, the override parameters will be merged "
            "with the default config from the model. If generation-config is "
            "None, only the override parameters are used.")

        parser.add_argument("--enable-sleep-mode",
                            action="store_true",
                            default=False,
                            help="Enable sleep mode for the engine. "
                            "(only cuda platform is supported)")

        parser.add_argument(
            '--calculate-kv-scales',
            action='store_true',
            help='This enables dynamic calculation of '
            'k_scale and v_scale when kv-cache-dtype is fp8. '
            'If calculate-kv-scales is false, the scales will '
            'be loaded from the model checkpoint if available. '
            'Otherwise, the scales will default to 1.0.')

        parser.add_argument(
            "--additional-config",
            type=json.loads,
            default=None,
            help="Additional config for specified platform in JSON format. "
            "Different platforms may support different configs. Make sure the "
            "configs are valid for the platform you are using. The input format"
            " is like '{\"config_key\":\"config_value\"}'")

        parser.add_argument(
            "--enable-reasoning",
            action="store_true",
            default=False,
            help="Whether to enable reasoning_content for the model. "
            "If enabled, the model will be able to generate reasoning content."
        )

        parser.add_argument(
            "--reasoning-parser",
            type=str,
            choices=["deepseek_r1"],
            default=None,
            help=
            "Select the reasoning parser depending on the model that you're "
            "using. This is used to parse the reasoning content into OpenAI "
            "API format. Required for ``--enable-reasoning``.")

        return parser

    @classmethod
    def from_cli_args(cls, args: argparse.Namespace):
        # Get the list of attributes of this dataclass.
        attrs = [attr.name for attr in dataclasses.fields(cls)]
        # Set the attributes from the parsed arguments.
        engine_args = cls(**{attr: getattr(args, attr) for attr in attrs})
        return engine_args

    def create_model_config(self) -> ModelConfig:
        # gguf file needs a specific model loader and doesn't use hf_repo
        if check_gguf_file(self.model):
            self.quantization = self.load_format = "gguf"

        # NOTE: This is to allow model loading from S3 in CI
        if (not isinstance(self, AsyncEngineArgs) and envs.VLLM_CI_USE_S3
                and self.model in MODELS_ON_S3
                and self.load_format == LoadFormat.AUTO):  # noqa: E501
            self.model = f"{MODEL_WEIGHTS_S3_BUCKET}/{self.model}"
            self.load_format = LoadFormat.RUNAI_STREAMER

        return ModelConfig(
            model=self.model,
            hf_config_path=self.hf_config_path,
            task=self.task,
            # We know this is not None because we set it in __post_init__
            tokenizer=cast(str, self.tokenizer),
            tokenizer_mode=self.tokenizer_mode,
            trust_remote_code=self.trust_remote_code,
            allowed_local_media_path=self.allowed_local_media_path,
            dtype=self.dtype,
            seed=self.seed,
            revision=self.revision,
            code_revision=self.code_revision,
            rope_scaling=self.rope_scaling,
            rope_theta=self.rope_theta,
            hf_overrides=self.hf_overrides,
            tokenizer_revision=self.tokenizer_revision,
            max_model_len=self.max_model_len,
            quantization=self.quantization,
            enforce_eager=self.enforce_eager,
            max_seq_len_to_capture=self.max_seq_len_to_capture,
            max_logprobs=self.max_logprobs,
            disable_sliding_window=self.disable_sliding_window,
            skip_tokenizer_init=self.skip_tokenizer_init,
            served_model_name=self.served_model_name,
            limit_mm_per_prompt=self.limit_mm_per_prompt,
            use_async_output_proc=not self.disable_async_output_proc,
            config_format=self.config_format,
            mm_processor_kwargs=self.mm_processor_kwargs,
            disable_mm_preprocessor_cache=self.disable_mm_preprocessor_cache,
            override_neuron_config=self.override_neuron_config,
            override_pooler_config=self.override_pooler_config,
            logits_processor_pattern=self.logits_processor_pattern,
            generation_config=self.generation_config,
            override_generation_config=self.override_generation_config,
            enable_sleep_mode=self.enable_sleep_mode,
            model_impl=self.model_impl,
        )

    def create_load_config(self) -> LoadConfig:
        # bitsandbytes quantization needs a specific model loader
        # so we make sure the quant method and the load format are consistent
        if (self.quantization == "bitsandbytes" or
           self.qlora_adapter_name_or_path is not None) and \
           self.load_format != "bitsandbytes":
            raise ValueError(
                "BitsAndBytes quantization and QLoRA adapter only support "
                f"'bitsandbytes' load format, but got {self.load_format}")

        if (self.load_format == "bitsandbytes" or
            self.qlora_adapter_name_or_path is not None) and \
            self.quantization != "bitsandbytes":
            raise ValueError(
                "BitsAndBytes load format and QLoRA adapter only support "
                f"'bitsandbytes' quantization, but got {self.quantization}")

        return LoadConfig(
            load_format=self.load_format,
            download_dir=self.download_dir,
            model_loader_extra_config=self.model_loader_extra_config,
            ignore_patterns=self.ignore_patterns,
        )

    def create_engine_config(self,
                             usage_context: Optional[UsageContext] = None
                             ) -> VllmConfig:
        from vllm.platforms import current_platform
        current_platform.pre_register_and_update()

        if envs.VLLM_USE_V1:
            self._override_v1_engine_args(usage_context)

        device_config = DeviceConfig(device=self.device)
        model_config = self.create_model_config()

        if (model_config.is_multimodal_model and not envs.VLLM_USE_V1
                and self.enable_prefix_caching):
            logger.warning("--enable-prefix-caching is currently not "
                           "supported for multimodal models in v0 and "
                           "has been disabled.")
            self.enable_prefix_caching = False

        cache_config = CacheConfig(
            block_size=self.block_size,
            gpu_memory_utilization=self.gpu_memory_utilization,
            swap_space=self.swap_space,
            cache_dtype=self.kv_cache_dtype,
            is_attention_free=model_config.is_attention_free,
            num_gpu_blocks_override=self.num_gpu_blocks_override,
            sliding_window=model_config.get_sliding_window(),
            enable_prefix_caching=self.enable_prefix_caching,
            cpu_offload_gb=self.cpu_offload_gb,
            calculate_kv_scales=self.calculate_kv_scales,
        )
        parallel_config = ParallelConfig(
            pipeline_parallel_size=self.pipeline_parallel_size,
            tensor_parallel_size=self.tensor_parallel_size,
<<<<<<< HEAD
            data_parallel_size=self.data_parallel_size,
=======
            enable_expert_parallel=self.enable_expert_parallel,
>>>>>>> cc2f9b32
            max_parallel_loading_workers=self.max_parallel_loading_workers,
            disable_custom_all_reduce=self.disable_custom_all_reduce,
            tokenizer_pool_config=TokenizerPoolConfig.create_config(
                self.tokenizer_pool_size,
                self.tokenizer_pool_type,
                self.tokenizer_pool_extra_config,
            ),
            ray_workers_use_nsight=self.ray_workers_use_nsight,
            distributed_executor_backend=self.distributed_executor_backend,
            worker_cls=self.worker_cls,
            worker_extension_cls=self.worker_extension_cls,
        )

        max_model_len = model_config.max_model_len
        use_long_context = max_model_len > 32768
        if self.enable_chunked_prefill is None:
            # If not explicitly set, enable chunked prefill by default for
            # long context (> 32K) models. This is to avoid OOM errors in the
            # initial memory profiling phase.

            # For multimodal models and models with MLA, chunked prefill is
            # disabled by default in V0, but enabled by design in V1
            if model_config.is_multimodal_model or model_config.use_mla:
                self.enable_chunked_prefill = bool(envs.VLLM_USE_V1)

            elif use_long_context:
                is_gpu = device_config.device_type == "cuda"
                use_sliding_window = (model_config.get_sliding_window()
                                      is not None)
                use_spec_decode = self.speculative_model is not None
                from vllm.platforms import current_platform
                if (is_gpu and not use_sliding_window and not use_spec_decode
                        and not self.enable_lora
                        and not self.enable_prompt_adapter
                        and model_config.runner_type != "pooling"
                        and not current_platform.is_rocm()):
                    self.enable_chunked_prefill = True
                    logger.warning(
                        "Chunked prefill is enabled by default for models with "
                        "max_model_len > 32K. Currently, chunked prefill might "
                        "not work with some features or models. If you "
                        "encounter any issues, please disable chunked prefill "
                        "by setting --enable-chunked-prefill=False.")
            if self.enable_chunked_prefill is None:
                self.enable_chunked_prefill = False

        if not self.enable_chunked_prefill and use_long_context:
            logger.warning(
                "The model has a long context length (%s). This may cause OOM "
                "errors during the initial memory profiling phase, or result "
                "in low performance due to small KV cache space. Consider "
                "setting --max-model-len to a smaller value.", max_model_len)
        elif (self.enable_chunked_prefill
              and model_config.runner_type == "pooling"):
            msg = "Chunked prefill is not supported for pooling models"
            raise ValueError(msg)

        speculative_config = SpeculativeConfig.maybe_create_spec_config(
            target_model_config=model_config,
            target_parallel_config=parallel_config,
            target_dtype=self.dtype,
            speculative_model=self.speculative_model,
            speculative_model_quantization = \
                self.speculative_model_quantization,
            speculative_draft_tensor_parallel_size = \
                self.speculative_draft_tensor_parallel_size,
            num_speculative_tokens=self.num_speculative_tokens,
            speculative_disable_mqa_scorer=self.speculative_disable_mqa_scorer,
            speculative_disable_by_batch_size=self.
            speculative_disable_by_batch_size,
            speculative_max_model_len=self.speculative_max_model_len,
            enable_chunked_prefill=self.enable_chunked_prefill,
            disable_log_stats=self.disable_log_stats,
            ngram_prompt_lookup_max=self.ngram_prompt_lookup_max,
            ngram_prompt_lookup_min=self.ngram_prompt_lookup_min,
            draft_token_acceptance_method=\
                self.spec_decoding_acceptance_method,
            typical_acceptance_sampler_posterior_threshold=self.
            typical_acceptance_sampler_posterior_threshold,
            typical_acceptance_sampler_posterior_alpha=self.
            typical_acceptance_sampler_posterior_alpha,
            disable_logprobs=self.disable_logprobs_during_spec_decoding,
        )

        # Reminder: Please update docs/source/features/compatibility_matrix.md
        # If the feature combo become valid
        if self.num_scheduler_steps > 1:
            if speculative_config is not None:
                raise ValueError("Speculative decoding is not supported with "
                                 "multi-step (--num-scheduler-steps > 1)")
            if self.enable_chunked_prefill and self.pipeline_parallel_size > 1:
                raise ValueError("Multi-Step Chunked-Prefill is not supported "
                                 "for pipeline-parallel-size > 1")
            from vllm.platforms import current_platform
            if current_platform.is_cpu():
                logger.warning("Multi-Step (--num-scheduler-steps > 1) is "
                               "currently not supported for CPUs and has been "
                               "disabled.")
                self.num_scheduler_steps = 1

        # make sure num_lookahead_slots is set the higher value depending on
        # if we are using speculative decoding or multi-step
        num_lookahead_slots = max(self.num_lookahead_slots,
                                  self.num_scheduler_steps - 1)
        num_lookahead_slots = num_lookahead_slots \
            if speculative_config is None \
            else speculative_config.num_lookahead_slots

        scheduler_config = SchedulerConfig(
            runner_type=model_config.runner_type,
            max_num_batched_tokens=self.max_num_batched_tokens,
            max_num_seqs=self.max_num_seqs,
            max_model_len=model_config.max_model_len,
            num_lookahead_slots=num_lookahead_slots,
            delay_factor=self.scheduler_delay_factor,
            enable_chunked_prefill=self.enable_chunked_prefill,
            is_multimodal_model=model_config.is_multimodal_model,
            preemption_mode=self.preemption_mode,
            num_scheduler_steps=self.num_scheduler_steps,
            multi_step_stream_outputs=self.multi_step_stream_outputs,
            send_delta_data=(envs.VLLM_USE_RAY_SPMD_WORKER
                             and parallel_config.use_ray),
            policy=self.scheduling_policy,
            scheduler_cls=self.scheduler_cls,
            max_num_partial_prefills=self.max_num_partial_prefills,
            max_long_partial_prefills=self.max_long_partial_prefills,
            long_prefill_token_threshold=self.long_prefill_token_threshold,
        )

        lora_config = LoRAConfig(
            bias_enabled=self.enable_lora_bias,
            max_lora_rank=self.max_lora_rank,
            max_loras=self.max_loras,
            fully_sharded_loras=self.fully_sharded_loras,
            lora_extra_vocab_size=self.lora_extra_vocab_size,
            long_lora_scaling_factors=self.long_lora_scaling_factors,
            lora_dtype=self.lora_dtype,
            max_cpu_loras=self.max_cpu_loras if self.max_cpu_loras
            and self.max_cpu_loras > 0 else None) if self.enable_lora else None

        if self.qlora_adapter_name_or_path is not None and \
            self.qlora_adapter_name_or_path != "":
            if self.model_loader_extra_config is None:
                self.model_loader_extra_config = {}
            self.model_loader_extra_config[
                "qlora_adapter_name_or_path"] = self.qlora_adapter_name_or_path

        load_config = self.create_load_config()

        prompt_adapter_config = PromptAdapterConfig(
            max_prompt_adapters=self.max_prompt_adapters,
            max_prompt_adapter_token=self.max_prompt_adapter_token) \
                                        if self.enable_prompt_adapter else None

        decoding_config = DecodingConfig(
            guided_decoding_backend=self.guided_decoding_backend,
            reasoning_backend=self.reasoning_parser
            if self.enable_reasoning else None,
        )

        show_hidden_metrics = False
        if self.show_hidden_metrics_for_version is not None:
            show_hidden_metrics = version._prev_minor_version_was(
                self.show_hidden_metrics_for_version)

        detailed_trace_modules = []
        if self.collect_detailed_traces is not None:
            detailed_trace_modules = self.collect_detailed_traces.split(",")
        for m in detailed_trace_modules:
            if m not in ALLOWED_DETAILED_TRACE_MODULES:
                raise ValueError(
                    f"Invalid module {m} in collect_detailed_traces. "
                    f"Valid modules are {ALLOWED_DETAILED_TRACE_MODULES}")
        observability_config = ObservabilityConfig(
            show_hidden_metrics=show_hidden_metrics,
            otlp_traces_endpoint=self.otlp_traces_endpoint,
            collect_model_forward_time="model" in detailed_trace_modules
            or "all" in detailed_trace_modules,
            collect_model_execute_time="worker" in detailed_trace_modules
            or "all" in detailed_trace_modules,
        )

        config = VllmConfig(
            model_config=model_config,
            cache_config=cache_config,
            parallel_config=parallel_config,
            scheduler_config=scheduler_config,
            device_config=device_config,
            lora_config=lora_config,
            speculative_config=speculative_config,
            load_config=load_config,
            decoding_config=decoding_config,
            observability_config=observability_config,
            prompt_adapter_config=prompt_adapter_config,
            compilation_config=self.compilation_config,
            kv_transfer_config=self.kv_transfer_config,
            additional_config=self.additional_config,
        )

        if envs.VLLM_USE_V1:
            self._override_v1_engine_config(config)
        return config

    def _override_v1_engine_args(self, usage_context: UsageContext) -> None:
        """
        Override the EngineArgs's args based on the usage context for V1.
        """
        assert envs.VLLM_USE_V1, "V1 is not enabled"

        # V1 always uses chunked prefills.
        self.enable_chunked_prefill = True
        # When no user override, set the default values based on the usage
        # context.
        # Use different default values for different hardware.
        from vllm.platforms import current_platform
        device_name = current_platform.get_device_name().lower()
        if "h100" in device_name or "h200" in device_name:
            # For H100 and H200, we use larger default values.
            default_max_num_batched_tokens = {
                UsageContext.LLM_CLASS: 16384,
                UsageContext.OPENAI_API_SERVER: 8192,
            }
        else:
            # TODO(woosuk): Tune the default values for other hardware.
            default_max_num_batched_tokens = {
                UsageContext.LLM_CLASS: 8192,
                UsageContext.OPENAI_API_SERVER: 2048,
            }

        if (self.max_num_batched_tokens is None
                and usage_context in default_max_num_batched_tokens):
            self.max_num_batched_tokens = default_max_num_batched_tokens[
                usage_context]
            logger.warning(
                "Setting max_num_batched_tokens to %d for %s usage context.",
                self.max_num_batched_tokens, usage_context.value)

    def _override_v1_engine_config(self, engine_config: VllmConfig) -> None:
        """
        Override the EngineConfig's configs based on the usage context for V1.
        """
        assert envs.VLLM_USE_V1, "V1 is not enabled"


@dataclass
class AsyncEngineArgs(EngineArgs):
    """Arguments for asynchronous vLLM engine."""
    disable_log_requests: bool = False

    @staticmethod
    def add_cli_args(parser: FlexibleArgumentParser,
                     async_args_only: bool = False) -> FlexibleArgumentParser:
        if not async_args_only:
            parser = EngineArgs.add_cli_args(parser)
        parser.add_argument('--disable-log-requests',
                            action='store_true',
                            help='Disable logging requests.')
        # Initialize plugin to update the parser, for example, The plugin may
        # adding a new kind of quantization method to --quantization argument or
        # a new device to --device argument.
        load_general_plugins()
        from vllm.platforms import current_platform
        current_platform.pre_register_and_update(parser)
        return parser


# These functions are used by sphinx to build the documentation
def _engine_args_parser():
    return EngineArgs.add_cli_args(FlexibleArgumentParser())


def _async_engine_args_parser():
    return AsyncEngineArgs.add_cli_args(FlexibleArgumentParser(),
                                        async_args_only=True)<|MERGE_RESOLUTION|>--- conflicted
+++ resolved
@@ -114,11 +114,8 @@
     # number of P/D disaggregation (or other disaggregation) workers
     pipeline_parallel_size: int = 1
     tensor_parallel_size: int = 1
-<<<<<<< HEAD
     data_parallel_size: int = 1
-=======
     enable_expert_parallel: bool = False
->>>>>>> cc2f9b32
     max_parallel_loading_workers: Optional[int] = None
     block_size: Optional[int] = None
     enable_prefix_caching: Optional[bool] = None
@@ -1222,11 +1219,8 @@
         parallel_config = ParallelConfig(
             pipeline_parallel_size=self.pipeline_parallel_size,
             tensor_parallel_size=self.tensor_parallel_size,
-<<<<<<< HEAD
             data_parallel_size=self.data_parallel_size,
-=======
             enable_expert_parallel=self.enable_expert_parallel,
->>>>>>> cc2f9b32
             max_parallel_loading_workers=self.max_parallel_loading_workers,
             disable_custom_all_reduce=self.disable_custom_all_reduce,
             tokenizer_pool_config=TokenizerPoolConfig.create_config(
