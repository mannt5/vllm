--- conflicted
+++ resolved
@@ -18,20 +18,15 @@
 from vllm.config import (BlockSize, CacheConfig, CacheDType, CompilationConfig,
                          ConfigFormat, ConfigType, DecodingConfig, Device,
                          DeviceConfig, DistributedExecutorBackend,
-<<<<<<< HEAD
-                         GuidedDecodingBackendV1, HfOverrides,
-                         KVTransferConfig, LoadConfig, LoadFormat, LoRAConfig,
-                         ModelConfig, ModelDType, ModelImpl, MultiModalConfig,
-=======
                          GuidedDecodingBackend, GuidedDecodingBackendV1,
                          HfOverrides, KVTransferConfig, LoadConfig, LoadFormat,
-                         LoRAConfig, ModelConfig, ModelImpl, MultiModalConfig,
->>>>>>> a6977dbd
-                         ObservabilityConfig, ParallelConfig, PoolerConfig,
-                         PrefixCachingHashAlgo, PromptAdapterConfig,
-                         SchedulerConfig, SchedulerPolicy, SpeculativeConfig,
-                         TaskOption, TokenizerMode, TokenizerPoolConfig,
-                         VllmConfig, get_attr_docs, get_field)
+                         LoRAConfig, ModelConfig, ModelDType, ModelImpl,
+                         MultiModalConfig, ObservabilityConfig, ParallelConfig,
+                         PoolerConfig, PrefixCachingHashAlgo,
+                         PromptAdapterConfig, SchedulerConfig, SchedulerPolicy,
+                         SpeculativeConfig, TaskOption, TokenizerMode,
+                         TokenizerPoolConfig, VllmConfig, get_attr_docs,
+                         get_field)
 from vllm.executor.executor_base import ExecutorBase
 from vllm.logger import init_logger
 from vllm.model_executor.layers.quantization import QuantizationMethods
@@ -330,19 +325,14 @@
         bool] = SchedulerConfig.enable_chunked_prefill
     disable_chunked_mm_input: bool = SchedulerConfig.disable_chunked_mm_input
 
-<<<<<<< HEAD
-    guided_decoding_backend: str = DecodingConfig.guided_decoding_backend
-    logits_processor_pattern: Optional[
-        str] = ModelConfig.logits_processor_pattern
-=======
     guided_decoding_backend: GuidedDecodingBackend = DecodingConfig.backend
     guided_decoding_disable_fallback: bool = DecodingConfig.disable_fallback
     guided_decoding_disable_any_whitespace: bool = \
         DecodingConfig.disable_any_whitespace
     guided_decoding_disable_additional_properties: bool = \
         DecodingConfig.disable_additional_properties
-    logits_processor_pattern: Optional[str] = None
->>>>>>> a6977dbd
+    logits_processor_pattern: Optional[
+        str] = ModelConfig.logits_processor_pattern
 
     speculative_config: Optional[Dict[str, Any]] = None
 
