--- conflicted
+++ resolved
@@ -1281,14 +1281,12 @@
             send_delta_data=(envs.VLLM_USE_RAY_SPMD_WORKER
                              and parallel_config.use_ray),
             policy=self.scheduling_policy,
-<<<<<<< HEAD
-            scheduler_cls=self.scheduler_cls)
-=======
+            scheduler_cls=self.scheduler_cls,
             max_num_partial_prefills=self.max_num_partial_prefills,
             max_long_partial_prefills=self.max_long_partial_prefills,
             long_prefill_token_threshold=self.long_prefill_token_threshold,
         )
->>>>>>> 38094584
+
         lora_config = LoRAConfig(
             bias_enabled=self.enable_lora_bias,
             max_lora_rank=self.max_lora_rank,
