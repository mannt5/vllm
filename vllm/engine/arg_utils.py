# SPDX-License-Identifier: Apache-2.0

# yapf: disable
import argparse
import dataclasses
import json
import re
import threading
from dataclasses import MISSING, dataclass, fields
from typing import (TYPE_CHECKING, Any, Callable, Dict, List, Literal, Mapping,
                    Optional, Tuple, Type, TypeVar, Union, cast, get_args,
                    get_origin)

import torch
from typing_extensions import TypeIs

import vllm.envs as envs
from vllm import version
from vllm.config import (CacheConfig, CompilationConfig, ConfigFormat,
                         DecodingConfig, DeviceConfig,
                         DistributedExecutorBackend, HfOverrides,
                         KVTransferConfig, LoadConfig, LoadFormat, LoRAConfig,
                         ModelConfig, ModelImpl, ObservabilityConfig,
                         ParallelConfig, PoolerConfig, PromptAdapterConfig,
                         SchedulerConfig, SchedulerPolicy, SpeculativeConfig,
                         TaskOption, TokenizerPoolConfig, VllmConfig,
                         get_attr_docs)
from vllm.executor.executor_base import ExecutorBase
from vllm.logger import init_logger
from vllm.model_executor.layers.quantization import QUANTIZATION_METHODS
from vllm.plugins import load_general_plugins
from vllm.reasoning import ReasoningParserManager
from vllm.test_utils import MODEL_WEIGHTS_S3_BUCKET, MODELS_ON_S3
from vllm.transformers_utils.utils import check_gguf_file
from vllm.usage.usage_lib import UsageContext
from vllm.utils import FlexibleArgumentParser, is_in_ray_actor

# yapf: enable

if TYPE_CHECKING:
    from vllm.transformers_utils.tokenizer_group import BaseTokenizerGroup

logger = init_logger(__name__)

ALLOWED_DETAILED_TRACE_MODULES = ["model", "worker", "all"]

DEVICE_OPTIONS = [
    "auto",
    "cuda",
    "neuron",
    "cpu",
    "tpu",
    "xpu",
    "hpu",
]

# object is used to allow for special typing forms
T = TypeVar("T")
TypeHint = Union[type[Any], object]
TypeHintT = Union[type[T], object]


def optional_arg(val: str, return_type: type[T]) -> Optional[T]:
    if val == "" or val == "None":
        return None
    try:
        return cast(Callable, return_type)(val)
    except ValueError as e:
        raise argparse.ArgumentTypeError(
            f"Value {val} cannot be converted to {return_type}.") from e


def optional_str(val: str) -> Optional[str]:
    return optional_arg(val, str)


def optional_int(val: str) -> Optional[int]:
    return optional_arg(val, int)


def optional_float(val: str) -> Optional[float]:
    return optional_arg(val, float)


def nullable_kvs(val: str) -> Optional[Mapping[str, int]]:
    """Parses a string containing comma separate key [str] to value [int]
    pairs into a dictionary.

    Args:
        val: String value to be parsed.

    Returns:
        Dictionary with parsed values.
    """
    if len(val) == 0:
        return None

    out_dict: Dict[str, int] = {}
    for item in val.split(","):
        kv_parts = [part.lower().strip() for part in item.split("=")]
        if len(kv_parts) != 2:
            raise argparse.ArgumentTypeError(
                "Each item should be in the form KEY=VALUE")
        key, value = kv_parts

        try:
            parsed_value = int(value)
        except ValueError as exc:
            msg = f"Failed to parse value of item {key}={value}"
            raise argparse.ArgumentTypeError(msg) from exc

        if key in out_dict and out_dict[key] != parsed_value:
            raise argparse.ArgumentTypeError(
                f"Conflicting values specified for key: {key}")
        out_dict[key] = parsed_value

    return out_dict


@dataclass
class EngineArgs:
    """Arguments for vLLM engine."""
    model: str = 'facebook/opt-125m'
    served_model_name: Optional[Union[str, List[str]]] = None
    tokenizer: Optional[str] = None
    hf_config_path: Optional[str] = None
    task: TaskOption = "auto"
    skip_tokenizer_init: bool = False
    tokenizer_mode: str = 'auto'
    trust_remote_code: bool = False
    allowed_local_media_path: str = ""
    download_dir: Optional[str] = LoadConfig.download_dir
    load_format: str = LoadConfig.load_format
    config_format: ConfigFormat = ConfigFormat.AUTO
    dtype: str = 'auto'
    kv_cache_dtype: str = 'auto'
    seed: Optional[int] = None
    max_model_len: Optional[int] = None
    # Note: Specifying a custom executor backend by passing a class
    # is intended for expert use only. The API may change without
    # notice.
    distributed_executor_backend: Optional[Union[
        DistributedExecutorBackend,
        Type[ExecutorBase]]] = ParallelConfig.distributed_executor_backend
    # number of P/D disaggregation (or other disaggregation) workers
<<<<<<< HEAD
    pipeline_parallel_size: int = 1
    tensor_parallel_size: int = 1
    data_parallel_size: int = 1
    data_parallel_size_local: Optional[int] = None
    data_parallel_address: Optional[str] = None
    data_parallel_rpc_port: Optional[int] = None
    enable_expert_parallel: bool = False
    max_parallel_loading_workers: Optional[int] = None
=======
    pipeline_parallel_size: int = ParallelConfig.pipeline_parallel_size
    tensor_parallel_size: int = ParallelConfig.tensor_parallel_size
    data_parallel_size: int = ParallelConfig.data_parallel_size
    enable_expert_parallel: bool = ParallelConfig.enable_expert_parallel
    max_parallel_loading_workers: Optional[
        int] = ParallelConfig.max_parallel_loading_workers
>>>>>>> 8a7368e0
    block_size: Optional[int] = None
    enable_prefix_caching: Optional[bool] = None
    prefix_caching_hash_algo: str = "builtin"
    disable_sliding_window: bool = False
    disable_cascade_attn: bool = False
    use_v2_block_manager: bool = True
    swap_space: float = 4  # GiB
    cpu_offload_gb: float = 0  # GiB
    gpu_memory_utilization: float = 0.90
    max_num_batched_tokens: Optional[
        int] = SchedulerConfig.max_num_batched_tokens
    max_num_partial_prefills: int = SchedulerConfig.max_num_partial_prefills
    max_long_partial_prefills: int = SchedulerConfig.max_long_partial_prefills
    long_prefill_token_threshold: int = \
        SchedulerConfig.long_prefill_token_threshold
    max_num_seqs: Optional[int] = SchedulerConfig.max_num_seqs
    max_logprobs: int = 20  # Default value for OpenAI Chat Completions API
    disable_log_stats: bool = False
    revision: Optional[str] = None
    code_revision: Optional[str] = None
    rope_scaling: Optional[Dict[str, Any]] = None
    rope_theta: Optional[float] = None
    hf_token: Optional[Union[bool, str]] = None
    hf_overrides: Optional[HfOverrides] = None
    tokenizer_revision: Optional[str] = None
    quantization: Optional[str] = None
    enforce_eager: Optional[bool] = None
    max_seq_len_to_capture: int = 8192
    disable_custom_all_reduce: bool = ParallelConfig.disable_custom_all_reduce
    tokenizer_pool_size: int = 0
    # Note: Specifying a tokenizer pool by passing a class
    # is intended for expert use only. The API may change without
    # notice.
    tokenizer_pool_type: Union[str, Type["BaseTokenizerGroup"]] = "ray"
    tokenizer_pool_extra_config: Optional[Dict[str, Any]] = None
    limit_mm_per_prompt: Optional[Mapping[str, int]] = None
    mm_processor_kwargs: Optional[Dict[str, Any]] = None
    disable_mm_preprocessor_cache: bool = False
    enable_lora: bool = False
    enable_lora_bias: bool = False
    max_loras: int = 1
    max_lora_rank: int = 16
    enable_prompt_adapter: bool = False
    max_prompt_adapters: int = 1
    max_prompt_adapter_token: int = 0
    fully_sharded_loras: bool = False
    lora_extra_vocab_size: int = 256
    long_lora_scaling_factors: Optional[Tuple[float]] = None
    lora_dtype: Optional[Union[str, torch.dtype]] = 'auto'
    max_cpu_loras: Optional[int] = None
    device: str = 'auto'
    num_scheduler_steps: int = SchedulerConfig.num_scheduler_steps
    multi_step_stream_outputs: bool = SchedulerConfig.multi_step_stream_outputs
    ray_workers_use_nsight: bool = ParallelConfig.ray_workers_use_nsight
    num_gpu_blocks_override: Optional[int] = None
    num_lookahead_slots: int = SchedulerConfig.num_lookahead_slots
    model_loader_extra_config: Optional[
        dict] = LoadConfig.model_loader_extra_config
    ignore_patterns: Optional[Union[str,
                                    List[str]]] = LoadConfig.ignore_patterns
    preemption_mode: Optional[str] = SchedulerConfig.preemption_mode

    scheduler_delay_factor: float = SchedulerConfig.delay_factor
    enable_chunked_prefill: Optional[
        bool] = SchedulerConfig.enable_chunked_prefill
    disable_chunked_mm_input: bool = SchedulerConfig.disable_chunked_mm_input

    guided_decoding_backend: str = DecodingConfig.guided_decoding_backend
    logits_processor_pattern: Optional[str] = None

    speculative_config: Optional[Dict[str, Any]] = None

    qlora_adapter_name_or_path: Optional[str] = None
    show_hidden_metrics_for_version: Optional[str] = None
    otlp_traces_endpoint: Optional[str] = None
    collect_detailed_traces: Optional[str] = None
    disable_async_output_proc: bool = False
    scheduling_policy: SchedulerPolicy = SchedulerConfig.policy
    scheduler_cls: Union[str, Type[object]] = SchedulerConfig.scheduler_cls

    override_neuron_config: Optional[Dict[str, Any]] = None
    override_pooler_config: Optional[PoolerConfig] = None
    compilation_config: Optional[CompilationConfig] = None
    worker_cls: str = ParallelConfig.worker_cls
    worker_extension_cls: str = ParallelConfig.worker_extension_cls

    kv_transfer_config: Optional[KVTransferConfig] = None

    generation_config: Optional[str] = "auto"
    override_generation_config: Optional[Dict[str, Any]] = None
    enable_sleep_mode: bool = False
    model_impl: str = "auto"

    calculate_kv_scales: Optional[bool] = None

    additional_config: Optional[Dict[str, Any]] = None
    enable_reasoning: Optional[bool] = None
    reasoning_parser: Optional[str] = None
    use_tqdm_on_load: bool = LoadConfig.use_tqdm_on_load

    def __post_init__(self):
        if not self.tokenizer:
            self.tokenizer = self.model

        # support `EngineArgs(compilation_config={...})`
        # without having to manually construct a
        # CompilationConfig object
        if isinstance(self.compilation_config, (int, dict)):
            self.compilation_config = CompilationConfig.from_cli(
                str(self.compilation_config))

        # Setup plugins
        from vllm.plugins import load_general_plugins
        load_general_plugins()

    @staticmethod
    def add_cli_args(parser: FlexibleArgumentParser) -> FlexibleArgumentParser:
        """Shared CLI arguments for vLLM engine."""

        def is_type_in_union(cls: TypeHint, type: TypeHint) -> bool:
            """Check if the class is a type in a union type."""
            is_union = get_origin(cls) is Union
            type_in_union = type in [get_origin(a) or a for a in get_args(cls)]
            return is_union and type_in_union

        def get_type_from_union(cls: TypeHint, type: TypeHintT) -> TypeHintT:
            """Get the type in a union type."""
            for arg in get_args(cls):
                if (get_origin(arg) or arg) is type:
                    return arg
            raise ValueError(f"Type {type} not found in union type {cls}.")

        def is_optional(cls: TypeHint) -> TypeIs[Union[Any, None]]:
            """Check if the class is an optional type."""
            return is_type_in_union(cls, type(None))

        def can_be_type(cls: TypeHint, type: TypeHintT) -> TypeIs[TypeHintT]:
            """Check if the class can be of type."""
            return cls is type or get_origin(cls) is type or is_type_in_union(
                cls, type)

        def is_custom_type(cls: TypeHint) -> bool:
            """Check if the class is a custom type."""
            return cls.__module__ != "builtins"

        def get_kwargs(cls: type[Any]) -> dict[str, Any]:
            cls_docs = get_attr_docs(cls)
            kwargs = {}
            for field in fields(cls):
                name = field.name
                # One of these will always be present
                default = (field.default_factory
                           if field.default is MISSING else field.default)
                kwargs[name] = {"default": default, "help": cls_docs[name]}

                # Make note of if the field is optional and get the actual
                # type of the field if it is
                optional = is_optional(field.type)
                field_type = get_args(
                    field.type)[0] if optional else field.type

                if can_be_type(field_type, bool):
                    # Creates --no-<name> and --<name> flags
                    kwargs[name]["action"] = argparse.BooleanOptionalAction
                    kwargs[name]["type"] = bool
                elif can_be_type(field_type, Literal):
                    # Creates choices from Literal arguments
                    if is_type_in_union(field_type, Literal):
                        field_type = get_type_from_union(field_type, Literal)
                    choices = get_args(field_type)
                    kwargs[name]["choices"] = choices
                    choice_type = type(choices[0])
                    assert all(type(c) is choice_type for c in choices), (
                        f"All choices must be of the same type. "
                        f"Got {choices} with types {[type(c) for c in choices]}"
                    )
                    kwargs[name]["type"] = choice_type
                elif can_be_type(field_type, int):
                    kwargs[name]["type"] = optional_int if optional else int
                elif can_be_type(field_type, float):
                    kwargs[name][
                        "type"] = optional_float if optional else float
                elif (can_be_type(field_type, str)
                      or can_be_type(field_type, dict)
                      or is_custom_type(field_type)):
                    kwargs[name]["type"] = optional_str if optional else str
                else:
                    raise ValueError(
                        f"Unsupported type {field.type} for argument {name}. ")
            return kwargs

        # Model arguments
        parser.add_argument(
            '--model',
            type=str,
            default=EngineArgs.model,
            help='Name or path of the huggingface model to use.')
        parser.add_argument(
            '--task',
            default=EngineArgs.task,
            choices=get_args(TaskOption),
            help='The task to use the model for. Each vLLM instance only '
            'supports one task, even if the same model can be used for '
            'multiple tasks. When the model only supports one task, ``"auto"`` '
            'can be used to select it; otherwise, you must specify explicitly '
            'which task to use.')
        parser.add_argument(
            '--tokenizer',
            type=optional_str,
            default=EngineArgs.tokenizer,
            help='Name or path of the huggingface tokenizer to use. '
            'If unspecified, model name or path will be used.')
        parser.add_argument(
            "--hf-config-path",
            type=optional_str,
            default=EngineArgs.hf_config_path,
            help='Name or path of the huggingface config to use. '
            'If unspecified, model name or path will be used.')
        parser.add_argument(
            '--skip-tokenizer-init',
            action='store_true',
            help='Skip initialization of tokenizer and detokenizer. '
            'Expects valid prompt_token_ids and None for prompt from '
            'the input. The generated output will contain token ids.')
        parser.add_argument(
            '--revision',
            type=optional_str,
            default=None,
            help='The specific model version to use. It can be a branch '
            'name, a tag name, or a commit id. If unspecified, will use '
            'the default version.')
        parser.add_argument(
            '--code-revision',
            type=optional_str,
            default=None,
            help='The specific revision to use for the model code on '
            'Hugging Face Hub. It can be a branch name, a tag name, or a '
            'commit id. If unspecified, will use the default version.')
        parser.add_argument(
            '--tokenizer-revision',
            type=optional_str,
            default=None,
            help='Revision of the huggingface tokenizer to use. '
            'It can be a branch name, a tag name, or a commit id. '
            'If unspecified, will use the default version.')
        parser.add_argument(
            '--tokenizer-mode',
            type=str,
            default=EngineArgs.tokenizer_mode,
            choices=['auto', 'slow', 'mistral', 'custom'],
            help='The tokenizer mode.\n\n* "auto" will use the '
            'fast tokenizer if available.\n* "slow" will '
            'always use the slow tokenizer. \n* '
            '"mistral" will always use the `mistral_common` tokenizer. \n* '
            '"custom" will use --tokenizer to select the '
            'preregistered tokenizer.')
        parser.add_argument('--trust-remote-code',
                            action='store_true',
                            help='Trust remote code from huggingface.')
        parser.add_argument(
            '--allowed-local-media-path',
            type=str,
            help="Allowing API requests to read local images or videos "
            "from directories specified by the server file system. "
            "This is a security risk. "
            "Should only be enabled in trusted environments.")
        # Model loading arguments
        load_kwargs = get_kwargs(LoadConfig)
        load_group = parser.add_argument_group(
            title="LoadConfig",
            description=LoadConfig.__doc__,
        )
        load_group.add_argument('--load-format',
                                choices=[f.value for f in LoadFormat],
                                **load_kwargs["load_format"])
        load_group.add_argument('--download-dir',
                                **load_kwargs["download_dir"])
        load_group.add_argument('--model-loader-extra-config',
                                **load_kwargs["model_loader_extra_config"])
        load_group.add_argument('--use-tqdm-on-load',
                                **load_kwargs["use_tqdm_on_load"])

        parser.add_argument(
            '--config-format',
            default=EngineArgs.config_format,
            choices=[f.value for f in ConfigFormat],
            help='The format of the model config to load.\n\n'
            '* "auto" will try to load the config in hf format '
            'if available else it will try to load in mistral format ')
        parser.add_argument(
            '--dtype',
            type=str,
            default=EngineArgs.dtype,
            choices=[
                'auto', 'half', 'float16', 'bfloat16', 'float', 'float32'
            ],
            help='Data type for model weights and activations.\n\n'
            '* "auto" will use FP16 precision for FP32 and FP16 models, and '
            'BF16 precision for BF16 models.\n'
            '* "half" for FP16. Recommended for AWQ quantization.\n'
            '* "float16" is the same as "half".\n'
            '* "bfloat16" for a balance between precision and range.\n'
            '* "float" is shorthand for FP32 precision.\n'
            '* "float32" for FP32 precision.')
        parser.add_argument(
            '--kv-cache-dtype',
            type=str,
            choices=['auto', 'fp8', 'fp8_e5m2', 'fp8_e4m3'],
            default=EngineArgs.kv_cache_dtype,
            help='Data type for kv cache storage. If "auto", will use model '
            'data type. CUDA 11.8+ supports fp8 (=fp8_e4m3) and fp8_e5m2. '
            'ROCm (AMD GPU) supports fp8 (=fp8_e4m3)')
        parser.add_argument('--max-model-len',
                            type=human_readable_int,
                            default=EngineArgs.max_model_len,
                            help='Model context length. If unspecified, will '
                            'be automatically derived from the model config. '
                            'Supports k/m/g/K/M/G in human-readable format.\n'
                            'Examples:\n'
                            '- 1k → 1000\n'
                            '- 1K → 1024\n')
        parser.add_argument(
            '--guided-decoding-backend',
            type=str,
            default=DecodingConfig.guided_decoding_backend,
            help='Which engine will be used for guided decoding'
            ' (JSON schema / regex etc) by default. Currently support '
            'https://github.com/mlc-ai/xgrammar and '
            'https://github.com/guidance-ai/llguidance.'
            'Valid backend values are "xgrammar", "guidance", and "auto". '
            'With "auto", we will make opinionated choices based on request '
            'contents and what the backend libraries currently support, so '
            'the behavior is subject to change in each release.')
        parser.add_argument(
            '--logits-processor-pattern',
            type=optional_str,
            default=None,
            help='Optional regex pattern specifying valid logits processor '
            'qualified names that can be passed with the `logits_processors` '
            'extra completion argument. Defaults to None, which allows no '
            'processors.')
        parser.add_argument(
            '--model-impl',
            type=str,
            default=EngineArgs.model_impl,
            choices=[f.value for f in ModelImpl],
            help='Which implementation of the model to use.\n\n'
            '* "auto" will try to use the vLLM implementation if it exists '
            'and fall back to the Transformers implementation if no vLLM '
            'implementation is available.\n'
            '* "vllm" will use the vLLM model implementation.\n'
            '* "transformers" will use the Transformers model '
            'implementation.\n')
        # Parallel arguments
        parallel_kwargs = get_kwargs(ParallelConfig)
        parallel_group = parser.add_argument_group(
            title="ParallelConfig",
            description=ParallelConfig.__doc__,
        )
        parallel_group.add_argument(
            '--distributed-executor-backend',
<<<<<<< HEAD
            choices=['ray', 'mp', 'uni', 'external_launcher'],
            default=EngineArgs.distributed_executor_backend,
            help='Backend to use for distributed model '
            'workers, either "ray" or "mp" (multiprocessing). If the product '
            'of pipeline_parallel_size and tensor_parallel_size is less than '
            'or equal to the number of GPUs available, "mp" will be used to '
            'keep processing on a single host. Otherwise, this will default '
            'to "ray" if Ray is installed and fail otherwise. Note that tpu '
            'only supports Ray for distributed inference.')

        parser.add_argument('--pipeline-parallel-size',
                            '-pp',
                            type=int,
                            default=EngineArgs.pipeline_parallel_size,
                            help='Number of pipeline stages.')
        parser.add_argument('--tensor-parallel-size',
                            '-tp',
                            type=int,
                            default=EngineArgs.tensor_parallel_size,
                            help='Number of tensor parallel replicas.')
        parser.add_argument('--data-parallel-size',
                            '-dp',
                            type=int,
                            default=EngineArgs.data_parallel_size,
                            help='Number of data parallel replicas. '
                            'MoE layers will be sharded according to the '
                            'product of the tensor-parallel-size and '
                            'data-parallel-size.')
        parser.add_argument('--data-parallel-size-local',
                            '-dpl',
                            type=int,
                            default=EngineArgs.data_parallel_size_local,
                            help='Number of data parallel replicas to run on '
                            'this node.')
        parser.add_argument('--data-parallel-address',
                            '-dpa',
                            type=str,
                            default=EngineArgs.data_parallel_address,
                            help='Address of data parallel cluster head-node.')
        parser.add_argument('--data-parallel-rpc-port',
                            '-dpp',
                            type=int,
                            default=EngineArgs.data_parallel_rpc_port,
                            help='Port for data parallel RPC communication.')

        parser.add_argument(
=======
            **parallel_kwargs["distributed_executor_backend"])
        parallel_group.add_argument(
            '--pipeline-parallel-size', '-pp',
            **parallel_kwargs["pipeline_parallel_size"])
        parallel_group.add_argument('--tensor-parallel-size', '-tp',
                                    **parallel_kwargs["tensor_parallel_size"])
        parallel_group.add_argument('--data-parallel-size', '-dp',
                                    **parallel_kwargs["data_parallel_size"])
        parallel_group.add_argument(
>>>>>>> 8a7368e0
            '--enable-expert-parallel',
            **parallel_kwargs["enable_expert_parallel"])
        parallel_group.add_argument(
            '--max-parallel-loading-workers',
            **parallel_kwargs["max_parallel_loading_workers"])
        parallel_group.add_argument(
            '--ray-workers-use-nsight',
            **parallel_kwargs["ray_workers_use_nsight"])
        parallel_group.add_argument(
            '--disable-custom-all-reduce',
            **parallel_kwargs["disable_custom_all_reduce"])
        # KV cache arguments
        parser.add_argument('--block-size',
                            type=int,
                            default=EngineArgs.block_size,
                            choices=[8, 16, 32, 64, 128],
                            help='Token block size for contiguous chunks of '
                            'tokens. This is ignored on neuron devices and '
                            'set to ``--max-model-len``. On CUDA devices, '
                            'only block sizes up to 32 are supported. '
                            'On HPU devices, block size defaults to 128.')

        parser.add_argument(
            "--enable-prefix-caching",
            action=argparse.BooleanOptionalAction,
            default=EngineArgs.enable_prefix_caching,
            help="Enables automatic prefix caching. "
            "Use ``--no-enable-prefix-caching`` to disable explicitly.",
        )
        parser.add_argument(
            "--prefix-caching-hash-algo",
            type=str,
            choices=["builtin", "sha256"],
            default=EngineArgs.prefix_caching_hash_algo,
            help="Set the hash algorithm for prefix caching. "
            "Options are 'builtin' (Python's built-in hash) or 'sha256' "
            "(collision resistant but with certain overheads).",
        )
        parser.add_argument('--disable-sliding-window',
                            action='store_true',
                            help='Disables sliding window, '
                            'capping to sliding window size.')
        parser.add_argument('--use-v2-block-manager',
                            action='store_true',
                            default=True,
                            help='[DEPRECATED] block manager v1 has been '
                            'removed and SelfAttnBlockSpaceManager (i.e. '
                            'block manager v2) is now the default. '
                            'Setting this flag to True or False'
                            ' has no effect on vLLM behavior.')

        parser.add_argument('--seed',
                            type=int,
                            default=EngineArgs.seed,
                            help='Random seed for operations.')
        parser.add_argument('--swap-space',
                            type=float,
                            default=EngineArgs.swap_space,
                            help='CPU swap space size (GiB) per GPU.')
        parser.add_argument(
            '--cpu-offload-gb',
            type=float,
            default=0,
            help='The space in GiB to offload to CPU, per GPU. '
            'Default is 0, which means no offloading. Intuitively, '
            'this argument can be seen as a virtual way to increase '
            'the GPU memory size. For example, if you have one 24 GB '
            'GPU and set this to 10, virtually you can think of it as '
            'a 34 GB GPU. Then you can load a 13B model with BF16 weight, '
            'which requires at least 26GB GPU memory. Note that this '
            'requires fast CPU-GPU interconnect, as part of the model is '
            'loaded from CPU memory to GPU memory on the fly in each '
            'model forward pass.')
        parser.add_argument(
            '--gpu-memory-utilization',
            type=float,
            default=EngineArgs.gpu_memory_utilization,
            help='The fraction of GPU memory to be used for the model '
            'executor, which can range from 0 to 1. For example, a value of '
            '0.5 would imply 50%% GPU memory utilization. If unspecified, '
            'will use the default value of 0.9. This is a per-instance '
            'limit, and only applies to the current vLLM instance.'
            'It does not matter if you have another vLLM instance running '
            'on the same GPU. For example, if you have two vLLM instances '
            'running on the same GPU, you can set the GPU memory utilization '
            'to 0.5 for each instance.')
        parser.add_argument(
            '--num-gpu-blocks-override',
            type=int,
            default=None,
            help='If specified, ignore GPU profiling result and use this number'
            ' of GPU blocks. Used for testing preemption.')
        parser.add_argument(
            '--max-logprobs',
            type=int,
            default=EngineArgs.max_logprobs,
            help=('Max number of log probs to return logprobs is specified in'
                  ' SamplingParams.'))
        parser.add_argument('--disable-log-stats',
                            action='store_true',
                            help='Disable logging statistics.')
        # Quantization settings.
        parser.add_argument('--quantization',
                            '-q',
                            type=optional_str,
                            choices=[*QUANTIZATION_METHODS, None],
                            default=EngineArgs.quantization,
                            help='Method used to quantize the weights. If '
                            'None, we first check the `quantization_config` '
                            'attribute in the model config file. If that is '
                            'None, we assume the model weights are not '
                            'quantized and use `dtype` to determine the data '
                            'type of the weights.')
        parser.add_argument(
            '--rope-scaling',
            default=None,
            type=json.loads,
            help='RoPE scaling configuration in JSON format. '
            'For example, ``{"rope_type":"dynamic","factor":2.0}``')
        parser.add_argument('--rope-theta',
                            default=None,
                            type=float,
                            help='RoPE theta. Use with `rope_scaling`. In '
                            'some cases, changing the RoPE theta improves the '
                            'performance of the scaled model.')
        parser.add_argument(
            '--hf-token',
            type=str,
            nargs='?',
            const=True,
            default=None,
            help='The token to use as HTTP bearer authorization'
            ' for remote files. If `True`, will use the token '
            'generated when running `huggingface-cli login` '
            '(stored in `~/.huggingface`).')
        parser.add_argument('--hf-overrides',
                            type=json.loads,
                            default=EngineArgs.hf_overrides,
                            help='Extra arguments for the HuggingFace config. '
                            'This should be a JSON string that will be '
                            'parsed into a dictionary.')
        parser.add_argument('--enforce-eager',
                            action='store_true',
                            help='Always use eager-mode PyTorch. If False, '
                            'will use eager mode and CUDA graph in hybrid '
                            'for maximal performance and flexibility.')
        parser.add_argument('--max-seq-len-to-capture',
                            type=int,
                            default=EngineArgs.max_seq_len_to_capture,
                            help='Maximum sequence length covered by CUDA '
                            'graphs. When a sequence has context length '
                            'larger than this, we fall back to eager mode. '
                            'Additionally for encoder-decoder models, if the '
                            'sequence length of the encoder input is larger '
                            'than this, we fall back to the eager mode.')
        parser.add_argument('--tokenizer-pool-size',
                            type=int,
                            default=EngineArgs.tokenizer_pool_size,
                            help='Size of tokenizer pool to use for '
                            'asynchronous tokenization. If 0, will '
                            'use synchronous tokenization.')
        parser.add_argument('--tokenizer-pool-type',
                            type=str,
                            default=EngineArgs.tokenizer_pool_type,
                            help='Type of tokenizer pool to use for '
                            'asynchronous tokenization. Ignored '
                            'if tokenizer_pool_size is 0.')
        parser.add_argument('--tokenizer-pool-extra-config',
                            type=optional_str,
                            default=EngineArgs.tokenizer_pool_extra_config,
                            help='Extra config for tokenizer pool. '
                            'This should be a JSON string that will be '
                            'parsed into a dictionary. Ignored if '
                            'tokenizer_pool_size is 0.')

        # Multimodal related configs
        parser.add_argument(
            '--limit-mm-per-prompt',
            type=nullable_kvs,
            default=EngineArgs.limit_mm_per_prompt,
            # The default value is given in
            # MultiModalConfig.get_default_limit_per_prompt
            help=('For each multimodal plugin, limit how many '
                  'input instances to allow for each prompt. '
                  'Expects a comma-separated list of items, '
                  'e.g.: `image=16,video=2` allows a maximum of 16 '
                  'images and 2 videos per prompt. Defaults to '
                  '1 (V0) or 999 (V1) for each modality.'))
        parser.add_argument(
            '--mm-processor-kwargs',
            default=None,
            type=json.loads,
            help=('Overrides for the multimodal input mapping/processing, '
                  'e.g., image processor. For example: ``{"num_crops": 4}``.'))
        parser.add_argument(
            '--disable-mm-preprocessor-cache',
            action='store_true',
            help='If true, then disables caching of the multi-modal '
            'preprocessor/mapper. (not recommended)')

        # LoRA related configs
        parser.add_argument('--enable-lora',
                            action='store_true',
                            help='If True, enable handling of LoRA adapters.')
        parser.add_argument('--enable-lora-bias',
                            action='store_true',
                            help='If True, enable bias for LoRA adapters.')
        parser.add_argument('--max-loras',
                            type=int,
                            default=EngineArgs.max_loras,
                            help='Max number of LoRAs in a single batch.')
        parser.add_argument('--max-lora-rank',
                            type=int,
                            default=EngineArgs.max_lora_rank,
                            help='Max LoRA rank.')
        parser.add_argument(
            '--lora-extra-vocab-size',
            type=int,
            default=EngineArgs.lora_extra_vocab_size,
            help=('Maximum size of extra vocabulary that can be '
                  'present in a LoRA adapter (added to the base '
                  'model vocabulary).'))
        parser.add_argument(
            '--lora-dtype',
            type=str,
            default=EngineArgs.lora_dtype,
            choices=['auto', 'float16', 'bfloat16'],
            help=('Data type for LoRA. If auto, will default to '
                  'base model dtype.'))
        parser.add_argument(
            '--long-lora-scaling-factors',
            type=optional_str,
            default=EngineArgs.long_lora_scaling_factors,
            help=('Specify multiple scaling factors (which can '
                  'be different from base model scaling factor '
                  '- see eg. Long LoRA) to allow for multiple '
                  'LoRA adapters trained with those scaling '
                  'factors to be used at the same time. If not '
                  'specified, only adapters trained with the '
                  'base model scaling factor are allowed.'))
        parser.add_argument(
            '--max-cpu-loras',
            type=int,
            default=EngineArgs.max_cpu_loras,
            help=('Maximum number of LoRAs to store in CPU memory. '
                  'Must be >= than max_loras.'))
        parser.add_argument(
            '--fully-sharded-loras',
            action='store_true',
            help=('By default, only half of the LoRA computation is '
                  'sharded with tensor parallelism. '
                  'Enabling this will use the fully sharded layers. '
                  'At high sequence length, max rank or '
                  'tensor parallel size, this is likely faster.'))
        parser.add_argument('--enable-prompt-adapter',
                            action='store_true',
                            help='If True, enable handling of PromptAdapters.')
        parser.add_argument('--max-prompt-adapters',
                            type=int,
                            default=EngineArgs.max_prompt_adapters,
                            help='Max number of PromptAdapters in a batch.')
        parser.add_argument('--max-prompt-adapter-token',
                            type=int,
                            default=EngineArgs.max_prompt_adapter_token,
                            help='Max number of PromptAdapters tokens')
        parser.add_argument("--device",
                            type=str,
                            default=EngineArgs.device,
                            choices=DEVICE_OPTIONS,
                            help='Device type for vLLM execution.')
        parser.add_argument('--num-scheduler-steps',
                            type=int,
                            default=1,
                            help=('Maximum number of forward steps per '
                                  'scheduler call.'))

        parser.add_argument('--speculative-config',
                            type=json.loads,
                            default=None,
                            help='The configurations for speculative decoding.'
                            ' Should be a JSON string.')
        parser.add_argument(
            '--ignore-patterns',
            action="append",
            type=str,
            default=[],
            help="The pattern(s) to ignore when loading the model."
            "Default to `original/**/*` to avoid repeated loading of llama's "
            "checkpoints.")
        parser.add_argument(
            '--preemption-mode',
            type=str,
            default=None,
            help='If \'recompute\', the engine performs preemption by '
            'recomputing; If \'swap\', the engine performs preemption by '
            'block swapping.')

        parser.add_argument(
            "--served-model-name",
            nargs="+",
            type=str,
            default=None,
            help="The model name(s) used in the API. If multiple "
            "names are provided, the server will respond to any "
            "of the provided names. The model name in the model "
            "field of a response will be the first name in this "
            "list. If not specified, the model name will be the "
            "same as the ``--model`` argument. Noted that this name(s) "
            "will also be used in `model_name` tag content of "
            "prometheus metrics, if multiple names provided, metrics "
            "tag will take the first one.")
        parser.add_argument('--qlora-adapter-name-or-path',
                            type=str,
                            default=None,
                            help='Name or path of the QLoRA adapter.')

        parser.add_argument('--show-hidden-metrics-for-version',
                            type=str,
                            default=None,
                            help='Enable deprecated Prometheus metrics that '
                            'have been hidden since the specified version. '
                            'For example, if a previously deprecated metric '
                            'has been hidden since the v0.7.0 release, you '
                            'use --show-hidden-metrics-for-version=0.7 as a '
                            'temporary escape hatch while you migrate to new '
                            'metrics. The metric is likely to be removed '
                            'completely in an upcoming release.')

        parser.add_argument(
            '--otlp-traces-endpoint',
            type=str,
            default=None,
            help='Target URL to which OpenTelemetry traces will be sent.')
        parser.add_argument(
            '--collect-detailed-traces',
            type=str,
            default=None,
            help="Valid choices are " +
            ",".join(ALLOWED_DETAILED_TRACE_MODULES) +
            ". It makes sense to set this only if ``--otlp-traces-endpoint`` is"
            " set. If set, it will collect detailed traces for the specified "
            "modules. This involves use of possibly costly and or blocking "
            "operations and hence might have a performance impact.")

        parser.add_argument(
            '--disable-async-output-proc',
            action='store_true',
            default=EngineArgs.disable_async_output_proc,
            help="Disable async output processing. This may result in "
            "lower performance.")

        # Scheduler arguments
        scheduler_kwargs = get_kwargs(SchedulerConfig)
        scheduler_group = parser.add_argument_group(
            title="SchedulerConfig",
            description=SchedulerConfig.__doc__,
        )
        scheduler_group.add_argument(
            '--max-num-batched-tokens',
            **scheduler_kwargs["max_num_batched_tokens"])
        scheduler_group.add_argument('--max-num-seqs',
                                     **scheduler_kwargs["max_num_seqs"])
        scheduler_group.add_argument(
            "--max-num-partial-prefills",
            **scheduler_kwargs["max_num_partial_prefills"])
        scheduler_group.add_argument(
            "--max-long-partial-prefills",
            **scheduler_kwargs["max_long_partial_prefills"])
        scheduler_group.add_argument(
            "--long-prefill-token-threshold",
            **scheduler_kwargs["long_prefill_token_threshold"])
        scheduler_group.add_argument('--num-lookahead-slots',
                                     **scheduler_kwargs["num_lookahead_slots"])
        scheduler_group.add_argument('--scheduler-delay-factor',
                                     **scheduler_kwargs["delay_factor"])
        scheduler_group.add_argument(
            '--enable-chunked-prefill',
            **scheduler_kwargs["enable_chunked_prefill"])
        scheduler_group.add_argument(
            '--multi-step-stream-outputs',
            **scheduler_kwargs["multi_step_stream_outputs"])
        scheduler_group.add_argument('--scheduling-policy',
                                     **scheduler_kwargs["policy"])
        scheduler_group.add_argument(
            "--disable-chunked-mm-input",
            **scheduler_kwargs["disable_chunked_mm_input"])
        parser.add_argument('--scheduler-cls',
                            **scheduler_kwargs["scheduler_cls"])

        parser.add_argument(
            '--override-neuron-config',
            type=json.loads,
            default=None,
            help="Override or set neuron device configuration. "
            "e.g. ``{\"cast_logits_dtype\": \"bloat16\"}``.")
        parser.add_argument(
            '--override-pooler-config',
            type=PoolerConfig.from_json,
            default=None,
            help="Override or set the pooling method for pooling models. "
            "e.g. ``{\"pooling_type\": \"mean\", \"normalize\": false}``.")

        parser.add_argument('--compilation-config',
                            '-O',
                            type=CompilationConfig.from_cli,
                            default=None,
                            help='torch.compile configuration for the model.'
                            'When it is a number (0, 1, 2, 3), it will be '
                            'interpreted as the optimization level.\n'
                            'NOTE: level 0 is the default level without '
                            'any optimization. level 1 and 2 are for internal '
                            'testing only. level 3 is the recommended level '
                            'for production.\n'
                            'To specify the full compilation config, '
                            'use a JSON string.\n'
                            'Following the convention of traditional '
                            'compilers, using -O without space is also '
                            'supported. -O3 is equivalent to -O 3.')

        parser.add_argument('--kv-transfer-config',
                            type=KVTransferConfig.from_cli,
                            default=None,
                            help='The configurations for distributed KV cache '
                            'transfer. Should be a JSON string.')

        parser.add_argument(
            '--worker-cls',
            type=str,
            default="auto",
            help='The worker class to use for distributed execution.')
        parser.add_argument(
            '--worker-extension-cls',
            type=str,
            default="",
            help='The worker extension class on top of the worker cls, '
            'it is useful if you just want to add new functions to the worker '
            'class without changing the existing functions.')
        parser.add_argument(
            "--generation-config",
            type=optional_str,
            default="auto",
            help="The folder path to the generation config. "
            "Defaults to 'auto', the generation config will be loaded from "
            "model path. If set to 'vllm', no generation config is loaded, "
            "vLLM defaults will be used. If set to a folder path, the "
            "generation config will be loaded from the specified folder path. "
            "If `max_new_tokens` is specified in generation config, then "
            "it sets a server-wide limit on the number of output tokens "
            "for all requests.")

        parser.add_argument(
            "--override-generation-config",
            type=json.loads,
            default=None,
            help="Overrides or sets generation config in JSON format. "
            "e.g. ``{\"temperature\": 0.5}``. If used with "
            "--generation-config=auto, the override parameters will be merged "
            "with the default config from the model. If generation-config is "
            "None, only the override parameters are used.")

        parser.add_argument("--enable-sleep-mode",
                            action="store_true",
                            default=False,
                            help="Enable sleep mode for the engine. "
                            "(only cuda platform is supported)")

        parser.add_argument(
            '--calculate-kv-scales',
            action='store_true',
            help='This enables dynamic calculation of '
            'k_scale and v_scale when kv-cache-dtype is fp8. '
            'If calculate-kv-scales is false, the scales will '
            'be loaded from the model checkpoint if available. '
            'Otherwise, the scales will default to 1.0.')

        parser.add_argument(
            "--additional-config",
            type=json.loads,
            default=None,
            help="Additional config for specified platform in JSON format. "
            "Different platforms may support different configs. Make sure the "
            "configs are valid for the platform you are using. The input format"
            " is like '{\"config_key\":\"config_value\"}'")

        parser.add_argument(
            "--enable-reasoning",
            action="store_true",
            default=False,
            help="Whether to enable reasoning_content for the model. "
            "If enabled, the model will be able to generate reasoning content."
        )

        parser.add_argument(
            "--reasoning-parser",
            type=str,
            choices=list(ReasoningParserManager.reasoning_parsers),
            default=None,
            help=
            "Select the reasoning parser depending on the model that you're "
            "using. This is used to parse the reasoning content into OpenAI "
            "API format. Required for ``--enable-reasoning``.")

        parser.add_argument(
            "--disable-cascade-attn",
            action="store_true",
            default=False,
            help="Disable cascade attention for V1. While cascade attention "
            "does not change the mathematical correctness, disabling it "
            "could be useful for preventing potential numerical issues. "
            "Note that even if this is set to False, cascade attention will be "
            "only used when the heuristic tells that it's beneficial.")

        return parser

    @classmethod
    def from_cli_args(cls, args: argparse.Namespace):
        # Get the list of attributes of this dataclass.
        attrs = [attr.name for attr in dataclasses.fields(cls)]
        # Set the attributes from the parsed arguments.
        engine_args = cls(**{attr: getattr(args, attr) for attr in attrs})
        return engine_args

    def create_model_config(self) -> ModelConfig:
        # gguf file needs a specific model loader and doesn't use hf_repo
        if check_gguf_file(self.model):
            self.quantization = self.load_format = "gguf"

        # NOTE: This is to allow model loading from S3 in CI
        if (not isinstance(self, AsyncEngineArgs) and envs.VLLM_CI_USE_S3
                and self.model in MODELS_ON_S3
                and self.load_format == LoadFormat.AUTO):  # noqa: E501
            self.model = f"{MODEL_WEIGHTS_S3_BUCKET}/{self.model}"
            self.load_format = LoadFormat.RUNAI_STREAMER

        return ModelConfig(
            model=self.model,
            hf_config_path=self.hf_config_path,
            task=self.task,
            # We know this is not None because we set it in __post_init__
            tokenizer=cast(str, self.tokenizer),
            tokenizer_mode=self.tokenizer_mode,
            trust_remote_code=self.trust_remote_code,
            allowed_local_media_path=self.allowed_local_media_path,
            dtype=self.dtype,
            seed=self.seed,
            revision=self.revision,
            code_revision=self.code_revision,
            rope_scaling=self.rope_scaling,
            rope_theta=self.rope_theta,
            hf_token=self.hf_token,
            hf_overrides=self.hf_overrides,
            tokenizer_revision=self.tokenizer_revision,
            max_model_len=self.max_model_len,
            quantization=self.quantization,
            enforce_eager=self.enforce_eager,
            max_seq_len_to_capture=self.max_seq_len_to_capture,
            max_logprobs=self.max_logprobs,
            disable_sliding_window=self.disable_sliding_window,
            disable_cascade_attn=self.disable_cascade_attn,
            skip_tokenizer_init=self.skip_tokenizer_init,
            served_model_name=self.served_model_name,
            limit_mm_per_prompt=self.limit_mm_per_prompt,
            use_async_output_proc=not self.disable_async_output_proc,
            config_format=self.config_format,
            mm_processor_kwargs=self.mm_processor_kwargs,
            disable_mm_preprocessor_cache=self.disable_mm_preprocessor_cache,
            override_neuron_config=self.override_neuron_config,
            override_pooler_config=self.override_pooler_config,
            logits_processor_pattern=self.logits_processor_pattern,
            generation_config=self.generation_config,
            override_generation_config=self.override_generation_config,
            enable_sleep_mode=self.enable_sleep_mode,
            model_impl=self.model_impl,
        )

    def create_load_config(self) -> LoadConfig:

        if(self.qlora_adapter_name_or_path is not None) and \
            self.quantization != "bitsandbytes":
            raise ValueError(
                "QLoRA adapter only support "
                f"'bitsandbytes' quantization, but got {self.quantization}")

        if self.quantization == "bitsandbytes":
            self.load_format = "bitsandbytes"
        return LoadConfig(
            load_format=self.load_format,
            download_dir=self.download_dir,
            model_loader_extra_config=self.model_loader_extra_config,
            ignore_patterns=self.ignore_patterns,
            use_tqdm_on_load=self.use_tqdm_on_load,
        )

    def create_speculative_config(
        self,
        target_model_config: ModelConfig,
        target_parallel_config: ParallelConfig,
        enable_chunked_prefill: bool,
        disable_log_stats: bool,
    ) -> Optional["SpeculativeConfig"]:
        """Initializes and returns a SpeculativeConfig object based on
        `speculative_config`.

        This function utilizes `speculative_config` to create a
        SpeculativeConfig object. The `speculative_config` can either be
        provided as a JSON string input via CLI arguments or directly as a
        dictionary from the engine.
        """
        if self.speculative_config is None:
            return None

        # Note(Shangming): These parameters are not obtained from the cli arg
        # '--speculative-config' and must be passed in when creating the engine
        # config.
        self.speculative_config.update({
            "target_model_config": target_model_config,
            "target_parallel_config": target_parallel_config,
            "enable_chunked_prefill": enable_chunked_prefill,
            "disable_log_stats": disable_log_stats,
        })
        speculative_config = SpeculativeConfig.from_dict(
            self.speculative_config)

        return speculative_config

    def create_engine_config(
        self,
        usage_context: Optional[UsageContext] = None,
    ) -> VllmConfig:
        """
        Create the VllmConfig.

        NOTE: for autoselection of V0 vs V1 engine, we need to
        create the ModelConfig first, since ModelConfig's attrs
        (e.g. the model arch) are needed to make the decision.

        This function set VLLM_USE_V1=X if VLLM_USE_V1 is
        unspecified by the user.

        If VLLM_USE_V1 is specified by the user but the VllmConfig
        is incompatible, we raise an error.
        """
        from vllm.platforms import current_platform
        current_platform.pre_register_and_update()

        device_config = DeviceConfig(device=self.device)
        model_config = self.create_model_config()

        # * If VLLM_USE_V1 is unset, we enable V1 for "supported features"
        #   and fall back to V0 for experimental or unsupported features.
        # * If VLLM_USE_V1=1, we enable V1 for supported + experimental
        #   features and raise error for unsupported features.
        # * If VLLM_USE_V1=0, we disable V1.
        use_v1 = False
        try_v1 = envs.VLLM_USE_V1 or not envs.is_set("VLLM_USE_V1")
        if try_v1 and self._is_v1_supported_oracle(model_config):
            use_v1 = True

        # If user explicitly set VLLM_USE_V1, sanity check we respect it.
        if envs.is_set("VLLM_USE_V1"):
            assert use_v1 == envs.VLLM_USE_V1
        # Otherwise, set the VLLM_USE_V1 variable globally.
        else:
            envs.set_vllm_use_v1(use_v1)

        # Set default arguments for V0 or V1 Engine.
        if use_v1:
            self._set_default_args_v1(usage_context)
        else:
            self._set_default_args_v0(model_config)

        assert self.enable_chunked_prefill is not None

        cache_config = CacheConfig(
            block_size=self.block_size,
            gpu_memory_utilization=self.gpu_memory_utilization,
            swap_space=self.swap_space,
            cache_dtype=self.kv_cache_dtype,
            is_attention_free=model_config.is_attention_free,
            num_gpu_blocks_override=self.num_gpu_blocks_override,
            sliding_window=model_config.get_sliding_window(),
            enable_prefix_caching=self.enable_prefix_caching,
            prefix_caching_hash_algo=self.prefix_caching_hash_algo,
            cpu_offload_gb=self.cpu_offload_gb,
            calculate_kv_scales=self.calculate_kv_scales,
        )

        # Get the current placement group if Ray is initialized and
        # we are in a Ray actor. If so, then the placement group will be
        # passed to spawned processes.
        placement_group = None
        if is_in_ray_actor():
            import ray

            # This call initializes Ray automatically if it is not initialized,
            # but we should not do this here.
            placement_group = ray.util.get_current_placement_group()

        # Local DP size defaults to global DP size if not set.
        data_parallel_size_local = self.data_parallel_size if (
            self.data_parallel_size_local
            is None) else self.data_parallel_size_local

        # DP address, used in multi-node case for torch distributed group
        # and ZMQ sockets.
        data_parallel_address = self.data_parallel_address if (
            self.data_parallel_address
            is not None) else ParallelConfig.data_parallel_master_ip

        # This port is only used when there are remote data parallel engines,
        # otherwise the local IPC transport is used.
        data_parallel_rpc_port = self.data_parallel_rpc_port if (
            self.data_parallel_rpc_port
            is not None) else ParallelConfig.data_parallel_rpc_port

        parallel_config = ParallelConfig(
            pipeline_parallel_size=self.pipeline_parallel_size,
            tensor_parallel_size=self.tensor_parallel_size,
            data_parallel_size=self.data_parallel_size,
            data_parallel_size_local=data_parallel_size_local,
            data_parallel_master_ip=data_parallel_address,
            data_parallel_rpc_port=data_parallel_rpc_port,
            enable_expert_parallel=self.enable_expert_parallel,
            max_parallel_loading_workers=self.max_parallel_loading_workers,
            disable_custom_all_reduce=self.disable_custom_all_reduce,
            tokenizer_pool_config=TokenizerPoolConfig.create_config(
                self.tokenizer_pool_size,
                self.tokenizer_pool_type,
                self.tokenizer_pool_extra_config,
            ),
            ray_workers_use_nsight=self.ray_workers_use_nsight,
            placement_group=placement_group,
            distributed_executor_backend=self.distributed_executor_backend,
            worker_cls=self.worker_cls,
            worker_extension_cls=self.worker_extension_cls,
        )

        speculative_config = self.create_speculative_config(
            target_model_config=model_config,
            target_parallel_config=parallel_config,
            enable_chunked_prefill=self.enable_chunked_prefill,
            disable_log_stats=self.disable_log_stats,
        )

        # Reminder: Please update docs/source/features/compatibility_matrix.md
        # If the feature combo become valid
        if self.num_scheduler_steps > 1:
            if speculative_config is not None:
                raise ValueError("Speculative decoding is not supported with "
                                 "multi-step (--num-scheduler-steps > 1)")
            if self.enable_chunked_prefill and self.pipeline_parallel_size > 1:
                raise ValueError("Multi-Step Chunked-Prefill is not supported "
                                 "for pipeline-parallel-size > 1")
            from vllm.platforms import current_platform
            if current_platform.is_cpu():
                logger.warning("Multi-Step (--num-scheduler-steps > 1) is "
                               "currently not supported for CPUs and has been "
                               "disabled.")
                self.num_scheduler_steps = 1

        # make sure num_lookahead_slots is set the higher value depending on
        # if we are using speculative decoding or multi-step
        num_lookahead_slots = max(self.num_lookahead_slots,
                                  self.num_scheduler_steps - 1)
        num_lookahead_slots = num_lookahead_slots \
            if speculative_config is None \
            else speculative_config.num_lookahead_slots

        scheduler_config = SchedulerConfig(
            runner_type=model_config.runner_type,
            max_num_batched_tokens=self.max_num_batched_tokens,
            max_num_seqs=self.max_num_seqs,
            max_model_len=model_config.max_model_len,
            num_lookahead_slots=num_lookahead_slots,
            delay_factor=self.scheduler_delay_factor,
            enable_chunked_prefill=self.enable_chunked_prefill,
            disable_chunked_mm_input=self.disable_chunked_mm_input,
            is_multimodal_model=model_config.is_multimodal_model,
            preemption_mode=self.preemption_mode,
            num_scheduler_steps=self.num_scheduler_steps,
            multi_step_stream_outputs=self.multi_step_stream_outputs,
            send_delta_data=(envs.VLLM_USE_RAY_SPMD_WORKER
                             and parallel_config.use_ray),
            policy=self.scheduling_policy,
            scheduler_cls=self.scheduler_cls,
            max_num_partial_prefills=self.max_num_partial_prefills,
            max_long_partial_prefills=self.max_long_partial_prefills,
            long_prefill_token_threshold=self.long_prefill_token_threshold,
        )

        lora_config = LoRAConfig(
            bias_enabled=self.enable_lora_bias,
            max_lora_rank=self.max_lora_rank,
            max_loras=self.max_loras,
            fully_sharded_loras=self.fully_sharded_loras,
            lora_extra_vocab_size=self.lora_extra_vocab_size,
            long_lora_scaling_factors=self.long_lora_scaling_factors,
            lora_dtype=self.lora_dtype,
            max_cpu_loras=self.max_cpu_loras if self.max_cpu_loras
            and self.max_cpu_loras > 0 else None) if self.enable_lora else None

        if self.qlora_adapter_name_or_path is not None and \
            self.qlora_adapter_name_or_path != "":
            if self.model_loader_extra_config is None:
                self.model_loader_extra_config = {}
            self.model_loader_extra_config[
                "qlora_adapter_name_or_path"] = self.qlora_adapter_name_or_path

        # bitsandbytes pre-quantized model need a specific model loader
        if model_config.quantization == "bitsandbytes":
            self.quantization = self.load_format = "bitsandbytes"

        load_config = self.create_load_config()

        prompt_adapter_config = PromptAdapterConfig(
            max_prompt_adapters=self.max_prompt_adapters,
            max_prompt_adapter_token=self.max_prompt_adapter_token) \
                                        if self.enable_prompt_adapter else None

        decoding_config = DecodingConfig(
            guided_decoding_backend=self.guided_decoding_backend,
            reasoning_backend=self.reasoning_parser
            if self.enable_reasoning else None,
        )

        show_hidden_metrics = False
        if self.show_hidden_metrics_for_version is not None:
            show_hidden_metrics = version._prev_minor_version_was(
                self.show_hidden_metrics_for_version)

        detailed_trace_modules = []
        if self.collect_detailed_traces is not None:
            detailed_trace_modules = self.collect_detailed_traces.split(",")
        for m in detailed_trace_modules:
            if m not in ALLOWED_DETAILED_TRACE_MODULES:
                raise ValueError(
                    f"Invalid module {m} in collect_detailed_traces. "
                    f"Valid modules are {ALLOWED_DETAILED_TRACE_MODULES}")
        observability_config = ObservabilityConfig(
            show_hidden_metrics=show_hidden_metrics,
            otlp_traces_endpoint=self.otlp_traces_endpoint,
            collect_model_forward_time="model" in detailed_trace_modules
            or "all" in detailed_trace_modules,
            collect_model_execute_time="worker" in detailed_trace_modules
            or "all" in detailed_trace_modules,
        )

        config = VllmConfig(
            model_config=model_config,
            cache_config=cache_config,
            parallel_config=parallel_config,
            scheduler_config=scheduler_config,
            device_config=device_config,
            lora_config=lora_config,
            speculative_config=speculative_config,
            load_config=load_config,
            decoding_config=decoding_config,
            observability_config=observability_config,
            prompt_adapter_config=prompt_adapter_config,
            compilation_config=self.compilation_config,
            kv_transfer_config=self.kv_transfer_config,
            additional_config=self.additional_config,
        )

        return config

    def _is_v1_supported_oracle(self, model_config: ModelConfig) -> bool:
        """Oracle for whether to use V0 or V1 Engine by default."""

        #############################################################
        # Unsupported Feature Flags on V1.

        if (self.load_format == LoadFormat.TENSORIZER.value
                or self.load_format == LoadFormat.SHARDED_STATE.value):
            _raise_or_fallback(
                feature_name=f"--load_format {self.load_format}",
                recommend_to_remove=False)
            return False

        if (self.logits_processor_pattern
                != EngineArgs.logits_processor_pattern):
            _raise_or_fallback(feature_name="--logits-processor-pattern",
                               recommend_to_remove=False)
            return False

        if self.preemption_mode != SchedulerConfig.preemption_mode:
            _raise_or_fallback(feature_name="--preemption-mode",
                               recommend_to_remove=True)
            return False

        if (self.disable_async_output_proc
                != EngineArgs.disable_async_output_proc):
            _raise_or_fallback(feature_name="--disable-async-output-proc",
                               recommend_to_remove=True)
            return False

        if self.scheduling_policy != SchedulerConfig.policy:
            _raise_or_fallback(feature_name="--scheduling-policy",
                               recommend_to_remove=False)
            return False

        if self.num_scheduler_steps != SchedulerConfig.num_scheduler_steps:
            _raise_or_fallback(feature_name="--num-scheduler-steps",
                               recommend_to_remove=True)
            return False

        if self.scheduler_delay_factor != SchedulerConfig.delay_factor:
            _raise_or_fallback(feature_name="--scheduler-delay-factor",
                               recommend_to_remove=True)
            return False

        if self.additional_config != EngineArgs.additional_config:
            _raise_or_fallback(feature_name="--additional-config",
                               recommend_to_remove=False)
            return False

        # Xgrammar and Guidance are supported.
        SUPPORTED_GUIDED_DECODING = [
            "xgrammar", "xgrammar:disable-any-whitespace", "guidance",
            "guidance:disable-any-whitespace", "auto"
        ]
        if self.guided_decoding_backend not in SUPPORTED_GUIDED_DECODING:
            _raise_or_fallback(feature_name="--guided-decoding-backend",
                               recommend_to_remove=False)
            return False

        # Need at least Ampere for now (FA support required).
        # Skip this check if we are running on a non-GPU platform,
        # or if the device capability is not available
        # (e.g. in a Ray actor without GPUs).
        from vllm.platforms import current_platform
        if (current_platform.is_cuda()
                and current_platform.get_device_capability()
                and current_platform.get_device_capability().major < 8):
            _raise_or_fallback(feature_name="Compute Capability < 8.0",
                               recommend_to_remove=False)
            return False

        # No Fp8 KV cache so far.
        if self.kv_cache_dtype != "auto":
            fp8_attention = self.kv_cache_dtype.startswith("fp8")
            will_use_fa = (
                current_platform.is_cuda()
                and not envs.is_set("VLLM_ATTENTION_BACKEND")
            ) or envs.VLLM_ATTENTION_BACKEND == "FLASH_ATTN_VLLM_V1"
            supported = False
            if fp8_attention and will_use_fa:
                from vllm.vllm_flash_attn.fa_utils import (
                    flash_attn_supports_fp8)
                supported = flash_attn_supports_fp8()
            if not supported:
                _raise_or_fallback(feature_name="--kv-cache-dtype",
                                   recommend_to_remove=False)
                return False

        # No Prompt Adapter so far.
        if self.enable_prompt_adapter:
            _raise_or_fallback(feature_name="--enable-prompt-adapter",
                               recommend_to_remove=False)
            return False

        # Only Fp16 and Bf16 dtypes since we only support FA.
        V1_SUPPORTED_DTYPES = [torch.bfloat16, torch.float16]
        if model_config.dtype not in V1_SUPPORTED_DTYPES:
            _raise_or_fallback(feature_name=f"--dtype {model_config.dtype}",
                               recommend_to_remove=False)
            return False

        # Some quantization is not compatible with torch.compile.
        V1_UNSUPPORTED_QUANT = ["gguf"]
        if model_config.quantization in V1_UNSUPPORTED_QUANT:
            _raise_or_fallback(
                feature_name=f"--quantization {model_config.quantization}",
                recommend_to_remove=False)
            return False

        # No Embedding Models so far.
        if model_config.task not in ["generate"]:
            _raise_or_fallback(feature_name=f"--task {model_config.task}",
                               recommend_to_remove=False)
            return False

        # No Mamba or Encoder-Decoder so far.
        if not model_config.is_v1_compatible:
            _raise_or_fallback(feature_name=model_config.architectures,
                               recommend_to_remove=False)
            return False

        # No Concurrent Partial Prefills so far.
        if (self.max_num_partial_prefills
                != SchedulerConfig.max_num_partial_prefills
                or self.max_long_partial_prefills
                != SchedulerConfig.max_long_partial_prefills):
            _raise_or_fallback(feature_name="Concurrent Partial Prefill",
                               recommend_to_remove=False)
            return False

        # No OTLP observability so far.
        if (self.otlp_traces_endpoint or self.collect_detailed_traces):
            _raise_or_fallback(feature_name="--otlp-traces-endpoint",
                               recommend_to_remove=False)
            return False

        # Only Ngram speculative decoding so far.
        is_ngram_enabled = False
        is_eagle_enabled = False
        if self.speculative_config is not None:
            # This is supported but experimental (handled below).
            speculative_method = self.speculative_config.get("method")
            if speculative_method:
                if speculative_method in ("ngram", "[ngram]"):
                    is_ngram_enabled = True
                elif speculative_method == "eagle":
                    is_eagle_enabled = True
            else:
                speculative_model = self.speculative_config.get("model")
                if speculative_model in ("ngram", "[ngram]"):
                    is_ngram_enabled = True
            if not (is_ngram_enabled or is_eagle_enabled):
                # Other speculative decoding methods are not supported yet.
                _raise_or_fallback(feature_name="Speculative Decoding",
                                   recommend_to_remove=False)
                return False

        # No Disaggregated Prefill so far.
        if self.kv_transfer_config != EngineArgs.kv_transfer_config:
            _raise_or_fallback(feature_name="--kv-transfer-config",
                               recommend_to_remove=False)
            return False

        # No FlashInfer or XFormers so far.
        V1_BACKENDS = [
            "FLASH_ATTN_VLLM_V1", "FLASH_ATTN", "PALLAS", "PALLAS_VLLM_V1",
            "TRITON_ATTN_VLLM_V1", "TRITON_MLA", "FLASHMLA"
        ]
        if (envs.is_set("VLLM_ATTENTION_BACKEND")
                and envs.VLLM_ATTENTION_BACKEND not in V1_BACKENDS):
            name = f"VLLM_ATTENTION_BACKEND={envs.VLLM_ATTENTION_BACKEND}"
            _raise_or_fallback(feature_name=name, recommend_to_remove=True)
            return False

        # Platforms must decide if they can support v1 for this model
        if not current_platform.supports_v1(model_config=model_config):
            _raise_or_fallback(
                feature_name=f"device type={current_platform.device_type}",
                recommend_to_remove=False)
            return False
        #############################################################
        # Experimental Features - allow users to opt in.

        # Signal Handlers requires running in main thread.
        if (threading.current_thread() != threading.main_thread()
                and _warn_or_fallback("Engine in background thread")):
            return False

        # PP is supported on V1 with Ray distributed executor,
        # but off for MP distributed executor for now.
        if (self.pipeline_parallel_size > 1
                and self.distributed_executor_backend != "ray"):
            name = "Pipeline Parallelism without Ray distributed executor"
            _raise_or_fallback(feature_name=name, recommend_to_remove=False)
            return False

        # ngram is supported on V1, but off by default for now.
        if is_ngram_enabled and _warn_or_fallback("ngram"):
            return False

        # Eagle is under development, so we don't support it yet.
        if is_eagle_enabled and _warn_or_fallback("Eagle"):
            return False

        # Non-CUDA is supported on V1, but off by default for now.
        not_cuda = not current_platform.is_cuda()
        if not_cuda and _warn_or_fallback(  # noqa: SIM103
                current_platform.device_name):
            return False
        #############################################################

        return True

    def _set_default_args_v0(self, model_config: ModelConfig) -> None:
        """Set Default Arguments for V0 Engine."""

        max_model_len = model_config.max_model_len
        use_long_context = max_model_len > 32768
        if self.enable_chunked_prefill is None:
            # Chunked prefill not supported for Multimodal or MLA in V0.
            if model_config.is_multimodal_model or model_config.use_mla:
                self.enable_chunked_prefill = False

            # Enable chunked prefill by default for long context (> 32K)
            # models to avoid OOM errors in initial memory profiling phase.
            elif use_long_context:
                from vllm.platforms import current_platform
                is_gpu = current_platform.is_cuda()
                use_sliding_window = (model_config.get_sliding_window()
                                      is not None)
                use_spec_decode = self.speculative_config is not None

                if (is_gpu and not use_sliding_window and not use_spec_decode
                        and not self.enable_lora
                        and not self.enable_prompt_adapter
                        and model_config.runner_type != "pooling"):
                    self.enable_chunked_prefill = True
                    logger.warning(
                        "Chunked prefill is enabled by default for models "
                        "with max_model_len > 32K. Chunked prefill might "
                        "not work with some features or models. If you "
                        "encounter any issues, please disable by launching "
                        "with --enable-chunked-prefill=False.")

            if self.enable_chunked_prefill is None:
                self.enable_chunked_prefill = False

        if not self.enable_chunked_prefill and use_long_context:
            logger.warning(
                "The model has a long context length (%s). This may cause"
                "OOM during the initial memory profiling phase, or result "
                "in low performance due to small KV cache size. Consider "
                "setting --max-model-len to a smaller value.", max_model_len)
        elif (self.enable_chunked_prefill
              and model_config.runner_type == "pooling"):
            msg = "Chunked prefill is not supported for pooling models"
            raise ValueError(msg)

        # if using prefix caching, we must set a hash algo
        if self.enable_prefix_caching:
            # Disable prefix caching for multimodal models for VLLM_V0.
            if model_config.is_multimodal_model:
                logger.warning(
                    "--enable-prefix-caching is not supported for multimodal "
                    "models in V0 and has been disabled.")
                self.enable_prefix_caching = False

            # VLLM_V0 only supports builtin hash algo for prefix caching.
            if self.prefix_caching_hash_algo is None:
                self.prefix_caching_hash_algo = "builtin"
            elif self.prefix_caching_hash_algo == "sha256":
                raise ValueError(
                    "sha256 is not supported for prefix caching in V0 engine. "
                    "Please use 'builtin'.")

        # Set max_num_seqs to 256 for VLLM_V0.
        if self.max_num_seqs is None:
            self.max_num_seqs = 256

    def _set_default_args_v1(self, usage_context: UsageContext) -> None:
        """Set Default Arguments for V1 Engine."""

        # V1 always uses chunked prefills.
        self.enable_chunked_prefill = True

        # V1 enables prefix caching by default.
        if self.enable_prefix_caching is None:
            self.enable_prefix_caching = True

        # if using prefix caching, we must set a hash algo
        if self.enable_prefix_caching and self.prefix_caching_hash_algo is None:
            self.prefix_caching_hash_algo = "builtin"

        # V1 should use the new scheduler by default.
        # Swap it only if this arg is set to the original V0 default
        if self.scheduler_cls == EngineArgs.scheduler_cls:
            self.scheduler_cls = "vllm.v1.core.sched.scheduler.Scheduler"

        # When no user override, set the default values based on the usage
        # context.
        # Use different default values for different hardware.

        # Try to query the device name on the current platform. If it fails,
        # it may be because the platform that imports vLLM is not the same
        # as the platform that vLLM is running on (e.g. the case of scaling
        # vLLM with Ray) and has no GPUs. In this case we use the default
        # values for non-H100/H200 GPUs.
        try:
            from vllm.platforms import current_platform
            device_name = current_platform.get_device_name().lower()
        except Exception:
            # This is only used to set default_max_num_batched_tokens
            device_name = "no-device"

        if "h100" in device_name or "h200" in device_name:
            # For H100 and H200, we use larger default values.
            default_max_num_batched_tokens = {
                UsageContext.LLM_CLASS: 16384,
                UsageContext.OPENAI_API_SERVER: 8192,
            }
            default_max_num_seqs = 1024
        else:
            # TODO(woosuk): Tune the default values for other hardware.
            default_max_num_batched_tokens = {
                UsageContext.LLM_CLASS: 8192,
                UsageContext.OPENAI_API_SERVER: 2048,
            }
            default_max_num_seqs = 256

        use_context_value = usage_context.value if usage_context else None
        if (self.max_num_batched_tokens is None
                and usage_context in default_max_num_batched_tokens):
            self.max_num_batched_tokens = default_max_num_batched_tokens[
                usage_context]
            logger.debug(
                "Setting max_num_batched_tokens to %d for %s usage context.",
                self.max_num_batched_tokens, use_context_value)

        if self.max_num_seqs is None:
            self.max_num_seqs = default_max_num_seqs

            logger.debug("Setting max_num_seqs to %d for %s usage context.",
                         self.max_num_seqs, use_context_value)


@dataclass
class AsyncEngineArgs(EngineArgs):
    """Arguments for asynchronous vLLM engine."""
    disable_log_requests: bool = False

    @staticmethod
    def add_cli_args(parser: FlexibleArgumentParser,
                     async_args_only: bool = False) -> FlexibleArgumentParser:
        # Initialize plugin to update the parser, for example, The plugin may
        # adding a new kind of quantization method to --quantization argument or
        # a new device to --device argument.
        load_general_plugins()
        if not async_args_only:
            parser = EngineArgs.add_cli_args(parser)
        parser.add_argument('--disable-log-requests',
                            action='store_true',
                            help='Disable logging requests.')
        from vllm.platforms import current_platform
        current_platform.pre_register_and_update(parser)
        return parser


def _raise_or_fallback(feature_name: str, recommend_to_remove: bool):
    if envs.is_set("VLLM_USE_V1") and envs.VLLM_USE_V1:
        raise NotImplementedError(
            f"VLLM_USE_V1=1 is not supported with {feature_name}.")
    msg = f"{feature_name} is not supported by the V1 Engine. "
    msg += "Falling back to V0. "
    if recommend_to_remove:
        msg += f"We recommend to remove {feature_name} from your config "
        msg += "in favor of the V1 Engine."
    logger.warning(msg)


def _warn_or_fallback(feature_name: str) -> bool:
    if envs.is_set("VLLM_USE_V1") and envs.VLLM_USE_V1:
        logger.warning(
            "Detected VLLM_USE_V1=1 with %s. Usage should "
            "be considered experimental. Please report any "
            "issues on Github.", feature_name)
        should_exit = False
    else:
        logger.info(
            "%s is experimental on VLLM_USE_V1=1. "
            "Falling back to V0 Engine.", feature_name)
        should_exit = True
    return should_exit


def human_readable_int(value):
    """Parse human-readable integers like '1k', '2M', etc.
    Including decimal values with decimal multipliers.
    
    Examples:
    - '1k' -> 1,000
    - '1K' -> 1,024
    - '25.6k' -> 25,600
    """
    value = value.strip()
    match = re.fullmatch(r'(\d+(?:\.\d+)?)([kKmMgGtT])', value)
    if match:
        decimal_multiplier = {
            'k': 10**3,
            'm': 10**6,
            'g': 10**9,
        }
        binary_multiplier = {
            'K': 2**10,
            'M': 2**20,
            'G': 2**30,
        }

        number, suffix = match.groups()
        if suffix in decimal_multiplier:
            mult = decimal_multiplier[suffix]
            return int(float(number) * mult)
        elif suffix in binary_multiplier:
            mult = binary_multiplier[suffix]
            # Do not allow decimals with binary multipliers
            try:
                return int(number) * mult
            except ValueError as e:
                raise argparse.ArgumentTypeError("Decimals are not allowed " \
                f"with binary suffixes like {suffix}. Did you mean to use " \
                f"{number}{suffix.lower()} instead?") from e

    # Regular plain number.
    return int(value)


# These functions are used by sphinx to build the documentation
def _engine_args_parser():
    return EngineArgs.add_cli_args(FlexibleArgumentParser())


def _async_engine_args_parser():
    return AsyncEngineArgs.add_cli_args(FlexibleArgumentParser(),
                                        async_args_only=True)<|MERGE_RESOLUTION|>--- conflicted
+++ resolved
@@ -143,23 +143,15 @@
         DistributedExecutorBackend,
         Type[ExecutorBase]]] = ParallelConfig.distributed_executor_backend
     # number of P/D disaggregation (or other disaggregation) workers
-<<<<<<< HEAD
-    pipeline_parallel_size: int = 1
-    tensor_parallel_size: int = 1
-    data_parallel_size: int = 1
+    pipeline_parallel_size: int = ParallelConfig.pipeline_parallel_size
+    tensor_parallel_size: int = ParallelConfig.tensor_parallel_size
+    data_parallel_size: int = ParallelConfig.data_parallel_size
     data_parallel_size_local: Optional[int] = None
     data_parallel_address: Optional[str] = None
     data_parallel_rpc_port: Optional[int] = None
-    enable_expert_parallel: bool = False
-    max_parallel_loading_workers: Optional[int] = None
-=======
-    pipeline_parallel_size: int = ParallelConfig.pipeline_parallel_size
-    tensor_parallel_size: int = ParallelConfig.tensor_parallel_size
-    data_parallel_size: int = ParallelConfig.data_parallel_size
     enable_expert_parallel: bool = ParallelConfig.enable_expert_parallel
     max_parallel_loading_workers: Optional[
         int] = ParallelConfig.max_parallel_loading_workers
->>>>>>> 8a7368e0
     block_size: Optional[int] = None
     enable_prefix_caching: Optional[bool] = None
     prefix_caching_hash_algo: str = "builtin"
@@ -521,54 +513,6 @@
         )
         parallel_group.add_argument(
             '--distributed-executor-backend',
-<<<<<<< HEAD
-            choices=['ray', 'mp', 'uni', 'external_launcher'],
-            default=EngineArgs.distributed_executor_backend,
-            help='Backend to use for distributed model '
-            'workers, either "ray" or "mp" (multiprocessing). If the product '
-            'of pipeline_parallel_size and tensor_parallel_size is less than '
-            'or equal to the number of GPUs available, "mp" will be used to '
-            'keep processing on a single host. Otherwise, this will default '
-            'to "ray" if Ray is installed and fail otherwise. Note that tpu '
-            'only supports Ray for distributed inference.')
-
-        parser.add_argument('--pipeline-parallel-size',
-                            '-pp',
-                            type=int,
-                            default=EngineArgs.pipeline_parallel_size,
-                            help='Number of pipeline stages.')
-        parser.add_argument('--tensor-parallel-size',
-                            '-tp',
-                            type=int,
-                            default=EngineArgs.tensor_parallel_size,
-                            help='Number of tensor parallel replicas.')
-        parser.add_argument('--data-parallel-size',
-                            '-dp',
-                            type=int,
-                            default=EngineArgs.data_parallel_size,
-                            help='Number of data parallel replicas. '
-                            'MoE layers will be sharded according to the '
-                            'product of the tensor-parallel-size and '
-                            'data-parallel-size.')
-        parser.add_argument('--data-parallel-size-local',
-                            '-dpl',
-                            type=int,
-                            default=EngineArgs.data_parallel_size_local,
-                            help='Number of data parallel replicas to run on '
-                            'this node.')
-        parser.add_argument('--data-parallel-address',
-                            '-dpa',
-                            type=str,
-                            default=EngineArgs.data_parallel_address,
-                            help='Address of data parallel cluster head-node.')
-        parser.add_argument('--data-parallel-rpc-port',
-                            '-dpp',
-                            type=int,
-                            default=EngineArgs.data_parallel_rpc_port,
-                            help='Port for data parallel RPC communication.')
-
-        parser.add_argument(
-=======
             **parallel_kwargs["distributed_executor_backend"])
         parallel_group.add_argument(
             '--pipeline-parallel-size', '-pp',
@@ -577,8 +521,22 @@
                                     **parallel_kwargs["tensor_parallel_size"])
         parallel_group.add_argument('--data-parallel-size', '-dp',
                                     **parallel_kwargs["data_parallel_size"])
+        parallel_group.add_argument('--data-parallel-size-local',
+                                    '-dpl',
+                                    type=int,
+                                    help='Number of data parallel replicas '
+                                    'to run on this node.')
+        parallel_group.add_argument('--data-parallel-address',
+                                    '-dpa',
+                                    type=str,
+                                    help='Address of data parallel cluster '
+                                    'head-node.')
+        parallel_group.add_argument('--data-parallel-rpc-port',
+                                    '-dpp',
+                                    type=int,
+                                    help='Port for data parallel RPC '
+                                    'communication.')
         parallel_group.add_argument(
->>>>>>> 8a7368e0
             '--enable-expert-parallel',
             **parallel_kwargs["enable_expert_parallel"])
         parallel_group.add_argument(
