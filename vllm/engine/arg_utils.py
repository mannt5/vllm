# SPDX-License-Identifier: Apache-2.0

# yapf: disable
import argparse
import dataclasses
import json
import sys
import threading
import warnings
from dataclasses import MISSING, dataclass, field, fields, is_dataclass
from itertools import permutations
from typing import (Annotated, Any, Callable, Dict, List, Literal, Optional,
                    Type, TypeVar, Union, cast, get_args, get_origin)

import regex as re
import torch
from pydantic import SkipValidation, TypeAdapter, ValidationError
from typing_extensions import TypeIs, deprecated

import vllm.envs as envs
from vllm.config import (BlockSize, CacheConfig, CacheDType, CompilationConfig,
                         ConfigFormat, ConfigType, DecodingConfig,
                         DetailedTraceModules, Device, DeviceConfig,
                         DistributedExecutorBackend, GuidedDecodingBackend,
                         GuidedDecodingBackendV1, HfOverrides, KVEventsConfig,
                         KVTransferConfig, LoadConfig, LoadFormat, LoRAConfig,
                         ModelConfig, ModelDType, ModelImpl, MultiModalConfig,
                         ObservabilityConfig, ParallelConfig, PoolerConfig,
                         PrefixCachingHashAlgo, PromptAdapterConfig,
                         SchedulerConfig, SchedulerPolicy, SpeculativeConfig,
                         TaskOption, TokenizerMode, TokenizerPoolConfig,
                         VllmConfig, get_attr_docs, get_field)
from vllm.executor.executor_base import ExecutorBase
from vllm.logger import init_logger
from vllm.model_executor.layers.quantization import QuantizationMethods
from vllm.plugins import load_general_plugins
from vllm.reasoning import ReasoningParserManager
from vllm.test_utils import MODEL_WEIGHTS_S3_BUCKET, MODELS_ON_S3
from vllm.transformers_utils.utils import check_gguf_file
from vllm.usage.usage_lib import UsageContext
from vllm.utils import (STR_DUAL_CHUNK_FLASH_ATTN_VAL, FlexibleArgumentParser,
                        GiB_bytes, is_in_ray_actor)

# yapf: enable

logger = init_logger(__name__)

# object is used to allow for special typing forms
T = TypeVar("T")
TypeHint = Union[type[Any], object]
TypeHintT = Union[type[T], object]


def parse_type(return_type: Callable[[str], T]) -> Callable[[str], T]:

    def _parse_type(val: str) -> T:
        try:
            if return_type is json.loads and not re.match("^{.*}$", val):
                return cast(T, nullable_kvs(val))
            return return_type(val)
        except ValueError as e:
            raise argparse.ArgumentTypeError(
                f"Value {val} cannot be converted to {return_type}.") from e

    return _parse_type


def optional_type(
        return_type: Callable[[str], T]) -> Callable[[str], Optional[T]]:

    def _optional_type(val: str) -> Optional[T]:
        if val == "" or val == "None":
            return None
        return parse_type(return_type)(val)

    return _optional_type


def union_dict_and_str(val: str) -> Optional[Union[str, dict[str, str]]]:
    if not re.match("^{.*}$", val):
        return str(val)
    return optional_type(json.loads)(val)


@deprecated(
    "Passing a JSON argument as a string containing comma separated key=value "
    "pairs is deprecated. This will be removed in v0.10.0. Please use a JSON "
    "string instead.")
def nullable_kvs(val: str) -> dict[str, int]:
    """Parses a string containing comma separate key [str] to value [int]
    pairs into a dictionary.

    Args:
        val: String value to be parsed.

    Returns:
        Dictionary with parsed values.
    """
    out_dict: dict[str, int] = {}
    for item in val.split(","):
        kv_parts = [part.lower().strip() for part in item.split("=")]
        if len(kv_parts) != 2:
            raise argparse.ArgumentTypeError(
                "Each item should be in the form KEY=VALUE")
        key, value = kv_parts

        try:
            parsed_value = int(value)
        except ValueError as exc:
            msg = f"Failed to parse value of item {key}={value}"
            raise argparse.ArgumentTypeError(msg) from exc

        if key in out_dict and out_dict[key] != parsed_value:
            raise argparse.ArgumentTypeError(
                f"Conflicting values specified for key: {key}")
        out_dict[key] = parsed_value

    return out_dict


def is_type(type_hint: TypeHint, type: TypeHintT) -> TypeIs[TypeHintT]:
    """Check if the type hint is a specific type."""
    return type_hint is type or get_origin(type_hint) is type


def contains_type(type_hints: set[TypeHint], type: TypeHintT) -> bool:
    """Check if the type hints contain a specific type."""
    return any(is_type(type_hint, type) for type_hint in type_hints)


def get_type(type_hints: set[TypeHint], type: TypeHintT) -> TypeHintT:
    """Get the specific type from the type hints."""
    return next((th for th in type_hints if is_type(th, type)), None)


def literal_to_kwargs(type_hints: set[TypeHint]) -> dict[str, Any]:
    """Convert Literal type hints to argparse kwargs."""
    type_hint = get_type(type_hints, Literal)
    choices = get_args(type_hint)
    choice_type = type(choices[0])
    if not all(isinstance(choice, choice_type) for choice in choices):
        raise ValueError(
            "All choices must be of the same type. "
            f"Got {choices} with types {[type(c) for c in choices]}")
    return {"type": choice_type, "choices": sorted(choices)}


def is_not_builtin(type_hint: TypeHint) -> bool:
    """Check if the class is not a built-in type."""
    return type_hint.__module__ != "builtins"


def get_kwargs(cls: ConfigType) -> dict[str, Any]:
    cls_docs = get_attr_docs(cls)
    kwargs = {}
    for fld in fields(cls):
        # Get the set of possible types for the field
        type_hints: set[TypeHint] = set()
<<<<<<< HEAD
        if get_origin(fld.type) in {Union, Annotated}:
            type_hints.update(get_args(fld.type))
=======
        if get_origin(field.type) in {Union, Annotated}:
            predicate = lambda arg: not isinstance(arg, SkipValidation)
            type_hints.update(filter(predicate, get_args(field.type)))
>>>>>>> fced7569
        else:
            type_hints.add(fld.type)

        # If the field is a dataclass, we can use the model_validate_json
        generator = (th for th in type_hints if is_dataclass(th))
        dataclass_cls = next(generator, None)

        # Get the default value of the field
<<<<<<< HEAD
        if fld.default is not MISSING:
            default = fld.default
        elif fld.default_factory is not MISSING:
            if is_dataclass(fld.default_factory) and is_in_doc_build():
                default = {}
            else:
                default = fld.default_factory()
=======
        if field.default is not MISSING:
            default = field.default
        elif field.default_factory is not MISSING:
            default = field.default_factory()
>>>>>>> fced7569

        # Get the help text for the field
        name = fld.name
        help = cls_docs[name].strip()
        # Escape % for argparse
        help = help.replace("%", "%%")

        # Initialise the kwargs dictionary for the field
        kwargs[name] = {"default": default, "help": help}

        # Set other kwargs based on the type hints
        json_tip = """\n\nShould either be a valid JSON string or JSON keys
        passed individually. For example, the following sets of arguments are
        equivalent:\n\n
        - `--json-arg '{"key1": "value1", "key2": {"key3": "value2"}}'`\n
        - `--json-arg.key1 value1 --json-arg.key2.key3 value2`\n\n"""
        if dataclass_cls is not None:

            def parse_dataclass(val: str, cls=dataclass_cls) -> Any:
                try:
                    if hasattr(cls, "from_cli"):
                        return cls.from_cli(val)
                    return TypeAdapter(cls).validate_json(val)
                except ValidationError as e:
                    raise argparse.ArgumentTypeError(repr(e)) from e

            kwargs[name]["type"] = parse_dataclass
            kwargs[name]["help"] += json_tip
        elif contains_type(type_hints, bool):
            # Creates --no-<name> and --<name> flags
            kwargs[name]["action"] = argparse.BooleanOptionalAction
        elif contains_type(type_hints, Literal):
            kwargs[name].update(literal_to_kwargs(type_hints))
        elif contains_type(type_hints, tuple):
            type_hint = get_type(type_hints, tuple)
            types = get_args(type_hint)
            tuple_type = types[0]
            assert all(t is tuple_type for t in types if t is not Ellipsis), (
                "All non-Ellipsis tuple elements must be of the same "
                f"type. Got {types}.")
            kwargs[name]["type"] = tuple_type
            kwargs[name]["nargs"] = "+" if Ellipsis in types else len(types)
        elif contains_type(type_hints, list):
            type_hint = get_type(type_hints, list)
            types = get_args(type_hint)
            assert len(types) == 1, (
                "List type must have exactly one type. Got "
                f"{type_hint} with types {types}")
            kwargs[name]["type"] = types[0]
            kwargs[name]["nargs"] = "+"
        elif contains_type(type_hints, int):
            kwargs[name]["type"] = int
            # Special case for large integers
            if name in {"max_model_len"}:
                kwargs[name]["type"] = human_readable_int
        elif contains_type(type_hints, float):
            kwargs[name]["type"] = float
        elif (contains_type(type_hints, dict)
              and (contains_type(type_hints, str)
                   or any(is_not_builtin(th) for th in type_hints))):
            kwargs[name]["type"] = union_dict_and_str
        elif contains_type(type_hints, dict):
            kwargs[name]["type"] = parse_type(json.loads)
            kwargs[name]["help"] += json_tip
        elif (contains_type(type_hints, str)
              or any(is_not_builtin(th) for th in type_hints)):
            kwargs[name]["type"] = str
        else:
            raise ValueError(
                f"Unsupported type {type_hints} for argument {name}.")

        # If the type hint was a sequence of literals, use the helper function
        # to update the type and choices
        if get_origin(kwargs[name].get("type")) is Literal:
            kwargs[name].update(literal_to_kwargs({kwargs[name]["type"]}))

        # If None is in type_hints, make the argument optional.
        # But not if it's a bool, argparse will handle this better.
        if type(None) in type_hints and not contains_type(type_hints, bool):
            kwargs[name]["type"] = optional_type(kwargs[name]["type"])
            if kwargs[name].get("choices"):
                kwargs[name]["choices"].append("None")
    return kwargs


@dataclass
class EngineArgs:
    """Arguments for vLLM engine."""
    model: str = ModelConfig.model
    served_model_name: Optional[Union[
        str, List[str]]] = ModelConfig.served_model_name
    tokenizer: Optional[str] = ModelConfig.tokenizer
    hf_config_path: Optional[str] = ModelConfig.hf_config_path
    task: TaskOption = ModelConfig.task
    skip_tokenizer_init: bool = ModelConfig.skip_tokenizer_init
    enable_prompt_embeds: bool = ModelConfig.enable_prompt_embeds
    tokenizer_mode: TokenizerMode = ModelConfig.tokenizer_mode
    trust_remote_code: bool = ModelConfig.trust_remote_code
    allowed_local_media_path: str = ModelConfig.allowed_local_media_path
    download_dir: Optional[str] = LoadConfig.download_dir
    load_format: str = LoadConfig.load_format
    config_format: str = ModelConfig.config_format
    dtype: ModelDType = ModelConfig.dtype
    kv_cache_dtype: CacheDType = CacheConfig.cache_dtype
    seed: Optional[int] = ModelConfig.seed
    max_model_len: Optional[int] = ModelConfig.max_model_len
    cuda_graph_sizes: list[int] = get_field(SchedulerConfig,
                                            "cuda_graph_sizes")
    # Note: Specifying a custom executor backend by passing a class
    # is intended for expert use only. The API may change without
    # notice.
    distributed_executor_backend: Optional[Union[
        DistributedExecutorBackend,
        Type[ExecutorBase]]] = ParallelConfig.distributed_executor_backend
    # number of P/D disaggregation (or other disaggregation) workers
    pipeline_parallel_size: int = ParallelConfig.pipeline_parallel_size
    tensor_parallel_size: int = ParallelConfig.tensor_parallel_size
    data_parallel_size: int = ParallelConfig.data_parallel_size
    data_parallel_size_local: Optional[int] = None
    data_parallel_address: Optional[str] = None
    data_parallel_rpc_port: Optional[int] = None
    enable_expert_parallel: bool = ParallelConfig.enable_expert_parallel
    max_parallel_loading_workers: Optional[
        int] = ParallelConfig.max_parallel_loading_workers
    block_size: Optional[BlockSize] = CacheConfig.block_size
    enable_prefix_caching: Optional[bool] = CacheConfig.enable_prefix_caching
    prefix_caching_hash_algo: PrefixCachingHashAlgo = \
        CacheConfig.prefix_caching_hash_algo
    disable_sliding_window: bool = ModelConfig.disable_sliding_window
    disable_cascade_attn: bool = ModelConfig.disable_cascade_attn
    use_v2_block_manager: bool = True
    swap_space: float = CacheConfig.swap_space
    cpu_offload_gb: float = CacheConfig.cpu_offload_gb
    gpu_memory_utilization: float = CacheConfig.gpu_memory_utilization
    max_num_batched_tokens: Optional[
        int] = SchedulerConfig.max_num_batched_tokens
    max_num_partial_prefills: int = SchedulerConfig.max_num_partial_prefills
    max_long_partial_prefills: int = SchedulerConfig.max_long_partial_prefills
    long_prefill_token_threshold: int = \
        SchedulerConfig.long_prefill_token_threshold
    max_num_seqs: Optional[int] = SchedulerConfig.max_num_seqs
    max_logprobs: int = ModelConfig.max_logprobs
    disable_log_stats: bool = False
    revision: Optional[str] = ModelConfig.revision
    code_revision: Optional[str] = ModelConfig.code_revision
    rope_scaling: dict[str, Any] = get_field(ModelConfig, "rope_scaling")
    rope_theta: Optional[float] = ModelConfig.rope_theta
    hf_token: Optional[Union[bool, str]] = ModelConfig.hf_token
    hf_overrides: HfOverrides = get_field(ModelConfig, "hf_overrides")
    tokenizer_revision: Optional[str] = ModelConfig.tokenizer_revision
    quantization: Optional[QuantizationMethods] = ModelConfig.quantization
    enforce_eager: bool = ModelConfig.enforce_eager
    max_seq_len_to_capture: int = ModelConfig.max_seq_len_to_capture
    disable_custom_all_reduce: bool = ParallelConfig.disable_custom_all_reduce
    # The following three fields are deprecated and will be removed in a future
    # release. Setting them will have no effect. Please remove them from your
    # configurations.
    tokenizer_pool_size: int = TokenizerPoolConfig.pool_size
    tokenizer_pool_type: str = TokenizerPoolConfig.pool_type
    tokenizer_pool_extra_config: dict = \
        get_field(TokenizerPoolConfig, "extra_config")
    limit_mm_per_prompt: dict[str, int] = \
        get_field(MultiModalConfig, "limit_per_prompt")
    mm_processor_kwargs: Optional[Dict[str, Any]] = \
        MultiModalConfig.mm_processor_kwargs
    disable_mm_preprocessor_cache: bool = \
        MultiModalConfig.disable_mm_preprocessor_cache
    # LoRA fields
    enable_lora: bool = False
    enable_lora_bias: bool = LoRAConfig.bias_enabled
    max_loras: int = LoRAConfig.max_loras
    max_lora_rank: int = LoRAConfig.max_lora_rank
    fully_sharded_loras: bool = LoRAConfig.fully_sharded_loras
    max_cpu_loras: Optional[int] = LoRAConfig.max_cpu_loras
    lora_dtype: Optional[Union[str, torch.dtype]] = LoRAConfig.lora_dtype
    lora_extra_vocab_size: int = LoRAConfig.lora_extra_vocab_size
    long_lora_scaling_factors: Optional[tuple[float, ...]] = \
        LoRAConfig.long_lora_scaling_factors
    # PromptAdapter fields
    enable_prompt_adapter: bool = False
    max_prompt_adapters: int = PromptAdapterConfig.max_prompt_adapters
    max_prompt_adapter_token: int = \
        PromptAdapterConfig.max_prompt_adapter_token

    device: Device = DeviceConfig.device
    num_scheduler_steps: int = SchedulerConfig.num_scheduler_steps
    multi_step_stream_outputs: bool = SchedulerConfig.multi_step_stream_outputs
    ray_workers_use_nsight: bool = ParallelConfig.ray_workers_use_nsight
    num_gpu_blocks_override: Optional[
        int] = CacheConfig.num_gpu_blocks_override
    num_lookahead_slots: int = SchedulerConfig.num_lookahead_slots
    model_loader_extra_config: dict = \
        get_field(LoadConfig, "model_loader_extra_config")
    ignore_patterns: Optional[Union[str,
                                    List[str]]] = LoadConfig.ignore_patterns
    preemption_mode: Optional[str] = SchedulerConfig.preemption_mode

    scheduler_delay_factor: float = SchedulerConfig.delay_factor
    enable_chunked_prefill: Optional[
        bool] = SchedulerConfig.enable_chunked_prefill
    disable_chunked_mm_input: bool = SchedulerConfig.disable_chunked_mm_input

    guided_decoding_backend: GuidedDecodingBackend = DecodingConfig.backend
    guided_decoding_disable_fallback: bool = DecodingConfig.disable_fallback
    guided_decoding_disable_any_whitespace: bool = \
        DecodingConfig.disable_any_whitespace
    guided_decoding_disable_additional_properties: bool = \
        DecodingConfig.disable_additional_properties
    logits_processor_pattern: Optional[
        str] = ModelConfig.logits_processor_pattern

    speculative_config: Optional[Dict[str, Any]] = None

    qlora_adapter_name_or_path: Optional[str] = None
    show_hidden_metrics_for_version: Optional[str] = \
        ObservabilityConfig.show_hidden_metrics_for_version
    otlp_traces_endpoint: Optional[str] = \
        ObservabilityConfig.otlp_traces_endpoint
    collect_detailed_traces: Optional[list[DetailedTraceModules]] = \
        ObservabilityConfig.collect_detailed_traces
    disable_async_output_proc: bool = not ModelConfig.use_async_output_proc
    scheduling_policy: SchedulerPolicy = SchedulerConfig.policy
    scheduler_cls: Union[str, Type[object]] = SchedulerConfig.scheduler_cls

    override_neuron_config: dict[str, Any] = \
        get_field(ModelConfig, "override_neuron_config")
    override_pooler_config: Optional[Union[dict, PoolerConfig]] = \
        ModelConfig.override_pooler_config
    compilation_config: CompilationConfig = \
<<<<<<< HEAD
        field(default_factory=CompilationConfig)
=======
        get_field(VllmConfig, "compilation_config")
>>>>>>> fced7569
    worker_cls: str = ParallelConfig.worker_cls
    worker_extension_cls: str = ParallelConfig.worker_extension_cls

    kv_transfer_config: Optional[KVTransferConfig] = None
    kv_events_config: Optional[KVEventsConfig] = None

    generation_config: str = ModelConfig.generation_config
    enable_sleep_mode: bool = ModelConfig.enable_sleep_mode
    override_generation_config: dict[str, Any] = \
        get_field(ModelConfig, "override_generation_config")
    model_impl: str = ModelConfig.model_impl

    calculate_kv_scales: bool = CacheConfig.calculate_kv_scales

    additional_config: dict[str, Any] = \
        get_field(VllmConfig, "additional_config")
    enable_reasoning: Optional[bool] = None  # DEPRECATED
    reasoning_parser: str = DecodingConfig.reasoning_backend

    use_tqdm_on_load: bool = LoadConfig.use_tqdm_on_load
    pt_load_map_location: str = LoadConfig.pt_load_map_location

    def __post_init__(self):
        # support `EngineArgs(compilation_config={...})`
        # without having to manually construct a
        # CompilationConfig object
        if isinstance(self.compilation_config, (int, dict)):
            self.compilation_config = CompilationConfig.from_cli(
                str(self.compilation_config))
        if self.qlora_adapter_name_or_path is not None:
            warnings.warn(
                "The `qlora_adapter_name_or_path` is deprecated "
                "and will be removed in v0.10.0. ",
                DeprecationWarning,
                stacklevel=2,
            )
        # Setup plugins
        from vllm.plugins import load_general_plugins
        load_general_plugins()

    @staticmethod
    def add_cli_args(parser: FlexibleArgumentParser) -> FlexibleArgumentParser:
        """Shared CLI arguments for vLLM engine."""

        # Model arguments
        model_kwargs = get_kwargs(ModelConfig)
        model_group = parser.add_argument_group(
            title="ModelConfig",
            description=ModelConfig.__doc__,
        )
        if 'serve' not in sys.argv[1:] and '--help' not in sys.argv[1:]:
            model_group.add_argument("--model", **model_kwargs["model"])
        model_group.add_argument("--task", **model_kwargs["task"])
        model_group.add_argument("--tokenizer", **model_kwargs["tokenizer"])
        model_group.add_argument("--tokenizer-mode",
                                 **model_kwargs["tokenizer_mode"])
        model_group.add_argument("--trust-remote-code",
                                 **model_kwargs["trust_remote_code"])
        model_group.add_argument("--dtype", **model_kwargs["dtype"])
        model_group.add_argument("--seed", **model_kwargs["seed"])
        model_group.add_argument("--hf-config-path",
                                 **model_kwargs["hf_config_path"])
        model_group.add_argument("--allowed-local-media-path",
                                 **model_kwargs["allowed_local_media_path"])
        model_group.add_argument("--revision", **model_kwargs["revision"])
        model_group.add_argument("--code-revision",
                                 **model_kwargs["code_revision"])
        model_group.add_argument("--rope-scaling",
                                 **model_kwargs["rope_scaling"])
        model_group.add_argument("--rope-theta", **model_kwargs["rope_theta"])
        model_group.add_argument("--tokenizer-revision",
                                 **model_kwargs["tokenizer_revision"])
        model_group.add_argument("--max-model-len",
                                 **model_kwargs["max_model_len"])
        model_group.add_argument("--quantization", "-q",
                                 **model_kwargs["quantization"])
        model_group.add_argument("--enforce-eager",
                                 **model_kwargs["enforce_eager"])
        model_group.add_argument("--max-seq-len-to-capture",
                                 **model_kwargs["max_seq_len_to_capture"])
        model_group.add_argument("--max-logprobs",
                                 **model_kwargs["max_logprobs"])
        model_group.add_argument("--disable-sliding-window",
                                 **model_kwargs["disable_sliding_window"])
        model_group.add_argument("--disable-cascade-attn",
                                 **model_kwargs["disable_cascade_attn"])
        model_group.add_argument("--skip-tokenizer-init",
                                 **model_kwargs["skip_tokenizer_init"])
        model_group.add_argument("--enable-prompt-embeds",
                                 **model_kwargs["enable_prompt_embeds"])
        model_group.add_argument("--served-model-name",
                                 **model_kwargs["served_model_name"])
        # This one is a special case because it is the
        # opposite of ModelConfig.use_async_output_proc
        model_group.add_argument(
            "--disable-async-output-proc",
            action="store_true",
            default=EngineArgs.disable_async_output_proc,
            help="Disable async output processing. This may result in "
            "lower performance.")
        model_group.add_argument("--config-format",
                                 choices=[f.value for f in ConfigFormat],
                                 **model_kwargs["config_format"])
        # This one is a special case because it can bool
        # or str. TODO: Handle this in get_kwargs
        model_group.add_argument("--hf-token",
                                 type=str,
                                 nargs="?",
                                 const=True,
                                 default=model_kwargs["hf_token"]["default"],
                                 help=model_kwargs["hf_token"]["help"])
        model_group.add_argument("--hf-overrides",
                                 **model_kwargs["hf_overrides"])
        model_group.add_argument("--override-neuron-config",
                                 **model_kwargs["override_neuron_config"])
        model_group.add_argument("--override-pooler-config",
                                 **model_kwargs["override_pooler_config"])
        model_group.add_argument("--logits-processor-pattern",
                                 **model_kwargs["logits_processor_pattern"])
        model_group.add_argument("--generation-config",
                                 **model_kwargs["generation_config"])
        model_group.add_argument("--override-generation-config",
                                 **model_kwargs["override_generation_config"])
        model_group.add_argument("--enable-sleep-mode",
                                 **model_kwargs["enable_sleep_mode"])
        model_group.add_argument("--model-impl",
                                 choices=[f.value for f in ModelImpl],
                                 **model_kwargs["model_impl"])

        # Model loading arguments
        load_kwargs = get_kwargs(LoadConfig)
        load_group = parser.add_argument_group(
            title="LoadConfig",
            description=LoadConfig.__doc__,
        )
        load_group.add_argument("--load-format",
                                choices=[f.value for f in LoadFormat],
                                **load_kwargs["load_format"])
        load_group.add_argument("--download-dir",
                                **load_kwargs["download_dir"])
        load_group.add_argument("--model-loader-extra-config",
                                **load_kwargs["model_loader_extra_config"])
        load_group.add_argument("--ignore-patterns",
                                **load_kwargs["ignore_patterns"])
        load_group.add_argument("--use-tqdm-on-load",
                                **load_kwargs["use_tqdm_on_load"])
        load_group.add_argument(
            "--qlora-adapter-name-or-path",
            type=str,
            default=None,
            help="The `--qlora-adapter-name-or-path` has no effect, do not set"
            " it, and it  will be removed in v0.10.0.",
            deprecated=True,
        )
        load_group.add_argument('--pt-load-map-location',
                                **load_kwargs["pt_load_map_location"])

        # Guided decoding arguments
        guided_decoding_kwargs = get_kwargs(DecodingConfig)
        guided_decoding_group = parser.add_argument_group(
            title="DecodingConfig",
            description=DecodingConfig.__doc__,
        )
        guided_decoding_group.add_argument("--guided-decoding-backend",
                                           **guided_decoding_kwargs["backend"])
        guided_decoding_group.add_argument(
            "--guided-decoding-disable-fallback",
            **guided_decoding_kwargs["disable_fallback"])
        guided_decoding_group.add_argument(
            "--guided-decoding-disable-any-whitespace",
            **guided_decoding_kwargs["disable_any_whitespace"])
        guided_decoding_group.add_argument(
            "--guided-decoding-disable-additional-properties",
            **guided_decoding_kwargs["disable_additional_properties"])
        guided_decoding_group.add_argument(
            "--enable-reasoning",
            action=argparse.BooleanOptionalAction,
            deprecated=True,
            help="[DEPRECATED] The `--enable-reasoning` flag is deprecated as "
            "of v0.9.0. Use `--reasoning-parser` to specify the reasoning "
            "parser backend instead. This flag (`--enable-reasoning`) will be "
            "removed in v0.10.0. When `--reasoning-parser` is specified, "
            "reasoning mode is automatically enabled.")
        guided_decoding_group.add_argument(
            "--reasoning-parser",
            # This choices is a special case because it's not static
            choices=list(ReasoningParserManager.reasoning_parsers),
            **guided_decoding_kwargs["reasoning_backend"])

        # Parallel arguments
        parallel_kwargs = get_kwargs(ParallelConfig)
        parallel_group = parser.add_argument_group(
            title="ParallelConfig",
            description=ParallelConfig.__doc__,
        )
        parallel_group.add_argument(
            "--distributed-executor-backend",
            **parallel_kwargs["distributed_executor_backend"])
        parallel_group.add_argument(
            "--pipeline-parallel-size", "-pp",
            **parallel_kwargs["pipeline_parallel_size"])
        parallel_group.add_argument("--tensor-parallel-size", "-tp",
                                    **parallel_kwargs["tensor_parallel_size"])
        parallel_group.add_argument("--data-parallel-size", "-dp",
                                    **parallel_kwargs["data_parallel_size"])
        parallel_group.add_argument('--data-parallel-size-local',
                                    '-dpl',
                                    type=int,
                                    help='Number of data parallel replicas '
                                    'to run on this node.')
        parallel_group.add_argument('--data-parallel-address',
                                    '-dpa',
                                    type=str,
                                    help='Address of data parallel cluster '
                                    'head-node.')
        parallel_group.add_argument('--data-parallel-rpc-port',
                                    '-dpp',
                                    type=int,
                                    help='Port for data parallel RPC '
                                    'communication.')
        parallel_group.add_argument(
            "--enable-expert-parallel",
            **parallel_kwargs["enable_expert_parallel"])
        parallel_group.add_argument(
            "--max-parallel-loading-workers",
            **parallel_kwargs["max_parallel_loading_workers"])
        parallel_group.add_argument(
            "--ray-workers-use-nsight",
            **parallel_kwargs["ray_workers_use_nsight"])
        parallel_group.add_argument(
            "--disable-custom-all-reduce",
            **parallel_kwargs["disable_custom_all_reduce"])
        parallel_group.add_argument("--worker-cls",
                                    **parallel_kwargs["worker_cls"])
        parallel_group.add_argument("--worker-extension-cls",
                                    **parallel_kwargs["worker_extension_cls"])

        # KV cache arguments
        cache_kwargs = get_kwargs(CacheConfig)
        cache_group = parser.add_argument_group(
            title="CacheConfig",
            description=CacheConfig.__doc__,
        )
        cache_group.add_argument("--block-size", **cache_kwargs["block_size"])
        cache_group.add_argument("--gpu-memory-utilization",
                                 **cache_kwargs["gpu_memory_utilization"])
        cache_group.add_argument("--swap-space", **cache_kwargs["swap_space"])
        cache_group.add_argument("--kv-cache-dtype",
                                 **cache_kwargs["cache_dtype"])
        cache_group.add_argument("--num-gpu-blocks-override",
                                 **cache_kwargs["num_gpu_blocks_override"])
        cache_group.add_argument("--enable-prefix-caching",
                                 **cache_kwargs["enable_prefix_caching"])
        cache_group.add_argument("--prefix-caching-hash-algo",
                                 **cache_kwargs["prefix_caching_hash_algo"])
        cache_group.add_argument("--cpu-offload-gb",
                                 **cache_kwargs["cpu_offload_gb"])
        cache_group.add_argument("--calculate-kv-scales",
                                 **cache_kwargs["calculate_kv_scales"])

        # Tokenizer arguments
        tokenizer_kwargs = get_kwargs(TokenizerPoolConfig)
        tokenizer_group = parser.add_argument_group(
            title="TokenizerPoolConfig",
            description=TokenizerPoolConfig.__doc__,
        )
        tokenizer_group.add_argument("--tokenizer-pool-size",
                                     **tokenizer_kwargs["pool_size"])
        tokenizer_group.add_argument("--tokenizer-pool-type",
                                     **tokenizer_kwargs["pool_type"])
        tokenizer_group.add_argument("--tokenizer-pool-extra-config",
                                     **tokenizer_kwargs["extra_config"])

        # Multimodal related configs
        multimodal_kwargs = get_kwargs(MultiModalConfig)
        multimodal_group = parser.add_argument_group(
            title="MultiModalConfig",
            description=MultiModalConfig.__doc__,
        )
        multimodal_group.add_argument("--limit-mm-per-prompt",
                                      **multimodal_kwargs["limit_per_prompt"])
        multimodal_group.add_argument(
            "--mm-processor-kwargs",
            **multimodal_kwargs["mm_processor_kwargs"])
        multimodal_group.add_argument(
            "--disable-mm-preprocessor-cache",
            **multimodal_kwargs["disable_mm_preprocessor_cache"])

        # LoRA related configs
        lora_kwargs = get_kwargs(LoRAConfig)
        lora_group = parser.add_argument_group(
            title="LoRAConfig",
            description=LoRAConfig.__doc__,
        )
        lora_group.add_argument(
            "--enable-lora",
            action=argparse.BooleanOptionalAction,
            help="If True, enable handling of LoRA adapters.")
        lora_group.add_argument("--enable-lora-bias",
                                **lora_kwargs["bias_enabled"])
        lora_group.add_argument("--max-loras", **lora_kwargs["max_loras"])
        lora_group.add_argument("--max-lora-rank",
                                **lora_kwargs["max_lora_rank"])
        lora_group.add_argument("--lora-extra-vocab-size",
                                **lora_kwargs["lora_extra_vocab_size"])
        lora_group.add_argument(
            "--lora-dtype",
            **lora_kwargs["lora_dtype"],
        )
        lora_group.add_argument("--long-lora-scaling-factors",
                                **lora_kwargs["long_lora_scaling_factors"])
        lora_group.add_argument("--max-cpu-loras",
                                **lora_kwargs["max_cpu_loras"])
        lora_group.add_argument("--fully-sharded-loras",
                                **lora_kwargs["fully_sharded_loras"])

        # PromptAdapter related configs
        prompt_adapter_kwargs = get_kwargs(PromptAdapterConfig)
        prompt_adapter_group = parser.add_argument_group(
            title="PromptAdapterConfig",
            description=PromptAdapterConfig.__doc__,
        )
        prompt_adapter_group.add_argument(
            "--enable-prompt-adapter",
            action=argparse.BooleanOptionalAction,
            help="If True, enable handling of PromptAdapters.")
        prompt_adapter_group.add_argument(
            "--max-prompt-adapters",
            **prompt_adapter_kwargs["max_prompt_adapters"])
        prompt_adapter_group.add_argument(
            "--max-prompt-adapter-token",
            **prompt_adapter_kwargs["max_prompt_adapter_token"])

        # Device arguments
        device_kwargs = get_kwargs(DeviceConfig)
        device_group = parser.add_argument_group(
            title="DeviceConfig",
            description=DeviceConfig.__doc__,
        )
        device_group.add_argument("--device",
                                  **device_kwargs["device"],
                                  deprecated=True)

        # Speculative arguments
        speculative_group = parser.add_argument_group(
            title="SpeculativeConfig",
            description=SpeculativeConfig.__doc__,
        )
        speculative_group.add_argument(
            "--speculative-config",
            type=json.loads,
            default=None,
            help="The configurations for speculative decoding. Should be a "
            "JSON string.")

        # Observability arguments
        observability_kwargs = get_kwargs(ObservabilityConfig)
        observability_group = parser.add_argument_group(
            title="ObservabilityConfig",
            description=ObservabilityConfig.__doc__,
        )
        observability_group.add_argument(
            "--show-hidden-metrics-for-version",
            **observability_kwargs["show_hidden_metrics_for_version"])
        observability_group.add_argument(
            "--otlp-traces-endpoint",
            **observability_kwargs["otlp_traces_endpoint"])
        # TODO: generalise this special case
        choices = observability_kwargs["collect_detailed_traces"]["choices"]
        metavar = f"{{{','.join(choices)}}}"
        observability_kwargs["collect_detailed_traces"]["metavar"] = metavar
        observability_kwargs["collect_detailed_traces"]["choices"] += [
            ",".join(p)
            for p in permutations(get_args(DetailedTraceModules), r=2)
        ]
        observability_group.add_argument(
            "--collect-detailed-traces",
            **observability_kwargs["collect_detailed_traces"])

        # Scheduler arguments
        scheduler_kwargs = get_kwargs(SchedulerConfig)
        scheduler_group = parser.add_argument_group(
            title="SchedulerConfig",
            description=SchedulerConfig.__doc__,
        )
        scheduler_group.add_argument(
            "--max-num-batched-tokens",
            **scheduler_kwargs["max_num_batched_tokens"])
        scheduler_group.add_argument("--max-num-seqs",
                                     **scheduler_kwargs["max_num_seqs"])
        scheduler_group.add_argument(
            "--max-num-partial-prefills",
            **scheduler_kwargs["max_num_partial_prefills"])
        scheduler_group.add_argument(
            "--max-long-partial-prefills",
            **scheduler_kwargs["max_long_partial_prefills"])
        scheduler_group.add_argument('--cuda-graph-sizes',
                                     **scheduler_kwargs["cuda_graph_sizes"])
        scheduler_group.add_argument(
            "--long-prefill-token-threshold",
            **scheduler_kwargs["long_prefill_token_threshold"])
        scheduler_group.add_argument("--num-lookahead-slots",
                                     **scheduler_kwargs["num_lookahead_slots"])
        scheduler_group.add_argument("--scheduler-delay-factor",
                                     **scheduler_kwargs["delay_factor"])
        scheduler_group.add_argument("--preemption-mode",
                                     **scheduler_kwargs["preemption_mode"])
        scheduler_group.add_argument("--num-scheduler-steps",
                                     **scheduler_kwargs["num_scheduler_steps"])
        scheduler_group.add_argument(
            "--multi-step-stream-outputs",
            **scheduler_kwargs["multi_step_stream_outputs"])
        scheduler_group.add_argument("--scheduling-policy",
                                     **scheduler_kwargs["policy"])
        scheduler_group.add_argument(
            "--enable-chunked-prefill",
            **scheduler_kwargs["enable_chunked_prefill"])
        scheduler_group.add_argument(
            "--disable-chunked-mm-input",
            **scheduler_kwargs["disable_chunked_mm_input"])
        scheduler_group.add_argument("--scheduler-cls",
                                     **scheduler_kwargs["scheduler_cls"])

        # vLLM arguments
        vllm_kwargs = get_kwargs(VllmConfig)
        vllm_group = parser.add_argument_group(
            title="VllmConfig",
            description=VllmConfig.__doc__,
        )
        vllm_group.add_argument("--kv-transfer-config",
                                **vllm_kwargs["kv_transfer_config"])
        vllm_group.add_argument('--kv-events-config',
                                **vllm_kwargs["kv_events_config"])
        vllm_group.add_argument("--compilation-config", "-O",
                                **vllm_kwargs["compilation_config"])
        vllm_group.add_argument("--additional-config",
                                **vllm_kwargs["additional_config"])

        # Other arguments
        parser.add_argument('--use-v2-block-manager',
                            action='store_true',
                            default=True,
                            deprecated=True,
                            help='[DEPRECATED] block manager v1 has been '
                            'removed and SelfAttnBlockSpaceManager (i.e. '
                            'block manager v2) is now the default. '
                            'Setting this flag to True or False'
                            ' has no effect on vLLM behavior.')
        parser.add_argument('--disable-log-stats',
                            action='store_true',
                            help='Disable logging statistics.')

        return parser

    @classmethod
    def from_cli_args(cls, args: argparse.Namespace):
        # Get the list of attributes of this dataclass.
        attrs = [attr.name for attr in dataclasses.fields(cls)]
        # Set the attributes from the parsed arguments.
        engine_args = cls(**{attr: getattr(args, attr) for attr in attrs})
        return engine_args

    def create_model_config(self) -> ModelConfig:
        # gguf file needs a specific model loader and doesn't use hf_repo
        if check_gguf_file(self.model):
            self.quantization = self.load_format = "gguf"

        # NOTE: This is to allow model loading from S3 in CI
        if (not isinstance(self, AsyncEngineArgs) and envs.VLLM_CI_USE_S3
                and self.model in MODELS_ON_S3
                and self.load_format == LoadFormat.AUTO):  # noqa: E501
            self.model = f"{MODEL_WEIGHTS_S3_BUCKET}/{self.model}"
            self.load_format = LoadFormat.RUNAI_STREAMER

        return ModelConfig(
            model=self.model,
            hf_config_path=self.hf_config_path,
            task=self.task,
            tokenizer=self.tokenizer,
            tokenizer_mode=self.tokenizer_mode,
            trust_remote_code=self.trust_remote_code,
            allowed_local_media_path=self.allowed_local_media_path,
            dtype=self.dtype,
            seed=self.seed,
            revision=self.revision,
            code_revision=self.code_revision,
            rope_scaling=self.rope_scaling,
            rope_theta=self.rope_theta,
            hf_token=self.hf_token,
            hf_overrides=self.hf_overrides,
            tokenizer_revision=self.tokenizer_revision,
            max_model_len=self.max_model_len,
            quantization=self.quantization,
            enforce_eager=self.enforce_eager,
            max_seq_len_to_capture=self.max_seq_len_to_capture,
            max_logprobs=self.max_logprobs,
            disable_sliding_window=self.disable_sliding_window,
            disable_cascade_attn=self.disable_cascade_attn,
            skip_tokenizer_init=self.skip_tokenizer_init,
            enable_prompt_embeds=self.enable_prompt_embeds,
            served_model_name=self.served_model_name,
            limit_mm_per_prompt=self.limit_mm_per_prompt,
            use_async_output_proc=not self.disable_async_output_proc,
            config_format=self.config_format,
            mm_processor_kwargs=self.mm_processor_kwargs,
            disable_mm_preprocessor_cache=self.disable_mm_preprocessor_cache,
            override_neuron_config=self.override_neuron_config,
            override_pooler_config=self.override_pooler_config,
            logits_processor_pattern=self.logits_processor_pattern,
            generation_config=self.generation_config,
            override_generation_config=self.override_generation_config,
            enable_sleep_mode=self.enable_sleep_mode,
            model_impl=self.model_impl,
        )

    def create_load_config(self) -> LoadConfig:

        if self.quantization == "bitsandbytes":
            self.load_format = "bitsandbytes"

        return LoadConfig(
            load_format=self.load_format,
            download_dir=self.download_dir,
            model_loader_extra_config=self.model_loader_extra_config,
            ignore_patterns=self.ignore_patterns,
            use_tqdm_on_load=self.use_tqdm_on_load,
            pt_load_map_location=self.pt_load_map_location,
        )

    def create_speculative_config(
        self,
        target_model_config: ModelConfig,
        target_parallel_config: ParallelConfig,
        enable_chunked_prefill: bool,
        disable_log_stats: bool,
    ) -> Optional["SpeculativeConfig"]:
        """Initializes and returns a SpeculativeConfig object based on
        `speculative_config`.

        This function utilizes `speculative_config` to create a
        SpeculativeConfig object. The `speculative_config` can either be
        provided as a JSON string input via CLI arguments or directly as a
        dictionary from the engine.
        """
        if self.speculative_config is None:
            return None

        # Note(Shangming): These parameters are not obtained from the cli arg
        # '--speculative-config' and must be passed in when creating the engine
        # config.
        self.speculative_config.update({
            "target_model_config": target_model_config,
            "target_parallel_config": target_parallel_config,
            "enable_chunked_prefill": enable_chunked_prefill,
            "disable_log_stats": disable_log_stats,
        })
        speculative_config = SpeculativeConfig.from_dict(
            self.speculative_config)

        return speculative_config

    def create_engine_config(
        self,
        usage_context: Optional[UsageContext] = None,
    ) -> VllmConfig:
        """
        Create the VllmConfig.

        NOTE: for autoselection of V0 vs V1 engine, we need to
        create the ModelConfig first, since ModelConfig's attrs
        (e.g. the model arch) are needed to make the decision.

        This function set VLLM_USE_V1=X if VLLM_USE_V1 is
        unspecified by the user.

        If VLLM_USE_V1 is specified by the user but the VllmConfig
        is incompatible, we raise an error.
        """
        from vllm.platforms import current_platform
        current_platform.pre_register_and_update()

        device_config = DeviceConfig(device=current_platform.device_type)
        model_config = self.create_model_config()

        # * If VLLM_USE_V1 is unset, we enable V1 for "supported features"
        #   and fall back to V0 for experimental or unsupported features.
        # * If VLLM_USE_V1=1, we enable V1 for supported + experimental
        #   features and raise error for unsupported features.
        # * If VLLM_USE_V1=0, we disable V1.
        use_v1 = False
        try_v1 = envs.VLLM_USE_V1 or not envs.is_set("VLLM_USE_V1")
        if try_v1 and self._is_v1_supported_oracle(model_config):
            use_v1 = True

        # If user explicitly set VLLM_USE_V1, sanity check we respect it.
        if envs.is_set("VLLM_USE_V1"):
            assert use_v1 == envs.VLLM_USE_V1
        # Otherwise, set the VLLM_USE_V1 variable globally.
        else:
            envs.set_vllm_use_v1(use_v1)

        # Set default arguments for V0 or V1 Engine.
        if use_v1:
            self._set_default_args_v1(usage_context)
        else:
            self._set_default_args_v0(model_config)

        assert self.enable_chunked_prefill is not None

        if envs.VLLM_ATTENTION_BACKEND in [STR_DUAL_CHUNK_FLASH_ATTN_VAL]:
            assert self.enforce_eager, (
                "Cuda graph is not supported with DualChunkFlashAttention. "
                "To run the model in eager mode, set 'enforce_eager=True' "
                "or use '--enforce-eager' in the CLI.")
            assert current_platform.is_cuda(), (
                "DualChunkFlashAttention is only supported on CUDA platform.")
            assert not use_v1, (
                "DualChunkFlashAttention is not supported on V1 engine. "
                "To run the model in V0 engine, try set 'VLLM_USE_V1=0'")

        cache_config = CacheConfig(
            block_size=self.block_size,
            gpu_memory_utilization=self.gpu_memory_utilization,
            swap_space=self.swap_space,
            cache_dtype=self.kv_cache_dtype,
            is_attention_free=model_config.is_attention_free,
            num_gpu_blocks_override=self.num_gpu_blocks_override,
            sliding_window=model_config.get_sliding_window(),
            enable_prefix_caching=self.enable_prefix_caching,
            prefix_caching_hash_algo=self.prefix_caching_hash_algo,
            cpu_offload_gb=self.cpu_offload_gb,
            calculate_kv_scales=self.calculate_kv_scales,
        )

        # Get the current placement group if Ray is initialized and
        # we are in a Ray actor. If so, then the placement group will be
        # passed to spawned processes.
        placement_group = None
        if is_in_ray_actor():
            import ray

            # This call initializes Ray automatically if it is not initialized,
            # but we should not do this here.
            placement_group = ray.util.get_current_placement_group()

        # Local DP size defaults to global DP size if not set.
        data_parallel_size_local = self.data_parallel_size if (
            self.data_parallel_size_local
            is None) else self.data_parallel_size_local

        # DP address, used in multi-node case for torch distributed group
        # and ZMQ sockets.
        data_parallel_address = self.data_parallel_address if (
            self.data_parallel_address
            is not None) else ParallelConfig.data_parallel_master_ip

        # This port is only used when there are remote data parallel engines,
        # otherwise the local IPC transport is used.
        data_parallel_rpc_port = self.data_parallel_rpc_port if (
            self.data_parallel_rpc_port
            is not None) else ParallelConfig.data_parallel_rpc_port

        parallel_config = ParallelConfig(
            pipeline_parallel_size=self.pipeline_parallel_size,
            tensor_parallel_size=self.tensor_parallel_size,
            data_parallel_size=self.data_parallel_size,
            data_parallel_size_local=data_parallel_size_local,
            data_parallel_master_ip=data_parallel_address,
            data_parallel_rpc_port=data_parallel_rpc_port,
            enable_expert_parallel=self.enable_expert_parallel,
            max_parallel_loading_workers=self.max_parallel_loading_workers,
            disable_custom_all_reduce=self.disable_custom_all_reduce,
            ray_workers_use_nsight=self.ray_workers_use_nsight,
            placement_group=placement_group,
            distributed_executor_backend=self.distributed_executor_backend,
            worker_cls=self.worker_cls,
            worker_extension_cls=self.worker_extension_cls,
        )

        speculative_config = self.create_speculative_config(
            target_model_config=model_config,
            target_parallel_config=parallel_config,
            enable_chunked_prefill=self.enable_chunked_prefill,
            disable_log_stats=self.disable_log_stats,
        )

        # Reminder: Please update docs/features/compatibility_matrix.md
        # If the feature combo become valid
        if self.num_scheduler_steps > 1:
            if speculative_config is not None:
                raise ValueError("Speculative decoding is not supported with "
                                 "multi-step (--num-scheduler-steps > 1)")
            if self.enable_chunked_prefill and self.pipeline_parallel_size > 1:
                raise ValueError("Multi-Step Chunked-Prefill is not supported "
                                 "for pipeline-parallel-size > 1")
            from vllm.platforms import current_platform
            if current_platform.is_cpu():
                logger.warning("Multi-Step (--num-scheduler-steps > 1) is "
                               "currently not supported for CPUs and has been "
                               "disabled.")
                self.num_scheduler_steps = 1

        # make sure num_lookahead_slots is set the higher value depending on
        # if we are using speculative decoding or multi-step
        num_lookahead_slots = max(self.num_lookahead_slots,
                                  self.num_scheduler_steps - 1)
        num_lookahead_slots = num_lookahead_slots \
            if speculative_config is None \
            else speculative_config.num_lookahead_slots

        scheduler_config = SchedulerConfig(
            runner_type=model_config.runner_type,
            max_num_batched_tokens=self.max_num_batched_tokens,
            max_num_seqs=self.max_num_seqs,
            max_model_len=model_config.max_model_len,
            cuda_graph_sizes=self.cuda_graph_sizes,
            num_lookahead_slots=num_lookahead_slots,
            delay_factor=self.scheduler_delay_factor,
            enable_chunked_prefill=self.enable_chunked_prefill,
            disable_chunked_mm_input=self.disable_chunked_mm_input,
            is_multimodal_model=model_config.is_multimodal_model,
            preemption_mode=self.preemption_mode,
            num_scheduler_steps=self.num_scheduler_steps,
            multi_step_stream_outputs=self.multi_step_stream_outputs,
            send_delta_data=(envs.VLLM_USE_RAY_SPMD_WORKER
                             and parallel_config.use_ray),
            policy=self.scheduling_policy,
            scheduler_cls=self.scheduler_cls,
            max_num_partial_prefills=self.max_num_partial_prefills,
            max_long_partial_prefills=self.max_long_partial_prefills,
            long_prefill_token_threshold=self.long_prefill_token_threshold,
        )

        lora_config = LoRAConfig(
            bias_enabled=self.enable_lora_bias,
            max_lora_rank=self.max_lora_rank,
            max_loras=self.max_loras,
            fully_sharded_loras=self.fully_sharded_loras,
            lora_extra_vocab_size=self.lora_extra_vocab_size,
            long_lora_scaling_factors=self.long_lora_scaling_factors,
            lora_dtype=self.lora_dtype,
            max_cpu_loras=self.max_cpu_loras if self.max_cpu_loras
            and self.max_cpu_loras > 0 else None) if self.enable_lora else None

        # bitsandbytes pre-quantized model need a specific model loader
        if model_config.quantization == "bitsandbytes":
            self.quantization = self.load_format = "bitsandbytes"

        load_config = self.create_load_config()

        prompt_adapter_config = PromptAdapterConfig(
            max_prompt_adapters=self.max_prompt_adapters,
            max_prompt_adapter_token=self.max_prompt_adapter_token) \
                                        if self.enable_prompt_adapter else None

        decoding_config = DecodingConfig(
            backend=self.guided_decoding_backend,
            disable_fallback=self.guided_decoding_disable_fallback,
            disable_any_whitespace=self.guided_decoding_disable_any_whitespace,
            disable_additional_properties=\
                self.guided_decoding_disable_additional_properties,
            reasoning_backend=self.reasoning_parser
        )

        observability_config = ObservabilityConfig(
            show_hidden_metrics_for_version=self.
            show_hidden_metrics_for_version,
            otlp_traces_endpoint=self.otlp_traces_endpoint,
            collect_detailed_traces=self.collect_detailed_traces,
        )

        config = VllmConfig(
            model_config=model_config,
            cache_config=cache_config,
            parallel_config=parallel_config,
            scheduler_config=scheduler_config,
            device_config=device_config,
            lora_config=lora_config,
            speculative_config=speculative_config,
            load_config=load_config,
            decoding_config=decoding_config,
            observability_config=observability_config,
            prompt_adapter_config=prompt_adapter_config,
            compilation_config=self.compilation_config,
            kv_transfer_config=self.kv_transfer_config,
            kv_events_config=self.kv_events_config,
            additional_config=self.additional_config,
        )

        return config

    def _is_v1_supported_oracle(self, model_config: ModelConfig) -> bool:
        """Oracle for whether to use V0 or V1 Engine by default."""

        #############################################################
        # Unsupported Feature Flags on V1.

        if self.load_format == LoadFormat.SHARDED_STATE.value:
            _raise_or_fallback(
                feature_name=f"--load_format {self.load_format}",
                recommend_to_remove=False)
            return False

        if (self.logits_processor_pattern
                != EngineArgs.logits_processor_pattern):
            _raise_or_fallback(feature_name="--logits-processor-pattern",
                               recommend_to_remove=False)
            return False

        if self.preemption_mode != SchedulerConfig.preemption_mode:
            _raise_or_fallback(feature_name="--preemption-mode",
                               recommend_to_remove=True)
            return False

        if (self.disable_async_output_proc
                != EngineArgs.disable_async_output_proc):
            _raise_or_fallback(feature_name="--disable-async-output-proc",
                               recommend_to_remove=True)
            return False

        if self.scheduling_policy != SchedulerConfig.policy:
            _raise_or_fallback(feature_name="--scheduling-policy",
                               recommend_to_remove=False)
            return False

        if self.num_scheduler_steps != SchedulerConfig.num_scheduler_steps:
            _raise_or_fallback(feature_name="--num-scheduler-steps",
                               recommend_to_remove=True)
            return False

        if self.scheduler_delay_factor != SchedulerConfig.delay_factor:
            _raise_or_fallback(feature_name="--scheduler-delay-factor",
                               recommend_to_remove=True)
            return False

        if self.guided_decoding_backend not in get_args(
                GuidedDecodingBackendV1):
            _raise_or_fallback(
                feature_name=
                f"--guided-decoding-backend={self.guided_decoding_backend}",
                recommend_to_remove=False)
            return False

        # Need at least Ampere for now (FA support required).
        # Skip this check if we are running on a non-GPU platform,
        # or if the device capability is not available
        # (e.g. in a Ray actor without GPUs).
        from vllm.platforms import current_platform
        if (current_platform.is_cuda()
                and current_platform.get_device_capability()
                and current_platform.get_device_capability().major < 8):
            _raise_or_fallback(feature_name="Compute Capability < 8.0",
                               recommend_to_remove=False)
            return False

        # No Fp8 KV cache so far.
        if self.kv_cache_dtype != "auto":
            fp8_attention = self.kv_cache_dtype.startswith("fp8")
            will_use_fa = (
                current_platform.is_cuda()
                and not envs.is_set("VLLM_ATTENTION_BACKEND")
            ) or envs.VLLM_ATTENTION_BACKEND == "FLASH_ATTN_VLLM_V1"
            supported = False
            if current_platform.is_rocm():
                supported = True
            elif fp8_attention and will_use_fa:
                from vllm.attention.utils.fa_utils import (
                    flash_attn_supports_fp8)
                supported = flash_attn_supports_fp8()
            if not supported:
                _raise_or_fallback(feature_name="--kv-cache-dtype",
                                   recommend_to_remove=False)
                return False

        # No Prompt Adapter so far.
        if self.enable_prompt_adapter:
            _raise_or_fallback(feature_name="--enable-prompt-adapter",
                               recommend_to_remove=False)
            return False

        # No text embedding inputs so far.
        if self.enable_prompt_embeds:
            _raise_or_fallback(feature_name="--enable-prompt-embeds",
                               recommend_to_remove=False)
            return False

        # Only Fp16 and Bf16 dtypes since we only support FA.
        V1_SUPPORTED_DTYPES = [torch.bfloat16, torch.float16]
        if model_config.dtype not in V1_SUPPORTED_DTYPES:
            _raise_or_fallback(feature_name=f"--dtype {model_config.dtype}",
                               recommend_to_remove=False)
            return False

        # No Embedding Models so far.
        if model_config.task not in ["generate"]:
            _raise_or_fallback(feature_name=f"--task {model_config.task}",
                               recommend_to_remove=False)
            return False

        # No Mamba or Encoder-Decoder so far.
        if not model_config.is_v1_compatible:
            _raise_or_fallback(feature_name=model_config.architectures,
                               recommend_to_remove=False)
            return False

        # No Concurrent Partial Prefills so far.
        if (self.max_num_partial_prefills
                != SchedulerConfig.max_num_partial_prefills
                or self.max_long_partial_prefills
                != SchedulerConfig.max_long_partial_prefills):
            _raise_or_fallback(feature_name="Concurrent Partial Prefill",
                               recommend_to_remove=False)
            return False

        # No OTLP observability so far.
        if (self.otlp_traces_endpoint or self.collect_detailed_traces):
            _raise_or_fallback(feature_name="--otlp-traces-endpoint",
                               recommend_to_remove=False)
            return False

        # V1 supports N-gram, Medusa, and Eagle speculative decoding.
        is_ngram_enabled = False
        is_eagle_enabled = False
        is_medusa_enabled = False
        if self.speculative_config is not None:
            # This is supported but experimental (handled below).
            speculative_method = self.speculative_config.get("method")
            if speculative_method:
                if speculative_method in ("ngram", "[ngram]"):
                    is_ngram_enabled = True
                elif speculative_method == "medusa":
                    is_medusa_enabled = True
                elif speculative_method in ("eagle", "eagle3", "deepseek_mtp"):
                    is_eagle_enabled = True
            else:
                speculative_model = self.speculative_config.get("model")
                if speculative_model in ("ngram", "[ngram]"):
                    is_ngram_enabled = True
            if not (is_ngram_enabled or is_eagle_enabled or is_medusa_enabled):
                # Other speculative decoding methods are not supported yet.
                _raise_or_fallback(feature_name="Speculative Decoding",
                                   recommend_to_remove=False)
                return False

        # No XFormers so far.
        V1_BACKENDS = [
            "FLASH_ATTN_VLLM_V1",
            "FLASH_ATTN",
            "PALLAS",
            "PALLAS_VLLM_V1",
            "TRITON_ATTN_VLLM_V1",
            "TRITON_MLA",
            "FLASHMLA",
            "FLASHINFER",
            "FLASHINFER_VLLM_V1",
            "ROCM_AITER_MLA",
        ]
        if (envs.is_set("VLLM_ATTENTION_BACKEND")
                and envs.VLLM_ATTENTION_BACKEND not in V1_BACKENDS):
            name = f"VLLM_ATTENTION_BACKEND={envs.VLLM_ATTENTION_BACKEND}"
            _raise_or_fallback(feature_name=name, recommend_to_remove=True)
            return False

        # Platforms must decide if they can support v1 for this model
        if not current_platform.supports_v1(model_config=model_config):
            _raise_or_fallback(
                feature_name=f"device type={current_platform.device_type}",
                recommend_to_remove=False)
            return False
        #############################################################
        # Experimental Features - allow users to opt in.

        # Signal Handlers requires running in main thread.
        if (threading.current_thread() != threading.main_thread()
                and _warn_or_fallback("Engine in background thread")):
            return False

        if (self.pipeline_parallel_size > 1
                and self.distributed_executor_backend
                not in ("ray", "mp", "external_launcher")):
            name = "Pipeline Parallelism without Ray distributed executor " \
                    "or multiprocessing executor or external launcher"
            _raise_or_fallback(feature_name=name, recommend_to_remove=False)
            return False

        # Non-[CUDA, TPU] may be supported on V1, but off by default for now.
        v0_hardware = not any(
            (current_platform.is_cuda(), current_platform.is_tpu()))
        if v0_hardware and _warn_or_fallback(  # noqa: SIM103
                current_platform.device_name):
            return False
        #############################################################

        return True

    def _set_default_args_v0(self, model_config: ModelConfig) -> None:
        """Set Default Arguments for V0 Engine."""

        max_model_len = model_config.max_model_len
        use_long_context = max_model_len > 32768
        if self.enable_chunked_prefill is None:
            # Chunked prefill not supported for Multimodal or MLA in V0.
            if model_config.is_multimodal_model or model_config.use_mla:
                self.enable_chunked_prefill = False

            # Enable chunked prefill by default for long context (> 32K)
            # models to avoid OOM errors in initial memory profiling phase.
            elif use_long_context:
                from vllm.platforms import current_platform
                is_gpu = current_platform.is_cuda()
                use_sliding_window = (model_config.get_sliding_window()
                                      is not None)
                use_spec_decode = self.speculative_config is not None

                if (is_gpu and not use_sliding_window and not use_spec_decode
                        and not self.enable_lora
                        and not self.enable_prompt_adapter
                        and model_config.runner_type != "pooling"):
                    self.enable_chunked_prefill = True
                    logger.warning(
                        "Chunked prefill is enabled by default for models "
                        "with max_model_len > 32K. Chunked prefill might "
                        "not work with some features or models. If you "
                        "encounter any issues, please disable by launching "
                        "with --enable-chunked-prefill=False.")

            if self.enable_chunked_prefill is None:
                self.enable_chunked_prefill = False

        if not self.enable_chunked_prefill and use_long_context:
            logger.warning(
                "The model has a long context length (%s). This may cause"
                "OOM during the initial memory profiling phase, or result "
                "in low performance due to small KV cache size. Consider "
                "setting --max-model-len to a smaller value.", max_model_len)
        elif (self.enable_chunked_prefill
              and model_config.runner_type == "pooling"):
            msg = "Chunked prefill is not supported for pooling models"
            raise ValueError(msg)

        # if using prefix caching, we must set a hash algo
        if self.enable_prefix_caching:
            # Disable prefix caching for multimodal models for VLLM_V0.
            if model_config.is_multimodal_model:
                logger.warning(
                    "--enable-prefix-caching is not supported for multimodal "
                    "models in V0 and has been disabled.")
                self.enable_prefix_caching = False

            # VLLM_V0 only supports builtin hash algo for prefix caching.
            if self.prefix_caching_hash_algo == "sha256":
                raise ValueError(
                    "sha256 is not supported for prefix caching in V0 engine. "
                    "Please use 'builtin'.")

        # Set max_num_seqs to 256 for VLLM_V0.
        if self.max_num_seqs is None:
            self.max_num_seqs = 256

    def _set_default_args_v1(self, usage_context: UsageContext) -> None:
        """Set Default Arguments for V1 Engine."""

        # V1 always uses chunked prefills.
        self.enable_chunked_prefill = True

        # V1 enables prefix caching by default.
        if self.enable_prefix_caching is None:
            self.enable_prefix_caching = True

        # V1 should use the new scheduler by default.
        # Swap it only if this arg is set to the original V0 default
        if self.scheduler_cls == EngineArgs.scheduler_cls:
            self.scheduler_cls = "vllm.v1.core.sched.scheduler.Scheduler"

        # When no user override, set the default values based on the usage
        # context.
        # Use different default values for different hardware.

        # Try to query the device name on the current platform. If it fails,
        # it may be because the platform that imports vLLM is not the same
        # as the platform that vLLM is running on (e.g. the case of scaling
        # vLLM with Ray) and has no GPUs. In this case we use the default
        # values for non-H100/H200 GPUs.
        from vllm.platforms import current_platform
        try:
            device_memory = current_platform.get_device_total_memory()
            device_name = current_platform.get_device_name().lower()
        except Exception:
            # This is only used to set default_max_num_batched_tokens
            device_memory = 0

        # NOTE(Kuntai): Setting large `max_num_batched_tokens` for A100 reduces
        # throughput, see PR #17885 for more details.
        # So here we do an extra device name check to prevent such regression.
        if device_memory >= 70 * GiB_bytes and "a100" not in device_name:
            # For GPUs like H100 and MI300x, use larger default values.
            default_max_num_batched_tokens = {
                UsageContext.LLM_CLASS: 16384,
                UsageContext.OPENAI_API_SERVER: 8192,
            }
            default_max_num_seqs = 1024
        else:
            # TODO(woosuk): Tune the default values for other hardware.
            default_max_num_batched_tokens = {
                UsageContext.LLM_CLASS: 8192,
                UsageContext.OPENAI_API_SERVER: 2048,
            }
            default_max_num_seqs = 256

        # tpu specific default values.
        if current_platform.is_tpu():
            default_max_num_batched_tokens_tpu = {
                UsageContext.LLM_CLASS: {
                    'V6E': 2048,
                    'V5E': 1024,
                    'V5P': 512,
                },
                UsageContext.OPENAI_API_SERVER: {
                    'V6E': 1024,
                    'V5E': 512,
                    'V5P': 256,
                }
            }

        use_context_value = usage_context.value if usage_context else None
        if (self.max_num_batched_tokens is None
                and usage_context in default_max_num_batched_tokens):
            if current_platform.is_tpu():
                chip_name = current_platform.get_device_name()
                if chip_name in default_max_num_batched_tokens_tpu[
                        usage_context]:
                    self.max_num_batched_tokens = \
                        default_max_num_batched_tokens_tpu[
                            usage_context][chip_name]
                else:
                    self.max_num_batched_tokens = \
                        default_max_num_batched_tokens[usage_context]
            else:
                self.max_num_batched_tokens = default_max_num_batched_tokens[
                    usage_context]
            logger.debug(
                "Setting max_num_batched_tokens to %d for %s usage context.",
                self.max_num_batched_tokens, use_context_value)

        if self.max_num_seqs is None:
            self.max_num_seqs = default_max_num_seqs

            logger.debug("Setting max_num_seqs to %d for %s usage context.",
                         self.max_num_seqs, use_context_value)


@dataclass
class AsyncEngineArgs(EngineArgs):
    """Arguments for asynchronous vLLM engine."""
    disable_log_requests: bool = False

    @staticmethod
    def add_cli_args(parser: FlexibleArgumentParser,
                     async_args_only: bool = False) -> FlexibleArgumentParser:
        # Initialize plugin to update the parser, for example, The plugin may
        # adding a new kind of quantization method to --quantization argument or
        # a new device to --device argument.
        load_general_plugins()
        if not async_args_only:
            parser = EngineArgs.add_cli_args(parser)
        parser.add_argument('--disable-log-requests',
                            action='store_true',
                            help='Disable logging requests.')
        from vllm.platforms import current_platform
        current_platform.pre_register_and_update(parser)
        return parser


def _raise_or_fallback(feature_name: str, recommend_to_remove: bool):
    if envs.is_set("VLLM_USE_V1") and envs.VLLM_USE_V1:
        raise NotImplementedError(
            f"VLLM_USE_V1=1 is not supported with {feature_name}.")
    msg = f"{feature_name} is not supported by the V1 Engine. "
    msg += "Falling back to V0. "
    if recommend_to_remove:
        msg += f"We recommend to remove {feature_name} from your config "
        msg += "in favor of the V1 Engine."
    logger.warning(msg)


def _warn_or_fallback(feature_name: str) -> bool:
    if envs.is_set("VLLM_USE_V1") and envs.VLLM_USE_V1:
        logger.warning(
            "Detected VLLM_USE_V1=1 with %s. Usage should "
            "be considered experimental. Please report any "
            "issues on Github.", feature_name)
        should_exit = False
    else:
        logger.info(
            "%s is experimental on VLLM_USE_V1=1. "
            "Falling back to V0 Engine.", feature_name)
        should_exit = True
    return should_exit


def human_readable_int(value):
    """Parse human-readable integers like '1k', '2M', etc.
    Including decimal values with decimal multipliers.

    Examples:
    - '1k' -> 1,000
    - '1K' -> 1,024
    - '25.6k' -> 25,600
    """
    value = value.strip()
    match = re.fullmatch(r'(\d+(?:\.\d+)?)([kKmMgGtT])', value)
    if match:
        decimal_multiplier = {
            'k': 10**3,
            'm': 10**6,
            'g': 10**9,
        }
        binary_multiplier = {
            'K': 2**10,
            'M': 2**20,
            'G': 2**30,
        }

        number, suffix = match.groups()
        if suffix in decimal_multiplier:
            mult = decimal_multiplier[suffix]
            return int(float(number) * mult)
        elif suffix in binary_multiplier:
            mult = binary_multiplier[suffix]
            # Do not allow decimals with binary multipliers
            try:
                return int(number) * mult
            except ValueError as e:
                raise argparse.ArgumentTypeError("Decimals are not allowed " \
                f"with binary suffixes like {suffix}. Did you mean to use " \
                f"{number}{suffix.lower()} instead?") from e

    # Regular plain number.
    return int(value)


# These functions are used by sphinx to build the documentation
def _engine_args_parser():
    return EngineArgs.add_cli_args(FlexibleArgumentParser())


def _async_engine_args_parser():
    return AsyncEngineArgs.add_cli_args(FlexibleArgumentParser(),
                                        async_args_only=True)<|MERGE_RESOLUTION|>--- conflicted
+++ resolved
@@ -7,7 +7,7 @@
 import sys
 import threading
 import warnings
-from dataclasses import MISSING, dataclass, field, fields, is_dataclass
+from dataclasses import MISSING, dataclass, fields, is_dataclass
 from itertools import permutations
 from typing import (Annotated, Any, Callable, Dict, List, Literal, Optional,
                     Type, TypeVar, Union, cast, get_args, get_origin)
@@ -153,42 +153,27 @@
 def get_kwargs(cls: ConfigType) -> dict[str, Any]:
     cls_docs = get_attr_docs(cls)
     kwargs = {}
-    for fld in fields(cls):
+    for field in fields(cls):
         # Get the set of possible types for the field
         type_hints: set[TypeHint] = set()
-<<<<<<< HEAD
-        if get_origin(fld.type) in {Union, Annotated}:
-            type_hints.update(get_args(fld.type))
-=======
         if get_origin(field.type) in {Union, Annotated}:
             predicate = lambda arg: not isinstance(arg, SkipValidation)
             type_hints.update(filter(predicate, get_args(field.type)))
->>>>>>> fced7569
         else:
-            type_hints.add(fld.type)
+            type_hints.add(field.type)
 
         # If the field is a dataclass, we can use the model_validate_json
         generator = (th for th in type_hints if is_dataclass(th))
         dataclass_cls = next(generator, None)
 
         # Get the default value of the field
-<<<<<<< HEAD
-        if fld.default is not MISSING:
-            default = fld.default
-        elif fld.default_factory is not MISSING:
-            if is_dataclass(fld.default_factory) and is_in_doc_build():
-                default = {}
-            else:
-                default = fld.default_factory()
-=======
         if field.default is not MISSING:
             default = field.default
         elif field.default_factory is not MISSING:
             default = field.default_factory()
->>>>>>> fced7569
 
         # Get the help text for the field
-        name = fld.name
+        name = field.name
         help = cls_docs[name].strip()
         # Escape % for argparse
         help = help.replace("%", "%%")
@@ -415,11 +400,7 @@
     override_pooler_config: Optional[Union[dict, PoolerConfig]] = \
         ModelConfig.override_pooler_config
     compilation_config: CompilationConfig = \
-<<<<<<< HEAD
-        field(default_factory=CompilationConfig)
-=======
         get_field(VllmConfig, "compilation_config")
->>>>>>> fced7569
     worker_cls: str = ParallelConfig.worker_cls
     worker_extension_cls: str = ParallelConfig.worker_extension_cls
 
