--- conflicted
+++ resolved
@@ -429,11 +429,6 @@
                                  help=model_kwargs["hf_token"]["help"])
         model_group.add_argument("--hf-overrides",
                                  **model_kwargs["hf_overrides"])
-        model_group.add_argument("--mm-processor-kwargs",
-                                 **model_kwargs["mm_processor_kwargs"])
-        model_group.add_argument(
-            "--disable-mm-preprocessor-cache",
-            **model_kwargs["disable_mm_preprocessor_cache"])
         model_group.add_argument("--override-neuron-config",
                                  **model_kwargs["override_neuron_config"])
         model_group.add_argument("--override-pooler-config",
@@ -567,15 +562,12 @@
         )
         multimodal_group.add_argument('--limit-mm-per-prompt',
                                       **multimodal_kwargs["limit_per_prompt"])
-<<<<<<< HEAD
-=======
         multimodal_group.add_argument(
             '--mm-processor-kwargs',
             **multimodal_kwargs["mm_processor_kwargs"])
         multimodal_group.add_argument(
             '--disable-mm-preprocessor-cache',
             **multimodal_kwargs["disable_mm_preprocessor_cache"])
->>>>>>> 44641092
 
         # LoRA related configs
         lora_kwargs = get_kwargs(LoRAConfig)
