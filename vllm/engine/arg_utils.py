import argparse
import dataclasses
import json
import warnings
from dataclasses import dataclass
from typing import List, Optional, Tuple, Union

from vllm.config import (CacheConfig, DecodingConfig, DeviceConfig,
                         EngineConfig, LoadConfig, LoRAConfig, ModelConfig,
                         ObservabilityConfig, ParallelConfig, SchedulerConfig,
                         SpeculativeConfig, TokenizerPoolConfig,
                         VisionLanguageConfig)
from vllm.model_executor.layers.quantization import QUANTIZATION_METHODS
from vllm.utils import FlexibleArgumentParser, str_to_int_tuple


def nullable_str(val: str):
    if not val or val == "None":
        return None
    return val


@dataclass
class EngineArgs:
    """Arguments for vLLM engine."""
    model: str
    served_model_name: Optional[Union[List[str]]] = None
    tokenizer: Optional[str] = None
    skip_tokenizer_init: bool = False
    tokenizer_mode: str = 'auto'
    trust_remote_code: bool = False
    download_dir: Optional[str] = None
    load_format: str = 'auto'
    dtype: str = 'auto'
    kv_cache_dtype: str = 'auto'
    quantization_param_path: Optional[str] = None
    seed: int = 0
    max_model_len: Optional[int] = None
    worker_use_ray: bool = False
    distributed_executor_backend: Optional[str] = None
    pipeline_parallel_size: int = 1
    tensor_parallel_size: int = 1
    max_parallel_loading_workers: Optional[int] = None
    block_size: int = 16
    enable_prefix_caching: bool = False
    disable_sliding_window: bool = False
    use_v2_block_manager: bool = False
    swap_space: int = 4  # GiB
    gpu_memory_utilization: float = 0.90
    max_num_batched_tokens: Optional[int] = None
    max_num_seqs: int = 256
    max_logprobs: int = 20  # Default value for OpenAI Chat Completions API
    disable_log_stats: bool = False
    revision: Optional[str] = None
    code_revision: Optional[str] = None
    rope_scaling: Optional[dict] = None
    rope_theta: Optional[float] = None
    tokenizer_revision: Optional[str] = None
    quantization: Optional[str] = None
    enforce_eager: bool = False
    max_context_len_to_capture: Optional[int] = None
    max_seq_len_to_capture: int = 8192
    disable_custom_all_reduce: bool = False
    tokenizer_pool_size: int = 0
    tokenizer_pool_type: str = "ray"
    tokenizer_pool_extra_config: Optional[dict] = None
    enable_lora: bool = False
    max_loras: int = 1
    max_lora_rank: int = 16
    fully_sharded_loras: bool = False
    lora_extra_vocab_size: int = 256
    long_lora_scaling_factors: Optional[Tuple[float]] = None
    lora_dtype: str = 'auto'
    max_cpu_loras: Optional[int] = None
    device: str = 'auto'
    ray_workers_use_nsight: bool = False
    num_gpu_blocks_override: Optional[int] = None
    num_lookahead_slots: int = 0
    model_loader_extra_config: Optional[dict] = None
    preemption_mode: Optional[str] = None

    # Related to Vision-language models such as llava
    image_input_type: Optional[str] = None
    image_token_id: Optional[int] = None
    image_input_shape: Optional[str] = None
    image_feature_size: Optional[int] = None
    image_processor: Optional[str] = None
    image_processor_revision: Optional[str] = None
    disable_image_processor: bool = False

    scheduler_delay_factor: float = 0.0
    enable_chunked_prefill: bool = False

    guided_decoding_backend: str = 'outlines'
    # Speculative decoding configuration.
    speculative_model: Optional[str] = None
    speculative_draft_tensor_parallel_size: Optional[int] = None
    num_speculative_tokens: Optional[int] = None
    speculative_max_model_len: Optional[int] = None
    speculative_disable_by_batch_size: Optional[int] = None
    ngram_prompt_lookup_max: Optional[int] = None
    ngram_prompt_lookup_min: Optional[int] = None
<<<<<<< HEAD
    cpu_draft_worker: Optional[bool] = None
=======
    spec_decoding_acceptance_method: str = 'rejection_sampler'
    typical_acceptance_sampler_posterior_threshold: Optional[float] = None
    typical_acceptance_sampler_posterior_alpha: Optional[float] = None
    qlora_adapter_name_or_path: Optional[str] = None

    otlp_traces_endpoint: Optional[str] = None
>>>>>>> 3476ed08

    def __post_init__(self):
        if self.tokenizer is None:
            self.tokenizer = self.model

    @staticmethod
    def add_cli_args_for_vlm(
            parser: FlexibleArgumentParser) -> FlexibleArgumentParser:
        parser.add_argument('--image-input-type',
                            type=nullable_str,
                            default=None,
                            choices=[
                                t.name.lower()
                                for t in VisionLanguageConfig.ImageInputType
                            ],
                            help=('The image input type passed into vLLM.'))
        parser.add_argument('--image-token-id',
                            type=int,
                            default=None,
                            help=('Input id for image token.'))
        parser.add_argument(
            '--image-input-shape',
            type=nullable_str,
            default=None,
            help=('The biggest image input shape (worst for memory footprint) '
                  'given an input type. Only used for vLLM\'s profile_run.'))
        parser.add_argument(
            '--image-feature-size',
            type=int,
            default=None,
            help=('The image feature size along the context dimension.'))
        parser.add_argument(
            '--image-processor',
            type=str,
            default=EngineArgs.image_processor,
            help='Name or path of the huggingface image processor to use. '
            'If unspecified, model name or path will be used.')
        parser.add_argument(
            '--image-processor-revision',
            type=str,
            default=None,
            help='Revision of the huggingface image processor version to use. '
            'It can be a branch name, a tag name, or a commit id. '
            'If unspecified, will use the default version.')
        parser.add_argument(
            '--disable-image-processor',
            action='store_true',
            help='Disables the use of image processor, even if one is defined '
            'for the model on huggingface.')

        return parser

    @staticmethod
    def add_cli_args(parser: FlexibleArgumentParser) -> FlexibleArgumentParser:
        """Shared CLI arguments for vLLM engine."""

        # Model arguments
        parser.add_argument(
            '--model',
            type=str,
            default='facebook/opt-125m',
            help='Name or path of the huggingface model to use.')
        parser.add_argument(
            '--tokenizer',
            type=nullable_str,
            default=EngineArgs.tokenizer,
            help='Name or path of the huggingface tokenizer to use. '
            'If unspecified, model name or path will be used.')
        parser.add_argument(
            '--skip-tokenizer-init',
            action='store_true',
            help='Skip initialization of tokenizer and detokenizer')
        parser.add_argument(
            '--revision',
            type=nullable_str,
            default=None,
            help='The specific model version to use. It can be a branch '
            'name, a tag name, or a commit id. If unspecified, will use '
            'the default version.')
        parser.add_argument(
            '--code-revision',
            type=nullable_str,
            default=None,
            help='The specific revision to use for the model code on '
            'Hugging Face Hub. It can be a branch name, a tag name, or a '
            'commit id. If unspecified, will use the default version.')
        parser.add_argument(
            '--tokenizer-revision',
            type=nullable_str,
            default=None,
            help='Revision of the huggingface tokenizer to use. '
            'It can be a branch name, a tag name, or a commit id. '
            'If unspecified, will use the default version.')
        parser.add_argument(
            '--tokenizer-mode',
            type=str,
            default=EngineArgs.tokenizer_mode,
            choices=['auto', 'slow'],
            help='The tokenizer mode.\n\n* "auto" will use the '
            'fast tokenizer if available.\n* "slow" will '
            'always use the slow tokenizer.')
        parser.add_argument('--trust-remote-code',
                            action='store_true',
                            help='Trust remote code from huggingface.')
        parser.add_argument('--download-dir',
                            type=nullable_str,
                            default=EngineArgs.download_dir,
                            help='Directory to download and load the weights, '
                            'default to the default cache dir of '
                            'huggingface.')
        parser.add_argument(
            '--load-format',
            type=str,
            default=EngineArgs.load_format,
            choices=[
                'auto', 'pt', 'safetensors', 'npcache', 'dummy', 'tensorizer',
                'bitsandbytes'
            ],
            help='The format of the model weights to load.\n\n'
            '* "auto" will try to load the weights in the safetensors format '
            'and fall back to the pytorch bin format if safetensors format '
            'is not available.\n'
            '* "pt" will load the weights in the pytorch bin format.\n'
            '* "safetensors" will load the weights in the safetensors format.\n'
            '* "npcache" will load the weights in pytorch format and store '
            'a numpy cache to speed up the loading.\n'
            '* "dummy" will initialize the weights with random values, '
            'which is mainly for profiling.\n'
            '* "tensorizer" will load the weights using tensorizer from '
            'CoreWeave. See the Tensorize vLLM Model script in the Examples '
            'section for more information.\n'
            '* "bitsandbytes" will load the weights using bitsandbytes '
            'quantization.\n')
        parser.add_argument(
            '--dtype',
            type=str,
            default=EngineArgs.dtype,
            choices=[
                'auto', 'half', 'float16', 'bfloat16', 'float', 'float32'
            ],
            help='Data type for model weights and activations.\n\n'
            '* "auto" will use FP16 precision for FP32 and FP16 models, and '
            'BF16 precision for BF16 models.\n'
            '* "half" for FP16. Recommended for AWQ quantization.\n'
            '* "float16" is the same as "half".\n'
            '* "bfloat16" for a balance between precision and range.\n'
            '* "float" is shorthand for FP32 precision.\n'
            '* "float32" for FP32 precision.')
        parser.add_argument(
            '--kv-cache-dtype',
            type=str,
            choices=['auto', 'fp8', 'fp8_e5m2', 'fp8_e4m3'],
            default=EngineArgs.kv_cache_dtype,
            help='Data type for kv cache storage. If "auto", will use model '
            'data type. CUDA 11.8+ supports fp8 (=fp8_e4m3) and fp8_e5m2. '
            'ROCm (AMD GPU) supports fp8 (=fp8_e4m3)')
        parser.add_argument(
            '--quantization-param-path',
            type=nullable_str,
            default=None,
            help='Path to the JSON file containing the KV cache '
            'scaling factors. This should generally be supplied, when '
            'KV cache dtype is FP8. Otherwise, KV cache scaling factors '
            'default to 1.0, which may cause accuracy issues. '
            'FP8_E5M2 (without scaling) is only supported on cuda version'
            'greater than 11.8. On ROCm (AMD GPU), FP8_E4M3 is instead '
            'supported for common inference criteria.')
        parser.add_argument('--max-model-len',
                            type=int,
                            default=EngineArgs.max_model_len,
                            help='Model context length. If unspecified, will '
                            'be automatically derived from the model config.')
        parser.add_argument(
            '--guided-decoding-backend',
            type=str,
            default='outlines',
            choices=['outlines', 'lm-format-enforcer'],
            help='Which engine will be used for guided decoding'
            ' (JSON schema / regex etc) by default. Currently support '
            'https://github.com/outlines-dev/outlines and '
            'https://github.com/noamgat/lm-format-enforcer.'
            ' Can be overridden per request via guided_decoding_backend'
            ' parameter.')
        # Parallel arguments
        parser.add_argument(
            '--distributed-executor-backend',
            choices=['ray', 'mp'],
            default=EngineArgs.distributed_executor_backend,
            help='Backend to use for distributed serving. When more than 1 GPU '
            'is used, will be automatically set to "ray" if installed '
            'or "mp" (multiprocessing) otherwise.')
        parser.add_argument(
            '--worker-use-ray',
            action='store_true',
            help='Deprecated, use --distributed-executor-backend=ray.')
        parser.add_argument('--pipeline-parallel-size',
                            '-pp',
                            type=int,
                            default=EngineArgs.pipeline_parallel_size,
                            help='Number of pipeline stages.')
        parser.add_argument('--tensor-parallel-size',
                            '-tp',
                            type=int,
                            default=EngineArgs.tensor_parallel_size,
                            help='Number of tensor parallel replicas.')
        parser.add_argument(
            '--max-parallel-loading-workers',
            type=int,
            default=EngineArgs.max_parallel_loading_workers,
            help='Load model sequentially in multiple batches, '
            'to avoid RAM OOM when using tensor '
            'parallel and large models.')
        parser.add_argument(
            '--ray-workers-use-nsight',
            action='store_true',
            help='If specified, use nsight to profile Ray workers.')
        # KV cache arguments
        parser.add_argument('--block-size',
                            type=int,
                            default=EngineArgs.block_size,
                            choices=[8, 16, 32],
                            help='Token block size for contiguous chunks of '
                            'tokens.')

        parser.add_argument('--enable-prefix-caching',
                            action='store_true',
                            help='Enables automatic prefix caching.')
        parser.add_argument('--disable-sliding-window',
                            action='store_true',
                            help='Disables sliding window, '
                            'capping to sliding window size')
        parser.add_argument('--use-v2-block-manager',
                            action='store_true',
                            help='Use BlockSpaceMangerV2.')
        parser.add_argument(
            '--num-lookahead-slots',
            type=int,
            default=EngineArgs.num_lookahead_slots,
            help='Experimental scheduling config necessary for '
            'speculative decoding. This will be replaced by '
            'speculative config in the future; it is present '
            'to enable correctness tests until then.')

        parser.add_argument('--seed',
                            type=int,
                            default=EngineArgs.seed,
                            help='Random seed for operations.')
        parser.add_argument('--swap-space',
                            type=int,
                            default=EngineArgs.swap_space,
                            help='CPU swap space size (GiB) per GPU.')
        parser.add_argument(
            '--gpu-memory-utilization',
            type=float,
            default=EngineArgs.gpu_memory_utilization,
            help='The fraction of GPU memory to be used for the model '
            'executor, which can range from 0 to 1. For example, a value of '
            '0.5 would imply 50%% GPU memory utilization. If unspecified, '
            'will use the default value of 0.9.')
        parser.add_argument(
            '--num-gpu-blocks-override',
            type=int,
            default=None,
            help='If specified, ignore GPU profiling result and use this number'
            'of GPU blocks. Used for testing preemption.')
        parser.add_argument('--max-num-batched-tokens',
                            type=int,
                            default=EngineArgs.max_num_batched_tokens,
                            help='Maximum number of batched tokens per '
                            'iteration.')
        parser.add_argument('--max-num-seqs',
                            type=int,
                            default=EngineArgs.max_num_seqs,
                            help='Maximum number of sequences per iteration.')
        parser.add_argument(
            '--max-logprobs',
            type=int,
            default=EngineArgs.max_logprobs,
            help=('Max number of log probs to return logprobs is specified in'
                  ' SamplingParams.'))
        parser.add_argument('--disable-log-stats',
                            action='store_true',
                            help='Disable logging statistics.')
        # Quantization settings.
        parser.add_argument('--quantization',
                            '-q',
                            type=nullable_str,
                            choices=[*QUANTIZATION_METHODS, None],
                            default=EngineArgs.quantization,
                            help='Method used to quantize the weights. If '
                            'None, we first check the `quantization_config` '
                            'attribute in the model config file. If that is '
                            'None, we assume the model weights are not '
                            'quantized and use `dtype` to determine the data '
                            'type of the weights.')
        parser.add_argument('--rope-scaling',
                            default=None,
                            type=json.loads,
                            help='RoPE scaling configuration in JSON format. '
                            'For example, {"type":"dynamic","factor":2.0}')
        parser.add_argument('--rope-theta',
                            default=None,
                            type=float,
                            help='RoPE theta. Use with `rope_scaling`. In '
                            'some cases, changing the RoPE theta improves the '
                            'performance of the scaled model.')
        parser.add_argument('--enforce-eager',
                            action='store_true',
                            help='Always use eager-mode PyTorch. If False, '
                            'will use eager mode and CUDA graph in hybrid '
                            'for maximal performance and flexibility.')
        parser.add_argument('--max-context-len-to-capture',
                            type=int,
                            default=EngineArgs.max_context_len_to_capture,
                            help='Maximum context length covered by CUDA '
                            'graphs. When a sequence has context length '
                            'larger than this, we fall back to eager mode. '
                            '(DEPRECATED. Use --max-seq-len-to-capture instead'
                            ')')
        parser.add_argument('--max-seq-len-to-capture',
                            type=int,
                            default=EngineArgs.max_seq_len_to_capture,
                            help='Maximum sequence length covered by CUDA '
                            'graphs. When a sequence has context length '
                            'larger than this, we fall back to eager mode.')
        parser.add_argument('--disable-custom-all-reduce',
                            action='store_true',
                            default=EngineArgs.disable_custom_all_reduce,
                            help='See ParallelConfig.')
        parser.add_argument('--tokenizer-pool-size',
                            type=int,
                            default=EngineArgs.tokenizer_pool_size,
                            help='Size of tokenizer pool to use for '
                            'asynchronous tokenization. If 0, will '
                            'use synchronous tokenization.')
        parser.add_argument('--tokenizer-pool-type',
                            type=str,
                            default=EngineArgs.tokenizer_pool_type,
                            help='Type of tokenizer pool to use for '
                            'asynchronous tokenization. Ignored '
                            'if tokenizer_pool_size is 0.')
        parser.add_argument('--tokenizer-pool-extra-config',
                            type=nullable_str,
                            default=EngineArgs.tokenizer_pool_extra_config,
                            help='Extra config for tokenizer pool. '
                            'This should be a JSON string that will be '
                            'parsed into a dictionary. Ignored if '
                            'tokenizer_pool_size is 0.')
        # LoRA related configs
        parser.add_argument('--enable-lora',
                            action='store_true',
                            help='If True, enable handling of LoRA adapters.')
        parser.add_argument('--max-loras',
                            type=int,
                            default=EngineArgs.max_loras,
                            help='Max number of LoRAs in a single batch.')
        parser.add_argument('--max-lora-rank',
                            type=int,
                            default=EngineArgs.max_lora_rank,
                            help='Max LoRA rank.')
        parser.add_argument(
            '--lora-extra-vocab-size',
            type=int,
            default=EngineArgs.lora_extra_vocab_size,
            help=('Maximum size of extra vocabulary that can be '
                  'present in a LoRA adapter (added to the base '
                  'model vocabulary).'))
        parser.add_argument(
            '--lora-dtype',
            type=str,
            default=EngineArgs.lora_dtype,
            choices=['auto', 'float16', 'bfloat16', 'float32'],
            help=('Data type for LoRA. If auto, will default to '
                  'base model dtype.'))
        parser.add_argument(
            '--long-lora-scaling-factors',
            type=nullable_str,
            default=EngineArgs.long_lora_scaling_factors,
            help=('Specify multiple scaling factors (which can '
                  'be different from base model scaling factor '
                  '- see eg. Long LoRA) to allow for multiple '
                  'LoRA adapters trained with those scaling '
                  'factors to be used at the same time. If not '
                  'specified, only adapters trained with the '
                  'base model scaling factor are allowed.'))
        parser.add_argument(
            '--max-cpu-loras',
            type=int,
            default=EngineArgs.max_cpu_loras,
            help=('Maximum number of LoRAs to store in CPU memory. '
                  'Must be >= than max_num_seqs. '
                  'Defaults to max_num_seqs.'))
        parser.add_argument(
            '--fully-sharded-loras',
            action='store_true',
            help=('By default, only half of the LoRA computation is '
                  'sharded with tensor parallelism. '
                  'Enabling this will use the fully sharded layers. '
                  'At high sequence length, max rank or '
                  'tensor parallel size, this is likely faster.'))
        parser.add_argument("--device",
                            type=str,
                            default=EngineArgs.device,
                            choices=[
                                "auto", "cuda", "neuron", "cpu", "openvino",
                                "tpu", "xpu"
                            ],
                            help='Device type for vLLM execution.')

        # Related to Vision-language models such as llava
        parser = EngineArgs.add_cli_args_for_vlm(parser)

        parser.add_argument(
            '--scheduler-delay-factor',
            type=float,
            default=EngineArgs.scheduler_delay_factor,
            help='Apply a delay (of delay factor multiplied by previous'
            'prompt latency) before scheduling next prompt.')
        parser.add_argument(
            '--enable-chunked-prefill',
            action='store_true',
            help='If set, the prefill requests can be chunked based on the '
            'max_num_batched_tokens.')

        parser.add_argument(
            '--speculative-model',
            type=nullable_str,
            default=EngineArgs.speculative_model,
            help=
            'The name of the draft model to be used in speculative decoding.')
        parser.add_argument(
            '--num-speculative-tokens',
            type=int,
            default=EngineArgs.num_speculative_tokens,
            help='The number of speculative tokens to sample from '
            'the draft model in speculative decoding.')
        parser.add_argument(
            '--speculative-draft-tensor-parallel-size',
            '-spec-draft-tp',
            type=int,
            default=EngineArgs.speculative_draft_tensor_parallel_size,
            help='Number of tensor parallel replicas for '
            'the draft model in speculative decoding.')

        parser.add_argument(
            '--speculative-max-model-len',
            type=int,
            default=EngineArgs.speculative_max_model_len,
            help='The maximum sequence length supported by the '
            'draft model. Sequences over this length will skip '
            'speculation.')

        parser.add_argument(
            '--speculative-disable-by-batch-size',
            type=int,
            default=EngineArgs.speculative_disable_by_batch_size,
            help='Disable speculative decoding for new incoming requests '
            'if the number of enqueue requests is larger than this value.')

        parser.add_argument(
            '--ngram-prompt-lookup-max',
            type=int,
            default=EngineArgs.ngram_prompt_lookup_max,
            help='Max size of window for ngram prompt lookup in speculative '
            'decoding.')

        parser.add_argument(
            '--ngram-prompt-lookup-min',
            type=int,
            default=EngineArgs.ngram_prompt_lookup_min,
            help='Min size of window for ngram prompt lookup in speculative '
            'decoding.')

<<<<<<< HEAD
        parser.add_argument('--cpu_draft_worker',
                            type=bool,
                            default=EngineArgs.cpu_draft_worker,
                            help='Run draft model on CPU.')
=======
        parser.add_argument(
            '--spec-decoding-acceptance-method',
            type=str,
            default=EngineArgs.spec_decoding_acceptance_method,
            choices=['rejection_sampler', 'typical_acceptance_sampler'],
            help='Specify the acceptance method to use during draft token '
            'verification in speculative decoding. Two types of acceptance '
            'routines are supported: '
            '1) RejectionSampler which does not allow changing the '
            'acceptance rate of draft tokens, '
            '2) TypicalAcceptanceSampler which is configurable, allowing for '
            'a higher acceptance rate at the cost of lower quality, '
            'and vice versa.')

        parser.add_argument(
            '--typical-acceptance-sampler-posterior-threshold',
            type=float,
            default=EngineArgs.typical_acceptance_sampler_posterior_threshold,
            help='Set the lower bound threshold for the posterior '
            'probability of a token to be accepted. This threshold is '
            'used by the TypicalAcceptanceSampler to make sampling decisions '
            'during speculative decoding. Defaults to 0.09')

        parser.add_argument(
            '--typical-acceptance-sampler-posterior-alpha',
            type=float,
            default=EngineArgs.typical_acceptance_sampler_posterior_alpha,
            help='A scaling factor for the entropy-based threshold for token '
            'acceptance in the TypicalAcceptanceSampler. Typically defaults '
            'to sqrt of --typical-acceptance-sampler-posterior-threshold '
            'i.e. 0.3')
>>>>>>> 3476ed08

        parser.add_argument('--model-loader-extra-config',
                            type=nullable_str,
                            default=EngineArgs.model_loader_extra_config,
                            help='Extra config for model loader. '
                            'This will be passed to the model loader '
                            'corresponding to the chosen load_format. '
                            'This should be a JSON string that will be '
                            'parsed into a dictionary.')
        parser.add_argument(
            '--preemption-mode',
            type=str,
            default=None,
            help='If \'recompute\', the engine performs preemption by block '
            'swapping; If \'swap\', the engine performs preemption by block '
            'swapping.')

        parser.add_argument(
            "--served-model-name",
            nargs="+",
            type=str,
            default=None,
            help="The model name(s) used in the API. If multiple "
            "names are provided, the server will respond to any "
            "of the provided names. The model name in the model "
            "field of a response will be the first name in this "
            "list. If not specified, the model name will be the "
            "same as the `--model` argument. Noted that this name(s)"
            "will also be used in `model_name` tag content of "
            "prometheus metrics, if multiple names provided, metrics"
            "tag will take the first one.")
        parser.add_argument('--qlora-adapter-name-or-path',
                            type=str,
                            default=None,
                            help='Name or path of the QLoRA adapter.')

        parser.add_argument(
            '--otlp-traces-endpoint',
            type=str,
            default=None,
            help='Target URL to which OpenTelemetry traces will be sent.')

        return parser

    @classmethod
    def from_cli_args(cls, args: argparse.Namespace):
        # Get the list of attributes of this dataclass.
        attrs = [attr.name for attr in dataclasses.fields(cls)]
        # Set the attributes from the parsed arguments.
        engine_args = cls(**{attr: getattr(args, attr) for attr in attrs})
        return engine_args

    def create_engine_config(self, ) -> EngineConfig:

        # bitsandbytes quantization needs a specific model loader
        # so we make sure the quant method and the load format are consistent
        if (self.quantization == "bitsandbytes" or
            self.qlora_adapter_name_or_path is not None) and \
            self.load_format != "bitsandbytes":
            raise ValueError(
                "BitsAndBytes quantization and QLoRA adapter only support "
                f"'bitsandbytes' load format, but got {self.load_format}")

        if (self.load_format == "bitsandbytes" or
            self.qlora_adapter_name_or_path is not None) and \
            self.quantization != "bitsandbytes":
            raise ValueError(
                "BitsAndBytes load format and QLoRA adapter only support "
                f"'bitsandbytes' quantization, but got {self.quantization}")
        if self.image_input_type:
            if (not self.image_token_id or not self.image_input_shape
                    or not self.image_feature_size):
                raise ValueError(
                    'Specify `image_token_id`, `image_input_shape` and '
                    '`image_feature_size` together with `image_input_type`.')

            if self.image_processor is None:
                self.image_processor = self.model
            if self.disable_image_processor:
                if self.image_processor != self.model:
                    warnings.warn(
                        "You've specified an image processor "
                        f"({self.image_processor}) but also disabled "
                        "it via `--disable-image-processor`.",
                        stacklevel=2)

                self.image_processor = None

            vision_language_config = VisionLanguageConfig(
                image_input_type=VisionLanguageConfig.
                get_image_input_enum_type(self.image_input_type),
                image_token_id=self.image_token_id,
                image_input_shape=str_to_int_tuple(self.image_input_shape),
                image_feature_size=self.image_feature_size,
                image_processor=self.image_processor,
                image_processor_revision=self.image_processor_revision,
            )
        else:
            vision_language_config = None

        device_config = DeviceConfig(device=self.device)
        model_config = ModelConfig(
            model=self.model,
            tokenizer=self.tokenizer,
            tokenizer_mode=self.tokenizer_mode,
            trust_remote_code=self.trust_remote_code,
            dtype=self.dtype,
            seed=self.seed,
            revision=self.revision,
            code_revision=self.code_revision,
            rope_scaling=self.rope_scaling,
            rope_theta=self.rope_theta,
            tokenizer_revision=self.tokenizer_revision,
            max_model_len=self.max_model_len,
            quantization=self.quantization,
            quantization_param_path=self.quantization_param_path,
            enforce_eager=self.enforce_eager,
            max_context_len_to_capture=self.max_context_len_to_capture,
            max_seq_len_to_capture=self.max_seq_len_to_capture,
            max_logprobs=self.max_logprobs,
            disable_sliding_window=self.disable_sliding_window,
            skip_tokenizer_init=self.skip_tokenizer_init,
            served_model_name=self.served_model_name,
            multimodal_config=vision_language_config)
        cache_config = CacheConfig(
            block_size=self.block_size,
            gpu_memory_utilization=self.gpu_memory_utilization,
            swap_space=self.swap_space,
            cache_dtype=self.kv_cache_dtype,
            num_gpu_blocks_override=self.num_gpu_blocks_override,
            sliding_window=model_config.get_sliding_window(),
            enable_prefix_caching=self.enable_prefix_caching)
        parallel_config = ParallelConfig(
            pipeline_parallel_size=self.pipeline_parallel_size,
            tensor_parallel_size=self.tensor_parallel_size,
            worker_use_ray=self.worker_use_ray,
            max_parallel_loading_workers=self.max_parallel_loading_workers,
            disable_custom_all_reduce=self.disable_custom_all_reduce,
            tokenizer_pool_config=TokenizerPoolConfig.create_config(
                self.tokenizer_pool_size,
                self.tokenizer_pool_type,
                self.tokenizer_pool_extra_config,
            ),
            ray_workers_use_nsight=self.ray_workers_use_nsight,
            distributed_executor_backend=self.distributed_executor_backend)

        speculative_config = SpeculativeConfig.maybe_create_spec_config(
            target_model_config=model_config,
            target_parallel_config=parallel_config,
            target_dtype=self.dtype,
            speculative_model=self.speculative_model,
            speculative_draft_tensor_parallel_size = \
                self.speculative_draft_tensor_parallel_size,
            num_speculative_tokens=self.num_speculative_tokens,
            speculative_disable_by_batch_size=self.
            speculative_disable_by_batch_size,
            speculative_max_model_len=self.speculative_max_model_len,
            enable_chunked_prefill=self.enable_chunked_prefill,
            use_v2_block_manager=self.use_v2_block_manager,
            ngram_prompt_lookup_max=self.ngram_prompt_lookup_max,
            ngram_prompt_lookup_min=self.ngram_prompt_lookup_min,
<<<<<<< HEAD
            cpu_draft_worker=self.cpu_draft_worker,
=======
            draft_token_acceptance_method=\
                self.spec_decoding_acceptance_method,
            typical_acceptance_sampler_posterior_threshold=self.
            typical_acceptance_sampler_posterior_threshold,
            typical_acceptance_sampler_posterior_alpha=self.
            typical_acceptance_sampler_posterior_alpha,
>>>>>>> 3476ed08
        )

        scheduler_config = SchedulerConfig(
            max_num_batched_tokens=self.max_num_batched_tokens,
            max_num_seqs=self.max_num_seqs,
            max_model_len=model_config.max_model_len,
            use_v2_block_manager=self.use_v2_block_manager,
            num_lookahead_slots=(self.num_lookahead_slots
                                 if speculative_config is None else
                                 speculative_config.num_lookahead_slots),
            delay_factor=self.scheduler_delay_factor,
            enable_chunked_prefill=self.enable_chunked_prefill,
            embedding_mode=model_config.embedding_mode,
            preemption_mode=self.preemption_mode,
        )
        lora_config = LoRAConfig(
            max_lora_rank=self.max_lora_rank,
            max_loras=self.max_loras,
            fully_sharded_loras=self.fully_sharded_loras,
            lora_extra_vocab_size=self.lora_extra_vocab_size,
            long_lora_scaling_factors=self.long_lora_scaling_factors,
            lora_dtype=self.lora_dtype,
            max_cpu_loras=self.max_cpu_loras if self.max_cpu_loras
            and self.max_cpu_loras > 0 else None) if self.enable_lora else None

        if self.qlora_adapter_name_or_path is not None and \
            self.qlora_adapter_name_or_path != "":
            if self.model_loader_extra_config is None:
                self.model_loader_extra_config = {}
            self.model_loader_extra_config[
                "qlora_adapter_name_or_path"] = self.qlora_adapter_name_or_path

        load_config = LoadConfig(
            load_format=self.load_format,
            download_dir=self.download_dir,
            model_loader_extra_config=self.model_loader_extra_config,
        )

        decoding_config = DecodingConfig(
            guided_decoding_backend=self.guided_decoding_backend)

        observability_config = ObservabilityConfig(
            otlp_traces_endpoint=self.otlp_traces_endpoint)

        if (model_config.get_sliding_window() is not None
                and scheduler_config.chunked_prefill_enabled
                and not scheduler_config.use_v2_block_manager):
            raise ValueError(
                "Chunked prefill is not supported with sliding window. "
                "Set --disable-sliding-window to disable sliding window.")

        return EngineConfig(
            model_config=model_config,
            cache_config=cache_config,
            parallel_config=parallel_config,
            scheduler_config=scheduler_config,
            device_config=device_config,
            lora_config=lora_config,
            vision_language_config=vision_language_config,
            speculative_config=speculative_config,
            load_config=load_config,
            decoding_config=decoding_config,
            observability_config=observability_config,
        )


@dataclass
class AsyncEngineArgs(EngineArgs):
    """Arguments for asynchronous vLLM engine."""
    engine_use_ray: bool = False
    disable_log_requests: bool = False
    max_log_len: Optional[int] = None

    @staticmethod
    def add_cli_args(parser: FlexibleArgumentParser,
                     async_args_only: bool = False) -> FlexibleArgumentParser:
        if not async_args_only:
            parser = EngineArgs.add_cli_args(parser)
        parser.add_argument('--engine-use-ray',
                            action='store_true',
                            help='Use Ray to start the LLM engine in a '
                            'separate process as the server process.')
        parser.add_argument('--disable-log-requests',
                            action='store_true',
                            help='Disable logging requests.')
        parser.add_argument('--max-log-len',
                            type=int,
                            default=None,
                            help='Max number of prompt characters or prompt '
                            'ID numbers being printed in log.'
                            '\n\nDefault: Unlimited')
        return parser


# These functions are used by sphinx to build the documentation
def _engine_args_parser():
    return EngineArgs.add_cli_args(FlexibleArgumentParser())


def _async_engine_args_parser():
    return AsyncEngineArgs.add_cli_args(FlexibleArgumentParser(),
                                        async_args_only=True)


def _vlm_engine_args_parser():
    return EngineArgs.add_cli_args_for_vlm(FlexibleArgumentParser())<|MERGE_RESOLUTION|>--- conflicted
+++ resolved
@@ -100,16 +100,13 @@
     speculative_disable_by_batch_size: Optional[int] = None
     ngram_prompt_lookup_max: Optional[int] = None
     ngram_prompt_lookup_min: Optional[int] = None
-<<<<<<< HEAD
-    cpu_draft_worker: Optional[bool] = None
-=======
     spec_decoding_acceptance_method: str = 'rejection_sampler'
     typical_acceptance_sampler_posterior_threshold: Optional[float] = None
     typical_acceptance_sampler_posterior_alpha: Optional[float] = None
     qlora_adapter_name_or_path: Optional[str] = None
 
     otlp_traces_endpoint: Optional[str] = None
->>>>>>> 3476ed08
+    cpu_draft_worker: Optional[bool] = None
 
     def __post_init__(self):
         if self.tokenizer is None:
@@ -583,12 +580,6 @@
             help='Min size of window for ngram prompt lookup in speculative '
             'decoding.')
 
-<<<<<<< HEAD
-        parser.add_argument('--cpu_draft_worker',
-                            type=bool,
-                            default=EngineArgs.cpu_draft_worker,
-                            help='Run draft model on CPU.')
-=======
         parser.add_argument(
             '--spec-decoding-acceptance-method',
             type=str,
@@ -620,7 +611,6 @@
             'acceptance in the TypicalAcceptanceSampler. Typically defaults '
             'to sqrt of --typical-acceptance-sampler-posterior-threshold '
             'i.e. 0.3')
->>>>>>> 3476ed08
 
         parser.add_argument('--model-loader-extra-config',
                             type=nullable_str,
@@ -662,6 +652,11 @@
             type=str,
             default=None,
             help='Target URL to which OpenTelemetry traces will be sent.')
+        parser.add_argument(
+            '--cpu_draft_worker',
+            type=bool,
+            default=EngineArgs.cpu_draft_worker,
+            help='Run draft model on CPU.')
 
         return parser
 
@@ -782,16 +777,13 @@
             use_v2_block_manager=self.use_v2_block_manager,
             ngram_prompt_lookup_max=self.ngram_prompt_lookup_max,
             ngram_prompt_lookup_min=self.ngram_prompt_lookup_min,
-<<<<<<< HEAD
-            cpu_draft_worker=self.cpu_draft_worker,
-=======
             draft_token_acceptance_method=\
                 self.spec_decoding_acceptance_method,
             typical_acceptance_sampler_posterior_threshold=self.
             typical_acceptance_sampler_posterior_threshold,
             typical_acceptance_sampler_posterior_alpha=self.
             typical_acceptance_sampler_posterior_alpha,
->>>>>>> 3476ed08
+            cpu_draft_worker=self.cpu_draft_worker,
         )
 
         scheduler_config = SchedulerConfig(
