--- conflicted
+++ resolved
@@ -510,9 +510,11 @@
         guided_decoding_group.add_argument(
             "--enable-reasoning",
             action=argparse.BooleanOptionalAction,
-            help="Whether to enable reasoning_content for the model. "
-            "If enabled, the model will be able to generate reasoning content."
-        )
+            help="[DEPRECATED] The `--enable-reasoning` flag is deprecated as "
+            "of v0.8.6. Use `--reasoning-parser` to specify the reasoning "
+            "parser backend insteadThis flag (`--enable-reasoning`) will be "
+            "removed in v0.10.0. When `--reasoning-parser` is specified, "
+            "reasoning mode is automatically enabled.")
         guided_decoding_group.add_argument(
             "--reasoning-parser",
             # This choices is a special case because it's not static
@@ -792,7 +794,6 @@
             "configs are valid for the platform you are using. The input format"
             " is like '{\"config_key\":\"config_value\"}'")
 
-<<<<<<< HEAD
         # Other arguments
         parser.add_argument('--use-v2-block-manager',
                             action='store_true',
@@ -805,22 +806,6 @@
         parser.add_argument('--disable-log-stats',
                             action='store_true',
                             help='Disable logging statistics.')
-=======
-        parser.add_argument(
-            "--enable-reasoning",
-            action="store_true",
-            default=False,
-            help=
-            "[DEPRECATED] " \
-            "The --enable-reasoning flag is deprecated as of v0.8.6. "
-            "Use --reasoning-parser to specify " \
-            "the reasoning parser backend instead. "
-            "This flag (--enable-reasoning) will be " \
-            "removed in v0.10.0. "
-            "When --reasoning-parser is specified, " \
-            "reasoning mode is automatically enabled."
-        )
->>>>>>> 98060b00
 
         return parser
 
