--- conflicted
+++ resolved
@@ -7,14 +7,9 @@
 
 from vllm.config import (CacheConfig, DecodingConfig, DeviceConfig,
                          EngineConfig, LoadConfig, LoRAConfig, ModelConfig,
-<<<<<<< HEAD
-                         ParallelConfig, SchedulerConfig, SpeculativeConfig,
-                         TokenizerPoolConfig, VisionLanguageConfig, ControlVectorConfig)
-=======
                          ObservabilityConfig, ParallelConfig, SchedulerConfig,
                          SpeculativeConfig, TokenizerPoolConfig,
-                         VisionLanguageConfig)
->>>>>>> 5d4d9053
+                         VisionLanguageConfig, ControlVectorConfig)
 from vllm.model_executor.layers.quantization import QUANTIZATION_METHODS
 from vllm.utils import FlexibleArgumentParser, str_to_int_tuple
 
@@ -786,19 +781,6 @@
                 "Chunked prefill is not supported with sliding window. "
                 "Set --disable-sliding-window to disable sliding window.")
 
-<<<<<<< HEAD
-        return EngineConfig(model_config=model_config,
-                            cache_config=cache_config,
-                            parallel_config=parallel_config,
-                            scheduler_config=scheduler_config,
-                            device_config=device_config,
-                            lora_config=lora_config,
-                            vision_language_config=vision_language_config,
-                            speculative_config=speculative_config,
-                            load_config=load_config,
-                            decoding_config=decoding_config,
-                            control_vector_config=control_vector_config)
-=======
         return EngineConfig(
             model_config=model_config,
             cache_config=cache_config,
@@ -810,10 +792,9 @@
             speculative_config=speculative_config,
             load_config=load_config,
             decoding_config=decoding_config,
-            observability_config=observability_config,
+            control_vector_config=control_vector_config,
+            observability_config=observability_config
         )
->>>>>>> 5d4d9053
-
 
 @dataclass
 class AsyncEngineArgs(EngineArgs):
