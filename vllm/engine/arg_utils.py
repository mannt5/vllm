--- conflicted
+++ resolved
@@ -1520,17 +1520,7 @@
                                    recommend_to_remove=False)
                 return False
 
-<<<<<<< HEAD
-        # No Disaggregated Prefill so far.
-        if self.kv_transfer_config != EngineArgs.kv_transfer_config:
-            _raise_or_fallback(feature_name="--kv-transfer-config",
-                               recommend_to_remove=False)
-            return False
-
         # No XFormers so far.
-=======
-        # No FlashInfer or XFormers so far.
->>>>>>> 686623c5
         V1_BACKENDS = [
             "FLASH_ATTN_VLLM_V1",
             "FLASH_ATTN",
