# SPDX-License-Identifier: Apache-2.0

import argparse
import dataclasses
import json
from dataclasses import dataclass
from typing import (TYPE_CHECKING, Any, Dict, List, Literal, Mapping, Optional,
                    Tuple, Type, Union, cast, get_args)

import torch

import vllm.envs as envs
from vllm import version
from vllm.config import (CacheConfig, CompilationConfig, ConfigFormat,
                         DecodingConfig, DeviceConfig, HfOverrides,
                         KVTransferConfig, LoadConfig, LoadFormat, LoRAConfig,
                         ModelConfig, ModelImpl, ObservabilityConfig,
                         ParallelConfig, PoolerConfig, PromptAdapterConfig,
                         SchedulerConfig, SpeculativeConfig, TaskOption,
                         TokenizerPoolConfig, VllmConfig)
from vllm.executor.executor_base import ExecutorBase
from vllm.logger import init_logger
from vllm.model_executor.layers.quantization import QUANTIZATION_METHODS
from vllm.plugins import load_general_plugins
from vllm.test_utils import MODEL_WEIGHTS_S3_BUCKET, MODELS_ON_S3
from vllm.transformers_utils.utils import check_gguf_file
from vllm.usage.usage_lib import UsageContext
from vllm.utils import FlexibleArgumentParser, StoreBoolean

if TYPE_CHECKING:
    from vllm.transformers_utils.tokenizer_group import BaseTokenizerGroup

logger = init_logger(__name__)

ALLOWED_DETAILED_TRACE_MODULES = ["model", "worker", "all"]

DEVICE_OPTIONS = [
    "auto",
    "cuda",
    "neuron",
    "cpu",
    "openvino",
    "tpu",
    "xpu",
    "hpu",
]


def nullable_str(val: str):
    if not val or val == "None":
        return None
    return val


def nullable_kvs(val: str) -> Optional[Mapping[str, int]]:
    """Parses a string containing comma separate key [str] to value [int]
    pairs into a dictionary.

    Args:
        val: String value to be parsed.

    Returns:
        Dictionary with parsed values.
    """
    if len(val) == 0:
        return None

    out_dict: Dict[str, int] = {}
    for item in val.split(","):
        kv_parts = [part.lower().strip() for part in item.split("=")]
        if len(kv_parts) != 2:
            raise argparse.ArgumentTypeError(
                "Each item should be in the form KEY=VALUE")
        key, value = kv_parts

        try:
            parsed_value = int(value)
        except ValueError as exc:
            msg = f"Failed to parse value of item {key}={value}"
            raise argparse.ArgumentTypeError(msg) from exc

        if key in out_dict and out_dict[key] != parsed_value:
            raise argparse.ArgumentTypeError(
                f"Conflicting values specified for key: {key}")
        out_dict[key] = parsed_value

    return out_dict


@dataclass
class EngineArgs:
    """Arguments for vLLM engine."""
    model: str = 'facebook/opt-125m'
    served_model_name: Optional[Union[str, List[str]]] = None
    tokenizer: Optional[str] = None
    hf_config_path: Optional[str] = None
    task: TaskOption = "auto"
    skip_tokenizer_init: bool = False
    tokenizer_mode: str = 'auto'
    trust_remote_code: bool = False
    allowed_local_media_path: str = ""
    download_dir: Optional[str] = None
    load_format: str = 'auto'
    config_format: ConfigFormat = ConfigFormat.AUTO
    dtype: str = 'auto'
    kv_cache_dtype: str = 'auto'
    seed: Optional[int] = None
    max_model_len: Optional[int] = None
    # Note: Specifying a custom executor backend by passing a class
    # is intended for expert use only. The API may change without
    # notice.
    distributed_executor_backend: Optional[Union[str,
                                                 Type[ExecutorBase]]] = None
    # number of P/D disaggregation (or other disaggregation) workers
    pipeline_parallel_size: int = 1
    tensor_parallel_size: int = 1
    enable_expert_parallel: bool = False
    max_parallel_loading_workers: Optional[int] = None
    block_size: Optional[int] = None
    enable_prefix_caching: Optional[bool] = None
    disable_sliding_window: bool = False
    use_v2_block_manager: bool = True
    swap_space: float = 4  # GiB
    cpu_offload_gb: float = 0  # GiB
    gpu_memory_utilization: float = 0.90
    max_num_batched_tokens: Optional[int] = None
    max_num_partial_prefills: Optional[int] = 1
    max_long_partial_prefills: Optional[int] = 1
    long_prefill_token_threshold: Optional[int] = 0
    max_num_seqs: Optional[int] = None
    max_logprobs: int = 20  # Default value for OpenAI Chat Completions API
    disable_log_stats: bool = False
    revision: Optional[str] = None
    code_revision: Optional[str] = None
    rope_scaling: Optional[Dict[str, Any]] = None
    rope_theta: Optional[float] = None
    hf_overrides: Optional[HfOverrides] = None
    tokenizer_revision: Optional[str] = None
    quantization: Optional[str] = None
    enforce_eager: Optional[bool] = None
    max_seq_len_to_capture: int = 8192
    disable_custom_all_reduce: bool = False
    tokenizer_pool_size: int = 0
    # Note: Specifying a tokenizer pool by passing a class
    # is intended for expert use only. The API may change without
    # notice.
    tokenizer_pool_type: Union[str, Type["BaseTokenizerGroup"]] = "ray"
    tokenizer_pool_extra_config: Optional[Dict[str, Any]] = None
    limit_mm_per_prompt: Optional[Mapping[str, int]] = None
    mm_processor_kwargs: Optional[Dict[str, Any]] = None
    disable_mm_preprocessor_cache: bool = False
    enable_lora: bool = False
    enable_lora_bias: bool = False
    max_loras: int = 1
    max_lora_rank: int = 16
    enable_prompt_adapter: bool = False
    max_prompt_adapters: int = 1
    max_prompt_adapter_token: int = 0
    fully_sharded_loras: bool = False
    lora_extra_vocab_size: int = 256
    long_lora_scaling_factors: Optional[Tuple[float]] = None
    lora_dtype: Optional[Union[str, torch.dtype]] = 'auto'
    max_cpu_loras: Optional[int] = None
    device: str = 'auto'
    num_scheduler_steps: int = 1
    multi_step_stream_outputs: bool = True
    ray_workers_use_nsight: bool = False
    num_gpu_blocks_override: Optional[int] = None
    num_lookahead_slots: int = 0
    model_loader_extra_config: Optional[dict] = None
    ignore_patterns: Optional[Union[str, List[str]]] = None
    preemption_mode: Optional[str] = None

    scheduler_delay_factor: float = 0.0
    enable_chunked_prefill: Optional[bool] = None

    guided_decoding_backend: str = 'xgrammar'
    logits_processor_pattern: Optional[str] = None

    speculative_config: Optional[Union[str, Dict[str, Any]]] = None

    # TODO(Shangming): Deprecate these out-of-date params after next release
    speculative_model: Optional[str] = None
    speculative_model_quantization: Optional[str] = None
    speculative_draft_tensor_parallel_size: Optional[int] = None
    num_speculative_tokens: Optional[int] = None
    speculative_disable_mqa_scorer: Optional[bool] = False
    speculative_max_model_len: Optional[int] = None
    speculative_disable_by_batch_size: Optional[int] = None
    ngram_prompt_lookup_max: Optional[int] = None
    ngram_prompt_lookup_min: Optional[int] = None
    spec_decoding_acceptance_method: str = 'rejection_sampler'
    typical_acceptance_sampler_posterior_threshold: Optional[float] = None
    typical_acceptance_sampler_posterior_alpha: Optional[float] = None
    disable_logprobs_during_spec_decoding: Optional[bool] = None

    qlora_adapter_name_or_path: Optional[str] = None
    show_hidden_metrics_for_version: Optional[str] = None
    otlp_traces_endpoint: Optional[str] = None
    collect_detailed_traces: Optional[str] = None
    disable_async_output_proc: bool = False
    scheduling_policy: Literal["fcfs", "priority"] = "fcfs"
    scheduler_cls: Union[str, Type[object]] = "vllm.core.scheduler.Scheduler"

    override_neuron_config: Optional[Dict[str, Any]] = None
    override_pooler_config: Optional[PoolerConfig] = None
    compilation_config: Optional[CompilationConfig] = None
    worker_cls: str = "auto"
    worker_extension_cls: str = ""

    kv_transfer_config: Optional[KVTransferConfig] = None

    generation_config: Optional[str] = "auto"
    override_generation_config: Optional[Dict[str, Any]] = None
    enable_sleep_mode: bool = False
    model_impl: str = "auto"

    calculate_kv_scales: Optional[bool] = None

    additional_config: Optional[Dict[str, Any]] = None
    enable_reasoning: Optional[bool] = None
    reasoning_parser: Optional[str] = None
    use_tqdm_on_load: bool = True

    def __post_init__(self):
        if not self.tokenizer:
            self.tokenizer = self.model

        # support `EngineArgs(compilation_config={...})`
        # without having to manually construct a
        # CompilationConfig object
        if isinstance(self.compilation_config, (int, dict)):
            self.compilation_config = CompilationConfig.from_cli(
                str(self.compilation_config))

        # Setup plugins
        from vllm.plugins import load_general_plugins
        load_general_plugins()

    @staticmethod
    def add_cli_args(parser: FlexibleArgumentParser) -> FlexibleArgumentParser:
        """Shared CLI arguments for vLLM engine."""
        # Model arguments
        parser.add_argument(
            '--model',
            type=str,
            default=EngineArgs.model,
            help='Name or path of the huggingface model to use.')
        parser.add_argument(
            '--task',
            default=EngineArgs.task,
            choices=get_args(TaskOption),
            help='The task to use the model for. Each vLLM instance only '
            'supports one task, even if the same model can be used for '
            'multiple tasks. When the model only supports one task, ``"auto"`` '
            'can be used to select it; otherwise, you must specify explicitly '
            'which task to use.')
        parser.add_argument(
            '--tokenizer',
            type=nullable_str,
            default=EngineArgs.tokenizer,
            help='Name or path of the huggingface tokenizer to use. '
            'If unspecified, model name or path will be used.')
        parser.add_argument(
            "--hf-config-path",
            type=nullable_str,
            default=EngineArgs.hf_config_path,
            help='Name or path of the huggingface config to use. '
            'If unspecified, model name or path will be used.')
        parser.add_argument(
            '--skip-tokenizer-init',
            action='store_true',
            help='Skip initialization of tokenizer and detokenizer. '
            'Expects valid prompt_token_ids and None for prompt from '
            'the input. The generated output will contain token ids.')
        parser.add_argument(
            '--revision',
            type=nullable_str,
            default=None,
            help='The specific model version to use. It can be a branch '
            'name, a tag name, or a commit id. If unspecified, will use '
            'the default version.')
        parser.add_argument(
            '--code-revision',
            type=nullable_str,
            default=None,
            help='The specific revision to use for the model code on '
            'Hugging Face Hub. It can be a branch name, a tag name, or a '
            'commit id. If unspecified, will use the default version.')
        parser.add_argument(
            '--tokenizer-revision',
            type=nullable_str,
            default=None,
            help='Revision of the huggingface tokenizer to use. '
            'It can be a branch name, a tag name, or a commit id. '
            'If unspecified, will use the default version.')
        parser.add_argument(
            '--tokenizer-mode',
            type=str,
            default=EngineArgs.tokenizer_mode,
            choices=['auto', 'slow', 'mistral', 'custom'],
            help='The tokenizer mode.\n\n* "auto" will use the '
            'fast tokenizer if available.\n* "slow" will '
            'always use the slow tokenizer. \n* '
            '"mistral" will always use the `mistral_common` tokenizer. \n* '
            '"custom" will use --tokenizer to select the '
            'preregistered tokenizer.')
        parser.add_argument('--trust-remote-code',
                            action='store_true',
                            help='Trust remote code from huggingface.')
        parser.add_argument(
            '--allowed-local-media-path',
            type=str,
            help="Allowing API requests to read local images or videos "
            "from directories specified by the server file system. "
            "This is a security risk. "
            "Should only be enabled in trusted environments.")
        parser.add_argument('--download-dir',
                            type=nullable_str,
                            default=EngineArgs.download_dir,
                            help='Directory to download and load the weights, '
                            'default to the default cache dir of '
                            'huggingface.')
        parser.add_argument(
            '--load-format',
            type=str,
            default=EngineArgs.load_format,
            choices=[f.value for f in LoadFormat],
            help='The format of the model weights to load.\n\n'
            '* "auto" will try to load the weights in the safetensors format '
            'and fall back to the pytorch bin format if safetensors format '
            'is not available.\n'
            '* "pt" will load the weights in the pytorch bin format.\n'
            '* "safetensors" will load the weights in the safetensors format.\n'
            '* "npcache" will load the weights in pytorch format and store '
            'a numpy cache to speed up the loading.\n'
            '* "dummy" will initialize the weights with random values, '
            'which is mainly for profiling.\n'
            '* "tensorizer" will load the weights using tensorizer from '
            'CoreWeave. See the Tensorize vLLM Model script in the Examples '
            'section for more information.\n'
            '* "runai_streamer" will load the Safetensors weights using Run:ai'
            'Model Streamer \n'
            '* "bitsandbytes" will load the weights using bitsandbytes '
            'quantization.\n')
        parser.add_argument(
            '--config-format',
            default=EngineArgs.config_format,
            choices=[f.value for f in ConfigFormat],
            help='The format of the model config to load.\n\n'
            '* "auto" will try to load the config in hf format '
            'if available else it will try to load in mistral format ')
        parser.add_argument(
            '--dtype',
            type=str,
            default=EngineArgs.dtype,
            choices=[
                'auto', 'half', 'float16', 'bfloat16', 'float', 'float32'
            ],
            help='Data type for model weights and activations.\n\n'
            '* "auto" will use FP16 precision for FP32 and FP16 models, and '
            'BF16 precision for BF16 models.\n'
            '* "half" for FP16. Recommended for AWQ quantization.\n'
            '* "float16" is the same as "half".\n'
            '* "bfloat16" for a balance between precision and range.\n'
            '* "float" is shorthand for FP32 precision.\n'
            '* "float32" for FP32 precision.')
        parser.add_argument(
            '--kv-cache-dtype',
            type=str,
            choices=['auto', 'fp8', 'fp8_e5m2', 'fp8_e4m3'],
            default=EngineArgs.kv_cache_dtype,
            help='Data type for kv cache storage. If "auto", will use model '
            'data type. CUDA 11.8+ supports fp8 (=fp8_e4m3) and fp8_e5m2. '
            'ROCm (AMD GPU) supports fp8 (=fp8_e4m3)')
        parser.add_argument('--max-model-len',
                            type=int,
                            default=EngineArgs.max_model_len,
                            help='Model context length. If unspecified, will '
                            'be automatically derived from the model config.')
        parser.add_argument(
            '--guided-decoding-backend',
            type=str,
            default='xgrammar',
            help='Which engine will be used for guided decoding'
            ' (JSON schema / regex etc) by default. Currently support '
            'https://github.com/outlines-dev/outlines, '
            'https://github.com/mlc-ai/xgrammar, and '
            'https://github.com/noamgat/lm-format-enforcer.'
            ' Can be overridden per request via guided_decoding_backend'
            ' parameter.\n'
            'Backend-specific options can be supplied in a comma-separated '
            'list following a colon after the backend name. Valid backends and '
            'all available options are: [xgrammar:no-fallback, '
            'xgrammar:disable-any-whitespace, '
            'outlines:no-fallback, lm-format-enforcer:no-fallback]')
        parser.add_argument(
            '--logits-processor-pattern',
            type=nullable_str,
            default=None,
            help='Optional regex pattern specifying valid logits processor '
            'qualified names that can be passed with the `logits_processors` '
            'extra completion argument. Defaults to None, which allows no '
            'processors.')
        parser.add_argument(
            '--model-impl',
            type=str,
            default=EngineArgs.model_impl,
            choices=[f.value for f in ModelImpl],
            help='Which implementation of the model to use.\n\n'
            '* "auto" will try to use the vLLM implementation if it exists '
            'and fall back to the Transformers implementation if no vLLM '
            'implementation is available.\n'
            '* "vllm" will use the vLLM model implementation.\n'
            '* "transformers" will use the Transformers model '
            'implementation.\n')
        # Parallel arguments
        parser.add_argument(
            '--distributed-executor-backend',
            choices=['ray', 'mp', 'uni', 'external_launcher'],
            default=EngineArgs.distributed_executor_backend,
            help='Backend to use for distributed model '
            'workers, either "ray" or "mp" (multiprocessing). If the product '
            'of pipeline_parallel_size and tensor_parallel_size is less than '
            'or equal to the number of GPUs available, "mp" will be used to '
            'keep processing on a single host. Otherwise, this will default '
            'to "ray" if Ray is installed and fail otherwise. Note that tpu '
            'only supports Ray for distributed inference.')

        parser.add_argument('--pipeline-parallel-size',
                            '-pp',
                            type=int,
                            default=EngineArgs.pipeline_parallel_size,
                            help='Number of pipeline stages.')
        parser.add_argument('--tensor-parallel-size',
                            '-tp',
                            type=int,
                            default=EngineArgs.tensor_parallel_size,
                            help='Number of tensor parallel replicas.')
        parser.add_argument(
            '--enable-expert-parallel',
            action='store_true',
            help='Use expert parallelism instead of tensor parallelism '
            'for MoE layers.')
        parser.add_argument(
            '--max-parallel-loading-workers',
            type=int,
            default=EngineArgs.max_parallel_loading_workers,
            help='Load model sequentially in multiple batches, '
            'to avoid RAM OOM when using tensor '
            'parallel and large models.')
        parser.add_argument(
            '--ray-workers-use-nsight',
            action='store_true',
            help='If specified, use nsight to profile Ray workers.')
        # KV cache arguments
        parser.add_argument('--block-size',
                            type=int,
                            default=EngineArgs.block_size,
                            choices=[8, 16, 32, 64, 128],
                            help='Token block size for contiguous chunks of '
                            'tokens. This is ignored on neuron devices and '
                            'set to ``--max-model-len``. On CUDA devices, '
                            'only block sizes up to 32 are supported. '
                            'On HPU devices, block size defaults to 128.')

        parser.add_argument(
            "--enable-prefix-caching",
            action=argparse.BooleanOptionalAction,
            default=EngineArgs.enable_prefix_caching,
            help="Enables automatic prefix caching. "
            "Use ``--no-enable-prefix-caching`` to disable explicitly.",
        )
        parser.add_argument('--disable-sliding-window',
                            action='store_true',
                            help='Disables sliding window, '
                            'capping to sliding window size.')
        parser.add_argument('--use-v2-block-manager',
                            action='store_true',
                            default=True,
                            help='[DEPRECATED] block manager v1 has been '
                            'removed and SelfAttnBlockSpaceManager (i.e. '
                            'block manager v2) is now the default. '
                            'Setting this flag to True or False'
                            ' has no effect on vLLM behavior.')
        parser.add_argument(
            '--num-lookahead-slots',
            type=int,
            default=EngineArgs.num_lookahead_slots,
            help='Experimental scheduling config necessary for '
            'speculative decoding. This will be replaced by '
            'speculative config in the future; it is present '
            'to enable correctness tests until then.')

        parser.add_argument('--seed',
                            type=int,
                            default=EngineArgs.seed,
                            help='Random seed for operations.')
        parser.add_argument('--swap-space',
                            type=float,
                            default=EngineArgs.swap_space,
                            help='CPU swap space size (GiB) per GPU.')
        parser.add_argument(
            '--cpu-offload-gb',
            type=float,
            default=0,
            help='The space in GiB to offload to CPU, per GPU. '
            'Default is 0, which means no offloading. Intuitively, '
            'this argument can be seen as a virtual way to increase '
            'the GPU memory size. For example, if you have one 24 GB '
            'GPU and set this to 10, virtually you can think of it as '
            'a 34 GB GPU. Then you can load a 13B model with BF16 weight, '
            'which requires at least 26GB GPU memory. Note that this '
            'requires fast CPU-GPU interconnect, as part of the model is '
            'loaded from CPU memory to GPU memory on the fly in each '
            'model forward pass.')
        parser.add_argument(
            '--gpu-memory-utilization',
            type=float,
            default=EngineArgs.gpu_memory_utilization,
            help='The fraction of GPU memory to be used for the model '
            'executor, which can range from 0 to 1. For example, a value of '
            '0.5 would imply 50%% GPU memory utilization. If unspecified, '
            'will use the default value of 0.9. This is a per-instance '
            'limit, and only applies to the current vLLM instance.'
            'It does not matter if you have another vLLM instance running '
            'on the same GPU. For example, if you have two vLLM instances '
            'running on the same GPU, you can set the GPU memory utilization '
            'to 0.5 for each instance.')
        parser.add_argument(
            '--num-gpu-blocks-override',
            type=int,
            default=None,
            help='If specified, ignore GPU profiling result and use this number'
            ' of GPU blocks. Used for testing preemption.')
        parser.add_argument('--max-num-batched-tokens',
                            type=int,
                            default=EngineArgs.max_num_batched_tokens,
                            help='Maximum number of batched tokens per '
                            'iteration.')
        parser.add_argument(
            "--max-num-partial-prefills",
            type=int,
            default=EngineArgs.max_num_partial_prefills,
            help="For chunked prefill, the max number of concurrent \
            partial prefills."
            "Defaults to 1",
        )
        parser.add_argument(
            "--max-long-partial-prefills",
            type=int,
            default=EngineArgs.max_long_partial_prefills,
            help="For chunked prefill, the maximum number of prompts longer "
            "than --long-prefill-token-threshold that will be prefilled "
            "concurrently. Setting this less than --max-num-partial-prefills "
            "will allow shorter prompts to jump the queue in front of longer "
            "prompts in some cases, improving latency. Defaults to 1.")
        parser.add_argument(
            "--long-prefill-token-threshold",
            type=float,
            default=EngineArgs.long_prefill_token_threshold,
            help="For chunked prefill, a request is considered long if the "
            "prompt is longer than this number of tokens. Defaults to 4%% of "
            "the model's context length.",
        )
        parser.add_argument('--max-num-seqs',
                            type=int,
                            default=EngineArgs.max_num_seqs,
                            help='Maximum number of sequences per iteration.')
        parser.add_argument(
            '--max-logprobs',
            type=int,
            default=EngineArgs.max_logprobs,
            help=('Max number of log probs to return logprobs is specified in'
                  ' SamplingParams.'))
        parser.add_argument('--disable-log-stats',
                            action='store_true',
                            help='Disable logging statistics.')
        # Quantization settings.
        parser.add_argument('--quantization',
                            '-q',
                            type=nullable_str,
                            choices=[*QUANTIZATION_METHODS, None],
                            default=EngineArgs.quantization,
                            help='Method used to quantize the weights. If '
                            'None, we first check the `quantization_config` '
                            'attribute in the model config file. If that is '
                            'None, we assume the model weights are not '
                            'quantized and use `dtype` to determine the data '
                            'type of the weights.')
        parser.add_argument(
            '--rope-scaling',
            default=None,
            type=json.loads,
            help='RoPE scaling configuration in JSON format. '
            'For example, ``{"rope_type":"dynamic","factor":2.0}``')
        parser.add_argument('--rope-theta',
                            default=None,
                            type=float,
                            help='RoPE theta. Use with `rope_scaling`. In '
                            'some cases, changing the RoPE theta improves the '
                            'performance of the scaled model.')
        parser.add_argument('--hf-overrides',
                            type=json.loads,
                            default=EngineArgs.hf_overrides,
                            help='Extra arguments for the HuggingFace config. '
                            'This should be a JSON string that will be '
                            'parsed into a dictionary.')
        parser.add_argument('--enforce-eager',
                            action='store_true',
                            help='Always use eager-mode PyTorch. If False, '
                            'will use eager mode and CUDA graph in hybrid '
                            'for maximal performance and flexibility.')
        parser.add_argument('--max-seq-len-to-capture',
                            type=int,
                            default=EngineArgs.max_seq_len_to_capture,
                            help='Maximum sequence length covered by CUDA '
                            'graphs. When a sequence has context length '
                            'larger than this, we fall back to eager mode. '
                            'Additionally for encoder-decoder models, if the '
                            'sequence length of the encoder input is larger '
                            'than this, we fall back to the eager mode.')
        parser.add_argument('--disable-custom-all-reduce',
                            action='store_true',
                            default=EngineArgs.disable_custom_all_reduce,
                            help='See ParallelConfig.')
        parser.add_argument('--tokenizer-pool-size',
                            type=int,
                            default=EngineArgs.tokenizer_pool_size,
                            help='Size of tokenizer pool to use for '
                            'asynchronous tokenization. If 0, will '
                            'use synchronous tokenization.')
        parser.add_argument('--tokenizer-pool-type',
                            type=str,
                            default=EngineArgs.tokenizer_pool_type,
                            help='Type of tokenizer pool to use for '
                            'asynchronous tokenization. Ignored '
                            'if tokenizer_pool_size is 0.')
        parser.add_argument('--tokenizer-pool-extra-config',
                            type=nullable_str,
                            default=EngineArgs.tokenizer_pool_extra_config,
                            help='Extra config for tokenizer pool. '
                            'This should be a JSON string that will be '
                            'parsed into a dictionary. Ignored if '
                            'tokenizer_pool_size is 0.')

        # Multimodal related configs
        parser.add_argument(
            '--limit-mm-per-prompt',
            type=nullable_kvs,
            default=EngineArgs.limit_mm_per_prompt,
            # The default value is given in
            # MultiModalRegistry.init_mm_limits_per_prompt
            help=('For each multimodal plugin, limit how many '
                  'input instances to allow for each prompt. '
                  'Expects a comma-separated list of items, '
                  'e.g.: `image=16,video=2` allows a maximum of 16 '
                  'images and 2 videos per prompt. Defaults to 1 for '
                  'each modality.'))
        parser.add_argument(
            '--mm-processor-kwargs',
            default=None,
            type=json.loads,
            help=('Overrides for the multimodal input mapping/processing, '
                  'e.g., image processor. For example: ``{"num_crops": 4}``.'))
        parser.add_argument(
            '--disable-mm-preprocessor-cache',
            action='store_true',
            help='If true, then disables caching of the multi-modal '
            'preprocessor/mapper. (not recommended)')

        # LoRA related configs
        parser.add_argument('--enable-lora',
                            action='store_true',
                            help='If True, enable handling of LoRA adapters.')
        parser.add_argument('--enable-lora-bias',
                            action='store_true',
                            help='If True, enable bias for LoRA adapters.')
        parser.add_argument('--max-loras',
                            type=int,
                            default=EngineArgs.max_loras,
                            help='Max number of LoRAs in a single batch.')
        parser.add_argument('--max-lora-rank',
                            type=int,
                            default=EngineArgs.max_lora_rank,
                            help='Max LoRA rank.')
        parser.add_argument(
            '--lora-extra-vocab-size',
            type=int,
            default=EngineArgs.lora_extra_vocab_size,
            help=('Maximum size of extra vocabulary that can be '
                  'present in a LoRA adapter (added to the base '
                  'model vocabulary).'))
        parser.add_argument(
            '--lora-dtype',
            type=str,
            default=EngineArgs.lora_dtype,
            choices=['auto', 'float16', 'bfloat16'],
            help=('Data type for LoRA. If auto, will default to '
                  'base model dtype.'))
        parser.add_argument(
            '--long-lora-scaling-factors',
            type=nullable_str,
            default=EngineArgs.long_lora_scaling_factors,
            help=('Specify multiple scaling factors (which can '
                  'be different from base model scaling factor '
                  '- see eg. Long LoRA) to allow for multiple '
                  'LoRA adapters trained with those scaling '
                  'factors to be used at the same time. If not '
                  'specified, only adapters trained with the '
                  'base model scaling factor are allowed.'))
        parser.add_argument(
            '--max-cpu-loras',
            type=int,
            default=EngineArgs.max_cpu_loras,
            help=('Maximum number of LoRAs to store in CPU memory. '
                  'Must be >= than max_loras. '
                  'Defaults to max_loras.'))
        parser.add_argument(
            '--fully-sharded-loras',
            action='store_true',
            help=('By default, only half of the LoRA computation is '
                  'sharded with tensor parallelism. '
                  'Enabling this will use the fully sharded layers. '
                  'At high sequence length, max rank or '
                  'tensor parallel size, this is likely faster.'))
        parser.add_argument('--enable-prompt-adapter',
                            action='store_true',
                            help='If True, enable handling of PromptAdapters.')
        parser.add_argument('--max-prompt-adapters',
                            type=int,
                            default=EngineArgs.max_prompt_adapters,
                            help='Max number of PromptAdapters in a batch.')
        parser.add_argument('--max-prompt-adapter-token',
                            type=int,
                            default=EngineArgs.max_prompt_adapter_token,
                            help='Max number of PromptAdapters tokens')
        parser.add_argument("--device",
                            type=str,
                            default=EngineArgs.device,
                            choices=DEVICE_OPTIONS,
                            help='Device type for vLLM execution.')
        parser.add_argument('--num-scheduler-steps',
                            type=int,
                            default=1,
                            help=('Maximum number of forward steps per '
                                  'scheduler call.'))
        parser.add_argument(
            '--use-tqdm-on-load',
            dest='use_tqdm_on_load',
            action=argparse.BooleanOptionalAction,
            default=EngineArgs.use_tqdm_on_load,
            help='Whether to enable/disable progress bar '
            'when loading model weights.',
        )

        parser.add_argument(
            '--multi-step-stream-outputs',
            action=StoreBoolean,
            default=EngineArgs.multi_step_stream_outputs,
            nargs="?",
            const="True",
            help='If False, then multi-step will stream outputs at the end '
            'of all steps')
        parser.add_argument(
            '--scheduler-delay-factor',
            type=float,
            default=EngineArgs.scheduler_delay_factor,
            help='Apply a delay (of delay factor multiplied by previous '
            'prompt latency) before scheduling next prompt.')
        parser.add_argument(
            '--enable-chunked-prefill',
            action=StoreBoolean,
            default=EngineArgs.enable_chunked_prefill,
            nargs="?",
            const="True",
            help='If set, the prefill requests can be chunked based on the '
            'max_num_batched_tokens.')
        parser.add_argument('--speculative-config',
                            type=nullable_str,
                            default=None,
                            help='The configurations for speculative decoding.'
                            ' Should be a JSON string.')
        parser.add_argument(
            '--speculative-model',
            type=nullable_str,
            default=EngineArgs.speculative_model,
            help=
            'The name of the draft model to be used in speculative decoding.')
        # Quantization settings for speculative model.
        parser.add_argument(
            '--speculative-model-quantization',
            type=nullable_str,
            choices=[*QUANTIZATION_METHODS, None],
            default=EngineArgs.speculative_model_quantization,
            help='Method used to quantize the weights of speculative model. '
            'If None, we first check the `quantization_config` '
            'attribute in the model config file. If that is '
            'None, we assume the model weights are not '
            'quantized and use `dtype` to determine the data '
            'type of the weights.')
        parser.add_argument(
            '--num-speculative-tokens',
            type=int,
            default=EngineArgs.num_speculative_tokens,
            help='The number of speculative tokens to sample from '
            'the draft model in speculative decoding.')
        parser.add_argument(
            '--speculative-disable-mqa-scorer',
            action='store_true',
            help=
            'If set to True, the MQA scorer will be disabled in speculative '
            ' and fall back to batch expansion')
        parser.add_argument(
            '--speculative-draft-tensor-parallel-size',
            '-spec-draft-tp',
            type=int,
            default=EngineArgs.speculative_draft_tensor_parallel_size,
            help='Number of tensor parallel replicas for '
            'the draft model in speculative decoding.')

        parser.add_argument(
            '--speculative-max-model-len',
            type=int,
            default=EngineArgs.speculative_max_model_len,
            help='The maximum sequence length supported by the '
            'draft model. Sequences over this length will skip '
            'speculation.')

        parser.add_argument(
            '--speculative-disable-by-batch-size',
            type=int,
            default=EngineArgs.speculative_disable_by_batch_size,
            help='Disable speculative decoding for new incoming requests '
            'if the number of enqueue requests is larger than this value.')

        parser.add_argument(
            '--ngram-prompt-lookup-max',
            type=int,
            default=EngineArgs.ngram_prompt_lookup_max,
            help='Max size of window for ngram prompt lookup in speculative '
            'decoding.')

        parser.add_argument(
            '--ngram-prompt-lookup-min',
            type=int,
            default=EngineArgs.ngram_prompt_lookup_min,
            help='Min size of window for ngram prompt lookup in speculative '
            'decoding.')

        parser.add_argument(
            '--spec-decoding-acceptance-method',
            type=str,
            default=EngineArgs.spec_decoding_acceptance_method,
            choices=['rejection_sampler', 'typical_acceptance_sampler'],
            help='Specify the acceptance method to use during draft token '
            'verification in speculative decoding. Two types of acceptance '
            'routines are supported: '
            '1) RejectionSampler which does not allow changing the '
            'acceptance rate of draft tokens, '
            '2) TypicalAcceptanceSampler which is configurable, allowing for '
            'a higher acceptance rate at the cost of lower quality, '
            'and vice versa.')

        parser.add_argument(
            '--typical-acceptance-sampler-posterior-threshold',
            type=float,
            default=EngineArgs.typical_acceptance_sampler_posterior_threshold,
            help='Set the lower bound threshold for the posterior '
            'probability of a token to be accepted. This threshold is '
            'used by the TypicalAcceptanceSampler to make sampling decisions '
            'during speculative decoding. Defaults to 0.09')

        parser.add_argument(
            '--typical-acceptance-sampler-posterior-alpha',
            type=float,
            default=EngineArgs.typical_acceptance_sampler_posterior_alpha,
            help='A scaling factor for the entropy-based threshold for token '
            'acceptance in the TypicalAcceptanceSampler. Typically defaults '
            'to sqrt of --typical-acceptance-sampler-posterior-threshold '
            'i.e. 0.3')

        parser.add_argument(
            '--disable-logprobs-during-spec-decoding',
            action=StoreBoolean,
            default=EngineArgs.disable_logprobs_during_spec_decoding,
            nargs="?",
            const="True",
            help='If set to True, token log probabilities are not returned '
            'during speculative decoding. If set to False, log probabilities '
            'are returned according to the settings in SamplingParams. If '
            'not specified, it defaults to True. Disabling log probabilities '
            'during speculative decoding reduces latency by skipping logprob '
            'calculation in proposal sampling, target sampling, and after '
            'accepted tokens are determined.')

        parser.add_argument('--model-loader-extra-config',
                            type=nullable_str,
                            default=EngineArgs.model_loader_extra_config,
                            help='Extra config for model loader. '
                            'This will be passed to the model loader '
                            'corresponding to the chosen load_format. '
                            'This should be a JSON string that will be '
                            'parsed into a dictionary.')
        parser.add_argument(
            '--ignore-patterns',
            action="append",
            type=str,
            default=[],
            help="The pattern(s) to ignore when loading the model."
            "Default to `original/**/*` to avoid repeated loading of llama's "
            "checkpoints.")
        parser.add_argument(
            '--preemption-mode',
            type=str,
            default=None,
            help='If \'recompute\', the engine performs preemption by '
            'recomputing; If \'swap\', the engine performs preemption by '
            'block swapping.')

        parser.add_argument(
            "--served-model-name",
            nargs="+",
            type=str,
            default=None,
            help="The model name(s) used in the API. If multiple "
            "names are provided, the server will respond to any "
            "of the provided names. The model name in the model "
            "field of a response will be the first name in this "
            "list. If not specified, the model name will be the "
            "same as the ``--model`` argument. Noted that this name(s) "
            "will also be used in `model_name` tag content of "
            "prometheus metrics, if multiple names provided, metrics "
            "tag will take the first one.")
        parser.add_argument('--qlora-adapter-name-or-path',
                            type=str,
                            default=None,
                            help='Name or path of the QLoRA adapter.')

        parser.add_argument('--show-hidden-metrics-for-version',
                            type=str,
                            default=None,
                            help='Enable deprecated Prometheus metrics that '
                            'have been hidden since the specified version. '
                            'For example, if a previously deprecated metric '
                            'has been hidden since the v0.7.0 release, you '
                            'use --show-hidden-metrics-for-version=0.7 as a '
                            'temporary escape hatch while you migrate to new '
                            'metrics. The metric is likely to be removed '
                            'completely in an upcoming release.')

        parser.add_argument(
            '--otlp-traces-endpoint',
            type=str,
            default=None,
            help='Target URL to which OpenTelemetry traces will be sent.')
        parser.add_argument(
            '--collect-detailed-traces',
            type=str,
            default=None,
            help="Valid choices are " +
            ",".join(ALLOWED_DETAILED_TRACE_MODULES) +
            ". It makes sense to set this only if ``--otlp-traces-endpoint`` is"
            " set. If set, it will collect detailed traces for the specified "
            "modules. This involves use of possibly costly and or blocking "
            "operations and hence might have a performance impact.")

        parser.add_argument(
            '--disable-async-output-proc',
            action='store_true',
            default=EngineArgs.disable_async_output_proc,
            help="Disable async output processing. This may result in "
            "lower performance.")

        parser.add_argument(
            '--scheduling-policy',
            choices=['fcfs', 'priority'],
            default="fcfs",
            help='The scheduling policy to use. "fcfs" (first come first served'
            ', i.e. requests are handled in order of arrival; default) '
            'or "priority" (requests are handled based on given '
            'priority (lower value means earlier handling) and time of '
            'arrival deciding any ties).')

        parser.add_argument(
            '--scheduler-cls',
            default=EngineArgs.scheduler_cls,
            help='The scheduler class to use. "vllm.core.scheduler.Scheduler" '
            'is the default scheduler. Can be a class directly or the path to '
            'a class of form "mod.custom_class".')

        parser.add_argument(
            '--override-neuron-config',
            type=json.loads,
            default=None,
            help="Override or set neuron device configuration. "
            "e.g. ``{\"cast_logits_dtype\": \"bloat16\"}``.")
        parser.add_argument(
            '--override-pooler-config',
            type=PoolerConfig.from_json,
            default=None,
            help="Override or set the pooling method for pooling models. "
            "e.g. ``{\"pooling_type\": \"mean\", \"normalize\": false}``.")

        parser.add_argument('--compilation-config',
                            '-O',
                            type=CompilationConfig.from_cli,
                            default=None,
                            help='torch.compile configuration for the model.'
                            'When it is a number (0, 1, 2, 3), it will be '
                            'interpreted as the optimization level.\n'
                            'NOTE: level 0 is the default level without '
                            'any optimization. level 1 and 2 are for internal '
                            'testing only. level 3 is the recommended level '
                            'for production.\n'
                            'To specify the full compilation config, '
                            'use a JSON string.\n'
                            'Following the convention of traditional '
                            'compilers, using -O without space is also '
                            'supported. -O3 is equivalent to -O 3.')

        parser.add_argument('--kv-transfer-config',
                            type=KVTransferConfig.from_cli,
                            default=None,
                            help='The configurations for distributed KV cache '
                            'transfer. Should be a JSON string.')

        parser.add_argument(
            '--worker-cls',
            type=str,
            default="auto",
            help='The worker class to use for distributed execution.')
        parser.add_argument(
            '--worker-extension-cls',
            type=str,
            default="",
            help='The worker extension class on top of the worker cls, '
            'it is useful if you just want to add new functions to the worker '
            'class without changing the existing functions.')
        parser.add_argument(
            "--generation-config",
            type=nullable_str,
            default="auto",
            help="The folder path to the generation config. "
            "Defaults to 'auto', the generation config will be loaded from "
            "model path. If set to 'vllm', no generation config is loaded, "
            "vLLM defaults will be used. If set to a folder path, the "
            "generation config will be loaded from the specified folder path. "
            "If `max_new_tokens` is specified in generation config, then "
            "it sets a server-wide limit on the number of output tokens "
            "for all requests.")

        parser.add_argument(
            "--override-generation-config",
            type=json.loads,
            default=None,
            help="Overrides or sets generation config in JSON format. "
            "e.g. ``{\"temperature\": 0.5}``. If used with "
            "--generation-config=auto, the override parameters will be merged "
            "with the default config from the model. If generation-config is "
            "None, only the override parameters are used.")

        parser.add_argument("--enable-sleep-mode",
                            action="store_true",
                            default=False,
                            help="Enable sleep mode for the engine. "
                            "(only cuda platform is supported)")

        parser.add_argument(
            '--calculate-kv-scales',
            action='store_true',
            help='This enables dynamic calculation of '
            'k_scale and v_scale when kv-cache-dtype is fp8. '
            'If calculate-kv-scales is false, the scales will '
            'be loaded from the model checkpoint if available. '
            'Otherwise, the scales will default to 1.0.')

        parser.add_argument(
            "--additional-config",
            type=json.loads,
            default=None,
            help="Additional config for specified platform in JSON format. "
            "Different platforms may support different configs. Make sure the "
            "configs are valid for the platform you are using. The input format"
            " is like '{\"config_key\":\"config_value\"}'")

        parser.add_argument(
            "--enable-reasoning",
            action="store_true",
            default=False,
            help="Whether to enable reasoning_content for the model. "
            "If enabled, the model will be able to generate reasoning content."
        )

        parser.add_argument(
            "--reasoning-parser",
            type=str,
            choices=["deepseek_r1"],
            default=None,
            help=
            "Select the reasoning parser depending on the model that you're "
            "using. This is used to parse the reasoning content into OpenAI "
            "API format. Required for ``--enable-reasoning``.")

        return parser

    @classmethod
    def from_cli_args(cls, args: argparse.Namespace):
        # Get the list of attributes of this dataclass.
        attrs = [attr.name for attr in dataclasses.fields(cls)]
        # Set the attributes from the parsed arguments.
        engine_args = cls(**{attr: getattr(args, attr) for attr in attrs})
        return engine_args

    def create_model_config(self) -> ModelConfig:
        # gguf file needs a specific model loader and doesn't use hf_repo
        if check_gguf_file(self.model):
            self.quantization = self.load_format = "gguf"

        # NOTE: This is to allow model loading from S3 in CI
        if (not isinstance(self, AsyncEngineArgs) and envs.VLLM_CI_USE_S3
                and self.model in MODELS_ON_S3
                and self.load_format == LoadFormat.AUTO):  # noqa: E501
            self.model = f"{MODEL_WEIGHTS_S3_BUCKET}/{self.model}"
            self.load_format = LoadFormat.RUNAI_STREAMER

        return ModelConfig(
            model=self.model,
            hf_config_path=self.hf_config_path,
            task=self.task,
            # We know this is not None because we set it in __post_init__
            tokenizer=cast(str, self.tokenizer),
            tokenizer_mode=self.tokenizer_mode,
            trust_remote_code=self.trust_remote_code,
            allowed_local_media_path=self.allowed_local_media_path,
            dtype=self.dtype,
            seed=self.seed,
            revision=self.revision,
            code_revision=self.code_revision,
            rope_scaling=self.rope_scaling,
            rope_theta=self.rope_theta,
            hf_overrides=self.hf_overrides,
            tokenizer_revision=self.tokenizer_revision,
            max_model_len=self.max_model_len,
            quantization=self.quantization,
            enforce_eager=self.enforce_eager,
            max_seq_len_to_capture=self.max_seq_len_to_capture,
            max_logprobs=self.max_logprobs,
            disable_sliding_window=self.disable_sliding_window,
            skip_tokenizer_init=self.skip_tokenizer_init,
            served_model_name=self.served_model_name,
            limit_mm_per_prompt=self.limit_mm_per_prompt,
            use_async_output_proc=not self.disable_async_output_proc,
            config_format=self.config_format,
            mm_processor_kwargs=self.mm_processor_kwargs,
            disable_mm_preprocessor_cache=self.disable_mm_preprocessor_cache,
            override_neuron_config=self.override_neuron_config,
            override_pooler_config=self.override_pooler_config,
            logits_processor_pattern=self.logits_processor_pattern,
            generation_config=self.generation_config,
            override_generation_config=self.override_generation_config,
            enable_sleep_mode=self.enable_sleep_mode,
            model_impl=self.model_impl,
        )

    def create_load_config(self) -> LoadConfig:
        # bitsandbytes quantization needs a specific model loader
        # so we make sure the quant method and the load format are consistent
        if (self.quantization == "bitsandbytes" or
           self.qlora_adapter_name_or_path is not None) and \
           self.load_format != "bitsandbytes":
            raise ValueError(
                "BitsAndBytes quantization and QLoRA adapter only support "
                f"'bitsandbytes' load format, but got {self.load_format}")

        if (self.load_format == "bitsandbytes" or
            self.qlora_adapter_name_or_path is not None) and \
            self.quantization != "bitsandbytes":
            raise ValueError(
                "BitsAndBytes load format and QLoRA adapter only support "
                f"'bitsandbytes' quantization, but got {self.quantization}")

        return LoadConfig(
            load_format=self.load_format,
            download_dir=self.download_dir,
            model_loader_extra_config=self.model_loader_extra_config,
            ignore_patterns=self.ignore_patterns,
            use_tqdm_on_load=self.use_tqdm_on_load,
        )

<<<<<<< HEAD
    def create_speculative_config(
        self,
        target_model_config: ModelConfig,
        target_parallel_config: ParallelConfig,
        enable_chunked_prefill: bool,
        disable_log_stats: bool,
    ) -> Optional["SpeculativeConfig"]:

        if self.speculative_config is None:
            if (self.speculative_model is None
                    and self.num_speculative_tokens is None):
                return None

            # TODO(Shangming): Deprecate this way of setting SpeculativeConfig,
            # only allow '--speculative-config' after next release
            logger.warning_once(
                "Please use '--speculative-config' to set all configurations "
                "related to speculative decoding. The current method of "
                "specifying the model through '--speculative-model' and "
                "adding related parameters (e.g., '--num-speculative-tokens') "
                "separately will be deprecated in the next release.")

            spec_config_dict = {
                "model": self.speculative_model,
                "quantization": self.speculative_model_quantization,
                "max_model_len": self.speculative_max_model_len,
                "draft_tensor_parallel_size":
                self.speculative_draft_tensor_parallel_size,
                "num_speculative_tokens": self.num_speculative_tokens,
                "disable_mqa_scorer": self.speculative_disable_mqa_scorer,
                "disable_by_batch_size":
                self.speculative_disable_by_batch_size,
                "ngram_prompt_lookup_max": self.ngram_prompt_lookup_max,
                "ngram_prompt_lookup_min": self.ngram_prompt_lookup_min,
                "acceptance_method": self.spec_decoding_acceptance_method,
                "typical_acceptance_sampler_posterior_threshold":
                self.typical_acceptance_sampler_posterior_threshold,
                "typical_acceptance_sampler_posterior_alpha":
                self.typical_acceptance_sampler_posterior_alpha,
                "disable_logprobs": self.disable_logprobs_during_spec_decoding,
            }

            self.speculative_config = spec_config_dict
        else:
            if isinstance(self.speculative_config, str):
                import ast
                self.speculative_config = ast.literal_eval(
                    self.speculative_config)
        # Note(Shangming): These parameters are not obtained from the cli arg
        # '--speculative-config' and must be passed in when creating the engine
        # config.

        assert isinstance(self.speculative_config, dict)
        self.speculative_config.update({
            "target_model_config": target_model_config,
            "target_parallel_config": target_parallel_config,
            "enable_chunked_prefill": enable_chunked_prefill,
            "disable_log_stats": disable_log_stats,
        })
        speculative_config = SpeculativeConfig.from_dict(
            self.speculative_config)

        return speculative_config

    def create_engine_config(self,
                             usage_context: Optional[UsageContext] = None
                             ) -> VllmConfig:
=======
    def create_engine_config(
        self,
        usage_context: Optional[UsageContext] = None,
    ) -> VllmConfig:
        """
        Create the VllmConfig.

        NOTE: for autoselection of V0 vs V1 engine, we need to
        create the ModelConfig first, since ModelConfig's attrs
        (e.g. the model arch) are needed to make the decision.
        
        This function set VLLM_USE_V1=X if VLLM_USE_V1 is
        unspecified by the user.

        If VLLM_USE_V1 is specified by the user but the VllmConfig
        is incompatible, we raise an error.
        """
>>>>>>> b539222d
        from vllm.platforms import current_platform
        current_platform.pre_register_and_update()

        device_config = DeviceConfig(device=self.device)
        model_config = self.create_model_config()

        # * If VLLM_USE_V1 is unset, we enable V1 for "supported features"
        #   and fall back to V0 for experimental or unsupported features.
        # * If VLLM_USE_V1=1, we enable V1 for supported + experimental
        #   features and raise error for unsupported features.
        # * If VLLM_USE_V1=0, we disable V1.
        use_v1 = False
        try_v1 = envs.VLLM_USE_V1 or not envs.is_set("VLLM_USE_V1")
        if try_v1 and self._is_v1_supported_oracle(model_config):
            use_v1 = True

        # If user explicitly set VLLM_USE_V1, sanity check we respect it.
        if envs.is_set("VLLM_USE_V1"):
            assert use_v1 == envs.VLLM_USE_V1
        # Otherwise, set the VLLM_USE_V1 variable globally.
        else:
            envs.set_vllm_use_v1(use_v1)

        # Set default arguments for V0 or V1 Engine.
        if use_v1:
            self._set_default_args_v1(usage_context)
        else:
            self._set_default_args_v0(model_config)

        cache_config = CacheConfig(
            block_size=self.block_size,
            gpu_memory_utilization=self.gpu_memory_utilization,
            swap_space=self.swap_space,
            cache_dtype=self.kv_cache_dtype,
            is_attention_free=model_config.is_attention_free,
            num_gpu_blocks_override=self.num_gpu_blocks_override,
            sliding_window=model_config.get_sliding_window(),
            enable_prefix_caching=self.enable_prefix_caching,
            cpu_offload_gb=self.cpu_offload_gb,
            calculate_kv_scales=self.calculate_kv_scales,
        )
        parallel_config = ParallelConfig(
            pipeline_parallel_size=self.pipeline_parallel_size,
            tensor_parallel_size=self.tensor_parallel_size,
            enable_expert_parallel=self.enable_expert_parallel,
            max_parallel_loading_workers=self.max_parallel_loading_workers,
            disable_custom_all_reduce=self.disable_custom_all_reduce,
            tokenizer_pool_config=TokenizerPoolConfig.create_config(
                self.tokenizer_pool_size,
                self.tokenizer_pool_type,
                self.tokenizer_pool_extra_config,
            ),
            ray_workers_use_nsight=self.ray_workers_use_nsight,
            distributed_executor_backend=self.distributed_executor_backend,
            worker_cls=self.worker_cls,
            worker_extension_cls=self.worker_extension_cls,
        )

<<<<<<< HEAD
        max_model_len = model_config.max_model_len
        use_long_context = max_model_len > 32768
        if self.enable_chunked_prefill is None:
            # If not explicitly set, enable chunked prefill by default for
            # long context (> 32K) models. This is to avoid OOM errors in the
            # initial memory profiling phase.

            # For multimodal models and models with MLA, chunked prefill is
            # disabled by default in V0, but enabled by design in V1
            if model_config.is_multimodal_model or model_config.use_mla:
                self.enable_chunked_prefill = bool(envs.VLLM_USE_V1)

            elif use_long_context:
                is_gpu = device_config.device_type == "cuda"
                use_sliding_window = (model_config.get_sliding_window()
                                      is not None)
                use_spec_decode = self.speculative_model is not None
                from vllm.platforms import current_platform
                if (is_gpu and not use_sliding_window and not use_spec_decode
                        and not self.enable_lora
                        and not self.enable_prompt_adapter
                        and model_config.runner_type != "pooling"
                        and not current_platform.is_rocm()):
                    self.enable_chunked_prefill = True
                    logger.warning(
                        "Chunked prefill is enabled by default for models with "
                        "max_model_len > 32K. Currently, chunked prefill might "
                        "not work with some features or models. If you "
                        "encounter any issues, please disable chunked prefill "
                        "by setting --enable-chunked-prefill=False.")
            if self.enable_chunked_prefill is None:
                self.enable_chunked_prefill = False

        if not self.enable_chunked_prefill and use_long_context:
            logger.warning(
                "The model has a long context length (%s). This may cause OOM "
                "errors during the initial memory profiling phase, or result "
                "in low performance due to small KV cache space. Consider "
                "setting --max-model-len to a smaller value.", max_model_len)
        elif (self.enable_chunked_prefill
              and model_config.runner_type == "pooling"):
            msg = "Chunked prefill is not supported for pooling models"
            raise ValueError(msg)

        speculative_config = self.create_speculative_config(
=======
        speculative_config = SpeculativeConfig.maybe_create_spec_config(
>>>>>>> b539222d
            target_model_config=model_config,
            target_parallel_config=parallel_config,
            enable_chunked_prefill=self.enable_chunked_prefill,
            disable_log_stats=self.disable_log_stats,
        )

        # Reminder: Please update docs/source/features/compatibility_matrix.md
        # If the feature combo become valid
        if self.num_scheduler_steps > 1:
            if speculative_config is not None:
                raise ValueError("Speculative decoding is not supported with "
                                 "multi-step (--num-scheduler-steps > 1)")
            if self.enable_chunked_prefill and self.pipeline_parallel_size > 1:
                raise ValueError("Multi-Step Chunked-Prefill is not supported "
                                 "for pipeline-parallel-size > 1")
            from vllm.platforms import current_platform
            if current_platform.is_cpu():
                logger.warning("Multi-Step (--num-scheduler-steps > 1) is "
                               "currently not supported for CPUs and has been "
                               "disabled.")
                self.num_scheduler_steps = 1

        # make sure num_lookahead_slots is set the higher value depending on
        # if we are using speculative decoding or multi-step
        num_lookahead_slots = max(self.num_lookahead_slots,
                                  self.num_scheduler_steps - 1)
        num_lookahead_slots = num_lookahead_slots \
            if speculative_config is None \
            else speculative_config.num_lookahead_slots

        scheduler_config = SchedulerConfig(
            runner_type=model_config.runner_type,
            max_num_batched_tokens=self.max_num_batched_tokens,
            max_num_seqs=self.max_num_seqs,
            max_model_len=model_config.max_model_len,
            num_lookahead_slots=num_lookahead_slots,
            delay_factor=self.scheduler_delay_factor,
            enable_chunked_prefill=self.enable_chunked_prefill,
            is_multimodal_model=model_config.is_multimodal_model,
            preemption_mode=self.preemption_mode,
            num_scheduler_steps=self.num_scheduler_steps,
            multi_step_stream_outputs=self.multi_step_stream_outputs,
            send_delta_data=(envs.VLLM_USE_RAY_SPMD_WORKER
                             and parallel_config.use_ray),
            policy=self.scheduling_policy,
            scheduler_cls=self.scheduler_cls,
            max_num_partial_prefills=self.max_num_partial_prefills,
            max_long_partial_prefills=self.max_long_partial_prefills,
            long_prefill_token_threshold=self.long_prefill_token_threshold,
        )

        lora_config = LoRAConfig(
            bias_enabled=self.enable_lora_bias,
            max_lora_rank=self.max_lora_rank,
            max_loras=self.max_loras,
            fully_sharded_loras=self.fully_sharded_loras,
            lora_extra_vocab_size=self.lora_extra_vocab_size,
            long_lora_scaling_factors=self.long_lora_scaling_factors,
            lora_dtype=self.lora_dtype,
            max_cpu_loras=self.max_cpu_loras if self.max_cpu_loras
            and self.max_cpu_loras > 0 else None) if self.enable_lora else None

        if self.qlora_adapter_name_or_path is not None and \
            self.qlora_adapter_name_or_path != "":
            if self.model_loader_extra_config is None:
                self.model_loader_extra_config = {}
            self.model_loader_extra_config[
                "qlora_adapter_name_or_path"] = self.qlora_adapter_name_or_path

        load_config = self.create_load_config()

        prompt_adapter_config = PromptAdapterConfig(
            max_prompt_adapters=self.max_prompt_adapters,
            max_prompt_adapter_token=self.max_prompt_adapter_token) \
                                        if self.enable_prompt_adapter else None

        decoding_config = DecodingConfig(
            guided_decoding_backend=self.guided_decoding_backend,
            reasoning_backend=self.reasoning_parser
            if self.enable_reasoning else None,
        )

        show_hidden_metrics = False
        if self.show_hidden_metrics_for_version is not None:
            show_hidden_metrics = version._prev_minor_version_was(
                self.show_hidden_metrics_for_version)

        detailed_trace_modules = []
        if self.collect_detailed_traces is not None:
            detailed_trace_modules = self.collect_detailed_traces.split(",")
        for m in detailed_trace_modules:
            if m not in ALLOWED_DETAILED_TRACE_MODULES:
                raise ValueError(
                    f"Invalid module {m} in collect_detailed_traces. "
                    f"Valid modules are {ALLOWED_DETAILED_TRACE_MODULES}")
        observability_config = ObservabilityConfig(
            show_hidden_metrics=show_hidden_metrics,
            otlp_traces_endpoint=self.otlp_traces_endpoint,
            collect_model_forward_time="model" in detailed_trace_modules
            or "all" in detailed_trace_modules,
            collect_model_execute_time="worker" in detailed_trace_modules
            or "all" in detailed_trace_modules,
        )

        config = VllmConfig(
            model_config=model_config,
            cache_config=cache_config,
            parallel_config=parallel_config,
            scheduler_config=scheduler_config,
            device_config=device_config,
            lora_config=lora_config,
            speculative_config=speculative_config,
            load_config=load_config,
            decoding_config=decoding_config,
            observability_config=observability_config,
            prompt_adapter_config=prompt_adapter_config,
            compilation_config=self.compilation_config,
            kv_transfer_config=self.kv_transfer_config,
            additional_config=self.additional_config,
        )

        return config

    def _is_v1_supported_oracle(self, model_config: ModelConfig) -> bool:
        """Oracle for whether to use V0 or V1 Engine by default."""

        #############################################################
        # Unsupported Feature Flags on V1.

        if (self.load_format == LoadFormat.TENSORIZER.value
                or self.load_format == LoadFormat.SHARDED_STATE.value):
            _raise_or_fallback(
                feature_name=f"--load_format {self.load_format}",
                recommend_to_remove=False)
            return False

        if (self.logits_processor_pattern
                != EngineArgs.logits_processor_pattern):
            _raise_or_fallback(feature_name="--logits-processor-pattern",
                               recommend_to_remove=False)
            return False

        if self.preemption_mode != EngineArgs.preemption_mode:
            _raise_or_fallback(feature_name="--preemption-mode",
                               recommend_to_remove=True)
            return False

        if (self.disable_async_output_proc
                != EngineArgs.disable_async_output_proc):
            _raise_or_fallback(feature_name="--disable-async-output-proc",
                               recommend_to_remove=True)
            return False

        if self.scheduling_policy != EngineArgs.scheduling_policy:
            _raise_or_fallback(feature_name="--scheduling-policy",
                               recommend_to_remove=False)
            return False

        if self.worker_cls != EngineArgs.worker_cls:
            _raise_or_fallback(feature_name="--worker-cls",
                               recommend_to_remove=False)
            return False

        if self.worker_extension_cls != EngineArgs.worker_extension_cls:
            _raise_or_fallback(feature_name="--worker-extension-cls",
                               recommend_to_remove=False)
            return False

        if self.num_scheduler_steps != EngineArgs.num_scheduler_steps:
            _raise_or_fallback(feature_name="--num-scheduler-steps",
                               recommend_to_remove=True)
            return False

        if self.scheduler_delay_factor != EngineArgs.scheduler_delay_factor:
            _raise_or_fallback(feature_name="--scheduler-delay-factor",
                               recommend_to_remove=True)
            return False

        if self.additional_config != EngineArgs.additional_config:
            _raise_or_fallback(feature_name="--additional-config",
                               recommend_to_remove=False)
            return False

        # Only support Xgrammar for guided decoding so far.
        SUPPORTED_GUIDED_DECODING = ["xgrammar", "xgrammar:nofallback"]
        if self.guided_decoding_backend not in SUPPORTED_GUIDED_DECODING:
            _raise_or_fallback(feature_name="--guided-decoding-backend",
                               recommend_to_remove=False)
            return False

        # Need at least Ampere for now (FA support required).
        from vllm.platforms import current_platform
        if (current_platform.is_cuda()
                and current_platform.get_device_capability().major < 8):
            _raise_or_fallback(feature_name="Compute Capability < 8.0",
                               recommend_to_remove=False)
            return False

        # No Fp8 KV cache so far.
        if self.kv_cache_dtype != "auto":
            _raise_or_fallback(feature_name="--kv-cache-dtype",
                               recommend_to_remove=False)
            return False

        # No Prompt Adapter so far.
        if self.enable_prompt_adapter:
            _raise_or_fallback(feature_name="--enable-prompt-adapter",
                               recommend_to_remove=False)
            return False

        # No CPU offloading yet.
        if self.cpu_offload_gb != EngineArgs.cpu_offload_gb:
            _raise_or_fallback(feature_name="--cpu-offload-gb",
                               recommend_to_remove=False)
            return False

        # Only Fp16 and Bf16 dtypes since we only support FA.
        V1_SUPPORTED_DTYPES = [torch.bfloat16, torch.float16]
        if model_config.dtype not in V1_SUPPORTED_DTYPES:
            _raise_or_fallback(feature_name=f"--dtype {model_config.dtype}",
                               recommend_to_remove=False)
            return False

        # Some quantization is not compatible with torch.compile.
        V1_UNSUPPORTED_QUANT = ["bitsandbytes", "gguf"]
        if model_config.quantization in V1_UNSUPPORTED_QUANT:
            _raise_or_fallback(
                feature_name=f"--quantization {model_config.quantization}",
                recommend_to_remove=False)
            return False

        # No Embedding Models so far.
        if model_config.task not in ["generate"]:
            _raise_or_fallback(feature_name=f"--task {model_config.task}",
                               recommend_to_remove=False)
            return False

        # No Mamba or Encoder-Decoder so far.
        if not model_config.is_v1_compatible:
            _raise_or_fallback(feature_name=model_config.architectures,
                               recommend_to_remove=False)
            return False

        # No TransformersModel support so far.
        if (model_config.model_impl == ModelImpl.TRANSFORMERS
                or model_config.model_impl == "transformers"):
            _raise_or_fallback(
                feature_name=f"model_impl={model_config.model_impl}",
                recommend_to_remove=False)
            return False

        # No Concurrent Partial Prefills so far.
        if (self.max_num_partial_prefills
                != EngineArgs.max_num_partial_prefills
                or self.max_long_partial_prefills
                != EngineArgs.max_long_partial_prefills
                or self.long_prefill_token_threshold
                != EngineArgs.long_prefill_token_threshold):
            _raise_or_fallback(feature_name="Concurrent Partial Prefill",
                               recommend_to_remove=False)
            return False

        # No OTLP observability so far.
        if (self.otlp_traces_endpoint or self.collect_detailed_traces):
            _raise_or_fallback(feature_name="--otlp-traces-endpoint",
                               recommend_to_remove=False)
            return False

        # Only Ngram speculative decoding so far.
        if (self.speculative_model is not None
                or self.num_speculative_tokens is not None):
            # This is supported but experimental (handled below).
            if self.speculative_model == "[ngram]":
                pass
            else:
                _raise_or_fallback(feature_name="Speculative Decoding",
                                   recommend_to_remove=False)
                return False

        # No Disaggregated Prefill so far.
        if self.kv_transfer_config != EngineArgs.kv_transfer_config:
            _raise_or_fallback(feature_name="--kv-transfer-config",
                               recommend_to_remove=False)
            return False

        # No FlashInfer or XFormers so far.
        V1_BACKENDS = [
            "FLASH_ATTN_VLLM_V1", "FLASH_ATTN", "PALLAS", "PALLAS_VLLM_V1",
            "TRITON_MLA", "FLASHMLA"
        ]
        if (envs.is_set("VLLM_ATTENTION_BACKEND")
                and envs.VLLM_ATTENTION_BACKEND not in V1_BACKENDS):
            name = f"VLLM_ATTENTION_BACKEND={envs.VLLM_ATTENTION_BACKEND}"
            _raise_or_fallback(feature_name=name, recommend_to_remove=True)
            return False

        #############################################################
        # Experimental Features - allow users to opt in.

        # MLA is is supported on V1, but off by default for now.
        if model_config.use_mla and _warn_or_fallback("MLA"):
            return False

        # LoRA is supported on V1, but off by default for now.
        if self.enable_lora and _warn_or_fallback("LORA"):
            return False

        # PP is supported on V1, but off by default for now.
        if self.pipeline_parallel_size > 1 and _warn_or_fallback("PP"):
            return False

        # ngram is supported on V1, but off by default for now.
        if self.speculative_model == "[ngram]" and _warn_or_fallback("ngram"):
            return False

        # Non-CUDA is supported on V1, but off by default for now.
        not_cuda = not current_platform.is_cuda()
        if not_cuda and _warn_or_fallback(  # noqa: SIM103
                current_platform.device_type):
            return False
        #############################################################

        return True

    def _set_default_args_v0(self, model_config: ModelConfig) -> None:
        """Set Default Arguments for V0 Engine."""

        max_model_len = model_config.max_model_len
        use_long_context = max_model_len > 32768
        if self.enable_chunked_prefill is None:
            # Chunked prefill not supported for Multimodal or MLA in V0.
            if model_config.is_multimodal_model or model_config.use_mla:
                self.enable_chunked_prefill = False

            # Enable chunked prefill by default for long context (> 32K)
            # models to avoid OOM errors in initial memory profiling phase.
            elif use_long_context:
                from vllm.platforms import current_platform
                is_gpu = current_platform.is_cuda()
                use_sliding_window = (model_config.get_sliding_window()
                                      is not None)
                use_spec_decode = self.speculative_model is not None

                if (is_gpu and not use_sliding_window and not use_spec_decode
                        and not self.enable_lora
                        and not self.enable_prompt_adapter
                        and model_config.runner_type != "pooling"):
                    self.enable_chunked_prefill = True
                    logger.warning(
                        "Chunked prefill is enabled by default for models "
                        "with max_model_len > 32K. Chunked prefill might "
                        "not work with some features or models. If you "
                        "encounter any issues, please disable by launching "
                        "with --enable-chunked-prefill=False.")

            if self.enable_chunked_prefill is None:
                self.enable_chunked_prefill = False

        if not self.enable_chunked_prefill and use_long_context:
            logger.warning(
                "The model has a long context length (%s). This may cause"
                "OOM during the initial memory profiling phase, or result "
                "in low performance due to small KV cache size. Consider "
                "setting --max-model-len to a smaller value.", max_model_len)
        elif (self.enable_chunked_prefill
              and model_config.runner_type == "pooling"):
            msg = "Chunked prefill is not supported for pooling models"
            raise ValueError(msg)

        # Disable prefix caching for multimodal models for VLLM_V0.
        if (model_config.is_multimodal_model and self.enable_prefix_caching):
            logger.warning(
                "--enable-prefix-caching is not supported for multimodal "
                "models in V0 and has been disabled.")
            self.enable_prefix_caching = False

        # Set max_num_seqs to 256 for VLLM_V0.
        if self.max_num_seqs is None:
            self.max_num_seqs = 256

    def _set_default_args_v1(self, usage_context: UsageContext) -> None:
        """Set Default Arguments for V1 Engine."""

        # V1 always uses chunked prefills.
        self.enable_chunked_prefill = True

        # V1 enables prefix caching by default.
        if self.enable_prefix_caching is None:
            self.enable_prefix_caching = True

        # V1 should use the new scheduler by default.
        # Swap it only if this arg is set to the original V0 default
        if self.scheduler_cls == EngineArgs.scheduler_cls:
            self.scheduler_cls = "vllm.v1.core.scheduler.Scheduler"

        # When no user override, set the default values based on the usage
        # context.
        # Use different default values for different hardware.

        # Try to query the device name on the current platform. If it fails,
        # it may be because the platform that imports vLLM is not the same
        # as the platform that vLLM is running on (e.g. the case of scaling
        # vLLM with Ray) and has no GPUs. In this case we use the default
        # values for non-H100/H200 GPUs.
        try:
            from vllm.platforms import current_platform
            device_name = current_platform.get_device_name().lower()
        except Exception:
            # This is only used to set default_max_num_batched_tokens
            device_name = "no-device"

        if "h100" in device_name or "h200" in device_name:
            # For H100 and H200, we use larger default values.
            default_max_num_batched_tokens = {
                UsageContext.LLM_CLASS: 16384,
                UsageContext.OPENAI_API_SERVER: 8192,
            }
        else:
            # TODO(woosuk): Tune the default values for other hardware.
            default_max_num_batched_tokens = {
                UsageContext.LLM_CLASS: 8192,
                UsageContext.OPENAI_API_SERVER: 2048,
            }

        use_context_value = usage_context.value if usage_context else None
        if (self.max_num_batched_tokens is None
                and usage_context in default_max_num_batched_tokens):
            self.max_num_batched_tokens = default_max_num_batched_tokens[
                usage_context]
            logger.debug(
                "Setting max_num_batched_tokens to %d for %s usage context.",
                self.max_num_batched_tokens, use_context_value)

        default_max_num_seqs = 1024
        if self.max_num_seqs is None:
            self.max_num_seqs = default_max_num_seqs

            logger.debug("Setting max_num_seqs to %d for %s usage context.",
                         self.max_num_seqs, use_context_value)


@dataclass
class AsyncEngineArgs(EngineArgs):
    """Arguments for asynchronous vLLM engine."""
    disable_log_requests: bool = False

    @staticmethod
    def add_cli_args(parser: FlexibleArgumentParser,
                     async_args_only: bool = False) -> FlexibleArgumentParser:
        # Initialize plugin to update the parser, for example, The plugin may
        # adding a new kind of quantization method to --quantization argument or
        # a new device to --device argument.
        load_general_plugins()
        if not async_args_only:
            parser = EngineArgs.add_cli_args(parser)
        parser.add_argument('--disable-log-requests',
                            action='store_true',
                            help='Disable logging requests.')
        from vllm.platforms import current_platform
        current_platform.pre_register_and_update(parser)
        return parser


def _raise_or_fallback(feature_name: str, recommend_to_remove: bool):
    if envs.is_set("VLLM_USE_V1") and envs.VLLM_USE_V1:
        raise NotImplementedError(
            f"VLLM_USE_V1=1 is not supported with {feature_name}.")
    msg = f"{feature_name} is not supported by the V1 Engine. "
    msg += "Falling back to V0. "
    if recommend_to_remove:
        msg += f"We recommend to remove {feature_name} from your config "
        msg += "in favor of the V1 Engine."
    logger.warning(msg)


def _warn_or_fallback(feature_name: str) -> bool:
    if envs.is_set("VLLM_USE_V1") and envs.VLLM_USE_V1:
        logger.warning(
            "Detected VLLM_USE_V1=1 with %s. Usage should "
            "be considered experimental. Please report any "
            "issues on Github.", feature_name)
        should_exit = False
    else:
        logger.info(
            "%s is experimental on VLLM_USE_V1=1. "
            "Falling back to V0 Engine.", feature_name)
        should_exit = True
    return should_exit


# These functions are used by sphinx to build the documentation
def _engine_args_parser():
    return EngineArgs.add_cli_args(FlexibleArgumentParser())


def _async_engine_args_parser():
    return AsyncEngineArgs.add_cli_args(FlexibleArgumentParser(),
                                        async_args_only=True)<|MERGE_RESOLUTION|>--- conflicted
+++ resolved
@@ -1188,7 +1188,6 @@
             use_tqdm_on_load=self.use_tqdm_on_load,
         )
 
-<<<<<<< HEAD
     def create_speculative_config(
         self,
         target_model_config: ModelConfig,
@@ -1253,10 +1252,6 @@
 
         return speculative_config
 
-    def create_engine_config(self,
-                             usage_context: Optional[UsageContext] = None
-                             ) -> VllmConfig:
-=======
     def create_engine_config(
         self,
         usage_context: Optional[UsageContext] = None,
@@ -1274,7 +1269,6 @@
         If VLLM_USE_V1 is specified by the user but the VllmConfig
         is incompatible, we raise an error.
         """
->>>>>>> b539222d
         from vllm.platforms import current_platform
         current_platform.pre_register_and_update()
 
@@ -1333,55 +1327,7 @@
             worker_extension_cls=self.worker_extension_cls,
         )
 
-<<<<<<< HEAD
-        max_model_len = model_config.max_model_len
-        use_long_context = max_model_len > 32768
-        if self.enable_chunked_prefill is None:
-            # If not explicitly set, enable chunked prefill by default for
-            # long context (> 32K) models. This is to avoid OOM errors in the
-            # initial memory profiling phase.
-
-            # For multimodal models and models with MLA, chunked prefill is
-            # disabled by default in V0, but enabled by design in V1
-            if model_config.is_multimodal_model or model_config.use_mla:
-                self.enable_chunked_prefill = bool(envs.VLLM_USE_V1)
-
-            elif use_long_context:
-                is_gpu = device_config.device_type == "cuda"
-                use_sliding_window = (model_config.get_sliding_window()
-                                      is not None)
-                use_spec_decode = self.speculative_model is not None
-                from vllm.platforms import current_platform
-                if (is_gpu and not use_sliding_window and not use_spec_decode
-                        and not self.enable_lora
-                        and not self.enable_prompt_adapter
-                        and model_config.runner_type != "pooling"
-                        and not current_platform.is_rocm()):
-                    self.enable_chunked_prefill = True
-                    logger.warning(
-                        "Chunked prefill is enabled by default for models with "
-                        "max_model_len > 32K. Currently, chunked prefill might "
-                        "not work with some features or models. If you "
-                        "encounter any issues, please disable chunked prefill "
-                        "by setting --enable-chunked-prefill=False.")
-            if self.enable_chunked_prefill is None:
-                self.enable_chunked_prefill = False
-
-        if not self.enable_chunked_prefill and use_long_context:
-            logger.warning(
-                "The model has a long context length (%s). This may cause OOM "
-                "errors during the initial memory profiling phase, or result "
-                "in low performance due to small KV cache space. Consider "
-                "setting --max-model-len to a smaller value.", max_model_len)
-        elif (self.enable_chunked_prefill
-              and model_config.runner_type == "pooling"):
-            msg = "Chunked prefill is not supported for pooling models"
-            raise ValueError(msg)
-
         speculative_config = self.create_speculative_config(
-=======
-        speculative_config = SpeculativeConfig.maybe_create_spec_config(
->>>>>>> b539222d
             target_model_config=model_config,
             target_parallel_config=parallel_config,
             enable_chunked_prefill=self.enable_chunked_prefill,
