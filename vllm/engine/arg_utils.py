# SPDX-License-Identifier: Apache-2.0

# yapf: disable
import argparse
import dataclasses
import json
import re
import threading
from dataclasses import MISSING, dataclass, fields
from typing import (TYPE_CHECKING, Any, Callable, Dict, List, Literal,
                    Optional, Tuple, Type, TypeVar, Union, cast, get_args,
                    get_origin)

import torch
from typing_extensions import TypeIs

import vllm.envs as envs
from vllm import version
from vllm.config import (BlockSize, CacheConfig, CacheDType, CompilationConfig,
                         ConfigFormat, ConfigType, DecodingConfig, Device,
                         DeviceConfig, DistributedExecutorBackend,
                         GuidedDecodingBackendV1, HfOverrides,
                         KVTransferConfig, LoadConfig, LoadFormat, LoRAConfig,
                         ModelConfig, ModelImpl, MultiModalConfig,
<<<<<<< HEAD
                         ObservabilityConfig, PaddingConfig, ParallelConfig,
                         PoolerConfig, PoolType, PromptAdapterConfig,
=======
                         ObservabilityConfig, ParallelConfig, PoolerConfig,
                         PoolType, PrefixCachingHashAlgo, PromptAdapterConfig,
>>>>>>> 41fb013d
                         SchedulerConfig, SchedulerPolicy, SpeculativeConfig,
                         TaskOption, TokenizerPoolConfig, VllmConfig,
                         get_attr_docs, get_field)
from vllm.executor.executor_base import ExecutorBase
from vllm.logger import init_logger
from vllm.model_executor.layers.quantization import QUANTIZATION_METHODS
from vllm.plugins import load_general_plugins
from vllm.reasoning import ReasoningParserManager
from vllm.test_utils import MODEL_WEIGHTS_S3_BUCKET, MODELS_ON_S3
from vllm.transformers_utils.utils import check_gguf_file
from vllm.usage.usage_lib import UsageContext
from vllm.utils import FlexibleArgumentParser, is_in_ray_actor

# yapf: enable

if TYPE_CHECKING:
    from vllm.transformers_utils.tokenizer_group import BaseTokenizerGroup

logger = init_logger(__name__)

ALLOWED_DETAILED_TRACE_MODULES = ["model", "worker", "all"]

# object is used to allow for special typing forms
T = TypeVar("T")
TypeHint = Union[type[Any], object]
TypeHintT = Union[type[T], object]


def optional_arg(val: str, return_type: Callable[[str], T]) -> Optional[T]:
    if val == "" or val == "None":
        return None
    try:
        return return_type(val)
    except ValueError as e:
        raise argparse.ArgumentTypeError(
            f"Value {val} cannot be converted to {return_type}.") from e


def optional_str(val: str) -> Optional[str]:
    return optional_arg(val, str)


def optional_int(val: str) -> Optional[int]:
    return optional_arg(val, int)


def optional_float(val: str) -> Optional[float]:
    return optional_arg(val, float)


def nullable_kvs(val: str) -> Optional[dict[str, int]]:
    """NOTE: This function is deprecated, args should be passed as JSON
    strings instead.
    
    Parses a string containing comma separate key [str] to value [int]
    pairs into a dictionary.

    Args:
        val: String value to be parsed.

    Returns:
        Dictionary with parsed values.
    """
    if len(val) == 0:
        return None

    out_dict: Dict[str, int] = {}
    for item in val.split(","):
        kv_parts = [part.lower().strip() for part in item.split("=")]
        if len(kv_parts) != 2:
            raise argparse.ArgumentTypeError(
                "Each item should be in the form KEY=VALUE")
        key, value = kv_parts

        try:
            parsed_value = int(value)
        except ValueError as exc:
            msg = f"Failed to parse value of item {key}={value}"
            raise argparse.ArgumentTypeError(msg) from exc

        if key in out_dict and out_dict[key] != parsed_value:
            raise argparse.ArgumentTypeError(
                f"Conflicting values specified for key: {key}")
        out_dict[key] = parsed_value

    return out_dict


def optional_dict(val: str) -> Optional[dict[str, int]]:
    if re.match("^{.*}$", val):
        return optional_arg(val, json.loads)

    logger.warning(
        "Failed to parse JSON string. Attempting to parse as "
        "comma-separated key=value pairs. This will be deprecated in a "
        "future release.")
    return nullable_kvs(val)


@dataclass
class EngineArgs:
    """Arguments for vLLM engine."""
    model: str = 'facebook/opt-125m'
    served_model_name: Optional[Union[str, List[str]]] = None
    tokenizer: Optional[str] = None
    hf_config_path: Optional[str] = None
    task: TaskOption = "auto"
    skip_tokenizer_init: bool = False
    tokenizer_mode: str = 'auto'
    trust_remote_code: bool = False
    allowed_local_media_path: str = ""
    download_dir: Optional[str] = LoadConfig.download_dir
    load_format: str = LoadConfig.load_format
    config_format: ConfigFormat = ConfigFormat.AUTO
    dtype: str = 'auto'
    kv_cache_dtype: CacheDType = CacheConfig.cache_dtype
    seed: Optional[int] = None
    max_model_len: Optional[int] = None
    # Note: Specifying a custom executor backend by passing a class
    # is intended for expert use only. The API may change without
    # notice.
    distributed_executor_backend: Optional[Union[
        DistributedExecutorBackend,
        Type[ExecutorBase]]] = ParallelConfig.distributed_executor_backend
    # number of P/D disaggregation (or other disaggregation) workers
    pipeline_parallel_size: int = ParallelConfig.pipeline_parallel_size
    tensor_parallel_size: int = ParallelConfig.tensor_parallel_size
    data_parallel_size: int = ParallelConfig.data_parallel_size
    enable_expert_parallel: bool = ParallelConfig.enable_expert_parallel
    max_parallel_loading_workers: Optional[
        int] = ParallelConfig.max_parallel_loading_workers
    block_size: Optional[BlockSize] = CacheConfig.block_size
    enable_prefix_caching: Optional[bool] = CacheConfig.enable_prefix_caching
    prefix_caching_hash_algo: PrefixCachingHashAlgo = \
        CacheConfig.prefix_caching_hash_algo
    disable_sliding_window: bool = False
    disable_cascade_attn: bool = False
    use_v2_block_manager: bool = True
    swap_space: float = CacheConfig.swap_space
    cpu_offload_gb: float = CacheConfig.cpu_offload_gb
    gpu_memory_utilization: float = CacheConfig.gpu_memory_utilization
    max_num_batched_tokens: Optional[
        int] = SchedulerConfig.max_num_batched_tokens
    max_num_partial_prefills: int = SchedulerConfig.max_num_partial_prefills
    max_long_partial_prefills: int = SchedulerConfig.max_long_partial_prefills
    long_prefill_token_threshold: int = \
        SchedulerConfig.long_prefill_token_threshold
    max_num_seqs: Optional[int] = SchedulerConfig.max_num_seqs
    max_logprobs: int = 20  # Default value for OpenAI Chat Completions API
    disable_log_stats: bool = False
    revision: Optional[str] = None
    code_revision: Optional[str] = None
    rope_scaling: Optional[Dict[str, Any]] = None
    rope_theta: Optional[float] = None
    hf_token: Optional[Union[bool, str]] = None
    hf_overrides: Optional[HfOverrides] = None
    tokenizer_revision: Optional[str] = None
    quantization: Optional[str] = None
    enforce_eager: Optional[bool] = None
    max_seq_len_to_capture: int = 8192
    disable_custom_all_reduce: bool = ParallelConfig.disable_custom_all_reduce
    tokenizer_pool_size: int = TokenizerPoolConfig.pool_size
    # Note: Specifying a tokenizer pool by passing a class
    # is intended for expert use only. The API may change without
    # notice.
    tokenizer_pool_type: Union[PoolType, Type["BaseTokenizerGroup"]] = \
        TokenizerPoolConfig.pool_type
    tokenizer_pool_extra_config: dict[str, Any] = \
        get_field(TokenizerPoolConfig, "extra_config")
    limit_mm_per_prompt: dict[str, int] = \
        get_field(MultiModalConfig, "limit_per_prompt")
    mm_processor_kwargs: Optional[Dict[str, Any]] = None
    disable_mm_preprocessor_cache: bool = False
    enable_lora: bool = False
    enable_lora_bias: bool = False
    max_loras: int = 1
    max_lora_rank: int = 16
    enable_prompt_adapter: bool = False
    max_prompt_adapters: int = 1
    max_prompt_adapter_token: int = 0
    fully_sharded_loras: bool = False
    lora_extra_vocab_size: int = 256
    long_lora_scaling_factors: Optional[Tuple[float]] = None
    lora_dtype: Optional[Union[str, torch.dtype]] = 'auto'
    max_cpu_loras: Optional[int] = None
    device: Device = DeviceConfig.device
    num_scheduler_steps: int = SchedulerConfig.num_scheduler_steps
    multi_step_stream_outputs: bool = SchedulerConfig.multi_step_stream_outputs
    ray_workers_use_nsight: bool = ParallelConfig.ray_workers_use_nsight
    num_gpu_blocks_override: Optional[
        int] = CacheConfig.num_gpu_blocks_override
    num_lookahead_slots: int = SchedulerConfig.num_lookahead_slots
    model_loader_extra_config: dict = \
        get_field(LoadConfig, "model_loader_extra_config")
    ignore_patterns: Optional[Union[str,
                                    List[str]]] = LoadConfig.ignore_patterns
    preemption_mode: Optional[str] = SchedulerConfig.preemption_mode

    scheduler_delay_factor: float = SchedulerConfig.delay_factor
    enable_chunked_prefill: Optional[
        bool] = SchedulerConfig.enable_chunked_prefill
    disable_chunked_mm_input: bool = SchedulerConfig.disable_chunked_mm_input

    guided_decoding_backend: str = DecodingConfig.guided_decoding_backend
    logits_processor_pattern: Optional[str] = None

    speculative_config: Optional[Dict[str, Any]] = None

    qlora_adapter_name_or_path: Optional[str] = None
    show_hidden_metrics_for_version: Optional[str] = None
    otlp_traces_endpoint: Optional[str] = None
    collect_detailed_traces: Optional[str] = None
    disable_async_output_proc: bool = False
    scheduling_policy: SchedulerPolicy = SchedulerConfig.policy
    scheduler_cls: Union[str, Type[object]] = SchedulerConfig.scheduler_cls

    override_neuron_config: Optional[Dict[str, Any]] = None
    override_pooler_config: Optional[PoolerConfig] = None
    compilation_config: Optional[CompilationConfig] = None
    worker_cls: str = ParallelConfig.worker_cls
    worker_extension_cls: str = ParallelConfig.worker_extension_cls

    kv_transfer_config: Optional[KVTransferConfig] = None

    generation_config: Optional[str] = "auto"
    override_generation_config: Optional[Dict[str, Any]] = None
    enable_sleep_mode: bool = False
    model_impl: str = "auto"

    calculate_kv_scales: bool = CacheConfig.calculate_kv_scales

    # padding_max_token_size: Optional[int] = None
    # padding_min_token_size: Optional[int] = None
    padding_gap: Optional[int] = None

    additional_config: Optional[Dict[str, Any]] = None
    enable_reasoning: Optional[bool] = None
    reasoning_parser: Optional[str] = DecodingConfig.reasoning_backend
    use_tqdm_on_load: bool = LoadConfig.use_tqdm_on_load

    def __post_init__(self):
        if not self.tokenizer:
            self.tokenizer = self.model

        # support `EngineArgs(compilation_config={...})`
        # without having to manually construct a
        # CompilationConfig object
        if isinstance(self.compilation_config, (int, dict)):
            self.compilation_config = CompilationConfig.from_cli(
                str(self.compilation_config))

        # Setup plugins
        from vllm.plugins import load_general_plugins
        load_general_plugins()

    @staticmethod
    def add_cli_args(parser: FlexibleArgumentParser) -> FlexibleArgumentParser:
        """Shared CLI arguments for vLLM engine."""

        def is_type_in_union(cls: TypeHint, type: TypeHint) -> bool:
            """Check if the class is a type in a union type."""
            is_union = get_origin(cls) is Union
            type_in_union = type in [get_origin(a) or a for a in get_args(cls)]
            return is_union and type_in_union

        def get_type_from_union(cls: TypeHint, type: TypeHintT) -> TypeHintT:
            """Get the type in a union type."""
            for arg in get_args(cls):
                if (get_origin(arg) or arg) is type:
                    return arg
            raise ValueError(f"Type {type} not found in union type {cls}.")

        def is_optional(cls: TypeHint) -> TypeIs[Union[Any, None]]:
            """Check if the class is an optional type."""
            return is_type_in_union(cls, type(None))

        def can_be_type(cls: TypeHint, type: TypeHintT) -> TypeIs[TypeHintT]:
            """Check if the class can be of type."""
            return cls is type or get_origin(cls) is type or is_type_in_union(
                cls, type)

        def is_custom_type(cls: TypeHint) -> bool:
            """Check if the class is a custom type."""
            return cls.__module__ != "builtins"

        def get_kwargs(cls: ConfigType) -> dict[str, Any]:
            cls_docs = get_attr_docs(cls)
            kwargs = {}
            for field in fields(cls):
                # Get the default value of the field
                default = field.default
                if field.default_factory is not MISSING:
                    default = field.default_factory()

                # Get the help text for the field
                name = field.name
                help = cls_docs[name]
                # Escape % for argparse
                help = help.replace("%", "%%")

                # Initialise the kwargs dictionary for the field
                kwargs[name] = {"default": default, "help": help}

                # Make note of if the field is optional and get the actual
                # type of the field if it is
                optional = is_optional(field.type)
                field_type = get_args(
                    field.type)[0] if optional else field.type

                # Set type, action and choices for the field depending on the
                # type of the field
                if can_be_type(field_type, bool):
                    # Creates --no-<name> and --<name> flags
                    kwargs[name]["action"] = argparse.BooleanOptionalAction
                    kwargs[name]["type"] = bool
                elif can_be_type(field_type, Literal):
                    # Creates choices from Literal arguments
                    if is_type_in_union(field_type, Literal):
                        field_type = get_type_from_union(field_type, Literal)
                    choices = get_args(field_type)
                    kwargs[name]["choices"] = choices
                    choice_type = type(choices[0])
                    assert all(type(c) is choice_type for c in choices), (
                        f"All choices must be of the same type. "
                        f"Got {choices} with types {[type(c) for c in choices]}"
                    )
                    kwargs[name]["type"] = choice_type
                elif can_be_type(field_type, int):
                    kwargs[name]["type"] = optional_int if optional else int
                elif can_be_type(field_type, float):
                    kwargs[name][
                        "type"] = optional_float if optional else float
                elif can_be_type(field_type, dict):
                    kwargs[name]["type"] = optional_dict
                elif (can_be_type(field_type, str)
                      or is_custom_type(field_type)):
                    kwargs[name]["type"] = optional_str if optional else str
                else:
                    raise ValueError(
                        f"Unsupported type {field.type} for argument {name}. ")
            return kwargs

        # Model arguments
        parser.add_argument(
            '--model',
            type=str,
            default=EngineArgs.model,
            help='Name or path of the huggingface model to use.')
        parser.add_argument(
            '--task',
            default=EngineArgs.task,
            choices=get_args(TaskOption),
            help='The task to use the model for. Each vLLM instance only '
            'supports one task, even if the same model can be used for '
            'multiple tasks. When the model only supports one task, ``"auto"`` '
            'can be used to select it; otherwise, you must specify explicitly '
            'which task to use.')
        parser.add_argument(
            '--tokenizer',
            type=optional_str,
            default=EngineArgs.tokenizer,
            help='Name or path of the huggingface tokenizer to use. '
            'If unspecified, model name or path will be used.')
        parser.add_argument(
            "--hf-config-path",
            type=optional_str,
            default=EngineArgs.hf_config_path,
            help='Name or path of the huggingface config to use. '
            'If unspecified, model name or path will be used.')
        parser.add_argument(
            '--skip-tokenizer-init',
            action='store_true',
            help='Skip initialization of tokenizer and detokenizer. '
            'Expects valid prompt_token_ids and None for prompt from '
            'the input. The generated output will contain token ids.')
        parser.add_argument(
            '--revision',
            type=optional_str,
            default=None,
            help='The specific model version to use. It can be a branch '
            'name, a tag name, or a commit id. If unspecified, will use '
            'the default version.')
        parser.add_argument(
            '--code-revision',
            type=optional_str,
            default=None,
            help='The specific revision to use for the model code on '
            'Hugging Face Hub. It can be a branch name, a tag name, or a '
            'commit id. If unspecified, will use the default version.')
        parser.add_argument(
            '--tokenizer-revision',
            type=optional_str,
            default=None,
            help='Revision of the huggingface tokenizer to use. '
            'It can be a branch name, a tag name, or a commit id. '
            'If unspecified, will use the default version.')
        parser.add_argument(
            '--tokenizer-mode',
            type=str,
            default=EngineArgs.tokenizer_mode,
            choices=['auto', 'slow', 'mistral', 'custom'],
            help='The tokenizer mode.\n\n* "auto" will use the '
            'fast tokenizer if available.\n* "slow" will '
            'always use the slow tokenizer. \n* '
            '"mistral" will always use the `mistral_common` tokenizer. \n* '
            '"custom" will use --tokenizer to select the '
            'preregistered tokenizer.')
        parser.add_argument('--trust-remote-code',
                            action='store_true',
                            help='Trust remote code from huggingface.')
        parser.add_argument(
            '--allowed-local-media-path',
            type=str,
            help="Allowing API requests to read local images or videos "
            "from directories specified by the server file system. "
            "This is a security risk. "
            "Should only be enabled in trusted environments.")
        # Model loading arguments
        load_kwargs = get_kwargs(LoadConfig)
        load_group = parser.add_argument_group(
            title="LoadConfig",
            description=LoadConfig.__doc__,
        )
        load_group.add_argument('--load-format',
                                choices=[f.value for f in LoadFormat],
                                **load_kwargs["load_format"])
        load_group.add_argument('--download-dir',
                                **load_kwargs["download_dir"])
        load_group.add_argument('--model-loader-extra-config',
                                **load_kwargs["model_loader_extra_config"])
        load_group.add_argument('--use-tqdm-on-load',
                                **load_kwargs["use_tqdm_on_load"])

        parser.add_argument(
            '--config-format',
            default=EngineArgs.config_format,
            choices=[f.value for f in ConfigFormat],
            help='The format of the model config to load.\n\n'
            '* "auto" will try to load the config in hf format '
            'if available else it will try to load in mistral format ')
        parser.add_argument(
            '--dtype',
            type=str,
            default=EngineArgs.dtype,
            choices=[
                'auto', 'half', 'float16', 'bfloat16', 'float', 'float32'
            ],
            help='Data type for model weights and activations.\n\n'
            '* "auto" will use FP16 precision for FP32 and FP16 models, and '
            'BF16 precision for BF16 models.\n'
            '* "half" for FP16. Recommended for AWQ quantization.\n'
            '* "float16" is the same as "half".\n'
            '* "bfloat16" for a balance between precision and range.\n'
            '* "float" is shorthand for FP32 precision.\n'
            '* "float32" for FP32 precision.')
        parser.add_argument('--max-model-len',
                            type=human_readable_int,
                            default=EngineArgs.max_model_len,
                            help='Model context length. If unspecified, will '
                            'be automatically derived from the model config. '
                            'Supports k/m/g/K/M/G in human-readable format.\n'
                            'Examples:\n'
                            '- 1k → 1000\n'
                            '- 1K → 1024\n')

        # Guided decoding arguments
        guided_decoding_kwargs = get_kwargs(DecodingConfig)
        guided_decoding_group = parser.add_argument_group(
            title="DecodingConfig",
            description=DecodingConfig.__doc__,
        )
        guided_decoding_group.add_argument(
            '--guided-decoding-backend',
            **guided_decoding_kwargs["guided_decoding_backend"])
        guided_decoding_group.add_argument(
            "--reasoning-parser",
            # This choices is a special case because it's not static
            choices=list(ReasoningParserManager.reasoning_parsers),
            **guided_decoding_kwargs["reasoning_backend"])

        parser.add_argument(
            '--logits-processor-pattern',
            type=optional_str,
            default=None,
            help='Optional regex pattern specifying valid logits processor '
            'qualified names that can be passed with the `logits_processors` '
            'extra completion argument. Defaults to None, which allows no '
            'processors.')
        parser.add_argument(
            '--model-impl',
            type=str,
            default=EngineArgs.model_impl,
            choices=[f.value for f in ModelImpl],
            help='Which implementation of the model to use.\n\n'
            '* "auto" will try to use the vLLM implementation if it exists '
            'and fall back to the Transformers implementation if no vLLM '
            'implementation is available.\n'
            '* "vllm" will use the vLLM model implementation.\n'
            '* "transformers" will use the Transformers model '
            'implementation.\n')
        # Parallel arguments
        parallel_kwargs = get_kwargs(ParallelConfig)
        parallel_group = parser.add_argument_group(
            title="ParallelConfig",
            description=ParallelConfig.__doc__,
        )
        parallel_group.add_argument(
            '--distributed-executor-backend',
            **parallel_kwargs["distributed_executor_backend"])
        parallel_group.add_argument(
            '--pipeline-parallel-size', '-pp',
            **parallel_kwargs["pipeline_parallel_size"])
        parallel_group.add_argument('--tensor-parallel-size', '-tp',
                                    **parallel_kwargs["tensor_parallel_size"])
        parallel_group.add_argument('--data-parallel-size', '-dp',
                                    **parallel_kwargs["data_parallel_size"])
        parallel_group.add_argument(
            '--enable-expert-parallel',
            **parallel_kwargs["enable_expert_parallel"])
        parallel_group.add_argument(
            '--max-parallel-loading-workers',
            **parallel_kwargs["max_parallel_loading_workers"])
        parallel_group.add_argument(
            '--ray-workers-use-nsight',
            **parallel_kwargs["ray_workers_use_nsight"])
        parallel_group.add_argument(
            '--disable-custom-all-reduce',
            **parallel_kwargs["disable_custom_all_reduce"])

        # KV cache arguments
        cache_kwargs = get_kwargs(CacheConfig)
        cache_group = parser.add_argument_group(
            title="CacheConfig",
            description=CacheConfig.__doc__,
        )
        cache_group.add_argument('--block-size', **cache_kwargs["block_size"])
        cache_group.add_argument('--gpu-memory-utilization',
                                 **cache_kwargs["gpu_memory_utilization"])
        cache_group.add_argument('--swap-space', **cache_kwargs["swap_space"])
        cache_group.add_argument('--kv-cache-dtype',
                                 **cache_kwargs["cache_dtype"])
        cache_group.add_argument('--num-gpu-blocks-override',
                                 **cache_kwargs["num_gpu_blocks_override"])
        cache_group.add_argument("--enable-prefix-caching",
                                 **cache_kwargs["enable_prefix_caching"])
        cache_group.add_argument("--prefix-caching-hash-algo",
                                 **cache_kwargs["prefix_caching_hash_algo"])
        cache_group.add_argument('--cpu-offload-gb',
                                 **cache_kwargs["cpu_offload_gb"])
        cache_group.add_argument('--calculate-kv-scales',
                                 **cache_kwargs["calculate_kv_scales"])

        parser.add_argument('--disable-sliding-window',
                            action='store_true',
                            help='Disables sliding window, '
                            'capping to sliding window size.')
        parser.add_argument('--use-v2-block-manager',
                            action='store_true',
                            default=True,
                            help='[DEPRECATED] block manager v1 has been '
                            'removed and SelfAttnBlockSpaceManager (i.e. '
                            'block manager v2) is now the default. '
                            'Setting this flag to True or False'
                            ' has no effect on vLLM behavior.')

        parser.add_argument('--seed',
                            type=int,
                            default=EngineArgs.seed,
                            help='Random seed for operations.')
        parser.add_argument(
            '--max-logprobs',
            type=int,
            default=EngineArgs.max_logprobs,
            help=('Max number of log probs to return logprobs is specified in'
                  ' SamplingParams.'))
        parser.add_argument('--disable-log-stats',
                            action='store_true',
                            help='Disable logging statistics.')
        # Quantization settings.
        parser.add_argument('--quantization',
                            '-q',
                            type=optional_str,
                            choices=[*QUANTIZATION_METHODS, None],
                            default=EngineArgs.quantization,
                            help='Method used to quantize the weights. If '
                            'None, we first check the `quantization_config` '
                            'attribute in the model config file. If that is '
                            'None, we assume the model weights are not '
                            'quantized and use `dtype` to determine the data '
                            'type of the weights.')
        parser.add_argument(
            '--rope-scaling',
            default=None,
            type=json.loads,
            help='RoPE scaling configuration in JSON format. '
            'For example, ``{"rope_type":"dynamic","factor":2.0}``')
        parser.add_argument('--rope-theta',
                            default=None,
                            type=float,
                            help='RoPE theta. Use with `rope_scaling`. In '
                            'some cases, changing the RoPE theta improves the '
                            'performance of the scaled model.')
        parser.add_argument(
            '--hf-token',
            type=str,
            nargs='?',
            const=True,
            default=None,
            help='The token to use as HTTP bearer authorization'
            ' for remote files. If `True`, will use the token '
            'generated when running `huggingface-cli login` '
            '(stored in `~/.huggingface`).')
        parser.add_argument('--hf-overrides',
                            type=json.loads,
                            default=EngineArgs.hf_overrides,
                            help='Extra arguments for the HuggingFace config. '
                            'This should be a JSON string that will be '
                            'parsed into a dictionary.')
        parser.add_argument('--enforce-eager',
                            action='store_true',
                            help='Always use eager-mode PyTorch. If False, '
                            'will use eager mode and CUDA graph in hybrid '
                            'for maximal performance and flexibility.')
        parser.add_argument('--max-seq-len-to-capture',
                            type=int,
                            default=EngineArgs.max_seq_len_to_capture,
                            help='Maximum sequence length covered by CUDA '
                            'graphs. When a sequence has context length '
                            'larger than this, we fall back to eager mode. '
                            'Additionally for encoder-decoder models, if the '
                            'sequence length of the encoder input is larger '
                            'than this, we fall back to the eager mode.')

        # Tokenizer arguments
        tokenizer_kwargs = get_kwargs(TokenizerPoolConfig)
        tokenizer_group = parser.add_argument_group(
            title="TokenizerPoolConfig",
            description=TokenizerPoolConfig.__doc__,
        )
        tokenizer_group.add_argument('--tokenizer-pool-size',
                                     **tokenizer_kwargs["pool_size"])
        tokenizer_group.add_argument('--tokenizer-pool-type',
                                     **tokenizer_kwargs["pool_type"])
        tokenizer_group.add_argument('--tokenizer-pool-extra-config',
                                     **tokenizer_kwargs["extra_config"])

        # Multimodal related configs
        multimodal_kwargs = get_kwargs(MultiModalConfig)
        multimodal_group = parser.add_argument_group(
            title="MultiModalConfig",
            description=MultiModalConfig.__doc__,
        )
        multimodal_group.add_argument('--limit-mm-per-prompt',
                                      **multimodal_kwargs["limit_per_prompt"])

        parser.add_argument(
            '--mm-processor-kwargs',
            default=None,
            type=json.loads,
            help=('Overrides for the multi-modal processor obtained from '
                  '``AutoProcessor.from_pretrained``. The available overrides '
                  'depend on the model that is being run.'
                  'For example, for Phi-3-Vision: ``{"num_crops": 4}``.'))
        parser.add_argument(
            '--disable-mm-preprocessor-cache',
            action='store_true',
            help='If True, disable caching of the processed multi-modal '
            'inputs.')

        # LoRA related configs
        parser.add_argument('--enable-lora',
                            action='store_true',
                            help='If True, enable handling of LoRA adapters.')
        parser.add_argument('--enable-lora-bias',
                            action='store_true',
                            help='If True, enable bias for LoRA adapters.')
        parser.add_argument('--max-loras',
                            type=int,
                            default=EngineArgs.max_loras,
                            help='Max number of LoRAs in a single batch.')
        parser.add_argument('--max-lora-rank',
                            type=int,
                            default=EngineArgs.max_lora_rank,
                            help='Max LoRA rank.')
        parser.add_argument(
            '--lora-extra-vocab-size',
            type=int,
            default=EngineArgs.lora_extra_vocab_size,
            help=('Maximum size of extra vocabulary that can be '
                  'present in a LoRA adapter (added to the base '
                  'model vocabulary).'))
        parser.add_argument(
            '--lora-dtype',
            type=str,
            default=EngineArgs.lora_dtype,
            choices=['auto', 'float16', 'bfloat16'],
            help=('Data type for LoRA. If auto, will default to '
                  'base model dtype.'))
        parser.add_argument(
            '--long-lora-scaling-factors',
            type=optional_str,
            default=EngineArgs.long_lora_scaling_factors,
            help=('Specify multiple scaling factors (which can '
                  'be different from base model scaling factor '
                  '- see eg. Long LoRA) to allow for multiple '
                  'LoRA adapters trained with those scaling '
                  'factors to be used at the same time. If not '
                  'specified, only adapters trained with the '
                  'base model scaling factor are allowed.'))
        parser.add_argument(
            '--max-cpu-loras',
            type=int,
            default=EngineArgs.max_cpu_loras,
            help=('Maximum number of LoRAs to store in CPU memory. '
                  'Must be >= than max_loras.'))
        parser.add_argument(
            '--fully-sharded-loras',
            action='store_true',
            help=('By default, only half of the LoRA computation is '
                  'sharded with tensor parallelism. '
                  'Enabling this will use the fully sharded layers. '
                  'At high sequence length, max rank or '
                  'tensor parallel size, this is likely faster.'))
        parser.add_argument('--enable-prompt-adapter',
                            action='store_true',
                            help='If True, enable handling of PromptAdapters.')
        parser.add_argument('--max-prompt-adapters',
                            type=int,
                            default=EngineArgs.max_prompt_adapters,
                            help='Max number of PromptAdapters in a batch.')
        parser.add_argument('--max-prompt-adapter-token',
                            type=int,
                            default=EngineArgs.max_prompt_adapter_token,
                            help='Max number of PromptAdapters tokens')

        # Device arguments
        device_kwargs = get_kwargs(DeviceConfig)
        device_group = parser.add_argument_group(
            title="DeviceConfig",
            description=DeviceConfig.__doc__,
        )
        device_group.add_argument("--device", **device_kwargs["device"])

        parser.add_argument('--num-scheduler-steps',
                            type=int,
                            default=1,
                            help=('Maximum number of forward steps per '
                                  'scheduler call.'))

        # Speculative arguments
        speculative_group = parser.add_argument_group(
            title="SpeculativeConfig",
            description=SpeculativeConfig.__doc__,
        )
        speculative_group.add_argument(
            '--speculative-config',
            type=json.loads,
            default=None,
            help='The configurations for speculative decoding.'
            ' Should be a JSON string.')

        parser.add_argument(
            '--ignore-patterns',
            action="append",
            type=str,
            default=[],
            help="The pattern(s) to ignore when loading the model."
            "Default to `original/**/*` to avoid repeated loading of llama's "
            "checkpoints.")
        parser.add_argument(
            '--preemption-mode',
            type=str,
            default=None,
            help='If \'recompute\', the engine performs preemption by '
            'recomputing; If \'swap\', the engine performs preemption by '
            'block swapping.')

        parser.add_argument(
            "--served-model-name",
            nargs="+",
            type=str,
            default=None,
            help="The model name(s) used in the API. If multiple "
            "names are provided, the server will respond to any "
            "of the provided names. The model name in the model "
            "field of a response will be the first name in this "
            "list. If not specified, the model name will be the "
            "same as the ``--model`` argument. Noted that this name(s) "
            "will also be used in `model_name` tag content of "
            "prometheus metrics, if multiple names provided, metrics "
            "tag will take the first one.")
        parser.add_argument('--qlora-adapter-name-or-path',
                            type=str,
                            default=None,
                            help='Name or path of the QLoRA adapter.')

        parser.add_argument('--show-hidden-metrics-for-version',
                            type=str,
                            default=None,
                            help='Enable deprecated Prometheus metrics that '
                            'have been hidden since the specified version. '
                            'For example, if a previously deprecated metric '
                            'has been hidden since the v0.7.0 release, you '
                            'use --show-hidden-metrics-for-version=0.7 as a '
                            'temporary escape hatch while you migrate to new '
                            'metrics. The metric is likely to be removed '
                            'completely in an upcoming release.')

        parser.add_argument(
            '--otlp-traces-endpoint',
            type=str,
            default=None,
            help='Target URL to which OpenTelemetry traces will be sent.')
        parser.add_argument(
            '--collect-detailed-traces',
            type=str,
            default=None,
            help="Valid choices are " +
            ",".join(ALLOWED_DETAILED_TRACE_MODULES) +
            ". It makes sense to set this only if ``--otlp-traces-endpoint`` is"
            " set. If set, it will collect detailed traces for the specified "
            "modules. This involves use of possibly costly and or blocking "
            "operations and hence might have a performance impact.")

        parser.add_argument(
            '--disable-async-output-proc',
            action='store_true',
            default=EngineArgs.disable_async_output_proc,
            help="Disable async output processing. This may result in "
            "lower performance.")

        # Scheduler arguments
        scheduler_kwargs = get_kwargs(SchedulerConfig)
        scheduler_group = parser.add_argument_group(
            title="SchedulerConfig",
            description=SchedulerConfig.__doc__,
        )
        scheduler_group.add_argument(
            '--max-num-batched-tokens',
            **scheduler_kwargs["max_num_batched_tokens"])
        scheduler_group.add_argument('--max-num-seqs',
                                     **scheduler_kwargs["max_num_seqs"])
        scheduler_group.add_argument(
            "--max-num-partial-prefills",
            **scheduler_kwargs["max_num_partial_prefills"])
        scheduler_group.add_argument(
            "--max-long-partial-prefills",
            **scheduler_kwargs["max_long_partial_prefills"])
        scheduler_group.add_argument(
            "--long-prefill-token-threshold",
            **scheduler_kwargs["long_prefill_token_threshold"])
        scheduler_group.add_argument('--num-lookahead-slots',
                                     **scheduler_kwargs["num_lookahead_slots"])
        scheduler_group.add_argument('--scheduler-delay-factor',
                                     **scheduler_kwargs["delay_factor"])
        scheduler_group.add_argument(
            '--enable-chunked-prefill',
            **scheduler_kwargs["enable_chunked_prefill"])
        scheduler_group.add_argument(
            '--multi-step-stream-outputs',
            **scheduler_kwargs["multi_step_stream_outputs"])
        scheduler_group.add_argument('--scheduling-policy',
                                     **scheduler_kwargs["policy"])
        scheduler_group.add_argument(
            "--disable-chunked-mm-input",
            **scheduler_kwargs["disable_chunked_mm_input"])
        parser.add_argument('--scheduler-cls',
                            **scheduler_kwargs["scheduler_cls"])

        parser.add_argument(
            '--override-neuron-config',
            type=json.loads,
            default=None,
            help="Override or set neuron device configuration. "
            "e.g. ``{\"cast_logits_dtype\": \"bloat16\"}``.")
        parser.add_argument(
            '--override-pooler-config',
            type=PoolerConfig.from_json,
            default=None,
            help="Override or set the pooling method for pooling models. "
            "e.g. ``{\"pooling_type\": \"mean\", \"normalize\": false}``.")

        parser.add_argument('--compilation-config',
                            '-O',
                            type=CompilationConfig.from_cli,
                            default=None,
                            help='torch.compile configuration for the model.'
                            'When it is a number (0, 1, 2, 3), it will be '
                            'interpreted as the optimization level.\n'
                            'NOTE: level 0 is the default level without '
                            'any optimization. level 1 and 2 are for internal '
                            'testing only. level 3 is the recommended level '
                            'for production.\n'
                            'To specify the full compilation config, '
                            'use a JSON string, e.g. ``{"level": 3, '
                            '"cudagraph_capture_sizes": [1, 2, 4, 8]}``\n'
                            'Following the convention of traditional '
                            'compilers, using ``-O`` without space is also '
                            'supported. ``-O3`` is equivalent to ``-O 3``.')

        parser.add_argument('--kv-transfer-config',
                            type=KVTransferConfig.from_cli,
                            default=None,
                            help='The configurations for distributed KV cache '
                            'transfer. Should be a JSON string.')

        parser.add_argument(
            '--worker-cls',
            type=str,
            default="auto",
            help='The worker class to use for distributed execution.')
        parser.add_argument(
            '--worker-extension-cls',
            type=str,
            default="",
            help='The worker extension class on top of the worker cls, '
            'it is useful if you just want to add new functions to the worker '
            'class without changing the existing functions.')
        parser.add_argument(
            "--generation-config",
            type=optional_str,
            default="auto",
            help="The folder path to the generation config. "
            "Defaults to 'auto', the generation config will be loaded from "
            "model path. If set to 'vllm', no generation config is loaded, "
            "vLLM defaults will be used. If set to a folder path, the "
            "generation config will be loaded from the specified folder path. "
            "If `max_new_tokens` is specified in generation config, then "
            "it sets a server-wide limit on the number of output tokens "
            "for all requests.")

        parser.add_argument(
            "--override-generation-config",
            type=json.loads,
            default=None,
            help="Overrides or sets generation config in JSON format. "
            "e.g. ``{\"temperature\": 0.5}``. If used with "
            "--generation-config=auto, the override parameters will be merged "
            "with the default config from the model. If generation-config is "
            "None, only the override parameters are used.")

        parser.add_argument("--enable-sleep-mode",
                            action="store_true",
                            default=False,
                            help="Enable sleep mode for the engine. "
                            "(only cuda platform is supported)")

        parser.add_argument(
<<<<<<< HEAD
            '--calculate-kv-scales',
            action='store_true',
            help='This enables dynamic calculation of '
            'k_scale and v_scale when kv-cache-dtype is fp8. '
            'If calculate-kv-scales is false, the scales will '
            'be loaded from the model checkpoint if available. '
            'Otherwise, the scales will default to 1.0.')

        # parser.add_argument(
        #     '--padding-max-token-size',
        #     type=int,
        #     default=EngineArgs.padding_max_token_size,
        #     help='max token size for padding, we pad the request into a list of fixed length to save compilation time'
        #     'in tpu by default it is same with max-num-batched-tokens, in gpu the default value is 512. ')
        # parser.add_argument(
        #     '--padding-min-token-size',
        #     type=int,
        #     default=EngineArgs.padding_min_token_size,
        #     help='min token size for padding, we pad the request into a list of fixed length to save compilation time'
        #     'in tpu by default it is 16, in gpu the default value is 8. ')
        parser.add_argument(
            '--padding-gap',
            type=int,
            default=EngineArgs.padding_gap,
            help=
            'the padding gap between fixed token lengths, we pad the request into a list of fixed length to save compilation time'
            'if set to 0, we do exponential padding (always pad to the power of 2), if set to other numbers, we do incremental padding with padding_gap'
        )

        parser.add_argument(
=======
>>>>>>> 41fb013d
            "--additional-config",
            type=json.loads,
            default=None,
            help="Additional config for specified platform in JSON format. "
            "Different platforms may support different configs. Make sure the "
            "configs are valid for the platform you are using. The input format"
            " is like '{\"config_key\":\"config_value\"}'")

        parser.add_argument(
            "--enable-reasoning",
            action="store_true",
            default=False,
            help="Whether to enable reasoning_content for the model. "
            "If enabled, the model will be able to generate reasoning content."
        )

        parser.add_argument(
            "--disable-cascade-attn",
            action="store_true",
            default=False,
            help="Disable cascade attention for V1. While cascade attention "
            "does not change the mathematical correctness, disabling it "
            "could be useful for preventing potential numerical issues. "
            "Note that even if this is set to False, cascade attention will be "
            "only used when the heuristic tells that it's beneficial.")

        return parser

    @classmethod
    def from_cli_args(cls, args: argparse.Namespace):
        # Get the list of attributes of this dataclass.
        attrs = [attr.name for attr in dataclasses.fields(cls)]
        # Set the attributes from the parsed arguments.
        engine_args = cls(**{attr: getattr(args, attr) for attr in attrs})
        return engine_args

    def create_model_config(self) -> ModelConfig:
        # gguf file needs a specific model loader and doesn't use hf_repo
        if check_gguf_file(self.model):
            self.quantization = self.load_format = "gguf"

        # NOTE: This is to allow model loading from S3 in CI
        if (not isinstance(self, AsyncEngineArgs) and envs.VLLM_CI_USE_S3
                and self.model in MODELS_ON_S3
                and self.load_format == LoadFormat.AUTO):  # noqa: E501
            self.model = f"{MODEL_WEIGHTS_S3_BUCKET}/{self.model}"
            self.load_format = LoadFormat.RUNAI_STREAMER

        return ModelConfig(
            model=self.model,
            hf_config_path=self.hf_config_path,
            task=self.task,
            # We know this is not None because we set it in __post_init__
            tokenizer=cast(str, self.tokenizer),
            tokenizer_mode=self.tokenizer_mode,
            trust_remote_code=self.trust_remote_code,
            allowed_local_media_path=self.allowed_local_media_path,
            dtype=self.dtype,
            seed=self.seed,
            revision=self.revision,
            code_revision=self.code_revision,
            rope_scaling=self.rope_scaling,
            rope_theta=self.rope_theta,
            hf_token=self.hf_token,
            hf_overrides=self.hf_overrides,
            tokenizer_revision=self.tokenizer_revision,
            max_model_len=self.max_model_len,
            quantization=self.quantization,
            enforce_eager=self.enforce_eager,
            max_seq_len_to_capture=self.max_seq_len_to_capture,
            max_logprobs=self.max_logprobs,
            disable_sliding_window=self.disable_sliding_window,
            disable_cascade_attn=self.disable_cascade_attn,
            skip_tokenizer_init=self.skip_tokenizer_init,
            served_model_name=self.served_model_name,
            limit_mm_per_prompt=self.limit_mm_per_prompt,
            use_async_output_proc=not self.disable_async_output_proc,
            config_format=self.config_format,
            mm_processor_kwargs=self.mm_processor_kwargs,
            disable_mm_preprocessor_cache=self.disable_mm_preprocessor_cache,
            override_neuron_config=self.override_neuron_config,
            override_pooler_config=self.override_pooler_config,
            logits_processor_pattern=self.logits_processor_pattern,
            generation_config=self.generation_config,
            override_generation_config=self.override_generation_config,
            enable_sleep_mode=self.enable_sleep_mode,
            model_impl=self.model_impl,
        )

    def create_load_config(self) -> LoadConfig:

        if(self.qlora_adapter_name_or_path is not None) and \
            self.quantization != "bitsandbytes":
            raise ValueError(
                "QLoRA adapter only support "
                f"'bitsandbytes' quantization, but got {self.quantization}")

        if self.quantization == "bitsandbytes":
            self.load_format = "bitsandbytes"
        return LoadConfig(
            load_format=self.load_format,
            download_dir=self.download_dir,
            model_loader_extra_config=self.model_loader_extra_config,
            ignore_patterns=self.ignore_patterns,
            use_tqdm_on_load=self.use_tqdm_on_load,
        )

    def create_speculative_config(
        self,
        target_model_config: ModelConfig,
        target_parallel_config: ParallelConfig,
        enable_chunked_prefill: bool,
        disable_log_stats: bool,
    ) -> Optional["SpeculativeConfig"]:
        """Initializes and returns a SpeculativeConfig object based on
        `speculative_config`.

        This function utilizes `speculative_config` to create a
        SpeculativeConfig object. The `speculative_config` can either be
        provided as a JSON string input via CLI arguments or directly as a
        dictionary from the engine.
        """
        if self.speculative_config is None:
            return None

        # Note(Shangming): These parameters are not obtained from the cli arg
        # '--speculative-config' and must be passed in when creating the engine
        # config.
        self.speculative_config.update({
            "target_model_config": target_model_config,
            "target_parallel_config": target_parallel_config,
            "enable_chunked_prefill": enable_chunked_prefill,
            "disable_log_stats": disable_log_stats,
        })
        speculative_config = SpeculativeConfig.from_dict(
            self.speculative_config)

        return speculative_config

    def create_engine_config(
        self,
        usage_context: Optional[UsageContext] = None,
    ) -> VllmConfig:
        """
        Create the VllmConfig.

        NOTE: for autoselection of V0 vs V1 engine, we need to
        create the ModelConfig first, since ModelConfig's attrs
        (e.g. the model arch) are needed to make the decision.

        This function set VLLM_USE_V1=X if VLLM_USE_V1 is
        unspecified by the user.

        If VLLM_USE_V1 is specified by the user but the VllmConfig
        is incompatible, we raise an error.
        """
        from vllm.platforms import current_platform
        current_platform.pre_register_and_update()

        device_config = DeviceConfig(device=self.device)
        model_config = self.create_model_config()

        # * If VLLM_USE_V1 is unset, we enable V1 for "supported features"
        #   and fall back to V0 for experimental or unsupported features.
        # * If VLLM_USE_V1=1, we enable V1 for supported + experimental
        #   features and raise error for unsupported features.
        # * If VLLM_USE_V1=0, we disable V1.
        use_v1 = False
        try_v1 = envs.VLLM_USE_V1 or not envs.is_set("VLLM_USE_V1")
        if try_v1 and self._is_v1_supported_oracle(model_config):
            use_v1 = True

        # If user explicitly set VLLM_USE_V1, sanity check we respect it.
        if envs.is_set("VLLM_USE_V1"):
            assert use_v1 == envs.VLLM_USE_V1
        # Otherwise, set the VLLM_USE_V1 variable globally.
        else:
            envs.set_vllm_use_v1(use_v1)

        # Set default arguments for V0 or V1 Engine.
        if use_v1:
            self._set_default_args_v1(usage_context)
        else:
            self._set_default_args_v0(model_config)

        assert self.enable_chunked_prefill is not None

        cache_config = CacheConfig(
            block_size=self.block_size,
            gpu_memory_utilization=self.gpu_memory_utilization,
            swap_space=self.swap_space,
            cache_dtype=self.kv_cache_dtype,
            is_attention_free=model_config.is_attention_free,
            num_gpu_blocks_override=self.num_gpu_blocks_override,
            sliding_window=model_config.get_sliding_window(),
            enable_prefix_caching=self.enable_prefix_caching,
            prefix_caching_hash_algo=self.prefix_caching_hash_algo,
            cpu_offload_gb=self.cpu_offload_gb,
            calculate_kv_scales=self.calculate_kv_scales,
        )

        # Get the current placement group if Ray is initialized and
        # we are in a Ray actor. If so, then the placement group will be
        # passed to spawned processes.
        placement_group = None
        if is_in_ray_actor():
            import ray

            # This call initializes Ray automatically if it is not initialized,
            # but we should not do this here.
            placement_group = ray.util.get_current_placement_group()

        parallel_config = ParallelConfig(
            pipeline_parallel_size=self.pipeline_parallel_size,
            tensor_parallel_size=self.tensor_parallel_size,
            data_parallel_size=self.data_parallel_size,
            enable_expert_parallel=self.enable_expert_parallel,
            max_parallel_loading_workers=self.max_parallel_loading_workers,
            disable_custom_all_reduce=self.disable_custom_all_reduce,
            tokenizer_pool_config=TokenizerPoolConfig.create_config(
                self.tokenizer_pool_size,
                self.tokenizer_pool_type,
                self.tokenizer_pool_extra_config,
            ),
            ray_workers_use_nsight=self.ray_workers_use_nsight,
            placement_group=placement_group,
            distributed_executor_backend=self.distributed_executor_backend,
            worker_cls=self.worker_cls,
            worker_extension_cls=self.worker_extension_cls,
        )

        speculative_config = self.create_speculative_config(
            target_model_config=model_config,
            target_parallel_config=parallel_config,
            enable_chunked_prefill=self.enable_chunked_prefill,
            disable_log_stats=self.disable_log_stats,
        )

        # Reminder: Please update docs/source/features/compatibility_matrix.md
        # If the feature combo become valid
        if self.num_scheduler_steps > 1:
            if speculative_config is not None:
                raise ValueError("Speculative decoding is not supported with "
                                 "multi-step (--num-scheduler-steps > 1)")
            if self.enable_chunked_prefill and self.pipeline_parallel_size > 1:
                raise ValueError("Multi-Step Chunked-Prefill is not supported "
                                 "for pipeline-parallel-size > 1")
            from vllm.platforms import current_platform
            if current_platform.is_cpu():
                logger.warning("Multi-Step (--num-scheduler-steps > 1) is "
                               "currently not supported for CPUs and has been "
                               "disabled.")
                self.num_scheduler_steps = 1

        # make sure num_lookahead_slots is set the higher value depending on
        # if we are using speculative decoding or multi-step
        num_lookahead_slots = max(self.num_lookahead_slots,
                                  self.num_scheduler_steps - 1)
        num_lookahead_slots = num_lookahead_slots \
            if speculative_config is None \
            else speculative_config.num_lookahead_slots

        scheduler_config = SchedulerConfig(
            runner_type=model_config.runner_type,
            max_num_batched_tokens=self.max_num_batched_tokens,
            max_num_seqs=self.max_num_seqs,
            max_model_len=model_config.max_model_len,
            num_lookahead_slots=num_lookahead_slots,
            delay_factor=self.scheduler_delay_factor,
            enable_chunked_prefill=self.enable_chunked_prefill,
            disable_chunked_mm_input=self.disable_chunked_mm_input,
            is_multimodal_model=model_config.is_multimodal_model,
            preemption_mode=self.preemption_mode,
            num_scheduler_steps=self.num_scheduler_steps,
            multi_step_stream_outputs=self.multi_step_stream_outputs,
            send_delta_data=(envs.VLLM_USE_RAY_SPMD_WORKER
                             and parallel_config.use_ray),
            policy=self.scheduling_policy,
            scheduler_cls=self.scheduler_cls,
            max_num_partial_prefills=self.max_num_partial_prefills,
            max_long_partial_prefills=self.max_long_partial_prefills,
            long_prefill_token_threshold=self.long_prefill_token_threshold,
        )

        lora_config = LoRAConfig(
            bias_enabled=self.enable_lora_bias,
            max_lora_rank=self.max_lora_rank,
            max_loras=self.max_loras,
            fully_sharded_loras=self.fully_sharded_loras,
            lora_extra_vocab_size=self.lora_extra_vocab_size,
            long_lora_scaling_factors=self.long_lora_scaling_factors,
            lora_dtype=self.lora_dtype,
            max_cpu_loras=self.max_cpu_loras if self.max_cpu_loras
            and self.max_cpu_loras > 0 else None) if self.enable_lora else None

        if self.qlora_adapter_name_or_path is not None and \
            self.qlora_adapter_name_or_path != "":
            self.model_loader_extra_config[
                "qlora_adapter_name_or_path"] = self.qlora_adapter_name_or_path

        # bitsandbytes pre-quantized model need a specific model loader
        if model_config.quantization == "bitsandbytes":
            self.quantization = self.load_format = "bitsandbytes"

        load_config = self.create_load_config()

        prompt_adapter_config = PromptAdapterConfig(
            max_prompt_adapters=self.max_prompt_adapters,
            max_prompt_adapter_token=self.max_prompt_adapter_token) \
                                        if self.enable_prompt_adapter else None

        decoding_config = DecodingConfig(
            guided_decoding_backend=self.guided_decoding_backend,
            reasoning_backend=self.reasoning_parser
            if self.enable_reasoning else None,
        )

        show_hidden_metrics = False
        if self.show_hidden_metrics_for_version is not None:
            show_hidden_metrics = version._prev_minor_version_was(
                self.show_hidden_metrics_for_version)

        detailed_trace_modules = []
        if self.collect_detailed_traces is not None:
            detailed_trace_modules = self.collect_detailed_traces.split(",")
        for m in detailed_trace_modules:
            if m not in ALLOWED_DETAILED_TRACE_MODULES:
                raise ValueError(
                    f"Invalid module {m} in collect_detailed_traces. "
                    f"Valid modules are {ALLOWED_DETAILED_TRACE_MODULES}")
        observability_config = ObservabilityConfig(
            show_hidden_metrics=show_hidden_metrics,
            otlp_traces_endpoint=self.otlp_traces_endpoint,
            collect_model_forward_time="model" in detailed_trace_modules
            or "all" in detailed_trace_modules,
            collect_model_execute_time="worker" in detailed_trace_modules
            or "all" in detailed_trace_modules,
        )

        padding_config = PaddingConfig(padding_gap=self.padding_gap)

        config = VllmConfig(
            model_config=model_config,
            cache_config=cache_config,
            parallel_config=parallel_config,
            scheduler_config=scheduler_config,
            device_config=device_config,
            lora_config=lora_config,
            speculative_config=speculative_config,
            load_config=load_config,
            decoding_config=decoding_config,
            observability_config=observability_config,
            prompt_adapter_config=prompt_adapter_config,
            padding_config=padding_config,
            compilation_config=self.compilation_config,
            kv_transfer_config=self.kv_transfer_config,
            additional_config=self.additional_config,
        )

        return config

    def _is_v1_supported_oracle(self, model_config: ModelConfig) -> bool:
        """Oracle for whether to use V0 or V1 Engine by default."""

        #############################################################
        # Unsupported Feature Flags on V1.

        if (self.load_format == LoadFormat.TENSORIZER.value
                or self.load_format == LoadFormat.SHARDED_STATE.value):
            _raise_or_fallback(
                feature_name=f"--load_format {self.load_format}",
                recommend_to_remove=False)
            return False

        if (self.logits_processor_pattern
                != EngineArgs.logits_processor_pattern):
            _raise_or_fallback(feature_name="--logits-processor-pattern",
                               recommend_to_remove=False)
            return False

        if self.preemption_mode != SchedulerConfig.preemption_mode:
            _raise_or_fallback(feature_name="--preemption-mode",
                               recommend_to_remove=True)
            return False

        if (self.disable_async_output_proc
                != EngineArgs.disable_async_output_proc):
            _raise_or_fallback(feature_name="--disable-async-output-proc",
                               recommend_to_remove=True)
            return False

        if self.scheduling_policy != SchedulerConfig.policy:
            _raise_or_fallback(feature_name="--scheduling-policy",
                               recommend_to_remove=False)
            return False

        if self.num_scheduler_steps != SchedulerConfig.num_scheduler_steps:
            _raise_or_fallback(feature_name="--num-scheduler-steps",
                               recommend_to_remove=True)
            return False

        if self.scheduler_delay_factor != SchedulerConfig.delay_factor:
            _raise_or_fallback(feature_name="--scheduler-delay-factor",
                               recommend_to_remove=True)
            return False

        # remove backend options when doing this check
        if self.guided_decoding_backend.split(':')[0] \
            not in get_args(GuidedDecodingBackendV1):
            _raise_or_fallback(
                feature_name=
                f"--guided-decoding-backend={self.guided_decoding_backend}",
                recommend_to_remove=False)
            return False

        # Need at least Ampere for now (FA support required).
        # Skip this check if we are running on a non-GPU platform,
        # or if the device capability is not available
        # (e.g. in a Ray actor without GPUs).
        from vllm.platforms import current_platform
        if (current_platform.is_cuda()
                and current_platform.get_device_capability()
                and current_platform.get_device_capability().major < 8):
            _raise_or_fallback(feature_name="Compute Capability < 8.0",
                               recommend_to_remove=False)
            return False

        # No Fp8 KV cache so far.
        if self.kv_cache_dtype != "auto":
            fp8_attention = self.kv_cache_dtype.startswith("fp8")
            will_use_fa = (
                current_platform.is_cuda()
                and not envs.is_set("VLLM_ATTENTION_BACKEND")
            ) or envs.VLLM_ATTENTION_BACKEND == "FLASH_ATTN_VLLM_V1"
            supported = False
            if fp8_attention and will_use_fa:
                from vllm.vllm_flash_attn.fa_utils import (
                    flash_attn_supports_fp8)
                supported = flash_attn_supports_fp8()
            if not supported:
                _raise_or_fallback(feature_name="--kv-cache-dtype",
                                   recommend_to_remove=False)
                return False

        # No Prompt Adapter so far.
        if self.enable_prompt_adapter:
            _raise_or_fallback(feature_name="--enable-prompt-adapter",
                               recommend_to_remove=False)
            return False

        # Only Fp16 and Bf16 dtypes since we only support FA.
        V1_SUPPORTED_DTYPES = [torch.bfloat16, torch.float16]
        if model_config.dtype not in V1_SUPPORTED_DTYPES:
            _raise_or_fallback(feature_name=f"--dtype {model_config.dtype}",
                               recommend_to_remove=False)
            return False

        # Some quantization is not compatible with torch.compile.
        V1_UNSUPPORTED_QUANT = ["gguf"]
        if model_config.quantization in V1_UNSUPPORTED_QUANT:
            _raise_or_fallback(
                feature_name=f"--quantization {model_config.quantization}",
                recommend_to_remove=False)
            return False

        # No Embedding Models so far.
        if model_config.task not in ["generate"]:
            _raise_or_fallback(feature_name=f"--task {model_config.task}",
                               recommend_to_remove=False)
            return False

        # No Mamba or Encoder-Decoder so far.
        if not model_config.is_v1_compatible:
            _raise_or_fallback(feature_name=model_config.architectures,
                               recommend_to_remove=False)
            return False

        # No Concurrent Partial Prefills so far.
        if (self.max_num_partial_prefills
                != SchedulerConfig.max_num_partial_prefills
                or self.max_long_partial_prefills
                != SchedulerConfig.max_long_partial_prefills):
            _raise_or_fallback(feature_name="Concurrent Partial Prefill",
                               recommend_to_remove=False)
            return False

        # No OTLP observability so far.
        if (self.otlp_traces_endpoint or self.collect_detailed_traces):
            _raise_or_fallback(feature_name="--otlp-traces-endpoint",
                               recommend_to_remove=False)
            return False

        # Only Ngram speculative decoding so far.
        is_ngram_enabled = False
        is_eagle_enabled = False
        if self.speculative_config is not None:
            # This is supported but experimental (handled below).
            speculative_method = self.speculative_config.get("method")
            if speculative_method:
                if speculative_method in ("ngram", "[ngram]"):
                    is_ngram_enabled = True
                elif speculative_method == "eagle":
                    is_eagle_enabled = True
            else:
                speculative_model = self.speculative_config.get("model")
                if speculative_model in ("ngram", "[ngram]"):
                    is_ngram_enabled = True
            if not (is_ngram_enabled or is_eagle_enabled):
                # Other speculative decoding methods are not supported yet.
                _raise_or_fallback(feature_name="Speculative Decoding",
                                   recommend_to_remove=False)
                return False

        # No XFormers so far.
        V1_BACKENDS = [
            "FLASH_ATTN_VLLM_V1",
            "FLASH_ATTN",
            "PALLAS",
            "PALLAS_VLLM_V1",
            "TRITON_ATTN_VLLM_V1",
            "TRITON_MLA",
            "FLASHMLA",
            "FLASHINFER",
            "FLASHINFER_VLLM_V1",
        ]
        if (envs.is_set("VLLM_ATTENTION_BACKEND")
                and envs.VLLM_ATTENTION_BACKEND not in V1_BACKENDS):
            name = f"VLLM_ATTENTION_BACKEND={envs.VLLM_ATTENTION_BACKEND}"
            _raise_or_fallback(feature_name=name, recommend_to_remove=True)
            return False

        # Platforms must decide if they can support v1 for this model
        if not current_platform.supports_v1(model_config=model_config):
            _raise_or_fallback(
                feature_name=f"device type={current_platform.device_type}",
                recommend_to_remove=False)
            return False
        #############################################################
        # Experimental Features - allow users to opt in.

        # Signal Handlers requires running in main thread.
        if (threading.current_thread() != threading.main_thread()
                and _warn_or_fallback("Engine in background thread")):
            return False

        # PP is supported on V1 with Ray distributed executor,
        # but off for MP distributed executor for now.
        if (self.pipeline_parallel_size > 1
                and self.distributed_executor_backend != "ray"):
            name = "Pipeline Parallelism without Ray distributed executor"
            _raise_or_fallback(feature_name=name, recommend_to_remove=False)
            return False

        # ngram is supported on V1, but off by default for now.
        if is_ngram_enabled and _warn_or_fallback("ngram"):
            return False

        # Eagle is under development, so we don't support it yet.
        if is_eagle_enabled and _warn_or_fallback("Eagle"):
            return False

        # Non-CUDA is supported on V1, but off by default for now.
        not_cuda = not current_platform.is_cuda()
        if not_cuda and _warn_or_fallback(  # noqa: SIM103
                current_platform.device_name):
            return False
        #############################################################

        return True

    def _set_default_args_v0(self, model_config: ModelConfig) -> None:
        """Set Default Arguments for V0 Engine."""

        max_model_len = model_config.max_model_len
        use_long_context = max_model_len > 32768
        if self.enable_chunked_prefill is None:
            # Chunked prefill not supported for Multimodal or MLA in V0.
            if model_config.is_multimodal_model or model_config.use_mla:
                self.enable_chunked_prefill = False

            # Enable chunked prefill by default for long context (> 32K)
            # models to avoid OOM errors in initial memory profiling phase.
            elif use_long_context:
                from vllm.platforms import current_platform
                is_gpu = current_platform.is_cuda()
                use_sliding_window = (model_config.get_sliding_window()
                                      is not None)
                use_spec_decode = self.speculative_config is not None

                if (is_gpu and not use_sliding_window and not use_spec_decode
                        and not self.enable_lora
                        and not self.enable_prompt_adapter
                        and model_config.runner_type != "pooling"):
                    self.enable_chunked_prefill = True
                    logger.warning(
                        "Chunked prefill is enabled by default for models "
                        "with max_model_len > 32K. Chunked prefill might "
                        "not work with some features or models. If you "
                        "encounter any issues, please disable by launching "
                        "with --enable-chunked-prefill=False.")

            if self.enable_chunked_prefill is None:
                self.enable_chunked_prefill = False

        if not self.enable_chunked_prefill and use_long_context:
            logger.warning(
                "The model has a long context length (%s). This may cause"
                "OOM during the initial memory profiling phase, or result "
                "in low performance due to small KV cache size. Consider "
                "setting --max-model-len to a smaller value.", max_model_len)
        elif (self.enable_chunked_prefill
              and model_config.runner_type == "pooling"):
            msg = "Chunked prefill is not supported for pooling models"
            raise ValueError(msg)

        # if using prefix caching, we must set a hash algo
        if self.enable_prefix_caching:
            # Disable prefix caching for multimodal models for VLLM_V0.
            if model_config.is_multimodal_model:
                logger.warning(
                    "--enable-prefix-caching is not supported for multimodal "
                    "models in V0 and has been disabled.")
                self.enable_prefix_caching = False

            # VLLM_V0 only supports builtin hash algo for prefix caching.
            if self.prefix_caching_hash_algo == "sha256":
                raise ValueError(
                    "sha256 is not supported for prefix caching in V0 engine. "
                    "Please use 'builtin'.")

        # Set max_num_seqs to 256 for VLLM_V0.
        if self.max_num_seqs is None:
            self.max_num_seqs = 256

    def _set_default_args_v1(self, usage_context: UsageContext) -> None:
        """Set Default Arguments for V1 Engine."""

        # V1 always uses chunked prefills.
        self.enable_chunked_prefill = True

        # V1 enables prefix caching by default.
        if self.enable_prefix_caching is None:
            self.enable_prefix_caching = True

        # V1 should use the new scheduler by default.
        # Swap it only if this arg is set to the original V0 default
        if self.scheduler_cls == EngineArgs.scheduler_cls:
            self.scheduler_cls = "vllm.v1.core.sched.scheduler.Scheduler"

        # When no user override, set the default values based on the usage
        # context.
        # Use different default values for different hardware.

        # Try to query the device name on the current platform. If it fails,
        # it may be because the platform that imports vLLM is not the same
        # as the platform that vLLM is running on (e.g. the case of scaling
        # vLLM with Ray) and has no GPUs. In this case we use the default
        # values for non-H100/H200 GPUs.
        try:
            from vllm.platforms import current_platform
            device_name = current_platform.get_device_name().lower()
        except Exception:
            # This is only used to set default_max_num_batched_tokens
            device_name = "no-device"

        if "h100" in device_name or "h200" in device_name:
            # For H100 and H200, we use larger default values.
            default_max_num_batched_tokens = {
                UsageContext.LLM_CLASS: 16384,
                UsageContext.OPENAI_API_SERVER: 8192,
            }
            default_max_num_seqs = 1024
        else:
            # TODO(woosuk): Tune the default values for other hardware.
            default_max_num_batched_tokens = {
                UsageContext.LLM_CLASS: 8192,
                UsageContext.OPENAI_API_SERVER: 2048,
            }
            default_max_num_seqs = 256

        use_context_value = usage_context.value if usage_context else None
        if (self.max_num_batched_tokens is None
                and usage_context in default_max_num_batched_tokens):
            self.max_num_batched_tokens = default_max_num_batched_tokens[
                usage_context]
            logger.debug(
                "Setting max_num_batched_tokens to %d for %s usage context.",
                self.max_num_batched_tokens, use_context_value)

        if self.max_num_seqs is None:
            self.max_num_seqs = default_max_num_seqs

            logger.debug("Setting max_num_seqs to %d for %s usage context.",
                         self.max_num_seqs, use_context_value)


@dataclass
class AsyncEngineArgs(EngineArgs):
    """Arguments for asynchronous vLLM engine."""
    disable_log_requests: bool = False

    @staticmethod
    def add_cli_args(parser: FlexibleArgumentParser,
                     async_args_only: bool = False) -> FlexibleArgumentParser:
        # Initialize plugin to update the parser, for example, The plugin may
        # adding a new kind of quantization method to --quantization argument or
        # a new device to --device argument.
        load_general_plugins()
        if not async_args_only:
            parser = EngineArgs.add_cli_args(parser)
        parser.add_argument('--disable-log-requests',
                            action='store_true',
                            help='Disable logging requests.')
        from vllm.platforms import current_platform
        current_platform.pre_register_and_update(parser)
        return parser


def _raise_or_fallback(feature_name: str, recommend_to_remove: bool):
    if envs.is_set("VLLM_USE_V1") and envs.VLLM_USE_V1:
        raise NotImplementedError(
            f"VLLM_USE_V1=1 is not supported with {feature_name}.")
    msg = f"{feature_name} is not supported by the V1 Engine. "
    msg += "Falling back to V0. "
    if recommend_to_remove:
        msg += f"We recommend to remove {feature_name} from your config "
        msg += "in favor of the V1 Engine."
    logger.warning(msg)


def _warn_or_fallback(feature_name: str) -> bool:
    if envs.is_set("VLLM_USE_V1") and envs.VLLM_USE_V1:
        logger.warning(
            "Detected VLLM_USE_V1=1 with %s. Usage should "
            "be considered experimental. Please report any "
            "issues on Github.", feature_name)
        should_exit = False
    else:
        logger.info(
            "%s is experimental on VLLM_USE_V1=1. "
            "Falling back to V0 Engine.", feature_name)
        should_exit = True
    return should_exit


def human_readable_int(value):
    """Parse human-readable integers like '1k', '2M', etc.
    Including decimal values with decimal multipliers.
    
    Examples:
    - '1k' -> 1,000
    - '1K' -> 1,024
    - '25.6k' -> 25,600
    """
    value = value.strip()
    match = re.fullmatch(r'(\d+(?:\.\d+)?)([kKmMgGtT])', value)
    if match:
        decimal_multiplier = {
            'k': 10**3,
            'm': 10**6,
            'g': 10**9,
        }
        binary_multiplier = {
            'K': 2**10,
            'M': 2**20,
            'G': 2**30,
        }

        number, suffix = match.groups()
        if suffix in decimal_multiplier:
            mult = decimal_multiplier[suffix]
            return int(float(number) * mult)
        elif suffix in binary_multiplier:
            mult = binary_multiplier[suffix]
            # Do not allow decimals with binary multipliers
            try:
                return int(number) * mult
            except ValueError as e:
                raise argparse.ArgumentTypeError("Decimals are not allowed " \
                f"with binary suffixes like {suffix}. Did you mean to use " \
                f"{number}{suffix.lower()} instead?") from e

    # Regular plain number.
    return int(value)


# These functions are used by sphinx to build the documentation
def _engine_args_parser():
    return EngineArgs.add_cli_args(FlexibleArgumentParser())


def _async_engine_args_parser():
    return AsyncEngineArgs.add_cli_args(FlexibleArgumentParser(),
                                        async_args_only=True)<|MERGE_RESOLUTION|>--- conflicted
+++ resolved
@@ -22,13 +22,8 @@
                          GuidedDecodingBackendV1, HfOverrides,
                          KVTransferConfig, LoadConfig, LoadFormat, LoRAConfig,
                          ModelConfig, ModelImpl, MultiModalConfig,
-<<<<<<< HEAD
                          ObservabilityConfig, PaddingConfig, ParallelConfig,
-                         PoolerConfig, PoolType, PromptAdapterConfig,
-=======
-                         ObservabilityConfig, ParallelConfig, PoolerConfig,
-                         PoolType, PrefixCachingHashAlgo, PromptAdapterConfig,
->>>>>>> 41fb013d
+                         PoolerConfig, PoolType, PrefixCachingHashAlgo, PromptAdapterConfig,
                          SchedulerConfig, SchedulerPolicy, SpeculativeConfig,
                          TaskOption, TokenizerPoolConfig, VllmConfig,
                          get_attr_docs, get_field)
@@ -977,7 +972,6 @@
                             "(only cuda platform is supported)")
 
         parser.add_argument(
-<<<<<<< HEAD
             '--calculate-kv-scales',
             action='store_true',
             help='This enables dynamic calculation of '
@@ -986,18 +980,6 @@
             'be loaded from the model checkpoint if available. '
             'Otherwise, the scales will default to 1.0.')
 
-        # parser.add_argument(
-        #     '--padding-max-token-size',
-        #     type=int,
-        #     default=EngineArgs.padding_max_token_size,
-        #     help='max token size for padding, we pad the request into a list of fixed length to save compilation time'
-        #     'in tpu by default it is same with max-num-batched-tokens, in gpu the default value is 512. ')
-        # parser.add_argument(
-        #     '--padding-min-token-size',
-        #     type=int,
-        #     default=EngineArgs.padding_min_token_size,
-        #     help='min token size for padding, we pad the request into a list of fixed length to save compilation time'
-        #     'in tpu by default it is 16, in gpu the default value is 8. ')
         parser.add_argument(
             '--padding-gap',
             type=int,
@@ -1008,8 +990,6 @@
         )
 
         parser.add_argument(
-=======
->>>>>>> 41fb013d
             "--additional-config",
             type=json.loads,
             default=None,
