import argparse
import dataclasses
import json
import warnings
from dataclasses import dataclass
from typing import List, Optional, Tuple, Union

from vllm.config import (CacheConfig, DecodingConfig, DeviceConfig,
                         EngineConfig, LoadConfig, LoRAConfig, ModelConfig,
                         ParallelConfig, SchedulerConfig, SpeculativeConfig,
                         TokenizerPoolConfig, VisionLanguageConfig)
from vllm.model_executor.layers.quantization import QUANTIZATION_METHODS
from vllm.utils import str_to_int_tuple


def nullable_str(val: str):
    if not val or val == "None":
        return None
    return val


@dataclass
class EngineArgs:
    """Arguments for vLLM engine."""
    model: str
    served_model_name: Optional[Union[List[str]]] = None
    tokenizer: Optional[str] = None
    skip_tokenizer_init: bool = False
    tokenizer_mode: str = 'auto'
    trust_remote_code: bool = False
    download_dir: Optional[str] = None
    load_format: str = 'auto'
    dtype: str = 'auto'
    kv_cache_dtype: str = 'auto'
    quantization_param_path: Optional[str] = None
    seed: int = 0
    max_model_len: Optional[int] = None
    worker_use_ray: bool = False
    distributed_executor_backend: Optional[str] = None
    pipeline_parallel_size: int = 1
    tensor_parallel_size: int = 1
    max_parallel_loading_workers: Optional[int] = None
    block_size: int = 16
    enable_prefix_caching: bool = False
    disable_sliding_window: bool = False
    use_v2_block_manager: bool = False
    swap_space: int = 4  # GiB
    gpu_memory_utilization: float = 0.90
    max_num_batched_tokens: Optional[int] = None
    max_num_seqs: int = 256
    max_logprobs: int = 5  # OpenAI default value
    disable_log_stats: bool = False
    revision: Optional[str] = None
    code_revision: Optional[str] = None
    rope_scaling: Optional[dict] = None
    tokenizer_revision: Optional[str] = None
    quantization: Optional[str] = None
    enforce_eager: bool = False
    max_context_len_to_capture: Optional[int] = None
    max_seq_len_to_capture: int = 8192
    disable_custom_all_reduce: bool = False
    tokenizer_pool_size: int = 0
    tokenizer_pool_type: str = "ray"
    tokenizer_pool_extra_config: Optional[dict] = None
    enable_lora: bool = False
    max_loras: int = 1
    max_lora_rank: int = 16
    fully_sharded_loras: bool = False
    lora_extra_vocab_size: int = 256
    long_lora_scaling_factors: Optional[Tuple[float]] = None
    lora_dtype = 'auto'
    max_cpu_loras: Optional[int] = None
    device: str = 'auto'
    ray_workers_use_nsight: bool = False
    num_gpu_blocks_override: Optional[int] = None
    num_lookahead_slots: int = 0
    model_loader_extra_config: Optional[dict] = None
<<<<<<< HEAD
    use_attention_sinks: bool = False
=======
    preemption_mode: Optional[str] = None
>>>>>>> d5b1eb08

    # Related to Vision-language models such as llava
    image_input_type: Optional[str] = None
    image_token_id: Optional[int] = None
    image_input_shape: Optional[str] = None
    image_feature_size: Optional[int] = None
    image_processor: Optional[str] = None
    image_processor_revision: Optional[str] = None
    disable_image_processor: bool = False

    scheduler_delay_factor: float = 0.0
    enable_chunked_prefill: bool = False

    guided_decoding_backend: str = 'outlines'
    # Speculative decoding configuration.
    speculative_model: Optional[str] = None
    num_speculative_tokens: Optional[int] = None
    speculative_max_model_len: Optional[int] = None
    speculative_disable_by_batch_size: Optional[int] = None
    ngram_prompt_lookup_max: Optional[int] = None
    ngram_prompt_lookup_min: Optional[int] = None

    qlora_adapter_name_or_path: Optional[str] = None

    def __post_init__(self):
        if self.tokenizer is None:
            self.tokenizer = self.model

    @staticmethod
    def add_cli_args_for_vlm(
            parser: argparse.ArgumentParser) -> argparse.ArgumentParser:
        parser.add_argument('--image-input-type',
                            type=nullable_str,
                            default=None,
                            choices=[
                                t.name.lower()
                                for t in VisionLanguageConfig.ImageInputType
                            ],
                            help=('The image input type passed into vLLM.'))
        parser.add_argument('--image-token-id',
                            type=int,
                            default=None,
                            help=('Input id for image token.'))
        parser.add_argument(
            '--image-input-shape',
            type=nullable_str,
            default=None,
            help=('The biggest image input shape (worst for memory footprint) '
                  'given an input type. Only used for vLLM\'s profile_run.'))
        parser.add_argument(
            '--image-feature-size',
            type=int,
            default=None,
            help=('The image feature size along the context dimension.'))
        parser.add_argument(
            '--image-processor',
            type=str,
            default=EngineArgs.image_processor,
            help='Name or path of the huggingface image processor to use. '
            'If unspecified, model name or path will be used.')
        parser.add_argument(
            '--image-processor-revision',
            type=str,
            default=None,
            help='Revision of the huggingface image processor version to use. '
            'It can be a branch name, a tag name, or a commit id. '
            'If unspecified, will use the default version.')
        parser.add_argument(
            '--disable-image-processor',
            action='store_true',
            help='Disables the use of image processor, even if one is defined '
            'for the model on huggingface.')

        return parser

    @staticmethod
    def add_cli_args(
            parser: argparse.ArgumentParser) -> argparse.ArgumentParser:
        """Shared CLI arguments for vLLM engine."""

        # Model arguments
        parser.add_argument(
            '--model',
            type=str,
            default='facebook/opt-125m',
            help='Name or path of the huggingface model to use.')
        parser.add_argument(
            '--tokenizer',
            type=nullable_str,
            default=EngineArgs.tokenizer,
            help='Name or path of the huggingface tokenizer to use. '
            'If unspecified, model name or path will be used.')
        parser.add_argument(
            '--skip-tokenizer-init',
            action='store_true',
            help='Skip initialization of tokenizer and detokenizer')
        parser.add_argument(
            '--revision',
            type=nullable_str,
            default=None,
            help='The specific model version to use. It can be a branch '
            'name, a tag name, or a commit id. If unspecified, will use '
            'the default version.')
        parser.add_argument(
            '--code-revision',
            type=nullable_str,
            default=None,
            help='The specific revision to use for the model code on '
            'Hugging Face Hub. It can be a branch name, a tag name, or a '
            'commit id. If unspecified, will use the default version.')
        parser.add_argument(
            '--tokenizer-revision',
            type=nullable_str,
            default=None,
            help='Revision of the huggingface tokenizer to use. '
            'It can be a branch name, a tag name, or a commit id. '
            'If unspecified, will use the default version.')
        parser.add_argument(
            '--tokenizer-mode',
            type=str,
            default=EngineArgs.tokenizer_mode,
            choices=['auto', 'slow'],
            help='The tokenizer mode.\n\n* "auto" will use the '
            'fast tokenizer if available.\n* "slow" will '
            'always use the slow tokenizer.')
        parser.add_argument('--trust-remote-code',
                            action='store_true',
                            help='Trust remote code from huggingface.')
        parser.add_argument('--download-dir',
                            type=nullable_str,
                            default=EngineArgs.download_dir,
                            help='Directory to download and load the weights, '
                            'default to the default cache dir of '
                            'huggingface.')
        parser.add_argument(
            '--load-format',
            type=str,
            default=EngineArgs.load_format,
            choices=[
                'auto', 'pt', 'safetensors', 'npcache', 'dummy', 'tensorizer',
                'bitsandbytes'
            ],
            help='The format of the model weights to load.\n\n'
            '* "auto" will try to load the weights in the safetensors format '
            'and fall back to the pytorch bin format if safetensors format '
            'is not available.\n'
            '* "pt" will load the weights in the pytorch bin format.\n'
            '* "safetensors" will load the weights in the safetensors format.\n'
            '* "npcache" will load the weights in pytorch format and store '
            'a numpy cache to speed up the loading.\n'
            '* "dummy" will initialize the weights with random values, '
            'which is mainly for profiling.\n'
            '* "tensorizer" will load the weights using tensorizer from '
            'CoreWeave. See the Tensorize vLLM Model script in the Examples'
            'section for more information.\n'
            '* "bitsandbytes" will load the weights using bitsandbytes '
            'quantization.\n')
        parser.add_argument(
            '--dtype',
            type=str,
            default=EngineArgs.dtype,
            choices=[
                'auto', 'half', 'float16', 'bfloat16', 'float', 'float32'
            ],
            help='Data type for model weights and activations.\n\n'
            '* "auto" will use FP16 precision for FP32 and FP16 models, and '
            'BF16 precision for BF16 models.\n'
            '* "half" for FP16. Recommended for AWQ quantization.\n'
            '* "float16" is the same as "half".\n'
            '* "bfloat16" for a balance between precision and range.\n'
            '* "float" is shorthand for FP32 precision.\n'
            '* "float32" for FP32 precision.')
        parser.add_argument(
            '--kv-cache-dtype',
            type=str,
            choices=['auto', 'fp8', 'fp8_e5m2', 'fp8_e4m3'],
            default=EngineArgs.kv_cache_dtype,
            help='Data type for kv cache storage. If "auto", will use model '
            'data type. CUDA 11.8+ supports fp8 (=fp8_e4m3) and fp8_e5m2. '
            'ROCm (AMD GPU) supports fp8 (=fp8_e4m3)')
        parser.add_argument(
            '--quantization-param-path',
            type=nullable_str,
            default=None,
            help='Path to the JSON file containing the KV cache '
            'scaling factors. This should generally be supplied, when '
            'KV cache dtype is FP8. Otherwise, KV cache scaling factors '
            'default to 1.0, which may cause accuracy issues. '
            'FP8_E5M2 (without scaling) is only supported on cuda version'
            'greater than 11.8. On ROCm (AMD GPU), FP8_E4M3 is instead '
            'supported for common inference criteria.')
        parser.add_argument('--max-model-len',
                            type=int,
                            default=EngineArgs.max_model_len,
                            help='Model context length. If unspecified, will '
                            'be automatically derived from the model config.')
        parser.add_argument(
            '--guided-decoding-backend',
            type=str,
            default='outlines',
            choices=['outlines', 'lm-format-enforcer'],
            help='Which engine will be used for guided decoding'
            ' (JSON schema / regex etc) by default. Currently support '
            'https://github.com/outlines-dev/outlines and '
            'https://github.com/noamgat/lm-format-enforcer.'
            ' Can be overridden per request via guided_decoding_backend'
            ' parameter.')
        # Parallel arguments
        parser.add_argument(
            '--distributed-executor-backend',
            choices=['ray', 'mp'],
            default=EngineArgs.distributed_executor_backend,
            help='Backend to use for distributed serving. When more than 1 GPU '
            'is used, will be automatically set to "ray" if installed '
            'or "mp" (multiprocessing) otherwise.')
        parser.add_argument(
            '--worker-use-ray',
            action='store_true',
            help='Deprecated, use --distributed-executor-backend=ray.')
        parser.add_argument('--pipeline-parallel-size',
                            '-pp',
                            type=int,
                            default=EngineArgs.pipeline_parallel_size,
                            help='Number of pipeline stages.')
        parser.add_argument('--tensor-parallel-size',
                            '-tp',
                            type=int,
                            default=EngineArgs.tensor_parallel_size,
                            help='Number of tensor parallel replicas.')
        parser.add_argument(
            '--max-parallel-loading-workers',
            type=int,
            default=EngineArgs.max_parallel_loading_workers,
            help='Load model sequentially in multiple batches, '
            'to avoid RAM OOM when using tensor '
            'parallel and large models.')
        parser.add_argument(
            '--ray-workers-use-nsight',
            action='store_true',
            help='If specified, use nsight to profile Ray workers.')
        # KV cache arguments
        parser.add_argument('--block-size',
                            type=int,
                            default=EngineArgs.block_size,
                            choices=[8, 16, 32],
                            help='Token block size for contiguous chunks of '
                            'tokens.')

        parser.add_argument('--enable-prefix-caching',
                            action='store_true',
                            help='Enables automatic prefix caching.')
        parser.add_argument('--disable-sliding-window',
                            action='store_true',
                            help='Disables sliding window, '
                            'capping to sliding window size')
        parser.add_argument('--use-v2-block-manager',
                            action='store_true',
                            help='Use BlockSpaceMangerV2.')
        parser.add_argument(
            '--num-lookahead-slots',
            type=int,
            default=EngineArgs.num_lookahead_slots,
            help='Experimental scheduling config necessary for '
            'speculative decoding. This will be replaced by '
            'speculative config in the future; it is present '
            'to enable correctness tests until then.')

        parser.add_argument('--seed',
                            type=int,
                            default=EngineArgs.seed,
                            help='Random seed for operations.')
        parser.add_argument('--swap-space',
                            type=int,
                            default=EngineArgs.swap_space,
                            help='CPU swap space size (GiB) per GPU.')
        parser.add_argument(
            '--gpu-memory-utilization',
            type=float,
            default=EngineArgs.gpu_memory_utilization,
            help='The fraction of GPU memory to be used for the model '
            'executor, which can range from 0 to 1. For example, a value of '
            '0.5 would imply 50%% GPU memory utilization. If unspecified, '
            'will use the default value of 0.9.')
        parser.add_argument(
            '--num-gpu-blocks-override',
            type=int,
            default=None,
            help='If specified, ignore GPU profiling result and use this number'
            'of GPU blocks. Used for testing preemption.')
        parser.add_argument('--max-num-batched-tokens',
                            type=int,
                            default=EngineArgs.max_num_batched_tokens,
                            help='Maximum number of batched tokens per '
                            'iteration.')
        parser.add_argument('--max-num-seqs',
                            type=int,
                            default=EngineArgs.max_num_seqs,
                            help='Maximum number of sequences per iteration.')
        parser.add_argument(
            '--max-logprobs',
            type=int,
            default=EngineArgs.max_logprobs,
            help=('Max number of log probs to return logprobs is specified in'
                  ' SamplingParams.'))
        parser.add_argument('--disable-log-stats',
                            action='store_true',
                            help='Disable logging statistics.')
        # Quantization settings.
        parser.add_argument('--quantization',
                            '-q',
                            type=nullable_str,
                            choices=[*QUANTIZATION_METHODS, None],
                            default=EngineArgs.quantization,
                            help='Method used to quantize the weights. If '
                            'None, we first check the `quantization_config` '
                            'attribute in the model config file. If that is '
                            'None, we assume the model weights are not '
                            'quantized and use `dtype` to determine the data '
                            'type of the weights.')
        parser.add_argument('--rope-scaling',
                            default=None,
                            type=json.loads,
                            help='RoPE scaling configuration in JSON format. '
                            'For example, {"type":"dynamic","factor":2.0}')
        parser.add_argument('--enforce-eager',
                            action='store_true',
                            help='Always use eager-mode PyTorch. If False, '
                            'will use eager mode and CUDA graph in hybrid '
                            'for maximal performance and flexibility.')
        parser.add_argument('--max-context-len-to-capture',
                            type=int,
                            default=EngineArgs.max_context_len_to_capture,
                            help='Maximum context length covered by CUDA '
                            'graphs. When a sequence has context length '
                            'larger than this, we fall back to eager mode. '
                            '(DEPRECATED. Use --max-seq-len-to-capture instead'
                            ')')
        parser.add_argument('--max-seq-len-to-capture',
                            type=int,
                            default=EngineArgs.max_seq_len_to_capture,
                            help='Maximum sequence length covered by CUDA '
                            'graphs. When a sequence has context length '
                            'larger than this, we fall back to eager mode.')
        parser.add_argument('--disable-custom-all-reduce',
                            action='store_true',
                            default=EngineArgs.disable_custom_all_reduce,
                            help='See ParallelConfig.')
        parser.add_argument('--tokenizer-pool-size',
                            type=int,
                            default=EngineArgs.tokenizer_pool_size,
                            help='Size of tokenizer pool to use for '
                            'asynchronous tokenization. If 0, will '
                            'use synchronous tokenization.')
        parser.add_argument('--tokenizer-pool-type',
                            type=str,
                            default=EngineArgs.tokenizer_pool_type,
                            help='Type of tokenizer pool to use for '
                            'asynchronous tokenization. Ignored '
                            'if tokenizer_pool_size is 0.')
        parser.add_argument('--tokenizer-pool-extra-config',
                            type=nullable_str,
                            default=EngineArgs.tokenizer_pool_extra_config,
                            help='Extra config for tokenizer pool. '
                            'This should be a JSON string that will be '
                            'parsed into a dictionary. Ignored if '
                            'tokenizer_pool_size is 0.')
        # LoRA related configs
        parser.add_argument('--enable-lora',
                            action='store_true',
                            help='If True, enable handling of LoRA adapters.')
        parser.add_argument('--max-loras',
                            type=int,
                            default=EngineArgs.max_loras,
                            help='Max number of LoRAs in a single batch.')
        parser.add_argument('--max-lora-rank',
                            type=int,
                            default=EngineArgs.max_lora_rank,
                            help='Max LoRA rank.')
        parser.add_argument(
            '--lora-extra-vocab-size',
            type=int,
            default=EngineArgs.lora_extra_vocab_size,
            help=('Maximum size of extra vocabulary that can be '
                  'present in a LoRA adapter (added to the base '
                  'model vocabulary).'))
        parser.add_argument(
            '--lora-dtype',
            type=str,
            default=EngineArgs.lora_dtype,
            choices=['auto', 'float16', 'bfloat16', 'float32'],
            help=('Data type for LoRA. If auto, will default to '
                  'base model dtype.'))
        parser.add_argument(
            '--long-lora-scaling-factors',
            type=nullable_str,
            default=EngineArgs.long_lora_scaling_factors,
            help=('Specify multiple scaling factors (which can '
                  'be different from base model scaling factor '
                  '- see eg. Long LoRA) to allow for multiple '
                  'LoRA adapters trained with those scaling '
                  'factors to be used at the same time. If not '
                  'specified, only adapters trained with the '
                  'base model scaling factor are allowed.'))
        parser.add_argument(
            '--max-cpu-loras',
            type=int,
            default=EngineArgs.max_cpu_loras,
            help=('Maximum number of LoRAs to store in CPU memory. '
                  'Must be >= than max_num_seqs. '
                  'Defaults to max_num_seqs.'))
        parser.add_argument(
            '--fully-sharded-loras',
            action='store_true',
            help=('By default, only half of the LoRA computation is '
                  'sharded with tensor parallelism. '
                  'Enabling this will use the fully sharded layers. '
                  'At high sequence length, max rank or '
                  'tensor parallel size, this is likely faster.'))
        parser.add_argument("--device",
                            type=str,
                            default=EngineArgs.device,
                            choices=["auto", "cuda", "neuron", "cpu"],
                            help='Device type for vLLM execution.')
<<<<<<< HEAD
        parser.add_argument('--use-attention_sinks',
                            action='store_true',
                            help=('If True, allow the model to use '
                            'attention sinks and exceed its context '
                            'length during decoding.'))
=======

>>>>>>> d5b1eb08
        # Related to Vision-language models such as llava
        parser = EngineArgs.add_cli_args_for_vlm(parser)

        parser.add_argument(
            '--scheduler-delay-factor',
            type=float,
            default=EngineArgs.scheduler_delay_factor,
            help='Apply a delay (of delay factor multiplied by previous'
            'prompt latency) before scheduling next prompt.')
        parser.add_argument(
            '--enable-chunked-prefill',
            action='store_true',
            help='If set, the prefill requests can be chunked based on the '
            'max_num_batched_tokens.')

        parser.add_argument(
            '--speculative-model',
            type=nullable_str,
            default=EngineArgs.speculative_model,
            help=
            'The name of the draft model to be used in speculative decoding.')
        parser.add_argument(
            '--num-speculative-tokens',
            type=int,
            default=EngineArgs.num_speculative_tokens,
            help='The number of speculative tokens to sample from '
            'the draft model in speculative decoding.')

        parser.add_argument(
            '--speculative-max-model-len',
            type=int,
            default=EngineArgs.speculative_max_model_len,
            help='The maximum sequence length supported by the '
            'draft model. Sequences over this length will skip '
            'speculation.')

        parser.add_argument(
            '--speculative-disable-by-batch-size',
            type=int,
            default=EngineArgs.speculative_disable_by_batch_size,
            help='Disable speculative decoding for new incoming requests '
            'if the number of enqueue requests is larger than this value.')

        parser.add_argument(
            '--ngram-prompt-lookup-max',
            type=int,
            default=EngineArgs.ngram_prompt_lookup_max,
            help='Max size of window for ngram prompt lookup in speculative '
            'decoding.')

        parser.add_argument(
            '--ngram-prompt-lookup-min',
            type=int,
            default=EngineArgs.ngram_prompt_lookup_min,
            help='Min size of window for ngram prompt lookup in speculative '
            'decoding.')

        parser.add_argument('--model-loader-extra-config',
                            type=nullable_str,
                            default=EngineArgs.model_loader_extra_config,
                            help='Extra config for model loader. '
                            'This will be passed to the model loader '
                            'corresponding to the chosen load_format. '
                            'This should be a JSON string that will be '
                            'parsed into a dictionary.')
        parser.add_argument(
            '--preemption_mode',
            type=str,
            default=None,
            help='If \'recompute\', the engine performs preemption by block '
            'swapping; If \'swap\', the engine performs preemption by block '
            'swapping.')

        parser.add_argument(
            "--served-model-name",
            nargs="+",
            type=str,
            default=None,
            help="The model name(s) used in the API. If multiple "
            "names are provided, the server will respond to any "
            "of the provided names. The model name in the model "
            "field of a response will be the first name in this "
            "list. If not specified, the model name will be the "
            "same as the `--model` argument. Noted that this name(s)"
            "will also be used in `model_name` tag content of "
            "prometheus metrics, if multiple names provided, metrics"
            "tag will take the first one.")
        parser.add_argument('--qlora-adapter-name-or-path',
                            type=str,
                            default=None,
                            help='Name or path of the QLoRA adapter.')
        return parser

    @classmethod
    def from_cli_args(cls, args: argparse.Namespace):
        # Get the list of attributes of this dataclass.
        attrs = [attr.name for attr in dataclasses.fields(cls)]
        # Set the attributes from the parsed arguments.
        engine_args = cls(**{attr: getattr(args, attr) for attr in attrs})
        return engine_args

    def create_engine_config(self, ) -> EngineConfig:

        # bitsandbytes quantization needs a specific model loader
        # so we make sure the quant method and the load format are consistent
        if (self.quantization == "bitsandbytes" or
            self.qlora_adapter_name_or_path is not None) and \
            self.load_format != "bitsandbytes":
            raise ValueError(
                "BitsAndBytes quantization and QLoRA adapter only support "
                f"'bitsandbytes' load format, but got {self.load_format}")

        if (self.load_format == "bitsandbytes" or
            self.qlora_adapter_name_or_path is not None) and \
            self.quantization != "bitsandbytes":
            raise ValueError(
                "BitsAndBytes load format and QLoRA adapter only support "
                f"'bitsandbytes' quantization, but got {self.quantization}")

        device_config = DeviceConfig(self.device)
        model_config = ModelConfig(
            self.model, self.tokenizer, self.tokenizer_mode,
            self.trust_remote_code, self.dtype, self.seed, self.revision,
<<<<<<< HEAD
            self.code_revision, self.tokenizer_revision, self.max_model_len,
            self.quantization, self.quantization_param_path,
            self.enforce_eager, self.max_context_len_to_capture,
            self.max_seq_len_to_capture, self.max_logprobs,
            self.skip_tokenizer_init, self.served_model_name,
            self.use_attention_sinks)
=======
            self.code_revision, self.rope_scaling, self.tokenizer_revision,
            self.max_model_len, self.quantization,
            self.quantization_param_path, self.enforce_eager,
            self.max_context_len_to_capture, self.max_seq_len_to_capture,
            self.max_logprobs, self.disable_sliding_window,
            self.skip_tokenizer_init, self.served_model_name)
>>>>>>> d5b1eb08
        cache_config = CacheConfig(self.block_size,
                                   self.gpu_memory_utilization,
                                   self.swap_space, self.kv_cache_dtype,
                                   self.num_gpu_blocks_override,
                                   model_config.get_sliding_window(),
                                   self.enable_prefix_caching,
                                   self.use_attention_sinks)
        parallel_config = ParallelConfig(
            self.pipeline_parallel_size,
            self.tensor_parallel_size,
            self.worker_use_ray,
            self.max_parallel_loading_workers,
            self.disable_custom_all_reduce,
            TokenizerPoolConfig.create_config(
                self.tokenizer_pool_size,
                self.tokenizer_pool_type,
                self.tokenizer_pool_extra_config,
            ),
            self.ray_workers_use_nsight,
            distributed_executor_backend=self.distributed_executor_backend)

        speculative_config = SpeculativeConfig.maybe_create_spec_config(
            target_model_config=model_config,
            target_parallel_config=parallel_config,
            target_dtype=self.dtype,
            speculative_model=self.speculative_model,
            num_speculative_tokens=self.num_speculative_tokens,
            speculative_disable_by_batch_size=self.
            speculative_disable_by_batch_size,
            speculative_max_model_len=self.speculative_max_model_len,
            enable_chunked_prefill=self.enable_chunked_prefill,
            use_v2_block_manager=self.use_v2_block_manager,
            ngram_prompt_lookup_max=self.ngram_prompt_lookup_max,
            ngram_prompt_lookup_min=self.ngram_prompt_lookup_min,
        )

        scheduler_config = SchedulerConfig(
            self.max_num_batched_tokens,
            self.max_num_seqs,
            model_config.max_model_len,
            self.use_v2_block_manager,
            num_lookahead_slots=(self.num_lookahead_slots
                                 if speculative_config is None else
                                 speculative_config.num_lookahead_slots),
            delay_factor=self.scheduler_delay_factor,
            enable_chunked_prefill=self.enable_chunked_prefill,
            embedding_mode=model_config.embedding_mode,
            preemption_mode=self.preemption_mode,
        )
        lora_config = LoRAConfig(
            max_lora_rank=self.max_lora_rank,
            max_loras=self.max_loras,
            fully_sharded_loras=self.fully_sharded_loras,
            lora_extra_vocab_size=self.lora_extra_vocab_size,
            long_lora_scaling_factors=self.long_lora_scaling_factors,
            lora_dtype=self.lora_dtype,
            max_cpu_loras=self.max_cpu_loras if self.max_cpu_loras
            and self.max_cpu_loras > 0 else None) if self.enable_lora else None

        if self.qlora_adapter_name_or_path is not None and \
            self.qlora_adapter_name_or_path != "":
            if self.model_loader_extra_config is None:
                self.model_loader_extra_config = {}
            self.model_loader_extra_config[
                "qlora_adapter_name_or_path"] = self.qlora_adapter_name_or_path

        load_config = LoadConfig(
            load_format=self.load_format,
            download_dir=self.download_dir,
            model_loader_extra_config=self.model_loader_extra_config,
        )

        if self.image_input_type:
            if (not self.image_token_id or not self.image_input_shape
                    or not self.image_feature_size):
                raise ValueError(
                    'Specify `image_token_id`, `image_input_shape` and '
                    '`image_feature_size` together with `image_input_type`.')

            if self.image_processor is None:
                self.image_processor = self.model
            if self.disable_image_processor:
                if self.image_processor != self.model:
                    warnings.warn(
                        "You've specified an image processor "
                        f"({self.image_processor}) but also disabled "
                        "it via `--disable-image-processor`.",
                        stacklevel=2)

                self.image_processor = None

            vision_language_config = VisionLanguageConfig(
                image_input_type=VisionLanguageConfig.
                get_image_input_enum_type(self.image_input_type),
                image_token_id=self.image_token_id,
                image_input_shape=str_to_int_tuple(self.image_input_shape),
                image_feature_size=self.image_feature_size,
                image_processor=self.image_processor,
                image_processor_revision=self.image_processor_revision,
            )
        else:
            vision_language_config = None

        decoding_config = DecodingConfig(
            guided_decoding_backend=self.guided_decoding_backend)

        if (model_config.get_sliding_window() is not None
                and scheduler_config.chunked_prefill_enabled
                and not scheduler_config.use_v2_block_manager):
            raise ValueError(
                "Chunked prefill is not supported with sliding window. "
                "Set --disable-sliding-window to disable sliding window.")

        return EngineConfig(model_config=model_config,
                            cache_config=cache_config,
                            parallel_config=parallel_config,
                            scheduler_config=scheduler_config,
                            device_config=device_config,
                            lora_config=lora_config,
                            vision_language_config=vision_language_config,
                            speculative_config=speculative_config,
                            load_config=load_config,
                            decoding_config=decoding_config)


@dataclass
class AsyncEngineArgs(EngineArgs):
    """Arguments for asynchronous vLLM engine."""
    engine_use_ray: bool = False
    disable_log_requests: bool = False
    max_log_len: Optional[int] = None

    @staticmethod
    def add_cli_args(parser: argparse.ArgumentParser,
                     async_args_only: bool = False) -> argparse.ArgumentParser:
        if not async_args_only:
            parser = EngineArgs.add_cli_args(parser)
        parser.add_argument('--engine-use-ray',
                            action='store_true',
                            help='Use Ray to start the LLM engine in a '
                            'separate process as the server process.')
        parser.add_argument('--disable-log-requests',
                            action='store_true',
                            help='Disable logging requests.')
        parser.add_argument('--max-log-len',
                            type=int,
                            default=None,
                            help='Max number of prompt characters or prompt '
                            'ID numbers being printed in log.'
                            '\n\nDefault: Unlimited')
        return parser


# These functions are used by sphinx to build the documentation
def _engine_args_parser():
    return EngineArgs.add_cli_args(argparse.ArgumentParser())


def _async_engine_args_parser():
    return AsyncEngineArgs.add_cli_args(argparse.ArgumentParser(),
                                        async_args_only=True)


def _vlm_engine_args_parser():
    return EngineArgs.add_cli_args_for_vlm(argparse.ArgumentParser())<|MERGE_RESOLUTION|>--- conflicted
+++ resolved
@@ -75,11 +75,8 @@
     num_gpu_blocks_override: Optional[int] = None
     num_lookahead_slots: int = 0
     model_loader_extra_config: Optional[dict] = None
-<<<<<<< HEAD
     use_attention_sinks: bool = False
-=======
     preemption_mode: Optional[str] = None
->>>>>>> d5b1eb08
 
     # Related to Vision-language models such as llava
     image_input_type: Optional[str] = None
@@ -503,15 +500,11 @@
                             default=EngineArgs.device,
                             choices=["auto", "cuda", "neuron", "cpu"],
                             help='Device type for vLLM execution.')
-<<<<<<< HEAD
         parser.add_argument('--use-attention_sinks',
                             action='store_true',
                             help=('If True, allow the model to use '
                             'attention sinks and exceed its context '
                             'length during decoding.'))
-=======
-
->>>>>>> d5b1eb08
         # Related to Vision-language models such as llava
         parser = EngineArgs.add_cli_args_for_vlm(parser)
 
@@ -635,21 +628,13 @@
         model_config = ModelConfig(
             self.model, self.tokenizer, self.tokenizer_mode,
             self.trust_remote_code, self.dtype, self.seed, self.revision,
-<<<<<<< HEAD
-            self.code_revision, self.tokenizer_revision, self.max_model_len,
-            self.quantization, self.quantization_param_path,
-            self.enforce_eager, self.max_context_len_to_capture,
-            self.max_seq_len_to_capture, self.max_logprobs,
-            self.skip_tokenizer_init, self.served_model_name,
-            self.use_attention_sinks)
-=======
             self.code_revision, self.rope_scaling, self.tokenizer_revision,
             self.max_model_len, self.quantization,
             self.quantization_param_path, self.enforce_eager,
             self.max_context_len_to_capture, self.max_seq_len_to_capture,
             self.max_logprobs, self.disable_sliding_window,
-            self.skip_tokenizer_init, self.served_model_name)
->>>>>>> d5b1eb08
+            self.skip_tokenizer_init, self.served_model_name,
+            self.use_attention_sinks)
         cache_config = CacheConfig(self.block_size,
                                    self.gpu_memory_utilization,
                                    self.swap_space, self.kv_cache_dtype,
