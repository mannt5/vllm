--- conflicted
+++ resolved
@@ -1383,21 +1383,6 @@
         speculative_config = self.create_speculative_config(
             target_model_config=model_config,
             target_parallel_config=parallel_config,
-<<<<<<< HEAD
-=======
-            target_dtype=self.dtype,
-            speculative_model=self.speculative_model,
-            speculative_model_quantization = \
-                self.speculative_model_quantization,
-            speculative_draft_tensor_parallel_size = \
-                self.speculative_draft_tensor_parallel_size,
-            num_speculative_tokens=self.num_speculative_tokens,
-            speculative_disable_mqa_scorer=self.speculative_disable_mqa_scorer,
-            speculative_token_tree=self.speculative_token_tree,
-            speculative_disable_by_batch_size=self.
-            speculative_disable_by_batch_size,
-            speculative_max_model_len=self.speculative_max_model_len,
->>>>>>> 5b81ba75
             enable_chunked_prefill=self.enable_chunked_prefill,
             disable_log_stats=self.disable_log_stats,
         )
