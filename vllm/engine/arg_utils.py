--- conflicted
+++ resolved
@@ -225,25 +225,18 @@
             ' Can be overridden per request via guided_decoding_backend'
             ' parameter.')
         # Parallel arguments
-<<<<<<< HEAD
-        parser.add_argument('--worker-use-ray',
-                            action='store_true',
-                            help='use Ray for distributed serving, will be '
-                            'automatically set when using more than 1 GPU '
-                            'unless on ROCm where the default is torchrun')
-=======
         parser.add_argument(
             '--distributed-executor-backend',
-            choices=['ray', 'mp'],
+            choices=['ray', 'mp', 'torchrun'],
             default=EngineArgs.distributed_executor_backend,
             help='Backend to use for distributed serving. When more than 1 GPU '
-            'is used, will be automatically set to "ray" if installed '
-            'or "mp" (multiprocessing) otherwise.')
+            'is used, on CUDA this will be automatically set to "ray" if '
+            'installed or "mp" (multiprocessing) otherwise. On ROCm, this is '
+            'instead automatically set to torchrun.')
         parser.add_argument(
             '--worker-use-ray',
             action='store_true',
             help='Deprecated, use --distributed-executor-backend=ray.')
->>>>>>> a360ff80
         parser.add_argument('--pipeline-parallel-size',
                             '-pp',
                             type=int,
