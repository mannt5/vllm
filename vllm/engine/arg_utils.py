import argparse
import dataclasses
from dataclasses import dataclass
from typing import Optional, Tuple

from vllm.config import (CacheConfig, ModelConfig, ParallelConfig,
                         SchedulerConfig)


@dataclass
class EngineArgs:
    """Arguments for vLLM engine."""
    model: str
    tokenizer: Optional[str] = None
    tokenizer_mode: str = 'auto'
    trust_remote_code: bool = False
    download_dir: Optional[str] = None
    load_format: str = 'auto'
    dtype: str = 'auto'
    seed: int = 0
    max_model_len: Optional[int] = None
    worker_use_ray: bool = False
    pipeline_parallel_size: int = 1
    tensor_parallel_size: int = 1
    max_parallel_loading_workers: Optional[int] = None
    block_size: int = 16
    swap_space: int = 4  # GiB
    gpu_memory_utilization: float = 0.90
    max_num_batched_tokens: Optional[int] = None
    max_num_seqs: int = 256
    max_paddings: int = 256
    disable_log_stats: bool = False
    revision: Optional[str] = None
    tokenizer_revision: Optional[str] = None
    quantization: Optional[str] = None
<<<<<<< HEAD
    kv_cache_dtype: str = None
    kv_quant_params_path: str = None
=======
    enforce_eager: bool = False
    max_context_len_to_capture: int = 8192
>>>>>>> 2e0b6e77

    def __post_init__(self):
        if self.tokenizer is None:
            self.tokenizer = self.model

    @staticmethod
    def add_cli_args(
            parser: argparse.ArgumentParser) -> argparse.ArgumentParser:
        """Shared CLI arguments for vLLM engine."""

        # NOTE: If you update any of the arguments below, please also
        # make sure to update docs/source/models/engine_args.rst

        # Model arguments
        parser.add_argument(
            '--model',
            type=str,
            default='facebook/opt-125m',
            help='name or path of the huggingface model to use')
        parser.add_argument(
            '--tokenizer',
            type=str,
            default=EngineArgs.tokenizer,
            help='name or path of the huggingface tokenizer to use')
        parser.add_argument(
            '--revision',
            type=str,
            default=None,
            help='the specific model version to use. It can be a branch '
            'name, a tag name, or a commit id. If unspecified, will use '
            'the default version.')
        parser.add_argument(
            '--tokenizer-revision',
            type=str,
            default=None,
            help='the specific tokenizer version to use. It can be a branch '
            'name, a tag name, or a commit id. If unspecified, will use '
            'the default version.')
        parser.add_argument('--tokenizer-mode',
                            type=str,
                            default=EngineArgs.tokenizer_mode,
                            choices=['auto', 'slow'],
                            help='tokenizer mode. "auto" will use the fast '
                            'tokenizer if available, and "slow" will '
                            'always use the slow tokenizer.')
        parser.add_argument('--trust-remote-code',
                            action='store_true',
                            help='trust remote code from huggingface')
        parser.add_argument('--download-dir',
                            type=str,
                            default=EngineArgs.download_dir,
                            help='directory to download and load the weights, '
                            'default to the default cache dir of '
                            'huggingface')
        parser.add_argument(
            '--load-format',
            type=str,
            default=EngineArgs.load_format,
            choices=['auto', 'pt', 'safetensors', 'npcache', 'dummy'],
            help='The format of the model weights to load. '
            '"auto" will try to load the weights in the safetensors format '
            'and fall back to the pytorch bin format if safetensors format '
            'is not available. '
            '"pt" will load the weights in the pytorch bin format. '
            '"safetensors" will load the weights in the safetensors format. '
            '"npcache" will load the weights in pytorch format and store '
            'a numpy cache to speed up the loading. '
            '"dummy" will initialize the weights with random values, '
            'which is mainly for profiling.')
        parser.add_argument(
            '--dtype',
            type=str,
            default=EngineArgs.dtype,
            choices=[
                'auto', 'half', 'float16', 'bfloat16', 'float', 'float32'
            ],
            help='data type for model weights and activations. '
            'The "auto" option will use FP16 precision '
            'for FP32 and FP16 models, and BF16 precision '
            'for BF16 models.')
        parser.add_argument('--max-model-len',
                            type=int,
                            default=None,
                            help='model context length. If unspecified, '
                            'will be automatically derived from the model.')
        # kv cache quantization
        parser.add_argument('--kv-cache-dtype',
                            type=str,
                            default=EngineArgs.kv_cache_dtype,
                            help='data type for kv cache')
        parser.add_argument('--kv-quant-params-path',
                            type=str,
                            default=EngineArgs.kv_quant_params_path,
                            help='path to kv scales and zero points')
        # Parallel arguments
        parser.add_argument('--worker-use-ray',
                            action='store_true',
                            help='use Ray for distributed serving, will be '
                            'automatically set when using more than 1 GPU')
        parser.add_argument('--pipeline-parallel-size',
                            '-pp',
                            type=int,
                            default=EngineArgs.pipeline_parallel_size,
                            help='number of pipeline stages')
        parser.add_argument('--tensor-parallel-size',
                            '-tp',
                            type=int,
                            default=EngineArgs.tensor_parallel_size,
                            help='number of tensor parallel replicas')
        parser.add_argument(
            '--max-parallel-loading-workers',
            type=int,
            help='load model sequentially in multiple batches, '
            'to avoid RAM OOM when using tensor '
            'parallel and large models')
        # KV cache arguments
        parser.add_argument('--block-size',
                            type=int,
                            default=EngineArgs.block_size,
                            choices=[8, 16, 32],
                            help='token block size')
        # TODO(woosuk): Support fine-grained seeds (e.g., seed per request).
        parser.add_argument('--seed',
                            type=int,
                            default=EngineArgs.seed,
                            help='random seed')
        parser.add_argument('--swap-space',
                            type=int,
                            default=EngineArgs.swap_space,
                            help='CPU swap space size (GiB) per GPU')
        parser.add_argument(
            '--gpu-memory-utilization',
            type=float,
            default=EngineArgs.gpu_memory_utilization,
            help='the fraction of GPU memory to be used for '
            'the model executor, which can range from 0 to 1.'
            'If unspecified, will use the default value of 0.9.')
        parser.add_argument('--max-num-batched-tokens',
                            type=int,
                            default=EngineArgs.max_num_batched_tokens,
                            help='maximum number of batched tokens per '
                            'iteration')
        parser.add_argument('--max-num-seqs',
                            type=int,
                            default=EngineArgs.max_num_seqs,
                            help='maximum number of sequences per iteration')
        parser.add_argument('--max-paddings',
                            type=int,
                            default=EngineArgs.max_paddings,
                            help='maximum number of paddings in a batch')
        parser.add_argument('--disable-log-stats',
                            action='store_true',
                            help='disable logging statistics')
        # Quantization settings.
        parser.add_argument('--quantization',
                            '-q',
                            type=str,
<<<<<<< HEAD
                            choices=['awq', 'squeezellm', 'smoothquant', None],
=======
                            choices=['awq', 'gptq', 'squeezellm', None],
>>>>>>> 2e0b6e77
                            default=None,
                            help='Method used to quantize the weights. If '
                            'None, we first check the `quantization_config` '
                            'attribute in the model config file. If that is '
                            'None, we assume the model weights are not '
                            'quantized and use `dtype` to determine the data '
                            'type of the weights.')
        parser.add_argument('--enforce-eager',
                            action='store_true',
                            help='Always use eager-mode PyTorch. If False, '
                            'will use eager mode and CUDA graph in hybrid '
                            'for maximal performance and flexibility.')
        parser.add_argument('--max-context-len-to-capture',
                            type=int,
                            default=EngineArgs.max_context_len_to_capture,
                            help='maximum context length covered by CUDA '
                            'graphs. When a sequence has context length '
                            'larger than this, we fall back to eager mode.')
        return parser

    @classmethod
    def from_cli_args(cls, args: argparse.Namespace) -> 'EngineArgs':
        # Get the list of attributes of this dataclass.
        attrs = [attr.name for attr in dataclasses.fields(cls)]
        # Set the attributes from the parsed arguments.
        engine_args = cls(**{attr: getattr(args, attr) for attr in attrs})
        return engine_args

    def create_engine_configs(
        self,
    ) -> Tuple[ModelConfig, CacheConfig, ParallelConfig, SchedulerConfig]:
        model_config = ModelConfig(self.model, self.tokenizer,
                                   self.tokenizer_mode, self.trust_remote_code,
                                   self.download_dir, self.load_format,
                                   self.dtype, self.seed, self.revision,
                                   self.tokenizer_revision, self.max_model_len,
<<<<<<< HEAD
                                   self.quantization, self.kv_cache_dtype, self.kv_quant_params_path)
=======
                                   self.quantization, self.enforce_eager,
                                   self.max_context_len_to_capture)
>>>>>>> 2e0b6e77
        cache_config = CacheConfig(self.block_size,
                                   self.gpu_memory_utilization,
                                   self.swap_space,
                                   model_config.get_sliding_window())
        parallel_config = ParallelConfig(self.pipeline_parallel_size,
                                         self.tensor_parallel_size,
                                         self.worker_use_ray,
                                         self.max_parallel_loading_workers)
        scheduler_config = SchedulerConfig(self.max_num_batched_tokens,
                                           self.max_num_seqs,
                                           model_config.max_model_len,
                                           self.max_paddings)
        return model_config, cache_config, parallel_config, scheduler_config


@dataclass
class AsyncEngineArgs(EngineArgs):
    """Arguments for asynchronous vLLM engine."""
    engine_use_ray: bool = False
    disable_log_requests: bool = False
    max_log_len: Optional[int] = None

    @staticmethod
    def add_cli_args(
            parser: argparse.ArgumentParser) -> argparse.ArgumentParser:
        parser = EngineArgs.add_cli_args(parser)
        parser.add_argument('--engine-use-ray',
                            action='store_true',
                            help='use Ray to start the LLM engine in a '
                            'separate process as the server process.')
        parser.add_argument('--disable-log-requests',
                            action='store_true',
                            help='disable logging requests')
        parser.add_argument('--max-log-len',
                            type=int,
                            default=None,
                            help='max number of prompt characters or prompt '
                            'ID numbers being printed in log. '
                            'Default: unlimited.')
        return parser<|MERGE_RESOLUTION|>--- conflicted
+++ resolved
@@ -33,13 +33,10 @@
     revision: Optional[str] = None
     tokenizer_revision: Optional[str] = None
     quantization: Optional[str] = None
-<<<<<<< HEAD
     kv_cache_dtype: str = None
     kv_quant_params_path: str = None
-=======
     enforce_eager: bool = False
     max_context_len_to_capture: int = 8192
->>>>>>> 2e0b6e77
 
     def __post_init__(self):
         if self.tokenizer is None:
@@ -197,11 +194,7 @@
         parser.add_argument('--quantization',
                             '-q',
                             type=str,
-<<<<<<< HEAD
-                            choices=['awq', 'squeezellm', 'smoothquant', None],
-=======
-                            choices=['awq', 'gptq', 'squeezellm', None],
->>>>>>> 2e0b6e77
+                            choices=['awq', 'gptq', 'squeezellm', 'smoothquant', None],
                             default=None,
                             help='Method used to quantize the weights. If '
                             'None, we first check the `quantization_config` '
@@ -238,12 +231,10 @@
                                    self.download_dir, self.load_format,
                                    self.dtype, self.seed, self.revision,
                                    self.tokenizer_revision, self.max_model_len,
-<<<<<<< HEAD
-                                   self.quantization, self.kv_cache_dtype, self.kv_quant_params_path)
-=======
-                                   self.quantization, self.enforce_eager,
+                                   self.quantization, self.kv_cache_dtype, 
+                                   self.kv_quant_params_path,
+                                   self.enforce_eager,
                                    self.max_context_len_to_capture)
->>>>>>> 2e0b6e77
         cache_config = CacheConfig(self.block_size,
                                    self.gpu_memory_utilization,
                                    self.swap_space,
