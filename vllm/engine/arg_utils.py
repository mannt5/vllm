--- conflicted
+++ resolved
@@ -12,8 +12,6 @@
 from vllm.logger import init_logger
 from vllm.model_executor.layers.quantization import QUANTIZATION_METHODS
 from vllm.utils import str_to_int_tuple
-
-logger = init_logger(__name__)
 
 
 def nullable_str(val: str):
@@ -728,14 +726,6 @@
         if self.image_input_type:
             if (not self.image_token_id or not self.image_input_shape
                     or not self.image_feature_size):
-<<<<<<< HEAD
-                logger.warning("`image_token_id`, `image_input_shape` and"
-                               "`image_feature_size` are not specified"
-                               "together with `image_input_type`.")
-            if self.image_input_shape:
-                self.image_input_shape = str_to_int_tuple(
-                    self.image_input_shape)
-=======
                 raise ValueError(
                     'Specify `image_token_id`, `image_input_shape` and '
                     '`image_feature_size` together with `image_input_type`.')
@@ -752,7 +742,6 @@
 
                 self.image_processor = None
 
->>>>>>> 88407532
             vision_language_config = VisionLanguageConfig(
                 image_input_type=VisionLanguageConfig.
                 get_image_input_enum_type(self.image_input_type),
