import pickle
import signal
from contextlib import contextmanager
from typing import Iterator, List, Optional, Union

import cloudpickle
import zmq

import vllm.envs
from vllm import AsyncEngineArgs, SamplingParams
from vllm.engine.llm_engine import LLMEngine
# yapf conflicts with isort for this block
# yapf: disable
from vllm.engine.llm_engine import LLMEngine
from vllm.engine.multiprocessing import (ENGINE_DEAD_ERROR, IPC_DATA_EXT,
                                         IPC_HEALTH_EXT, IPC_INPUT_EXT,
                                         IPC_OUTPUT_EXT, REQUEST_OUTPUTS_T,
                                         VLLM_RPC_SUCCESS_STR, RPCAbortRequest,
                                         RPCError, RPCProcessRequest,
                                         RPCStartupRequest, RPCStartupResponse,
                                         RPCUProfileRequest)
# yapf: enable
from vllm.executor.gpu_executor import GPUExecutor
from vllm.logger import init_logger
from vllm.outputs import RequestOutput
from vllm.usage.usage_lib import UsageContext

logger = init_logger(__name__)

POLLING_TIMEOUT_MS = 10000
HEALTHY_RESPONSE = (pickle.dumps(VLLM_RPC_SUCCESS_STR), )


class MQLLMEngine:
    """A multiprocessing wrapper for :class:`LLMEngine`.

    This class is used to wrap the :class:`LLMEngine` class to enable use
    in concurrnet manner. It runs a background loop and uses zeromq to 
    receive new requests and stream outputs incrementally via ipc.
    
    The :class:`LLMEngine` generate or encode process is kicked off when a new
    RPCProcessRequest is received by the input_socket.
    
    The self.engine_loop checks the input_socket for new requests,
    adds them to the LLMEngine if there are any, calls the internal
    :class:`LLMEngine.step()`, and sends the RequestOutputs back over
    the output_socket.

    If use_async_sockets is set, the logic associated with reading new
    requests from the socket and sending data to the socket is passed
    as a callback to the llm_engine, which calls the logic asynchronously
    such that the IPC can be overlapped with the GPU.

    Args:
        ipc_path: Base path for zeromq interprocess messaging
        use_async_sockets: Whether to make send/recv async with GPU
        log_requests: Whether to log the requests.
        *args: Arguments for :class:`LLMEngine`.
        **kwargs: Arguments for :class:`LLMEngine`.
    """

    def __init__(self,
                 ipc_path: str,
                 use_async_sockets: bool,
                 *args,
                 log_requests: bool = True,
                 **kwargs) -> None:
        # For MQLLMEngine, we can use cached outputs, since each new request
        # output is immediately pickled and send over the socket, which frees
        # the python object to be reused again.
        kwargs['use_cached_outputs'] = True

        self.engine = LLMEngine(*args, **kwargs)
        self.log_requests = log_requests

        self.use_async_sockets = use_async_sockets
        if self.use_async_sockets:
            self.engine.process_request_outputs_callback = \
                self._async_socket_engine_callback

        self.ctx = zmq.Context()  # type: ignore[attr-defined]

        # Receive input from the client.
        self.input_socket = self.ctx.socket(zmq.constants.PULL)
        self.input_socket.bind(f"{ipc_path}{IPC_INPUT_EXT}")

        # Send output stream back to client.
        self.output_socket = self.ctx.socket(zmq.constants.PUSH)
        self.output_socket.bind(f"{ipc_path}{IPC_OUTPUT_EXT}")

        # Send heartbeats back to client.
        self.heartbeat_socket = self.ctx.socket(zmq.constants.PUSH)
        self.heartbeat_socket.bind(f"{ipc_path}{IPC_HEALTH_EXT}")

        # IPC path for the data socket.
        self.data_ipc_path = f"{ipc_path}{IPC_DATA_EXT}"

        # Error state.
        self._errored_with: Optional[BaseException] = None

    @property
    def dead_error(self) -> BaseException:
        if self._errored_with is not None:
            return ENGINE_DEAD_ERROR(self._errored_with)
        else:
            return ENGINE_DEAD_ERROR()

    @classmethod
    def from_engine_args(cls, engine_args: AsyncEngineArgs,
                         usage_context: UsageContext, ipc_path: str):
        """Creates an MQLLMEngine from the engine arguments."""
        # Setup plugins for each process
        from vllm.plugins import load_general_plugins
        load_general_plugins()

        engine_config = engine_args.create_engine_config()
        if vllm.envs.VLLM_USE_V1:
            # Lazy import: the v1 package isn't distributed
            from vllm.v1.engine.llm_engine import LLMEngine as V1LLMEngine
            engine_class = V1LLMEngine
        else:
            engine_class = LLMEngine

        executor_class = engine_class._get_executor_cls(engine_config)

<<<<<<< HEAD
        use_async_sockets = engine_config.model_config.use_async_output_proc
=======
        use_async_sockets = (engine_config.model_config.use_async_output_proc
                             and not vllm.envs.VLLM_USE_V1)
>>>>>>> d3859f18

        return cls(ipc_path=ipc_path,
                   use_async_sockets=use_async_sockets,
                   vllm_config=engine_config,
                   executor_class=executor_class,
                   log_requests=not engine_args.disable_log_requests,
                   log_stats=not engine_args.disable_log_stats,
                   usage_context=usage_context)

    def start(self):
        try:
            try:
                logger.debug("Starting Startup Loop.")
                self.run_startup_loop()
                logger.debug("Starting Engine Loop.")
                self.run_engine_loop()
            except Exception as e:
                logger.exception(repr(e))
        except KeyboardInterrupt:
            logger.debug("Shutting down MQLLMEngine.")
        finally:
            logger.debug("MQLLMEngine is shut down.")
            self.cleanup()

    def cleanup(self):
        """Cleanup zeromq state on shutdown."""
        # Closes all sockets and destroys context.
        self.ctx.destroy(linger=0)
        del self.engine

    @contextmanager
    def make_data_socket(
            self) -> Iterator[zmq.Socket]:  # type: ignore[name-defined]
        socket = self.ctx.socket(zmq.constants.ROUTER)
        try:
            socket.bind(self.data_ipc_path)
            yield socket
        finally:
            socket.close(linger=0)

    def run_startup_loop(self) -> None:
        """Startup loop for sending data from Engine -> Client."""

        with self.make_data_socket() as socket:
            response: Union[RPCStartupResponse, BaseException]
            try:
                identity, message = socket.recv_multipart(copy=False)
                request: RPCStartupRequest = pickle.loads(message.buffer)

                # Handle the query from the Client.
                if request == RPCStartupRequest.IS_SERVER_READY:
                    tracing_enabled = self.engine.is_tracing_enabled()
                    response = RPCStartupResponse(
                        tracing_enabled=tracing_enabled)

            except Exception as e:
                response = e

            socket.send_multipart((identity, pickle.dumps(response)),
                                  copy=False)

    def run_engine_loop(self):
        """Core busy loop of the LLMEngine."""

        while True:
            if not self.engine.has_unfinished_requests():
                # Poll until there is work to do.
                while self.input_socket.poll(timeout=POLLING_TIMEOUT_MS) == 0:
                    # When there's no work, check on engine health and send
                    # health status back to client
                    self._health_check()
                    self.engine.do_log_stats()
                    logger.debug("Waiting for new requests in engine loop.")

            # Handle any input from the client.
            self.handle_new_input()

            # Engine step.
            request_outputs = self.engine_step()

            # Send request outputs (if async, done in engine_step callback).
            if not self.use_async_sockets:
                self._send_outputs(request_outputs)

    def engine_step(self) -> List[RequestOutput]:
        """Engine step wrapper with error handling."""
        try:
            return self.engine.step()
        except SystemExit:
            raise
        except BaseException as e:
            self._set_errored(e)
            rpc_err = RPCError(request_id=None,
                               is_engine_errored=True,
                               exception=e)
            self._send_outputs(rpc_err)
            raise e

    def handle_new_input(self):
        """Handle new input from the socket"""
        try:
            while self.input_socket.poll(timeout=0) != 0:
                frames = self.input_socket.recv_multipart(copy=False)
                request = pickle.loads(frames[0].buffer)

                if isinstance(request, RPCProcessRequest):
                    if len(frames) > 1:
                        # Use cloudpickle for logits processors
                        assert isinstance(request.params, SamplingParams)
                        lprocs = cloudpickle.loads(frames[1].buffer)
                        request.params.logits_processors = lprocs
                    self._handle_process_request(request)
                elif isinstance(request, RPCAbortRequest):
                    self._handle_abort_request(request)
                elif isinstance(request, RPCUProfileRequest):
                    if request == RPCUProfileRequest.START_PROFILE:
                        self.start_profile()
                    else:
                        self.stop_profile()
                else:
                    raise ValueError("Unknown RPCRequest Type: "
                                     f"{type(request)}")

        except Exception as e:
            self._set_errored(e)
            self._send_unhealthy(e)
            raise e

    def _handle_process_request(self, request: RPCProcessRequest):
        """Handle RPCProcessRequest by adding it to the LLMEngine."""
        request_id = request.request_id

        if self._errored_with is not None:
            rpc_err = RPCError(request_id=request_id,
                               is_engine_errored=True,
                               exception=ENGINE_DEAD_ERROR(self._errored_with))
            self._send_outputs(rpc_err)

        try:
            self.engine.add_request(
                request_id=request_id,
                prompt=request.prompt,
                params=request.params,
                lora_request=request.lora_request,
                trace_headers=request.trace_headers,
                prompt_adapter_request=request.prompt_adapter_request,
                priority=request.priority)

            if self.log_requests:
                logger.info("Added request %s.", request.request_id)

        except Exception as e:
            # We do not set self._errored = True here, since the error
            # is due to an issue adding this request to the engine,
            # rather than an issue with the engine itself.
            is_errored = self._errored_with is not None
            rpc_err = RPCError(request_id=request_id,
                               is_engine_errored=is_errored,
                               exception=e)
            self._send_outputs(rpc_err)

            # Remove request from the engine.
            self.engine.abort_request(request_id)

    def _handle_abort_request(self, request: RPCAbortRequest):
        self.engine.abort_request(request.request_id)
        if self.log_requests:
            logger.info("Aborted request %s.", request.request_id)

    def _health_check(self):
        # Send unhealthy if engine has already errored
        if self._errored_with is not None:
            self._send_unhealthy(self._errored_with)
        try:
            self.engine.check_health()
            self._send_healthy()
        except Exception as e:
            self._set_errored(e)
            self._send_unhealthy(e)

    def _send_outputs(self, outputs: REQUEST_OUTPUTS_T):
        """Send List of RequestOutput to RPCClient."""
        if outputs:
            try:
                from ray.exceptions import RayTaskError

                # RayTaskError might not pickelable here. We need to unpack the
                # underlying exception as the real exception in the output.
                if (isinstance(outputs, RPCError)
                        and isinstance(outputs.exception, RayTaskError)):
                    outputs.exception = outputs.exception.cause
            except ImportError:
                pass

            output_bytes = pickle.dumps(outputs)
            self.output_socket.send_multipart((output_bytes, ), copy=False)

    def _send_healthy(self):
        """Send HEALTHY message to RPCClient."""
        if not self.heartbeat_socket.closed:
            self.heartbeat_socket.send_multipart(HEALTHY_RESPONSE, copy=False)

    def _send_unhealthy(self, error: BaseException):
        """Send UNHEALTHY message to RPCClient."""
        if not self.heartbeat_socket.closed:
            error_bytes = pickle.dumps(error)
            self.heartbeat_socket.send_multipart((error_bytes, ), copy=False)

    def _async_socket_engine_callback(self,
                                      request_outputs: REQUEST_OUTPUTS_T):
        """Callback used by engine to make socket handling async with GPU."""
        self._send_outputs(request_outputs)
        self.handle_new_input()

    def _set_errored(self, e: BaseException):
        """Log and set errored status if this is the first issue."""
        if self._errored_with is None:
            self._errored_with = e

    def start_profile(self) -> None:
        if type(self.engine.model_executor) is GPUExecutor:
            self.engine.model_executor.start_profile()
        else:
            self.engine.model_executor._run_workers("start_profile")

    def stop_profile(self) -> None:
        if type(self.engine.model_executor) is GPUExecutor:
            self.engine.model_executor.stop_profile()
        else:
            self.engine.model_executor._run_workers("stop_profile")


def signal_handler(*_) -> None:
    raise KeyboardInterrupt("MQLLMEngine terminated")


def run_mp_engine(engine_args: AsyncEngineArgs, usage_context: UsageContext,
                  ipc_path: str, engine_alive):
    try:
        engine = MQLLMEngine.from_engine_args(engine_args=engine_args,
                                              usage_context=usage_context,
                                              ipc_path=ipc_path)

        signal.signal(signal.SIGTERM, signal_handler)

        engine.start()

    except BaseException as e:
        logger.exception(e)
        engine_alive.value = False
        raise e<|MERGE_RESOLUTION|>--- conflicted
+++ resolved
@@ -123,12 +123,7 @@
 
         executor_class = engine_class._get_executor_cls(engine_config)
 
-<<<<<<< HEAD
         use_async_sockets = engine_config.model_config.use_async_output_proc
-=======
-        use_async_sockets = (engine_config.model_config.use_async_output_proc
-                             and not vllm.envs.VLLM_USE_V1)
->>>>>>> d3859f18
 
         return cls(ipc_path=ipc_path,
                    use_async_sockets=use_async_sockets,
