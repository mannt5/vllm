""" Attention layer with torch scaled_dot_product_attention
    and PagedAttention."""
from dataclasses import dataclass
from typing import Any, Dict, List, Optional, Tuple, Type

import torch

from vllm._ipex_ops import ipex_ops
from vllm.attention.backends.abstract import (AttentionBackend, AttentionImpl,
                                              AttentionMetadata, AttentionType)
from vllm.attention.backends.utils import CommonAttentionState
from vllm.attention.ops.paged_attn import (PagedAttention,
                                           PagedAttentionMetadata)

_PARTITION_SIZE = 512


class IpexAttnBackend(AttentionBackend):

    @staticmethod
    def get_name() -> str:
        return "IPEX"

    @staticmethod
    def get_impl_cls() -> Type["IpexAttnBackendImpl"]:
        return IpexAttnBackendImpl

    @staticmethod
    def get_metadata_cls() -> Type["IpexAttnMetadata"]:
        return IpexAttnMetadata

    @staticmethod
    def get_state_cls() -> Type["CommonAttentionState"]:
        return CommonAttentionState

    @staticmethod
    def get_kv_cache_shape(
        num_blocks: int,
        block_size: int,
        num_kv_heads: int,
        head_size: int,
    ) -> Tuple[int, ...]:
        return PagedAttention.get_kv_cache_shape(num_blocks, block_size,
                                                 num_kv_heads, head_size)

    @staticmethod
    def swap_blocks(
        src_kv_cache: torch.Tensor,
        dst_kv_cache: torch.Tensor,
        src_to_dst: torch.Tensor,
    ) -> None:
        from vllm._ipex_ops import ipex_ops as ops
        ops.swap_blocks(src_kv_cache, dst_kv_cache, src_to_dst)

    @staticmethod
    def copy_blocks(
        kv_caches: List[torch.Tensor],
        src_to_dists: torch.Tensor,
    ) -> None:
        from vllm._ipex_ops import ipex_ops as ops
        key_caches = [kv_cache[0] for kv_cache in kv_caches]
        value_caches = [kv_cache[1] for kv_cache in kv_caches]
        ops.copy_blocks(key_caches, value_caches, src_to_dists)


@dataclass
class IpexAttnMetadata(AttentionMetadata, PagedAttentionMetadata):
    """Metadata for IpexAttnBackend.
    """
    # Currently, input sequences can only contain all prompts
    # or all decoding. True if all sequences are prompts.
    is_prompt: bool
    slot_mapping: torch.Tensor
    seq_lens: Optional[List[int]]
    seqlen_q: Optional[torch.Tensor]
    max_seqlen: Optional[int]

    def __post_init__(self):
        # Set during the execution of the first attention op.
        # It is a list because it is needed to set per prompt
        # when alibi slopes is used. It is because of the limitation
        # from xformer API.
        # will not appear in the __repr__ and __init__
        self.attn_bias: Optional[List[torch.Tensor]] = None

    @property
    def prefill_metadata(self) -> Optional["IpexAttnMetadata"]:
        # Currently chunked prefill is not supported
        if self.num_decode_tokens == 0:
            assert self.num_prefills > 0
            return self

        return None

    @property
    def decode_metadata(self) -> Optional["IpexAttnMetadata"]:
        # Currently chunked prefill is not supported
        if self.num_prefills > 0:
            assert self.num_decode_tokens == 0
            return None

        return self


class IpexAttnBackendImpl(AttentionImpl[IpexAttnMetadata]):

    def __init__(
        self,
        num_heads: int,
        head_size: int,
        scale: float,
        num_kv_heads: int,
        alibi_slopes: Optional[List[float]],
        sliding_window: Optional[int],
        kv_cache_dtype: str,
        blocksparse_params: Optional[Dict[str, Any]] = None,
        logits_soft_cap: Optional[float] = None,
    ) -> None:
        if blocksparse_params is not None:
            raise ValueError(
                "IPEX backend does not support block-sparse attention.")
        self.num_heads = num_heads
        self.head_size = head_size
        self.scale = float(scale)
        self.num_kv_heads = num_kv_heads
        if alibi_slopes is not None:
            alibi_slopes = torch.tensor(alibi_slopes, dtype=torch.float32)
        self.alibi_slopes = alibi_slopes
        self.sliding_window = sliding_window
        self.kv_cache_dtype = kv_cache_dtype

        assert self.num_heads % self.num_kv_heads == 0
        self.num_queries_per_kv = self.num_heads // self.num_kv_heads
        self.need_mask = (self.alibi_slopes is not None
                          or self.sliding_window is not None)
        if logits_soft_cap is None:
            logits_soft_cap = 0
        self.logits_soft_cap = logits_soft_cap

        supported_head_sizes = PagedAttention.get_supported_head_sizes()
        if head_size not in supported_head_sizes:
            raise ValueError(
                f"Head size {head_size} is not supported by PagedAttention. "
                f"Supported head sizes are: {supported_head_sizes}.")
        if kv_cache_dtype != "auto":
            raise NotImplementedError(
                "IPEX backend does not support FP8 KV cache. "
                "Please use xFormers backend instead.")

    def split_kv_cache(
        self,
        kv_cache: torch.Tensor,
        num_kv_heads: int,
        head_size: int,
    ) -> Tuple[torch.Tensor, torch.Tensor]:
        x = 1
        num_blocks = kv_cache.shape[1]

        key_cache = kv_cache[0]
        key_cache = key_cache.view(num_blocks, num_kv_heads, head_size // x,
                                   -1, x)
        value_cache = kv_cache[1]
        value_cache = value_cache.view(num_blocks, num_kv_heads, head_size, -1)
        return key_cache, value_cache

    def forward(
        self,
        query: torch.Tensor,
        key: torch.Tensor,
        value: torch.Tensor,
        kv_cache: torch.Tensor,
        attn_metadata: IpexAttnMetadata,  # type: ignore
<<<<<<< HEAD
        quant_group: Optional[int],
        k_scales: torch.Tensor,
        v_scales: torch.Tensor,
        attn_type: AttentionType = AttentionType.DECODER,
=======
        k_scale: float = 1.0,
        v_scale: float = 1.0,
        attn_type: str = AttentionType.DECODER,
        output: Optional[torch.Tensor] = None,
>>>>>>> 1ecc645b
    ) -> torch.Tensor:
        """Forward pass with IPEX varlen_attention and PagedAttention.

        Args:
            query: shape = [num_tokens, num_heads * head_size]
            key: shape = [num_tokens, num_kv_heads * head_size]
            value: shape = [num_tokens, num_kv_heads * head_size]
            kv_cache = [2, num_blocks, block_size * num_kv_heads * head_size]
                NOTE: kv_cache will be an empty tensor with shape [0]
                for profiling run.
            attn_metadata: Metadata for attention.
        Returns:
            shape = [num_tokens, num_heads * head_size]
        """
        assert k_scale == 1.0 and v_scale == 1.0
        if attn_type != AttentionType.DECODER:
            raise NotImplementedError("Encoder self-attention and "
                                      "encoder/decoder cross-attention "
                                      "are not implemented for "
                                      "IpexAttnBackendImpl")
        num_tokens, hidden_size = query.shape
        # Reshape the query, key, and value tensors.
        query = query.view(-1, self.num_heads, self.head_size)
        key = key.view(-1, self.num_kv_heads, self.head_size)
        value = value.view(-1, self.num_kv_heads, self.head_size)

        if kv_cache.numel() > 0:
            key_cache, value_cache = self.split_kv_cache(
                kv_cache, self.num_kv_heads, self.head_size)
            ipex_ops.reshape_and_cache(
                key,
                value,
                key_cache,
                value_cache,
                attn_metadata.slot_mapping.flatten(),
                self.kv_cache_dtype,
                quant_group,
                k_scales, 
                v_scales,
            )

        if attn_metadata.is_prompt:
            assert attn_metadata.seq_lens is not None
            if (kv_cache.numel() == 0
                    or attn_metadata.block_tables.numel() == 0):
                if self.num_kv_heads != self.num_heads:
                    key = key.repeat_interleave(self.num_queries_per_kv, dim=1)
                    value = value.repeat_interleave(self.num_queries_per_kv,
                                                    dim=1)

                if attn_metadata.attn_bias is None:
                    if self.alibi_slopes is not None:
                        att_masks = _make_alibi_bias(
                            self.alibi_slopes, query.dtype,
                            attn_metadata.seq_lens)  # type: ignore
                    elif self.sliding_window is not None:
                        att_masks = _make_sliding_window_bias(
                            attn_metadata.seq_lens, self.sliding_window,
                            query.dtype)  # type: ignore
                    else:
                        att_masks = _make_sliding_window_bias(
                            attn_metadata.seq_lens, None, dtype=query.dtype)
                    attn_metadata.attn_bias = att_masks

                output = torch.empty(
                    (num_tokens, self.num_heads, self.head_size),
                    dtype=query.dtype,
                    device=query.device)
                ipex_ops.varlen_attention(
                    query,
                    key,
                    value,
                    output,
                    attn_metadata.seqlen_q,
                    attn_metadata.seqlen_q,
                    attn_metadata.max_seqlen,
                    attn_metadata.max_seqlen,
                    pdropout=0.0,
                    softmax_scale=self.scale,
                    zero_tensors=False,
                    is_causal=True,
                    return_softmax=False,
                    gen_=None,
                    logits_soft_cap=self.logits_soft_cap,
                )
            else:
                # prefix-enabled attention
                raise RuntimeError(
                    "IPEX backend doesn't support prefix decoding.")

        else:
            # Decoding run.
            max_seq_len = attn_metadata.max_decode_seq_len
            output = torch.empty_like(query)
            block_size = value_cache.shape[3]
            num_seqs, num_heads, head_size = query.shape
            max_num_partitions = ((max_seq_len + _PARTITION_SIZE - 1) //
                                  _PARTITION_SIZE)
            # NOTE(woosuk): We use a simple heuristic to decide whether to use
            # PagedAttention V1 or V2. If the number of partitions is 1, we use
            # V1 to avoid the overhead of reduction. Also, if the number of
            # sequences or heads is large, we use V1 since there is enough work
            # to parallelize.
            # TODO(woosuk): Tune this heuristic.
            # For context len > 8192, use V2 kernel to avoid shared memory
            # shortage.
            use_v1 = (max_seq_len <= 8192 and
                      (max_num_partitions == 1 or num_seqs * num_heads > 512))
            if use_v1:
                # Run PagedAttention V1.
                ipex_ops.paged_attention_v1(
                    output,
                    query,
                    key_cache,
                    value_cache,
                    self.num_kv_heads,
                    self.scale,
                    attn_metadata.block_tables,
                    attn_metadata.seq_lens_tensor,
                    block_size,
                    max_seq_len,
                    self.alibi_slopes,
                    self.kv_cache_dtype,
                    quant_group,
                    k_scales,
                    v_scales,
                )
            else:
                # Run PagedAttention V2.
                assert _PARTITION_SIZE % block_size == 0
                tmp_output = torch.empty(
                    size=(num_seqs, num_heads, max_num_partitions, head_size),
                    dtype=output.dtype,
                    device=output.device,
                )
                exp_sums = torch.empty(
                    size=(num_seqs, num_heads, max_num_partitions),
                    dtype=torch.float32,
                    device=output.device,
                )
                max_logits = torch.empty_like(exp_sums)
                ipex_ops.paged_attention_v2(
                    output,
                    exp_sums,
                    max_logits,
                    tmp_output,
                    query,
                    key_cache,
                    value_cache,
                    self.num_kv_heads,
                    self.scale,
                    attn_metadata.block_tables,
                    attn_metadata.seq_lens_tensor,
                    block_size,
                    max_seq_len,
                    self.alibi_slopes,
                    self.kv_cache_dtype,
                    quant_group,
                    k_scales,
                    v_scales,
                )

            # Reshape the output tensor.
        return output.view(-1, self.num_heads * self.head_size)


def _make_alibi_bias(
    alibi_slopes: torch.Tensor,
    dtype: torch.dtype,
    seq_lens: List[int],
) -> List[torch.Tensor]:
    attn_biases = []
    for seq_len in seq_lens:
        bias = torch.arange(seq_len, dtype=dtype, device=alibi_slopes.device)
        # NOTE(zhuohan): HF uses
        #     `bias = bias[None, :].repeat(seq_len, 1)`
        # here. We find that both biases give the same results, but
        # the bias below more accurately follows the original ALiBi
        # paper.
        bias = bias[None, :] - bias[:, None]

        num_heads = alibi_slopes.shape[0]
        bias = bias[None, :].repeat((num_heads, 1, 1))
        bias.mul_(alibi_slopes[:, None, None])
        inf_mask = torch.empty(
            (1, seq_len, seq_len),
            dtype=bias.dtype,
            device=alibi_slopes.device).fill_(-torch.inf).triu_(diagonal=1)
        attn_biases.append((bias + inf_mask).to(dtype))

    return attn_biases


def _make_sliding_window_bias(
    seq_lens: List[int],
    window_size: Optional[int],
    dtype: torch.dtype,
) -> List[torch.Tensor]:
    attn_biases = []
    for seq_len in seq_lens:
        tensor = torch.full(
            (1, seq_len, seq_len),
            dtype=dtype,
            fill_value=1,
        )
        shift = 0
        mask = torch.tril(tensor, diagonal=shift).to(dtype)  # type: ignore
        if window_size is not None:
            mask = torch.triu(mask, diagonal=shift - window_size + 1)
        mask = torch.log(mask)
        attn_biases.append(mask.to(dtype))

    return attn_biases<|MERGE_RESOLUTION|>--- conflicted
+++ resolved
@@ -170,17 +170,11 @@
         value: torch.Tensor,
         kv_cache: torch.Tensor,
         attn_metadata: IpexAttnMetadata,  # type: ignore
-<<<<<<< HEAD
         quant_group: Optional[int],
         k_scales: torch.Tensor,
         v_scales: torch.Tensor,
-        attn_type: AttentionType = AttentionType.DECODER,
-=======
-        k_scale: float = 1.0,
-        v_scale: float = 1.0,
         attn_type: str = AttentionType.DECODER,
         output: Optional[torch.Tensor] = None,
->>>>>>> 1ecc645b
     ) -> torch.Tensor:
         """Forward pass with IPEX varlen_attention and PagedAttention.
 
