--- conflicted
+++ resolved
@@ -310,12 +310,9 @@
         self._graph_block_tables = torch.from_numpy(
             self.runner.graph_block_tables).to(device=self.runner.device)
 
-<<<<<<< HEAD
         self._num_orig_input_tokens_tensor = torch.zeros(
             max_batch_size, dtype=torch.int32, device=self.runner.device)
 
-=======
->>>>>>> 7a8987da
         yield
 
         self._is_graph_capturing = False
