"""Attention layer with FlashAttention."""
from dataclasses import dataclass
from typing import TYPE_CHECKING, Any, Dict, List, Optional, Tuple, Type

import torch

from vllm import _custom_ops as ops
from vllm.attention.backends.abstract import (AttentionBackend, AttentionImpl,
                                              AttentionMetadata,
                                              AttentionMetadataBuilder,
                                              AttentionType)
from vllm.attention.backends.utils import (PAD_SLOT_ID, CommonAttentionState,
                                           compute_slot_mapping,
                                           compute_slot_mapping_start_idx,
                                           is_block_tables_empty)
from vllm.utils import async_tensor_h2d, make_tensor_with_pad

if TYPE_CHECKING:
    from vllm.worker.model_runner import (ModelInputForGPUBuilder,
                                          ModelInputForGPUWithSamplingMetadata)

from vllm_flash_attn import flash_attn_varlen_func as _flash_attn_varlen_func
from vllm_flash_attn import flash_attn_with_kvcache as _flash_attn_with_kvcache


@torch.library.custom_op("vllm::flash_attn_varlen_func", mutates_args=[])
def flash_attn_varlen_func(
    q: torch.Tensor,
    k: torch.Tensor,
    v: torch.Tensor,
    cu_seqlens_q: torch.Tensor,
    cu_seqlens_k: torch.Tensor,
    max_seqlen_q: int,
    max_seqlen_k: int,
    softmax_scale: Optional[float] = None,
    causal: bool = False,
    window_size: Optional[List[int]] = None,
    softcap: float = 0.0,
    alibi_slopes: Optional[torch.Tensor] = None,
    block_table: Optional[torch.Tensor] = None,
) -> torch.Tensor:
    # custom op does not support tuple input
    real_window_size: Tuple[int, int]
    if window_size is None:
        real_window_size = (-1, -1)
    else:
        assert len(window_size) == 2
        real_window_size = (window_size[0], window_size[1])
    return _flash_attn_varlen_func(
        q=q,
        k=k,
        v=v,
        cu_seqlens_q=cu_seqlens_q,
        cu_seqlens_k=cu_seqlens_k,
        max_seqlen_q=max_seqlen_q,
        max_seqlen_k=max_seqlen_k,
        softmax_scale=softmax_scale,
        causal=causal,
        window_size=real_window_size,
        softcap=softcap,
        alibi_slopes=alibi_slopes,
        block_table=block_table,
    )


@flash_attn_varlen_func.register_fake  # type: ignore
def _(
    q: torch.Tensor,
    k: torch.Tensor,
    v: torch.Tensor,
    cu_seqlens_q: torch.Tensor,
    cu_seqlens_k: torch.Tensor,
    max_seqlen_q: int,
    max_seqlen_k: int,
    softmax_scale: Optional[float] = None,
    causal: bool = False,
    window_size: Optional[List[int]] = None,
    softcap: float = 0.0,
    alibi_slopes: Optional[torch.Tensor] = None,
    block_table: Optional[torch.Tensor] = None,
) -> torch.Tensor:
    return torch.empty_like(q)


@torch.library.custom_op("vllm::flash_attn_with_kvcache", mutates_args=[])
def flash_attn_with_kvcache(
    decode_query: torch.Tensor,
    key_cache: torch.Tensor,
    value_cache: torch.Tensor,
    cache_seqlens: Optional[torch.Tensor] = None,
    block_table: Optional[torch.Tensor] = None,
    softmax_scale: Optional[float] = None,
    causal: bool = False,
    alibi_slopes: Optional[torch.Tensor] = None,
    softcap: float = 0.0,
) -> torch.Tensor:
    return _flash_attn_with_kvcache(
        decode_query,
        key_cache,
        value_cache,
        cache_seqlens=cache_seqlens,
        block_table=block_table,
        softmax_scale=softmax_scale,
        causal=causal,
        alibi_slopes=alibi_slopes,
        softcap=softcap,
    )


@flash_attn_with_kvcache.register_fake  # type: ignore
def _(
    decode_query: torch.Tensor,
    key_cache: torch.Tensor,
    value_cache: torch.Tensor,
    cache_seqlens: Optional[torch.Tensor] = None,
    block_table: Optional[torch.Tensor] = None,
    softmax_scale: Optional[float] = None,
    causal: bool = False,
    alibi_slopes: Optional[torch.Tensor] = None,
    softcap: float = 0.0,
) -> torch.Tensor:
    return torch.empty_like(decode_query)


@torch.library.custom_op("vllm::reshape_and_cache_flash",
                         mutates_args=["kv_cache"])
def reshape_and_cache_flash(
    key: torch.Tensor,
    value: torch.Tensor,
    kv_cache: torch.Tensor,
    slot_mapping: torch.Tensor,
    kv_cache_dtype: str,
    k_scale: float,
    v_scale: float,
) -> None:
    """Inductor cannot deal with inplace operations on views.
    See https://github.com/pytorch/pytorch/issues/131192
    and https://github.com/pytorch/pytorch/issues/130174
    This is a workaround to hide the view operation from the inductor.
    """
    return torch.ops._C_cache_ops.reshape_and_cache_flash(
        key, value, kv_cache[0], kv_cache[1], slot_mapping, kv_cache_dtype,
        k_scale, v_scale)


@reshape_and_cache_flash.register_fake  # type: ignore
def _(
    key: torch.Tensor,
    value: torch.Tensor,
    kv_cache: torch.Tensor,
    slot_mapping: torch.Tensor,
    kv_cache_dtype: str,
    k_scale: float,
    v_scale: float,
) -> None:
    pass

from vllm_flash_attn import flash_attn_varlen_func as _flash_attn_varlen_func
from vllm_flash_attn import flash_attn_with_kvcache as _flash_attn_with_kvcache


@torch.library.custom_op("vllm::flash_attn_varlen_func", mutates_args=[])
def flash_attn_varlen_func(
    q: torch.Tensor,
    k: torch.Tensor,
    v: torch.Tensor,
    cu_seqlens_q: torch.Tensor,
    cu_seqlens_k: torch.Tensor,
    max_seqlen_q: int,
    max_seqlen_k: int,
    softmax_scale: Optional[float] = None,
    causal: bool = False,
    window_size: Optional[List[int]] = None,
    softcap: float = 0.0,
    alibi_slopes: Optional[torch.Tensor] = None,
    block_table: Optional[torch.Tensor] = None,
) -> torch.Tensor:
    # custom op does not support tuple input
    real_window_size: Tuple[int, int]
    if window_size is None:
        real_window_size = (-1, -1)
    else:
        assert len(window_size) == 2
        real_window_size = (window_size[0], window_size[1])
    return _flash_attn_varlen_func(
        q=q,
        k=k,
        v=v,
        cu_seqlens_q=cu_seqlens_q,
        cu_seqlens_k=cu_seqlens_k,
        max_seqlen_q=max_seqlen_q,
        max_seqlen_k=max_seqlen_k,
        softmax_scale=softmax_scale,
        causal=causal,
        window_size=real_window_size,
        softcap=softcap,
        alibi_slopes=alibi_slopes,
        block_table=block_table,
    )


@flash_attn_varlen_func.register_fake  # type: ignore
def _(
    q: torch.Tensor,
    k: torch.Tensor,
    v: torch.Tensor,
    cu_seqlens_q: torch.Tensor,
    cu_seqlens_k: torch.Tensor,
    max_seqlen_q: int,
    max_seqlen_k: int,
    softmax_scale: Optional[float] = None,
    causal: bool = False,
    window_size: Optional[List[int]] = None,
    softcap: float = 0.0,
    alibi_slopes: Optional[torch.Tensor] = None,
    block_table: Optional[torch.Tensor] = None,
) -> torch.Tensor:
    return torch.empty_like(q)


@torch.library.custom_op("vllm::flash_attn_with_kvcache", mutates_args=[])
def flash_attn_with_kvcache(
    decode_query: torch.Tensor,
    key_cache: torch.Tensor,
    value_cache: torch.Tensor,
    cache_seqlens: Optional[torch.Tensor] = None,
    block_table: Optional[torch.Tensor] = None,
    softmax_scale: Optional[float] = None,
    causal: bool = False,
    alibi_slopes: Optional[torch.Tensor] = None,
    softcap: float = 0.0,
) -> torch.Tensor:
    return _flash_attn_with_kvcache(
        decode_query,
        key_cache,
        value_cache,
        cache_seqlens=cache_seqlens,
        block_table=block_table,
        softmax_scale=softmax_scale,
        causal=causal,
        alibi_slopes=alibi_slopes,
        softcap=softcap,
    )


@flash_attn_with_kvcache.register_fake  # type: ignore
def _(
    decode_query: torch.Tensor,
    key_cache: torch.Tensor,
    value_cache: torch.Tensor,
    cache_seqlens: Optional[torch.Tensor] = None,
    block_table: Optional[torch.Tensor] = None,
    softmax_scale: Optional[float] = None,
    causal: bool = False,
    alibi_slopes: Optional[torch.Tensor] = None,
    softcap: float = 0.0,
) -> torch.Tensor:
    return torch.empty_like(decode_query)


class FlashAttentionBackend(AttentionBackend):

    @staticmethod
    def get_supported_head_sizes() -> List[int]:
        return [32, 64, 96, 128, 160, 192, 224, 256]

    @staticmethod
    def get_name() -> str:
        return "flash-attn"

    @staticmethod
    def get_impl_cls() -> Type["FlashAttentionImpl"]:
        return FlashAttentionImpl

    @staticmethod
    def get_metadata_cls() -> Type["AttentionMetadata"]:
        return FlashAttentionMetadata

    @staticmethod
    def get_builder_cls() -> Type["FlashAttentionMetadataBuilder"]:
        return FlashAttentionMetadataBuilder

    @staticmethod
    def get_state_cls() -> Type["CommonAttentionState"]:
        return CommonAttentionState

    @staticmethod
    def get_kv_cache_shape(
        num_blocks: int,
        block_size: int,
        num_kv_heads: int,
        head_size: int,
    ) -> Tuple[int, ...]:
        if block_size % 16 != 0:
            raise ValueError("Block size must be a multiple of 16.")
        return (2, num_blocks, block_size, num_kv_heads, head_size)

    @staticmethod
    def swap_blocks(
        src_kv_cache: torch.Tensor,
        dst_kv_cache: torch.Tensor,
        src_to_dst: torch.Tensor,
    ) -> None:
        src_key_cache = src_kv_cache[0]
        dst_key_cache = dst_kv_cache[0]
        ops.swap_blocks(src_key_cache, dst_key_cache, src_to_dst)

        src_value_cache = src_kv_cache[1]
        dst_value_cache = dst_kv_cache[1]
        ops.swap_blocks(src_value_cache, dst_value_cache, src_to_dst)

    @staticmethod
    def copy_blocks(
        kv_caches: List[torch.Tensor],
        src_to_dists: torch.Tensor,
    ) -> None:
        key_caches = [kv_cache[0] for kv_cache in kv_caches]
        value_caches = [kv_cache[1] for kv_cache in kv_caches]
        ops.copy_blocks(key_caches, value_caches, src_to_dists)


@dataclass
class FlashAttentionMetadata(AttentionMetadata):
    """Metadata for FlashAttentionBackend.

    NOTE: Any python object stored here is not updated when it is
    cuda-graph replayed. If you have values that need to be changed
    dynamically, it should be stored in tensor. The tensor has to be
    updated from `CUDAGraphRunner.forward` API.
    """
    # (batch_size,). The sequence length per sequence. Sequence length means
    # the computed tokens + new tokens None if it is a decoding.
    seq_lens: Optional[List[int]]
    # seq_lens stored as a tensor.
    seq_lens_tensor: Optional[torch.Tensor]

    # NOTE(sang): Definition of context_len, query_len, and seq_len.
    # |---------- N-1 iteration --------|
    # |---------------- N iteration ---------------------|
    # |- tokenA -|......................|-- newTokens ---|
    # |---------- context_len ----------|
    # |-------------------- seq_len ---------------------|
    #                                   |-- query_len ---|

    # Maximum query length in the batch. None for decoding.
    max_query_len: Optional[int]
    # Maximum sequence length among prefill batch. 0 if there are decoding
    # requests only.
    max_prefill_seq_len: int
    # Maximum sequence length among decode batch. 0 if there are prefill
    # requests only.
    max_decode_seq_len: int
    # (batch_size + 1,). The cumulative subquery lengths of the sequences in
    # the batch, used to index into subquery. E.g., if the subquery length
    # is [4, 6], it is [0, 4, 10].
    query_start_loc: Optional[torch.Tensor]
    # (batch_size + 1,). The cumulative sequence lengths of the sequences in
    # the batch, used to index into sequence. E.g., if the sequence length is
    # [4, 6], it is [0, 4, 10].
    seq_start_loc: Optional[torch.Tensor]
    # (batch_size,) A tensor of context lengths (tokens that are computed
    # so far).
    context_lens_tensor: Optional[torch.Tensor]

    # (batch_size, max_blocks_per_seq).
    # Block addresses per sequence. (Seq id -> list of physical block)
    # E.g., [0, 1, 2] means tokens are stored in 0th, 1st, and 2nd blocks
    # in the kv cache. Each block can contain up to block_size tokens.
    # 2nd dimensions are padded up to max_blocks_per_seq if it is cuda-graph
    # captured.
    block_tables: Optional[torch.Tensor]

    # Whether or not if cuda graph is enabled.
    # Cuda-graph is currently enabled for decoding only.
    # TODO(woosuk): Move `use_cuda_graph` out since it's unrelated to attention.
    use_cuda_graph: bool

    _cached_prefill_metadata: Optional["FlashAttentionMetadata"] = None
    _cached_decode_metadata: Optional["FlashAttentionMetadata"] = None

    @property
    def prefill_metadata(self) -> Optional["FlashAttentionMetadata"]:
        if self.num_prefills == 0:
            return None

        if self._cached_prefill_metadata is not None:
            return self._cached_prefill_metadata

        assert self.seq_lens is not None
        assert self.seq_lens_tensor is not None
        assert self.query_start_loc is not None
        assert self.context_lens_tensor is not None
        assert self.block_tables is not None
        assert self.seq_start_loc is not None

        self._cached_prefill_metadata = FlashAttentionMetadata(
            num_prefills=self.num_prefills,
            num_prefill_tokens=self.num_prefill_tokens,
            num_decode_tokens=0,
            slot_mapping=self.slot_mapping[:self.num_prefill_tokens],
            seq_lens=self.seq_lens[:self.num_prefills],
            seq_lens_tensor=self.seq_lens_tensor[:self.num_prefills],
            max_query_len=self.max_query_len,
            max_prefill_seq_len=self.max_prefill_seq_len,
            max_decode_seq_len=0,
            query_start_loc=self.query_start_loc[:self.num_prefills + 1],
            seq_start_loc=self.seq_start_loc[:self.num_prefills + 1],
            context_lens_tensor=self.context_lens_tensor[:self.num_prefills],
            block_tables=self.block_tables[:self.num_prefills],
            use_cuda_graph=False,
        )
        return self._cached_prefill_metadata

    @property
    def decode_metadata(self) -> Optional["FlashAttentionMetadata"]:
        if self.num_decode_tokens == 0:
            return None

        if self._cached_decode_metadata is not None:
            return self._cached_decode_metadata
        assert self.block_tables is not None
        assert self.seq_lens_tensor is not None

        self._cached_decode_metadata = FlashAttentionMetadata(
            num_prefills=0,
            num_prefill_tokens=0,
            num_decode_tokens=self.num_decode_tokens,
            slot_mapping=self.slot_mapping[self.num_prefill_tokens:],
            seq_lens=None,
            seq_lens_tensor=self.seq_lens_tensor[self.num_prefills:],
            max_query_len=None,
            max_prefill_seq_len=0,
            max_decode_seq_len=self.max_decode_seq_len,
            query_start_loc=None,
            seq_start_loc=None,
            context_lens_tensor=None,
            block_tables=self.block_tables[self.num_prefills:],
            use_cuda_graph=self.use_cuda_graph,
        )
        return self._cached_decode_metadata

<<<<<<< HEAD
    def advance_step(self, num_seqs: int, num_queries: int):
        """
        Update metadata in-place to advance one decode step.
        """
        # GPU in-place update is currently called separately through
        # custom_ops.advance_step(). See draft_model_runner. TODO(will): Move
        # this logic to the backend.

=======
    def advance_step(self, model_input: "ModelInputForGPUWithSamplingMetadata",
                     sampled_token_ids: Optional[torch.Tensor],
                     block_size: int, num_seqs: int, num_queries: int):
        """
        Update metadata in-place to advance one decode step.
        """
>>>>>>> 9ba0817f
        # When using cudagraph, the num_seqs is padded to the next captured
        # batch sized, but num_queries tracks the actual number of requests in
        # the batch. For --enforce-eager mode, num_seqs == num_queries
        if num_seqs != num_queries:
            assert num_seqs > num_queries
            assert self.use_cuda_graph

        assert self.num_prefills == 0
        assert self.num_prefill_tokens == 0
        assert self.num_decode_tokens == num_seqs
        assert self.slot_mapping.shape == (num_seqs, )

        assert self.seq_lens is not None
        assert len(self.seq_lens) == num_seqs
        assert self.seq_lens_tensor is not None
        assert self.seq_lens_tensor.shape == (num_seqs, )
        assert self.max_query_len == 1
        assert self.max_prefill_seq_len == 0
        assert self.max_decode_seq_len == max(self.seq_lens)

        assert self.query_start_loc is not None
        assert self.query_start_loc.shape == (num_queries + 1, )
        assert self.seq_start_loc is not None
        assert self.seq_start_loc.shape == (num_seqs + 1, )

        assert self.context_lens_tensor is not None
        assert self.context_lens_tensor.shape == (num_queries, )

        assert self.block_tables is not None
        assert self.block_tables.shape[0] == num_seqs

        # Update query lengths. Note that we update only queries and not seqs,
        # since tensors may be padded due to captured cuda graph batch size
        for i in range(num_queries):
            self.seq_lens[i] += 1
        self.max_decode_seq_len = max(self.seq_lens)

<<<<<<< HEAD
=======
        ops.advance_step_flashattn(num_seqs=num_seqs,
                                   num_queries=num_queries,
                                   block_size=block_size,
                                   input_tokens=model_input.input_tokens,
                                   sampled_token_ids=sampled_token_ids,
                                   input_positions=model_input.input_positions,
                                   seq_lens=self.seq_lens_tensor,
                                   slot_mapping=self.slot_mapping,
                                   block_tables=self.block_tables)

>>>>>>> 9ba0817f

class FlashAttentionMetadataBuilder(
        AttentionMetadataBuilder[FlashAttentionMetadata]):

    def __init__(self, input_builder: "ModelInputForGPUBuilder"):
        self.slot_mapping: List[int] = []
        self.prefill_seq_lens: List[int] = []
        self.context_lens: List[int] = []
        self.block_tables: List[List[int]] = []
        self.curr_seq_lens: List[int] = []
        self.num_prefills = 0
        self.num_prefill_tokens = 0
        self.num_decode_tokens = 0
        self.has_prefix_cache_hit = False

        self.input_builder = input_builder
        self.runner = input_builder.runner
        self.sliding_window = input_builder.sliding_window
        self.block_size = input_builder.block_size
        self.use_v2_block_manager = (
            input_builder.scheduler_config.use_v2_block_manager)

    def _add_seq_group(
            self, inter_data: "ModelInputForGPUBuilder.InterDataForSeqGroup",
            chunked_prefill_enabled: bool, prefix_cache_hit: bool):
        """Add a sequence group to the metadata. Specifically update/append
        1. context length.
        2. block table.
        3. slot mapping.
        """
        is_prompt = inter_data.is_prompt
        block_tables = inter_data.block_tables

        for (seq_id, token_len, seq_len, curr_seq_len, query_len, context_len,
             curr_sliding_window_block) in zip(
                 inter_data.seq_ids, [len(t) for t in inter_data.input_tokens],
                 inter_data.orig_seq_lens, inter_data.seq_lens,
                 inter_data.query_lens, inter_data.context_lens,
                 inter_data.curr_sliding_window_blocks):
            self.context_lens.append(context_len)

            if is_prompt:
                self.num_prefills += 1
                self.num_prefill_tokens += token_len
                self.prefill_seq_lens.append(seq_len)
            else:
                assert query_len == 1, (
                    "seq_len: {}, context_len: {}, query_len: {}".format(
                        seq_len, context_len, query_len))
                self.num_decode_tokens += query_len
                self.curr_seq_lens.append(curr_seq_len)

            # Compute block table.
            # TODO(sang): Combine chunked prefill and prefix caching by
            # only allowing multiple of block_size chunk size.
            # NOTE: This only works for oooooooxxx style attention.
            block_table = []
            if prefix_cache_hit:
                # NOTE(woosuk): For flash-attn, the block table should
                # include the entries for the incoming prefill tokens.
                block_table = block_tables[seq_id]
            elif ((chunked_prefill_enabled or not is_prompt)
                  and block_tables is not None):
                if curr_sliding_window_block == 0:
                    block_table = block_tables[seq_id]
                else:
                    block_table = block_tables[seq_id][
                        -curr_sliding_window_block:]
            self.block_tables.append(block_table)

            # Compute slot mapping.
            is_profile_run = is_block_tables_empty(block_tables)
            start_idx = compute_slot_mapping_start_idx(
                is_prompt, query_len, context_len, self.sliding_window,
                self.use_v2_block_manager)
            compute_slot_mapping(is_profile_run, self.slot_mapping, seq_id,
                                 seq_len, context_len, start_idx,
                                 self.block_size, inter_data.block_tables)

    def build(self, seq_lens: List[int], query_lens: List[int],
              cuda_graph_pad_size: int, batch_size: int):
        """Build attention metadata with on-device tensors.

        Args:
            seq_lens: The maybe padded sequence lengths of the input sequences.
            query_lens: The query lengths of the input sequences.
            cuda_graph_pad_size: The padding size for cuda graph.
                                 -1 if cuda graph is not used.
            batch_size: The maybe padded batch size.
        """
        prefix_cache_hit = any([
            inter_data.prefix_cache_hit
            for inter_data in self.input_builder.inter_data_list
        ])
        for inter_data in self.input_builder.inter_data_list:
            self._add_seq_group(inter_data,
                                self.input_builder.chunked_prefill_enabled,
                                prefix_cache_hit)

        device = self.runner.device
        use_captured_graph = cuda_graph_pad_size != -1

        max_query_len = max(query_lens)
        max_prefill_seq_len = max(self.prefill_seq_lens, default=0)
        max_decode_seq_len = max(self.curr_seq_lens, default=0)
        num_decode_tokens = self.num_decode_tokens

        if use_captured_graph:
            self.slot_mapping.extend([PAD_SLOT_ID] * cuda_graph_pad_size)
            self.block_tables.extend([] * cuda_graph_pad_size)
            num_decode_tokens = batch_size

            # The shape of graph_block_tables is
            # [max batch size, max context len // block size].
            input_block_tables = self.runner.graph_block_tables[:batch_size]
            max_blocks = input_block_tables.shape[1]
            for i, block_table in enumerate(self.block_tables):
                if block_table:
<<<<<<< HEAD
                    input_block_tables[i, :len(block_table)] = block_table
=======
                    num_blocks = len(block_table)
                    if num_blocks <= max_blocks:
                        input_block_tables[i, :num_blocks] = block_table
                    else:
                        # It may be possible to have more blocks allocated due
                        # to lookahead slots of multi-step, however, they are
                        # not used anyway, so can be safely ignored.
                        input_block_tables[
                            i, :max_blocks] = block_table[:max_blocks]

>>>>>>> 9ba0817f
            block_tables = torch.from_numpy(input_block_tables).to(
                device=device, non_blocking=True)
        else:
            block_tables = make_tensor_with_pad(
                self.block_tables,
                pad=0,
                dtype=torch.int,
                device=device,
            )
        assert max_query_len > 0, ("query_lens: {}".format(query_lens))

        assert device is not None
        context_lens_tensor = async_tensor_h2d(self.context_lens, torch.int,
                                               device, self.runner.pin_memory)
        seq_lens_tensor = async_tensor_h2d(seq_lens, torch.int, device,
                                           self.runner.pin_memory)
        query_lens_tensor = async_tensor_h2d(query_lens, torch.long, device,
                                             self.runner.pin_memory)
        slot_mapping_tensor = async_tensor_h2d(self.slot_mapping, torch.long,
                                               device, self.runner.pin_memory)
        query_start_loc = torch.zeros(query_lens_tensor.shape[0] + 1,
                                      dtype=torch.int32,
                                      device=device)
        seq_start_loc = torch.zeros(seq_lens_tensor.shape[0] + 1,
                                    dtype=torch.int32,
                                    device=device)
        torch.cumsum(seq_lens_tensor,
                     dim=0,
                     dtype=seq_start_loc.dtype,
                     out=seq_start_loc[1:])
        torch.cumsum(query_lens_tensor,
                     dim=0,
                     dtype=query_start_loc.dtype,
                     out=query_start_loc[1:])

        return FlashAttentionMetadata(
            num_prefills=self.num_prefills,
            slot_mapping=slot_mapping_tensor,
            num_prefill_tokens=self.num_prefill_tokens,
            num_decode_tokens=num_decode_tokens,
            seq_lens=seq_lens,
            seq_lens_tensor=seq_lens_tensor,
            max_query_len=max_query_len,
            max_prefill_seq_len=max_prefill_seq_len,
            max_decode_seq_len=max_decode_seq_len,
            query_start_loc=query_start_loc,
            seq_start_loc=seq_start_loc,
            context_lens_tensor=context_lens_tensor,
            block_tables=block_tables,
            use_cuda_graph=use_captured_graph,
        )


class FlashAttentionImpl(AttentionImpl):
    """
    If the input tensors contain prompt tokens, the layout is as follows:
    |<--------------- num_prefill_tokens ----------------->|	
    |<--prefill_0-->|<--prefill_1-->|...|<--prefill_N-1--->|

    Otherwise, the layout is as follows:	
    |<----------------- num_decode_tokens ------------------>|	
    |<--decode_0-->|..........|<--decode_M-1-->|<--padding-->|

    Generation tokens can contain padding when cuda-graph is used.
    Currently, prompt tokens don't contain any padding.

    The prompts might have different lengths, while the generation tokens
    always have length 1.

    If chunked prefill is enabled, prefill tokens and decode tokens can be
    batched together in a flattened 1D query.

    |<----- num_prefill_tokens ---->|<------- num_decode_tokens --------->|
    |<-prefill_0->|...|<-prefill_N-1->|<--decode_0-->|...|<--decode_M-1-->|

    Currently, cuda graph is disabled for chunked prefill, meaning there's no
    padding between prefill and decode tokens.
    """

    def __init__(
        self,
        num_heads: int,
        head_size: int,
        scale: float,
        num_kv_heads: int,
        alibi_slopes: Optional[List[float]],
        sliding_window: Optional[int],
        kv_cache_dtype: str,
        blocksparse_params: Optional[Dict[str, Any]] = None,
        logits_soft_cap: Optional[float] = None,
    ) -> None:
        if blocksparse_params is not None:
            raise ValueError(
                "FlashAttention does not support block-sparse attention.")
        self.num_heads = num_heads
        self.head_size = head_size
        self.scale = float(scale)
        self.num_kv_heads = num_kv_heads
        if alibi_slopes is not None:
            alibi_slopes = torch.tensor(alibi_slopes, dtype=torch.float32)
        self.alibi_slopes = alibi_slopes
        self.sliding_window = ((sliding_window, sliding_window)
                               if sliding_window is not None else (-1, -1))
        self.kv_cache_dtype = kv_cache_dtype
        if logits_soft_cap is None:
            # In flash-attn, setting logits_soft_cap as 0 means no soft cap.
            logits_soft_cap = 0
        self.logits_soft_cap = logits_soft_cap

        assert self.num_heads % self.num_kv_heads == 0
        self.num_queries_per_kv = self.num_heads // self.num_kv_heads

        if sliding_window is not None:
            # NOTE(woosuk): flash-attn's sliding window does not work with
            # paged KV cache.
            raise ValueError(
                "Sliding window is not supported in FlashAttention.")

        support_head_sizes = FlashAttentionBackend.get_supported_head_sizes()
        if head_size not in support_head_sizes:
            raise ValueError(
                f"Head size {head_size} is not supported by FlashAttention. "
                f"Supported head sizes are: {support_head_sizes}.")

    def forward(
        self,
        query: torch.Tensor,
        key: torch.Tensor,
        value: torch.Tensor,
        kv_cache: torch.Tensor,
        attn_metadata: FlashAttentionMetadata,
        k_scale: float = 1.0,
        v_scale: float = 1.0,
        attn_type: AttentionType = AttentionType.DECODER,
    ) -> torch.Tensor:
        """Forward pass with FlashAttention.

        Args:
            query: shape = [num_tokens, num_heads * head_size]
            key: shape = [num_tokens, num_kv_heads * head_size]
            value: shape = [num_tokens, num_kv_heads * head_size]
            kv_cache = [2, num_blocks, block_size, num_kv_heads, head_size]
            attn_metadata: Metadata for attention.
        Returns:
            shape = [num_tokens, num_heads * head_size]
        """
        if attn_type != AttentionType.DECODER:
            raise NotImplementedError("Encoder self-attention and "
                                      "encoder/decoder cross-attention "
                                      "are not implemented for "
                                      "FlashAttentionImpl")

        # NOTE(woosuk): FlashAttention does not support FP8 KV cache.
        assert k_scale == 1.0 and v_scale == 1.0, (
            "key/v_scale is not supported in FlashAttention.")

        num_tokens, hidden_size = query.shape
        # Reshape the query, key, and value tensors.
        query = query.view(-1, self.num_heads, self.head_size)
        key = key.view(-1, self.num_kv_heads, self.head_size)
        value = value.view(-1, self.num_kv_heads, self.head_size)

        if kv_cache is not None:
            key_cache = kv_cache[0]
            value_cache = kv_cache[1]

            # Reshape the input keys and values and store them in the cache.
            # If kv_cache is not provided, the new key and value tensors are
            # not cached. This happens during the initial memory profiling run.
            torch.ops.vllm.reshape_and_cache_flash(
                key,
                value,
                kv_cache,
                attn_metadata.slot_mapping.flatten(),
                self.kv_cache_dtype,
                k_scale,
                v_scale,
            )

        num_prefill_tokens = attn_metadata.num_prefill_tokens
        num_decode_tokens = attn_metadata.num_decode_tokens
        assert key.shape[0] == num_prefill_tokens + num_decode_tokens
        assert value.shape[0] == num_prefill_tokens + num_decode_tokens

        # Query for decode. KV is not needed because it is already cached.
        decode_query = query[num_prefill_tokens:]
        # QKV for prefill.
        query = query[:num_prefill_tokens]
        key = key[:num_prefill_tokens]
        value = value[:num_prefill_tokens]

        assert query.shape[0] == num_prefill_tokens
        assert decode_query.shape[0] == num_decode_tokens

        prefill_output: Optional[torch.Tensor] = None
        decode_output: Optional[torch.Tensor] = None

        if prefill_meta := attn_metadata.prefill_metadata:
            # Prompt run.
            if (kv_cache is None or prefill_meta.block_tables is None
                    or prefill_meta.block_tables.numel() == 0):
                # normal attention
                # When block_tables are not filled, it means q and k are the
                # prompt, and they have the same length.
<<<<<<< HEAD
                out = torch.ops.vllm.flash_attn_varlen_func(
=======
                prefill_output = torch.ops.vllm.flash_attn_varlen_func(
>>>>>>> 9ba0817f
                    q=query,
                    k=key,
                    v=value,
                    cu_seqlens_q=prefill_meta.seq_start_loc,
                    cu_seqlens_k=prefill_meta.seq_start_loc,
                    max_seqlen_q=prefill_meta.max_prefill_seq_len,
                    max_seqlen_k=prefill_meta.max_prefill_seq_len,
                    softmax_scale=self.scale,
                    causal=True,
                    window_size=self.sliding_window,
                    alibi_slopes=self.alibi_slopes,
                    softcap=self.logits_soft_cap,
                )
            else:
                # prefix-enabled attention
                assert prefill_meta.seq_lens is not None
                max_seq_len = max(prefill_meta.seq_lens)
<<<<<<< HEAD
                output[:
                       num_prefill_tokens] = torch.ops.vllm.flash_attn_varlen_func(  # noqa
                           q=query,
                           k=key_cache,
                           v=value_cache,
                           cu_seqlens_q=prefill_meta.query_start_loc,
                           max_seqlen_q=prefill_meta.max_query_len,
                           cu_seqlens_k=prefill_meta.seq_start_loc,
                           max_seqlen_k=max_seq_len,
                           softmax_scale=self.scale,
                           causal=True,
                           alibi_slopes=self.alibi_slopes,
                           block_table=prefill_meta.block_tables,
                           softcap=self.logits_soft_cap,
                       )

        if decode_meta := attn_metadata.decode_metadata:
            # Decoding run.
            output[
                num_prefill_tokens:] = torch.ops.vllm.flash_attn_with_kvcache(
                    decode_query.unsqueeze(1),
                    key_cache,
                    value_cache,
                    block_table=decode_meta.block_tables,
                    cache_seqlens=decode_meta.seq_lens_tensor,
=======
                prefill_output = torch.ops.vllm.flash_attn_varlen_func(  # noqa
                    q=query,
                    k=key_cache,
                    v=value_cache,
                    cu_seqlens_q=prefill_meta.query_start_loc,
                    max_seqlen_q=prefill_meta.max_query_len,
                    cu_seqlens_k=prefill_meta.seq_start_loc,
                    max_seqlen_k=max_seq_len,
>>>>>>> 9ba0817f
                    softmax_scale=self.scale,
                    causal=True,
                    alibi_slopes=self.alibi_slopes,
                    softcap=self.logits_soft_cap,
<<<<<<< HEAD
                ).squeeze(1)
=======
                )

        if decode_meta := attn_metadata.decode_metadata:
            # Decoding run.
            decode_output = torch.ops.vllm.flash_attn_with_kvcache(
                decode_query.unsqueeze(1),
                key_cache,
                value_cache,
                block_table=decode_meta.block_tables,
                cache_seqlens=decode_meta.seq_lens_tensor,
                softmax_scale=self.scale,
                causal=True,
                alibi_slopes=self.alibi_slopes,
                softcap=self.logits_soft_cap,
            ).squeeze(1)
>>>>>>> 9ba0817f

        if prefill_output is None:
            assert decode_output is not None
            return decode_output.view(num_decode_tokens, hidden_size)
        if decode_output is None:
            assert prefill_output is not None
            return prefill_output.view(num_prefill_tokens, hidden_size)
        output = torch.cat([prefill_output, decode_output], dim=0)
        return output.view(num_tokens, hidden_size)<|MERGE_RESOLUTION|>--- conflicted
+++ resolved
@@ -155,108 +155,6 @@
 ) -> None:
     pass
 
-from vllm_flash_attn import flash_attn_varlen_func as _flash_attn_varlen_func
-from vllm_flash_attn import flash_attn_with_kvcache as _flash_attn_with_kvcache
-
-
-@torch.library.custom_op("vllm::flash_attn_varlen_func", mutates_args=[])
-def flash_attn_varlen_func(
-    q: torch.Tensor,
-    k: torch.Tensor,
-    v: torch.Tensor,
-    cu_seqlens_q: torch.Tensor,
-    cu_seqlens_k: torch.Tensor,
-    max_seqlen_q: int,
-    max_seqlen_k: int,
-    softmax_scale: Optional[float] = None,
-    causal: bool = False,
-    window_size: Optional[List[int]] = None,
-    softcap: float = 0.0,
-    alibi_slopes: Optional[torch.Tensor] = None,
-    block_table: Optional[torch.Tensor] = None,
-) -> torch.Tensor:
-    # custom op does not support tuple input
-    real_window_size: Tuple[int, int]
-    if window_size is None:
-        real_window_size = (-1, -1)
-    else:
-        assert len(window_size) == 2
-        real_window_size = (window_size[0], window_size[1])
-    return _flash_attn_varlen_func(
-        q=q,
-        k=k,
-        v=v,
-        cu_seqlens_q=cu_seqlens_q,
-        cu_seqlens_k=cu_seqlens_k,
-        max_seqlen_q=max_seqlen_q,
-        max_seqlen_k=max_seqlen_k,
-        softmax_scale=softmax_scale,
-        causal=causal,
-        window_size=real_window_size,
-        softcap=softcap,
-        alibi_slopes=alibi_slopes,
-        block_table=block_table,
-    )
-
-
-@flash_attn_varlen_func.register_fake  # type: ignore
-def _(
-    q: torch.Tensor,
-    k: torch.Tensor,
-    v: torch.Tensor,
-    cu_seqlens_q: torch.Tensor,
-    cu_seqlens_k: torch.Tensor,
-    max_seqlen_q: int,
-    max_seqlen_k: int,
-    softmax_scale: Optional[float] = None,
-    causal: bool = False,
-    window_size: Optional[List[int]] = None,
-    softcap: float = 0.0,
-    alibi_slopes: Optional[torch.Tensor] = None,
-    block_table: Optional[torch.Tensor] = None,
-) -> torch.Tensor:
-    return torch.empty_like(q)
-
-
-@torch.library.custom_op("vllm::flash_attn_with_kvcache", mutates_args=[])
-def flash_attn_with_kvcache(
-    decode_query: torch.Tensor,
-    key_cache: torch.Tensor,
-    value_cache: torch.Tensor,
-    cache_seqlens: Optional[torch.Tensor] = None,
-    block_table: Optional[torch.Tensor] = None,
-    softmax_scale: Optional[float] = None,
-    causal: bool = False,
-    alibi_slopes: Optional[torch.Tensor] = None,
-    softcap: float = 0.0,
-) -> torch.Tensor:
-    return _flash_attn_with_kvcache(
-        decode_query,
-        key_cache,
-        value_cache,
-        cache_seqlens=cache_seqlens,
-        block_table=block_table,
-        softmax_scale=softmax_scale,
-        causal=causal,
-        alibi_slopes=alibi_slopes,
-        softcap=softcap,
-    )
-
-
-@flash_attn_with_kvcache.register_fake  # type: ignore
-def _(
-    decode_query: torch.Tensor,
-    key_cache: torch.Tensor,
-    value_cache: torch.Tensor,
-    cache_seqlens: Optional[torch.Tensor] = None,
-    block_table: Optional[torch.Tensor] = None,
-    softmax_scale: Optional[float] = None,
-    causal: bool = False,
-    alibi_slopes: Optional[torch.Tensor] = None,
-    softcap: float = 0.0,
-) -> torch.Tensor:
-    return torch.empty_like(decode_query)
-
 
 class FlashAttentionBackend(AttentionBackend):
 
@@ -439,23 +337,12 @@
         )
         return self._cached_decode_metadata
 
-<<<<<<< HEAD
-    def advance_step(self, num_seqs: int, num_queries: int):
-        """
-        Update metadata in-place to advance one decode step.
-        """
-        # GPU in-place update is currently called separately through
-        # custom_ops.advance_step(). See draft_model_runner. TODO(will): Move
-        # this logic to the backend.
-
-=======
     def advance_step(self, model_input: "ModelInputForGPUWithSamplingMetadata",
                      sampled_token_ids: Optional[torch.Tensor],
                      block_size: int, num_seqs: int, num_queries: int):
         """
         Update metadata in-place to advance one decode step.
         """
->>>>>>> 9ba0817f
         # When using cudagraph, the num_seqs is padded to the next captured
         # batch sized, but num_queries tracks the actual number of requests in
         # the batch. For --enforce-eager mode, num_seqs == num_queries
@@ -493,8 +380,6 @@
             self.seq_lens[i] += 1
         self.max_decode_seq_len = max(self.seq_lens)
 
-<<<<<<< HEAD
-=======
         ops.advance_step_flashattn(num_seqs=num_seqs,
                                    num_queries=num_queries,
                                    block_size=block_size,
@@ -505,7 +390,6 @@
                                    slot_mapping=self.slot_mapping,
                                    block_tables=self.block_tables)
 
->>>>>>> 9ba0817f
 
 class FlashAttentionMetadataBuilder(
         AttentionMetadataBuilder[FlashAttentionMetadata]):
@@ -624,9 +508,6 @@
             max_blocks = input_block_tables.shape[1]
             for i, block_table in enumerate(self.block_tables):
                 if block_table:
-<<<<<<< HEAD
-                    input_block_tables[i, :len(block_table)] = block_table
-=======
                     num_blocks = len(block_table)
                     if num_blocks <= max_blocks:
                         input_block_tables[i, :num_blocks] = block_table
@@ -637,7 +518,6 @@
                         input_block_tables[
                             i, :max_blocks] = block_table[:max_blocks]
 
->>>>>>> 9ba0817f
             block_tables = torch.from_numpy(input_block_tables).to(
                 device=device, non_blocking=True)
         else:
@@ -842,11 +722,7 @@
                 # normal attention
                 # When block_tables are not filled, it means q and k are the
                 # prompt, and they have the same length.
-<<<<<<< HEAD
-                out = torch.ops.vllm.flash_attn_varlen_func(
-=======
                 prefill_output = torch.ops.vllm.flash_attn_varlen_func(
->>>>>>> 9ba0817f
                     q=query,
                     k=key,
                     v=value,
@@ -864,33 +740,6 @@
                 # prefix-enabled attention
                 assert prefill_meta.seq_lens is not None
                 max_seq_len = max(prefill_meta.seq_lens)
-<<<<<<< HEAD
-                output[:
-                       num_prefill_tokens] = torch.ops.vllm.flash_attn_varlen_func(  # noqa
-                           q=query,
-                           k=key_cache,
-                           v=value_cache,
-                           cu_seqlens_q=prefill_meta.query_start_loc,
-                           max_seqlen_q=prefill_meta.max_query_len,
-                           cu_seqlens_k=prefill_meta.seq_start_loc,
-                           max_seqlen_k=max_seq_len,
-                           softmax_scale=self.scale,
-                           causal=True,
-                           alibi_slopes=self.alibi_slopes,
-                           block_table=prefill_meta.block_tables,
-                           softcap=self.logits_soft_cap,
-                       )
-
-        if decode_meta := attn_metadata.decode_metadata:
-            # Decoding run.
-            output[
-                num_prefill_tokens:] = torch.ops.vllm.flash_attn_with_kvcache(
-                    decode_query.unsqueeze(1),
-                    key_cache,
-                    value_cache,
-                    block_table=decode_meta.block_tables,
-                    cache_seqlens=decode_meta.seq_lens_tensor,
-=======
                 prefill_output = torch.ops.vllm.flash_attn_varlen_func(  # noqa
                     q=query,
                     k=key_cache,
@@ -899,14 +748,11 @@
                     max_seqlen_q=prefill_meta.max_query_len,
                     cu_seqlens_k=prefill_meta.seq_start_loc,
                     max_seqlen_k=max_seq_len,
->>>>>>> 9ba0817f
                     softmax_scale=self.scale,
                     causal=True,
                     alibi_slopes=self.alibi_slopes,
+                    block_table=prefill_meta.block_tables,
                     softcap=self.logits_soft_cap,
-<<<<<<< HEAD
-                ).squeeze(1)
-=======
                 )
 
         if decode_meta := attn_metadata.decode_metadata:
@@ -922,7 +768,6 @@
                 alibi_slopes=self.alibi_slopes,
                 softcap=self.logits_soft_cap,
             ).squeeze(1)
->>>>>>> 9ba0817f
 
         if prefill_output is None:
             assert decode_output is not None
