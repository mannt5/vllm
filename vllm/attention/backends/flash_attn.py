--- conflicted
+++ resolved
@@ -644,14 +644,7 @@
         value: torch.Tensor,
         kv_cache: torch.Tensor,
         attn_metadata: FlashAttentionMetadata,
-<<<<<<< HEAD
-        k_scale: float = 1.0,
-        v_scale: float = 1.0,
-        q_scale: Optional[torch.Tensor] = None,
-        prob_scale: Optional[torch.Tensor] = None,
         fp8_out_scale: Optional[torch.Tensor] = None,
-=======
->>>>>>> 96663699
         output: Optional[torch.Tensor] = None,
     ) -> torch.Tensor:
         """Forward pass with FlashAttention.
