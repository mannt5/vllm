--- conflicted
+++ resolved
@@ -198,15 +198,6 @@
         if self._cached_prefill_metadata is not None:
             return self._cached_prefill_metadata
 
-<<<<<<< HEAD
-        assert self.seq_lens is not None
-        assert self.seq_lens_tensor is not None
-        assert self.query_start_loc is not None
-        assert self.context_lens_tensor is not None
-        assert self.block_tables is not None
-        assert self.seq_start_loc is not None
-        assert self.num_orig_input_tokens_tensor is not None
-=======
         assert ((self.seq_lens is not None)
                 or (self.encoder_seq_lens is not None))
         assert ((self.seq_lens_tensor is not None)
@@ -221,31 +212,25 @@
                     self.seq_lens[:self.num_prefills])
         seq_lens_tensor = (None if self.seq_lens_tensor is None else
                            self.seq_lens_tensor[:self.num_prefills])
+        num_orig_input_tokens_tensor = (None if self.num_orig_input_tokens_tensor is None else
+                           self.num_orig_input_tokens_tensor[:self.num_prefills])
         seq_start_loc = (None if self.seq_start_loc is None else
                          self.seq_start_loc[:self.num_prefills + 1])
         context_lens_tensor = (None if self.context_lens_tensor is None else
                                self.context_lens_tensor[:self.num_prefills])
         block_tables = (None if self.block_tables is None else
                         self.block_tables[:self.num_prefills])
->>>>>>> cd34029e
 
         self._cached_prefill_metadata = FlashAttentionMetadata(
             num_prefills=self.num_prefills,
             num_prefill_tokens=self.num_prefill_tokens,
             num_decode_tokens=0,
-<<<<<<< HEAD
-            slot_mapping=self.slot_mapping[:self.num_prefill_tokens],
-            seq_lens=self.seq_lens[:self.num_prefills],
-            seq_lens_tensor=self.seq_lens_tensor[:self.num_prefills],
-            num_orig_input_tokens_tensor=self.
-            num_orig_input_tokens_tensor[:self.num_prefills],
-=======
             slot_mapping=slot_mapping,
             multi_modal_placeholder_index_maps=self.
             multi_modal_placeholder_index_maps,
             seq_lens=seq_lens,
             seq_lens_tensor=seq_lens_tensor,
->>>>>>> cd34029e
+            num_orig_input_tokens_tensor=num_orig_input_tokens_tensor,
             max_query_len=self.max_query_len,
             max_prefill_seq_len=self.max_prefill_seq_len,
             max_decode_query_len=0,
@@ -271,11 +256,6 @@
 
         if self._cached_decode_metadata is not None:
             return self._cached_decode_metadata
-<<<<<<< HEAD
-        assert self.block_tables is not None
-        assert self.seq_lens_tensor is not None
-        assert self.num_orig_input_tokens_tensor is not None
-=======
         assert ((self.seq_lens_tensor is not None)
                 or (self.encoder_seq_lens_tensor is not None))
 
@@ -284,9 +264,10 @@
                         self.slot_mapping[self.num_prefill_tokens:])
         seq_lens_tensor = (None if self.seq_lens_tensor is None else
                            self.seq_lens_tensor[self.num_prefills:])
+        num_orig_input_tokens_tensor = (None if self.num_orig_input_tokens_tensor is None else
+                           self.num_orig_input_tokens_tensor[self.num_prefills:])
         block_tables = (None if self.block_tables is None else
                         self.block_tables[self.num_prefills:])
->>>>>>> cd34029e
 
         self._cached_decode_metadata = FlashAttentionMetadata(
             num_prefills=0,
@@ -295,13 +276,8 @@
             slot_mapping=slot_mapping,
             multi_modal_placeholder_index_maps=None,
             seq_lens=None,
-<<<<<<< HEAD
-            seq_lens_tensor=self.seq_lens_tensor[self.num_prefills:],
-            num_orig_input_tokens_tensor=self.
-            num_orig_input_tokens_tensor[:self.num_prefills],
-=======
             seq_lens_tensor=seq_lens_tensor,
->>>>>>> cd34029e
+            num_orig_input_tokens_tensor=num_orig_input_tokens_tensor,
             max_decode_query_len=self.max_decode_query_len,
             max_query_len=self.max_query_len,
             max_prefill_seq_len=0,
@@ -563,25 +539,6 @@
                                            self.runner.pin_memory)
         slot_mapping_tensor = async_tensor_h2d(self.slot_mapping, torch.long,
                                                device, self.runner.pin_memory)
-<<<<<<< HEAD
-        query_start_loc = torch.zeros(query_lens_tensor.shape[0] + 1,
-                                      dtype=torch.int32,
-                                      device=device)
-        seq_start_loc = torch.zeros(seq_lens_tensor.shape[0] + 1,
-                                    dtype=torch.int32,
-                                    device=device)
-        torch.cumsum(seq_lens_tensor,
-                     dim=0,
-                     dtype=seq_start_loc.dtype,
-                     out=seq_start_loc[1:])
-        torch.cumsum(query_lens_tensor,
-                     dim=0,
-                     dtype=query_start_loc.dtype,
-                     out=query_start_loc[1:])
-        num_orig_input_tokens_tensor = torch.tensor(num_orig_input_tokens_list,
-                                                    dtype=torch.long,
-                                                    device=device)
-=======
         query_start_loc_tensor = async_tensor_h2d(query_start_loc, torch.int32,
                                                   device,
                                                   self.runner.pin_memory)
@@ -592,7 +549,9 @@
             for modality, placeholder_map in
             self.multimodal_placeholder_maps.items()
         }
->>>>>>> cd34029e
+        num_orig_input_tokens_tensor = torch.tensor(num_orig_input_tokens_list,
+                                                    dtype=torch.long,
+                                                    device=device)
 
         return FlashAttentionMetadata(
             num_prefills=self.num_prefills,
