--- conflicted
+++ resolved
@@ -204,11 +204,7 @@
 from vllm.attention.backends.utils import (PAD_SLOT_ID, compute_slot_mapping,
                                            compute_slot_mapping_start_idx,
                                            is_block_tables_empty)
-<<<<<<< HEAD
-=======
-from vllm.attention.ops.triton_merge_attn_states import merge_attn_states
 from vllm.fa_utils import get_flash_attn_version
->>>>>>> f8a08cb9
 from vllm.model_executor.layers.linear import (ColumnParallelLinear,
                                                LinearBase, RowParallelLinear,
                                                UnquantizedLinearMethod)
