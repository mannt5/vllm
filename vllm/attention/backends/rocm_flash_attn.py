"""Attention layer ROCm GPUs."""
from dataclasses import dataclass
from typing import Dict, List, Optional, Tuple, Type

import torch

import vllm.envs as envs
from vllm.attention.backends.abstract import (AttentionBackend, AttentionImpl,
                                              AttentionMetadata,
                                              AttentionMetadataPerStage)
from vllm.attention.ops.paged_attn import (PagedAttention,
                                           PagedAttentionMetadata)
from vllm.logger import init_logger

logger = init_logger(__name__)


class ROCmFlashAttentionBackend(AttentionBackend):

    @staticmethod
    def get_impl_cls() -> Type["ROCmFlashAttentionImpl"]:
        return ROCmFlashAttentionImpl

    @staticmethod
    def make_metadata(*args, **kwargs) -> "ROCmFlashAttentionMetadata":
        return ROCmFlashAttentionMetadata(*args, **kwargs)

    @staticmethod
    def get_kv_cache_shape(
        num_blocks: int,
        block_size: int,
        num_kv_heads: int,
        head_size: int,
    ) -> Tuple[int, ...]:
        return PagedAttention.get_kv_cache_shape(num_blocks, block_size,
                                                 num_kv_heads, head_size)

    @staticmethod
    def swap_blocks(
        src_kv_cache: torch.Tensor,
        dst_kv_cache: torch.Tensor,
        src_to_dst: Dict[int, int],
    ) -> None:
        PagedAttention.swap_blocks(src_kv_cache, dst_kv_cache, src_to_dst)

    @staticmethod
    def copy_blocks(
        kv_caches: List[torch.Tensor],
        src_to_dists: Dict[int, List[int]],
    ) -> None:
        PagedAttention.copy_blocks(kv_caches, src_to_dists)


@dataclass
class ROCmFlashAttentionMetadata(AttentionMetadataPerStage,
                                 PagedAttentionMetadata):
    """Metadata for FlashAttentionBackend.

    NOTE: Any python object stored here is not updated when it is
    cuda-graph replayed. If you have values that need to be changed
    dynamically, it should be stored in tensor. The tensor has to be
    updated from `CUDAGraphRunner.forward` API.
    """
    # Currently, input sequences can only contain all prompts
    # or all decoding. True if all sequences are prompts.
    is_prompt: bool
<<<<<<< HEAD
    # Need to make KV cache read-only for cross-attention
    is_cross_attn: bool
    # (batch_size,). The prompt length per sequence. None if it is a decoding.
    prompt_lens: Optional[List[int]]
    # prompt_lens stored as a tensor.
    prompt_lens_tensor: Optional[torch.Tensor]
=======
    # (batch_size,). The sequence length per sequence. Sequence length means
    # the computed tokens + new tokens None if it is a decoding.
    seq_lens: Optional[List[int]]
    # seq_lens stored as a tensor.
    seq_lens_tensor: Optional[torch.Tensor]
>>>>>>> c7f2cf2b

    # NOTE(sang): Definition of context_len, query_len, and seq_len.
    # |---------- N-1 iteration --------|
    # |---------------- N iteration ---------------------|
    # |- tokenA -|......................|-- newTokens ---|
    # |---------- context_len ----------|
    # |-------------------- seq_len ----------------------|
    #                                   |-- query_len ---|

    # Maximum query length in the batch.
    max_query_len: Optional[int]
    # Maximum sequence length in the batch.
    max_seq_len: Optional[int]
    # (batch_size + 1,). The cumulative subquery lengths of the sequences in
    # the batch, used to index into subquery. E.g., if the subquery length
    # is [4, 6], it is [0, 4, 10].
    subquery_start_loc: Optional[torch.Tensor]
    # (batch_size + 1,). The cumulative sequence lengths of the sequences in
    # the batch, used to index into sequence. E.g., if the sequence length is
    # [4, 6], it is [0, 4, 10].
    seq_start_loc: Optional[torch.Tensor]

    # Whether or not if cuda graph is enabled.
    # Cuda-graph is currently enabled for decoding only.
    # TODO(woosuk): Move `use_cuda_graph` out since it's unrelated to attention.
    use_cuda_graph: bool
    # (batch_size,) A tensor of context lengths (tokens that are computed
    # so far).
    context_lens_tensor: Optional[torch.Tensor]


class ROCmFlashAttentionImpl(AttentionImpl):
    """
    If the input tensors contain prompt tokens, the layout is as follows:
    |<--------------- num_prompt_tokens -------------->|
    |<--prompt_0-->|<--prompt_1-->|...|<--prompt_N-1-->|

    Otherwise, the layout is as follows:
    |<------------------ num_generation_tokens (M) ----------------->|
    |<--generation_0-->|..........|<--generation_M-1-->|<--padding-->|

    Generation tokens can contain padding when cuda-graph is used.
    Currently, prompt tokens don't contain any padding.

    The prompts might have different lengths, while the generation tokens
    always have length 1.

    If chunked prefill is enabled, prefill tokens and decode tokens can be
    batched together in a flattened 1D query.

    |<----- num_prefill_tokens ---->|<------- num_decode_tokens ----------->|	
    |<-prompt_0->|...|<-prompt_N-1->|<-generation_0->|...|<-generation_M-1->|

    Currently, cuda graph is disabled for chunked prefill, meaning there's no
    padding between prefill and decode tokens.
    """

    def __init__(
        self,
        num_heads: int,
        head_size: int,
        scale: float,
        num_kv_heads: Optional[int] = None,
        alibi_slopes: Optional[List[float]] = None,
        sliding_window: Optional[int] = None,
    ) -> None:
        self.num_heads = num_heads
        self.head_size = head_size
        self.scale = float(scale)
        self.num_kv_heads = num_heads if num_kv_heads is None else num_kv_heads
        self.sliding_window = ((sliding_window, sliding_window)
                               if sliding_window is not None else (-1, -1))
        if alibi_slopes is not None:
            alibi_slopes = torch.tensor(alibi_slopes, dtype=torch.float32)
        self.alibi_slopes = alibi_slopes

        assert self.num_heads % self.num_kv_heads == 0
        self.num_queries_per_kv = self.num_heads // self.num_kv_heads

        suppored_head_sizes = PagedAttention.get_supported_head_sizes()
        if head_size not in suppored_head_sizes:
            raise ValueError(
                f"Head size {head_size} is not supported by PagedAttention. "
                f"Supported head sizes are: {suppored_head_sizes}.")

        self.use_naive_attn = False
        # NOTE: Allow for switching between Triton and CK. Defaulting to triton.
        self.use_triton_flash_attn = envs.VLLM_USE_TRITON_FLASH_ATTN
        if self.use_triton_flash_attn:
            from vllm.attention.ops.triton_flash_attention import (  # noqa: F401
                triton_attention)
            self.attn_func = triton_attention
            logger.debug("Using Triton FA in ROCmBackend")
        else:
            # if not using triton, navi3x not use flash-attn either
            if torch.cuda.get_device_capability()[0] == 11:
                self.use_naive_attn = True
            else:
                try:
                    from flash_attn import flash_attn_varlen_func  # noqa: F401
                    self.attn_func = flash_attn_varlen_func
                    logger.debug("Using CK FA in ROCmBackend")
                except ModuleNotFoundError:
                    self.use_naive_attn = True

            if self.use_naive_attn:
                self.attn_func = _naive_attention
                logger.debug("Using naive attention in ROCmBackend")

    def repeat_kv(self, x: torch.Tensor, n_rep: int) -> torch.Tensor:
        """torch.repeat_interleave(x, dim=1, repeats=n_rep)"""
        tokens, n_kv_heads, head_dim = x.shape
        return (x[:, :,
                  None, :].expand(tokens, n_kv_heads, n_rep,
                                  head_dim).reshape(tokens, n_kv_heads * n_rep,
                                                    head_dim))

    def forward(
        self,
        query: torch.Tensor,
        key: torch.Tensor,
        value: torch.Tensor,
        kv_cache: torch.Tensor,
        attn_metadata: AttentionMetadata[ROCmFlashAttentionMetadata],
        kv_scale: float = 1.0,
    ) -> torch.Tensor:
        """Forward pass with FlashAttention and PagedAttention.

        Args:
            query: shape = [num_tokens, num_heads * head_size]
            key: shape = [num_tokens, num_kv_heads * head_size]
            value: shape = [num_tokens, num_kv_heads * head_size]
            kv_cache = [2, num_blocks, block_size * num_kv_heads * head_size]
            attn_metadata: Metadata for attention.
        Returns:
            shape = [num_tokens, num_heads * head_size]
        """
        num_tokens, hidden_size = query.shape
        # Reshape the query, key, and value tensors.
        query = query.view(-1, self.num_heads, self.head_size)
        key = key.view(-1, self.num_kv_heads, self.head_size)
        value = value.view(-1, self.num_kv_heads, self.head_size)

        if kv_cache is not None:
            key_cache, value_cache = PagedAttention.split_kv_cache(
                kv_cache, self.num_kv_heads, self.head_size)

            # Reshape the input keys and values and store them in the cache.
            # If kv_cache is not provided, the new key and value tensors are
            # not cached. This happens during the initial memory profiling run.
            PagedAttention.write_to_paged_cache(
                key,
                value,
                key_cache,
                value_cache,
                attn_metadata.slot_mapping,
                attn_metadata.kv_cache_dtype,
                kv_scale,
            )

        num_prefill_tokens = attn_metadata.num_prefill_tokens
        num_decode_tokens = attn_metadata.num_decode_tokens
        assert key.shape[0] == num_prefill_tokens + num_decode_tokens
        assert value.shape[0] == num_prefill_tokens + num_decode_tokens

        output = torch.empty_like(query)
        # Query for decode. KV is not needed because it is already cached.
        decode_query = query[num_prefill_tokens:]
        # QKV for prefill.
        query = query[:num_prefill_tokens]
        key = key[:num_prefill_tokens]
        value = value[:num_prefill_tokens]

        assert query.shape[0] == num_prefill_tokens
        assert decode_query.shape[0] == num_decode_tokens

        if prefill_meta := attn_metadata.prefill_metadata:
            # Prompt run.
            assert prefill_meta.seq_lens is not None
            if kv_cache is None or prefill_meta.block_tables.numel() == 0:
                # triton attention
                # When block_tables are not filled, it means q and k are the
                # prompt, and they have the same length.
                if self.use_triton_flash_attn:
                    out, _ = self.attn_func(
                        query,
                        key,
                        value,
                        None,
                        prefill_meta.seq_start_loc,
                        prefill_meta.seq_start_loc,
                        prefill_meta.max_seq_len,
                        prefill_meta.max_seq_len,
                        True,
                        self.scale,
                    )
                elif self.use_naive_attn:
                    if self.num_kv_heads != self.num_heads:
                        # Interleave for MQA workaround.
                        key = self.repeat_kv(key, self.num_queries_per_kv)
                        value = self.repeat_kv(value, self.num_queries_per_kv)
                    out = self.attn_func(
                        query,
                        key,
                        value,
                        prefill_meta.seq_lens,
                        self.scale,
                    )
                else:
                    out = self.attn_func(
                        q=query,
                        k=key,
                        v=value,
                        cu_seqlens_q=prefill_meta.seq_start_loc,
                        cu_seqlens_k=prefill_meta.seq_start_loc,
                        max_seqlen_q=prefill_meta.max_seq_len,
                        max_seqlen_k=prefill_meta.max_seq_len,
                        softmax_scale=self.scale,
                        causal=True,
                    )

                # common code for prefill
                assert output[:num_prefill_tokens].shape == out.shape
                output[:num_prefill_tokens] = out
            else:
                # prefix-enabled attention
                output[:num_prefill_tokens] = PagedAttention.forward_prefix(
                    query,
                    key,
                    value,
                    key_cache,
                    value_cache,
                    prefill_meta.block_tables,
                    prefill_meta.subquery_start_loc,
                    prefill_meta.seq_lens_tensor,
                    prefill_meta.context_lens_tensor,
                    prefill_meta.max_query_len,
                    self.alibi_slopes,
                    self.sliding_window[0],
                )

        if decode_meta := attn_metadata.decode_metadata:
            # Decoding run.
            output[num_prefill_tokens:] = PagedAttention.forward_decode(
                decode_query,
                key_cache,
                value_cache,
                decode_meta.block_tables,
                decode_meta.seq_lens_tensor,
                decode_meta.max_seq_len,
                attn_metadata.kv_cache_dtype,
                self.num_kv_heads,
                self.scale,
                self.alibi_slopes,
                kv_scale,
            )

        # Reshape the output tensor.
        return output.view(num_tokens, hidden_size)


def _naive_attention(
    query: torch.Tensor,
    key: torch.Tensor,
    value: torch.Tensor,
    seq_lens: List[int],
    scale: float,
) -> torch.Tensor:
    output = torch.empty_like(query)
    start = 0
    for _, seq_len in enumerate(seq_lens):
        end = start + seq_len
        out = _naive_masked_attention(
            query[start:end],
            key[start:end],
            value[start:end],
            scale,
        )
        # TODO(woosuk): Unnecessary copy. Optimize.
        output[start:end].copy_(out)
        start += seq_len

    return output


def _naive_masked_attention(
    query: torch.Tensor,
    key: torch.Tensor,
    value: torch.Tensor,
    scale: float,
) -> torch.Tensor:
    seq_len, head_size, head_dim = query.shape
    attn_mask = torch.triu(torch.ones(seq_len,
                                      seq_len,
                                      dtype=query.dtype,
                                      device=query.device),
                           diagonal=1)
    attn_mask = attn_mask * torch.finfo(query.dtype).min
    attn_weights = scale * torch.einsum("qhd,khd->hqk", query, key).float()
    attn_weights = attn_weights + attn_mask.float()
    attn_weights = torch.softmax(attn_weights, dim=-1).to(value.dtype)
    out = torch.einsum("hqk,khd->qhd", attn_weights, value)
    return out<|MERGE_RESOLUTION|>--- conflicted
+++ resolved
@@ -64,20 +64,11 @@
     # Currently, input sequences can only contain all prompts
     # or all decoding. True if all sequences are prompts.
     is_prompt: bool
-<<<<<<< HEAD
-    # Need to make KV cache read-only for cross-attention
-    is_cross_attn: bool
-    # (batch_size,). The prompt length per sequence. None if it is a decoding.
-    prompt_lens: Optional[List[int]]
-    # prompt_lens stored as a tensor.
-    prompt_lens_tensor: Optional[torch.Tensor]
-=======
     # (batch_size,). The sequence length per sequence. Sequence length means
     # the computed tokens + new tokens None if it is a decoding.
     seq_lens: Optional[List[int]]
     # seq_lens stored as a tensor.
     seq_lens_tensor: Optional[torch.Tensor]
->>>>>>> c7f2cf2b
 
     # NOTE(sang): Definition of context_len, query_len, and seq_len.
     # |---------- N-1 iteration --------|
