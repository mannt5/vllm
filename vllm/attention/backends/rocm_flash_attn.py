# SPDX-License-Identifier: Apache-2.0
"""Attention layer ROCm GPUs."""
import itertools
from dataclasses import dataclass
from functools import cache
from typing import TYPE_CHECKING, Any, Dict, List, Optional, Tuple, Type

import torch

import vllm.envs as envs
from vllm import _custom_ops as ops
from vllm.attention.backends.abstract import (AttentionBackend, AttentionImpl,
                                              AttentionLayer,
                                              AttentionMetadata, AttentionType)
from vllm.attention.backends.utils import (CommonAttentionState,
                                           CommonMetadataBuilder)
from vllm.attention.ops.paged_attn import (PagedAttention,
                                           PagedAttentionMetadata)
from vllm.logger import init_logger
from vllm.platforms import current_platform
from vllm.platforms.rocm import use_rocm_custom_paged_attention

if TYPE_CHECKING:
    from vllm.worker.model_runner import ModelInputForGPUWithSamplingMetadata

logger = init_logger(__name__)
_PARTITION_SIZE_ROCM = 256


@cache
def is_rocm_aiter_paged_attn_enabled() -> bool:
    return envs.VLLM_ROCM_USE_AITER_PAGED_ATTN \
        and envs.VLLM_ROCM_USE_AITER \


@cache
def _get_paged_attn_module() -> PagedAttention:
    """
    Initializes the appropriate PagedAttention module from `attention/ops`, 
    which is used as helper function
    by `ROCmFlashAttentionImpl` and `ROCmFlashAttentionBackend`.

    The choice of attention module depends on whether 
    AITER paged attention is enabled:
    - If enabled, `ROCmFlashAttentionImpl` uses `AITERPagedAttention`.
    - Otherwise, it defaults to using the original `PagedAttention`.
    """
    if is_rocm_aiter_paged_attn_enabled():
        # Import AITERPagedAttention only when the flag is enabled
        from vllm.attention.ops.rocm_aiter_paged_attn import (
            AITERPagedAttention)
        return AITERPagedAttention()
    return PagedAttention()


class ROCmFlashAttentionBackend(AttentionBackend):
    accept_output_buffer: bool = True

    @staticmethod
    def get_name() -> str:
        return "ROCM_FLASH"

    @staticmethod
    def get_impl_cls() -> Type["ROCmFlashAttentionImpl"]:
        return ROCmFlashAttentionImpl

    @staticmethod
    def get_metadata_cls() -> Type["AttentionMetadata"]:
        return ROCmFlashAttentionMetadata

    @staticmethod
    def get_builder_cls() -> Type["ROCmFlashAttentionMetadataBuilder"]:
        return ROCmFlashAttentionMetadataBuilder

    @staticmethod
    def get_state_cls() -> Type["CommonAttentionState"]:
        return CommonAttentionState

    @staticmethod
    def get_kv_cache_shape(
        num_blocks: int,
        block_size: int,
        num_kv_heads: int,
        head_size: int,
    ) -> Tuple[int, ...]:
        paged_attn = _get_paged_attn_module()
        return paged_attn.get_kv_cache_shape(num_blocks, block_size,
                                             num_kv_heads, head_size)

    @staticmethod
    def swap_blocks(
        src_kv_cache: torch.Tensor,
        dst_kv_cache: torch.Tensor,
        src_to_dst: torch.Tensor,
    ) -> None:
        paged_attn = _get_paged_attn_module()
        paged_attn.swap_blocks(src_kv_cache, dst_kv_cache, src_to_dst)

    @staticmethod
    def copy_blocks(
        kv_caches: List[torch.Tensor],
        src_to_dists: torch.Tensor,
    ) -> None:
        paged_attn = _get_paged_attn_module()
        paged_attn.copy_blocks(kv_caches, src_to_dists)


@dataclass
class ROCmFlashAttentionMetadata(AttentionMetadata, PagedAttentionMetadata):
    """Metadata for FlashAttentionBackend.

    NOTE: Any python object stored here is not updated when it is
    cuda-graph replayed. If you have values that need to be changed
    dynamically, it should be stored in tensor. The tensor has to be
    updated from `CUDAGraphRunner.forward` API.
    """
    # (batch_size,). The sequence length per sequence. Sequence length means
    # the computed tokens + new tokens None if it is a decoding.
    seq_lens: Optional[List[int]]
    # seq_lens stored as a tensor.
    seq_lens_tensor: Optional[torch.Tensor]
    # Maximum sequence length among prefill batch. 0 if there are decoding
    # requests only.
    max_prefill_seq_len: int
    # Maximum sequence length among decode batch. 0 if there are prefill
    # requests only.
    max_decode_seq_len: int

    # Whether or not if cuda graph is enabled.
    # Cuda-graph is currently enabled for decoding only.
    # TODO(woosuk): Move `use_cuda_graph` out since it's unrelated to attention.
    use_cuda_graph: bool

    # NOTE(sang): Definition of context_len, query_len, and seq_len.
    # |---------- N-1 iteration --------|
    # |---------------- N iteration ---------------------|
    # |- tokenA -|......................|-- newTokens ---|
    # |---------- context_len ----------|
    # |-------------------- seq_len ----------------------|
    #                                   |-- query_len ---|

    # Maximum query length in the batch. None for decoding.
    max_query_len: Optional[int] = None
    # (batch_size + 1,). The cumulative subquery lengths of the sequences in
    # the batch, used to index into subquery. E.g., if the subquery length
    # is [4, 6], it is [0, 4, 10].
    query_start_loc: Optional[torch.Tensor] = None
    # (batch_size + 1,). The cumulative sequence lengths of the sequences in
    # the batch, used to index into sequence. E.g., if the sequence length is
    # [4, 6], it is [0, 4, 10].
    seq_start_loc: Optional[torch.Tensor] = None
    # (batch_size,) A tensor of context lengths (tokens that are computed
    # so far).
    context_lens_tensor: Optional[torch.Tensor] = None

    # Max number of query tokens among request in the batch.
    max_decode_query_len: Optional[int] = None

    _cached_prefill_metadata: Optional["ROCmFlashAttentionMetadata"] = None
    _cached_decode_metadata: Optional["ROCmFlashAttentionMetadata"] = None

    # Begin encoder attn & enc/dec cross-attn fields...

    # Encoder sequence lengths representation
    encoder_seq_lens: Optional[List[int]] = None
    encoder_seq_lens_tensor: Optional[torch.Tensor] = None

    # Maximum sequence length among encoder sequences
    max_encoder_seq_len: Optional[int] = None

    # Number of tokens input to encoder
    num_encoder_tokens: Optional[int] = None

    # Cross-attention memory-mapping data structures: slot mapping
    # and block tables
    cross_slot_mapping: Optional[torch.Tensor] = None
    cross_block_tables: Optional[torch.Tensor] = None

    @property
    def prefill_metadata(self) -> Optional["ROCmFlashAttentionMetadata"]:
        if self.num_prefills == 0:
            return None

        if self._cached_prefill_metadata is not None:
            return self._cached_prefill_metadata

        assert self.seq_lens is not None
        assert self.seq_lens_tensor is not None
        assert self.block_tables is not None

        self._cached_prefill_metadata = ROCmFlashAttentionMetadata(
            num_prefills=self.num_prefills,
            num_prefill_tokens=self.num_prefill_tokens,
            num_decode_tokens=0,
            slot_mapping=self.slot_mapping[:self.num_prefill_tokens],
            multi_modal_placeholder_index_maps=self.
            multi_modal_placeholder_index_maps,
            enable_kv_scales_calculation=self.enable_kv_scales_calculation,
            seq_lens=self.seq_lens[:self.num_prefills],
            seq_lens_tensor=self.seq_lens_tensor[:self.num_prefills],
            max_query_len=self.max_query_len,
            max_prefill_seq_len=self.max_prefill_seq_len,
            max_decode_seq_len=0,
            query_start_loc=None if self.query_start_loc is None else
            self.query_start_loc[:self.num_prefills + 1],
            seq_start_loc=None if self.seq_start_loc is None else
            self.seq_start_loc[:self.num_prefills + 1],
            context_lens_tensor=None if self.context_lens_tensor is None else
            self.context_lens_tensor[:self.num_prefills],
            block_tables=self.block_tables[:self.num_prefills],
            use_cuda_graph=False,
            # Begin encoder & cross attn fields below...
            encoder_seq_lens=self.encoder_seq_lens,
            encoder_seq_lens_tensor=self.encoder_seq_lens_tensor,
            max_encoder_seq_len=self.max_encoder_seq_len,
            cross_slot_mapping=self.cross_slot_mapping,
            cross_block_tables=self.cross_block_tables)
        return self._cached_prefill_metadata

    @property
    def decode_metadata(self) -> Optional["ROCmFlashAttentionMetadata"]:
        if self.num_decode_tokens == 0:
            return None

        if self._cached_decode_metadata is not None:
            return self._cached_decode_metadata
        assert self.block_tables is not None
        assert self.seq_lens_tensor is not None

        self._cached_decode_metadata = ROCmFlashAttentionMetadata(
            num_prefills=0,
            num_prefill_tokens=0,
            num_decode_tokens=self.num_decode_tokens,
            slot_mapping=self.slot_mapping[self.num_prefill_tokens:],
            multi_modal_placeholder_index_maps=None,
            enable_kv_scales_calculation=True,
            seq_lens=None,
            seq_lens_tensor=self.seq_lens_tensor[self.num_prefills:],
            max_query_len=None,
            max_prefill_seq_len=0,
            max_decode_seq_len=self.max_decode_seq_len,
            query_start_loc=None,
            seq_start_loc=None,
            context_lens_tensor=None,
            block_tables=self.block_tables[self.num_prefills:],
            use_cuda_graph=self.use_cuda_graph,
            # Begin encoder & cross attn fields below...
            encoder_seq_lens=self.encoder_seq_lens,
            encoder_seq_lens_tensor=self.encoder_seq_lens_tensor,
            max_encoder_seq_len=self.max_encoder_seq_len,
            cross_slot_mapping=self.cross_slot_mapping,
            cross_block_tables=self.cross_block_tables)
        # Batch may be composed of prefill|decodes, adjust query start indices
        # to refer to the start of decodes when the two are split apart.
        # E.g. in tokens:[3 prefills|6 decodes], query_start_loc=[3,9] => [0,6].
        if self._cached_decode_metadata.query_start_loc is not None:
            qs = self._cached_decode_metadata.query_start_loc
            self._cached_decode_metadata.query_start_loc = qs - qs[0]
        return self._cached_decode_metadata

    def advance_step(self,
                     model_input: "ModelInputForGPUWithSamplingMetadata",
                     sampled_token_ids: Optional[torch.Tensor],
                     block_size: int,
                     num_seqs: int,
                     num_queries: int,
                     turn_prefills_into_decodes: bool = False):
        """
        Update metadata in-place to advance one decode step.
        """

        assert not turn_prefills_into_decodes, \
            ("Chunked prefill is not supported with rocm_flash_attn yet."
             "turn_prefills_into_decodes is a Multi-Step + Chunked-Prefill "
             "specific parameter.")

        # When using cudagraph, the num_seqs is padded to the next captured
        # batch sized, but num_queries tracks the actual number of requests in
        # the batch. For --enforce-eager mode, num_seqs == num_queries
        if num_seqs != num_queries:
            assert num_seqs > num_queries
            assert self.use_cuda_graph

        assert self.num_prefills == 0
        assert self.num_prefill_tokens == 0
        assert self.num_decode_tokens == num_seqs
        assert self.slot_mapping.shape == (num_seqs, )

        assert self.seq_lens is not None
        assert len(self.seq_lens) == num_seqs
        assert self.seq_lens_tensor is not None
        assert self.seq_lens_tensor.shape == (num_seqs, )
        assert self.max_query_len == 1
        assert self.max_prefill_seq_len == 0
        assert self.max_decode_seq_len == max(self.seq_lens)

        assert self.query_start_loc is not None
        assert self.query_start_loc.shape == (num_queries + 1, )
        assert self.seq_start_loc is not None
        assert self.seq_start_loc.shape == (num_seqs + 1, )

        assert self.context_lens_tensor is not None
        assert self.context_lens_tensor.shape == (num_queries, )

        assert self.block_tables is not None
        assert self.block_tables.shape[0] == num_seqs

        # Update query lengths. Note that we update only queries and not seqs,
        # since tensors may be padded due to captured cuda graph batch size
        for i in range(num_queries):
            self.seq_lens[i] += 1
        self.max_decode_seq_len = max(self.seq_lens)

        ops.advance_step_flashattn(num_seqs=num_seqs,
                                   num_queries=num_queries,
                                   block_size=block_size,
                                   input_tokens=model_input.input_tokens,
                                   sampled_token_ids=sampled_token_ids,
                                   input_positions=model_input.input_positions,
                                   seq_lens=self.seq_lens_tensor,
                                   slot_mapping=self.slot_mapping,
                                   block_tables=self.block_tables)


class ROCmFlashAttentionMetadataBuilder(
        CommonMetadataBuilder[ROCmFlashAttentionMetadata]):

    _metadata_cls = ROCmFlashAttentionMetadata


def _make_alibi_bias(alibi_slopes: torch.Tensor,
                     dtype: torch.dtype,
                     seq_lens: Optional[List[int]],
                     make_attn_mask: bool = True) -> List[torch.Tensor]:
    attn_biases = []
    if seq_lens:
        for seq_len in seq_lens:
            bias = torch.arange(seq_len, dtype=dtype)
            # NOTE(zhuohan): HF uses
            #     `bias = bias[None, :].repeat(seq_len, 1)`
            # here. We find that both biases give the same results, but
            # the bias below more accurately follows the original ALiBi
            # paper.
            bias = bias[None, :] - bias[:, None]

            num_heads = alibi_slopes.shape[0]
            bias = bias[None, :].repeat(
                (num_heads, 1, 1)).to(alibi_slopes.device)
            bias.mul_(alibi_slopes[:, None, None])
            if make_attn_mask:
                inf_mask = torch.empty(
                    (1, seq_len, seq_len),
                    dtype=bias.dtype).fill_(-torch.inf).triu_(diagonal=1).to(
                        alibi_slopes.device)
                attn_biases.append((bias + inf_mask).to(dtype))
            else:
                attn_biases.append(bias.to(dtype))

    return attn_biases


def _get_seq_len_block_table_args(
    attn_metadata: ROCmFlashAttentionMetadata,
    attn_type: str,
) -> tuple:
    '''
    The particular choice of sequence-length
    attributes which should be extracted from attn_metadata is dependent
    on the type of attention operation.

    Decoder attn -> select entirely decoder self-attention-related fields
    Encoder/decoder cross-attn -> select encoder sequence lengths
    Encoder attn -> select encoder sequence lengths fields
    Encoder-only attn -> select prefill sequence lengths with 
        bidirectional attention
    
    Arguments:

    * attn_metadata: Attention metadata structure associated with attention op
    * attn_type: encoder attention, decoder self-attention,
                encoder/decoder cross-attention, encoder-only

    Returns:

    * Appropriate sequence-lengths tensors for query and key
    * Appropriate max sequence-length scalar
    * Causal masking flag
    '''

    if attn_type == AttentionType.ENCODER:
        assert attn_metadata.encoder_seq_lens is not None
        assert attn_metadata.encoder_seq_lens_tensor is not None
        query_seq_start_loc = torch.tensor(
            list(itertools.accumulate([0] + attn_metadata.encoder_seq_lens)),
            device=attn_metadata.encoder_seq_lens_tensor.device,
            dtype=attn_metadata.encoder_seq_lens_tensor.dtype)
        causal_mask = False

        # No block tables associated with encoder attention
        return (query_seq_start_loc, attn_metadata.max_encoder_seq_len,
                query_seq_start_loc, attn_metadata.max_encoder_seq_len,
                attn_metadata.encoder_seq_lens, causal_mask)

    elif attn_type == AttentionType.ENCODER_ONLY:
        # For encoder-only models, we use the prefill sequence lengths
        assert attn_metadata.seq_lens is not None
        assert attn_metadata.seq_lens_tensor is not None
        query_seq_start_loc = torch.tensor(
            list(itertools.accumulate([0] + attn_metadata.seq_lens)),
            device=attn_metadata.seq_lens_tensor.device,
            dtype=attn_metadata.seq_lens_tensor.dtype)
        max_seq_len = attn_metadata.max_prefill_seq_len
        # Encoder-only models typically use bidirectional attention
        causal_mask = False

        return (query_seq_start_loc, max_seq_len, query_seq_start_loc,
                max_seq_len, attn_metadata.seq_lens, causal_mask)

    elif attn_type == AttentionType.DECODER:
        # Decoder self-attention
        # Choose max_seq_len based on whether we are in prompt_run
        assert attn_metadata.seq_lens is not None
        assert attn_metadata.seq_lens_tensor is not None
        query_seq_start_loc = torch.tensor(
            list(itertools.accumulate([0] + attn_metadata.seq_lens)),
            device=attn_metadata.seq_lens_tensor.device,
            dtype=attn_metadata.seq_lens_tensor.dtype)
        max_seq_len = attn_metadata.max_prefill_seq_len
        causal_mask = True

        return (query_seq_start_loc, max_seq_len, query_seq_start_loc,
                max_seq_len, attn_metadata.seq_lens, causal_mask)
    elif attn_type == AttentionType.ENCODER_DECODER:
        assert attn_metadata.seq_lens is not None
        assert attn_metadata.encoder_seq_lens_tensor is not None
        query_start_loc = torch.tensor(
            list(itertools.accumulate([0] + attn_metadata.seq_lens)),
            device=attn_metadata.encoder_seq_lens_tensor.device,
            dtype=attn_metadata.encoder_seq_lens_tensor.dtype)

        assert attn_metadata.encoder_seq_lens is not None
        assert attn_metadata.seq_lens_tensor is not None
        key_seq_start_loc = torch.tensor(
            list(itertools.accumulate([0] + attn_metadata.encoder_seq_lens)),
            device=attn_metadata.seq_lens_tensor.device,
            dtype=attn_metadata.seq_lens_tensor.dtype)
        causal_mask = False

        # Enc/dec cross-attention KVs match encoder sequence length;
        # cross-attention utilizes special "cross" block tables
        return (query_start_loc, attn_metadata.max_prefill_seq_len,
                key_seq_start_loc, attn_metadata.max_encoder_seq_len,
                attn_metadata.seq_lens, causal_mask)
    else:
        raise AttributeError(f"Invalid attention type {str(attn_type)}")


class ROCmFlashAttentionImpl(AttentionImpl):
    """
    If the input tensors contain prompt tokens, the layout is as follows:
    |<--------------- num_prompt_tokens -------------->|
    |<--prompt_0-->|<--prompt_1-->|...|<--prompt_N-1-->|

    Otherwise, the layout is as follows:
    |<------------------ num_generation_tokens (M) ----------------->|
    |<--generation_0-->|..........|<--generation_M-1-->|<--padding-->|

    Generation tokens can contain padding when cuda-graph is used.
    Currently, prompt tokens don't contain any padding.

    The prompts might have different lengths, while the generation tokens
    always have length 1.

    If chunked prefill is enabled, prefill tokens and decode tokens can be
    batched together in a flattened 1D query.

    |<----- num_prefill_tokens ---->|<------- num_decode_tokens ----------->|	
    |<-prompt_0->|...|<-prompt_N-1->|<-generation_0->|...|<-generation_M-1->|

    Currently, cuda graph is disabled for chunked prefill, meaning there's no
    padding between prefill and decode tokens.
    """

    def __init__(
        self,
        num_heads: int,
        head_size: int,
        scale: float,
        num_kv_heads: int,
        alibi_slopes: Optional[List[float]],
        sliding_window: Optional[int],
        kv_cache_dtype: str,
        blocksparse_params: Optional[Dict[str, Any]] = None,
        logits_soft_cap: Optional[float] = None,
        attn_type: str = AttentionType.DECODER,
        use_irope: bool = False,
    ) -> None:
        if use_irope:
            logger.warning_once(
                "Using irope in ROCm Flash Attention is not supported yet, it "
                "will fail back to global attention for long context.")
        if blocksparse_params is not None:
            raise ValueError(
                "ROCmFlashAttention does not support blocksparse attention.")
        if use_irope:
            logger.warning(
                "Using irope in V0 is not supported yet, it will fall back "
                "to global attention for long context.")
        if logits_soft_cap is None:
            # In flash-attn, setting logits_soft_cap as 0 means no soft cap.
            self.logits_soft_cap = 0.0
        else:
            self.logits_soft_cap = logits_soft_cap
        self.attn_type = attn_type
        self.num_heads = num_heads
        self.head_size = head_size
        self.scale = float(scale)
        self.num_kv_heads = num_kv_heads
        if alibi_slopes is not None:
            alibi_slopes = torch.tensor(alibi_slopes, dtype=torch.float32)
        self.alibi_slopes = alibi_slopes
        self.sliding_window = ((sliding_window, sliding_window)
                               if sliding_window is not None else (-1, -1))
        self.kv_cache_dtype = kv_cache_dtype

        assert self.num_heads % self.num_kv_heads == 0
        self.num_queries_per_kv = self.num_heads // self.num_kv_heads

        self.paged_attn_module = _get_paged_attn_module()
        supported_head_sizes = self.paged_attn_module.get_supported_head_sizes(
        )

        if head_size not in supported_head_sizes:
            raise ValueError(
                f"Head size {head_size} is not supported by PagedAttention. "
                f"Supported head sizes are: {supported_head_sizes}.")

        self.use_naive_attn = envs.VLLM_USE_SDPA_ATTENTION  # Default False
        # NOTE: Allow for switching between Triton and CK. Defaulting to triton.
        self.use_triton_flash_attn = envs.VLLM_USE_TRITON_FLASH_ATTN
        if self.use_triton_flash_attn:
            if logits_soft_cap is not None:
                raise ValueError(
                    "ROCm Triton FlashAttention does not support attention"
                    " logits soft capping."
                    " please try using the ROCm CK "
                    "FA backend instead by setting the env var "
                    "`VLLM_USE_TRITON_FLASH_ATTN=0`")

            from vllm.attention.ops.triton_flash_attention import (  # noqa: F401
                triton_attention)
            self.triton_attn_func = triton_attention
            logger.debug("Using Triton FA in ROCmBackend")
            if self.sliding_window != (-1, -1):
                logger.warning("ROCm Triton FA does not currently support "
                               "sliding window attention. If using half "
                               "precision, please try using the ROCm CK "
                               "FA backend instead by setting the env var "
                               "`VLLM_USE_TRITON_FLASH_ATTN=0`")
        else:
            # if not using triton, navi3x/navi21/navi10 do not use flash-attn
            # either
            if not current_platform.has_device_capability(90):
                self.use_naive_attn = True
            else:
                try:
                    from flash_attn import flash_attn_varlen_func  # noqa: F401
                    self.fa_attn_func = flash_attn_varlen_func
                    logger.debug("Using CK FA in ROCmBackend")
                except ModuleNotFoundError:
                    self.use_naive_attn = True

            if self.use_naive_attn:
                if logits_soft_cap is not None:
                    raise ValueError(
                        "ROCm Naive FlashAttention does not support "
                        "attention logits soft capping.")

                self.sdpa_attn_func = _sdpa_attention
                logger.debug("Using naive (SDPA) attention in ROCmBackend")

        self.aiter_kv_scales_initialized = False

    def repeat_kv(self, x: torch.Tensor, n_rep: int) -> torch.Tensor:
        """torch.repeat_interleave(x, dim=1, repeats=n_rep)"""
        tokens, n_kv_heads, head_dim = x.shape
        return (x[:, :,
                  None, :].expand(tokens, n_kv_heads, n_rep,
                                  head_dim).reshape(tokens, n_kv_heads * n_rep,
                                                    head_dim))

    def forward(
        self,
        layer: AttentionLayer,
        query: torch.Tensor,
        key: torch.Tensor,
        value: torch.Tensor,
        kv_cache: torch.Tensor,
        attn_metadata: ROCmFlashAttentionMetadata,
        output: Optional[torch.Tensor] = None,
    ) -> torch.Tensor:
        """Forward pass with FlashAttention and PagedAttention.

        For decoder-only models: query, key and value must be non-None.

        For encoder/decoder models:
        * ROCmFlashAttentionImpl.forward() may be invoked for both self- and 
            cross-attention layers.
        * For self-attention: query, key and value must be non-None.
        * For cross-attention:
            * Query must be non-None
            * During prefill, key and value must be non-None; key and value
              get cached for use during decode.
            * During decode, key and value may be None, since:
              (1) key and value tensors were cached during prefill, and
              (2) cross-attention key and value tensors do not grow during
                  decode
        
        A note on how the attn_type (attention type enum) argument impacts
        attention forward() behavior:
    
            * DECODER: normal decoder-only behavior;
                use decoder self-attention block table
            * ENCODER: no KV caching; pass encoder sequence
                attributes (encoder_seq_lens/encoder_seq_lens_tensor/
                max_encoder_seq_len) to kernel, in lieu of decoder
                sequence attributes (seq_lens/seq_lens_tensor/max_seq_len)
            * ENCODER_DECODER: cross-attention behavior;
                use cross-attention block table for caching KVs derived
                from encoder hidden states; since KV sequence lengths
                will match encoder sequence lengths, pass encoder sequence
                attributes to kernel (encoder_seq_lens/encoder_seq_lens_tensor/
                max_encoder_seq_len)
            * ENCODER_ONLY: bidirectional attention with no KV caching;
                use prefill sequence attributes

        Args:
            query: shape = [num_tokens, num_heads * head_size]
            key: shape = [num_tokens, num_kv_heads * head_size]
            value: shape = [num_tokens, num_kv_heads * head_size]
            kv_cache = [2, num_blocks, block_size * num_kv_heads * head_size]
                NOTE: kv_cache will be an empty tensor with shape [0]
                for profiling run.
            attn_metadata: Metadata for attention.
            attn_type: Select attention type, between encoder attention,
                       decoder self-attention, or encoder/decoder cross-
                       attention. Defaults to decoder self-attention,
                       which is the vLLM default generally
        Returns:
            shape = [num_tokens, num_heads * head_size]
        """
        assert output is not None, "Output tensor must be provided."

        query = query.view(-1, self.num_heads, self.head_size)
        if key is not None:
            assert value is not None
            key = key.view(-1, self.num_kv_heads, self.head_size)
            value = value.view(-1, self.num_kv_heads, self.head_size)
        else:
            assert value is None

        paged_attn = self.paged_attn_module

        # Reshaping kv tensors is required for AITER paged attention kernel
        # because it works on a different tensor shape,
        # when the size of one element is one byte (int8/fp8 dtypes).
        # This reshaping is only required on the first forward call
        # and the kv cache must not be empty.
        if (is_rocm_aiter_paged_attn_enabled() and kv_cache.dtype.itemsize == 1
                and not self.aiter_kv_scales_initialized
                and kv_cache.shape != torch.Size([0])):
            num_blocks = kv_cache.shape[1]
            block_size = kv_cache.shape[2] // (self.num_kv_heads *
                                               self.head_size)
            k_scale = torch.empty((self.num_kv_heads, num_blocks * block_size),
                                  dtype=torch.float32,
                                  device=kv_cache.device)
            v_scale = torch.empty((self.num_kv_heads, num_blocks * block_size),
                                  dtype=torch.float32,
                                  device=kv_cache.device)
            self.aiter_kv_scales_initialized = True
            k_scale.fill_(layer._k_scale.item())
            v_scale.fill_(layer._v_scale.item())
            layer._k_scale = k_scale
            layer._v_scale = v_scale

        # Only update KV cache for decoder self-attention
        # and encoder-decoder cross-attention
        if self.attn_type not in [
                AttentionType.ENCODER, AttentionType.ENCODER_ONLY
        ] and kv_cache.numel() > 0:
            key_cache, value_cache = paged_attn.split_kv_cache(
                kv_cache, self.num_kv_heads, self.head_size)

            if key is not None and value is not None:
                # Reshape the input keys and values and store them in the
                # cache. If kv_cache is not provided, the new key and value
                # tensors are not cached. This happens during the initial
                # memory profiling run.
                paged_attn.write_to_paged_cache(
                    key,
                    value,
                    key_cache,
                    value_cache,
                    attn_metadata.slot_mapping
                    if self.attn_type != AttentionType.ENCODER_DECODER else
                    attn_metadata.cross_slot_mapping,
                    self.kv_cache_dtype,
                    layer._k_scale,
                    layer._v_scale,
                )

        if self.attn_type != AttentionType.ENCODER:
            num_prefill_tokens = attn_metadata.num_prefill_tokens
        elif self.attn_type == AttentionType.ENCODER_ONLY:
            # For encoder-only models, all tokens are processed in one go
            num_prefill_tokens = query.shape[0]
        else:
            assert attn_metadata.num_encoder_tokens is not None
            num_prefill_tokens = attn_metadata.num_encoder_tokens

        # Query for decode. KV is not needed because it is already cached.
        decode_query = query[num_prefill_tokens:]
        # QKV for prefill.
        query = query[:num_prefill_tokens]

        # For encoder-only and encoder models,
        # we process all tokens at once
        # For decoder and encoder-decoder,
        # we may need to limit key/value to prefill tokens
        if key is not None and value is not None \
            and self.attn_type not in [AttentionType.ENCODER_DECODER,
                                       AttentionType.ENCODER_ONLY]:
            key = key[:num_prefill_tokens]
            value = value[:num_prefill_tokens]

        if prefill_meta := attn_metadata.prefill_metadata:
            # Prompt run.
            # normal attention and DECODER
            if self.attn_type == AttentionType.DECODER and (
                    kv_cache.numel() == 0 or prefill_meta.block_tables is None
                    or prefill_meta.block_tables.numel() == 0):
                (query_seq_start_loc, query_max_seq_len, key_seq_start_loc,
                 key_max_seq_len, seq_lens,
                 causal_mask) = (prefill_meta.seq_start_loc,
                                 prefill_meta.max_prefill_seq_len,
                                 prefill_meta.seq_start_loc,
                                 prefill_meta.max_prefill_seq_len,
                                 attn_metadata.seq_lens, True)
            # prefix-enabled attention and ENCODER/ENCODER_DECODER
            else:
                (query_seq_start_loc, query_max_seq_len, key_seq_start_loc,
                 key_max_seq_len, seq_lens,
                 causal_mask) = _get_seq_len_block_table_args(
                     prefill_meta, self.attn_type)
            # Prompt run.
            if kv_cache.numel() == 0 or prefill_meta.block_tables.numel() == 0:
                # triton attention
                # When block_tables are not filled, it means q and k are the
                # prompt, and they have the same length.
                attn_masks = None
                if self.use_triton_flash_attn:
                    if self.alibi_slopes is not None:
                        attn_masks = _make_alibi_bias(
                            self.alibi_slopes,
                            query.dtype,
                            seq_lens,
                            make_attn_mask=causal_mask)  # type: ignore
                    full_scales = (
                        layer._q_scale.item(), layer._k_scale.item(),
<<<<<<< HEAD
                        layer._v_scale.item(), layer._prob_scale.item()) if (
                            layer._out_scale and layer._q_scale
                            and layer._prob_scale
                            and envs.VLLM_USE_ROCM_FP8_FLASH_ATTN) else None
=======
                        layer._v_scale.item(),
                        layer._prob_scale.item()) if use_fp8_scales else None
>>>>>>> c2903403
                    self.triton_attn_func(
                        query,
                        key,
                        value,
                        output[:num_prefill_tokens],
                        query_seq_start_loc,
                        key_seq_start_loc,
                        query_max_seq_len,
                        key_max_seq_len,
                        causal_mask,
                        self.scale,
                        attn_masks[0][None]
                        if attn_masks is not None else None,
                        full_scales,
                        layer._out_scale,
                    )
                elif self.use_naive_attn:
                    if self.num_kv_heads != self.num_heads:
                        # Interleave for MQA workaround.
                        key = self.repeat_kv(key, self.num_queries_per_kv)
                        value = self.repeat_kv(value, self.num_queries_per_kv)
                    if self.alibi_slopes is not None:
                        attn_masks = _make_alibi_bias(
                            self.alibi_slopes,
                            query.dtype,
                            attn_metadata.seq_lens,
                            make_attn_mask=causal_mask)  # type: ignore
                    query = query.movedim(0, query.dim() - 2)
                    key = key.movedim(0, key.dim() - 2)
                    value = value.movedim(0, value.dim() - 2)
                    # sdpa math backend attention
                    self.sdpa_attn_func(
                        query,
                        key,
                        value,
                        output[:num_prefill_tokens],
                        query_seq_start_loc,
                        num_prefill_tokens,
                        self.num_heads,
                        self.head_size,
                        self.scale,
                        causal_mask,
                        attn_masks,
                    )
                else:
                    # upstream FA does not support an output arg, copy
                    output[:num_prefill_tokens] = self.fa_attn_func(
                        q=query,
                        k=key,
                        v=value,
                        cu_seqlens_q=query_seq_start_loc,
                        cu_seqlens_k=key_seq_start_loc,
                        max_seqlen_q=prefill_meta.max_prefill_seq_len,
                        max_seqlen_k=key_max_seq_len,
                        softmax_scale=self.scale,
                        causal=causal_mask,
                        window_size=self.sliding_window,
                        alibi_slopes=self.alibi_slopes,
                        softcap=self.logits_soft_cap,
                    )

            else:
                # prefix-enabled attention -
                # not applicable for encoder-only models
                if self.attn_type != AttentionType.ENCODER_ONLY:
                    output[:num_prefill_tokens] = paged_attn.forward_prefix(
                        query,
                        key,
                        value,
                        self.kv_cache_dtype,
                        key_cache,
                        value_cache,
                        prefill_meta.block_tables,
                        prefill_meta.query_start_loc,
                        prefill_meta.seq_lens_tensor,
                        prefill_meta.max_query_len,
                        self.alibi_slopes,
                        self.sliding_window[0],
                        layer._k_scale,
                        layer._v_scale,
                    )
        # Skip decode phase for encoder-only models
        if (decode_meta := attn_metadata.decode_metadata) and (
                self.attn_type != AttentionType.ENCODER_ONLY):
            # Decoding run.
            # Whether to use rocm custom paged attention or not
            num_seqs, num_heads, head_size = decode_query.shape
            block_size = value_cache.shape[3]
            gqa_ratio = num_heads // self.num_kv_heads
            use_custom = use_rocm_custom_paged_attention(
                decode_query.dtype, head_size, block_size, gqa_ratio,
                decode_meta.max_decode_seq_len, self.sliding_window,
                self.kv_cache_dtype, self.alibi_slopes)
            if use_custom:
                max_seq_len = (decode_meta.max_decode_seq_len if self.attn_type
                               != AttentionType.ENCODER_DECODER else
                               decode_meta.max_encoder_seq_len)
                assert max_seq_len is not None
                max_num_partitions = (
                    (max_seq_len + _PARTITION_SIZE_ROCM - 1) //
                    _PARTITION_SIZE_ROCM)
                assert _PARTITION_SIZE_ROCM % block_size == 0
                tmp_output = torch.empty(
                    size=(num_seqs, num_heads, max_num_partitions, head_size),
                    dtype=query.dtype,
                    device=output.device,
                )
                exp_sums = torch.empty(
                    size=(num_seqs, num_heads, max_num_partitions),
                    dtype=torch.float32,
                    device=output.device,
                )
                max_logits = torch.empty_like(exp_sums)

                query_start_loc = None
                ops.paged_attention_rocm(
                    output[num_prefill_tokens:],
                    exp_sums,
                    max_logits,
                    tmp_output,
                    decode_query,
                    key_cache,
                    value_cache,
                    self.num_kv_heads,
                    self.scale,
                    decode_meta.block_tables
                    if self.attn_type != AttentionType.ENCODER_DECODER else
                    decode_meta.cross_block_tables,
                    decode_meta.seq_lens_tensor
                    if self.attn_type != AttentionType.ENCODER_DECODER else
                    decode_meta.encoder_seq_lens_tensor,
                    query_start_loc,
                    block_size,
                    max_seq_len,
                    self.alibi_slopes,
                    self.kv_cache_dtype,
                    layer._k_scale,
                    layer._v_scale,
                    layer._out_scale,
                )
            else:
                output[num_prefill_tokens:] = paged_attn.forward_decode(
                    decode_query,
                    key_cache,
                    value_cache,
                    decode_meta.block_tables
                    if self.attn_type != AttentionType.ENCODER_DECODER else
                    decode_meta.cross_block_tables,
                    decode_meta.seq_lens_tensor
                    if self.attn_type != AttentionType.ENCODER_DECODER else
                    decode_meta.encoder_seq_lens_tensor,
                    decode_meta.max_decode_seq_len
                    if self.attn_type != AttentionType.ENCODER_DECODER else
                    decode_meta.max_encoder_seq_len,
                    self.kv_cache_dtype,
                    self.num_kv_heads,
                    self.scale,
                    self.alibi_slopes,
                    layer._k_scale,
                    layer._v_scale,
                )

        # Reshape the output tensor.
        return output.view(-1, self.num_heads * self.head_size)


def _sdpa_attention(
    query: torch.Tensor,
    key: torch.Tensor,
    value: torch.Tensor,
    output: torch.Tensor,
    seq_lens: torch.Tensor,
    num_tokens: int,
    num_heads: int,
    head_size: int,
    scale: float,
    is_causal: bool,
    attn_masks: Optional[List[torch.Tensor]] = None,
) -> torch.Tensor:
    start = 0
    assert output.shape == (num_tokens, num_heads, head_size)
    assert output.dtype == query.dtype
    assert output.device == query.device

    for i, seq_len in enumerate(seq_lens):
        end = start + seq_len
        with torch.nn.attention.sdpa_kernel(
                torch.nn.attention.SDPBackend.MATH):
            sub_out = torch.nn.functional.scaled_dot_product_attention(
                query[:, start:end, :],
                key[:, start:end, :],
                value[:, start:end, :],
                dropout_p=0.0,
                is_causal=is_causal,
                attn_mask=attn_masks[i] if attn_masks else None,
                scale=scale).movedim(query.dim() - 2, 0)
            output[start:end, :, :] = sub_out
            start = end

    return output<|MERGE_RESOLUTION|>--- conflicted
+++ resolved
@@ -766,17 +766,13 @@
                             query.dtype,
                             seq_lens,
                             make_attn_mask=causal_mask)  # type: ignore
+                    use_fp8_scales = (layer._q_scale and layer._k_scale
+                                      and layer._v_scale and layer._prob_scale
+                                      and envs.VLLM_USE_ROCM_FP8_FLASH_ATTN)
                     full_scales = (
                         layer._q_scale.item(), layer._k_scale.item(),
-<<<<<<< HEAD
-                        layer._v_scale.item(), layer._prob_scale.item()) if (
-                            layer._out_scale and layer._q_scale
-                            and layer._prob_scale
-                            and envs.VLLM_USE_ROCM_FP8_FLASH_ATTN) else None
-=======
                         layer._v_scale.item(),
                         layer._prob_scale.item()) if use_fp8_scales else None
->>>>>>> c2903403
                     self.triton_attn_func(
                         query,
                         key,
