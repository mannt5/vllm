--- conflicted
+++ resolved
@@ -927,10 +927,5 @@
             and (qtype == torch.half or qtype == torch.bfloat16)
             and (head_size == 64 or head_size == 128)
             and (block_size == 16 or block_size == 32)
-<<<<<<< HEAD
             and (gqa_ratio >= 1 and gqa_ratio <= 16)
-            and max_seq_len <= 128 * 1024)
-=======
-            and (gqa_ratio >= 1 and gqa_ratio <= 16) and max_seq_len <= 32768
-            and envs.VLLM_ROCM_CUSTOM_PAGED_ATTN)
->>>>>>> 8958217a
+            and max_seq_len <= 128 * 1024 and envs.VLLM_ROCM_CUSTOM_PAGED_ATTN)