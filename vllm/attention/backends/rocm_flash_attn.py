--- conflicted
+++ resolved
@@ -423,11 +423,6 @@
         value: torch.Tensor,
         kv_cache: torch.Tensor,
         attn_metadata: ROCmFlashAttentionMetadata,
-<<<<<<< HEAD
-        k_scale: torch.Tensor,
-        v_scale: torch.Tensor,
-=======
->>>>>>> 96663699
         output: Optional[torch.Tensor] = None,
     ) -> torch.Tensor:
         """Forward pass with FlashAttention and PagedAttention.
