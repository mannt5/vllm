from dataclasses import dataclass
from typing import Any, Dict, List, Optional, Tuple, Type

import torch
import torch_xla.experimental.custom_kernel  # Required to register custom ops.

from vllm.attention.backends.abstract import (AttentionBackend, AttentionImpl,
                                              AttentionMetadata, AttentionType)
from vllm.attention.backends.utils import CommonAttentionState


class PallasAttentionBackend(AttentionBackend):

    @staticmethod
    def get_name() -> str:
        return "PALLAS"

    @staticmethod
    def get_impl_cls() -> Type["PallasAttentionBackendImpl"]:
        return PallasAttentionBackendImpl

    @staticmethod
    def get_metadata_cls() -> Type["PallasMetadata"]:
        return PallasMetadata

    @staticmethod
    def get_state_cls() -> Type["CommonAttentionState"]:
        return CommonAttentionState

    @staticmethod
    def get_kv_cache_shape(
        num_blocks: int,
        block_size: int,
        num_kv_heads: int,
        head_size: int,
    ) -> Tuple[int, ...]:
        return (num_kv_heads, num_blocks, block_size, head_size)

    @staticmethod
    def swap_blocks(
        src_kv_cache: torch.Tensor,
        dst_kv_cache: torch.Tensor,
        src_to_dst: torch.Tensor,
    ) -> None:
        raise RuntimeError("swap_blocks is not used for the TPU backend.")

    @torch.compile(backend="openxla")
    @staticmethod
    def copy_blocks(
        kv_caches: List[Tuple[torch.Tensor, torch.Tensor]],
        src_to_dists: Tuple[torch.Tensor, torch.Tensor],
    ) -> None:
        src_indices, dst_indices = src_to_dists
        for k_cache, v_cache in kv_caches:
            torch.ops.xla.dynamo_set_buffer_donor_(k_cache, True)
            k_cache[:, dst_indices] = k_cache[:, src_indices]
            torch.ops.xla.dynamo_set_buffer_donor_(v_cache, True)
            v_cache[:, dst_indices] = v_cache[:, src_indices]


@dataclass
class PallasMetadata(AttentionMetadata):

    # Currently, input sequences can only contain all prefills
    # or all decoding.
    block_tables: Optional[torch.Tensor] = None
    context_lens: Optional[torch.Tensor] = None
    effective_query_lens: Optional[torch.Tensor] = None

    @property
    def prefill_metadata(self) -> Optional["PallasMetadata"]:
        if self.num_prefills == 0:
            return None

        assert self.num_decode_tokens == 0
        return self

    @property
    def decode_metadata(self) -> Optional["PallasMetadata"]:
        if self.num_decode_tokens == 0:
            return None

        assert self.num_prefills == 0
        assert self.num_prefill_tokens == 0
        assert self.block_tables is not None
        assert self.context_lens is not None
        return self


class PallasAttentionBackendImpl(AttentionImpl):

    def __init__(
        self,
        num_heads: int,
        head_size: int,
        scale: float,
        num_kv_heads: int,
        alibi_slopes: Optional[List[float]],
        sliding_window: Optional[int],
        kv_cache_dtype: str,
        blocksparse_params: Optional[Dict[str, Any]] = None,
        logits_soft_cap: Optional[float] = None,
    ) -> None:
        self.num_heads = num_heads
        self.head_size = head_size
        self.scale = float(scale)
        self.num_kv_heads = num_heads if num_kv_heads is None else num_kv_heads

        assert self.num_heads % self.num_kv_heads == 0
        self.num_queries_per_kv = self.num_heads // self.num_kv_heads
        if head_size % 128 != 0:
            raise NotImplementedError("Head size must be a multiple of 128.")
        if alibi_slopes is not None:
            raise NotImplementedError("Alibi slopes is not supported.")
        if sliding_window is not None:
            raise NotImplementedError("Sliding window is not supported.")
        if kv_cache_dtype != "auto":
            raise NotImplementedError("FP8 KV cache dtype is not supported.")
        if blocksparse_params is not None:
            raise NotImplementedError("Blocksparse is not supported.")
        if logits_soft_cap is not None:
            raise NotImplementedError(
                "Attention logits soft-capping is not supported.")

        if torch_xla.tpu.version() < 4:
            raise NotImplementedError("TPU version must be 4 or higher.")

        self.megacore_mode = None
        tpu_env = torch_xla.tpu.get_tpu_env()
        tpu_type = (tpu_env.get("ACCELERATOR_TYPE", None)
                    or tpu_env.get("TYPE", None)
                    or tpu_env.get("TPU_ACCELERATOR_TYPE", None))
        assert tpu_type is not None
        tpu_type = tpu_type.lower()

        if (("lite" not in tpu_type) and ("v6" not in tpu_type)):
            if self.num_kv_heads % 2 == 0:
                self.megacore_mode = "kv_head"
            else:
                # NOTE(woosuk): If the batch size is not a multiple of 2, the
                # megacore mode will be None.
                self.megacore_mode = "batch"

    def forward(
        self,
        query: torch.Tensor,
        key: torch.Tensor,
        value: torch.Tensor,
        kv_cache: Tuple[torch.Tensor, torch.Tensor],
        attn_metadata: PallasMetadata,
        k_scale: float = 1.0,
        v_scale: float = 1.0,
        attn_type: str = AttentionType.DECODER,
<<<<<<< HEAD
        fp8_out_scale: Optional[torch.Tensor] = None,
=======
        output: Optional[torch.Tensor] = None,
>>>>>>> a4c4daf3
    ) -> torch.Tensor:
        """Forward pass with Pallas attention.

        Args:
            query: shape = [batch_size, seq_len, num_heads * head_size]
            key: shape = [batch_size, seq_len, num_kv_heads * head_size]
            value: shape = [batch_size, seq_len, num_kv_heads * head_size]
            kv_cache[0] = [num_kv_heads, num_blocks, block_size, head_size]
            kv_cache[1] = [num_kv_heads, num_blocks, block_size, head_size]
                NOTE: kv_cache[0] and kv_cache[1] will be an empty tensor 
                with shape [0] for profiling run.
            attn_metadata: Metadata for attention.
        Returns:
            shape = [batch_size, seq_len, num_heads * head_size]
        """
        assert k_scale == 1.0 and v_scale == 1.0
        if attn_type != AttentionType.DECODER:
            raise NotImplementedError("Encoder self-attention and "
                                      "encoder/decoder cross-attention "
                                      "are not implemented for "
                                      "PallasAttentionBackendImpl")
        batch_size, seq_len, hidden_size = query.shape
        query = query.view(batch_size, seq_len, self.num_heads, self.head_size)
        key = key.view(batch_size, seq_len, self.num_kv_heads, self.head_size)
        value = value.view(batch_size, seq_len, self.num_kv_heads,
                           self.head_size)

        if kv_cache[0].numel() > 0:
            slot_mapping = attn_metadata.slot_mapping
            key_cache, value_cache = kv_cache
            write_to_kv_cache(key, value, key_cache, value_cache, slot_mapping)

        query = query * self.scale
        if attn_metadata.num_prefills > 0:
            if attn_metadata.block_tables is None:
                # Prefill without paged KV cache.
                assert seq_len % 16 == 0, (
                    "Pallas FlashAttention kernel requires seq_len to be a "
                    f"multiple of 16 but got {seq_len}")

                # Handle GQA/MQA.
                if self.num_kv_heads != self.num_heads:
                    key = key.repeat_interleave(self.num_queries_per_kv,
                                                dim=-2)
                    key = key.view(batch_size, seq_len, self.num_heads,
                                   self.head_size)
                    value = value.repeat_interleave(self.num_queries_per_kv,
                                                    dim=-2)
                    value = value.view(batch_size, seq_len, self.num_heads,
                                       self.head_size)
                # FlashAttention kernel requires the input shape to be
                # [batch_size, num_heads, seq_len, d_model]
                # while the input is [batch_size, seq_len, num_heads, d_model].
                # Permute the input to match the required format.
                output = torch.ops.xla.flash_attention(
                    query.permute(0, 2, 1, 3),
                    key.permute(0, 2, 1, 3),
                    value.permute(0, 2, 1, 3),
                    True,
                )
                output = output.permute(0, 2, 1, 3)
            else:
                # Prefill with paged KV cache.
                # TODO(woosuk): Tune the below knobs.
                num_kv_pages_per_compute_block = 16
                num_queries_per_compute_block = 16
                assert seq_len % num_queries_per_compute_block == 0
                output = torch.ops.xla.multi_queries_paged_attention(
                    query,
                    key_cache,
                    value_cache,
                    attn_metadata.context_lens,
                    attn_metadata.block_tables,
                    attn_metadata.effective_query_lens,
                    num_kv_pages_per_compute_block,
                    num_queries_per_compute_block,
                    use_kernel=True,
                )
        else:
            # Decoding run.
            assert kv_cache[0].numel() > 0
            query = query.squeeze(dim=1)
            pages_per_compute_block = 16  # TODO(woosuk): Tune this value.

            assert attn_metadata.block_tables is not None
            assert attn_metadata.context_lens is not None
            # NOTE(woosuk): The PagedAttention Pallas kernel stores the entire
            # block table in SMEM. Therefore, if the block table is too large,
            # the kernel compilation will fail. To avoid this, we split the
            # batch dimension into smaller chunks and run the kernel multiple
            # times.
            MAX_SMEM_USAGE = 512 * 1024
            size_per_seq = 4 * attn_metadata.block_tables.shape[1]
            max_num_seq = MAX_SMEM_USAGE // size_per_seq

            if batch_size <= max_num_seq:
                output = paged_attention(
                    query,
                    key_cache,
                    value_cache,
                    attn_metadata.context_lens,
                    attn_metadata.block_tables,
                    pages_per_compute_block,
                    self.megacore_mode,
                )
            else:
                chunk_size = max_num_seq
                # Make sure the chunk size is a multiple of 2.
                chunk_size = chunk_size // 2 * 2
                num_chunks = (batch_size + chunk_size - 1) // chunk_size

                output = torch.empty_like(query)
                for chunk_idx in range(num_chunks):
                    chunk_start = chunk_idx * chunk_size
                    chunk_end = chunk_start + chunk_size
                    # NOTE(woosuk): We skip this line because it causes Dynamo
                    # compilation error. Instead, we rely on the slice operation
                    # to handle the out-of-bound case.
                    # chunk_end = min(chunk_end, batch_size)
                    chunk_output = paged_attention(
                        query[chunk_start:chunk_end],
                        key_cache,
                        value_cache,
                        attn_metadata.context_lens[chunk_start:chunk_end],
                        attn_metadata.block_tables[chunk_start:chunk_end],
                        pages_per_compute_block,
                        self.megacore_mode,
                    )
                    output[chunk_start:chunk_end] = chunk_output

        # Reshape the output tensor.
        return output.reshape(batch_size, seq_len, hidden_size)


def write_to_kv_cache(
    key: torch.Tensor,
    value: torch.Tensor,
    key_cache: torch.Tensor,
    value_cache: torch.Tensor,
    slot_mapping: torch.Tensor,
) -> None:
    torch.ops.xla.dynamo_set_buffer_donor_(key_cache, True)
    torch.ops.xla.dynamo_set_buffer_donor_(value_cache, True)

    key = key.flatten(0, 2)
    value = value.flatten(0, 2)
    key_cache = key_cache.flatten(0, 2)
    value_cache = value_cache.flatten(0, 2)
    key_cache.index_copy_(0, slot_mapping, key)
    value_cache.index_copy_(0, slot_mapping, value)


def paged_attention(
    query: torch.Tensor,
    key_cache: torch.Tensor,
    value_cache: torch.Tensor,
    context_lens: torch.Tensor,
    block_tables: torch.Tensor,
    pages_per_compute_block: int,
    megacore_mode: Optional[str],
) -> torch.Tensor:
    batch_size = query.shape[0]
    if megacore_mode == "batch" and batch_size % 2 != 0:
        megacore_mode = None
    else:
        megacore_mode = megacore_mode

    # NOTE(woosuk): A temporary workaround to avoid the error:
    # "xla::paged_attention() Expected a value of type 'str' for
    # argument 'megacore_mode' but instead found type 'NoneType'."
    if megacore_mode is not None:
        output = torch.ops.xla.paged_attention(
            query,
            key_cache,
            value_cache,
            context_lens,
            block_tables,
            pages_per_compute_block,
            megacore_mode=megacore_mode,
        )
    else:
        output = torch.ops.xla.paged_attention(
            query,
            key_cache,
            value_cache,
            context_lens,
            block_tables,
            pages_per_compute_block,
        )
    return output<|MERGE_RESOLUTION|>--- conflicted
+++ resolved
@@ -151,11 +151,8 @@
         k_scale: float = 1.0,
         v_scale: float = 1.0,
         attn_type: str = AttentionType.DECODER,
-<<<<<<< HEAD
+        output: Optional[torch.Tensor] = None,
         fp8_out_scale: Optional[torch.Tensor] = None,
-=======
-        output: Optional[torch.Tensor] = None,
->>>>>>> a4c4daf3
     ) -> torch.Tensor:
         """Forward pass with Pallas attention.
 
