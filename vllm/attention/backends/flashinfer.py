from collections import defaultdict
from contextlib import contextmanager
from dataclasses import dataclass
from typing import TYPE_CHECKING, Any, Dict, List, Optional, Set, Tuple, Type

from vllm.multimodal import MultiModalPlaceholderMap

try:
    from flashinfer.cascade import MultiLevelCascadeAttentionWrapper
    from flashinfer.decode import CUDAGraphBatchDecodeWithPagedKVCacheWrapper

    from vllm.vllm_flash_attn import flash_attn_varlen_func
    FLASHINFER_WORKSPACE_BUFFER_SIZE = 256 * 1024 * 1024
except ImportError:
    CUDAGraphBatchDecodeWithPagedKVCacheWrapper = None
    MultiLevelCascadeAttentionWrapper = None
    FLASHINFER_WORKSPACE_BUFFER_SIZE = 0

import torch

import vllm.envs as envs
from vllm import _custom_ops as ops
from vllm.attention.backends.abstract import (AttentionBackend, AttentionImpl,
                                              AttentionMetadata,
                                              AttentionMetadataBuilder,
                                              AttentionState, AttentionType)
from vllm.attention.backends.utils import (PAD_SLOT_ID, compute_slot_mapping,
                                           compute_slot_mapping_start_idx,
                                           is_block_tables_empty)
from vllm.attention.ops.paged_attn import PagedAttention
from vllm.utils import (async_tensor_h2d, get_kv_cache_torch_dtype,
                        make_tensor_with_pad)

if TYPE_CHECKING:
    from vllm.worker.model_runner import (ModelInputForGPUBuilder,
                                          ModelInputForGPUWithSamplingMetadata)


class FlashInferBackend(AttentionBackend):

    @staticmethod
    def get_name() -> str:
        return "FLASHINFER"

    @staticmethod
    def get_impl_cls() -> Type["FlashInferImpl"]:
        return FlashInferImpl

    @staticmethod
    def get_metadata_cls() -> Type["AttentionMetadata"]:
        return FlashInferMetadata

    @staticmethod
    def get_builder_cls() -> Type["FlashInferMetadataBuilder"]:
        return FlashInferMetadataBuilder

    @staticmethod
    def get_state_cls() -> Type["FlashInferState"]:
        return FlashInferState

    @staticmethod
    def get_kv_cache_shape(
        num_blocks: int,
        block_size: int,
        num_kv_heads: int,
        head_size: int,
    ) -> Tuple[int, ...]:
        return (num_blocks, 2, block_size, num_kv_heads, head_size)

    @staticmethod
    def swap_blocks(
        src_kv_cache: torch.Tensor,
        dst_kv_cache: torch.Tensor,
        src_to_dst: torch.Tensor,
    ) -> None:
        PagedAttention.swap_blocks(src_kv_cache, dst_kv_cache, src_to_dst)

    @staticmethod
    def copy_blocks(
        kv_caches: List[torch.Tensor],
        src_to_dists: torch.Tensor,
    ) -> None:
        PagedAttention.copy_blocks(kv_caches, src_to_dists)

    @staticmethod
    def get_supported_head_sizes() -> List[int]:
        return [64, 128, 256]

    @staticmethod
    def get_fp8_dtype_for_flashinfer(kv_cache_dtype: str) -> torch.dtype:
        if kv_cache_dtype in ("fp8", "fp8_e4m3"):
            return torch.float8_e4m3fn
        elif kv_cache_dtype == "fp8_e5m2":
            return torch.float8_e5m2
        else:
            raise ValueError(f"Unrecognized FP8 dtype: {kv_cache_dtype}")


class FlashInferState(AttentionState):

    def __init__(self, runner):
        self.runner = runner
        self._is_graph_capturing = False
        self._workspace_buffer = None
        self._cuda_wrapper = None
        self._wrapper = None

    def _get_workspace_buffer(self):
        if self._workspace_buffer is None:
            self._workspace_buffer = torch.empty(
                FLASHINFER_WORKSPACE_BUFFER_SIZE,
                dtype=torch.uint8,
                device=self.runner.device)
        return self._workspace_buffer

    def _get_wrapper(self):
        if self._wrapper is None:
            self._wrapper = MultiLevelCascadeAttentionWrapper(
                2, self._get_workspace_buffer(), "NHD")
        return self._wrapper

    def _get_cuda_wrapper(self):
        if self._cuda_wrapper is not None:
            return self._cuda_wrapper
        return None

    @contextmanager
    def graph_capture(self, max_batch_size: int):
        self._is_graph_capturing = True
        self._graph_decode_wrapper = None
        self._graph_slot_mapping = torch.full((max_batch_size, ),
                                              PAD_SLOT_ID,
                                              dtype=torch.long,
                                              device=self.runner.device)
        self._graph_seq_lens = torch.ones(max_batch_size,
                                          dtype=torch.int32,
                                          device=self.runner.device)
        self._graph_block_tables = torch.from_numpy(
            self.runner.graph_block_tables).to(device=self.runner.device)
        self._graph_decode_workspace_buffer = self._get_workspace_buffer()
        self._graph_indices_buffer = torch.empty(
            max_batch_size * self.runner.cache_config.num_gpu_blocks,
            dtype=torch.int32,
            device=self.runner.device)
        self._graph_indptr_buffer = torch.empty(max_batch_size + 1,
                                                dtype=torch.int32,
                                                device=self.runner.device)
        self._graph_last_page_len_buffer = torch.empty(
            max_batch_size, dtype=torch.int32, device=self.runner.device)
        yield
        self._is_graph_capturing = False
        del self._graph_slot_mapping
        del self._graph_seq_lens
        del self._graph_block_tables
        del self._graph_decode_workspace_buffer
        del self._graph_indices_buffer
        del self._graph_indptr_buffer
        del self._graph_last_page_len_buffer
        del self._graph_decode_wrapper

    def graph_clone(self, batch_size: int):
        assert self._is_graph_capturing
        state = self.__class__(self.runner)
        state._workspace_buffer = self._graph_decode_workspace_buffer
        state._cuda_wrapper = self._graph_decode_wrapper
        state._wrapper = self._get_wrapper()
        return state

    def graph_capture_get_metadata_for_batch(
            self, batch_size: int, is_encoder_decoder_model: bool = False):
        assert self._is_graph_capturing
        _indptr_buffer = self._graph_indptr_buffer[:batch_size + 1]
        _last_page_len_buffer = self._graph_last_page_len_buffer[:batch_size]

        num_qo_heads = (self.runner.model_config.get_num_attention_heads(
            self.runner.parallel_config))
        num_kv_heads = self.runner.model_config.get_num_kv_heads(
            self.runner.parallel_config)
        use_tensor_cores = envs.VLLM_FLASHINFER_FORCE_TENSOR_CORES or (
            num_qo_heads // num_kv_heads > 4)
        self._graph_decode_wrapper = \
            CUDAGraphBatchDecodeWithPagedKVCacheWrapper(
            self._graph_decode_workspace_buffer, _indptr_buffer,
            self._graph_indices_buffer, _last_page_len_buffer, "NHD",
            use_tensor_cores)
        if self.runner.kv_cache_dtype.startswith("fp8"):
            kv_cache_dtype = FlashInferBackend.get_fp8_dtype_for_flashinfer(
                self.runner.kv_cache_dtype)
        else:
            kv_cache_dtype = get_kv_cache_torch_dtype(
                self.runner.kv_cache_dtype, self.runner.model_config.dtype)

        paged_kv_indptr_tensor_host = torch.arange(0,
                                                   batch_size + 1,
                                                   dtype=torch.int32)
        paged_kv_indices_tensor_host = torch.arange(0,
                                                    batch_size,
                                                    dtype=torch.int32)
        paged_kv_last_page_len_tensor_host = torch.full((batch_size, ),
                                                        self.runner.block_size,
                                                        dtype=torch.int32)
        query_start_loc_host = torch.arange(0,
                                            batch_size + 1,
                                            dtype=torch.int32)

        attn_metadata = self.runner.attn_backend.make_metadata(
            num_prefills=0,
            slot_mapping=self._graph_slot_mapping[:batch_size],
            multi_modal_placeholder_index_maps=None,
            num_prefill_tokens=0,
            num_decode_tokens=batch_size,
            max_prefill_seq_len=0,
            block_tables=self._graph_block_tables,
            paged_kv_indptr=paged_kv_indptr_tensor_host,
            paged_kv_indices=paged_kv_indices_tensor_host,
            paged_kv_last_page_len=paged_kv_last_page_len_tensor_host,
            num_qo_heads=num_qo_heads,
            num_kv_heads=num_kv_heads,
            head_dim=self.runner.model_config.get_head_size(),
            page_size=self.runner.block_size,
            seq_start_loc=None,
            query_start_loc=query_start_loc_host,
            device=self.runner.device,
            data_type=kv_cache_dtype,
            q_data_type=self.runner.model_config.dtype,
            use_cuda_graph=True,
            cuda_wrapper=self._graph_decode_wrapper,
            wrapper=self._wrapper)
        # we don't need to pass logits and scale to begin_forward
        # since in forward, it already gets it.
        attn_metadata.begin_forward(None, None, (-1, -1))
        return attn_metadata

    def get_graph_input_buffers(self,
                                attn_metadata,
                                is_encoder_decoder_model: bool = False):
        return {
            "slot_mapping": attn_metadata.slot_mapping,
        }

    def prepare_graph_input_buffers(self,
                                    input_buffers,
                                    attn_metadata,
                                    is_encoder_decoder_model: bool = False):
        return

    def begin_forward(self, model_input, model):
        assert not self._is_graph_capturing
        state = self

        # sliding window needed for new kernel in begin_forward
        sliding_window = self.runner.sliding_window
        window_left = sliding_window[0] if sliding_window is not None else -1

        try:
            scale = getattr(model.model.layers[0].self_attn.attn.impl, "scale",
                            None)
        except AttributeError as e:
            raise AttributeError("Failed to retrieve 'scale'. \
                    Check if 'self_attn.attn.impl' contains 'scale'.") from e

        try:
            logits_soft_cap = getattr(
                model.model.layers[0].self_attn.attn.impl, "logits_soft_cap",
                None)
        except AttributeError as e:
            raise AttributeError("Failed to retrieve 'logits_soft_cap'. \
                    Check if 'self_attn.attn.impl' contains 'logits_soft_cap'."
                                 ) from e

        if model_input.attn_metadata.use_cuda_graph:
            batch_size = model_input.input_tokens.shape[0]
            state = (self.runner.graph_runners[model_input.virtual_engine]
                     [batch_size].attn_state)
            model_input.attn_metadata.cuda_wrapper = state._get_cuda_wrapper()

        model_input.attn_metadata.wrapper = state._get_wrapper()
        model_input.attn_metadata.begin_forward(scale, logits_soft_cap, window_left)


@dataclass
class FlashInferMetadata(AttentionMetadata):
    # Maximum sequence length among prefill batch. 0 if there are decoding
    # requests only.
    max_prefill_seq_len: int
    # Number of query tokens for each request in the batch.
    # Currently, we require that all requests have the same number of query
    # tokens during the decoding phase. When speculavie decoding is enabled,
    # decode_query_len might be greater than 1. In all other cases, it is 1.
    decode_query_len: Optional[int] = 1

    use_cuda_graph: bool = True

    wrapper: Optional[MultiLevelCascadeAttentionWrapper] = None
    cuda_wrapper: Optional[CUDAGraphBatchDecodeWithPagedKVCacheWrapper] = None

    # Metadata for wrapper
    seq_start_loc: Optional[torch.Tensor] = None
    query_start_loc: Optional[torch.Tensor] = None
    second_level_query_start_loc: Optional[torch.Tensor] = None
    block_tables: Optional[torch.Tensor] = None

    # used for GPU in-place advance_step
    seq_lens_tensor: Optional[torch.Tensor] = None
    block_table_bound: Optional[torch.Tensor] = None

    # Refer to: https://docs.flashinfer.ai/tutorials/kv_layout.html
    # and: https://docs.flashinfer.ai/api/python/cascade.html
    # Store shared prefix blocks of requests
    paged_kv_indices: Optional[torch.Tensor] = None
    # Index pointers to the start of each shared block of KV-Cache
    paged_kv_indptr: Optional[torch.Tensor] = None
    # paged_kv_last_page_len is the length of the last page of the shared KVs
    paged_kv_last_page_len: Optional[torch.Tensor] = None
    # Store the concatenated page indices of all requests for the second level
    second_level_kv_indices: Optional[torch.Tensor] = None
    # Index pointers to the start of each request's page indices
    # in the second_level_kv_indices
    second_level_kv_indptr: Optional[torch.Tensor] = None
    # The length of the last page of each request in the second level
    second_level_kv_last_page_len: Optional[torch.Tensor] = None

    # The number of query/output heads
    num_qo_heads: Optional[int] = None
    # The number of key/value heads
    num_kv_heads: Optional[int] = None
    # The dimension of the attention heads
    head_dim: Optional[int] = None
    # Block size of vllm
    page_size: Optional[int] = None
    # The data type of the paged kv cache
    data_type: torch.dtype = None
    # The data type of the query
    q_data_type: torch.dtype = None
    device: torch.device = torch.device("cuda")
    is_profile_run: bool = False

    def __post_init__(self):
        # Refer to
        # https://github.com/flashinfer-ai/flashinfer/blob/3d55c71a62052c590c130897d3a3db49b14fcc34/include/flashinfer/utils.cuh#L157
        supported_head_sizes = FlashInferBackend.get_supported_head_sizes()
        if self.head_dim is not None and self.head_dim \
                not in supported_head_sizes:
            raise ValueError(
                f"Only {supported_head_sizes} are supported for head_dim,",
                f"received {self.head_dim}.")

    def begin_forward(self, scale: Optional[float],
                      logits_soft_cap: Optional[float], window_left: Optional[int]):
        if self.paged_kv_indices is None:
            return

        assert self.wrapper is not None
        assert self.query_start_loc is not None
        assert self.paged_kv_indices is not None
        assert self.paged_kv_indptr is not None
        assert self.paged_kv_last_page_len is not None

        if not self.is_profile_run:
            self.paged_kv_indices = self.paged_kv_indices.to(self.device)
            self.paged_kv_indptr = self.paged_kv_indptr.to(self.device)
            self.paged_kv_last_page_len = self.paged_kv_last_page_len.to(
                self.device)

            if self.num_decode_tokens > 0:
                if self.block_table_bound is not None:
                    self.block_table_bound = self.block_table_bound.to(
                        self.device)
                if self.seq_lens_tensor is not None:
                    self.seq_lens_tensor = self.seq_lens_tensor.to(self.device)

            # Case 1: Prefill only
            if self.num_prefill_tokens > 0 and self.num_decode_tokens == 0:
                assert self.second_level_kv_indices is not None
                assert self.second_level_kv_indptr is not None
                assert self.second_level_kv_last_page_len is not None
                assert self.second_level_query_start_loc is not None
                assert self.query_start_loc is not None

                self.second_level_kv_indices = self.second_level_kv_indices.to(  # noqa
                    self.device)
                self.second_level_kv_indptr = self.second_level_kv_indptr.to(  # noqa
                    self.device)
                self.second_level_kv_last_page_len = self.second_level_kv_last_page_len.to(  # noqa
                    self.device)
                self.wrapper.plan([
                    self.query_start_loc[:self.num_prefills + 1],
                    self.second_level_query_start_loc[:self.num_prefills + 1]
                ], [
                    self.paged_kv_indptr[:self.num_prefills + 1],
                    self.second_level_kv_indptr[:self.num_prefills + 1]
                ], [self.paged_kv_indices, self.second_level_kv_indices], [
                    self.paged_kv_last_page_len[:self.num_prefills],
                    self.second_level_kv_last_page_len[:self.num_prefills]
                ],
                                  self.num_qo_heads,
                                  self.num_kv_heads,
                                  self.head_dim,
                                  self.page_size,
                                  causal=True,
                                  sm_scale=scale,
                                  logits_soft_cap=logits_soft_cap,
                                  window_left=window_left)

            # Case 2: Decode only
            elif self.num_prefill_tokens == 0 and self.num_decode_tokens > 0:
                if not self.use_cuda_graph:
                    assert self.second_level_kv_indices is not None
                    assert self.second_level_kv_indptr is not None
                    assert self.second_level_kv_last_page_len is not None
                    self.second_level_kv_indices = self.second_level_kv_indices.to(  # noqa
                        self.device)
                    self.second_level_kv_indptr = self.second_level_kv_indptr.to(  # noqa
                        self.device)
                    self.second_level_kv_last_page_len = self.second_level_kv_last_page_len.to(  # noqa
                        self.device)
                    self.wrapper.plan([
                        self.query_start_loc, self.second_level_query_start_loc
                    ], [
                        self.paged_kv_indptr[self.num_prefills:],
                        self.second_level_kv_indptr[self.num_prefills:]
                    ], [self.paged_kv_indices, self.second_level_kv_indices], [
                        self.paged_kv_last_page_len[self.num_prefills:],
                        self.second_level_kv_last_page_len[self.num_prefills:]
                    ],
                                      self.num_qo_heads,
                                      self.num_kv_heads,
                                      self.head_dim,
                                      self.page_size,
                                      causal=True,
                                      sm_scale=scale,
                                      logits_soft_cap=logits_soft_cap,
                                      window_left=window_left)
                else:
                    assert self.cuda_wrapper is not None
                    self.cuda_wrapper.end_forward()
                    self.cuda_wrapper.begin_forward(
                        self.paged_kv_indptr[self.num_prefills:],
                        self.paged_kv_indices,
                        self.paged_kv_last_page_len[self.num_prefills:],
                        self.num_qo_heads,
                        self.num_kv_heads,
                        self.head_dim,
                        self.page_size,
                        # Disable flashinfer's pos encoding and use vllm's rope.
                        pos_encoding_mode="NONE",
                        # kv-cache data type.
                        data_type=self.data_type,
                        # query data type.
                        q_data_type=self.q_data_type)
            # Case 3: Both prefill and decode (chunked prefill case)
            else:
                assert self.second_level_kv_indices is not None
                assert self.second_level_kv_indptr is not None
                assert self.second_level_kv_last_page_len is not None
                self.second_level_kv_indices = self.second_level_kv_indices.to(
                    self.device)
                self.second_level_kv_indptr = self.second_level_kv_indptr.to(
                    self.device)
                self.second_level_kv_last_page_len = self.second_level_kv_last_page_len.to(  # noqa
                    self.device)

                self.wrapper.plan(
                    [self.query_start_loc, self.second_level_query_start_loc],
                    [self.paged_kv_indptr, self.second_level_kv_indptr],
                    [self.paged_kv_indices, self.second_level_kv_indices], [
                        self.paged_kv_last_page_len,
                        self.second_level_kv_last_page_len
                    ],
                    self.num_qo_heads,
                    self.num_kv_heads,
                    self.head_dim,
                    self.page_size,
                    causal=True,
                    sm_scale=scale,
                    logits_soft_cap=logits_soft_cap,
                    window_left=window_left)

    def asdict_zerocopy(self,
                        skip_fields: Optional[Set[str]] = None
                        ) -> Dict[str, Any]:
        if skip_fields is None:
            skip_fields = set()
        # We need to skip the prefill/decode_wrapper field since it cannot be
        # broadcasted with nccl when TP is enabled.
        skip_fields.add('wrapper')
        skip_fields.add('cuda_wrapper')
        return super().asdict_zerocopy(skip_fields)

    @property
    def prefill_metadata(self) -> Optional["FlashInferMetadata"]:
        if self.num_prefills == 0:
            return None
        return self

    @property
    def decode_metadata(self) -> Optional["FlashInferMetadata"]:
        if self.num_decode_tokens == 0:
            return None
        return self

    def advance_step(self,
                     model_input: "ModelInputForGPUWithSamplingMetadata",
                     sampled_token_ids: Optional[torch.Tensor],
                     block_size: int,
                     num_seqs: int,
                     num_queries: int,
                     turn_prefills_into_decodes: bool = False):
        """
        Update metadata in-place to advance one decode step.
        """

        assert not turn_prefills_into_decodes, \
            ("Chunked prefill is not supported with flashinfer yet."
             "turn_prefills_into_decodes is a Multi-Step + Chunked-Prefill "
             "specific parameter.")

        assert num_seqs > 0
        assert num_queries > 0
        assert model_input.attn_metadata is not None
        assert sampled_token_ids is not None

        # When using cudagraph, the num_seqs is padded to the next captured
        # batch sized, but num_queries tracks the actual number of requests in
        # the batch. For --enforce-eager mode, num_seqs == num_queries
        if num_seqs != num_queries:
            assert num_seqs > num_queries
            assert self.use_cuda_graph

        model_input.input_tokens[:num_queries] = sampled_token_ids.flatten()

        # Update GPU tensors
        ops.advance_step_flashinfer(
            num_seqs=num_seqs,
            num_queries=num_queries,
            block_size=block_size,
            input_tokens=model_input.input_tokens,
            sampled_token_ids=model_input.input_tokens,
            input_positions=model_input.input_positions,
            seq_lens=self.seq_lens_tensor,
            slot_mapping=self.slot_mapping,
            block_tables=self.block_tables,
            paged_kv_indices=self.paged_kv_indices,
            paged_kv_indptr=self.paged_kv_indptr,
            paged_kv_last_page_len=self.paged_kv_last_page_len,
            block_table_bound=self.block_table_bound)


class FlashInferMetadataBuilder(AttentionMetadataBuilder[FlashInferMetadata]):

    def __init__(self, input_builder: "ModelInputForGPUBuilder"):
        self.slot_mapping: List[int] = []
        self.prefill_seq_lens: List[int] = []
        self.context_lens: List[int] = []
        self.block_tables: List[List[int]] = []
        self.curr_seq_lens: List[int] = []
        self.multimodal_placeholder_maps: Dict[
            str,
            MultiModalPlaceholderMap] = defaultdict(MultiModalPlaceholderMap)
        self.num_prefills = 0
        self.num_prefill_tokens = 0
        self.num_decode_tokens = 0

        self.input_builder = input_builder
        self.runner = input_builder.runner

        self.sliding_window = input_builder.sliding_window
        self.block_size = input_builder.block_size

        # Store the concatenated indices of shared prefix of the requests
        self.paged_kv_indices: List[int] = []
        # Index pointers to the start of each shared blocks
        self.paged_kv_indptr: List[int] = [0]
        # The length of the last page of the shared kvs
        self.paged_kv_last_page_len: List[int] = []
        # Store concatenated page indices of requests for the second level
        self.second_level_kv_indices: List[int] = []
        # Index pointers to the start of each request's page indices
        self.second_level_kv_indptr: List[int] = [0]
        # The length of the last page of each request in the second level
        self.second_level_kv_last_page_len: List[int] = []

        self.total_blocks = 0
        self.is_profile_run: bool = False

    def _add_seq_group(
            self, inter_data: "ModelInputForGPUBuilder.InterDataForSeqGroup",
            chunked_prefill_enabled: bool, common_prefix: List[int],
            use_cuda_graph: bool):
        """Add a sequence group to the metadata. Specifically update/append
        1. context length.
        2. block table.
        3. slot mapping.
        """
        is_prompt = inter_data.is_prompt
        block_tables = inter_data.block_tables
        computed_block_nums = inter_data.computed_block_nums

        for (seq_id, token_len, seq_len, curr_seq_len, query_len, context_len,
             curr_sliding_window_block) in zip(
                 inter_data.seq_ids, [len(t) for t in inter_data.input_tokens],
                 inter_data.orig_seq_lens, inter_data.seq_lens,
                 inter_data.query_lens, inter_data.context_lens,
                 inter_data.curr_sliding_window_blocks):
            self.context_lens.append(context_len)
            if is_prompt:
                mm_maps = inter_data.multi_modal_placeholder_maps
                if mm_maps:
                    for modality, placeholders in mm_maps.items():
                        self.multimodal_placeholder_maps[modality].extend(
                            placeholders)
                self.num_prefills += 1
                self.num_prefill_tokens += token_len
                self.prefill_seq_lens.append(seq_len)
            else:
                assert query_len == 1, (
                    "seq_len: {}, context_len: {}, query_len: {}".format(
                        seq_len, context_len, query_len))
                self.num_decode_tokens += query_len
                self.curr_seq_lens.append(curr_seq_len)

            # Compute block table.
            # TODO(sang): Combine chunked prefill and prefix caching by
            # only allowing multiple of block_size chunk size.
            # NOTE: This only works for oooooooxxx style attention.
            block_table = []
            if inter_data.prefix_cache_hit:
                block_table = computed_block_nums
            elif ((chunked_prefill_enabled or not is_prompt)
                  and block_tables is not None):
                block_table = block_tables[seq_id][-curr_sliding_window_block:]
            self.block_tables.append(block_table)

            is_profile_run = is_block_tables_empty(block_tables)

            # Compute slot mapping.
            start_idx = compute_slot_mapping_start_idx(is_prompt, query_len,
                                                       context_len,
                                                       self.sliding_window)
            compute_slot_mapping(is_profile_run, self.slot_mapping, seq_id,
                                 seq_len, context_len, start_idx,
                                 self.block_size, inter_data.block_tables)

            # It is not necessary to add paged_kv_indices, paged_kv_indptr,
            # and paged_kv_last_page_len for profile run because we will
            # create dummy inputs.
            if is_profile_run:
                self.is_profile_run = is_profile_run
                return

            block_table = block_tables[seq_id]
            if use_cuda_graph:
                self._update_cuda_wrapper_unique_kv_tensors(
                    block_table, seq_len)
            else:
                self._update_unique_kv_tensors(block_table, seq_len,
                                               common_prefix)

    def _update_cuda_wrapper_unique_kv_tensors(self, block_table: List[int],
                                               seq_len: int) -> None:
        """
        Updates tensors for cuda decode wrapper
        """
        self.total_blocks += len(block_table)
        block_table_bound = seq_len // self.block_size + 1 \
                            if seq_len % self.block_size != 0 \
                            else seq_len // self.block_size
        self.paged_kv_indices.extend(block_table[:block_table_bound])
        self.paged_kv_indptr.append(self.paged_kv_indptr[-1] +
                                    block_table_bound)

        last_page_len = seq_len % self.block_size
        if last_page_len == 0:
            last_page_len = self.block_size
        self.paged_kv_last_page_len.append(last_page_len)

    def _update_unique_kv_tensors(self, block_table: List[int], seq_len: int,
                                  common_prefix: List[int]) -> None:
        """
        Updates the unique level tensors
        """

        shared_length = len(common_prefix)
        self.total_blocks += (len(block_table) - shared_length)
        block_table_bound = (seq_len) // self.block_size + 1 \
                            if seq_len % self.block_size != 0 \
                            else (seq_len) // self.block_size
        self.second_level_kv_indices.extend(
            block_table[shared_length:block_table_bound])
        self.second_level_kv_indptr.append(self.second_level_kv_indptr[-1] +
                                           (block_table_bound - shared_length))
        last_page_len = (seq_len) % self.block_size
        if last_page_len == 0:
            last_page_len = self.block_size
        self.second_level_kv_last_page_len.append(last_page_len)

    def _update_shared_kv_tensors(self, common_prefix: List[int],
                                  batch_size: int) -> None:
        """
        Updates the shared level kv tensors
        """
        if not common_prefix:
            # if we don't have common prefixes, we only use the unique level
            # so we fill the first level indices, indptr, last page len with 0s
            # to conform with multilevel wrapper input requirements
            self.paged_kv_indices.extend([0] * batch_size)
            self.paged_kv_indptr.extend([0] * batch_size)
            self.paged_kv_last_page_len.extend([0] * batch_size)
        else:
            self.total_blocks += len(common_prefix)
            self.paged_kv_indices.extend(common_prefix)
            self.paged_kv_indptr.append(self.paged_kv_indptr[-1] +
                                        len(common_prefix))
            self.paged_kv_last_page_len.append(self.block_size)

    def get_shared_blocks_nums(
        self,
        inter_data_list: List["ModelInputForGPUBuilder.InterDataForSeqGroup"]
    ) -> List[int]:
        """
        Returns a list of consecutive shared blocks across sequence groups
        """
        if len(inter_data_list) == 1:
            return []

        flattened_lists = []
        for data in inter_data_list:
            if data.block_tables:
                flattened_lists += list(data.block_tables.values())

        common_prefix: List[int] = []
        for i, block_tuple in enumerate(zip(*flattened_lists)):
            if all(block == block_tuple[0] for block in block_tuple):
                if i > 0 and block_tuple[0] != common_prefix[-1] + 1:
                    break
                common_prefix.append(block_tuple[0])
            else:
                break

        return common_prefix

    def build(self, seq_lens: List[int], query_lens: List[int],
              cuda_graph_pad_size: int, batch_size: int):
        """Build attention metadata with on-device tensors.

        Args:
            seq_lens: The maybe padded sequence lengths of the input sequences.
            query_lens: The query lengths of the input sequences.
            cuda_graph_pad_size: The padding size for cuda graph.
                                 -1 if cuda graph is not used.
            batch_size: The maybe padded batch size.
        """
        # common_prefix = self.get_shared_blocks_nums(
        #     self.input_builder.inter_data_list
        # )
        # FIXME: we set common_prefix to empty list now since
        # shared level is not working yet.
        common_prefix: List[int] = []
        device = self.runner.device
        use_captured_graph = cuda_graph_pad_size != -1

        for inter_data in self.input_builder.inter_data_list:
            self._add_seq_group(inter_data,
                                self.input_builder.chunked_prefill_enabled,
                                common_prefix, use_captured_graph)

        if not use_captured_graph:
            self._update_shared_kv_tensors(common_prefix, len(query_lens))

        max_prefill_seq_len = max(self.prefill_seq_lens, default=0)
        num_decode_tokens = self.num_decode_tokens
        decode_query_len = max(query_lens[self.num_prefills:], default=1)

        if use_captured_graph:
            self.slot_mapping.extend([PAD_SLOT_ID] * cuda_graph_pad_size)
            self.block_tables.extend([] * cuda_graph_pad_size)
            num_decode_tokens = batch_size - self.num_prefill_tokens

            # The shape of graph_block_tables is
            # [max batch size, max context len // block size].
            input_block_tables = self.runner.graph_block_tables[:batch_size]
            max_blocks = input_block_tables.shape[1]
            for i, block_table in enumerate(self.block_tables):
                if block_table:
                    num_blocks = len(block_table)
                    if num_blocks <= max_blocks:
                        input_block_tables[i, :num_blocks] = block_table
                    else:
                        # It may be possible to have more blocks allocated due
                        # to lookahead slots of multi-step, however, they are
                        # not used anyway, so can be safely ignored.
                        input_block_tables[
                            i, :max_blocks] = block_table[:max_blocks]

            block_tables = torch.from_numpy(input_block_tables).to(
                device, non_blocking=True)

            last_paged_kv_indptr = self.paged_kv_indptr[-1]
            self.paged_kv_indptr.extend([last_paged_kv_indptr] *
                                        cuda_graph_pad_size)
            self.paged_kv_last_page_len.extend([0] * cuda_graph_pad_size)
        else:
            block_tables = make_tensor_with_pad(
                self.block_tables,
                pad=0,
                dtype=torch.int,
                device=device,
            )

        assert device is not None
        seq_lens_tensor = async_tensor_h2d(seq_lens, torch.int, device,
                                           self.runner.pin_memory)
        query_lens_tensor = async_tensor_h2d(query_lens, torch.long, device,
                                             self.runner.pin_memory)
        slot_mapping_tensor = async_tensor_h2d(self.slot_mapping, torch.long,
                                               device, self.runner.pin_memory)
        query_start_loc = torch.zeros(query_lens_tensor.shape[0] + 1,
                                      dtype=torch.int32,
                                      device=device)
        seq_start_loc = torch.zeros(seq_lens_tensor.shape[0] + 1,
                                    dtype=torch.int32,
                                    device=device)
        second_level_query_start_loc = torch.zeros(query_lens_tensor.shape[0] +
                                                   1,
                                                   dtype=torch.int32,
                                                   device=device)

        placeholder_index_maps = {
            modality: placeholder_map.index_map()
            for modality, placeholder_map in
            self.multimodal_placeholder_maps.items()
        }
        torch.cumsum(seq_lens_tensor,
                     dim=0,
                     dtype=seq_start_loc.dtype,
                     out=seq_start_loc[1:])

        torch.cumsum(query_lens_tensor,
                     dim=0,
                     dtype=query_start_loc.dtype,
                     out=second_level_query_start_loc[1:])

        if not common_prefix:
            # if no common prefix, we only use the unique kv level, so
            # we just set the first level query start loc the same as
            # the second levels
            torch.cumsum(query_lens_tensor,
                         dim=0,
                         dtype=query_start_loc.dtype,
                         out=query_start_loc[1:])
        else:
            # when we use shared level of the multilevel wrapper
            query_start_loc = torch.tensor(
                [0, second_level_query_start_loc[-1]],
                dtype=torch.int32,
                device=device)

        if len(self.paged_kv_indptr) > 0:
            # extend to the maximum number of blocks as returned by the
            # scheduler
            self.paged_kv_indices.extend(
                [0] * (self.total_blocks - len(self.paged_kv_indices)))
            paged_kv_indices_tensor = torch.tensor(self.paged_kv_indices,
                                                   device="cpu",
                                                   dtype=torch.int)
            paged_kv_indptr_tensor = torch.tensor(self.paged_kv_indptr,
                                                  device="cpu",
                                                  dtype=torch.int)
            paged_kv_last_page_len_tensor = torch.tensor(
                self.paged_kv_last_page_len, device="cpu", dtype=torch.int)

            second_level_kv_indices_tensor = torch.tensor(
                self.second_level_kv_indices, device="cpu", dtype=torch.int)
            second_level_kv_indptr_tensor = torch.tensor(
                self.second_level_kv_indptr, device="cpu", dtype=torch.int)
            second_level_kv_last_page_len_tensor = torch.tensor(
                self.second_level_kv_last_page_len,
                device="cpu",
                dtype=torch.int)

            block_table_bound_tensor = torch.zeros(len(self.paged_kv_indptr) -
                                                   1,
                                                   device="cpu",
                                                   dtype=torch.int)
        else:
            paged_kv_indices_tensor = None
            paged_kv_indptr_tensor = None
            paged_kv_last_page_len_tensor = None
            block_table_bound_tensor = None
            second_level_kv_indices_tensor = None
            second_level_kv_indptr_tensor = None
            second_level_kv_last_page_len_tensor = None

        if self.runner.kv_cache_dtype.startswith("fp8"):
            kv_cache_dtype = FlashInferBackend.get_fp8_dtype_for_flashinfer(
                self.runner.kv_cache_dtype)
        else:
            kv_cache_dtype = get_kv_cache_torch_dtype(
                self.runner.kv_cache_dtype, self.runner.model_config.dtype)

        return FlashInferMetadata(
            decode_query_len=decode_query_len,
            num_prefills=self.num_prefills,
            slot_mapping=slot_mapping_tensor,
            multi_modal_placeholder_index_maps=placeholder_index_maps,
            num_prefill_tokens=self.num_prefill_tokens,
            num_decode_tokens=num_decode_tokens,
            max_prefill_seq_len=max_prefill_seq_len,
            block_tables=block_tables,
            paged_kv_indptr=paged_kv_indptr_tensor,
            paged_kv_indices=paged_kv_indices_tensor,
            paged_kv_last_page_len=paged_kv_last_page_len_tensor,
            second_level_kv_indptr=second_level_kv_indptr_tensor,
            second_level_kv_indices=second_level_kv_indices_tensor,
            second_level_kv_last_page_len=second_level_kv_last_page_len_tensor,
            second_level_query_start_loc=second_level_query_start_loc,
            block_table_bound=block_table_bound_tensor,
            seq_lens_tensor=seq_lens_tensor,
            num_qo_heads=self.runner.model_config.get_num_attention_heads(
                self.runner.parallel_config),
            num_kv_heads=self.runner.model_config.get_num_kv_heads(
                self.runner.parallel_config),
            head_dim=self.runner.model_config.get_head_size(),
            page_size=self.block_size,
            seq_start_loc=seq_start_loc,
            query_start_loc=query_start_loc,
            device=device,
            data_type=kv_cache_dtype,
            q_data_type=self.runner.model_config.dtype,
            use_cuda_graph=use_captured_graph,
            is_profile_run=self.is_profile_run)


class FlashInferImpl(AttentionImpl):

    def __init__(
        self,
        num_heads: int,
        head_size: int,
        scale: float,
        num_kv_heads: int,
        alibi_slopes: Optional[List[float]],
        sliding_window: Optional[int],
        kv_cache_dtype: str,
        blocksparse_params: Optional[Dict[str, Any]] = None,
        logits_soft_cap: Optional[float] = None,
    ) -> None:
        self.num_heads = num_heads
        self.head_size = head_size
        self.scale = float(scale)
        self.num_kv_heads = num_kv_heads
        if alibi_slopes is not None:
            alibi_slopes = torch.tensor(alibi_slopes, dtype=torch.float32)
        self.alibi_slopes = alibi_slopes
        self.sliding_window = ((sliding_window - 1,
                                0) if sliding_window is not None else (-1, -1))
        self.kv_cache_dtype = kv_cache_dtype
        self.logits_soft_cap = logits_soft_cap

        assert self.num_heads % self.num_kv_heads == 0
        self.num_queries_per_kv = self.num_heads // self.num_kv_heads

    def forward(
        self,
        query: torch.Tensor,
        key: torch.Tensor,
        value: torch.Tensor,
        kv_cache: torch.Tensor,
        attn_metadata: FlashInferMetadata,
        k_scale: float = 1.0,
        v_scale: float = 1.0,
        attn_type: str = AttentionType.DECODER,
    ) -> torch.Tensor:
        if attn_type != AttentionType.DECODER:
            raise NotImplementedError("Encoder self-attention and "
                                      "encoder/decoder cross-attention "
                                      "are not implemented for "
                                      "FlashInferImpl")

<<<<<<< HEAD
        return torch.ops.vllm.unified_flash_infer(
            query,
            key,
            value,
            self.num_heads,
            self.head_size,
            self.num_kv_heads,
            kv_cache,
            self.kv_cache_dtype,
            k_scale,
            v_scale,
            self.scale,
            self.sliding_window,
            self.alibi_slopes,
            self.logits_soft_cap,
        )


def unified_flash_infer(
    query: torch.Tensor,
    key: torch.Tensor,
    value: torch.Tensor,
    num_heads: int,
    head_size: int,
    num_kv_heads: int,
    kv_cache: torch.Tensor,
    kv_cache_dtype: str,
    k_scale: float,
    v_scale: float,
    softmax_scale: float,
    window_size: Optional[List[int]] = None,
    alibi_slopes: Optional[torch.Tensor] = None,
    logits_soft_cap: Optional[float] = None,
) -> torch.Tensor:
    current_metadata = get_forward_context()
    assert current_metadata is not None
    assert isinstance(current_metadata, FlashInferMetadata)
    attn_metadata: FlashInferMetadata = current_metadata

    num_tokens, hidden_size = query.shape
    query = query.view(-1, num_heads, head_size)
    key = key.view(-1, num_kv_heads, head_size)
    value = value.view(-1, num_kv_heads, head_size)

    if kv_cache.numel() > 0:
        ops.reshape_and_cache_flash(
            key,
            value,
            kv_cache[:, 0],
            kv_cache[:, 1],
            attn_metadata.slot_mapping.flatten(),
            kv_cache_dtype,
            k_scale,
            v_scale,
        )
        if kv_cache_dtype.startswith("fp8"):
            torch_dtype = FlashInferBackend.get_fp8_dtype_for_flashinfer(
                kv_cache_dtype)
            kv_cache = kv_cache.view(torch_dtype)

    num_prefill_tokens = attn_metadata.num_prefill_tokens
    num_decode_tokens = attn_metadata.num_decode_tokens
    assert key.shape[0] == num_prefill_tokens + num_decode_tokens, \
        f"key : {key.shape} : #prefill tokens {num_prefill_tokens} : #decode tokens {num_decode_tokens}" # noqa
    assert value.shape[0] == num_prefill_tokens + num_decode_tokens, \
        f"value : {value.shape} : #prefill toks {num_prefill_tokens} : #decode toks {num_decode_tokens}" # noqa

    query = query.contiguous()  # Flashinfer requires query to be contiguous
    # Query for decode and prefill.
    # KV is not needed because it is already cached.
    # QKV for prefill.
    decode_query = query[num_prefill_tokens:]
    prefill_query = query[:num_prefill_tokens]

    key = key[:num_prefill_tokens]
    value = value[:num_prefill_tokens]

    assert prefill_query.shape[0] == num_prefill_tokens
    assert decode_query.shape[0] == num_decode_tokens

    window_left = window_size[0] if window_size is not None else -1

    if kv_cache.numel() == 0:
        return flash_attn_varlen_func(
            q=query,
            k=key,
            v=value,
            cu_seqlens_q=attn_metadata.seq_start_loc,
            cu_seqlens_k=attn_metadata.seq_start_loc,
            max_seqlen_q=attn_metadata.max_prefill_seq_len,
            max_seqlen_k=attn_metadata.max_prefill_seq_len,
            softmax_scale=softmax_scale,
            causal=True,
            window_size=window_size,
            alibi_slopes=alibi_slopes,
        ).view(num_tokens, hidden_size)

    assert attn_metadata.wrapper is not None

    if num_prefill_tokens > 0 and num_decode_tokens == 0:
        output = attn_metadata.wrapper.run(prefill_query, kv_cache)
        return output.view(num_tokens, hidden_size)
    elif num_prefill_tokens == 0 and num_decode_tokens > 0:
        if attn_metadata.cuda_wrapper is not None:
            output = attn_metadata.cuda_wrapper.forward(
=======
        num_heads: int = self.num_heads
        head_size: int = self.head_size
        num_kv_heads: int = self.num_kv_heads
        kv_cache_dtype: str = self.kv_cache_dtype
        softmax_scale: float = self.scale
        window_size = self.sliding_window
        alibi_slopes = self.alibi_slopes
        logits_soft_cap = self.logits_soft_cap

        num_tokens, hidden_size = query.shape
        query = query.view(-1, num_heads, head_size)
        key = key.view(-1, num_kv_heads, head_size)
        value = value.view(-1, num_kv_heads, head_size)

        if kv_cache.numel() > 0:
            # Use the same reshape and cache kernel as flash attention.
            ops.reshape_and_cache_flash(
                key,
                value,
                kv_cache[:, 0],
                kv_cache[:, 1],
                attn_metadata.slot_mapping.flatten(),
                kv_cache_dtype,
                k_scale,
                v_scale,
            )
            # The FlashInfer api requires data to be in fp8_e4m3 or fp8_e5m2
            # to process the cache when the kv_cache_dtype is fp8
            if kv_cache_dtype.startswith("fp8"):
                torch_dtype = FlashInferBackend.get_fp8_dtype_for_flashinfer(
                    kv_cache_dtype)
                kv_cache = kv_cache.view(torch_dtype)

        num_prefill_tokens = attn_metadata.num_prefill_tokens
        num_decode_tokens = attn_metadata.num_decode_tokens
        assert key.shape[0] == num_prefill_tokens + num_decode_tokens, \
                    f"key : {key.shape} : #prefill tokens {num_prefill_tokens} : #decode tokens {num_decode_tokens}" # noqa
        assert value.shape[0] == num_prefill_tokens + num_decode_tokens, \
                    f"value : {value.shape} : #prefill toks {num_prefill_tokens} : #decode toks {num_decode_tokens}" # noqa
        query = query.contiguous(
        )  # Flashinfer requires query to be contiguous
        # Query for decode. KV is not needed because it is already cached.
        # QKV for prefill.
        decode_query = query[num_prefill_tokens:]
        query = query[:num_prefill_tokens]

        key = key[:num_prefill_tokens]
        value = value[:num_prefill_tokens]

        assert query.shape[0] == num_prefill_tokens
        assert decode_query.shape[0] == num_decode_tokens

        window_left = window_size[0] if window_size is not None else -1

        prefill_output: Optional[torch.Tensor] = None
        decode_output: Optional[torch.Tensor] = None
        if prefill_meta := attn_metadata.prefill_metadata:
            # We will use flash attention for prefill
            # when kv_cache is not provided.
            # This happens when vllm runs the profiling to
            # determine the number of blocks.
            if kv_cache.numel() == 0:
                prefill_output = flash_attn_varlen_func(
                    q=query,
                    k=key,
                    v=value,
                    cu_seqlens_q=prefill_meta.seq_start_loc,
                    cu_seqlens_k=prefill_meta.seq_start_loc,
                    max_seqlen_q=prefill_meta.max_prefill_seq_len,
                    max_seqlen_k=prefill_meta.max_prefill_seq_len,
                    softmax_scale=softmax_scale,
                    causal=True,
                    window_size=window_size,
                    alibi_slopes=alibi_slopes,
                )
            else:
                assert prefill_meta is not None
                assert prefill_meta.prefill_wrapper is not None
                prefill_output = prefill_meta.prefill_wrapper.forward(
                    query,
                    kv_cache,
                    logits_soft_cap=logits_soft_cap,
                    causal=True,
                    k_scale=k_scale,
                    v_scale=v_scale,
                    window_left=window_left)
        if decode_meta := attn_metadata.decode_metadata:
            assert decode_meta is not None
            assert decode_meta.decode_wrapper is not None
            decode_output = decode_meta.decode_wrapper.forward(
>>>>>>> eebad39f
                decode_query,
                kv_cache,
                sm_scale=softmax_scale,
                logits_soft_cap=logits_soft_cap,
                k_scale=k_scale,
                v_scale=v_scale,
                window_left=window_left)
<<<<<<< HEAD
        else:
            assert attn_metadata.wrapper is not None
            output = attn_metadata.wrapper.run(decode_query, kv_cache)
        return output.view(num_tokens, hidden_size)
    else:
        # Ensure chunked prefill with speculative decoding is not allowed
        assert decode_query.shape[0] == 1, \
            """Chunked prefill batch does not work with 
            speculative decoding in FlashInfer backend."""

        output = attn_metadata.wrapper.run(query, kv_cache)
        return output.view(num_tokens, hidden_size)


def unified_flash_infer_fake(
    query: torch.Tensor,
    key: torch.Tensor,
    value: torch.Tensor,
    num_heads: int,
    head_size: int,
    num_kv_heads: int,
    kv_cache: torch.Tensor,
    kv_cache_dtype: str,
    k_scale: float,
    v_scale: float,
    softmax_scale: float,
    window_size: Optional[List[int]] = None,
    alibi_slopes: Optional[torch.Tensor] = None,
    logits_soft_cap: Optional[float] = None,
) -> torch.Tensor:
    return torch.empty_like(query).contiguous()


direct_register_custom_op(
    op_name="unified_flash_infer",
    op_func=unified_flash_infer,
    mutates_args=["kv_cache"],
    fake_impl=unified_flash_infer_fake,
)
=======

        if prefill_output is None and decode_output is not None:
            # Decode only batch.
            output, num_tokens = decode_output, num_decode_tokens
        elif decode_output is None and prefill_output is not None:
            # Prefill only batch.
            output, num_tokens = prefill_output, num_prefill_tokens
        else:
            # Chunked prefill batch does not work with speculative decoding in
            # FlashInfer backend, so the query length for decode should be 1.
            assert prefill_output is not None
            assert decode_output is not None
            assert decode_meta is not None
            assert decode_meta.decode_query_len == 1
            decode_output = decode_output.squeeze(1)
            output = torch.cat([prefill_output, decode_output], dim=0)
        return output.view(num_tokens, hidden_size)
>>>>>>> eebad39f
<|MERGE_RESOLUTION|>--- conflicted
+++ resolved
@@ -275,7 +275,8 @@
             model_input.attn_metadata.cuda_wrapper = state._get_cuda_wrapper()
 
         model_input.attn_metadata.wrapper = state._get_wrapper()
-        model_input.attn_metadata.begin_forward(scale, logits_soft_cap, window_left)
+        model_input.attn_metadata.begin_forward(scale, logits_soft_cap,
+                                                window_left)
 
 
 @dataclass
@@ -346,7 +347,8 @@
                 f"received {self.head_dim}.")
 
     def begin_forward(self, scale: Optional[float],
-                      logits_soft_cap: Optional[float], window_left: Optional[int]):
+                      logits_soft_cap: Optional[float],
+                      window_left: Optional[int]):
         if self.paged_kv_indices is None:
             return
 
@@ -977,113 +979,6 @@
                                       "are not implemented for "
                                       "FlashInferImpl")
 
-<<<<<<< HEAD
-        return torch.ops.vllm.unified_flash_infer(
-            query,
-            key,
-            value,
-            self.num_heads,
-            self.head_size,
-            self.num_kv_heads,
-            kv_cache,
-            self.kv_cache_dtype,
-            k_scale,
-            v_scale,
-            self.scale,
-            self.sliding_window,
-            self.alibi_slopes,
-            self.logits_soft_cap,
-        )
-
-
-def unified_flash_infer(
-    query: torch.Tensor,
-    key: torch.Tensor,
-    value: torch.Tensor,
-    num_heads: int,
-    head_size: int,
-    num_kv_heads: int,
-    kv_cache: torch.Tensor,
-    kv_cache_dtype: str,
-    k_scale: float,
-    v_scale: float,
-    softmax_scale: float,
-    window_size: Optional[List[int]] = None,
-    alibi_slopes: Optional[torch.Tensor] = None,
-    logits_soft_cap: Optional[float] = None,
-) -> torch.Tensor:
-    current_metadata = get_forward_context()
-    assert current_metadata is not None
-    assert isinstance(current_metadata, FlashInferMetadata)
-    attn_metadata: FlashInferMetadata = current_metadata
-
-    num_tokens, hidden_size = query.shape
-    query = query.view(-1, num_heads, head_size)
-    key = key.view(-1, num_kv_heads, head_size)
-    value = value.view(-1, num_kv_heads, head_size)
-
-    if kv_cache.numel() > 0:
-        ops.reshape_and_cache_flash(
-            key,
-            value,
-            kv_cache[:, 0],
-            kv_cache[:, 1],
-            attn_metadata.slot_mapping.flatten(),
-            kv_cache_dtype,
-            k_scale,
-            v_scale,
-        )
-        if kv_cache_dtype.startswith("fp8"):
-            torch_dtype = FlashInferBackend.get_fp8_dtype_for_flashinfer(
-                kv_cache_dtype)
-            kv_cache = kv_cache.view(torch_dtype)
-
-    num_prefill_tokens = attn_metadata.num_prefill_tokens
-    num_decode_tokens = attn_metadata.num_decode_tokens
-    assert key.shape[0] == num_prefill_tokens + num_decode_tokens, \
-        f"key : {key.shape} : #prefill tokens {num_prefill_tokens} : #decode tokens {num_decode_tokens}" # noqa
-    assert value.shape[0] == num_prefill_tokens + num_decode_tokens, \
-        f"value : {value.shape} : #prefill toks {num_prefill_tokens} : #decode toks {num_decode_tokens}" # noqa
-
-    query = query.contiguous()  # Flashinfer requires query to be contiguous
-    # Query for decode and prefill.
-    # KV is not needed because it is already cached.
-    # QKV for prefill.
-    decode_query = query[num_prefill_tokens:]
-    prefill_query = query[:num_prefill_tokens]
-
-    key = key[:num_prefill_tokens]
-    value = value[:num_prefill_tokens]
-
-    assert prefill_query.shape[0] == num_prefill_tokens
-    assert decode_query.shape[0] == num_decode_tokens
-
-    window_left = window_size[0] if window_size is not None else -1
-
-    if kv_cache.numel() == 0:
-        return flash_attn_varlen_func(
-            q=query,
-            k=key,
-            v=value,
-            cu_seqlens_q=attn_metadata.seq_start_loc,
-            cu_seqlens_k=attn_metadata.seq_start_loc,
-            max_seqlen_q=attn_metadata.max_prefill_seq_len,
-            max_seqlen_k=attn_metadata.max_prefill_seq_len,
-            softmax_scale=softmax_scale,
-            causal=True,
-            window_size=window_size,
-            alibi_slopes=alibi_slopes,
-        ).view(num_tokens, hidden_size)
-
-    assert attn_metadata.wrapper is not None
-
-    if num_prefill_tokens > 0 and num_decode_tokens == 0:
-        output = attn_metadata.wrapper.run(prefill_query, kv_cache)
-        return output.view(num_tokens, hidden_size)
-    elif num_prefill_tokens == 0 and num_decode_tokens > 0:
-        if attn_metadata.cuda_wrapper is not None:
-            output = attn_metadata.cuda_wrapper.forward(
-=======
         num_heads: int = self.num_heads
         head_size: int = self.head_size
         num_kv_heads: int = self.num_kv_heads
@@ -1110,8 +1005,6 @@
                 k_scale,
                 v_scale,
             )
-            # The FlashInfer api requires data to be in fp8_e4m3 or fp8_e5m2
-            # to process the cache when the kv_cache_dtype is fp8
             if kv_cache_dtype.startswith("fp8"):
                 torch_dtype = FlashInferBackend.get_fp8_dtype_for_flashinfer(
                     kv_cache_dtype)
@@ -1120,124 +1013,65 @@
         num_prefill_tokens = attn_metadata.num_prefill_tokens
         num_decode_tokens = attn_metadata.num_decode_tokens
         assert key.shape[0] == num_prefill_tokens + num_decode_tokens, \
-                    f"key : {key.shape} : #prefill tokens {num_prefill_tokens} : #decode tokens {num_decode_tokens}" # noqa
+            f"key : {key.shape} : #prefill tokens {num_prefill_tokens} : #decode tokens {num_decode_tokens}" # noqa
         assert value.shape[0] == num_prefill_tokens + num_decode_tokens, \
-                    f"value : {value.shape} : #prefill toks {num_prefill_tokens} : #decode toks {num_decode_tokens}" # noqa
+            f"value : {value.shape} : #prefill toks {num_prefill_tokens} : #decode toks {num_decode_tokens}" # noqa
+
         query = query.contiguous(
         )  # Flashinfer requires query to be contiguous
-        # Query for decode. KV is not needed because it is already cached.
+        # Query for decode and prefill.
+        # KV is not needed because it is already cached.
         # QKV for prefill.
         decode_query = query[num_prefill_tokens:]
-        query = query[:num_prefill_tokens]
+        prefill_query = query[:num_prefill_tokens]
 
         key = key[:num_prefill_tokens]
         value = value[:num_prefill_tokens]
 
-        assert query.shape[0] == num_prefill_tokens
+        assert prefill_query.shape[0] == num_prefill_tokens
         assert decode_query.shape[0] == num_decode_tokens
 
         window_left = window_size[0] if window_size is not None else -1
 
-        prefill_output: Optional[torch.Tensor] = None
-        decode_output: Optional[torch.Tensor] = None
-        if prefill_meta := attn_metadata.prefill_metadata:
-            # We will use flash attention for prefill
-            # when kv_cache is not provided.
-            # This happens when vllm runs the profiling to
-            # determine the number of blocks.
-            if kv_cache.numel() == 0:
-                prefill_output = flash_attn_varlen_func(
-                    q=query,
-                    k=key,
-                    v=value,
-                    cu_seqlens_q=prefill_meta.seq_start_loc,
-                    cu_seqlens_k=prefill_meta.seq_start_loc,
-                    max_seqlen_q=prefill_meta.max_prefill_seq_len,
-                    max_seqlen_k=prefill_meta.max_prefill_seq_len,
-                    softmax_scale=softmax_scale,
-                    causal=True,
-                    window_size=window_size,
-                    alibi_slopes=alibi_slopes,
-                )
-            else:
-                assert prefill_meta is not None
-                assert prefill_meta.prefill_wrapper is not None
-                prefill_output = prefill_meta.prefill_wrapper.forward(
-                    query,
+        if kv_cache.numel() == 0:
+            return flash_attn_varlen_func(
+                q=query,
+                k=key,
+                v=value,
+                cu_seqlens_q=attn_metadata.seq_start_loc,
+                cu_seqlens_k=attn_metadata.seq_start_loc,
+                max_seqlen_q=attn_metadata.max_prefill_seq_len,
+                max_seqlen_k=attn_metadata.max_prefill_seq_len,
+                softmax_scale=softmax_scale,
+                causal=True,
+                window_size=window_size,
+                alibi_slopes=alibi_slopes,
+            ).view(num_tokens, hidden_size)
+
+        assert attn_metadata.wrapper is not None
+
+        if num_prefill_tokens > 0 and num_decode_tokens == 0:
+            output = attn_metadata.wrapper.run(prefill_query, kv_cache)
+            return output.view(num_tokens, hidden_size)
+        elif num_prefill_tokens == 0 and num_decode_tokens > 0:
+            if attn_metadata.cuda_wrapper is not None:
+                output = attn_metadata.cuda_wrapper.forward(
+                    decode_query,
                     kv_cache,
+                    sm_scale=softmax_scale,
                     logits_soft_cap=logits_soft_cap,
-                    causal=True,
                     k_scale=k_scale,
                     v_scale=v_scale,
                     window_left=window_left)
-        if decode_meta := attn_metadata.decode_metadata:
-            assert decode_meta is not None
-            assert decode_meta.decode_wrapper is not None
-            decode_output = decode_meta.decode_wrapper.forward(
->>>>>>> eebad39f
-                decode_query,
-                kv_cache,
-                sm_scale=softmax_scale,
-                logits_soft_cap=logits_soft_cap,
-                k_scale=k_scale,
-                v_scale=v_scale,
-                window_left=window_left)
-<<<<<<< HEAD
+            else:
+                assert attn_metadata.wrapper is not None
+                output = attn_metadata.wrapper.run(decode_query, kv_cache)
+            return output.view(num_tokens, hidden_size)
         else:
-            assert attn_metadata.wrapper is not None
-            output = attn_metadata.wrapper.run(decode_query, kv_cache)
-        return output.view(num_tokens, hidden_size)
-    else:
-        # Ensure chunked prefill with speculative decoding is not allowed
-        assert decode_query.shape[0] == 1, \
-            """Chunked prefill batch does not work with 
-            speculative decoding in FlashInfer backend."""
-
-        output = attn_metadata.wrapper.run(query, kv_cache)
-        return output.view(num_tokens, hidden_size)
-
-
-def unified_flash_infer_fake(
-    query: torch.Tensor,
-    key: torch.Tensor,
-    value: torch.Tensor,
-    num_heads: int,
-    head_size: int,
-    num_kv_heads: int,
-    kv_cache: torch.Tensor,
-    kv_cache_dtype: str,
-    k_scale: float,
-    v_scale: float,
-    softmax_scale: float,
-    window_size: Optional[List[int]] = None,
-    alibi_slopes: Optional[torch.Tensor] = None,
-    logits_soft_cap: Optional[float] = None,
-) -> torch.Tensor:
-    return torch.empty_like(query).contiguous()
-
-
-direct_register_custom_op(
-    op_name="unified_flash_infer",
-    op_func=unified_flash_infer,
-    mutates_args=["kv_cache"],
-    fake_impl=unified_flash_infer_fake,
-)
-=======
-
-        if prefill_output is None and decode_output is not None:
-            # Decode only batch.
-            output, num_tokens = decode_output, num_decode_tokens
-        elif decode_output is None and prefill_output is not None:
-            # Prefill only batch.
-            output, num_tokens = prefill_output, num_prefill_tokens
-        else:
-            # Chunked prefill batch does not work with speculative decoding in
-            # FlashInfer backend, so the query length for decode should be 1.
-            assert prefill_output is not None
-            assert decode_output is not None
-            assert decode_meta is not None
-            assert decode_meta.decode_query_len == 1
-            decode_output = decode_output.squeeze(1)
-            output = torch.cat([prefill_output, decode_output], dim=0)
-        return output.view(num_tokens, hidden_size)
->>>>>>> eebad39f
+            # Ensure chunked prefill with speculative decoding is not allowed
+            assert decode_query.shape[0] == 1, \
+                """Chunked prefill batch does not work with 
+                speculative decoding in FlashInfer backend."""
+
+            output = attn_metadata.wrapper.run(query, kv_cache)
+            return output.view(num_tokens, hidden_size)