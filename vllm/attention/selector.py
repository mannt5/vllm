--- conflicted
+++ resolved
@@ -75,14 +75,9 @@
         import vllm_flash_attn  # noqa: F401
     except ImportError:
         logger.info(
-<<<<<<< HEAD
             "Cannot use FlashAttention backend because the vllm_flash_attn "
             "package is not found. `pip install vllm-flash-attn` for better "
             "performance.")
-=======
-            "Cannot use FlashAttention-2 backend because the flash_attn "
-            "package is not found. Please install it for better performance.")
->>>>>>> 2a85f930
         return _Backend.XFORMERS
 
     backend_by_env_var = os.getenv(VLLM_ATTENTION_BACKEND)
