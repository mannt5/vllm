--- conflicted
+++ resolved
@@ -9,14 +9,10 @@
 import vllm.envs as envs
 from vllm.attention.backends.abstract import AttentionBackend
 from vllm.logger import init_logger
-<<<<<<< HEAD
-from vllm.utils import is_cpu, is_hip, is_openvino, is_tpu, is_xpu
 from vllm.transformers_utils.configs.RWKV5 import useLinear
-=======
 from vllm.platforms import current_platform
 from vllm.utils import (STR_BACKEND_ENV_VAR, is_cpu, is_hip, is_openvino,
                         is_tpu, is_xpu)
->>>>>>> 86ab567b
 
 logger = init_logger(__name__)
 
@@ -174,22 +170,10 @@
     # Default case.
     selected_backend = _Backend.FLASH_ATTN
 
-<<<<<<< HEAD
     if useLinear:
         print("Using Linear Attention")
         return _Backend.LINEAR
 
-    # Check the environment variable and override if specified
-    backend_by_env_var: Optional[str] = envs.VLLM_ATTENTION_BACKEND
-    if backend_by_env_var is not None:
-        backend_members = _Backend.__members__
-        if backend_by_env_var not in backend_members:
-            raise ValueError(
-                f"Invalid attention backend '{backend_by_env_var}'. "
-                f"Available backends: {', '.join(backend_members)} "
-                "(case-sensitive).")
-        selected_backend = _Backend[backend_by_env_var]
-=======
     # Check whether a particular choice of backend was
     # previously forced.
     #
@@ -204,7 +188,6 @@
         backend_by_env_var: Optional[str] = envs.VLLM_ATTENTION_BACKEND
         if backend_by_env_var is not None:
             selected_backend = backend_name_to_enum(backend_by_env_var)
->>>>>>> 86ab567b
 
     if is_cpu():
         if selected_backend != _Backend.TORCH_SDPA:
