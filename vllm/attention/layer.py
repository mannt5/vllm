--- conflicted
+++ resolved
@@ -84,14 +84,8 @@
         self.calculate_kv_scales = calculate_kv_scales
         self._k_scale = torch.tensor(1.0, dtype=torch.float32)
         self._v_scale = torch.tensor(1.0, dtype=torch.float32)
-<<<<<<< HEAD
         self._q_scale = torch.tensor(1.0, dtype=torch.float32)
         self._prob_scale = torch.tensor(1.0, dtype=torch.float32)
-=======
-        # FlashAttn doesn't support quantizing the kv-cache only
-        # but requires q to be quantized as well.
-        self._q_scale = torch.tensor(1.0, dtype=torch.float32)
->>>>>>> cfbb8c93
 
         # We also keep the float32 versions of k/v_scale for attention
         # backends that don't support tensors (Flashinfer)
