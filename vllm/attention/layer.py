--- conflicted
+++ resolved
@@ -73,12 +73,8 @@
             device = "cpu"
         attn_backend = get_attn_backend(num_heads, head_size, num_kv_heads,
                                         sliding_window, dtype, kv_cache_dtype,
-<<<<<<< HEAD
-                                        block_size, device)
-=======
-                                        block_size, blocksparse_params
+                                        block_size, device, blocksparse_params
                                         is not None)
->>>>>>> f17a1a8f
         impl_cls = attn_backend.get_impl_cls()
         self.impl = impl_cls(num_heads, head_size, scale, num_kv_heads,
                              alibi_slopes, sliding_window, kv_cache_dtype,
