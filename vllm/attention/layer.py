# SPDX-License-Identifier: Apache-2.0
"""Attention layer."""
from typing import Any, Dict, List, Optional

import torch
import torch.nn as nn
import torch.nn.functional as F

import vllm.envs as envs
from vllm.attention import AttentionMetadata, AttentionType
from vllm.attention.selector import backend_name_to_enum, get_attn_backend
from vllm.config import CacheConfig, get_current_vllm_config
from vllm.forward_context import ForwardContext, get_forward_context
from vllm.model_executor.layers.quantization.base_config import (
    QuantizationConfig)
from vllm.model_executor.layers.quantization.kv_cache import BaseKVCacheMethod
from vllm.platforms import _Backend, current_platform
from vllm.utils import direct_register_custom_op


class Attention(nn.Module):
    """Attention layer.

    This class takes query, key, and value tensors as input. The input tensors
    can either contain prompt tokens or generation tokens.
    The class does the following:

    1. Store the input key and value tensors in the KV cache.
    2. Perform (multi-head/multi-query/grouped-query) attention.
    3. Return the output tensor.
    """

    def __init__(
        self,
        num_heads: int,
        head_size: int,
        scale: float,
        num_kv_heads: Optional[int] = None,
        alibi_slopes: Optional[List[float]] = None,
        cache_config: Optional[CacheConfig] = None,
        quant_config: Optional[QuantizationConfig] = None,
        blocksparse_params: Optional[Dict[str, Any]] = None,
        logits_soft_cap: Optional[float] = None,
        per_layer_sliding_window: Optional[int] = None,
        use_mla: bool = False,
        prefix: str = "",
        attn_type: str = AttentionType.DECODER,
        **extra_impl_args,
    ) -> None:
        super().__init__()
        if per_layer_sliding_window is not None:
            # per-layer sliding window
            sliding_window = per_layer_sliding_window
        elif cache_config is not None:
            # model-level sliding window
            sliding_window = cache_config.sliding_window
        else:
            sliding_window = None

        if cache_config is not None:
            kv_cache_dtype = cache_config.cache_dtype
            block_size = cache_config.block_size
            is_attention_free = cache_config.is_attention_free
            calculate_kv_scales = cache_config.calculate_kv_scales
        else:
            kv_cache_dtype = "auto"
            block_size = 16
            is_attention_free = False
            calculate_kv_scales = False
        if num_kv_heads is None:
            num_kv_heads = num_heads

        # The default k/v_scale is set to 1.0. This is ignored
        # when kv-cache is not fp8, and should be used with
        # kv-cache in fp8_e5m2. For kv-cache in fp8_e4m3, we
        # expect the pre-quantized k/v_scale to be loaded along
        # with the model weights.
        self.kv_cache_dtype = kv_cache_dtype
        self.calculate_kv_scales = calculate_kv_scales
        self._k_scale = torch.tensor(1.0, dtype=torch.float32)
        self._v_scale = torch.tensor(1.0, dtype=torch.float32)
        self._q_scale = torch.tensor(1.0, dtype=torch.float32)
        self._prob_scale = torch.tensor(1.0, dtype=torch.float32)

        # We also keep the float32 versions of k/v_scale for attention
        # backends that don't support tensors (Flashinfer)
        self._k_scale_float = 1.0
        self._v_scale_float = 1.0

        quant_method = quant_config.get_quant_method(
            self, prefix=prefix) if quant_config else None
        if quant_method is not None:
            assert isinstance(quant_method, BaseKVCacheMethod)
            # TODO (mgoin): kv cache dtype should be specified in the FP8
            # checkpoint config and become the "auto" behavior
            if self.kv_cache_dtype == "fp8_e5m2":
                raise ValueError("fp8_e5m2 kv-cache is not supported with "
                                 "fp8 checkpoints.")
            # If quantization is enabled, we make "k_scale" and "v_scale"
            # parameters so that it can be loaded from the model checkpoint.
            # The k/v_scale will then be converted back to native float32
            # values after weight loading.
            self.quant_method = quant_method
            self.quant_method.create_weights(self)

        # During model initialization, the default dtype is set as the model
        # weight and activation dtype.
        dtype = torch.get_default_dtype()
        attn_backend = get_attn_backend(head_size,
                                        dtype,
                                        kv_cache_dtype,
                                        block_size,
                                        is_attention_free,
                                        blocksparse_params is not None,
                                        use_mla=use_mla)
        impl_cls = attn_backend.get_impl_cls()
        self.impl = impl_cls(num_heads, head_size, scale, num_kv_heads,
                             alibi_slopes, sliding_window, kv_cache_dtype,
                             blocksparse_params, logits_soft_cap, attn_type,
                             **extra_impl_args)
        self.num_heads = num_heads
        self.head_size = head_size
        self.num_kv_heads = num_kv_heads
        self.sliding_window = sliding_window
        self.backend = backend_name_to_enum(attn_backend.get_name())
        self.dtype = dtype

        # For cuda and cpu platforms, we control how
        # torch.compile works by registering the attention as one giant
        # opaque custom op. For other platforms, we directly call them
        # and let torch.compile handle them.
        self.use_direct_call = not current_platform.is_cuda(
        ) and not current_platform.is_cpu()

        self.use_output = attn_backend.accept_output_buffer
        compilation_config = get_current_vllm_config().compilation_config
        if prefix in compilation_config.static_forward_context:
            raise ValueError(f"Duplicate layer name: {prefix}")
        compilation_config.static_forward_context[prefix] = self
        self.layer_name = prefix
        self.attn_type = attn_type
        # use a placeholder kv cache tensor during init, which will be replaced
        # by bind_kv_cache
        # this variable will not be accessed if use_direct_call is True
        self.kv_cache = [
            torch.tensor([]) for _ in range(get_current_vllm_config(
            ).parallel_config.pipeline_parallel_size)
        ]

        self.q_range = torch.tensor(envs.Q_SCALE_CONSTANT, dtype=torch.float32)
        self.k_range = torch.tensor(envs.K_SCALE_CONSTANT, dtype=torch.float32)
        self.v_range = torch.tensor(envs.V_SCALE_CONSTANT, dtype=torch.float32)

    def forward(
        self,
        query: torch.Tensor,
        key: torch.Tensor,
        value: torch.Tensor,
        kv_cache: torch.Tensor,
        attn_metadata: AttentionMetadata,
    ) -> torch.Tensor:
<<<<<<< HEAD
        if self.calculate_kv_scales and \
            attn_metadata.enable_kv_scales_calculation:
            self.calc_kv_scales(query, key, value)
=======
        # NOTE: please avoid accessing `kv_cache` and `attn_metadata` arguments
        # directly, use `self.kv_cache` and
        # `get_forward_context().attn_metadata` instead.
        if self.calculate_kv_scales:
            ctx_attn_metadata = get_forward_context().attn_metadata
            if ctx_attn_metadata.enable_kv_scales_calculation:
                self.calc_kv_scales(key, value)
>>>>>>> 14b7899d
        if self.use_output:
            output = torch.empty_like(query)
            hidden_size = query.size(-1)
            # Reshape the query, key, and value tensors.
            # NOTE(woosuk): We do this outside the custom op to minimize the
            # CPU overheads from the non-CUDA-graph regions.
            query = query.view(-1, self.num_heads, self.head_size)
            output = output.view(-1, self.num_heads, self.head_size)
            if key is not None:
                key = key.view(-1, self.num_kv_heads, self.head_size)
            if value is not None:
                value = value.view(-1, self.num_kv_heads, self.head_size)
            if self.use_direct_call:
                forward_context: ForwardContext = get_forward_context()
                ctx_attn_metadata = forward_context.attn_metadata
                self_kv_cache = self.kv_cache[forward_context.virtual_engine]
                self.impl.forward(self,
                                  query,
                                  key,
                                  value,
                                  self_kv_cache,
                                  ctx_attn_metadata,
                                  output=output)
            else:
                torch.ops.vllm.unified_attention_with_output(
                    query, key, value, output, self.layer_name)
            return output.view(-1, hidden_size)
        else:
            if self.use_direct_call:
                forward_context = get_forward_context()
                ctx_attn_metadata = forward_context.attn_metadata
                self_kv_cache = self.kv_cache[forward_context.virtual_engine]
                return self.impl.forward(self, query, key, value,
                                         self_kv_cache, ctx_attn_metadata)
            else:
                return torch.ops.vllm.unified_attention(
                    query, key, value, self.layer_name)

    def calc_kv_scales(self, query, key, value):
        self._q_scale.copy_(torch.abs(query).max() / self.q_range)
        self._k_scale.copy_(torch.abs(key).max() / self.k_range)
        self._v_scale.copy_(torch.abs(value).max() / self.v_range)
        # We only calculate the scales once
        self.calculate_kv_scales = False

    def calc_kv_scales(self, key, value):
        self._k_scale.copy_(torch.abs(key).max() / self.k_range)
        self._v_scale.copy_(torch.abs(value).max() / self.v_range)
        self._k_scale_float = self._k_scale.item()
        self._v_scale_float = self._v_scale.item()
        # We only calculate the scales once
        self.calculate_kv_scales = False

    def extra_repr(self) -> str:
        s = f"head_size={self.impl.head_size}"  # type: ignore
        s += f", num_heads={self.impl.num_heads}"  # type: ignore
        s += f", num_kv_heads={self.impl.num_kv_heads}"  # type: ignore
        s += f", scale={self.impl.scale}"  # type: ignore
        s += f", backend={self.impl.__class__.__name__}"
        return s

    def process_weights_after_loading(self, act_dtype: torch.dtype):
        if hasattr(self.impl, "process_weights_after_loading"):
            self.impl.process_weights_after_loading(act_dtype)


class MultiHeadAttention(nn.Module):
    """Multi-headed attention without any cache, used for ViT."""

    def __init__(
        self,
        num_heads: int,
        head_size: int,
        scale: float,
        num_kv_heads: Optional[int] = None,
    ):
        super().__init__()
        self.num_heads = num_heads
        self.head_size = head_size
        self.scale = scale
        self.num_kv_heads = num_heads if num_kv_heads is None else num_kv_heads

        assert self.num_heads % self.num_kv_heads == 0
        self.num_queries_per_kv = self.num_heads // self.num_kv_heads

        dtype = torch.get_default_dtype()
        attn_backend = get_attn_backend(head_size,
                                        dtype,
                                        kv_cache_dtype=None,
                                        block_size=16,
                                        is_attention_free=False)
        backend = backend_name_to_enum(attn_backend.get_name())
        if backend in {_Backend.FLASH_ATTN, _Backend.FLASH_ATTN_VLLM_V1}:
            backend = _Backend.XFORMERS

        self.attn_backend = backend if backend in {
            _Backend.TORCH_SDPA,
            _Backend.XFORMERS,
        } else _Backend.TORCH_SDPA

    def forward(
        self,
        query: torch.Tensor,
        key: torch.Tensor,
        value: torch.Tensor,
    ) -> torch.Tensor:
        """Input shape: batch_size x seq_len x hidden_size"""
        # TODO(Isotr0py): Use existing backend implementations and support FA3
        bsz, q_len, _ = query.size()
        kv_len = key.size(1)

        query = query.view(bsz, q_len, self.num_heads, self.head_size)
        key = key.view(bsz, kv_len, self.num_kv_heads, self.head_size)
        value = value.view(bsz, kv_len, self.num_kv_heads, self.head_size)

        if (num_repeat := self.num_queries_per_kv) > 1:
            # Handle MQA and GQA
            key = torch.repeat_interleave(key, num_repeat, dim=2)
            value = torch.repeat_interleave(value, num_repeat, dim=2)

        if self.attn_backend == _Backend.XFORMERS:
            from xformers import ops as xops

            out = xops.memory_efficient_attention_forward(query,
                                                          key,
                                                          value,
                                                          scale=self.scale)
        elif self.attn_backend == _Backend.TORCH_SDPA:
            query, key, value = (x.transpose(1, 2)
                                 for x in (query, key, value))
            out = F.scaled_dot_product_attention(query,
                                                 key,
                                                 value,
                                                 scale=self.scale)
            out = out.transpose(1, 2)
        return out.reshape(bsz, q_len, -1)


def unified_attention(
    query: torch.Tensor,
    key: torch.Tensor,
    value: torch.Tensor,
    layer_name: str,
) -> torch.Tensor:
    forward_context: ForwardContext = get_forward_context()
    attn_metadata = forward_context.attn_metadata
    self = forward_context.attn_layers[layer_name]
    kv_cache = self.kv_cache[forward_context.virtual_engine]
    return self.impl.forward(self, query, key, value, kv_cache, attn_metadata)


def unified_attention_fake(
    query: torch.Tensor,
    key: torch.Tensor,
    value: torch.Tensor,
    layer_name: str,
) -> torch.Tensor:
    return torch.empty_like(query).contiguous()


direct_register_custom_op(
    op_name="unified_attention",
    op_func=unified_attention,
    mutates_args=[],
    fake_impl=unified_attention_fake,
    dispatch_key=current_platform.dispatch_key,
)


def unified_attention_with_output(
    query: torch.Tensor,
    key: torch.Tensor,
    value: torch.Tensor,
    output: torch.Tensor,
    layer_name: str,
) -> None:
    forward_context: ForwardContext = get_forward_context()
    attn_metadata = forward_context.attn_metadata
    self = forward_context.attn_layers[layer_name]
    kv_cache = self.kv_cache[forward_context.virtual_engine]
    self.impl.forward(self,
                      query,
                      key,
                      value,
                      kv_cache,
                      attn_metadata,
                      output=output)


def unified_attention_with_output_fake(
    query: torch.Tensor,
    key: torch.Tensor,
    value: torch.Tensor,
    output: torch.Tensor,
    layer_name: str,
) -> None:
    return


direct_register_custom_op(
    op_name="unified_attention_with_output",
    op_func=unified_attention_with_output,
    mutates_args=["output"],
    fake_impl=unified_attention_with_output_fake,
    dispatch_key=current_platform.dispatch_key,
)<|MERGE_RESOLUTION|>--- conflicted
+++ resolved
@@ -159,11 +159,6 @@
         kv_cache: torch.Tensor,
         attn_metadata: AttentionMetadata,
     ) -> torch.Tensor:
-<<<<<<< HEAD
-        if self.calculate_kv_scales and \
-            attn_metadata.enable_kv_scales_calculation:
-            self.calc_kv_scales(query, key, value)
-=======
         # NOTE: please avoid accessing `kv_cache` and `attn_metadata` arguments
         # directly, use `self.kv_cache` and
         # `get_forward_context().attn_metadata` instead.
@@ -171,7 +166,6 @@
             ctx_attn_metadata = get_forward_context().attn_metadata
             if ctx_attn_metadata.enable_kv_scales_calculation:
                 self.calc_kv_scales(key, value)
->>>>>>> 14b7899d
         if self.use_output:
             output = torch.empty_like(query)
             hidden_size = query.size(-1)
