"""Attention layer."""
from typing import List, Optional

import torch
import torch.nn as nn

from vllm.attention.backends.abstract import (AttentionMetadata,
                                              AttentionMetadataPerStage)
from vllm.attention.selector import get_cached_attn_impl


class Attention(nn.Module):
    """Attention layer.

    This class takes query, key, and value tensors as input. The input tensors
    can either contain prompt tokens or generation tokens.
    The class does the following:

    1. Store the input key and value tensors in the KV cache.
    2. Perform (multi-head/multi-query/grouped-query) attention.
    3. Return the output tensor.
    """

    def __init__(
        self,
        num_heads: int,
        head_size: int,
        scale: float,
        num_kv_heads: Optional[int] = None,
        alibi_slopes: Optional[List[float]] = None,
        sliding_window: Optional[int] = None,
    ) -> None:
        super().__init__()
<<<<<<< HEAD
        self.backend = get_attn_backend()
        impl_cls = self.backend.get_impl_cls()
=======
        impl_cls = get_cached_attn_impl()
        assert impl_cls is not None
>>>>>>> 1ff4fbd7
        self.impl = impl_cls(num_heads, head_size, scale, num_kv_heads,
                             alibi_slopes, sliding_window)

    def forward(
        self,
        query: torch.Tensor,
        key: torch.Tensor,
        value: torch.Tensor,
        kv_cache: Optional[torch.Tensor],
        attn_metadata: AttentionMetadata[AttentionMetadataPerStage],
        kv_scale: float = 1.0,
    ) -> torch.Tensor:
        return self.impl.forward(query, key, value, kv_cache, attn_metadata,
                                 kv_scale)

    def extra_repr(self) -> str:
        s = f"head_size={self.impl.head_size}"  # type: ignore
        s += f", num_heads={self.impl.num_heads}"  # type: ignore
        s += f", num_kv_heads={self.impl.num_kv_heads}"  # type: ignore
        s += f", scale={self.impl.scale}"  # type: ignore
        return s<|MERGE_RESOLUTION|>--- conflicted
+++ resolved
@@ -31,13 +31,8 @@
         sliding_window: Optional[int] = None,
     ) -> None:
         super().__init__()
-<<<<<<< HEAD
-        self.backend = get_attn_backend()
-        impl_cls = self.backend.get_impl_cls()
-=======
         impl_cls = get_cached_attn_impl()
         assert impl_cls is not None
->>>>>>> 1ff4fbd7
         self.impl = impl_cls(num_heads, head_size, scale, num_kv_heads,
                              alibi_slopes, sliding_window)
 
