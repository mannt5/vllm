--- conflicted
+++ resolved
@@ -205,7 +205,9 @@
                 data.cpu_backup_tensor = cpu_backup_tensor
             unmap_and_release(handle)
 
-<<<<<<< HEAD
+        gc.collect()
+        torch.cuda.empty_cache()
+
     def wake_up(self, tags: Optional[list[str]] = None) -> None:
         """
         Wake up the allocator from sleep mode.
@@ -216,16 +218,6 @@
             back to GPU memory. If None, all memory allocation will be loaded
             back to GPU memory.
         """
-=======
-        gc.collect()
-        torch.cuda.empty_cache()
-
-    def wake_up(self):
-        """
-        Wake up the allocator from sleep mode.
-        All data that is previously offloaded will be loaded back to GPU
-        memory, and the rest of the data will have empty memory."""
->>>>>>> 9ec82579
         for ptr, data in self.pointer_to_data.items():
             if tags is None or data.tag in tags:
                 handle = data.handle
