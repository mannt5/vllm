import dataclasses
import importlib
import os
from abc import ABC, abstractmethod
from typing import Any, Callable, Dict, List, Optional, Set, Tuple, Type, Union

import torch

from vllm.distributed import broadcast_tensor_dict, get_pp_group, get_tp_group
from vllm.logger import init_logger
from vllm.lora.request import LoRARequest
from vllm.platforms import current_platform
from vllm.sequence import (ExecuteModelRequest, HiddenStates,
                           IntermediateTensors, SamplerOutput)
from vllm.utils import (enable_trace_function_call_for_thread,
                        update_environment_variables)
from vllm.worker.model_runner_base import ModelRunnerBase, ModelRunnerInputBase

logger = init_logger(__name__)


class WorkerBase(ABC):
    """Worker interface that allows vLLM to cleanly separate implementations for
    different hardware. Also abstracts control plane communication, e.g., to
    communicate request metadata to other workers.
    """

    @abstractmethod
    def init_device(self) -> None:
        """Initialize device state, such as loading the model or other on-device
        memory allocations.
        """
        raise NotImplementedError

    @abstractmethod
    def determine_num_available_blocks(self) -> Tuple[int, int]:
        """Determine the number of available blocks for the GPU KV cache and
        swappable CPU KV cache.

        The implementation may run profiling or other heuristics to determine
        the size of caches.

        Returns a Tuple[num_gpu_blocks, num_cpu_blocks], where num_gpu_blocks
        are blocks that are "active" on the device and can be appended to.
        num_cpu_blocks refers to "swapped" blocks in CPU memory and cannot be
        appended to.
        """
        raise NotImplementedError

    @abstractmethod
    def initialize_cache(self, num_gpu_blocks: int,
                         num_cpu_blocks: int) -> None:
        """Initialize the KV cache with the given size in blocks.
        """
        raise NotImplementedError

    @current_platform.inference_mode()
    def start_worker_execution_loop(self) -> None:
        """Execute model loop in parallel worker.

        You can stop the loop by executing a driver worker with an empty output.
        See `stop_remote_worker_execution_loop` for more details.
        """
        while True:
            output = self.execute_model(execute_model_req=None)
            if output is None:
                return None

    @abstractmethod
    def execute_model(
        self,
        execute_model_req: Optional[ExecuteModelRequest] = None
    ) -> Optional[List[SamplerOutput]]:
        raise NotImplementedError

    @abstractmethod
    def get_cache_block_size_bytes(self) -> int:
        """Return the size of a single cache block, in bytes. Used in
        speculative decoding.
        """
        raise NotImplementedError

    @abstractmethod
    def add_lora(self, lora_request: LoRARequest) -> bool:
        raise NotImplementedError

    @abstractmethod
    def remove_lora(self, lora_id: int) -> bool:
        raise NotImplementedError

    @abstractmethod
    def pin_lora(self, lora_id: int) -> bool:
        raise NotImplementedError

    @abstractmethod
    def list_loras(self) -> Set[int]:
        raise NotImplementedError


class LoraNotSupportedWorkerBase(WorkerBase):
    """Partial implementation of WorkerBase that raises exceptions when LoRA
    methods are invoked.
    """

    def add_lora(self, lora_request: LoRARequest) -> bool:
        raise ValueError(f"{type(self)} does not support LoRA")

    def remove_lora(self, lora_id: int) -> bool:
        raise ValueError(f"{type(self)} does not support LoRA")

    def pin_lora(self, lora_id: int) -> bool:
        return ValueError(
            f"{type(self)} does not support LoRA")  # type: ignore

    def list_loras(self) -> Set[int]:
        raise ValueError(f"{type(self)} does not support LoRA")


@dataclasses.dataclass(frozen=True)
class WorkerInput:
    """Local inputs to each worker. May contain device-specific data. These
    fields should be broadcastable to other workers.
    """

    num_seq_groups: Optional[int] = None
    blocks_to_swap_in: Optional[torch.Tensor] = None
    blocks_to_swap_out: Optional[torch.Tensor] = None
    blocks_to_copy: Optional[torch.Tensor] = None
    virtual_engine: int = 0

    @classmethod
    def from_broadcasted_tensor_dict(
        cls: Type["WorkerInput"],
        tensor_dict: Dict[str, Any],
    ) -> "WorkerInput":
        """
        Pop fields from the given tensor_dict and populate a new instance of
        WorkerInput.
        """
        return cls(
            num_seq_groups=tensor_dict.pop("num_seq_groups"),
            blocks_to_swap_in=tensor_dict.pop("blocks_to_swap_in"),
            blocks_to_swap_out=tensor_dict.pop("blocks_to_swap_out"),
            blocks_to_copy=tensor_dict.pop("blocks_to_copy"),
            virtual_engine=tensor_dict["virtual_engine"],
        )

    def as_broadcastable_tensor_dict(
            self) -> Dict[str, Union[int, torch.Tensor]]:
        """
        Extract broadcastable fields.
        """
        tensor_dict = {
            "num_seq_groups": self.num_seq_groups,
            "blocks_to_swap_in": self.blocks_to_swap_in,
            "blocks_to_swap_out": self.blocks_to_swap_out,
            "blocks_to_copy": self.blocks_to_copy,
            "virtual_engine": self.virtual_engine,
        }

        return tensor_dict


class LocalOrDistributedWorkerBase(WorkerBase):
    """
    Partial implementation of WorkerBase that has a default `execute_model`
    definition to perform metadata transfer between workers when in distributed
    mode. Subclasses of this interface should use model runners that inherit
    from ModelRunnerBase, and should only need to implement worker-local logic.
    If custom control plane logic is needed to transfer metadata, or if the
    model runner cannot inherit from ModelRunnerBase, use WorkerBase instead.
    """
    is_driver_worker: bool
    model_runner: ModelRunnerBase

    @property
    @abstractmethod
    def do_metadata_broadcast(self) -> bool:
        """
        Used by the default `execute_model` to check whether broadcast is
        needed to transfer request inputs from the driver worker to other
        workers in the TP group. If WorkerBase subclass only supports
        single-worker execution, then this method should return False.
        """
        raise NotImplementedError

    @property
    @abstractmethod
    def kv_cache(self) -> Optional[List[List[torch.Tensor]]]:
        """
        Gets the list of kv caches to pass to the worker's model runner. Each
        element in the list is a kv cache corresponding to a particular virtual
        engine (PP stream). Used by the default `execute_model`. If the worker's
        model runner does not follow the ModelRunnerBase interface, then inherit
        from WorkerBase instead.
        """
        raise NotImplementedError

    @abstractmethod
    def prepare_worker_input(
            self, execute_model_req: ExecuteModelRequest) -> WorkerInput:
        """
        Prepare the inputs to WorkerBase.execute_worker from an execution
        request. This method may move data to the worker's local device. It is
        not allowed to communicate with other workers or devices.
        """
        raise NotImplementedError

    @abstractmethod
    def execute_worker(self, worker_input: WorkerInput) -> None:
        """
        Process an execution request.
        """
        raise NotImplementedError

    def execute_model(
        self,
        execute_model_req: Optional[ExecuteModelRequest] = None
    ) -> Optional[List[SamplerOutput]]:
        """Executes at least one model step on the given sequences, unless no
        sequences are provided."""
        if self.is_driver_worker:
            if execute_model_req is None:
                if self.do_metadata_broadcast:
                    # This signals that there's no more requests to process for
                    # now. All workers are running infinite loop with
                    # broadcast_tensor_dict, and it stops the loop when the
                    # driver broadcasts an empty input. Send an empty input to
                    # notify all other workers to stop their execution loop.
                    broadcast_tensor_dict({}, src=0)
                return None

            worker_input: WorkerInput = self.prepare_worker_input(
                execute_model_req=execute_model_req)
            model_input: ModelRunnerInputBase = (
                self.model_runner.prepare_model_input(
                    execute_model_req.seq_group_metadata_list,
                    execute_model_req.virtual_engine,
                    execute_model_req.finished_requests_ids))
            num_steps = execute_model_req.num_steps

            kwargs = extract_previous_hidden_states(execute_model_req)

            if self.do_metadata_broadcast:
                broadcast_data = worker_input.as_broadcastable_tensor_dict()
                broadcast_data.update(
                    model_input.as_broadcastable_tensor_dict())
                broadcast_data.update(kwargs)
                broadcast_data["num_steps"] = num_steps
                broadcast_tensor_dict(broadcast_data, src=0)
        else:
            assert self.do_metadata_broadcast
            broadcast_data = broadcast_tensor_dict(src=0)
            if not broadcast_data:
                return None

            num_steps = broadcast_data.pop("num_steps")
            worker_input = WorkerInput.from_broadcasted_tensor_dict(
                broadcast_data)
            model_input = (
                self.model_runner.
                make_model_input_from_broadcasted_tensor_dict(broadcast_data))

            kwargs = extract_previous_hidden_states(broadcast_data)

        self.execute_worker(worker_input)

        # If there is no input, we don't need to execute the model.
        if worker_input.num_seq_groups == 0:
            return []

        intermediate_tensors = None
        if not get_pp_group().is_first_rank:
            intermediate_tensors = IntermediateTensors(
                get_pp_group().recv_tensor_dict(
                    all_gather_group=get_tp_group()))

        output = self.model_runner.execute_model(
            model_input=model_input,
            kv_caches=self.kv_cache[worker_input.virtual_engine]
            if self.kv_cache is not None else None,
            intermediate_tensors=intermediate_tensors,
            num_steps=num_steps,
            **kwargs,
        )

        if not get_pp_group().is_last_rank:
            # output is IntermediateTensors
            get_pp_group().send_tensor_dict(output.tensors,
                                            all_gather_group=get_tp_group())
            return [None]

        # output is List[SamplerOutput]
        return output

    def _execute_model_spmd(
        self,
        execute_model_req: ExecuteModelRequest,
        intermediate_tensors: Optional[IntermediateTensors] = None
    ) -> Optional[List[SamplerOutput]]:
        """
        Execute model in Single Program Multiple Data (SPMD) fashion.
        All workers take the same request, prepare the input and
        execute the model.
        """
        assert execute_model_req is not None, (
            "_execute_model_spmd() requires each worker to take in an "
            "ExecuteModelRequest")
        worker_input: WorkerInput = self.prepare_worker_input(
            execute_model_req=execute_model_req)
        model_input: ModelRunnerInputBase = (
            self.model_runner.prepare_model_input(
                execute_model_req.seq_group_metadata_list))

        self.execute_worker(worker_input)

        # If there is no input, we don't need to execute the model.
        if worker_input.num_seq_groups == 0:
            return []

        kwargs = extract_previous_hidden_states(execute_model_req)

        return self.model_runner.execute_model(
<<<<<<< HEAD
            model_input=model_input,
            kv_caches=self.kv_cache[worker_input.virtual_engine]
            if self.kv_cache is not None else None,
            **kwargs,
        )
=======
            model_input, self.kv_cache[worker_input.virtual_engine]
            if self.kv_cache is not None else None, intermediate_tensors)
>>>>>>> 67d745cc


class WorkerWrapperBase:
    """
    The whole point of this class is to lazily initialize the worker.
    We first instantiate the WorkerWrapper, which remembers the worker module
    and class name. Then, when we call `update_environment_variables`, and the
    real initialization happens in `init_worker`.

    If worker_class_fn is specified, it will be executed to get the worker
    class.
    Otherwise, the worker class will be obtained by dynamically importing it
    using worker_module_name and worker_class_name.
    """

    def __init__(
        self,
        worker_module_name: str,
        worker_class_name: str,
        trust_remote_code: bool = False,
        worker_class_fn: Optional[Callable[[],
                                           Type[WorkerBase]]] = None) -> None:
        self.worker_module_name = worker_module_name
        self.worker_class_name = worker_class_name
        self.worker_class_fn = worker_class_fn
        self.worker: Optional[WorkerBase] = None
        if trust_remote_code:
            # note: lazy import to avoid importing torch before initializing
            from vllm.utils import init_cached_hf_modules
            init_cached_hf_modules()

    @staticmethod
    def update_environment_variables(envs: Dict[str, str]) -> None:
        key = 'CUDA_VISIBLE_DEVICES'
        if key in envs and key in os.environ:
            # overwriting CUDA_VISIBLE_DEVICES is desired behavior
            # suppress the warning in `update_environment_variables`
            del os.environ[key]
        update_environment_variables(envs)

    def init_worker(self, *args, **kwargs):
        """
        Here we inject some common logic before initializing the worker.
        Arguments are passed to the worker class constructor.
        """
        enable_trace_function_call_for_thread()

        # see https://github.com/NVIDIA/nccl/issues/1234
        os.environ['NCCL_CUMEM_ENABLE'] = '0'

        if self.worker_class_fn:
            worker_class = self.worker_class_fn()
        else:
            mod = importlib.import_module(self.worker_module_name)
            worker_class = getattr(mod, self.worker_class_name)

        self.worker = worker_class(*args, **kwargs)
        assert self.worker is not None

    def execute_method(self, method, *args, **kwargs):
        try:
            target = self if self.worker is None else self.worker
            executor = getattr(target, method)
            return executor(*args, **kwargs)
        except Exception as e:
            # if the driver worker also execute methods,
            # exceptions in the rest worker may cause deadlock in rpc like ray
            # see https://github.com/vllm-project/vllm/issues/3455
            # print the error and inform the user to solve the error
            msg = (f"Error executing method {method}. "
                   "This might cause deadlock in distributed execution.")
            logger.exception(msg)
            raise e


def extract_previous_hidden_states(
        data: Union[ExecuteModelRequest, dict]) -> dict:
    output = {}

    if isinstance(data, dict):
        if "previous_hidden_states" in data:
            output["previous_hidden_states"] = data["previous_hidden_states"]
    else:
        if isinstance(data.previous_hidden_states, torch.Tensor):
            output["previous_hidden_states"] = data.previous_hidden_states
        elif isinstance(data.previous_hidden_states, HiddenStates):
            output["previous_hidden_states"] = data.previous_hidden_states\
                .hidden_states

    return output<|MERGE_RESOLUTION|>--- conflicted
+++ resolved
@@ -321,16 +321,12 @@
         kwargs = extract_previous_hidden_states(execute_model_req)
 
         return self.model_runner.execute_model(
-<<<<<<< HEAD
             model_input=model_input,
             kv_caches=self.kv_cache[worker_input.virtual_engine]
             if self.kv_cache is not None else None,
+            intermediate_tensors=intermediate_tensors,
             **kwargs,
         )
-=======
-            model_input, self.kv_cache[worker_input.virtual_engine]
-            if self.kv_cache is not None else None, intermediate_tensors)
->>>>>>> 67d745cc
 
 
 class WorkerWrapperBase:
