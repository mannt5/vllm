--- conflicted
+++ resolved
@@ -7,14 +7,8 @@
 from vllm.attention import get_attn_backend
 from vllm.config import (CacheConfig, DeviceConfig, LoadConfig, LoRAConfig,
                          ModelConfig, ParallelConfig, SchedulerConfig,
-<<<<<<< HEAD
                          SpeculativeConfig, VisionLanguageConfig)
-from vllm.distributed import (broadcast_tensor_dict,
-                              ensure_model_parallel_initialized,
-=======
-                         VisionLanguageConfig)
 from vllm.distributed import (ensure_model_parallel_initialized,
->>>>>>> 3476ed08
                               init_distributed_environment)
 from vllm.logger import init_logger
 from vllm.model_executor import set_random_seed
