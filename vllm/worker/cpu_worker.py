--- conflicted
+++ resolved
@@ -7,14 +7,9 @@
 import vllm.envs as envs
 from vllm.attention import get_attn_backend
 from vllm.config import (CacheConfig, DeviceConfig, LoadConfig, LoRAConfig,
-<<<<<<< HEAD
                          ModelConfig, MultiModalConfig, ParallelConfig,
                          PromptAdapterConfig, SchedulerConfig,
                          SpeculativeConfig)
-=======
-                         ModelConfig, ParallelConfig, PromptAdapterConfig,
-                         SchedulerConfig)
->>>>>>> c01a6cb2
 from vllm.distributed import (ensure_model_parallel_initialized,
                               init_distributed_environment)
 from vllm.logger import init_logger
@@ -155,11 +150,8 @@
         self.distributed_init_method = distributed_init_method
         self.lora_config = lora_config
         self.prompt_adapter_config = prompt_adapter_config
-<<<<<<< HEAD
         self.speculative_config = speculative_config
         self.multimodal_config = multimodal_config
-=======
->>>>>>> c01a6cb2
         self.is_driver_worker = is_driver_worker
         if self.is_driver_worker:
             assert self.rank == 0, "The driver worker must have rank 0."
