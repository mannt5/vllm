--- conflicted
+++ resolved
@@ -1,9 +1,5 @@
 import dataclasses
-<<<<<<< HEAD
-from typing import Any, Dict, List, Optional, Tuple, Type, cast
-=======
-from typing import Any, Dict, List, Optional, Tuple, Type, Union
->>>>>>> 487678d0
+from typing import Any, Dict, List, Optional, Tuple, Type, Union, cast
 
 import torch
 
@@ -122,26 +118,6 @@
             for _ in range(num_layers)
         ]
 
-<<<<<<< HEAD
-        execute_model_kwargs = {
-            "input_ids":
-            model_input.input_tokens,
-            "positions":
-            model_input.input_positions,
-            "encoder_input_ids":
-            model_input.encoder_input_tokens,
-            "encoder_positions":
-            model_input.encoder_input_positions,
-            "kv_caches":
-            kv_caches,
-            "attn_metadata":
-            model_input.attn_metadata,
-            **MultiModalInputs.as_kwargs(model_input.multi_modal_kwargs or {},
-                                         device=self.device),
-        }
-
-        hidden_states = model_executable(**execute_model_kwargs)
-=======
         multi_modal_kwargs = model_input.multi_modal_kwargs or {}
         if (self.observability_config is not None
                 and self.observability_config.collect_model_forward_time):
@@ -153,6 +129,8 @@
             hidden_or_intermediate_states = model_executable(
                 input_ids=model_input.input_tokens,
                 positions=model_input.input_positions,
+                encoder_input_ids=model_input.encoder_input_tokens,
+                encoder_positions=model_input.encoder_input_positions,
                 kv_caches=kv_caches,
                 attn_metadata=model_input.attn_metadata,
                 intermediate_tensors=intermediate_tensors,
@@ -181,7 +159,6 @@
                 hidden_or_intermediate_states.tensors["model_forward_time"] = (
                     torch.tensor(model_forward_time + orig_model_forward_time))
             return hidden_or_intermediate_states
->>>>>>> 487678d0
 
         # Only perform pooling in the driver worker.
         if not self.is_driver_worker:
