--- conflicted
+++ resolved
@@ -40,12 +40,8 @@
         lora_config: Optional[LoRAConfig],
         kv_cache_dtype: Optional[str] = "auto",
         is_driver_worker: bool = False,
-<<<<<<< HEAD
-        vision_language_config: Optional[VisionLanguageConfig] = None,
+        multimodal_config: Optional[MultiModalConfig] = None,
         tp_rank: int = 0,
-=======
-        multimodal_config: Optional[MultiModalConfig] = None,
->>>>>>> 717f4bce
     ):
         super().__init__(model_config,
                          parallel_config,
@@ -56,12 +52,8 @@
                          lora_config=lora_config,
                          kv_cache_dtype=kv_cache_dtype,
                          is_driver_worker=is_driver_worker,
-<<<<<<< HEAD
-                         vision_language_config=vision_language_config,
+                         multimodal_config=multimodal_config,
                          tp_rank=tp_rank)
-=======
-                         multimodal_config=multimodal_config)
->>>>>>> 717f4bce
 
     @torch.inference_mode()
     def execute_model(
