# SPDX-License-Identifier: Apache-2.0

import os
from dataclasses import dataclass
from typing import TYPE_CHECKING, Any, Dict, List, Optional, Tuple, Union

import torch
from torch import nn

from vllm.config import DeviceConfig, VllmConfig
from vllm.logger import init_logger
from vllm.model_executor import SamplingMetadata
from vllm.model_executor.layers.sampler import SamplerOutput
from vllm.model_executor.model_loader.neuron import get_neuron_model
<<<<<<< HEAD
from vllm.multimodal import (MULTIMODAL_REGISTRY, BatchedTensorInputs,
                             MultiModalKwargs)
from vllm.sampling_params import SamplingParams
=======
from vllm.multimodal import BatchedTensorInputs, MultiModalKwargs
>>>>>>> a0304dc5
from vllm.sequence import IntermediateTensors, SequenceGroupMetadata
from vllm.utils import is_pin_memory_available, make_tensor_with_pad
from vllm.worker.model_runner_base import ModelRunnerBase, ModelRunnerInputBase
from vllm.worker.utils import use_neuronx_distributed, use_transformers_neuronx

if TYPE_CHECKING:
    from vllm.attention.backends.abstract import AttentionBackend

logger = init_logger(__name__)


@dataclass(frozen=True)
class ModelInputForNeuron(ModelRunnerInputBase):
    """
    Used by the NeuronModelRunner.
    """
    input_tokens: Optional[torch.Tensor] = None
    input_positions: Optional[torch.Tensor] = None
    input_block_ids: Optional[torch.Tensor] = None
    sampling_metadata: SamplingMetadata = None
    multi_modal_kwargs: BatchedTensorInputs = None

    def as_broadcastable_tensor_dict(
            self) -> Dict[str, Union[int, torch.Tensor]]:
        return {
            "input_tokens": self.input_tokens,
            "input_positions": self.input_positions,
            "input_block_ids": self.input_block_ids,
            "sampling_metadata": self.sampling_metadata,
            "multi_modal_kwargs": self.multi_modal_kwargs,
        }

    @classmethod
    def from_broadcasted_tensor_dict(
        cls,
        tensor_dict: Dict[str, Any],
        attn_backend: Optional["AttentionBackend"] = None,
    ) -> "ModelInputForNeuron":
        return ModelInputForNeuron(
            input_tokens=tensor_dict["input_tokens"],
            input_positions=tensor_dict["input_positions"],
            input_block_ids=tensor_dict["input_block_ids"],
            sampling_metadata=tensor_dict["sampling_metadata"],
            multi_modal_kwargs=tensor_dict["multi_modal_kwargs"],
        )


class NeuronModelRunner(ModelRunnerBase[ModelInputForNeuron]):
    """A model runner for AWS Neuron hardware"""

    # NEURON has an upper limit on the top_k
    _MAX_NEURON_SAMPLING_TOP_K = 256

    def __init__(
        self,
        vllm_config: VllmConfig,
    ):
        ModelRunnerBase.__init__(self, vllm_config)

        if (self.model_config is not None
                and self.model_config.get_sliding_window()):
            logger.warning("Sliding window is not supported on Neuron. "
                           "The model will run without sliding window.")
        self.device_config = (self.device_config if self.device_config
                              is not None else DeviceConfig())
        self.device = self.device_config.device
        self.pin_memory = is_pin_memory_available()

<<<<<<< HEAD
        # Multi-modal data support
        self.multi_modal_input_mapper = MULTIMODAL_REGISTRY \
            .create_input_mapper(self.model_config)

=======
>>>>>>> a0304dc5
        # Lazy initialization.
        self.model: nn.Module  # initialize after load_model.

        # Once NEURON_ON_DEVICE_SAMPLING_DISABLED is set to a non-zero value,
        # turn off on-device sampling.
        self._on_device_sampling_disabled = int(
            os.getenv("NEURON_ON_DEVICE_SAMPLING_DISABLED", "0"))

        # NEURON needs to update sampling parameters when request IDs change
        # across batches. This variable stores the previous batch's request IDs
        # to determine if an update is needed.
        self._previous_batch_request_ids: List[str] = []

        if not self._on_device_sampling_disabled:
            self._init_neuron_sampling()

    def _init_neuron_sampling(self) -> None:
        if use_transformers_neuronx():
            from transformers_neuronx.config import GenerationConfig
        else:
            from transformers import GenerationConfig
        logger.warning(
            "On-device sampling is turned on in Neuron by default, only "
            "top_k, top_p, and temperature are current supported sampling "
            "parameters. To turn off the on-device sampling, please set "
            "the environment variable NEURON_ON_DEVICE_SAMPLING_DISABLED=1.")
        self.model_config.neuron_sampling_params = GenerationConfig(
            max_length=self.scheduler_config.max_model_len,
            do_sample=True,
            per_batch_line=True,
            top_k=[self._MAX_NEURON_SAMPLING_TOP_K] \
                  * self.scheduler_config.max_num_seqs,
            top_p=[1.0] * self.scheduler_config.max_num_seqs,
            temperature=[1.0] * self.scheduler_config.max_num_seqs,
            dynamic=True,
            global_top_k=self._MAX_NEURON_SAMPLING_TOP_K)

    def load_model(self) -> None:
        self.model = get_neuron_model(self.model_config,
                                      parallel_config=self.parallel_config,
                                      scheduler_config=self.scheduler_config)

    def get_model(self) -> nn.Module:
        return self.model

    def _prepare_prompt(
        self,
        seq_group_metadata_list: List[SequenceGroupMetadata],
    ) -> Tuple[torch.Tensor, torch.Tensor, torch.Tensor, List[int],
               BatchedTensorInputs]:
        assert len(seq_group_metadata_list) > 0
        input_tokens: List[List[int]] = []
        input_positions: List[List[int]] = []
        input_block_ids: List[int] = []

        seq_lens: List[int] = []
        multi_modal_inputs_list: List[MultiModalKwargs] = []
        for seq_group_metadata in seq_group_metadata_list:
            assert seq_group_metadata.is_prompt
            seq_ids = list(seq_group_metadata.seq_data.keys())
            assert len(seq_ids) == 1
            seq_id = seq_ids[0]

            seq_data = seq_group_metadata.seq_data[seq_id]
            prompt_tokens = seq_data.get_token_ids()
            seq_len = len(prompt_tokens)
            seq_lens.append(seq_len)

            input_tokens.append(prompt_tokens)
            input_positions.append(list(range(seq_len)))

            assert seq_group_metadata.block_tables is not None
            block_table = seq_group_metadata.block_tables[seq_id]
            assert len(block_table) == 1
            input_block_ids.append(block_table[0])

<<<<<<< HEAD
            # mm_data = seq_group_metadata.multi_modal_data
            # if mm_data:
            #     # Process multi-modal data
            #     multi_modal_inputs_list.append(mm_data)
=======
            mm_kwargs = seq_group_metadata.multi_modal_data
            if mm_kwargs:
                multi_modal_kwargs_list.append(mm_kwargs)
>>>>>>> a0304dc5

        max_seq_len = max(seq_lens)
        assert max_seq_len > 0
        input_tokens = make_tensor_with_pad(input_tokens,
                                            pad=0,
                                            max_len=max_seq_len,
                                            dtype=torch.long,
                                            device=self.device)
        input_positions = make_tensor_with_pad(input_positions,
                                               pad=0,
                                               max_len=max_seq_len,
                                               dtype=torch.long,
                                               device=self.device)
        input_block_ids = torch.tensor(input_block_ids,
                                       dtype=torch.long,
                                       device=self.device)

        multi_modal_kwargs = MultiModalKwargs.batch(multi_modal_inputs_list)

        return (input_tokens, input_positions, input_block_ids, seq_lens,
                multi_modal_kwargs)

    def _prepare_decode(
        self,
        seq_group_metadata_list: List[SequenceGroupMetadata],
    ) -> Tuple[torch.Tensor, torch.Tensor, torch.Tensor]:
        assert len(seq_group_metadata_list) > 0
        input_tokens: List[List[int]] = []
        input_positions: List[List[int]] = []
        input_block_ids: List[int] = []
        context_lens: List[int] = []

        for seq_group_metadata in seq_group_metadata_list:
            assert not seq_group_metadata.is_prompt

            seq_ids = list(seq_group_metadata.seq_data.keys())

            for seq_id in seq_ids:
                seq_data = seq_group_metadata.seq_data[seq_id]
                generation_token = seq_data.get_last_token_id()
                input_tokens.append([generation_token])

                seq_len = seq_data.get_len()
                position = seq_len - 1
                input_positions.append([position])
                context_lens.append(seq_len)

                assert seq_group_metadata.block_tables is not None
                block_table = seq_group_metadata.block_tables[seq_id]
                assert len(block_table) == 1
                input_block_ids.append(block_table[0])

        input_tokens = make_tensor_with_pad(input_tokens,
                                            pad=0,
                                            max_len=1,
                                            dtype=torch.long,
                                            device=self.device)
        input_positions = make_tensor_with_pad(input_positions,
                                               pad=0,
                                               max_len=1,
                                               dtype=torch.long,
                                               device=self.device)
        context_lens = torch.tensor(context_lens,
                                    dtype=torch.int,
                                    device=self.device)
        input_block_ids = torch.tensor(input_block_ids,
                                       dtype=torch.long,
                                       device=self.device)

        return input_tokens, input_positions, input_block_ids

    def make_model_input_from_broadcasted_tensor_dict(
            self, tensor_dict: Dict[str, Any]) -> ModelInputForNeuron:
        return ModelInputForNeuron.from_broadcasted_tensor_dict(tensor_dict)

    def prepare_model_input(
        self,
        seq_group_metadata_list: List[SequenceGroupMetadata],
        virtual_engine: int = 0,
        finished_requests_ids: Optional[List[str]] = None
    ) -> ModelInputForNeuron:
        multi_modal_kwargs = None
        # NOTE: We assume that all sequences in the group are all prompts or
        # all decodes.
        is_prompt = seq_group_metadata_list[0].is_prompt
        # Prepare input tensors.
        if is_prompt:
            (input_tokens, input_positions, input_block_ids, seq_lens,
             multi_modal_kwargs
             ) = self._prepare_prompt(seq_group_metadata_list)
        else:
            (input_tokens, input_positions,
             input_block_ids) = self._prepare_decode(seq_group_metadata_list)
            seq_lens = None

        if not self._on_device_sampling_disabled:
            for seq_group_metadata in seq_group_metadata_list:
                sampling_params = seq_group_metadata.sampling_params
                top_k, top_p, temperature = (
                    self._convert_to_neuron_sampling_params(sampling_params))
                sampling_params.top_k = top_k
                sampling_params.top_p = top_p
                sampling_params.temperature = temperature

        sampling_metadata = SamplingMetadata.prepare(
            seq_group_metadata_list,
            seq_lens,
            # query_lens is not needed if chunked prefill is not
            # supported. Since neuron worker doesn't support chunked prefill
            # just use seq_lens instead.
            seq_lens,
            self.device,
            self.pin_memory,
            generators=self.get_generators(finished_requests_ids))

        if use_transformers_neuronx(
        ) and not self._on_device_sampling_disabled:
            # Once the request IDs are changed in current iteration, we will
            # update the on-device sampling parameters.
            current_batch_request_ids = [
                seq_group_meta_data.request_id
                for seq_group_meta_data in seq_group_metadata_list
            ]
            if current_batch_request_ids != self._previous_batch_request_ids:
                self._update_neuron_sampling_params(seq_group_metadata_list)
                self._previous_batch_request_ids = current_batch_request_ids

        return ModelInputForNeuron(input_tokens=input_tokens,
                                   input_positions=input_positions,
                                   input_block_ids=input_block_ids,
                                   sampling_metadata=sampling_metadata,
                                   multi_modal_kwargs=multi_modal_kwargs)

    def _update_neuron_sampling_params(
            self, seq_group_metadata_list: List[SequenceGroupMetadata]):
        # Update Neuron sampling parameters (GenerationConfig in Neuron)
        current_sampling_params = self.model_config.neuron_sampling_params
        assert current_sampling_params is not None, (
            f"Failed to update sampling_params, "
            f"current sampling params is {current_sampling_params}")

        is_update_needed = False

        top_k = current_sampling_params.top_k
        top_p = current_sampling_params.top_p
        temperature = current_sampling_params.temperature

        # The index of a sequence's sampling parameters in neuron is equal to
        # its index in `input_block_ids`.
        for seq_group_metadata in seq_group_metadata_list:
            seq_ids = list(seq_group_metadata.seq_data.keys())
            sampling_params = seq_group_metadata.sampling_params

            seq_group_top_k = sampling_params.top_k
            seq_group_top_p = sampling_params.top_p
            seq_group_temperature = sampling_params.temperature

            for seq_id in seq_ids:
                index = seq_group_metadata.block_tables[seq_id][0]
                if (top_k[index] != seq_group_top_k
                        or top_p[index] != seq_group_top_p
                        or temperature[index] != seq_group_temperature):
                    is_update_needed = True

                top_k[index] = seq_group_top_k
                top_p[index] = seq_group_top_p
                temperature[index] = seq_group_temperature

        # update_generation_config is only available in transformers-neuronx
        if is_update_needed and use_transformers_neuronx():
            self.model.model.update_generation_config(current_sampling_params)

    def _convert_to_neuron_sampling_params(
            self, sampling_params: SamplingParams) -> Tuple[int, float, float]:
        # Returns the top_k, top_p and temperature parameters for neuron.
        top_k = sampling_params.top_k
        top_p = sampling_params.top_p
        temperature = sampling_params.temperature

        if temperature == 0.0:
            # Enable greedy sampling on zero temperature
            return (1, 1.0, 1.0)
        if top_k < 0 or top_k > self._MAX_NEURON_SAMPLING_TOP_K:
            top_k = self._MAX_NEURON_SAMPLING_TOP_K

        return (top_k, top_p, temperature)

    @torch.inference_mode()
    def execute_model(
        self,
        model_input: ModelInputForNeuron,
        kv_caches: Optional[List[torch.Tensor]] = None,
        intermediate_tensors: Optional[IntermediateTensors] = None,
        num_steps: int = 1,
    ) -> Optional[List[SamplerOutput]]:
        if num_steps > 1:
            raise ValueError(
                "NeuronModelRunner does not support multi-step execution.")

        # extract top_k, top_p and temperature from model_input for neuron
        # forward call
        sampling_params = (torch.tensor([[
            seq_group.sampling_params.top_k, seq_group.sampling_params.top_p,
            seq_group.sampling_params.temperature
        ] for seq_group in model_input.sampling_metadata.seq_groups]))

        if use_neuronx_distributed():
            hidden_states = self.model(
                input_ids=model_input.input_tokens,
                positions=model_input.input_positions,
                input_block_ids=model_input.input_block_ids,
                sampling_params=sampling_params,
                **MultiModalKwargs.as_kwargs(model_input.multi_modal_kwargs
                                             or {},
                                             device=self.device),
            )
        elif use_transformers_neuronx():
            # [TODO] validate on-device sampling
            # The model signature may need change for on-device sampling
            hidden_states = self.model(
                input_ids=model_input.input_tokens,
                positions=model_input.input_positions,
                input_block_ids=model_input.input_block_ids,
                **MultiModalKwargs.as_kwargs(model_input.multi_modal_kwargs
                                             or {},
                                             device=self.device),
            )

        # Compute the logits only if the on-device sampling is turned off as
        # on-device sampling outputs the token ids.
        if self._on_device_sampling_disabled:
            logits = self.model.compute_logits(hidden_states,
                                               model_input.sampling_metadata)
        else:
            logits = hidden_states

        # Sample the next token.
        output = self.model.sample(
            logits=logits,
            sampling_metadata=model_input.sampling_metadata,
        )
        return [output]

    @property
    def vocab_size(self) -> int:
        return self.model_config.get_vocab_size()<|MERGE_RESOLUTION|>--- conflicted
+++ resolved
@@ -12,13 +12,9 @@
 from vllm.model_executor import SamplingMetadata
 from vllm.model_executor.layers.sampler import SamplerOutput
 from vllm.model_executor.model_loader.neuron import get_neuron_model
-<<<<<<< HEAD
 from vllm.multimodal import (MULTIMODAL_REGISTRY, BatchedTensorInputs,
                              MultiModalKwargs)
 from vllm.sampling_params import SamplingParams
-=======
-from vllm.multimodal import BatchedTensorInputs, MultiModalKwargs
->>>>>>> a0304dc5
 from vllm.sequence import IntermediateTensors, SequenceGroupMetadata
 from vllm.utils import is_pin_memory_available, make_tensor_with_pad
 from vllm.worker.model_runner_base import ModelRunnerBase, ModelRunnerInputBase
@@ -87,13 +83,10 @@
         self.device = self.device_config.device
         self.pin_memory = is_pin_memory_available()
 
-<<<<<<< HEAD
         # Multi-modal data support
         self.multi_modal_input_mapper = MULTIMODAL_REGISTRY \
             .create_input_mapper(self.model_config)
 
-=======
->>>>>>> a0304dc5
         # Lazy initialization.
         self.model: nn.Module  # initialize after load_model.
 
@@ -150,7 +143,7 @@
         input_block_ids: List[int] = []
 
         seq_lens: List[int] = []
-        multi_modal_inputs_list: List[MultiModalKwargs] = []
+        multi_modal_kwargs_list: List[MultiModalKwargs] = []
         for seq_group_metadata in seq_group_metadata_list:
             assert seq_group_metadata.is_prompt
             seq_ids = list(seq_group_metadata.seq_data.keys())
@@ -170,16 +163,9 @@
             assert len(block_table) == 1
             input_block_ids.append(block_table[0])
 
-<<<<<<< HEAD
-            # mm_data = seq_group_metadata.multi_modal_data
-            # if mm_data:
-            #     # Process multi-modal data
-            #     multi_modal_inputs_list.append(mm_data)
-=======
             mm_kwargs = seq_group_metadata.multi_modal_data
             if mm_kwargs:
                 multi_modal_kwargs_list.append(mm_kwargs)
->>>>>>> a0304dc5
 
         max_seq_len = max(seq_lens)
         assert max_seq_len > 0
@@ -197,7 +183,7 @@
                                        dtype=torch.long,
                                        device=self.device)
 
-        multi_modal_kwargs = MultiModalKwargs.batch(multi_modal_inputs_list)
+        multi_modal_kwargs = MultiModalKwargs.batch(multi_modal_kwargs_list)
 
         return (input_tokens, input_positions, input_block_ids, seq_lens,
                 multi_modal_kwargs)
