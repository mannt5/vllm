--- conflicted
+++ resolved
@@ -224,16 +224,11 @@
 
     def _set_attn_bias(self, attn_metadata, batch_size, seq_len, device,
                        dtype):
-<<<<<<< HEAD
-        prefill_metadata = attn_metadata
-        if prefill_metadata is None or (self.prefill_use_fusedsdpa
-                                        and self.is_causal):
-=======
+
         if (attn_metadata is None
-                or (self.prefill_use_fusedsdpa \
+                or (self.prefill_use_fusedsdpa and self.is_causal \
                     and attn_metadata.block_list is None)
                 or not attn_metadata.is_prompt):
->>>>>>> a83a0f92
             return attn_metadata
 
         prefill_metadata = attn_metadata
@@ -258,7 +253,7 @@
                                  dtype=torch.int32).view(1, seq_len).ge(
                                      query_lens_t.unsqueeze(-1)).view(
                                          batch_size, 1, 1, seq_len))
-<<<<<<< HEAD
+
         if self.is_causal:
             attn_mask = torch.triu(torch.ones(
                 (batch_size, 1, seq_len, seq_len),
@@ -277,14 +272,8 @@
             mask = attn_mask.logical_or(
                 len_mask)  #no need for len_mask_v as decode overwrites it
             off_value = -math.inf
-=======
-        causal_mask = torch.triu(torch.ones((batch_size, 1, seq_len, seq_len),
-                                            device=device,
-                                            dtype=torch.bool),
-                                 diagonal=1)
-        mask = causal_mask.logical_or(len_mask)
         mask = torch.concat((past_mask, mask), dim=-1)
->>>>>>> a83a0f92
+
         attn_bias = (torch.zeros_like(mask, dtype=dtype).masked_fill_(
             mask, off_value))
         attn_metadata = prefill_metadata._replace(attn_bias=attn_bias)
@@ -698,14 +687,24 @@
         msg = f"Loading model weights took in total {m.get_summary_string()}"
         logger.info(msg)
 
-    def _check_config(self, batch_size, seq_len, is_prompt, warmup_mode):
-        cfg = (batch_size, seq_len, is_prompt)
+    def _check_config(self, batch_size, seq_len, attn_metadata, warmup_mode):
+        is_prefix_caching = self.vllm_config.cache_config.enable_prefix_caching
+        cfg: Optional[tuple] = None
+        assert cfg is None, "Configs changed between 2D and 3D"
+        if is_prefix_caching:
+            phase = self._phase(attn_metadata)
+            num_blocks = self._num_blocks(attn_metadata)
+            cfg = (batch_size, seq_len, num_blocks, phase)
+        else:
+            phase = 'prompt' if attn_metadata.is_prompt else 'decode'
+            cfg = (batch_size, seq_len, phase)
         seen = cfg in self.seen_configs
         self.seen_configs.add(cfg)
         if not seen and not warmup_mode:
-            phase = 'prompt' if is_prompt else 'decode'
-            logger.warning("Configuration: (%s, %s, %s) was not warmed-up!",
-                           phase, batch_size, seq_len)
+            logger.warning("Configuration: %s was not warmed-up!",
+                           (phase.value, batch_size, seq_len,
+                            num_blocks) if is_prefix_caching else
+                           (phase, batch_size, seq_len))
 
     def _add_dummy_seq(self, seq_group_metadata_list, is_prompt):
         real_batch_size = len(seq_group_metadata_list)
@@ -874,14 +873,8 @@
             lora_index_mapping += [lora_id] * max_prompt_len
             lora_prompt_mapping.extend(
                 [lora_id] *
-<<<<<<< HEAD
-                (max_prompt_len -
-                 context_len if seq_group_metadata.sampling_params and
+                (max_prompt_len if seq_group_metadata.sampling_params and
                  seq_group_metadata.sampling_params.prompt_logprobs else 1))
-=======
-                (max_prompt_len
-                 if seq_group_metadata.sampling_params.prompt_logprobs else 1))
->>>>>>> a83a0f92
 
         if any(context_lens):
             assert not self.scheduler_config.chunked_prefill_enabled
@@ -1771,7 +1764,7 @@
                 # were captured and we have some free graph-allocated space
                 # left. Let's try to use it for capturing more prompt buckets.
                 if (mem_post < graph_free_mem and not prompt_captured_all
-                        and decode_captured_all):
+                        and (self.is_pooler or decode_captured_all)):
                     mem_post_prompt, _, prompt_captured_all = (
                         self.warmup_graphs(prompt_strategy,
                                            self.bucketing_ctx.prompt_buckets,
@@ -1977,8 +1970,6 @@
         from neural_compressor.torch.quantization import finalize_calibration
         finalize_calibration(self.model.model)
 
-<<<<<<< HEAD
-=======
     def _num_blocks(self, attn_metadata):
         if attn_metadata.block_list is None:
             return 0
@@ -1999,96 +1990,6 @@
                              "attention metadata")
         return phase_type
 
-    def _check_config(self, batch_size, seq_len, attn_metadata, warmup_mode):
-        is_prefix_caching = self.vllm_config.cache_config.enable_prefix_caching
-        cfg: Optional[tuple] = None
-        assert cfg is None, "Configs changed between 2D and 3D"
-        if is_prefix_caching:
-            phase = self._phase(attn_metadata)
-            num_blocks = self._num_blocks(attn_metadata)
-            cfg = (batch_size, seq_len, num_blocks, phase)
-        else:
-            phase = 'prompt' if attn_metadata.is_prompt else 'decode'
-            cfg = (batch_size, seq_len, phase)
-        seen = cfg in self.seen_configs
-        self.seen_configs.add(cfg)
-        if not seen and not warmup_mode:
-            logger.warning("Configuration: %s was not warmed-up!",
-                           (phase.value, batch_size, seq_len,
-                            num_blocks) if is_prefix_caching else
-                           (phase, batch_size, seq_len))
-
-    def create_lora_mask(self, input_tokens: torch.Tensor, lora_ids: List[int],
-                         is_prompt: bool):
-        '''
-        This is a helper function to create the mask for lora computations.
-        Lora Mask is needed to ensure we match the correct lora weights for the
-        for the request.
-        For Prompt phase we have 
-        lora_mask with shape (batch_size * seq_len, max_loras * max_rank)
-        lora_logits_mask with shape (batch_size, max_loras * max_rank)
-        For Decode phase we have both
-        lora_mask and lora_logits_mask with shape
-        (batch_size, max_loras * max_rank)
-        '''
-        lora_mask: torch.Tensor = None
-        lora_logits_mask: torch.Tensor = None
-        lora_index = 0
-
-        if self.lora_config:
-            if is_prompt:
-                lora_mask = torch.zeros(
-                    input_tokens.shape[0] * input_tokens.shape[1],
-                    (self.lora_config.max_loras) *\
-                        self.lora_config.max_lora_rank,
-                    dtype=self.lora_config.lora_dtype)
-                lora_logits_mask = torch.zeros(
-                    input_tokens.shape[0], (self.lora_config.max_loras) *
-                    self.lora_config.max_lora_rank,
-                    dtype=self.lora_config.lora_dtype)
-
-                ones = torch.ones(input_tokens.shape[1],
-                                  self.lora_config.max_lora_rank,
-                                  dtype=self.lora_config.lora_dtype)
-                logit_ones = torch.ones(1,
-                                        self.lora_config.max_lora_rank,
-                                        dtype=self.lora_config.lora_dtype)
-
-                for i in range(len(lora_ids)):
-                    if lora_ids[i] == 0:
-                        continue
-                    lora_index = self.lora_manager._adapter_manager.\
-                        lora_index_to_id.index(lora_ids[i])
-                    start_row = i * input_tokens.shape[1]
-                    end_row = start_row + input_tokens.shape[1]
-                    start_col = lora_index * self.lora_config.max_lora_rank
-                    end_col = start_col + self.lora_config.max_lora_rank
-                    lora_mask[start_row:end_row, start_col:end_col] = ones
-                    lora_logits_mask[i, start_col:end_col] = logit_ones
-                lora_mask = lora_mask.to('hpu')
-                lora_logits_mask = lora_logits_mask.to('hpu')
-            else:
-                lora_mask = torch.zeros(input_tokens.shape[0],
-                                        (self.lora_config.max_loras) *
-                                        self.lora_config.max_lora_rank,
-                                        dtype=self.lora_config.lora_dtype)
-                ones = torch.ones(1,
-                                  self.lora_config.max_lora_rank,
-                                  dtype=self.lora_config.lora_dtype)
-                for i in range(len(lora_ids)):
-                    if lora_ids[i] == 0:
-                        continue
-                    lora_index = self.lora_manager._adapter_manager.\
-                        lora_index_to_id.index(lora_ids[i])
-                    start_pos = lora_index * self.lora_config.max_lora_rank
-                    end_pos = start_pos + self.lora_config.max_lora_rank
-                    lora_mask[i, start_pos:end_pos] = ones
-                lora_mask = lora_mask.to('hpu')
-                lora_logits_mask = lora_mask
-
-        return lora_mask, lora_logits_mask
-
->>>>>>> a83a0f92
     def _get_seq_ids(self, model_input):
         return ([
             sg.seq_ids[0] for sg in model_input.sampling_metadata.seq_groups
