--- conflicted
+++ resolved
@@ -45,13 +45,8 @@
 from vllm.model_executor.layers.vocab_parallel_embedding import (
     VocabParallelEmbedding)
 from vllm.model_executor.model_loader import get_model
-<<<<<<< HEAD
+from vllm.model_executor.sampling_metadata import SequenceGroupToSample
 from vllm.multimodal import BatchedTensorInputs, MultiModalKwargs
-=======
-from vllm.model_executor.sampling_metadata import SequenceGroupToSample
-from vllm.multimodal import (MULTIMODAL_REGISTRY, BatchedTensorInputs,
-                             MultiModalKwargs)
->>>>>>> 83f3c3bd
 from vllm.sampling_params import SamplingParams
 from vllm.sequence import (CompletionSequenceGroupOutput, IntermediateTensors,
                            Logprob, SequenceData, SequenceGroupMetadata,
