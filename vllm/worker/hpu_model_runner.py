--- conflicted
+++ resolved
@@ -1730,15 +1730,9 @@
         ) if can_use_compile_only_mode else contextlib.nullcontext():
             self.warmup_all_buckets(self.bucketing_ctx.prompt_buckets, True,
                                     kv_caches)
-<<<<<<< HEAD
-            print("bb")
             if not self.is_pooler:
                 self.warmup_all_buckets(self.bucketing_ctx.decode_buckets,
                                         False, kv_caches)
-=======
-            self.warmup_all_buckets(self.bucketing_ctx.decode_buckets, False,
-                                    kv_caches)
->>>>>>> c7852a6d
 
             if not self.enforce_eager and htorch.utils.internal.is_lazy():
                 assert self.mem_margin is not None, \
