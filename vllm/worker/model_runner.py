import contextlib
import time
from typing import Dict, List, Optional, Tuple, Set, Union

import numpy as np
import torch
import torch.nn as nn

from vllm.config import (DeviceConfig, ModelConfig, LoRAConfig, ParallelConfig,
                         SchedulerConfig)
from vllm.logger import init_logger
from vllm.model_executor import get_model, InputMetadata, SamplingMetadata
from vllm.model_executor.parallel_utils import cupy_utils
from vllm.model_executor.parallel_utils.communication_op import (
    broadcast_tensor_dict)
from vllm.model_executor.parallel_utils.parallel_state import (
    with_cupy_nccl_for_all_reduce)
from vllm.model_executor.parallel_utils import custom_all_reduce
from vllm.sampling_params import SamplingParams, SamplingType
from vllm.sequence import SamplerOutput, SequenceData, SequenceGroupMetadata
from vllm.lora.worker_manager import LRUCacheWorkerLoRAManager
from vllm.lora.layers import LoRAMapping
from vllm.lora.request import LoRARequest
from vllm.utils import in_wsl

logger = init_logger(__name__)

KVCache = Tuple[torch.Tensor, torch.Tensor]
_PAD_SLOT_ID = -1
LORA_WARMUP_RANK = 8
# Capture graphs for batch size 1, 2, 4, 8, 16, 24, 32, 40, ..., 256.
# NOTE: _get_graph_batch_size needs to be updated if this list is changed.
_BATCH_SIZES_TO_CAPTURE = [1, 2, 4] + [8 * i for i in range(1, 33)]


class ModelRunner:

    def __init__(
        self,
        model_config: ModelConfig,
        parallel_config: ParallelConfig,
        scheduler_config: SchedulerConfig,
        device_config: DeviceConfig,
        lora_config: Optional[LoRAConfig],
        kv_cache_dtype: Optional[str] = "auto",
        is_driver_worker: bool = False,
    ):
        self.model_config = model_config
        self.parallel_config = parallel_config
        self.scheduler_config = scheduler_config
        self.lora_config = lora_config
        self.is_driver_worker = is_driver_worker

        # model_config can be None in tests/samplers/test_sampler.py.
        # FIXME(woosuk): This is a hack to make the tests work. Refactor this.
        self.sliding_window = (model_config.get_sliding_window()
                               if model_config is not None else None)
        self.flash_style = (self.model_config.flash_style
                            if model_config is not None else False)

        self.device_config = (device_config
                              if device_config is not None else DeviceConfig())
        self.device = self.device_config.device

        self.model = None
        self.block_size = None  # Set after initial profiling.
        self.lora_manager = None

        self.graph_runners: Dict[int, CUDAGraphRunner] = {}
        self.graph_memory_pool = None  # Set during graph capture.

        self.max_context_len_to_capture = (
            self.model_config.max_context_len_to_capture
            if self.model_config is not None else 0)
        # When using CUDA graph, the input block tables must be padded to
        # max_context_len_to_capture. However, creating the block table in
        # Python can be expensive. To optimize this, we cache the block table
        # in numpy and only copy the actual input content at every iteration.
        # The shape of the cached block table will be
        # (max batch size to capture, max context len to capture / block size).
        self.graph_block_tables = None  # Set after initial profiling.
        # cache in_wsl result
        self.in_wsl = in_wsl()
        self.kv_cache_dtype = kv_cache_dtype

        # Set enforce_eager to True for Neuron backend, to avoid capturing graph
        if self.device_config.is_neuron:
            self.model_config.enforce_eager = True

    def load_model(self) -> None:
        self.model = get_model(self.model_config,
                               self.device_config,
                               lora_config=self.lora_config,
                               parallel_config=self.parallel_config,
                               scheduler_config=self.scheduler_config)

        vocab_size = self.model.config.vocab_size

        if self.lora_config:
            assert hasattr(
                self.model, "supported_lora_modules"
            ) and self.model.supported_lora_modules, "Model does not support LoRA"
            assert hasattr(
                self.model,
                "embedding_modules"), "Model does not have embedding_modules"
            assert hasattr(self.model, "embedding_padding_modules"
                           ), "Model does not have embedding_padding_modules"
            self.lora_manager = LRUCacheWorkerLoRAManager(
                self.scheduler_config.max_num_seqs,
                self.scheduler_config.max_num_batched_tokens +
                self.scheduler_config.max_paddings, vocab_size,
                self.lora_config, self.device, self.model.embedding_modules,
                self.model.embedding_padding_modules)
            self.model = self.lora_manager.create_lora_manager(self.model)

    def set_block_size(self, block_size: int) -> None:
        self.block_size = block_size

        max_num_blocks = (self.max_context_len_to_capture + block_size -
                          1) // block_size
        self.graph_block_tables = np.zeros(
            (max(_BATCH_SIZES_TO_CAPTURE), max_num_blocks), dtype=np.int32)

    def _prepare_prompt(
        self,
        seq_group_metadata_list: List[SequenceGroupMetadata],
    ) -> Tuple[torch.Tensor, torch.Tensor, InputMetadata, List[int], List[int],
               List[int], List[int], Set[LoRARequest]]:
        assert len(seq_group_metadata_list) > 0
        input_tokens: List[List[int]] = []
        input_positions: List[List[int]] = []
        slot_mapping: List[List[int]] = []
        lora_index_mapping: List[int] = []
        lora_prompt_mapping: List[int] = []
        lora_requests: Set[LoRARequest] = set()

        prompt_lens: List[int] = []
        context_lens: List[int] = []
        subquery_lens: List[int] = []
        prefix_block_tables: List[List[int]] = []
<<<<<<< HEAD
        num_chunked_prefill = 0
=======
        # Whether or not if any seq_group has prefix cached.
        prefix_enabled = False
>>>>>>> 3bac9af4
        # print("SANG-TODO # of requests (seq_group_metadata_list): ",
        #       len(seq_group_metadata_list))
        for seq_group_metadata in seq_group_metadata_list:
            assert seq_group_metadata.is_prompt
            seq_ids = list(seq_group_metadata.seq_data.keys())
            assert len(seq_ids) == 1
            seq_id = seq_ids[0]

            if seq_group_metadata.is_chunked_prefill:
                num_chunked_prefill += 1
                # TODO(sang): Support it.
                if prefix is not None:
                    raise RuntimeError(
                        "chunked prefill cannot be used with prefix caching now."
                    )

            seq_data = seq_group_metadata.seq_data[seq_id]
            prefill_start, prefill_end = seq_data.get_prefill_range()
            prompt_tokens = seq_data.get_token_ids()[prefill_start:prefill_end]
            prompt_len = len(prompt_tokens)
            prompt_lens.append(prompt_len)

            computed_len = 0

            # NOTE: This only works for oooooooxxx style attention.
            computed_block_nums = seq_group_metadata.computed_block_nums
            if computed_block_nums is not None and len(
                    computed_block_nums) > 0 and self.sliding_window is None:
                # Prefix is not supported with sliding_window
                computed_len = len(computed_block_nums) * self.block_size
                prompt_tokens = prompt_tokens[computed_len:]
                prefix_block_tables.append(computed_block_nums)
                context_len = computed_len
                prefix_enabled = True
            else:
                if seq_group_metadata.block_tables is None:
                    prefix_block_tables.append([])
                else:
                    prefix_block_tables.append(
                        seq_group_metadata.block_tables[seq_id])
                context_len = prompt_len

            context_lens.append(context_len)
            subquery_lens.append(prompt_len - computed_len)

            input_tokens.append(prompt_tokens)
            # NOTE(woosuk): Here we assume that the first token in the prompt
            # is always the first token in the sequence.
            # NOTE(sang): prefill_end is always # of prompts if chunked
            # prefill is not enabled. Prefix caching is not working with
            # chunked prefill now.
            input_positions.append(
<<<<<<< HEAD
                list(range(prefix_len, prefix_len + prefill_end)))
=======
                list(range(computed_len, computed_len + len(prompt_tokens))))
>>>>>>> 3bac9af4

            lora_id = seq_group_metadata.lora_int_id

            if lora_id > 0:
                lora_requests.add(seq_group_metadata.lora_request)

            lora_index_mapping.append([lora_id] * (prompt_len - computed_len))
            lora_prompt_mapping.extend(
                [lora_id] *
                (prompt_len - computed_len
                 if seq_group_metadata.sampling_params.prompt_logprobs else 1))

            if seq_group_metadata.block_tables is None:
                # During memory profiling, the block tables are not initialized
                # yet. In this case, we just use a dummy slot mapping.
                slot_mapping.append([_PAD_SLOT_ID] * prompt_len)
                continue

            # Compute the slot mapping.
            slot_mapping.append([])
            block_table = seq_group_metadata.block_tables[seq_id]
            # Mask the [0, start_idx) tokens of the prompt with _PAD_SLOT_ID,
            # where start_idx is max(0, prompt_len - sliding_window).
            # For example, if the prompt len is 10, sliding window is 8, and
            # block size is 4, the first two tokens are masked and the slot
            # mapping will be [-1, -1, 2, 3, 4, 5, 6, 7, 0, 1].
            start_idx = 0
            if self.sliding_window is not None:
                assert computed_len == 0, (
                    "Prefix caching is currently not supported with "
                    "sliding window attention")
                start_idx = max(0, prompt_len - self.sliding_window)
<<<<<<< HEAD

            # If chunked prefill is enabled, prefix_len is always 0.
            # TODO(sang) This is hack. We should clean it up when
            # supporting prefix cache + chunked prefill.
            if prefix_len == 0:
                prefix_len = prefill_start

            for i in range(prefix_len, prefill_end):
=======
            for i in range(computed_len, prompt_len):
>>>>>>> 3bac9af4
                if i < start_idx:
                    slot_mapping[-1].append(_PAD_SLOT_ID)
                    continue

                block_number = block_table[i // self.block_size]
                block_offset = i % self.block_size
                slot = block_number * self.block_size + block_offset
                slot_mapping[-1].append(slot)

        max_prompt_len = max(subquery_lens)
        input_tokens = _make_tensor_with_pad(input_tokens,
                                             max_prompt_len,
                                             pad=0,
                                             dtype=torch.long,
                                             device=self.device)
        input_positions = _make_tensor_with_pad(input_positions,
                                                max_prompt_len,
                                                pad=0,
                                                dtype=torch.long,
                                                device=self.device)
        slot_mapping = _make_tensor_with_pad(slot_mapping,
                                             max_prompt_len,
                                             pad=_PAD_SLOT_ID,
                                             dtype=torch.long,
                                             device=self.device)
        lora_index_mapping = [
            _pad_to_max(mapping, max_prompt_len, pad=0)
            for mapping in lora_index_mapping
        ]
        context_lens_tensor = torch.tensor(context_lens,
                                           dtype=torch.int,
                                           device=self.device)
        # Prepare prefix block tables
        max_prompt_block_table_len = max(len(t) for t in prefix_block_tables)
        block_tables = _make_tensor_with_pad(
            prefix_block_tables,
            max_len=max_prompt_block_table_len,
            pad=0,
            dtype=torch.int,
            device=self.device,
        )
        start_loc_tensor = torch.arange(0,
                                        len(prompt_lens) * max_prompt_len,
                                        max_prompt_len,
                                        dtype=torch.long,
                                        device=self.device)
        prompt_lens_tensor = torch.tensor(prompt_lens,
                                          dtype=torch.long,
                                          device=self.device)

        input_metadata = InputMetadata(is_prompt=True,
                                       slot_mapping=slot_mapping,
                                       prompt_lens=prompt_lens_tensor,
                                       num_chunked_prefill=num_chunked_prefill,
                                       max_seq_len=max_prompt_len,
                                       start_loc=start_loc_tensor,
                                       max_context_len=None,
                                       context_lens=context_lens_tensor,
                                       block_tables=block_tables,
                                       use_cuda_graph=False,
                                       kv_cache_dtype=self.kv_cache_dtype,
                                       flash_style=self.flash_style,
                                       prefix_enabled=prefix_enabled)
        return (input_tokens, input_positions, input_metadata, prompt_lens,
                subquery_lens, lora_index_mapping, lora_prompt_mapping,
                lora_requests)

    def _prepare_decode(
        self,
        seq_group_metadata_list: List[SequenceGroupMetadata],
    ) -> Tuple[torch.Tensor, torch.Tensor, InputMetadata, List[int], List[int],
               Set[LoRARequest]]:
        assert len(seq_group_metadata_list) > 0
        input_tokens: List[List[int]] = []
        input_positions: List[List[int]] = []
        slot_mapping: List[List[int]] = []
        context_lens: List[int] = []
        block_tables: List[List[int]] = []
        lora_index_mapping: List[int] = []
        lora_prompt_mapping: List[int] = []
        lora_requests: Set[LoRARequest] = set()

        for seq_group_metadata in seq_group_metadata_list:
            assert not seq_group_metadata.is_prompt

            seq_ids = list(seq_group_metadata.seq_data.keys())
            lora_id = seq_group_metadata.lora_int_id

            if lora_id > 0:
                lora_requests.add(seq_group_metadata.lora_request)

            for seq_id in seq_ids:
                seq_data = seq_group_metadata.seq_data[seq_id]
                generation_token = seq_data.get_last_token_id()
                input_tokens.append([generation_token])

                seq_len = seq_data.get_len()
                position = seq_len - 1
                input_positions.append([position])

                context_len = seq_len if self.sliding_window is None else min(
                    seq_len, self.sliding_window)
                context_lens.append(context_len)

                block_table = seq_group_metadata.block_tables[seq_id]
                block_number = block_table[position // self.block_size]
                block_offset = position % self.block_size
                slot = block_number * self.block_size + block_offset
                slot_mapping.append([slot])
                lora_index_mapping.append([lora_id])
                lora_prompt_mapping.append(lora_id)

                if self.sliding_window is not None:
                    sliding_window_blocks = (self.sliding_window //
                                             self.block_size)
                    block_table = block_table[-sliding_window_blocks:]
                block_tables.append(block_table)

        batch_size = len(input_tokens)
        max_context_len = max(context_lens)
        use_captured_graph = (
            not self.model_config.enforce_eager
            and batch_size <= _BATCH_SIZES_TO_CAPTURE[-1]
            and max_context_len <= self.max_context_len_to_capture)
        if use_captured_graph:
            # Pad the input tokens, positions, and slot mapping to match the
            # batch size of the captured graph.
            graph_batch_size = _get_graph_batch_size(batch_size)
            assert graph_batch_size >= batch_size
            for _ in range(graph_batch_size - batch_size):
                input_tokens.append([])
                input_positions.append([])
                slot_mapping.append([])
                context_lens.append(1)
                block_tables.append([])
            batch_size = graph_batch_size

        input_tokens = _make_tensor_with_pad(input_tokens,
                                             max_len=1,
                                             pad=0,
                                             dtype=torch.long,
                                             device=self.device)
        input_positions = _make_tensor_with_pad(input_positions,
                                                max_len=1,
                                                pad=0,
                                                dtype=torch.long,
                                                device=self.device)
        slot_mapping = _make_tensor_with_pad(slot_mapping,
                                             max_len=1,
                                             pad=_PAD_SLOT_ID,
                                             dtype=torch.long,
                                             device=self.device)
        context_lens = torch.tensor(context_lens,
                                    dtype=torch.int,
                                    device=self.device)

        if use_captured_graph:
            # The shape of graph_block_tables is
            # [max batch size, max context len // block size].
            input_block_tables = self.graph_block_tables[:batch_size]
            for i, block_table in enumerate(block_tables):
                if block_table:
                    input_block_tables[i, :len(block_table)] = block_table
            block_tables = torch.tensor(input_block_tables, device=self.device)
        else:
            max_block_table_len = max(
                len(block_table) for block_table in block_tables)
            block_tables = _make_tensor_with_pad(
                block_tables,
                max_len=max_block_table_len,
                pad=0,
                dtype=torch.int,
                device=self.device,
            )

        lora_index_mapping = [
            _pad_to_max(mapping, 1, pad=0) for mapping in lora_index_mapping
        ]

        input_metadata = InputMetadata(is_prompt=False,
                                       slot_mapping=slot_mapping,
                                       prompt_lens=None,
                                       num_chunked_prefill=0,
                                       max_seq_len=None,
                                       start_loc=None,
                                       max_context_len=max_context_len,
                                       context_lens=context_lens,
                                       block_tables=block_tables,
                                       use_cuda_graph=use_captured_graph,
                                       kv_cache_dtype=self.kv_cache_dtype,
                                       flash_style=self.flash_style,
                                       prefix_enabled=False)
        return (input_tokens, input_positions, input_metadata,
                lora_index_mapping, lora_prompt_mapping, lora_requests)

    def _prepare_sample(
        self,
        seq_group_metadata_list: List[SequenceGroupMetadata],
        prompt_lens: List[int],
        subquery_lens: Optional[List[int]],
    ) -> SamplingMetadata:
        seq_groups: List[Tuple[List[int], SamplingParams]] = []
        selected_token_indices: List[int] = []
        generators: List[torch.Generator] = []
        selected_token_start_idx = 0
        categorized_sample_indices = {t: [] for t in SamplingType}
        categorized_sample_indices_start_idx = 0
        pin_memory = not self.in_wsl and not self.device_config.is_neuron

        max_subquery_len = max(subquery_lens) if subquery_lens else 1
        for i, seq_group_metadata in enumerate(seq_group_metadata_list):
            seq_ids = list(seq_group_metadata.seq_data.keys())
            sampling_params = seq_group_metadata.sampling_params
            seq_groups.append((seq_ids, sampling_params))

            if seq_group_metadata.is_prompt:
                assert len(seq_ids) == 1
                assert subquery_lens is not None
                subquery_len = subquery_lens[i]
                if sampling_params.prompt_logprobs is not None:
                    # NOTE: prompt token positions do not need sample, skip
                    categorized_sample_indices_start_idx += subquery_len - 1

                categorized_sample_indices[
                    sampling_params.sampling_type].append(
                        categorized_sample_indices_start_idx)
                categorized_sample_indices_start_idx += 1

                if sampling_params.prompt_logprobs is not None:
                    selected_token_indices.extend(
                        range(selected_token_start_idx,
                              selected_token_start_idx + subquery_len - 1))
                selected_token_indices.append(selected_token_start_idx +
                                              subquery_len - 1)
                selected_token_start_idx += max_subquery_len

                if sampling_params.seed is not None:
                    seq_group_metadata.state.generator = torch.Generator(
                        device="cuda").manual_seed(sampling_params.seed)
            else:
                num_seqs = len(seq_ids)
                selected_token_indices.extend(
                    range(selected_token_start_idx,
                          selected_token_start_idx + num_seqs))
                selected_token_start_idx += num_seqs

                categorized_sample_indices[
                    sampling_params.sampling_type].extend(
                        range(categorized_sample_indices_start_idx,
                              categorized_sample_indices_start_idx + num_seqs))
                categorized_sample_indices_start_idx += num_seqs

            if sampling_params.seed is not None:
                generators.append(seq_group_metadata.state.generator)

        selected_token_indices = _async_h2d(selected_token_indices,
                                            dtype=torch.long,
                                            target_device=self.device,
                                            pin_memory=pin_memory)
        categorized_sample_indices = {
            t: _async_h2d(seq_ids,
                          dtype=torch.int,
                          target_device=self.device,
                          pin_memory=pin_memory)
            for t, seq_ids in categorized_sample_indices.items()
        }

        seq_data: Dict[int, SequenceData] = {}
        for seq_group_metadata in seq_group_metadata_list:
            seq_data.update(seq_group_metadata.seq_data)

        sampling_metadata = SamplingMetadata(
            seq_groups=seq_groups,
            seq_data=seq_data,
            prompt_lens=prompt_lens,
            selected_token_indices=selected_token_indices,
            categorized_sample_indices=categorized_sample_indices,
            generators=generators,
        )
        return sampling_metadata

    def prepare_input_tensors(
        self,
        seq_group_metadata_list: Optional[List[SequenceGroupMetadata]],
    ) -> Tuple[torch.Tensor, torch.Tensor, InputMetadata, SamplingMetadata,
               Set[int], LoRAMapping]:
        if self.is_driver_worker:
            # NOTE: We assume that all sequences in the group are all prompts or
            # all decodes.
            is_prompt = seq_group_metadata_list[0].is_prompt
            # SANG-TODO set num prompt tokens and generations?
            # Prepare input tensors.
            if is_prompt:
                # print("SANG-TODO execute model prompt.")
                (input_tokens, input_positions, input_metadata, prompt_lens,
                 subquery_lens, lora_index_mapping, lora_prompt_mapping,
                 lora_requests) = self._prepare_prompt(seq_group_metadata_list)
            else:
                # print("SANG-TODO execute model decode.")
                (input_tokens, input_positions, input_metadata,
                 lora_index_mapping, lora_prompt_mapping,
                 lora_requests) = self._prepare_decode(seq_group_metadata_list)
                prompt_lens = []
                subquery_lens = None
            sampling_metadata = self._prepare_sample(seq_group_metadata_list,
                                                     prompt_lens,
                                                     subquery_lens)

            if self.lora_config:
                flat_lora_index_mapping = [
                    item for sublist in lora_index_mapping for item in sublist
                ]
                lora_mapping = LoRAMapping(
                    flat_lora_index_mapping,
                    lora_prompt_mapping,
                )
            else:
                lora_mapping = None

            # Broadcast the metadata.
            metadata_dict = {
                "input_tokens": input_tokens,
                "input_positions": input_positions,
                "is_prompt": input_metadata.is_prompt,
                "slot_mapping": input_metadata.slot_mapping,
                "prompt_lens": input_metadata.prompt_lens,
                "num_chunked_prefill": input_metadata.num_chunked_prefill,
                "max_seq_len": input_metadata.max_seq_len,
                "start_loc": input_metadata.start_loc,
                "max_context_len": input_metadata.max_context_len,
                "context_lens": input_metadata.context_lens,
                "block_tables": input_metadata.block_tables,
                "use_cuda_graph": input_metadata.use_cuda_graph,
                "kv_cache_dtype": input_metadata.kv_cache_dtype,
                "selected_token_indices":
                sampling_metadata.selected_token_indices,
                "lora_requests": lora_requests,
                "lora_mapping": lora_mapping,
                "prefix_enabled": input_metadata.prefix_enabled
            }
            broadcast_tensor_dict(metadata_dict, src=0)
        else:
            metadata_dict = broadcast_tensor_dict(src=0)
            input_tokens = metadata_dict["input_tokens"]
            input_positions = metadata_dict["input_positions"]
            lora_mapping = metadata_dict["lora_mapping"]
            lora_requests = metadata_dict["lora_requests"]
            input_metadata = InputMetadata(
                is_prompt=metadata_dict["is_prompt"],
                slot_mapping=metadata_dict["slot_mapping"],
                prompt_lens=metadata_dict["prompt_lens"],
                num_chunked_prefill=metadata_dict["num_chunked_prefill"],
                max_seq_len=metadata_dict["max_seq_len"],
                start_loc=metadata_dict["start_loc"],
                max_context_len=metadata_dict["max_context_len"],
                context_lens=metadata_dict["context_lens"],
                block_tables=metadata_dict["block_tables"],
                use_cuda_graph=metadata_dict["use_cuda_graph"],
                kv_cache_dtype=metadata_dict["kv_cache_dtype"],
                flash_style=self.flash_style,
                prefix_enabled=metadata_dict["prefix_enabled"])
            sampling_metadata = SamplingMetadata(
                seq_groups=None,
                seq_data=None,
                prompt_lens=None,
                selected_token_indices=metadata_dict["selected_token_indices"],
                categorized_sample_indices=None,
                generators=None,
                perform_sampling=False,
            )

        return (input_tokens, input_positions, input_metadata,
                sampling_metadata, lora_requests, lora_mapping)

    @torch.inference_mode()
    def execute_model(
        self,
        seq_group_metadata_list: Optional[List[SequenceGroupMetadata]],
        kv_caches: List[Tuple[torch.Tensor, torch.Tensor]],
    ) -> Optional[SamplerOutput]:
        (input_tokens, input_positions, input_metadata, sampling_metadata,
         lora_requests,
         lora_mapping) = self.prepare_input_tensors(seq_group_metadata_list)

        if self.lora_config:
            self.set_active_loras(lora_requests, lora_mapping)

        # Execute the model.
        if input_metadata.use_cuda_graph:
            graph_batch_size = input_tokens.shape[0]
            model_executable = self.graph_runners[graph_batch_size]
        else:
            model_executable = self.model
        hidden_states = model_executable(
            input_ids=input_tokens,
            positions=input_positions,
            kv_caches=kv_caches,
            input_metadata=input_metadata,
        )

        # Sample the next token.
        output = self.model.sample(
            hidden_states=hidden_states,
            sampling_metadata=sampling_metadata,
        )
        return output

    @torch.inference_mode()
    def profile_run(self) -> None:
        # Enable top-k sampling to reflect the accurate memory usage.
        vocab_size = self.model_config.get_vocab_size()
        sampling_params = SamplingParams(top_p=0.99, top_k=vocab_size - 1)
        max_num_batched_tokens = self.scheduler_config.max_num_batched_tokens
        max_num_seqs = self.scheduler_config.max_num_seqs

        # This represents the maximum number of different requests
        # that will have unique loras, an therefore the max amount of memory
        # consumption create dummy lora request copies from the lora request
        # passed in, which contains a lora from the lora warmup path.
        dummy_lora_requests = []
        dummy_lora_requests_per_seq = []
        if self.lora_config:
            for idx in range(self.lora_config.max_loras):
                lora_id = idx + 1
                dummy_lora_request = LoRARequest(
                    lora_name=f"warmup_{lora_id}",
                    lora_int_id=lora_id,
                    lora_local_path="/not/a/real/path",
                )
                self.lora_manager.add_dummy_lora(dummy_lora_request,
                                                 rank=LORA_WARMUP_RANK)
                dummy_lora_requests.append(dummy_lora_request)
            dummy_lora_requests_per_seq = [
                dummy_lora_requests[idx % len(dummy_lora_requests)]
                for idx in range(max_num_seqs)
            ]

        # Profile memory usage with max_num_sequences sequences and the total
        # number of tokens equal to max_num_batched_tokens.
        seqs: List[SequenceGroupMetadata] = []
        for group_id in range(max_num_seqs):
            seq_len = (max_num_batched_tokens // max_num_seqs +
                       (group_id < max_num_batched_tokens % max_num_seqs))
            seq_data = SequenceData([0] * seq_len)
            seq_data.advance_prefill_range(seq_len)
            seq = SequenceGroupMetadata(
                request_id=str(group_id),
                is_prompt=True,
                is_chunked_prefill=False,
                seq_data={group_id: seq_data},
                sampling_params=sampling_params,
                block_tables=None,
                lora_request=dummy_lora_requests_per_seq[group_id]
                if dummy_lora_requests_per_seq else None,
            )
            seqs.append(seq)

        # Run the model with the dummy inputs.
        num_layers = self.model_config.get_num_layers(self.parallel_config)
        kv_caches = [(None, None)] * num_layers
        self.execute_model(seqs, kv_caches)
        torch.cuda.synchronize()
        return

    def remove_all_loras(self) -> bool:
        if not self.lora_manager:
            raise RuntimeError("LoRA is not enabled.")
        return self.lora_manager.remove_all_loras()

    def set_active_loras(self, lora_requests: List[LoRARequest],
                         lora_mapping: LoRAMapping) -> None:
        if not self.lora_manager:
            raise RuntimeError("LoRA is not enabled.")
        self.lora_manager.set_active_loras(lora_requests, lora_mapping)

    def add_lora(self, lora_request: LoRARequest) -> bool:
        if not self.lora_manager:
            raise RuntimeError("LoRA is not enabled.")
        return self.lora_manager.add_lora(lora_request)

    def remove_lora(self, lora_id: int) -> bool:
        if not self.lora_manager:
            raise RuntimeError("LoRA is not enabled.")
        return self.lora_manager.remove_lora(lora_id)

    def list_loras(self) -> Set[int]:
        if not self.lora_manager:
            raise RuntimeError("LoRA is not enabled.")
        return self.lora_manager.list_loras()

    @torch.inference_mode()
    def capture_model(self, kv_caches: List[KVCache]) -> None:
        # NOTE(woosuk): This is a hack to ensure that the NCCL backend is never
        # deleted before the CUDA graphs.
        self.cupy_nccl_backend = cupy_utils.get_nccl_backend()

        assert not self.model_config.enforce_eager
        logger.info("Capturing the model for CUDA graphs. This may lead to "
                    "unexpected consequences if the model is not static. To "
                    "run the model in eager mode, set 'enforce_eager=True' or "
                    "use '--enforce-eager' in the CLI.")
        logger.info("CUDA graphs can take additional 1~3 GiB memory per GPU. "
                    "If you are running out of memory, consider decreasing "
                    "`gpu_memory_utilization` or enforcing eager mode. "
                    "You can also reduce the `max_num_seqs` as needed "
                    "to decrease memory usage.")
        start_time = time.perf_counter()

        # Prepare dummy inputs. These will be reused for all batch sizes.
        max_batch_size = max(_BATCH_SIZES_TO_CAPTURE)
        input_tokens = torch.zeros(max_batch_size, 1, dtype=torch.long).cuda()
        input_positions = torch.zeros(max_batch_size, 1,
                                      dtype=torch.long).cuda()
        slot_mapping = torch.empty(max_batch_size, 1, dtype=torch.long).cuda()
        slot_mapping.fill_(_PAD_SLOT_ID)
        context_lens = torch.ones(max_batch_size, dtype=torch.int32).cuda()
        block_tables = torch.from_numpy(self.graph_block_tables).cuda()

        graph_batch_size = _get_graph_batch_size(
            self.scheduler_config.max_num_seqs)
        batch_size_capture_list = [
            bs for bs in _BATCH_SIZES_TO_CAPTURE if bs <= graph_batch_size
        ]

        # NOTE(woosuk): There are 3 backends for all-reduce: custom all-reduce
        # kernel, CuPy NCCL, and PyTorch NCCL. When using CUDA graph, we use
        # either custom all-reduce kernel or CuPy NCCL. When not using CUDA
        # graph, we use either custom all-reduce kernel or PyTorch NCCL.
        # We always prioritize using custom all-reduce kernel but fall back
        # to PyTorch or CuPy NCCL if it is disabled or not supported.
        with custom_all_reduce.capture():
            # NOTE: Capturing the largest batch size first may help reduce the
            # memory usage of CUDA graph.
            for batch_size in reversed(batch_size_capture_list):
                # Create dummy input_metadata.
                input_metadata = InputMetadata(
                    is_prompt=False,
                    slot_mapping=slot_mapping[:batch_size],
                    prompt_lens=None,
                    num_chunked_prefill=0,
                    max_seq_len=None,
                    start_loc=None,
                    max_context_len=self.max_context_len_to_capture,
                    context_lens=context_lens[:batch_size],
                    block_tables=block_tables[:batch_size],
                    use_cuda_graph=True,
                    kv_cache_dtype=self.kv_cache_dtype,
                    flash_style=self.flash_style,
                    prefix_enabled=False)

                if self.lora_config:
                    lora_mapping = LoRAMapping(
                        [0] * batch_size,
                        [0] * batch_size,
                    )
                    self.set_active_loras(set(), lora_mapping)

                graph_runner = CUDAGraphRunner(self.model)
                graph_runner.capture(
                    input_tokens[:batch_size],
                    input_positions[:batch_size],
                    kv_caches,
                    input_metadata,
                    memory_pool=self.graph_memory_pool,
                )
                self.graph_memory_pool = graph_runner.graph.pool()
                self.graph_runners[batch_size] = graph_runner

        end_time = time.perf_counter()
        elapsed_time = end_time - start_time
        # This usually takes < 10 seconds.
        logger.info(f"Graph capturing finished in {elapsed_time:.0f} secs.")

    def __del__(self) -> None:
        # Delete the CUDA graphs before deleting the CuPy NCCL communicator.
        # NOTE(woosuk): This is necessary because otherwise deadlocks can
        # happen.
        # FIXME(woosuk): This is a bit hacky. Find a more robust solution.
        self.graph_runners.clear()
        self.cupy_nccl_backend = None


class CUDAGraphRunner:

    def __init__(self, model: nn.Module):
        self.model = model
        self.graph = None
        self.input_buffers: Dict[str, torch.Tensor] = {}
        self.output_buffers: Dict[str, torch.Tensor] = {}

    def capture(
        self,
        input_ids: torch.Tensor,
        positions: torch.Tensor,
        kv_caches: List[KVCache],
        input_metadata: InputMetadata,
        memory_pool,
    ) -> None:
        assert self.graph is None
        # Run the model once without capturing the graph.
        # This is to make sure that the captured graph does not include the
        # kernel launches for initial benchmarking (e.g., Triton autotune).
        with _maybe_cupy_nccl():
            self.model(
                input_ids,
                positions,
                kv_caches,
                input_metadata,
            )
        torch.cuda.synchronize()

        # Capture the graph.
        # NOTE(woosuk): Python 3.8 does not support multi-line with statements.
        # https://stackoverflow.com/questions/31039022/python-multi-line-with-statement
        self.graph = torch.cuda.CUDAGraph()
        with torch.cuda.graph(self.graph, pool=memory_pool):  # noqa: SIM117
            with _maybe_cupy_nccl():
                hidden_states = self.model(
                    input_ids,
                    positions,
                    kv_caches,
                    input_metadata,
                )
        torch.cuda.synchronize()

        # Save the input and output buffers.
        self.input_buffers = {
            "input_ids": input_ids,
            "positions": positions,
            "kv_caches": kv_caches,
            "slot_mapping": input_metadata.slot_mapping,
            "context_lens": input_metadata.context_lens,
            "block_tables": input_metadata.block_tables,
        }
        self.output_buffers = {"hidden_states": hidden_states}
        return

    def forward(
        self,
        input_ids: torch.Tensor,
        positions: torch.Tensor,
        kv_caches: List[Tuple[torch.Tensor, torch.Tensor]],
        input_metadata: InputMetadata,
    ) -> torch.Tensor:
        # KV caches are fixed tensors, so we don't need to copy them.
        del kv_caches

        # Copy the input tensors to the input buffers.
        self.input_buffers["input_ids"].copy_(input_ids, non_blocking=True)
        self.input_buffers["positions"].copy_(positions, non_blocking=True)
        self.input_buffers["slot_mapping"].copy_(input_metadata.slot_mapping,
                                                 non_blocking=True)
        self.input_buffers["context_lens"].copy_(input_metadata.context_lens,
                                                 non_blocking=True)
        self.input_buffers["block_tables"].copy_(input_metadata.block_tables,
                                                 non_blocking=True)

        # Run the graph.
        self.graph.replay()

        # Return the output tensor.
        return self.output_buffers["hidden_states"]

    def __call__(self, *args, **kwargs):
        return self.forward(*args, **kwargs)


@contextlib.contextmanager
def _maybe_cupy_nccl():
    if cupy_utils.is_initialized() and not custom_all_reduce.is_initialized():
        with with_cupy_nccl_for_all_reduce():
            yield
    else:
        yield


def _pad_to_max(x: List[int], max_len: int, pad: int) -> List[int]:
    assert len(x) <= max_len
    return x + [pad] * (max_len - len(x))


def _make_tensor_with_pad(
    x: List[List[int]],
    max_len: int,
    pad: int,
    dtype: torch.dtype,
    device: Optional[Union[str, torch.device]],
) -> torch.Tensor:
    padded_x = [_pad_to_max(x_i, max_len, pad) for x_i in x]
    return torch.tensor(padded_x, dtype=dtype, device=device)


def _get_graph_batch_size(batch_size: int) -> int:
    if batch_size <= 2:
        return batch_size
    elif batch_size <= 4:
        return 4
    else:
        return (batch_size + 7) // 8 * 8


def _async_h2d(
    data: list,
    dtype: torch.dtype,
    target_device: Union[str, torch.device],
    pin_memory: bool,
) -> torch.Tensor:
    t = torch.tensor(data, dtype=dtype, pin_memory=pin_memory, device="cpu")
    return t.to(device=target_device, non_blocking=True)<|MERGE_RESOLUTION|>--- conflicted
+++ resolved
@@ -138,12 +138,9 @@
         context_lens: List[int] = []
         subquery_lens: List[int] = []
         prefix_block_tables: List[List[int]] = []
-<<<<<<< HEAD
         num_chunked_prefill = 0
-=======
         # Whether or not if any seq_group has prefix cached.
         prefix_enabled = False
->>>>>>> 3bac9af4
         # print("SANG-TODO # of requests (seq_group_metadata_list): ",
         #       len(seq_group_metadata_list))
         for seq_group_metadata in seq_group_metadata_list:
@@ -196,11 +193,7 @@
             # prefill is not enabled. Prefix caching is not working with
             # chunked prefill now.
             input_positions.append(
-<<<<<<< HEAD
-                list(range(prefix_len, prefix_len + prefill_end)))
-=======
-                list(range(computed_len, computed_len + len(prompt_tokens))))
->>>>>>> 3bac9af4
+                list(range(computed_len, computed_len + prefill_end)))
 
             lora_id = seq_group_metadata.lora_int_id
 
@@ -233,7 +226,6 @@
                     "Prefix caching is currently not supported with "
                     "sliding window attention")
                 start_idx = max(0, prompt_len - self.sliding_window)
-<<<<<<< HEAD
 
             # If chunked prefill is enabled, prefix_len is always 0.
             # TODO(sang) This is hack. We should clean it up when
@@ -241,10 +233,7 @@
             if prefix_len == 0:
                 prefix_len = prefill_start
 
-            for i in range(prefix_len, prefill_end):
-=======
-            for i in range(computed_len, prompt_len):
->>>>>>> 3bac9af4
+            for i in range(computed_len, prefill_end):
                 if i < start_idx:
                     slot_mapping[-1].append(_PAD_SLOT_ID)
                     continue
