import time
from collections import defaultdict
from enum import IntEnum
from typing import Dict, List, NamedTuple, Optional, Set, Tuple, Union

import numpy as np
import torch
import torch.nn as nn

from vllm.attention import (AttentionMetadata, AttentionMetadataPerStage,
                            get_attn_backend)
from vllm.config import (CacheConfig, DeviceConfig, LoadConfig, LoRAConfig,
                         ModelConfig, ParallelConfig, SchedulerConfig,
                         VisionLanguageConfig)
from vllm.distributed import broadcast_tensor_dict
from vllm.distributed.communication_op import graph_capture, graph_mode
from vllm.logger import init_logger
from vllm.lora.layers import LoRAMapping
from vllm.lora.request import LoRARequest
from vllm.lora.worker_manager import LRUCacheWorkerLoRAManager
from vllm.model_executor import SamplingMetadata
from vllm.model_executor.model_loader import get_model
from vllm.multimodal import MM_REGISTRY
from vllm.sampling_params import SamplingParams
from vllm.sequence import SamplerOutput, SequenceData, SequenceGroupMetadata
from vllm.utils import (CudaMemoryProfiler, get_kv_cache_torch_dtype, is_hip,
                        is_pin_memory_available, make_tensor_with_pad)

logger = init_logger(__name__)

_PAD_SLOT_ID = -1
LORA_WARMUP_RANK = 8
_BATCH_SIZE_ALIGNMENT = 8
# Capture graphs for token size 1, 2, 4, 8, 16, 24, 32, 40, ..., 256.
# NOTE: _get_graph_batch_size needs to be updated if this list is changed.
_BATCH_SIZES_TO_CAPTURE = [1, 2, 4] + [
    _BATCH_SIZE_ALIGNMENT * i for i in range(1, 33)
]


class PreparePromptMetadata(NamedTuple):
    input_tokens: List[int]
    input_positions: List[int]
    attn_metadata: Optional[AttentionMetadataPerStage]
    seq_lens: List[int]
    query_lens: List[int]
    lora_index_mapping: List[int]
    lora_prompt_mapping: List[int]
    lora_requests: Set[LoRARequest]
    multi_modal_kwargs: Dict[str, torch.Tensor]
    slot_mapping: List[int]

    @classmethod
    def empty(cls):
        return PreparePromptMetadata(
            input_tokens=[],
            input_positions=[],
            attn_metadata=None,
            seq_lens=[],
            query_lens=[],
            lora_index_mapping=[],
            lora_prompt_mapping=[],
            lora_requests=set(),
            multi_modal_kwargs={},
            slot_mapping=[],
        )


class PrepareDecodeMetadata(NamedTuple):
    input_tokens: List[int]
    input_positions: List[int]
    attn_metadata: Optional[AttentionMetadata]
    lora_index_mapping: List[int]
    lora_prompt_mapping: List[int]
    lora_requests: Set[LoRARequest]
    slot_mapping: List[int]

    @classmethod
    def empty(cls):
        return PrepareDecodeMetadata(
            input_tokens=[],
            input_positions=[],
            attn_metadata=None,
            lora_index_mapping=[],
            lora_prompt_mapping=[],
            lora_requests=set(),
            slot_mapping=[],
        )


# How batches are constructed.
class BatchType(IntEnum):
    # Every batch is prefill.
    PREFILL = 0
    # Every batch is decode.
    DECODE = 1
    # Batch is a mixture of prefill and decode.
    MIXED = 2


class ModelRunner:

    def __init__(
        self,
        model_config: ModelConfig,
        parallel_config: ParallelConfig,
        scheduler_config: SchedulerConfig,
        device_config: DeviceConfig,
        cache_config: CacheConfig,
        load_config: LoadConfig,
        lora_config: Optional[LoRAConfig],
        kv_cache_dtype: Optional[str] = "auto",
        is_driver_worker: bool = False,
        vision_language_config: Optional[VisionLanguageConfig] = None,
    ):
        self.model_config = model_config
        self.parallel_config = parallel_config
        self.scheduler_config = scheduler_config
        self.device_config = device_config
        self.cache_config = cache_config
        self.lora_config = lora_config
        self.load_config = load_config
        self.is_driver_worker = is_driver_worker
        self.vision_language_config = vision_language_config

        self.device = self.device_config.device
        self.pin_memory = is_pin_memory_available()

        self.kv_cache_dtype = kv_cache_dtype
        self.sliding_window = model_config.get_sliding_window()
        self.block_size = cache_config.block_size
        self.max_seq_len_to_capture = self.model_config.max_seq_len_to_capture
        self.graph_runners: Dict[int, CUDAGraphRunner] = {}
        self.graph_memory_pool: Optional[Tuple[
            int, int]] = None  # Set during graph capture.
<<<<<<< HEAD

        self.max_seq_len_to_capture = (self.model_config.max_seq_len_to_capture
                                       if self.model_config is not None else 0)

        self.pin_memory = is_pin_memory_available()
        self.kv_cache_dtype = kv_cache_dtype
        self.vision_language_config = vision_language_config

        self.attn_backend = get_attn_backend(
            self.model_config.dtype if model_config is not None else None)

        # Create processor for multi-modal data
        if self.vision_language_config is not None:
            self.input_processor = MM_REGISTRY.create_input_processor(
                self.model_config,
                self.vision_language_config,
            )
        else:
            self.input_processor = None

        # Lazy initialization
        self.model: torch.nn.Module  # Set after load_model
        self.block_size: int  # Set after initial profiling.
=======
>>>>>>> c579b750
        # When using CUDA graph, the input block tables must be padded to
        # max_seq_len_to_capture. However, creating the block table in
        # Python can be expensive. To optimize this, we cache the block table
        # in numpy and only copy the actual input content at every iteration.
        # The shape of the cached block table will be
        # (max batch size to capture, max context len to capture / block size).
        self.graph_block_tables = np.zeros(
            (max(_BATCH_SIZES_TO_CAPTURE), self.get_max_block_per_batch()),
            dtype=np.int32)
        self.attn_backend = get_attn_backend(
            self.model_config.get_num_attention_heads(self.parallel_config),
            self.model_config.get_head_size(),
            self.model_config.get_num_kv_heads(self.parallel_config),
            self.model_config.get_sliding_window(),
            self.model_config.dtype,
            self.kv_cache_dtype,
            self.block_size,
        )

        # Lazy initialization
        self.model: nn.Module  # Set after load_model
        # Set if the backend is flashinfer.
        self.flashinfer_workspace_buffer: torch.Tensor
        # Set after load_model.
        self.lora_manager: Optional[LRUCacheWorkerLoRAManager] = None

    def load_model(self) -> None:
        with CudaMemoryProfiler() as m:
            self.model = get_model(
                model_config=self.model_config,
                device_config=self.device_config,
                load_config=self.load_config,
                lora_config=self.lora_config,
                vision_language_config=self.vision_language_config,
                parallel_config=self.parallel_config,
                scheduler_config=self.scheduler_config,
                cache_config=self.cache_config,
            )

        self.model_memory_usage = m.consumed_memory
        logger.info("Loading model weights took %.4f GB",
                    self.model_memory_usage / float(2**30))

        if self.lora_config:
            assert hasattr(self.model, "supported_lora_modules"
                           ) and self.model.supported_lora_modules, (
                               "Model does not support LoRA")
            assert hasattr(
                self.model,
                "embedding_modules"), "Model does not have embedding_modules"
            assert hasattr(self.model, "embedding_padding_modules"
                           ), "Model does not have embedding_padding_modules"
            self.lora_manager = LRUCacheWorkerLoRAManager(
                self.scheduler_config.max_num_seqs,
                self.scheduler_config.max_num_batched_tokens, self.vocab_size,
                self.lora_config, self.device, self.model.embedding_modules,
                self.model.embedding_padding_modules)
            self.model = self.lora_manager.create_lora_manager(self.model)

        if self.kv_cache_dtype == "fp8" and is_hip():
            # Currently scaled KV cache is only enabled on ROCm
            if self.model_config.quantization_param_path is not None:
                if callable(getattr(self.model, "load_kv_cache_scales", None)):
                    self.model.load_kv_cache_scales(
                        self.model_config.quantization_param_path)
                else:
                    raise RuntimeError(
                        "Using FP8 KV cache and scaling factors provided but "
                        "model %s does not support loading scaling factors.",
                        self.model.__class__)
            else:
                logger.warning(
                    "Using FP8 KV cache but no scaling factors "
                    "provided. Defaulting to scaling factors of 1.0. "
                    "This may lead to less accurate results!")
        elif self.model_config.quantization_param_path is not None:
            logger.warning("KV cache scaling factors provided, "
                           "but the KV cache data type is not FP8. "
                           "KV cache scaling factors will not be used.")

    def get_max_block_per_batch(self) -> int:
        block_size = self.block_size
        return (self.max_seq_len_to_capture + block_size - 1) // block_size

    def _prepare_prompt(
        self,
        seq_group_metadata_list: List[SequenceGroupMetadata],
    ) -> PreparePromptMetadata:
        input_tokens: List[int] = []
        input_positions: List[int] = []
        slot_mapping: List[int] = []
        lora_index_mapping: List[int] = []
        lora_prompt_mapping: List[int] = []
        lora_requests: Set[LoRARequest] = set()

        seq_lens: List[int] = []
        context_lens: List[int] = []
        query_lens: List[int] = []
        prefix_block_tables: List[List[int]] = []
        multi_modal_kwargs_list: Dict[str,
                                      List[torch.Tensor]] = defaultdict(list)

        if len(seq_group_metadata_list) == 0:
            return PreparePromptMetadata.empty()

        for seq_group_metadata in seq_group_metadata_list:
            assert seq_group_metadata.is_prompt
            seq_ids = list(seq_group_metadata.seq_data.keys())
            assert len(seq_ids) == 1
            seq_id = seq_ids[0]

            computed_block_nums = seq_group_metadata.computed_block_nums
            if (self.scheduler_config is not None
                    and self.scheduler_config.chunked_prefill_enabled
                    and not (computed_block_nums is None
                             or computed_block_nums == [])):
                raise RuntimeError(
                    "chunked prefill cannot be used with prefix caching "
                    "now.")

            token_chunk_size = seq_group_metadata.token_chunk_size
            seq_data = seq_group_metadata.seq_data[seq_id]
            context_len = seq_data.get_num_computed_tokens()
            # We should use get_len here because in case of preemption
            # it contains output tokens.
            seq_len = min(seq_data.get_len(), context_len + token_chunk_size)
            prompt_tokens = seq_data.get_token_ids()[context_len:seq_len]
            seq_lens.append(seq_len)

            # NOTE: This only works for oooooooxxx style attention.
            if computed_block_nums is not None and len(
                    computed_block_nums) > 0 and self.sliding_window is None:
                # Prefix is not supported with sliding_window
                context_len = len(computed_block_nums) * self.block_size
                prompt_tokens = prompt_tokens[context_len:]
                if self.attn_backend.get_name() == "flash-attn":
                    # NOTE(woosuk): For flash-attn, the block table should
                    # include the entries for the incoming prefill tokens.
                    # TODO(woosuk): This is a temporary fix. We should
                    # provide a unified interface for different backends.
                    block_table = seq_group_metadata.block_tables[seq_id]
                else:
                    block_table = computed_block_nums
            elif self.scheduler_config.chunked_prefill_enabled:
                if seq_group_metadata.block_tables is not None:
                    # Prefill has chunked before.
                    block_table = seq_group_metadata.block_tables[seq_id]
                else:
                    # The first prefill.
                    block_table = []
            else:
                block_table = []
                # Right now, prefill start is always 0. However, this
                # assumption can be changed once chunked prefill is introduced.
                assert context_len == 0
            prefix_block_tables.append(block_table)

            # actual prompt lens
            context_lens.append(context_len)
            query_lens.append(seq_len - context_len)

            input_tokens.extend(prompt_tokens)
            # NOTE(woosuk): Here we assume that the first token in the prompt
            # is always the first token in the sequence.
            input_positions.extend(list(range(context_len, seq_len)))
            lora_id = seq_group_metadata.lora_int_id

            if lora_id > 0:
                lora_requests.add(seq_group_metadata.lora_request)

            lora_index_mapping += [lora_id] * (seq_len - context_len)
            lora_prompt_mapping.extend([lora_id] * (
                seq_len - context_len if seq_group_metadata.sampling_params
                and seq_group_metadata.sampling_params.prompt_logprobs else 1))

            mm_data = seq_group_metadata.multi_modal_data
            if mm_data is not None:
                # Process multi-modal data
                if self.input_processor is None:
                    raise ValueError(
                        "Multi-modal inputs are only supported by "
                        "vision language models.")

                mm_kwargs = self.input_processor(mm_data)
                for k, v in mm_kwargs.items():
                    multi_modal_kwargs_list[k].append(v)

            if _is_block_tables_empty(seq_group_metadata.block_tables):
                # During memory profiling, the block tables are not initialized
                # yet. In this case, we just use a dummy slot mapping.
                # In embeddings, the block tables are {seq_id: None}.
                slot_mapping.extend([_PAD_SLOT_ID] * seq_len)
                continue

            # Compute the slot mapping.
            block_table = seq_group_metadata.block_tables[seq_id]

            # Mask the [0, start_idx) tokens of the prompt with _PAD_SLOT_ID,
            # where start_idx is max(0, seq_len - sliding_window).
            # For example, if the prompt len is 10, sliding window is 8, and
            # block size is 4, the first two tokens are masked and the slot
            # mapping will be [-1, -1, 2, 3, 4, 5, 6, 7, 0, 1].
            start_idx = 0
            if self.sliding_window is not None:
                assert context_len == 0, (
                    "Prefix caching is currently not supported with "
                    "sliding window attention")
                start_idx = max(0, seq_len - self.sliding_window)

            for i in range(context_len, seq_len):
                if i < start_idx:
                    slot_mapping.append(_PAD_SLOT_ID)
                    continue

                block_number = block_table[i // self.block_size]
                block_offset = i % self.block_size
                slot = block_number * self.block_size + block_offset
                slot_mapping.append(slot)

        max_query_len = max(query_lens)
        max_seq_len = max(seq_lens)
        assert max_query_len > 0

        context_lens_tensor = torch.tensor(context_lens,
                                           dtype=torch.int,
                                           device=self.device)

        # Prepare prefix block tables
        max_prompt_block_table_len = max(len(t) for t in prefix_block_tables)
        block_tables = make_tensor_with_pad(
            prefix_block_tables,
            max_len=max_prompt_block_table_len,
            pad=0,
            dtype=torch.int,
            device=self.device,
        )

        # Query length can be shorter than key (i.e., prompt) when prefill
        # is chunked or prefix cached.
        query_lens_tensor = torch.tensor(query_lens,
                                         dtype=torch.long,
                                         device=self.device)
        subquery_start_loc = torch.zeros(query_lens_tensor.shape[0] + 1,
                                         dtype=torch.int32,
                                         device=self.device)

        seq_lens_tensor = torch.tensor(seq_lens,
                                       dtype=torch.int,
                                       device=self.device)
        seq_start_loc = torch.zeros(seq_lens_tensor.shape[0] + 1,
                                    dtype=torch.int32,
                                    device=self.device)

        torch.cumsum(query_lens_tensor,
                     dim=0,
                     dtype=subquery_start_loc.dtype,
                     out=subquery_start_loc[1:])

        torch.cumsum(seq_lens_tensor,
                     dim=0,
                     dtype=seq_start_loc.dtype,
                     out=seq_start_loc[1:])

        if self.attn_backend.get_name() == "flashinfer":
            attn_metadata = self.attn_backend.make_metadata(
                is_prompt=True,
                use_cuda_graph=False,
                seq_start_loc=seq_start_loc,
                max_seq_len=max_seq_len,
                block_tables=block_tables)
        else:
            attn_metadata = self.attn_backend.make_metadata(
                is_prompt=True,
                seq_lens=seq_lens,
                seq_lens_tensor=seq_lens_tensor,
                max_query_len=max_query_len,
                max_seq_len=max_seq_len,
                subquery_start_loc=subquery_start_loc,
                seq_start_loc=seq_start_loc,
                context_lens_tensor=context_lens_tensor,
                block_tables=block_tables,
                use_cuda_graph=False,
            )

        multi_modal_kwargs = {
            k: torch.cat(v, dim=0).to(self.device)
            for k, v in multi_modal_kwargs_list.items()
        }

        return PreparePromptMetadata(
            input_tokens=input_tokens,
            input_positions=input_positions,
            attn_metadata=attn_metadata,
            seq_lens=seq_lens,
            query_lens=query_lens,
            lora_index_mapping=lora_index_mapping,
            lora_prompt_mapping=lora_prompt_mapping,
            lora_requests=lora_requests,
            multi_modal_kwargs=multi_modal_kwargs,
            slot_mapping=slot_mapping,
        )

    def _prepare_decode(
        self,
        seq_group_metadata_list: List[SequenceGroupMetadata],
    ) -> PrepareDecodeMetadata:
        input_tokens: List[int] = []
        input_positions: List[int] = []
        slot_mapping: List[int] = []
        seq_lens: List[int] = []
        block_tables: List[List[int]] = []
        lora_index_mapping: List[int] = []
        lora_prompt_mapping: List[int] = []
        lora_requests: Set[LoRARequest] = set()

        # The following fields are only for flashinfer
        # Please follow https://docs.flashinfer.ai/tutorials/kv_layout.html#page-layout
        # for the precise definition of the following fields.
        # An example:
        # request 1, page indices [0, 5, 8]
        # request 2, page indices [1, 6, 7]
        # request 3, page indices [3, 4]
        # paged_kv_indices is a concatenation of page indices of all requests:
        # [0, 5, 8, 1, 6, 7, 3, 4]
        # paged_kv_indptr is used to index into paged_kv_indices:
        # [0, 3, 6, 8]
        paged_kv_indices: List[int] = []
        # 0 at the beginning of paged_kv_indptr indicates the start of the
        # first request’s page indices in the paged_kv_indices list.
        paged_kv_indptr: List[int] = [0]
        # paged_kv_last_page_len is the length of the last page of each request
        paged_kv_last_page_len: List[int] = []

        if len(seq_group_metadata_list) == 0:
            return PrepareDecodeMetadata.empty()

        for seq_group_metadata in seq_group_metadata_list:
            assert not seq_group_metadata.is_prompt
            assert seq_group_metadata.token_chunk_size == 1

            seq_ids = list(seq_group_metadata.seq_data.keys())
            lora_id = seq_group_metadata.lora_int_id

            if lora_id > 0:
                lora_requests.add(seq_group_metadata.lora_request)

            for seq_id in seq_ids:
                seq_data = seq_group_metadata.seq_data[seq_id]
                generation_token = seq_data.get_last_token_id()
                input_tokens.append(generation_token)

                seq_len = seq_data.get_len()
                position = seq_len - 1
                input_positions.append(position)

                seq_len = seq_len if self.sliding_window is None else min(
                    seq_len, self.sliding_window)
                seq_lens.append(seq_len)

                block_table = seq_group_metadata.block_tables[seq_id]
                block_number = block_table[position // self.block_size]
                block_offset = position % self.block_size
                slot = block_number * self.block_size + block_offset
                slot_mapping.append(slot)
                lora_index_mapping.append(lora_id)
                lora_prompt_mapping.append(lora_id)

                if self.sliding_window is not None:
                    sliding_window_blocks = (self.sliding_window //
                                             self.block_size)
                    block_table = block_table[-sliding_window_blocks:]
                block_tables.append(block_table)

                paged_kv_indices.extend(block_table)
                paged_kv_indptr.append(paged_kv_indptr[-1] + len(block_table))
                last_page_len = seq_data.get_len() % self.block_size
                if last_page_len == 0:
                    last_page_len = self.block_size
                paged_kv_last_page_len.append(last_page_len)

        # vLLM uses cuda graph only for decoding requests.
        # See `capture_model` API for more details.
        # For decoding requests, batch_size == input_tokens.
        batch_size = len(input_tokens)
        max_seq_len = max(seq_lens)
        use_captured_graph = (not self.model_config.enforce_eager
                              and batch_size <= _BATCH_SIZES_TO_CAPTURE[-1]
                              and max_seq_len <= self.max_seq_len_to_capture)
        if use_captured_graph:
            graph_batch_size = _get_graph_batch_size(batch_size)
            assert graph_batch_size >= batch_size
            for _ in range(graph_batch_size - batch_size):
                input_tokens.append(0)
                input_positions.append(0)
                slot_mapping.append(_PAD_SLOT_ID)
                seq_lens.append(1)
                block_tables.append([])
                lora_index_mapping.append(0)
            batch_size = graph_batch_size

        seq_lens_tensor = torch.tensor(seq_lens,
                                       dtype=torch.int,
                                       device=self.device)

        if use_captured_graph:
            # When using cuda-graph all these tensors should be
            # padded.
            assert seq_lens_tensor.shape[0] == len(input_tokens)
            assert seq_lens_tensor.shape[0] == len(input_positions)
            assert seq_lens_tensor.shape[0] == len(slot_mapping)

            # The shape of graph_block_tables is
            # [max batch size, max context len // block size].
            input_block_tables = self.graph_block_tables[:batch_size]
            for i, block_table in enumerate(block_tables):
                if block_table:
                    input_block_tables[i, :len(block_table)] = block_table
            block_tables = torch.tensor(input_block_tables, device=self.device)
        else:
            max_block_table_len = max(
                len(block_table) for block_table in block_tables)
            block_tables = make_tensor_with_pad(
                block_tables,
                max_len=max_block_table_len,
                pad=0,
                dtype=torch.int,
                device=self.device,
            )

        if self.attn_backend.get_name() == "flashinfer":
            if not hasattr(self, "flashinfer_workspace_buffer"):
                # Allocate 16MB workspace buffer
                # Follow the example of flashinfer: https://docs.flashinfer.ai/api/python/decode.html
                self.flashinfer_workspace_buffer = torch.empty(
                    16 * 1024 * 1024, dtype=torch.uint8, device=self.device)
            paged_kv_indptr = torch.tensor(paged_kv_indptr,
                                           dtype=torch.int,
                                           device=self.device)
            paged_kv_indices = torch.tensor(paged_kv_indices,
                                            dtype=torch.int,
                                            device=self.device)
            paged_kv_last_page_len = torch.tensor(paged_kv_last_page_len,
                                                  dtype=torch.int,
                                                  device=self.device)
            kv_cache_dtype = get_kv_cache_torch_dtype(self.kv_cache_dtype,
                                                      self.model_config.dtype)

            attn_metadata = self.attn_backend.make_metadata(
                is_prompt=False,
                use_cuda_graph=False,
                workspace_buffer=self.flashinfer_workspace_buffer,
                paged_kv_indptr=paged_kv_indptr,
                paged_kv_indices=paged_kv_indices,
                paged_kv_last_page_len=paged_kv_last_page_len,
                num_qo_heads=self.model_config.get_num_attention_heads(
                    self.parallel_config),
                num_kv_heads=self.model_config.get_num_kv_heads(
                    self.parallel_config),
                head_dim=self.model_config.get_head_size(),
                page_size=self.block_size,
                data_type=kv_cache_dtype)
        else:
            attn_metadata = self.attn_backend.make_metadata(
                is_prompt=False,
                seq_lens=None,
                seq_lens_tensor=seq_lens_tensor,
                max_query_len=None,
                max_seq_len=max_seq_len,
                subquery_start_loc=None,
                seq_start_loc=None,
                context_lens_tensor=None,
                block_tables=block_tables,
                use_cuda_graph=use_captured_graph,
            )
        return PrepareDecodeMetadata(
            input_tokens=input_tokens,
            input_positions=input_positions,
            attn_metadata=attn_metadata,
            lora_index_mapping=lora_index_mapping,
            lora_prompt_mapping=lora_prompt_mapping,
            lora_requests=lora_requests,
            slot_mapping=slot_mapping,
        )

    def prepare_input_tensors(
        self,
        seq_group_metadata_list: List[SequenceGroupMetadata],
    ) -> Tuple[torch.Tensor, torch.Tensor, AttentionMetadata, SamplingMetadata,
               Set[LoRARequest], LoRAMapping, torch.Tensor]:
        if self.is_driver_worker:
            prefill_reqs = []
            decode_reqs = []
            for seq_group_meta in seq_group_metadata_list:
                if seq_group_meta.is_prompt:
                    prefill_reqs.append(seq_group_meta)
                else:
                    decode_reqs.append(seq_group_meta)

            # Prepare input tensors.
            (
                input_tokens,
                input_positions,
                prefill_attn_metadata,
                seq_lens,
                query_lens,
                lora_index_mapping,
                lora_prompt_mapping,
                lora_requests,
                multi_modal_kwargs,
                slot_mapping,
            ) = self._prepare_prompt(prefill_reqs)
            (
                decode_input_tokens,
                decode_input_positions,
                decode_attn_metadata,
                decode_lora_index_mapping,
                decode_lora_prompt_mapping,
                decode_lora_requests,
                decode_slot_mapping,
            ) = self._prepare_decode(decode_reqs)
            sampling_metadata = SamplingMetadata.prepare(
                seq_group_metadata_list, seq_lens, query_lens, self.device,
                self.pin_memory)

            if not self.scheduler_config.chunked_prefill_enabled:
                assert (len(prefill_reqs) and len(decode_reqs)) == 0

            num_prefills = len(seq_lens)
            num_prefill_tokens = len(input_tokens)
            num_decode_tokens = len(decode_input_tokens)

            # Coalesce tensors. Note that attn_metadata is currently not
            # coalesced for simplicity.
            input_tokens.extend(decode_input_tokens)
            input_positions.extend(decode_input_positions)
            slot_mapping.extend(decode_slot_mapping)
            lora_index_mapping.extend(decode_lora_index_mapping)
            lora_prompt_mapping.extend(decode_lora_prompt_mapping)
            lora_requests.update(decode_lora_requests)

            input_tokens = torch.tensor(input_tokens,
                                        dtype=torch.long,
                                        device=self.device)
            input_positions = torch.tensor(input_positions,
                                           dtype=torch.long,
                                           device=self.device)
            slot_mapping = torch.tensor(slot_mapping,
                                        dtype=torch.long,
                                        device=self.device)

            if self.lora_config:
                lora_mapping = LoRAMapping(
                    lora_index_mapping,
                    lora_prompt_mapping,
                )
            else:
                lora_mapping = None

            # Broadcast the metadata.
            # If batch contains both prefill and decode, it sends 2 broadcasts.
            # If it only contains 1 type, it triggers a single broadcast.
            if (prefill_attn_metadata is not None
                    and decode_attn_metadata is not None):
                batch_type = BatchType.MIXED
            elif prefill_attn_metadata is not None:
                batch_type = BatchType.PREFILL
            else:
                batch_type = BatchType.DECODE

            metadata_dict = {
                "input_tokens": input_tokens,
                "input_positions": input_positions,
                "selected_token_indices":
                sampling_metadata.selected_token_indices,
                "lora_requests": lora_requests,
                "lora_mapping": lora_mapping,
                "multi_modal_kwargs": multi_modal_kwargs,
                "num_prefill_tokens": num_prefill_tokens,
                "num_decode_tokens": num_decode_tokens,
                "slot_mapping": slot_mapping,
                "num_prefills": num_prefills,
                "batch_type": batch_type,
            }
            if prefill_attn_metadata is not None:
                metadata_dict.update(prefill_attn_metadata.asdict_zerocopy())
            else:
                assert decode_attn_metadata is not None
                metadata_dict.update(decode_attn_metadata.asdict_zerocopy())
            broadcast_tensor_dict(metadata_dict, src=0)

            # Broadcast decode attn metadata for mixed batch type.
            # The additional broadcast costs 300us overhead on 4 A10 GPUs.
            # We can potentially reduce the overhead by coelescing tensors.
            if batch_type == BatchType.MIXED:
                assert decode_attn_metadata is not None
                metadata_dict = decode_attn_metadata.asdict_zerocopy()
                broadcast_tensor_dict(metadata_dict, src=0)
        else:
            metadata_dict = broadcast_tensor_dict(src=0)
            input_tokens = metadata_dict.pop("input_tokens")
            input_positions = metadata_dict.pop("input_positions")
            slot_mapping = metadata_dict.pop("slot_mapping")
            num_prefills = metadata_dict.pop("num_prefills")
            selected_token_indices = metadata_dict.pop(
                "selected_token_indices")
            lora_mapping = metadata_dict.pop("lora_mapping")
            lora_requests = metadata_dict.pop("lora_requests")
            multi_modal_kwargs = metadata_dict.pop("multi_modal_kwargs")
            num_prefill_tokens = metadata_dict.pop("num_prefill_tokens")
            num_decode_tokens = metadata_dict.pop("num_decode_tokens")
            batch_type = metadata_dict.pop("batch_type")

            # Create an attention metadata.
            prefill_attn_metadata = None
            decode_attn_metadata = None
            if batch_type == BatchType.PREFILL or batch_type == BatchType.MIXED:
                prefill_attn_metadata = self.attn_backend.make_metadata(
                    **metadata_dict)
            else:
                decode_attn_metadata = self.attn_backend.make_metadata(
                    **metadata_dict)
            sampling_metadata = SamplingMetadata(
                seq_groups=None,
                selected_token_indices=selected_token_indices,
                categorized_sample_indices=None,
                num_prompts=0,
            )

            # if it is a mixed batch, decode attn_metadata is broadcasted
            # separately.
            if batch_type == BatchType.MIXED:
                metadata_dict = broadcast_tensor_dict(src=0)
                decode_attn_metadata = self.attn_backend.make_metadata(
                    **metadata_dict)

        attn_metadata = AttentionMetadata(
            num_prefills=num_prefills,
            slot_mapping=slot_mapping,
            num_prefill_tokens=num_prefill_tokens,
            num_decode_tokens=num_decode_tokens,
            prefill_metadata=prefill_attn_metadata,
            decode_metadata=decode_attn_metadata,
        )

        return (input_tokens, input_positions, attn_metadata,
                sampling_metadata, lora_requests, lora_mapping,
                multi_modal_kwargs)

    @torch.inference_mode()
    def execute_model(
        self,
        seq_group_metadata_list: List[SequenceGroupMetadata],
        kv_caches: List[torch.Tensor],
    ) -> Optional[SamplerOutput]:
        (input_tokens, input_positions, attn_metadata, sampling_metadata,
         lora_requests, lora_mapping, multi_modal_kwargs
         ) = self.prepare_input_tensors(seq_group_metadata_list)

        if self.lora_config:
            self.set_active_loras(lora_requests, lora_mapping)

        # Currently cuda graph is only supported by the decode phase.
        prefill_meta = attn_metadata.prefill_metadata
        decode_meta = attn_metadata.decode_metadata
        if prefill_meta is None and decode_meta.use_cuda_graph:
            graph_batch_size = input_tokens.shape[0]
            model_executable = self.graph_runners[graph_batch_size]
        else:
            model_executable = self.model

        hidden_states = model_executable(
            input_ids=input_tokens,
            positions=input_positions,
            kv_caches=kv_caches,
            attn_metadata=attn_metadata,
            **multi_modal_kwargs,
        )

        # Compute the logits.
        logits = self.model.compute_logits(hidden_states, sampling_metadata)

        # Only perform sampling in the driver worker.
        if not self.is_driver_worker:
            return None

        # Sample the next token.
        output = self.model.sample(
            logits=logits,
            sampling_metadata=sampling_metadata,
        )

        return output

    @torch.inference_mode()
    def profile_run(self) -> None:
        # Enable top-k sampling to reflect the accurate memory usage.
        sampling_params = SamplingParams(top_p=0.99, top_k=self.vocab_size - 1)
        max_num_batched_tokens = self.scheduler_config.max_num_batched_tokens
        max_num_seqs = self.scheduler_config.max_num_seqs
        # This represents the maximum number of different requests
        # that will have unique loras, an therefore the max amount of memory
        # consumption create dummy lora request copies from the lora request
        # passed in, which contains a lora from the lora warmup path.
        dummy_lora_requests = []
        dummy_lora_requests_per_seq = []
        if self.lora_config:
            assert self.lora_manager is not None
            with self.lora_manager.dummy_lora_cache():
                for idx in range(self.lora_config.max_loras):
                    lora_id = idx + 1
                    dummy_lora_request = LoRARequest(
                        lora_name=f"warmup_{lora_id}",
                        lora_int_id=lora_id,
                        lora_local_path="/not/a/real/path",
                    )
                    self.lora_manager.add_dummy_lora(dummy_lora_request,
                                                     rank=LORA_WARMUP_RANK)
                    dummy_lora_requests.append(dummy_lora_request)
                dummy_lora_requests_per_seq = [
                    dummy_lora_requests[idx % len(dummy_lora_requests)]
                    for idx in range(max_num_seqs)
                ]

        # Profile memory usage with max_num_sequences sequences and the total
        # number of tokens equal to max_num_batched_tokens.
        seqs: List[SequenceGroupMetadata] = []
        # Additional GPU memory may be needed for vision encoding, which needs
        # to be accounted for when calculating the GPU blocks for
        # vLLM blocker manager.
        # To exercise the worst scenario for GPU memory consumption,
        # the number of seqs (batch_size) is chosen to maximize the number
        # of images processed.
        model_config = self.model_config
        vlm_config = self.vision_language_config

        if vlm_config:
            max_num_seqs = min(
                max_num_seqs,
                int(max_num_batched_tokens / vlm_config.image_feature_size))
        for group_id in range(max_num_seqs):
            seq_len = (max_num_batched_tokens // max_num_seqs +
                       (group_id < max_num_batched_tokens % max_num_seqs))

            if vlm_config is None:
                seq_data = SequenceData([0] * seq_len)
                multi_modal_data = None
            else:
                seq_data, multi_modal_data = MM_REGISTRY \
                    .dummy_data_for_profiling(seq_len, model_config, vlm_config)

            seq = SequenceGroupMetadata(
                request_id=str(group_id),
                is_prompt=True,
                seq_data={group_id: seq_data},
                sampling_params=sampling_params,
                block_tables=None,
                lora_request=dummy_lora_requests_per_seq[group_id]
                if dummy_lora_requests_per_seq else None,
                multi_modal_data=multi_modal_data,
            )
            seqs.append(seq)

        # Run the model with the dummy inputs.
        num_layers = self.model_config.get_num_layers(self.parallel_config)
        kv_caches = [None] * num_layers
        self.execute_model(seqs, kv_caches)
        torch.cuda.synchronize()
        return

    def remove_all_loras(self):
        if not self.lora_manager:
            raise RuntimeError("LoRA is not enabled.")
        self.lora_manager.remove_all_loras()

    def set_active_loras(self, lora_requests: Set[LoRARequest],
                         lora_mapping: LoRAMapping) -> None:
        if not self.lora_manager:
            raise RuntimeError("LoRA is not enabled.")
        self.lora_manager.set_active_loras(lora_requests, lora_mapping)

    def add_lora(self, lora_request: LoRARequest) -> bool:
        if not self.lora_manager:
            raise RuntimeError("LoRA is not enabled.")
        return self.lora_manager.add_lora(lora_request)

    def remove_lora(self, lora_id: int) -> bool:
        if not self.lora_manager:
            raise RuntimeError("LoRA is not enabled.")
        return self.lora_manager.remove_lora(lora_id)

    def list_loras(self) -> Set[int]:
        if not self.lora_manager:
            raise RuntimeError("LoRA is not enabled.")
        return self.lora_manager.list_loras()

    @torch.inference_mode()
    def capture_model(self, kv_caches: List[torch.Tensor]) -> None:
        """Cuda graph capture a model.

        Note that CUDA graph's performance gain is negligible if number
        of batched tokens are larger than 200. And since CUDA graph
        requires fixed sized tensors, supporting large/variable batch
        size requires high GPU memory overhead. Thus, vLLM only captures
        decoding requests. Mixed batch (chunked prefill + decoding) or
        prefill requests are not captured.

        Since it is used for decoding-only, it assumes there's only 1 token
        per sequence in the batch.
        """
        assert not self.model_config.enforce_eager
        logger.info("Capturing the model for CUDA graphs. This may lead to "
                    "unexpected consequences if the model is not static. To "
                    "run the model in eager mode, set 'enforce_eager=True' or "
                    "use '--enforce-eager' in the CLI.")
        logger.info("CUDA graphs can take additional 1~3 GiB memory per GPU. "
                    "If you are running out of memory, consider decreasing "
                    "`gpu_memory_utilization` or enforcing eager mode. "
                    "You can also reduce the `max_num_seqs` as needed "
                    "to decrease memory usage.")
        start_time = time.perf_counter()

        # Prepare dummy inputs. These will be reused for all batch sizes.
        max_batch_size = max(_BATCH_SIZES_TO_CAPTURE)
        input_tokens = torch.zeros(max_batch_size, dtype=torch.long).cuda()
        input_positions = torch.zeros(max_batch_size, dtype=torch.long).cuda()
        slot_mapping = torch.empty(max_batch_size, dtype=torch.long).cuda()
        slot_mapping.fill_(_PAD_SLOT_ID)
        seq_lens = torch.ones(max_batch_size, dtype=torch.int32).cuda()
        block_tables = torch.from_numpy(self.graph_block_tables).cuda()

        graph_batch_size = _get_graph_batch_size(
            self.scheduler_config.max_num_seqs)
        batch_size_capture_list = [
            bs for bs in _BATCH_SIZES_TO_CAPTURE if bs <= graph_batch_size
        ]

        with graph_capture():
            # NOTE: Capturing the largest batch size first may help reduce the
            # memory usage of CUDA graph.
            for batch_size in reversed(batch_size_capture_list):
                # Create dummy attn_metadata.
                decode_metadata = self.attn_backend.make_metadata(
                    is_prompt=False,
                    seq_lens=None,
                    seq_lens_tensor=seq_lens[:batch_size],
                    max_query_len=None,
                    max_seq_len=self.max_seq_len_to_capture,
                    subquery_start_loc=None,
                    seq_start_loc=None,
                    context_lens_tensor=None,
                    block_tables=block_tables[:batch_size],
                    use_cuda_graph=True,
                )
                attn_metadata = AttentionMetadata(
                    num_prefills=0,
                    num_prefill_tokens=0,
                    num_decode_tokens=batch_size,
                    slot_mapping=slot_mapping[:batch_size],
                    prefill_metadata=None,
                    decode_metadata=decode_metadata,
                )

                if self.lora_config:
                    lora_mapping = LoRAMapping(
                        [0] * batch_size,
                        [0] * batch_size,
                    )
                    self.set_active_loras(set(), lora_mapping)

                graph_runner = CUDAGraphRunner(self.model)
                graph_runner.capture(
                    input_tokens[:batch_size],
                    input_positions[:batch_size],
                    kv_caches,
                    attn_metadata,
                    memory_pool=self.graph_memory_pool,
                )
                self.graph_memory_pool = graph_runner.graph.pool()
                self.graph_runners[batch_size] = graph_runner

        end_time = time.perf_counter()
        elapsed_time = end_time - start_time
        # This usually takes < 10 seconds.
        logger.info("Graph capturing finished in %.0f secs.", elapsed_time)

    def __del__(self) -> None:
        # Delete the CUDA graphs before deleting the pynccl communicator.
        # NOTE(woosuk): This is necessary because otherwise deadlocks can
        # happen.
        # FIXME(woosuk): This is a bit hacky. Find a more robust solution.
        # TODO(youkaichao): when we get enough user feedback that pynccl is
        # more stable than cupy, we can remove this, e.g. in v0.4.1.
        self.graph_runners.clear()
        self.pynccl_backend = None

    @property
    def vocab_size(self) -> int:
        return self.model_config.get_vocab_size()


class CUDAGraphRunner:

    def __init__(self, model: nn.Module):
        self.model = model
        self.input_buffers: Dict[str, torch.Tensor] = {}
        self.output_buffers: Dict[str, torch.Tensor] = {}

        self._graph: Optional[torch.cuda.CUDAGraph] = None

    @property
    def graph(self):
        assert self._graph is not None
        return self._graph

    def capture(
        self,
        input_ids: torch.Tensor,
        positions: torch.Tensor,
        kv_caches: List[torch.Tensor],
        attn_metadata: AttentionMetadata,
        memory_pool,
        **kwargs,
    ) -> None:
        assert self._graph is None
        # Run the model once without capturing the graph.
        # This is to make sure that the captured graph does not include the
        # kernel launches for initial benchmarking (e.g., Triton autotune).
        with graph_mode():
            self.model(
                input_ids,
                positions,
                kv_caches,
                attn_metadata,
                **kwargs,
            )
        torch.cuda.synchronize()

        # Capture the graph.
        # NOTE(woosuk): Python 3.8 does not support multi-line with statements.
        # https://stackoverflow.com/questions/31039022/python-multi-line-with-statement
        self._graph = torch.cuda.CUDAGraph()
        with torch.cuda.graph(self._graph, pool=memory_pool):  # noqa: SIM117
            with graph_mode():
                hidden_states = self.model(
                    input_ids,
                    positions,
                    kv_caches,
                    attn_metadata,
                    **kwargs,
                )
        torch.cuda.synchronize()

        # Save the input and output buffers.
        self.input_buffers = {
            "input_ids": input_ids,
            "positions": positions,
            "kv_caches": kv_caches,
            "slot_mapping": attn_metadata.slot_mapping,
            "seq_lens_tensor": attn_metadata.decode_metadata.seq_lens_tensor,
            "block_tables": attn_metadata.decode_metadata.block_tables,
        }
        self.output_buffers = {"hidden_states": hidden_states}
        return

    def forward(
        self,
        input_ids: torch.Tensor,
        positions: torch.Tensor,
        kv_caches: List[torch.Tensor],
        attn_metadata: AttentionMetadata,
        **kwargs,
    ) -> torch.Tensor:
        # KV caches are fixed tensors, so we don't need to copy them.
        del kv_caches

        # Copy the input tensors to the input buffers.
        self.input_buffers["input_ids"].copy_(input_ids, non_blocking=True)
        self.input_buffers["positions"].copy_(positions, non_blocking=True)
        self.input_buffers["slot_mapping"].copy_(attn_metadata.slot_mapping,
                                                 non_blocking=True)
        self.input_buffers["seq_lens_tensor"].copy_(
            attn_metadata.decode_metadata.seq_lens_tensor, non_blocking=True)
        self.input_buffers["block_tables"].copy_(
            attn_metadata.decode_metadata.block_tables, non_blocking=True)
        # Run the graph.
        self.graph.replay()

        # Return the output tensor.
        return self.output_buffers["hidden_states"]

    def __call__(self, *args, **kwargs):
        return self.forward(*args, **kwargs)


def _get_graph_batch_size(batch_size: int) -> int:
    """Returns the padded batch size given actual batch size.

    Batch sizes are 1, 2, 4, _BATCH_SIZE_ALIGNMENT,
    2*_BATCH_SIZE_ALIGNMENT, 3*_BATCH_SIZE_ALIGNMENT...
    """
    if batch_size <= 2:
        return batch_size
    elif batch_size <= 4:
        return 4
    else:
        return ((batch_size + _BATCH_SIZE_ALIGNMENT - 1) //
<<<<<<< HEAD
                _BATCH_SIZE_ALIGNMENT * _BATCH_SIZE_ALIGNMENT)
=======
                _BATCH_SIZE_ALIGNMENT * _BATCH_SIZE_ALIGNMENT)


def _prepare_fake_inputs(
        seq_len: int, vision_language_config: Optional[VisionLanguageConfig]):
    """Prepare fake inputs for profile run."""
    if vision_language_config:
        prompt_tokens = [
            vision_language_config.image_token_id
        ] * vision_language_config.image_feature_size + [0] * (
            seq_len - vision_language_config.image_feature_size)
        fake_image_input = MultiModalData(
            type=MultiModalData.Type.IMAGE,
            data=torch.zeros(vision_language_config.image_input_shape,
                             dtype=torch.float16))
    else:
        prompt_tokens = [0] * seq_len
        fake_image_input = None
    return SequenceData(prompt_tokens), fake_image_input


def _is_block_tables_empty(block_tables: Union[None, Dict]):
    """
    Check if block_tables is None or a dictionary with all None values.
    """
    if block_tables is None:
        return True
    if isinstance(block_tables, dict) and all(
            value is None for value in block_tables.values()):
        return True
    return False
>>>>>>> c579b750
<|MERGE_RESOLUTION|>--- conflicted
+++ resolved
@@ -133,32 +133,6 @@
         self.graph_runners: Dict[int, CUDAGraphRunner] = {}
         self.graph_memory_pool: Optional[Tuple[
             int, int]] = None  # Set during graph capture.
-<<<<<<< HEAD
-
-        self.max_seq_len_to_capture = (self.model_config.max_seq_len_to_capture
-                                       if self.model_config is not None else 0)
-
-        self.pin_memory = is_pin_memory_available()
-        self.kv_cache_dtype = kv_cache_dtype
-        self.vision_language_config = vision_language_config
-
-        self.attn_backend = get_attn_backend(
-            self.model_config.dtype if model_config is not None else None)
-
-        # Create processor for multi-modal data
-        if self.vision_language_config is not None:
-            self.input_processor = MM_REGISTRY.create_input_processor(
-                self.model_config,
-                self.vision_language_config,
-            )
-        else:
-            self.input_processor = None
-
-        # Lazy initialization
-        self.model: torch.nn.Module  # Set after load_model
-        self.block_size: int  # Set after initial profiling.
-=======
->>>>>>> c579b750
         # When using CUDA graph, the input block tables must be padded to
         # max_seq_len_to_capture. However, creating the block table in
         # Python can be expensive. To optimize this, we cache the block table
@@ -177,6 +151,15 @@
             self.kv_cache_dtype,
             self.block_size,
         )
+
+        # Create processor for multi-modal data
+        if self.vision_language_config is not None:
+            self.input_processor = MM_REGISTRY.create_input_processor(
+                self.model_config,
+                self.vision_language_config,
+            )
+        else:
+            self.input_processor = None
 
         # Lazy initialization
         self.model: nn.Module  # Set after load_model
@@ -1165,28 +1148,7 @@
         return 4
     else:
         return ((batch_size + _BATCH_SIZE_ALIGNMENT - 1) //
-<<<<<<< HEAD
                 _BATCH_SIZE_ALIGNMENT * _BATCH_SIZE_ALIGNMENT)
-=======
-                _BATCH_SIZE_ALIGNMENT * _BATCH_SIZE_ALIGNMENT)
-
-
-def _prepare_fake_inputs(
-        seq_len: int, vision_language_config: Optional[VisionLanguageConfig]):
-    """Prepare fake inputs for profile run."""
-    if vision_language_config:
-        prompt_tokens = [
-            vision_language_config.image_token_id
-        ] * vision_language_config.image_feature_size + [0] * (
-            seq_len - vision_language_config.image_feature_size)
-        fake_image_input = MultiModalData(
-            type=MultiModalData.Type.IMAGE,
-            data=torch.zeros(vision_language_config.image_input_shape,
-                             dtype=torch.float16))
-    else:
-        prompt_tokens = [0] * seq_len
-        fake_image_input = None
-    return SequenceData(prompt_tokens), fake_image_input
 
 
 def _is_block_tables_empty(block_tables: Union[None, Dict]):
@@ -1198,5 +1160,4 @@
     if isinstance(block_tables, dict) and all(
             value is None for value in block_tables.values()):
         return True
-    return False
->>>>>>> c579b750
+    return False