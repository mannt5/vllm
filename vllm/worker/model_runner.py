import dataclasses
import gc
import time
import warnings
from collections import defaultdict
from typing import (TYPE_CHECKING, Any, Dict, List, Optional, Set, Tuple, Type,
                    TypeVar, Union)

import numpy as np
import torch
import torch.nn as nn

try:
    from flashinfer import BatchDecodeWithPagedKVCacheWrapper
    from flashinfer.decode import CUDAGraphBatchDecodeWithPagedKVCacheWrapper
    from flashinfer.prefill import BatchPrefillWithPagedKVCacheWrapper
    FLASHINFER_WORKSPACE_BUFFER_SIZE = 128 * 1024 * 1024
except ImportError:
    BatchDecodeWithPagedKVCacheWrapper = None
    CUDAGraphBatchDecodeWithPagedKVCacheWrapper = None
    BatchPrefillWithPagedKVCacheWrapper = None
    FLASHINFER_WORKSPACE_BUFFER_SIZE = 0

from vllm.attention import AttentionMetadata, get_attn_backend
from vllm.config import (CacheConfig, DeviceConfig, LoadConfig, LoRAConfig,
                         ModelConfig, ParallelConfig, PromptAdapterConfig,
                         SchedulerConfig, VisionLanguageConfig)
from vllm.distributed.parallel_state import graph_capture
from vllm.inputs import INPUT_REGISTRY
from vllm.logger import init_logger
from vllm.lora.layers import LoRAMapping
from vllm.lora.request import LoRARequest
from vllm.lora.worker_manager import LRUCacheWorkerLoRAManager
from vllm.model_executor import SamplingMetadata
from vllm.model_executor.model_loader import get_model
from vllm.model_executor.model_loader.tensorizer import TensorizerConfig
from vllm.model_executor.models.interfaces import supports_lora
from vllm.multimodal import MULTIMODAL_REGISTRY
from vllm.prompt_adapter.layers import PromptAdapterMapping
from vllm.prompt_adapter.request import PromptAdapterRequest
from vllm.prompt_adapter.worker_manager import (
    LRUCacheWorkerPromptAdapterManager)
from vllm.sampling_params import SamplingParams
from vllm.sequence import SamplerOutput, SequenceGroupMetadata
from vllm.utils import (CudaMemoryProfiler, get_kv_cache_torch_dtype, is_hip,
                        is_pin_memory_available, make_tensor_with_pad)
from vllm.worker.model_runner_base import (
    ModelRunnerBase, ModelRunnerInputBase,
    _add_attn_metadata_broadcastable_dict,
    _add_sampling_metadata_broadcastable_dict,
    _init_attn_metadata_from_tensor_dict,
    _init_sampling_metadata_from_tensor_dict)

if TYPE_CHECKING:
    from vllm.attention.backends.abstract import AttentionBackend

logger = init_logger(__name__)

_PAD_SLOT_ID = -1
LORA_WARMUP_RANK = 8
_BATCH_SIZE_ALIGNMENT = 8
# Capture graphs for token size 1, 2, 4, 8, 16, 24, 32, 40, ..., 256.
# NOTE: _get_graph_batch_size needs to be updated if this list is changed.
_BATCH_SIZES_TO_CAPTURE = [1, 2, 4] + [
    _BATCH_SIZE_ALIGNMENT * i for i in range(1, 33)
]
_NUM_WARMUP_ITERS = 2

TModelInputForGPU = TypeVar('TModelInputForGPU', bound="ModelInputForGPU")


@dataclasses.dataclass(frozen=True)
class ModelInputForGPU(ModelRunnerInputBase):
    """
    This base class contains metadata needed for the base model forward pass
    but not metadata for possible additional steps, e.g., sampling. Model
    runners that run additional steps should subclass this method to add
    additional fields.
    """
    input_tokens: Optional[torch.Tensor] = None
    input_positions: Optional[torch.Tensor] = None
    seq_lens: Optional[List[int]] = None
    query_lens: Optional[List[int]] = None
    lora_mapping: Optional["LoRAMapping"] = None
    lora_requests: Optional[Set[LoRARequest]] = None
    attn_metadata: Optional["AttentionMetadata"] = None
    multi_modal_kwargs: Optional[Dict[str, torch.Tensor]] = None
    prompt_adapter_mapping: Optional[PromptAdapterMapping] = None
    prompt_adapter_requests: Optional[Set[PromptAdapterRequest]] = None

    def as_broadcastable_tensor_dict(self) -> Dict[str, Any]:
        tensor_dict = {
            "input_tokens": self.input_tokens,
            "input_positions": self.input_positions,
            "lora_requests": self.lora_requests,
            "lora_mapping": self.lora_mapping,
            "multi_modal_kwargs": self.multi_modal_kwargs,
            "prompt_adapter_mapping": self.prompt_adapter_mapping,
            "prompt_adapter_requests": self.prompt_adapter_requests,
        }
        _add_attn_metadata_broadcastable_dict(tensor_dict, self.attn_metadata)
        return tensor_dict

    @classmethod
    def from_broadcasted_tensor_dict(
        cls: Type[TModelInputForGPU],
        tensor_dict: Dict[str, Any],
        attn_backend: Optional["AttentionBackend"] = None,
    ) -> TModelInputForGPU:
        if attn_backend is not None:
            tensor_dict = _init_attn_metadata_from_tensor_dict(
                attn_backend, tensor_dict)
        return cls(**tensor_dict)


@dataclasses.dataclass(frozen=True)
class ModelInputForGPUWithSamplingMetadata(ModelInputForGPU):
    """
    Used by the ModelRunner.
    """
    sampling_metadata: Optional["SamplingMetadata"] = None
    # Used for speculative decoding. We do not broadcast it because it is only
    # used by the driver worker.
    is_prompt: Optional[bool] = None

    def as_broadcastable_tensor_dict(self) -> Dict[str, Any]:
        tensor_dict = {
            "input_tokens": self.input_tokens,
            "input_positions": self.input_positions,
            "lora_requests": self.lora_requests,
            "lora_mapping": self.lora_mapping,
            "multi_modal_kwargs": self.multi_modal_kwargs,
            "prompt_adapter_mapping": self.prompt_adapter_mapping,
            "prompt_adapter_requests": self.prompt_adapter_requests,
        }
        _add_attn_metadata_broadcastable_dict(tensor_dict, self.attn_metadata)
        _add_sampling_metadata_broadcastable_dict(tensor_dict,
                                                  self.sampling_metadata)
        return tensor_dict

    @classmethod
    def from_broadcasted_tensor_dict(
        cls,
        tensor_dict: Dict[str, Any],
        attn_backend: Optional["AttentionBackend"] = None,
    ) -> "ModelInputForGPUWithSamplingMetadata":
        tensor_dict = _init_sampling_metadata_from_tensor_dict(tensor_dict)
        if attn_backend is not None:
            tensor_dict = _init_attn_metadata_from_tensor_dict(
                attn_backend, tensor_dict)
        return cls(**tensor_dict)


class GPUModelRunnerBase(ModelRunnerBase[TModelInputForGPU]):
    """
    Helper class for shared methods between GPU model runners.
    """
    _model_input_cls: Type[TModelInputForGPU]

    def __init__(
        self,
        model_config: ModelConfig,
        parallel_config: ParallelConfig,
        scheduler_config: SchedulerConfig,
        device_config: DeviceConfig,
        cache_config: CacheConfig,
        load_config: LoadConfig,
        lora_config: Optional[LoRAConfig],
        kv_cache_dtype: Optional[str] = "auto",
        is_driver_worker: bool = False,
        vision_language_config: Optional[VisionLanguageConfig] = None,
        prompt_adapter_config: Optional[PromptAdapterConfig] = None,
        return_hidden_states: bool = False,
    ):
        self.model_config = model_config
        self.parallel_config = parallel_config
        self.scheduler_config = scheduler_config
        self.device_config = device_config
        self.cache_config = cache_config
        self.lora_config = lora_config
        self.load_config = load_config
        self.is_driver_worker = is_driver_worker
        self.vision_language_config = vision_language_config
        self.prompt_adapter_config = prompt_adapter_config
        self.return_hidden_states = return_hidden_states

        self.device = self.device_config.device
        self.pin_memory = is_pin_memory_available()

        self.kv_cache_dtype = kv_cache_dtype
        self.sliding_window = model_config.get_sliding_window()
        self.block_size = cache_config.block_size
        self.max_seq_len_to_capture = self.model_config.max_seq_len_to_capture
        self.graph_runners: Dict[int, CUDAGraphRunner] = {}
        self.graph_memory_pool: Optional[Tuple[
            int, int]] = None  # Set during graph capture.
        # When using CUDA graph, the input block tables must be padded to
        # max_seq_len_to_capture. However, creating the block table in
        # Python can be expensive. To optimize this, we cache the block table
        # in numpy and only copy the actual input content at every iteration.
        # The shape of the cached block table will be
        # (max batch size to capture, max context len to capture / block size).
        self.graph_block_tables = np.zeros(
            (max(_BATCH_SIZES_TO_CAPTURE), self.get_max_block_per_batch()),
            dtype=np.int32)
        num_attn_heads = self.model_config.get_num_attention_heads(
            self.parallel_config)
        self.attn_backend = get_attn_backend(
            num_attn_heads,
            self.model_config.get_head_size(),
            self.model_config.get_num_kv_heads(self.parallel_config),
            self.model_config.get_sliding_window(),
            self.model_config.dtype,
            self.kv_cache_dtype,
            self.block_size,
        ) if num_attn_heads else None

        # Multi-modal data support
        self.multi_modal_input_mapper = MULTIMODAL_REGISTRY \
            .create_input_mapper(self.model_config)

        # Lazy initialization
        self.model: nn.Module  # Set after load_model
        # Set after load_model.
        self.lora_manager: Optional[LRUCacheWorkerLoRAManager] = None
        self.prompt_adapter_manager: LRUCacheWorkerPromptAdapterManager = None

        self.flashinfer_decode_workspace_buffer = None
        self.flashinfer_decode_wrapper = None
        self.flashinfer_prefill_workspace_buffer = None
        self.flashinfer_prefill_wrapper = None

    def load_model(self) -> None:
        with CudaMemoryProfiler() as m:
            self.model = get_model(
                model_config=self.model_config,
                device_config=self.device_config,
                load_config=self.load_config,
                lora_config=self.lora_config,
                vision_language_config=self.vision_language_config,
                parallel_config=self.parallel_config,
                scheduler_config=self.scheduler_config,
                cache_config=self.cache_config)

        self.model_memory_usage = m.consumed_memory
        logger.info("Loading model weights took %.4f GB",
                    self.model_memory_usage / float(2**30))

        if self.lora_config:
            assert supports_lora(self.model), "Model does not support LoRA"

            self.lora_manager = LRUCacheWorkerLoRAManager(
                self.scheduler_config.max_num_seqs,
                self.scheduler_config.max_num_batched_tokens,
                self.vocab_size,
                self.lora_config,
                self.device,
                self.model.embedding_modules,
                self.model.embedding_padding_modules,
                max_position_embeddings=self.model.config.
                max_position_embeddings,
            )
            self.model = self.lora_manager.create_lora_manager(self.model)

        if self.prompt_adapter_config:
            self.prompt_adapter_manager = LRUCacheWorkerPromptAdapterManager(
                self.scheduler_config.max_num_seqs,
                self.scheduler_config.max_num_batched_tokens, self.device,
                self.prompt_adapter_config)
            self.model = (
                self.prompt_adapter_manager.create_prompt_adapter_manager(
                    self.model))

        if self.kv_cache_dtype == "fp8" and is_hip():
            # Currently only ROCm accepts kv-cache scaling factors
            # via quantization_param_path and this will be deprecated
            # in the future.
            if self.model_config.quantization_param_path is not None:
                if callable(getattr(self.model, "load_kv_cache_scales", None)):
                    warnings.warn(
                        "Loading kv cache scaling factor from JSON is "
                        "deprecated and will be removed. Please include "
                        "kv cache scaling factors in the model checkpoint.",
                        FutureWarning,
                        stacklevel=2)
                    self.model.load_kv_cache_scales(
                        self.model_config.quantization_param_path)
                    logger.info("Loaded KV cache scaling factors from %s",
                                self.model_config.quantization_param_path)
                else:
                    raise RuntimeError(
                        "Using FP8 KV cache and scaling factors provided but "
                        "model %s does not support loading scaling factors.",
                        self.model.__class__)
            else:
                logger.warning(
                    "Using FP8 KV cache but no scaling factors "
                    "provided. Defaulting to scaling factors of 1.0. "
                    "This may lead to less accurate results!")

    def save_sharded_state(
        self,
        path: str,
        pattern: Optional[str] = None,
        max_size: Optional[int] = None,
    ) -> None:
        from vllm.model_executor.model_loader.loader import ShardedStateLoader
        ShardedStateLoader.save_model(
            self.model,
            path,
            pattern=pattern,
            max_size=max_size,
        )

    def save_tensorized_model(
        self,
        tensorizer_config: TensorizerConfig,
    ) -> None:
        from vllm.model_executor.model_loader.loader import TensorizerLoader
        TensorizerLoader.save_model(
            self.model,
            tensorizer_config=tensorizer_config,
        )

    def get_max_block_per_batch(self) -> int:
        block_size = self.block_size
        return (self.max_seq_len_to_capture + block_size - 1) // block_size

    def _prepare_model_input_tensors(
        self,
        seq_group_metadata_list: List[SequenceGroupMetadata],
    ) -> TModelInputForGPU:
        """Helper method to prepare the model input based on a given sequence
        group. Prepares metadata needed for the base model forward pass but not
        metadata for possible additional steps, e.g., sampling.

        The API assumes seq_group_metadata_list is sorted by prefill -> decode.

        The result tensors and data structure also batches input in prefill
        -> decode order. For example,

        - input_tokens[:num_prefill_tokens] contains prefill tokens.
        - input_tokens[num_prefill_tokens:] contains decode tokens.

        If cuda graph is required, this API automatically pads inputs.
        """
        input_tokens: List[int] = []
        input_positions: List[int] = []
        slot_mapping: List[int] = []
        lora_index_mapping: List[int] = []
        lora_prompt_mapping: List[int] = []
        lora_requests: Set[LoRARequest] = set()
        prompt_adapter_index_mapping: List[int] = []
        prompt_adapter_prompt_mapping: List[int] = []
        prompt_adapter_requests: Set[PromptAdapterRequest] = set()

        seq_lens: List[int] = []
        prefill_seq_lens: List[int] = []
        decode_seq_lens: List[int] = []
        context_lens: List[int] = []
        query_lens: List[int] = []
        block_tables: List[List[int]] = []
        multi_modal_kwargs_list: Dict[str,
                                      List[torch.Tensor]] = defaultdict(list)
        decode_only = True
        num_prefills = 0
        num_prefill_tokens = 0
        num_decode_tokens = 0

        # The following fields are only for flashinfer
        # Please follow https://docs.flashinfer.ai/tutorials/kv_layout.html#page-layout
        # for the precise definition of the following fields.
        # An example:
        # request 1, page indices [0, 5, 8]
        # request 2, page indices [1, 6, 7]
        # request 3, page indices [3, 4]
        # paged_kv_indices is a concatenation of page indices of all requests:
        # [0, 5, 8, 1, 6, 7, 3, 4]
        # paged_kv_indptr is used to index into paged_kv_indices:
        # [0, 3, 6, 8]
        paged_kv_indices: List[int] = []
        # 0 at the beginning of paged_kv_indptr indicates the start of the
        # first request’s page indices in the paged_kv_indices list.
        paged_kv_indptr: List[int] = [0]
        # paged_kv_last_page_len is the length of the last page of each request
        paged_kv_last_page_len: List[int] = []

        if len(seq_group_metadata_list) == 0:
            return self._model_input_cls()

        if self.sliding_window is not None:
            sliding_window_blocks = (self.sliding_window + self.block_size -
                                     1) // self.block_size
            block_aligned_sliding_window = \
                sliding_window_blocks * self.block_size

        for seq_group_metadata in seq_group_metadata_list:
            seq_ids = list(seq_group_metadata.seq_data.keys())
            is_prompt = seq_group_metadata.is_prompt

            for seq_id in seq_ids:
                computed_block_nums = seq_group_metadata.computed_block_nums
                if (self.scheduler_config is not None
                        and self.scheduler_config.chunked_prefill_enabled
                        and not (computed_block_nums is None
                                 or computed_block_nums == [])):
                    raise RuntimeError(
                        "chunked prefill cannot be used with prefix caching "
                        "now.")

                seq_data = seq_group_metadata.seq_data[seq_id]
                if is_prompt:
                    context_len = seq_data.get_num_computed_tokens()
                else:
                    # get_num_computed_tokens is incorrect for spec decoding.
                    # So, we should have a special logic here.
                    # TODO(sang): Fix it.
                    context_len = seq_data.get_len() - 1

                seq_len = min(
                    seq_data.get_len(),
                    context_len + seq_group_metadata.token_chunk_size)
                if is_prompt:
                    tokens = seq_data.get_token_ids()[context_len:seq_len]
                else:
                    # Optimization. get_token_ids requires the entire copy of
                    # tokens.
                    tokens = [seq_data.get_last_token_id()]

                # Prefix cache was hit.
                # Prefix is not supported with sliding_window
                prefix_cache_hit = (computed_block_nums is not None
                                    and len(computed_block_nums) > 0
                                    and self.sliding_window is None
                                    and is_prompt)

                # These are seq_len/context_len capped to the sliding window.
                # They are passed to decode kernel.
                # We still need original seq_len/context_len to compute slot
                # mapping (and input position) below.
                curr_sliding_window_blocks = None
                sliding_seq_len = seq_len
                sliding_context_len = context_len

                # TODO(sang): This is a hack to make sliding window work with
                # paged attn. We can remove it if we make paged attn kernel
                # to properly handle slinding window attn.
                if (self.sliding_window is not None and not is_prompt):
                    curr_sliding_window_blocks = sliding_window_blocks
                    if self.scheduler_config.use_v2_block_manager:
                        # number of elements in last block
                        suff_len = seq_len % self.block_size
                        sliding_seq_len = min(
                            seq_len, block_aligned_sliding_window + suff_len)
                        if suff_len > 0:
                            curr_sliding_window_blocks += 1
                    else:
                        sliding_seq_len = min(seq_len, self.sliding_window)
                    sliding_context_len = sliding_seq_len - 1

                # TODO(sang): Combine chunked prefill and prefix caching by
                # only allowing multiple of block_size chunk size.
                # NOTE: This only works for oooooooxxx style attention.
                if prefix_cache_hit:
                    assert computed_block_nums is not None
                    context_len = len(computed_block_nums) * self.block_size
                    tokens = tokens[context_len:]

                    # need to think what to set it to when we have both sliding
                    # window and prefix caching...
                    assert self.sliding_window is None, \
                        "Prefix caching is not supported with sliding window"
                    sliding_context_len = context_len

                    if self.attn_backend.get_name() == "flash-attn":
                        # NOTE(woosuk): For flash-attn, the block table should
                        # include the entries for the incoming prefill tokens.
                        # TODO(woosuk): This is a temporary fix. We should
                        # provide a unified interface for different backends.
                        block_table = seq_group_metadata.block_tables[seq_id]
                    else:
                        block_table = computed_block_nums
                elif (self.scheduler_config.chunked_prefill_enabled
                      or not is_prompt):
                    if seq_group_metadata.block_tables is not None:
                        # chunked prefill or decode
                        block_table = seq_group_metadata.block_tables[seq_id]
                        if curr_sliding_window_blocks is not None:
                            block_table = block_table[
                                -curr_sliding_window_blocks:]
                    else:
                        # Only happens when memory profiling runs.
                        block_table = []
                else:
                    # Prefill without chunked prefill or memory profiling.
                    block_table = []
                block_tables.append(block_table)

                seq_lens.append(sliding_seq_len)
                context_lens.append(sliding_context_len)
                query_len = sliding_seq_len - sliding_context_len
                query_lens.append(query_len)
                input_tokens.extend(tokens)
                input_positions.extend(list(range(context_len, seq_len)))
                lora_id = seq_group_metadata.lora_int_id
                prompt_adapter_id = seq_group_metadata.prompt_adapter_id

                if is_prompt:
                    assert len(seq_ids) == 1
                    num_prefills += 1
                    num_prefill_tokens += len(tokens)
                    decode_only = False
                    prefill_seq_lens.append(seq_len)
                else:
                    assert query_len == 1, (
                        "seq_len: {}, context_len: {}, query_len: {}".format(
                            seq_len, context_len, query_len))
                    num_decode_tokens += query_len
                    decode_seq_lens.append(sliding_seq_len)

                if lora_id > 0:
                    lora_requests.add(seq_group_metadata.lora_request)

                lora_index_mapping += [lora_id] * query_len
                lora_prompt_mapping.extend(
                    [lora_id] *
                    (query_len if seq_group_metadata.sampling_params
                     and seq_group_metadata.sampling_params.prompt_logprobs
                     is not None else 1))

                mm_data = seq_group_metadata.multi_modal_data
                if mm_data is not None:
                    # Process multi-modal data
<<<<<<< HEAD
                    if self.multi_modal_input_processor is None:
                        raise ValueError(
                            "Multi-modal inputs are only supported by "
                            "vision language models.")
                    mm_kwargs = self.multi_modal_input_processor(mm_data)
                    for k, v in mm_kwargs.items():
                        multi_modal_kwargs_list[k].append(v)

                if prompt_adapter_id > 0:
                    prompt_adapter_requests.add(
                        seq_group_metadata.prompt_adapter_request)

                num_tokens = seq_group_metadata.\
                                        prompt_adapter_num_virtual_tokens
                pm = [prompt_adapter_id
                      ] * num_tokens + [0] * (query_len - num_tokens)
                prompt_adapter_index_mapping += pm
                prompt_adapter_prompt_mapping.extend(
                    [prompt_adapter_id] *
                    (query_len if seq_group_metadata.sampling_params
                     and seq_group_metadata.sampling_params.prompt_logprobs
                     else 1))

                if _is_block_tables_empty(seq_group_metadata.block_tables):
=======
                    mm_kwargs = self.multi_modal_input_mapper(mm_data)
                    for k, v in mm_kwargs.items():
                        multi_modal_kwargs_list[k].append(v)

                is_profile_run = _is_block_tables_empty(
                    seq_group_metadata.block_tables)
                if is_profile_run:
>>>>>>> af9ad46f
                    # During memory profiling, the block tables are not
                    # initialized yet. In this case, we just use a dummy
                    # slot mapping.
                    # In embeddings, the block tables are {seq_id: None}.
                    slot_mapping.extend([_PAD_SLOT_ID] * seq_len)
                    continue

                # Compute the slot mapping.
                block_table = seq_group_metadata.block_tables[seq_id]

                # Mask the [0, start_idx) tokens of the prompt with
                # _PAD_SLOT_ID, where start_idx is max(0, seq_len -
                # sliding_window). For example, if the prompt len is 10,
                # sliding window is 8, and block size is 4, the first two
                # tokens are masked and the slot mapping will be
                # [-1, -1, 2, 3, 4, 5, 6, 7, 0, 1].
                start_idx = 0
                if self.sliding_window is not None:
                    if is_prompt:
                        assert self.scheduler_config.use_v2_block_manager \
                            or context_len == 0, (
                            "Prefix caching is currently not supported with "
                            "sliding window attention in V1 block manager")
                    # It is an optimization. When it is decoding, it is always
                    # 0. When prefill, we use it to not write slots to kv cache
                    # to save memory.
                    start_idx = max(0, query_len - self.sliding_window)

                for i in range(context_len, seq_len):
                    if i < start_idx:
                        slot_mapping.append(_PAD_SLOT_ID)
                        continue

                    block_number = block_table[i // self.block_size]
                    block_offset = i % self.block_size
                    slot = block_number * self.block_size + block_offset
                    slot_mapping.append(slot)

                # Prepare input tensors for flashinfer
                if self.attn_backend.get_name() == "flashinfer":
                    seq_len = seq_data.get_len()
                    # Get the number of valid blocks based on sequence length.
                    # If seq_len = 16, block_size = 16,
                    # block_table_bound is 1 with 1 valid block.
                    # If seq_len = 15, block_size = 16,
                    # block_table_bound is 0 + 1 with 1 valid block.
                    block_table_bound = seq_len // self.block_size + 1 \
                                        if seq_len % self.block_size != 0 \
                                        else seq_len // self.block_size

                    paged_kv_indices.extend(block_table[:block_table_bound])
                    paged_kv_indptr.append(paged_kv_indptr[-1] +
                                           block_table_bound)

                    last_page_len = seq_len % self.block_size
                    if last_page_len == 0:
                        last_page_len = self.block_size
                    paged_kv_last_page_len.append(last_page_len)

        batch_size = len(input_tokens)
        max_query_len = max(query_lens)
        max_prefill_seq_len = max(prefill_seq_lens, default=0)
        max_decode_seq_len = max(decode_seq_lens, default=0)

        # If cuda graph can be used, pad tensors accordingly.
        # See `capture_model` API for more details.
        # vLLM uses cuda graph only for decoding requests.
        use_captured_graph = (
            decode_only and not self.model_config.enforce_eager
            and batch_size <= _BATCH_SIZES_TO_CAPTURE[-1]
            and max_decode_seq_len <= self.max_seq_len_to_capture)
        if use_captured_graph:
            graph_batch_size = _get_graph_batch_size(batch_size)
            assert graph_batch_size >= batch_size
            for _ in range(graph_batch_size - batch_size):
                input_tokens.append(0)
                input_positions.append(0)
                slot_mapping.append(_PAD_SLOT_ID)
                seq_lens.append(1)
                block_tables.append([])
                lora_index_mapping.append(0)
<<<<<<< HEAD
                prompt_adapter_index_mapping.append(0)
=======

                if self.attn_backend.get_name() == "flashinfer":
                    last_paged_kv_indptr = paged_kv_indptr[-1]
                    paged_kv_indptr.append(last_paged_kv_indptr)
                    paged_kv_last_page_len.append(0)
>>>>>>> af9ad46f

            batch_size = graph_batch_size
            num_decode_tokens = batch_size

        if use_captured_graph:
            # The shape of graph_block_tables is
            # [max batch size, max context len // block size].
            input_block_tables = self.graph_block_tables[:batch_size]
            for i, block_table in enumerate(block_tables):
                if block_table:
                    input_block_tables[i, :len(block_table)] = block_table
            block_tables = torch.tensor(input_block_tables, device=self.device)
        else:
            max_block_table_len = max(
                len(block_table) for block_table in block_tables)
            block_tables = make_tensor_with_pad(
                block_tables,
                max_len=max_block_table_len,
                pad=0,
                dtype=torch.int,
                device=self.device,
            )
        assert max_query_len > 0, ("query_lens: {}".format(query_lens))

        context_lens_tensor = torch.tensor(context_lens,
                                           dtype=torch.int,
                                           device=self.device)

        seq_lens_tensor = torch.tensor(seq_lens,
                                       dtype=torch.int,
                                       device=self.device)
        query_lens_tensor = torch.tensor(query_lens,
                                         dtype=torch.long,
                                         device=self.device)
        query_start_loc = torch.zeros(query_lens_tensor.shape[0] + 1,
                                      dtype=torch.int32,
                                      device=self.device)
        seq_start_loc = torch.zeros(seq_lens_tensor.shape[0] + 1,
                                    dtype=torch.int32,
                                    device=self.device)

        torch.cumsum(seq_lens_tensor,
                     dim=0,
                     dtype=seq_start_loc.dtype,
                     out=seq_start_loc[1:])
        torch.cumsum(query_lens_tensor,
                     dim=0,
                     dtype=query_start_loc.dtype,
                     out=query_start_loc[1:])

        input_tokens_tensor = torch.tensor(input_tokens,
                                           dtype=torch.long,
                                           device=self.device)
        input_positions_tensor = torch.tensor(input_positions,
                                              dtype=torch.long,
                                              device=self.device)
        slot_mapping_tensor = torch.tensor(slot_mapping,
                                           dtype=torch.long,
                                           device=self.device)

        if self.attn_backend.get_name() == "flashinfer":
            if len(paged_kv_indptr) > 0:
                paged_kv_indices_tensor = torch.tensor(paged_kv_indices,
                                                       device='cpu',
                                                       dtype=torch.int)
                paged_kv_indptr_tensor = torch.tensor(paged_kv_indptr,
                                                      device='cpu',
                                                      dtype=torch.int)
                paged_kv_last_page_len_tensor = torch.tensor(
                    paged_kv_last_page_len, device='cpu', dtype=torch.int)
            else:
                paged_kv_indices_tensor = None
                paged_kv_indptr_tensor = None
                paged_kv_last_page_len_tensor = None

            kv_cache_dtype = get_kv_cache_torch_dtype(self.kv_cache_dtype,
                                                      self.model_config.dtype)

            attn_metadata = self.attn_backend.make_metadata(
                num_prefills=num_prefills,
                slot_mapping=slot_mapping_tensor,
                num_prefill_tokens=num_prefill_tokens,
                num_decode_tokens=num_decode_tokens,
                max_prefill_seq_len=max_prefill_seq_len,
                block_tables=block_tables,
                paged_kv_indptr=paged_kv_indptr_tensor,
                paged_kv_indices=paged_kv_indices_tensor,
                paged_kv_last_page_len=paged_kv_last_page_len_tensor,
                num_qo_heads=self.model_config.get_num_attention_heads(
                    self.parallel_config),
                num_kv_heads=self.model_config.get_num_kv_heads(
                    self.parallel_config),
                head_dim=self.model_config.get_head_size(),
                page_size=self.block_size,
                seq_start_loc=seq_start_loc,
                query_start_loc=query_start_loc,
                device=self.device,
                data_type=kv_cache_dtype,
                use_cuda_graph=use_captured_graph)

        else:
            attn_metadata = self.attn_backend.make_metadata(
                num_prefills=num_prefills,
                slot_mapping=slot_mapping_tensor,
                num_prefill_tokens=num_prefill_tokens,
                num_decode_tokens=num_decode_tokens,
                seq_lens=seq_lens,
                seq_lens_tensor=seq_lens_tensor,
                max_query_len=max_query_len,
                max_prefill_seq_len=max_prefill_seq_len,
                max_decode_seq_len=max_decode_seq_len,
                query_start_loc=query_start_loc,
                seq_start_loc=seq_start_loc,
                context_lens_tensor=context_lens_tensor,
                block_tables=block_tables,
                use_cuda_graph=use_captured_graph,
            )

        if self.lora_config:
            lora_mapping = LoRAMapping(
                lora_index_mapping,
                lora_prompt_mapping,
            )
        else:
            lora_mapping = None

        if self.prompt_adapter_config:
            prompt_adapter_mapping = PromptAdapterMapping(
                prompt_adapter_index_mapping,
                prompt_adapter_prompt_mapping,
            )
        else:
            prompt_adapter_mapping = None

        multi_modal_kwargs = {
            k: torch.cat(v, dim=0).to(self.device)
            for k, v in multi_modal_kwargs_list.items()
        }

        return self._model_input_cls(
            input_tokens=input_tokens_tensor,
            input_positions=input_positions_tensor,
            attn_metadata=attn_metadata,
            seq_lens=seq_lens,
            query_lens=query_lens,
            lora_mapping=lora_mapping,
            lora_requests=lora_requests,
            multi_modal_kwargs=multi_modal_kwargs,
            prompt_adapter_mapping=prompt_adapter_mapping,
            prompt_adapter_requests=prompt_adapter_requests,
        )

    @torch.inference_mode()
    def profile_run(self) -> None:
        # Enable top-k sampling to reflect the accurate memory usage.
        sampling_params = SamplingParams(top_p=0.99, top_k=self.vocab_size - 1)
        max_num_batched_tokens = self.scheduler_config.max_num_batched_tokens
        max_num_seqs = self.scheduler_config.max_num_seqs
        # This represents the maximum number of different requests
        # that will have unique loras, an therefore the max amount of memory
        # consumption create dummy lora request copies from the lora request
        # passed in, which contains a lora from the lora warmup path.
        dummy_lora_requests: List[LoRARequest] = []
        dummy_lora_requests_per_seq: List[LoRARequest] = []
        if self.lora_config:
            assert self.lora_manager is not None
            with self.lora_manager.dummy_lora_cache():
                for idx in range(self.lora_config.max_loras):
                    lora_id = idx + 1
                    dummy_lora_request = LoRARequest(
                        lora_name=f"warmup_{lora_id}",
                        lora_int_id=lora_id,
                        lora_local_path="/not/a/real/path",
                    )
                    self.lora_manager.add_dummy_lora(dummy_lora_request,
                                                     rank=LORA_WARMUP_RANK)
                    dummy_lora_requests.append(dummy_lora_request)
                dummy_lora_requests_per_seq = [
                    dummy_lora_requests[idx % len(dummy_lora_requests)]
                    for idx in range(max_num_seqs)
                ]

        # Profile memory usage with max_num_sequences sequences and the total
        # number of tokens equal to max_num_batched_tokens.
        seqs: List[SequenceGroupMetadata] = []
        # Additional GPU memory may be needed for vision encoding, which needs
        # to be accounted for when calculating the GPU blocks for
        # vLLM blocker manager.
        # To exercise the worst scenario for GPU memory consumption,
        # the number of seqs (batch_size) is chosen to maximize the number
        # of images processed.
        model_config = self.model_config
        vlm_config = self.vision_language_config

        if vlm_config:
            max_num_seqs = min(
                max_num_seqs,
                int(max_num_batched_tokens / vlm_config.image_feature_size))
        for group_id in range(max_num_seqs):
            seq_len = (max_num_batched_tokens // max_num_seqs +
                       (group_id < max_num_batched_tokens % max_num_seqs))

            seq_data, dummy_multi_modal_data = INPUT_REGISTRY \
                .dummy_data_for_profiling(model_config, seq_len)
            assert len(seq_data.prompt_token_ids) == seq_len

            seq = SequenceGroupMetadata(
                request_id=str(group_id),
                is_prompt=True,
                seq_data={group_id: seq_data},
                sampling_params=sampling_params,
                block_tables=None,
                lora_request=dummy_lora_requests_per_seq[group_id]
                if dummy_lora_requests_per_seq else None,
                multi_modal_data=dummy_multi_modal_data,
            )
            seqs.append(seq)

        # Run the model with the dummy inputs.
        num_layers = self.model_config.get_num_layers(self.parallel_config)
        kv_caches = [None] * num_layers
        model_input = self.prepare_model_input(seqs)
        self.execute_model(model_input, kv_caches)
        torch.cuda.synchronize()
        return

    def remove_all_loras(self):
        if not self.lora_manager:
            raise RuntimeError("LoRA is not enabled.")
        self.lora_manager.remove_all_adapters()

    def set_active_loras(self, lora_requests: Set[LoRARequest],
                         lora_mapping: LoRAMapping) -> None:
        if not self.lora_manager:
            raise RuntimeError("LoRA is not enabled.")
        self.lora_manager.set_active_adapters(lora_requests, lora_mapping)

    def add_lora(self, lora_request: LoRARequest) -> bool:
        if not self.lora_manager:
            raise RuntimeError("LoRA is not enabled.")
        return self.lora_manager.add_adapter(lora_request)

    def remove_lora(self, lora_id: int) -> bool:
        if not self.lora_manager:
            raise RuntimeError("LoRA is not enabled.")
        return self.lora_manager.remove_adapter(lora_id)

    def pin_lora(self, lora_id: int) -> bool:
        if not self.lora_manager:
            raise RuntimeError("LoRA is not enabled.")
        return self.lora_manager.pin_adapter(lora_id)

    def list_loras(self) -> Set[int]:
        if not self.lora_manager:
            raise RuntimeError("LoRA is not enabled.")
        return self.lora_manager.list_adapters()

    def remove_all_prompt_adapters(self):
        if not self.prompt_adapter_manager:
            raise RuntimeError("PromptAdapter is not enabled.")
        self.prompt_adapter_manager.remove_all_adapters()

    def set_active_prompt_adapters(
            self, prompt_adapter_requests: Set[PromptAdapterRequest],
            prompt_adapter_mapping: PromptAdapterMapping) -> None:
        if not self.prompt_adapter_manager:
            raise RuntimeError("PromptAdapter is not enabled.")
        self.prompt_adapter_manager.set_active_adapters(
            prompt_adapter_requests, prompt_adapter_mapping)

    def add_prompt_adapter(
            self, prompt_adapter_request: PromptAdapterRequest) -> bool:
        if not self.prompt_adapter_manager:
            raise RuntimeError("PromptAdapter is not enabled.")
        return self.prompt_adapter_manager.add_adapter(prompt_adapter_request)

    def remove_prompt_adapter(self, prompt_adapter_id: int) -> bool:
        if not self.prompt_adapter_manager:
            raise RuntimeError("PromptAdapter is not enabled.")
        return self.prompt_adapter_manager.remove_adapter(prompt_adapter_id)

    def pin_prompt_adapter(self, prompt_adapter_id: int) -> bool:
        if not self.prompt_adapter_manager:
            raise RuntimeError("PromptAdapter is not enabled.")
        return self.prompt_adapter_manager.pin_adapter(prompt_adapter_id)

    def list_prompt_adapters(self) -> Set[int]:
        if not self.prompt_adapter_manager:
            raise RuntimeError("PromptAdapter is not enabled.")
        return self.prompt_adapter_manager.list_adapters()

    @torch.inference_mode()
    def capture_model(self, kv_caches: List[torch.Tensor]) -> None:
        """Cuda graph capture a model.

        Note that CUDA graph's performance gain is negligible if number
        of batched tokens are larger than 200. And since CUDA graph
        requires fixed sized tensors, supporting large/variable batch
        size requires high GPU memory overhead. Thus, vLLM only captures
        decoding requests. Mixed batch (chunked prefill + decoding) or
        prefill requests are not captured.

        Since it is used for decoding-only, it assumes there's only 1 token
        per sequence in the batch.
        """
        assert not self.model_config.enforce_eager
        logger.info("Capturing the model for CUDA graphs. This may lead to "
                    "unexpected consequences if the model is not static. To "
                    "run the model in eager mode, set 'enforce_eager=True' or "
                    "use '--enforce-eager' in the CLI.")
        logger.info("CUDA graphs can take additional 1~3 GiB memory per GPU. "
                    "If you are running out of memory, consider decreasing "
                    "`gpu_memory_utilization` or enforcing eager mode. "
                    "You can also reduce the `max_num_seqs` as needed "
                    "to decrease memory usage.")
        start_time = time.perf_counter()

        # Prepare dummy inputs. These will be reused for all batch sizes.
        max_batch_size = max(_BATCH_SIZES_TO_CAPTURE)
        input_tokens = torch.zeros(max_batch_size, dtype=torch.long).cuda()
        input_positions = torch.zeros(max_batch_size, dtype=torch.long).cuda()
        slot_mapping = torch.empty(max_batch_size, dtype=torch.long).cuda()
        slot_mapping.fill_(_PAD_SLOT_ID)
        seq_lens = torch.ones(max_batch_size, dtype=torch.int32).cuda()
        block_tables = torch.from_numpy(self.graph_block_tables).cuda()

        # Prepare buffer for outputs. These will be reused for all batch sizes.
        # It will be filled after the first graph capture.
        hidden_states: Optional[torch.Tensor] = None

        graph_batch_size = _get_graph_batch_size(
            self.scheduler_config.max_num_seqs)
        batch_size_capture_list = [
            bs for bs in _BATCH_SIZES_TO_CAPTURE if bs <= graph_batch_size
        ]

        if self.attn_backend.get_name() == "flashinfer":
            # For flashinfer, different batch sizes will share the
            # same workspace buffer.
            decode_workspace_buffer = \
            torch.empty(FLASHINFER_WORKSPACE_BUFFER_SIZE,
                                                dtype=torch.uint8,
                                              device=self.device)
            indices_buffer = torch.empty(max_batch_size *
                                         self.cache_config.num_gpu_blocks,
                                         dtype=torch.int32,
                                         device=self.device)
            indptr_buffer = torch.empty(max_batch_size + 1,
                                        dtype=torch.int32,
                                        device=self.device)
            last_page_len_buffer = torch.empty(max_batch_size,
                                               dtype=torch.int32,
                                               device=self.device)

        with graph_capture() as graph_capture_context:
            # NOTE: Capturing the largest batch size first may help reduce the
            # memory usage of CUDA graph.
            for batch_size in reversed(batch_size_capture_list):
                if self.attn_backend.get_name() == "flashinfer":
                    indptr_buffer = indptr_buffer[:batch_size + 1]
                    last_page_len_buffer = last_page_len_buffer[:batch_size]

                    num_qo_heads = self.model_config.get_num_attention_heads(
                        self.parallel_config)
                    num_kv_heads = self.model_config.get_num_kv_heads(
                        self.parallel_config)
                    if num_qo_heads // num_kv_heads >= 4:
                        use_tensor_cores = True
                    else:
                        use_tensor_cores = False
                    decode_wrapper = \
                        CUDAGraphBatchDecodeWithPagedKVCacheWrapper(
                        decode_workspace_buffer, indptr_buffer, indices_buffer,
                        last_page_len_buffer, "NHD", use_tensor_cores)
                    kv_cache_dtype = get_kv_cache_torch_dtype(
                        self.kv_cache_dtype, self.model_config.dtype)

                    paged_kv_indptr_tensor_host = torch.arange(
                        0, batch_size + 1, dtype=torch.int32)
                    paged_kv_indices_tensor_host = torch.arange(
                        0, batch_size, dtype=torch.int32)
                    paged_kv_last_page_len_tensor_host = torch.full(
                        (batch_size, ), self.block_size, dtype=torch.int32)
                    query_start_loc_host = torch.arange(0,
                                                        batch_size + 1,
                                                        dtype=torch.int32)

                    attn_metadata = self.attn_backend.make_metadata(
                        num_prefills=0,
                        slot_mapping=slot_mapping[:batch_size],
                        num_prefill_tokens=0,
                        num_decode_tokens=batch_size,
                        max_prefill_seq_len=0,
                        block_tables=block_tables,
                        paged_kv_indptr=paged_kv_indptr_tensor_host,
                        paged_kv_indices=paged_kv_indices_tensor_host,
                        paged_kv_last_page_len=
                        paged_kv_last_page_len_tensor_host,
                        num_qo_heads=num_qo_heads,
                        num_kv_heads=num_kv_heads,
                        head_dim=self.model_config.get_head_size(),
                        page_size=self.block_size,
                        seq_start_loc=None,
                        query_start_loc=query_start_loc_host,
                        device=self.device,
                        data_type=kv_cache_dtype,
                        use_cuda_graph=True,
                        decode_wrapper=decode_wrapper,
                        prefill_wrapper=None)
                    attn_metadata.begin_forward()
                else:
                    attn_metadata = self.attn_backend.make_metadata(
                        num_prefills=0,
                        num_prefill_tokens=0,
                        num_decode_tokens=batch_size,
                        slot_mapping=slot_mapping[:batch_size],
                        seq_lens=None,
                        seq_lens_tensor=seq_lens[:batch_size],
                        max_query_len=None,
                        max_prefill_seq_len=0,
                        max_decode_seq_len=self.max_seq_len_to_capture,
                        query_start_loc=None,
                        seq_start_loc=None,
                        context_lens_tensor=None,
                        block_tables=block_tables[:batch_size],
                        use_cuda_graph=True,
                    )

                if self.lora_config:
                    lora_mapping = LoRAMapping(
                        [0] * batch_size,
                        [0] * batch_size,
                    )
                    self.set_active_loras(set(), lora_mapping)

<<<<<<< HEAD
                if self.prompt_adapter_config:
                    pa_mapping = PromptAdapterMapping(
                        [-1] * batch_size,
                        [-1] * batch_size,
                    )
                    self.set_active_prompt_adapters(set(), pa_mapping)

                graph_runner = CUDAGraphRunner(self.model)
                hidden_states = graph_runner.capture(
=======
                graph_runner = CUDAGraphRunner(self.model,
                                               self.attn_backend.get_name())

                if self.attn_backend.get_name() == "flashinfer":
                    graph_runner.flashinfer_indptr_buffer = indptr_buffer
                    graph_runner.flashinfer_indices_buffer = indices_buffer
                    graph_runner.flashinfer_last_page_len_buffer = \
                        last_page_len_buffer
                    graph_runner.flashinfer_decode_workspace_buffer = \
                            decode_workspace_buffer
                    graph_runner.flashinfer_decode_wrapper = \
                        decode_wrapper

                graph_runner.capture(
>>>>>>> af9ad46f
                    input_tokens[:batch_size],
                    input_positions[:batch_size],
                    hidden_states[:batch_size]
                    if hidden_states is not None else None,
                    kv_caches,
                    attn_metadata,
                    memory_pool=self.graph_memory_pool,
                    stream=graph_capture_context.stream,
                )
                self.graph_memory_pool = graph_runner.graph.pool()
                self.graph_runners[batch_size] = graph_runner

        end_time = time.perf_counter()
        elapsed_time = end_time - start_time
        # This usually takes < 10 seconds.
        logger.info("Graph capturing finished in %.0f secs.", elapsed_time)

    @property
    def vocab_size(self) -> int:
        return self.model_config.get_vocab_size()


class ModelRunner(GPUModelRunnerBase[ModelInputForGPUWithSamplingMetadata]):
    """
    GPU model runner with sampling step.
    """
    _model_input_cls: Type[ModelInputForGPUWithSamplingMetadata] = (
        ModelInputForGPUWithSamplingMetadata)

    def make_model_input_from_broadcasted_tensor_dict(
        self,
        tensor_dict: Dict[str, Any],
    ) -> ModelInputForGPUWithSamplingMetadata:
        model_input = \
            ModelInputForGPUWithSamplingMetadata.from_broadcasted_tensor_dict(
                tensor_dict,
                attn_backend=self.attn_backend,
            )
        return model_input

    def prepare_model_input(
        self,
        seq_group_metadata_list: List[SequenceGroupMetadata],
    ) -> ModelInputForGPUWithSamplingMetadata:
        """Prepare the model input based on a given sequence group, including
        metadata for the sampling step.

        The API assumes seq_group_metadata_list is sorted by prefill -> decode.

        The result tensors and data structure also batches input in prefill
        -> decode order. For example,

        - input_tokens[:num_prefill_tokens] contains prefill tokens.
        - input_tokens[num_prefill_tokens:] contains decode tokens.

        If cuda graph is required, this API automatically pads inputs.
        """
        model_input = self._prepare_model_input_tensors(
            seq_group_metadata_list)
        sampling_metadata = SamplingMetadata.prepare(seq_group_metadata_list,
                                                     model_input.seq_lens,
                                                     model_input.query_lens,
                                                     self.device,
                                                     self.pin_memory)
        is_prompt = (seq_group_metadata_list[0].is_prompt
                     if seq_group_metadata_list else None)
        return dataclasses.replace(model_input,
                                   sampling_metadata=sampling_metadata,
                                   is_prompt=is_prompt)

    @torch.inference_mode()
    def execute_model(
        self,
        model_input: ModelInputForGPUWithSamplingMetadata,
        kv_caches: List[torch.Tensor],
        num_steps: int = 1,
    ) -> Optional[List[SamplerOutput]]:
        if num_steps > 1:
            raise ValueError("num_steps > 1 is not supported in ModelRunner")

        if self.lora_config:
            assert model_input.lora_requests is not None
            assert model_input.lora_mapping is not None
            self.set_active_loras(model_input.lora_requests,
                                  model_input.lora_mapping)

<<<<<<< HEAD
        if self.prompt_adapter_config:
            assert model_input.prompt_adapter_requests is not None
            assert model_input.prompt_adapter_mapping is not None
            self.set_active_prompt_adapters(
                model_input.prompt_adapter_requests,
                model_input.prompt_adapter_mapping)
=======
        if self.attn_backend.get_name() == "flashinfer":
            assert model_input.attn_metadata is not None
            assert model_input.input_tokens is not None
            if self.flashinfer_decode_workspace_buffer is None:
                self.flashinfer_decode_workspace_buffer = torch.empty(
                    FLASHINFER_WORKSPACE_BUFFER_SIZE,
                    dtype=torch.uint8,
                    device=self.device)
                self.flashinfer_decode_wrapper = \
                    BatchDecodeWithPagedKVCacheWrapper(
                    self.flashinfer_decode_workspace_buffer, "NHD")
                self.flashinfer_prefill_workspace_buffer = torch.empty(
                    FLASHINFER_WORKSPACE_BUFFER_SIZE,
                    dtype=torch.uint8,
                    device=self.device)
                self.flashinfer_prefill_wrapper = \
                    BatchPrefillWithPagedKVCacheWrapper(
                    self.flashinfer_prefill_workspace_buffer, "NHD")

            model_input.attn_metadata.prefill_wrapper = \
                self.flashinfer_prefill_wrapper
            if model_input.attn_metadata.use_cuda_graph:
                batch_size = model_input.input_tokens.shape[0]
                model_input.attn_metadata.decode_wrapper = self.graph_runners[
                    batch_size].flashinfer_decode_wrapper
            else:
                model_input.attn_metadata.decode_wrapper = \
                    self.flashinfer_decode_wrapper
            model_input.attn_metadata.begin_forward()
>>>>>>> af9ad46f

        # Currently cuda graph is only supported by the decode phase.
        assert model_input.attn_metadata is not None
        prefill_meta = model_input.attn_metadata.prefill_metadata
        decode_meta = model_input.attn_metadata.decode_metadata
        if prefill_meta is None and decode_meta.use_cuda_graph:
            assert model_input.input_tokens is not None
            graph_batch_size = model_input.input_tokens.shape[0]
            model_executable = self.graph_runners[graph_batch_size]
        else:
            model_executable = self.model

        multi_modal_kwargs = model_input.multi_modal_kwargs or {}
        hidden_states = model_executable(
            input_ids=model_input.input_tokens,
            positions=model_input.input_positions,
            kv_caches=kv_caches,
            attn_metadata=model_input.attn_metadata,
            **multi_modal_kwargs,
        )

        # Compute the logits.
        logits = self.model.compute_logits(hidden_states,
                                           model_input.sampling_metadata)

        # Only perform sampling in the driver worker.
        if not self.is_driver_worker:
            return []

        # Sample the next token.
        output: SamplerOutput = self.model.sample(
            logits=logits,
            sampling_metadata=model_input.sampling_metadata,
        )

        if self.return_hidden_states:
            # we only need to pass hidden states of most recent token
            assert model_input.sampling_metadata is not None
            indices = model_input.sampling_metadata.selected_token_indices
            if model_input.is_prompt:
                hidden_states = hidden_states.index_select(0, indices)
            elif decode_meta.use_cuda_graph:
                hidden_states = hidden_states[:len(indices)]

            output.hidden_states = hidden_states

        return [output]


class CUDAGraphRunner:

    def __init__(self, model: nn.Module, backend_name: str):
        self.model = model
        self.backend_name = backend_name

        self.input_buffers: Dict[str, torch.Tensor] = {}
        self.output_buffers: Dict[str, torch.Tensor] = {}

        self._graph: Optional[torch.cuda.CUDAGraph] = None

        self.flashinfer_decode_workspace_buffer: Optional[torch.Tensor] = None
        self.flashinfer_indptr_buffer: Optional[torch.Tensor] = None
        self.flashinfer_indices_buffer: Optional[torch.Tensor] = None
        self.flashinfer_last_page_len_buffer: Optional[torch.Tensor] = None
        self.flashinfer_decode_wrapper: Optional[
            CUDAGraphBatchDecodeWithPagedKVCacheWrapper] = None

    @property
    def graph(self):
        assert self._graph is not None
        return self._graph

    def capture(
        self,
        input_ids: torch.Tensor,
        positions: torch.Tensor,
        hidden_states: Optional[torch.Tensor],
        kv_caches: List[torch.Tensor],
        attn_metadata: AttentionMetadata,
        memory_pool: Optional[Tuple[int, int]],
        stream: torch.cuda.Stream,
        **kwargs,
    ) -> torch.Tensor:
        assert self._graph is None
        # Run the model a few times without capturing the graph.
        # This is to make sure that the captured graph does not include the
        # kernel launches for initial benchmarking (e.g., Triton autotune).
        # Note one iteration is not enough for torch.jit.script
        for _ in range(_NUM_WARMUP_ITERS):
            self.model(
                input_ids,
                positions,
                kv_caches,
                attn_metadata,
                **kwargs,
            )
        torch.cuda.synchronize()

        # Capture the graph.
        self._graph = torch.cuda.CUDAGraph()
        with torch.cuda.graph(self._graph, pool=memory_pool, stream=stream):
            output_hidden_states = self.model(
                input_ids,
                positions,
                kv_caches,
                attn_metadata,
                **kwargs,
            )
            if hidden_states is not None:
                hidden_states.copy_(output_hidden_states)
            else:
                hidden_states = output_hidden_states
            del output_hidden_states
            # make sure `output_hidden_states` is deleted
            # in the graph's memory pool
            gc.collect()
        torch.cuda.synchronize()

        # Save the input and output buffers.
        if self.backend_name == "flashinfer":
            self.input_buffers = {
                "input_ids": input_ids,
                "positions": positions,
                "kv_caches": kv_caches,
                "slot_mapping": attn_metadata.slot_mapping,
            }
        else:
            self.input_buffers = {
                "input_ids": input_ids,
                "positions": positions,
                "kv_caches": kv_caches,
                "slot_mapping": attn_metadata.slot_mapping,
                "seq_lens_tensor":
                attn_metadata.decode_metadata.seq_lens_tensor,
                "block_tables": attn_metadata.decode_metadata.block_tables,
            }
        self.output_buffers = {"hidden_states": hidden_states}
        return hidden_states

    def forward(
        self,
        input_ids: torch.Tensor,
        positions: torch.Tensor,
        kv_caches: List[torch.Tensor],
        attn_metadata: AttentionMetadata,
        **kwargs,
    ) -> torch.Tensor:
        # KV caches are fixed tensors, so we don't need to copy them.
        del kv_caches

        # Copy the input tensors to the input buffers.
        self.input_buffers["input_ids"].copy_(input_ids, non_blocking=True)
        self.input_buffers["positions"].copy_(positions, non_blocking=True)
        self.input_buffers["slot_mapping"].copy_(attn_metadata.slot_mapping,
                                                 non_blocking=True)
        if self.backend_name != "flashinfer":
            self.input_buffers["seq_lens_tensor"].copy_(
                attn_metadata.decode_metadata.seq_lens_tensor,
                non_blocking=True)
            self.input_buffers["block_tables"].copy_(
                attn_metadata.decode_metadata.block_tables, non_blocking=True)
        # Run the graph.
        self.graph.replay()

        # Return the output tensor.
        return self.output_buffers["hidden_states"]

    def __call__(self, *args, **kwargs):
        return self.forward(*args, **kwargs)


def _get_graph_batch_size(batch_size: int) -> int:
    """Returns the padded batch size given actual batch size.

    Batch sizes are 1, 2, 4, _BATCH_SIZE_ALIGNMENT,
    2*_BATCH_SIZE_ALIGNMENT, 3*_BATCH_SIZE_ALIGNMENT...
    """
    if batch_size <= 2:
        return batch_size
    elif batch_size <= 4:
        return 4
    else:
        return ((batch_size + _BATCH_SIZE_ALIGNMENT - 1) //
                _BATCH_SIZE_ALIGNMENT * _BATCH_SIZE_ALIGNMENT)


def _is_block_tables_empty(block_tables: Union[None, Dict]):
    """
    Check if block_tables is None or a dictionary with all None values.
    """
    if block_tables is None:
        return True
    if isinstance(block_tables, dict) and all(
            value is None for value in block_tables.values()):
        return True
    return False<|MERGE_RESOLUTION|>--- conflicted
+++ resolved
@@ -531,40 +531,28 @@
                 mm_data = seq_group_metadata.multi_modal_data
                 if mm_data is not None:
                     # Process multi-modal data
-<<<<<<< HEAD
-                    if self.multi_modal_input_processor is None:
-                        raise ValueError(
-                            "Multi-modal inputs are only supported by "
-                            "vision language models.")
-                    mm_kwargs = self.multi_modal_input_processor(mm_data)
-                    for k, v in mm_kwargs.items():
-                        multi_modal_kwargs_list[k].append(v)
-
-                if prompt_adapter_id > 0:
-                    prompt_adapter_requests.add(
-                        seq_group_metadata.prompt_adapter_request)
-
-                num_tokens = seq_group_metadata.\
-                                        prompt_adapter_num_virtual_tokens
-                pm = [prompt_adapter_id
-                      ] * num_tokens + [0] * (query_len - num_tokens)
-                prompt_adapter_index_mapping += pm
-                prompt_adapter_prompt_mapping.extend(
-                    [prompt_adapter_id] *
-                    (query_len if seq_group_metadata.sampling_params
-                     and seq_group_metadata.sampling_params.prompt_logprobs
-                     else 1))
-
-                if _is_block_tables_empty(seq_group_metadata.block_tables):
-=======
                     mm_kwargs = self.multi_modal_input_mapper(mm_data)
                     for k, v in mm_kwargs.items():
                         multi_modal_kwargs_list[k].append(v)
-
+        
+                if prompt_adapter_id > 0:
+                      prompt_adapter_requests.add(
+                          seq_group_metadata.prompt_adapter_request)
+
+                  num_tokens = seq_group_metadata.\
+                                          prompt_adapter_num_virtual_tokens
+                  pm = [prompt_adapter_id
+                        ] * num_tokens + [0] * (query_len - num_tokens)
+                  prompt_adapter_index_mapping += pm
+                  prompt_adapter_prompt_mapping.extend(
+                      [prompt_adapter_id] *
+                      (query_len if seq_group_metadata.sampling_params
+                       and seq_group_metadata.sampling_params.prompt_logprobs
+                       else 1))
+                  
                 is_profile_run = _is_block_tables_empty(
                     seq_group_metadata.block_tables)
                 if is_profile_run:
->>>>>>> af9ad46f
                     # During memory profiling, the block tables are not
                     # initialized yet. In this case, we just use a dummy
                     # slot mapping.
@@ -646,16 +634,11 @@
                 seq_lens.append(1)
                 block_tables.append([])
                 lora_index_mapping.append(0)
-<<<<<<< HEAD
                 prompt_adapter_index_mapping.append(0)
-=======
-
                 if self.attn_backend.get_name() == "flashinfer":
                     last_paged_kv_indptr = paged_kv_indptr[-1]
                     paged_kv_indptr.append(last_paged_kv_indptr)
                     paged_kv_last_page_len.append(0)
->>>>>>> af9ad46f
-
             batch_size = graph_batch_size
             num_decode_tokens = batch_size
 
@@ -1089,18 +1072,15 @@
                         [0] * batch_size,
                     )
                     self.set_active_loras(set(), lora_mapping)
-
-<<<<<<< HEAD
+                    
                 if self.prompt_adapter_config:
-                    pa_mapping = PromptAdapterMapping(
+                    prompt_adapter_mapping = PromptAdapterMapping(
                         [-1] * batch_size,
                         [-1] * batch_size,
                     )
-                    self.set_active_prompt_adapters(set(), pa_mapping)
-
-                graph_runner = CUDAGraphRunner(self.model)
-                hidden_states = graph_runner.capture(
-=======
+                    self.set_active_prompt_adapters(set(), 
+                                           prompt_adapter_mapping)
+
                 graph_runner = CUDAGraphRunner(self.model,
                                                self.attn_backend.get_name())
 
@@ -1115,7 +1095,6 @@
                         decode_wrapper
 
                 graph_runner.capture(
->>>>>>> af9ad46f
                     input_tokens[:batch_size],
                     input_positions[:batch_size],
                     hidden_states[:batch_size]
@@ -1202,14 +1181,13 @@
             self.set_active_loras(model_input.lora_requests,
                                   model_input.lora_mapping)
 
-<<<<<<< HEAD
         if self.prompt_adapter_config:
             assert model_input.prompt_adapter_requests is not None
             assert model_input.prompt_adapter_mapping is not None
             self.set_active_prompt_adapters(
                 model_input.prompt_adapter_requests,
                 model_input.prompt_adapter_mapping)
-=======
+            
         if self.attn_backend.get_name() == "flashinfer":
             assert model_input.attn_metadata is not None
             assert model_input.input_tokens is not None
@@ -1239,7 +1217,6 @@
                 model_input.attn_metadata.decode_wrapper = \
                     self.flashinfer_decode_wrapper
             model_input.attn_metadata.begin_forward()
->>>>>>> af9ad46f
 
         # Currently cuda graph is only supported by the decode phase.
         assert model_input.attn_metadata is not None
