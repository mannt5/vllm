--- conflicted
+++ resolved
@@ -134,24 +134,6 @@
         self.graph_runners: Dict[int, CUDAGraphRunner] = {}
         self.graph_memory_pool: Optional[Tuple[
             int, int]] = None  # Set during graph capture.
-<<<<<<< HEAD
-
-        self.max_seq_len_to_capture = (self.model_config.max_seq_len_to_capture
-                                       if self.model_config is not None else 0)
-
-        self.pin_memory = is_pin_memory_available()
-        self.kv_cache_dtype = kv_cache_dtype
-        self.vision_language_config = vision_language_config
-
-        self.attn_backend = (get_attn_backend(self.model_config.dtype,
-                                              self.kv_cache_dtype)
-                             if self.model_config is not None else None)
-
-        # Lazy initialization
-        self.model: torch.nn.Module  # Set after load_model
-        self.block_size: int  # Set after initial profiling.
-=======
->>>>>>> 9c5a51df
         # When using CUDA graph, the input block tables must be padded to
         # max_seq_len_to_capture. However, creating the block table in
         # Python can be expensive. To optimize this, we cache the block table
