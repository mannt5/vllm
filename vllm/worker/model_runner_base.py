--- conflicted
+++ resolved
@@ -43,7 +43,8 @@
     valid_attn_kwargs = {}
     for field in dataclasses.fields(attn_backend.get_metadata_cls()):
         val = tensor_dict.pop(field.name, None)
-        valid_attn_kwargs[field.name] = val
+        if val is not None:
+            valid_attn_kwargs[field.name] = val
 
     attn_metadata = attn_backend.make_metadata(**valid_attn_kwargs)
     tensor_dict["attn_metadata"] = attn_metadata
@@ -98,9 +99,6 @@
     frozen_model_input = frozen_model_input_cls(**valid_tensor_kwargs)
     tensor_dict["frozen_model_input"] = frozen_model_input
     return tensor_dict
-<<<<<<< HEAD
-
-=======
 
 
 def dump_input_when_exception(exclude_args: Optional[List[int]] = None,
@@ -133,7 +131,6 @@
 
     return _inner
 
->>>>>>> 9ba0817f
 
 class BroadcastableModelInput(ABC):
 
