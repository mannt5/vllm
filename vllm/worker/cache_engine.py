"""CacheEngine class for managing the KV cache."""
from typing import List

import torch

from vllm.attention import get_attn_backend
from vllm.config import CacheConfig, DeviceConfig, ModelConfig, ParallelConfig
from vllm.logger import init_logger
from vllm.utils import (STR_DTYPE_TO_TORCH_DTYPE, get_dtype_size, is_hpu,
                        is_pin_memory_available)

if is_hpu():
    pass

logger = init_logger(__name__)


class CacheEngine:
    """Manages the KV cache.

    This class is responsible for initializing and managing the GPU and CPU KV
    caches. It also provides methods for performing KV cache operations, such
    as swapping and copying.
    """

    def __init__(
        self,
        cache_config: CacheConfig,
        model_config: ModelConfig,
        parallel_config: ParallelConfig,
        device_config: DeviceConfig,
    ) -> None:
        self.cache_config = cache_config
        self.model_config = model_config
        self.parallel_config = parallel_config
        self.device_config = device_config

        self.head_size = model_config.get_head_size()
        # Models like Jamba, have mixed typed layers, E.g Mamba
        self.num_attention_layers = model_config.get_num_attention_layers(
            parallel_config)
        self.num_kv_heads = model_config.get_num_kv_heads(parallel_config)

        self.block_size = cache_config.block_size
        self.num_gpu_blocks = cache_config.num_gpu_blocks
        if self.num_gpu_blocks:
            self.num_gpu_blocks //= parallel_config.pipeline_parallel_size
        self.num_cpu_blocks = cache_config.num_cpu_blocks
        if self.num_cpu_blocks:
            self.num_cpu_blocks //= parallel_config.pipeline_parallel_size

        if cache_config.cache_dtype == "auto":
            self.dtype = model_config.dtype
        else:
            self.dtype = STR_DTYPE_TO_TORCH_DTYPE[cache_config.cache_dtype]

        # Get attention backend.
        self.attn_backend = get_attn_backend(
            model_config.get_num_attention_heads(parallel_config),
            self.head_size,
            self.num_kv_heads,
            model_config.get_sliding_window(),
            model_config.dtype,
            cache_config.cache_dtype,
            self.block_size,
        )

        # Initialize the cache.
        self.gpu_cache = self._allocate_kv_cache(
            self.num_gpu_blocks, self.device_config.device_type)
        self.cpu_cache = self._allocate_kv_cache(self.num_cpu_blocks, "cpu")

    def _allocate_kv_cache(
        self,
        num_blocks: int,
        device: str,
    ) -> List[torch.Tensor]:
        """Allocates KV cache on the specified device."""
        kv_cache_shape = self.attn_backend.get_kv_cache_shape(
            num_blocks, self.block_size, self.num_kv_heads, self.head_size)
        pin_memory = is_pin_memory_available() if device == "cpu" else False
        kv_cache: List[torch.Tensor] = []
<<<<<<< HEAD
        for _ in range(self.num_layers):
            if device == 'hpu':
                key_cache = torch.zeros(kv_cache_shape,
                                        dtype=self.dtype,
                                        device=device)
                value_cache = torch.zeros(kv_cache_shape,
                                          dtype=self.dtype,
                                          device=device)
                kv_layer = (key_cache, value_cache)
                kv_cache.append(kv_layer)
            else:
                # null block in CpuGpuBlockAllocator requires at least that
                # block to be zeroed-out.
                # We zero-out everything for simplicity.
                kv_cache.append(
                    torch.zeros(kv_cache_shape,
                                dtype=self.dtype,
                                pin_memory=pin_memory,
                                device=device))
=======
        for _ in range(self.num_attention_layers):
            # null block in CpuGpuBlockAllocator requires at least that
            # block to be zeroed-out.
            # We zero-out everything for simplicity.
            kv_cache.append(
                torch.zeros(kv_cache_shape,
                            dtype=self.dtype,
                            pin_memory=pin_memory,
                            device=device))
>>>>>>> 7cd2ebb0
        return kv_cache

    def swap_in(self, src_to_dst: torch.Tensor) -> None:
        for i in range(self.num_attention_layers):
            self.attn_backend.swap_blocks(self.cpu_cache[i], self.gpu_cache[i],
                                          src_to_dst)

    def swap_out(self, src_to_dst: torch.Tensor) -> None:
        for i in range(self.num_attention_layers):
            self.attn_backend.swap_blocks(self.gpu_cache[i], self.cpu_cache[i],
                                          src_to_dst)

    def copy(self, src_to_dsts: torch.Tensor) -> None:
        self.attn_backend.copy_blocks(self.gpu_cache, src_to_dsts)

    @staticmethod
    def get_cache_block_size(
        cache_config: CacheConfig,
        model_config: ModelConfig,
        parallel_config: ParallelConfig,
    ) -> int:
        head_size = model_config.get_head_size()
        num_heads = model_config.get_num_kv_heads(parallel_config)
        num_attention_layers = model_config.get_num_attention_layers(
            parallel_config)

        key_cache_block = cache_config.block_size * num_heads * head_size
        value_cache_block = key_cache_block
        total = num_attention_layers * (key_cache_block + value_cache_block)
        if cache_config.cache_dtype == "auto":
            dtype = model_config.dtype
        else:
            dtype = STR_DTYPE_TO_TORCH_DTYPE[cache_config.cache_dtype]
        dtype_size = get_dtype_size(dtype)
        return dtype_size * total<|MERGE_RESOLUTION|>--- conflicted
+++ resolved
@@ -80,8 +80,7 @@
             num_blocks, self.block_size, self.num_kv_heads, self.head_size)
         pin_memory = is_pin_memory_available() if device == "cpu" else False
         kv_cache: List[torch.Tensor] = []
-<<<<<<< HEAD
-        for _ in range(self.num_layers):
+        for _ in range(self.num_attention_layers):
             if device == 'hpu':
                 key_cache = torch.zeros(kv_cache_shape,
                                         dtype=self.dtype,
@@ -100,17 +99,6 @@
                                 dtype=self.dtype,
                                 pin_memory=pin_memory,
                                 device=device))
-=======
-        for _ in range(self.num_attention_layers):
-            # null block in CpuGpuBlockAllocator requires at least that
-            # block to be zeroed-out.
-            # We zero-out everything for simplicity.
-            kv_cache.append(
-                torch.zeros(kv_cache_shape,
-                            dtype=self.dtype,
-                            pin_memory=pin_memory,
-                            device=device))
->>>>>>> 7cd2ebb0
         return kv_cache
 
     def swap_in(self, src_to_dst: torch.Tensor) -> None:
