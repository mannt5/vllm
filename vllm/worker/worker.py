"""A GPU worker class."""
import gc
import os
from typing import Dict, List, Tuple, Set, Optional

import torch
import torch.distributed

from vllm.config import (CacheConfig, ModelConfig, ParallelConfig,
                         SchedulerConfig, LoRAConfig)
from vllm.model_executor import set_random_seed
from vllm.model_executor.parallel_utils.communication_op import (
    broadcast_tensor_dict)
from vllm.model_executor.parallel_utils.parallel_state import (
    ensure_model_parallel_initialized)
from vllm.sequence import SamplerOutput, SequenceGroupMetadata
from vllm.worker.cache_engine import CacheEngine
from vllm.worker.model_runner import ModelRunner
from vllm.lora.request import LoRARequest


class Worker:
    """A worker class that executes (a partition of) the model on a GPU.

    Each worker is associated with a single GPU. The worker is responsible for
    maintaining the KV cache and executing the model on the GPU. In case of
    distributed inference, each worker is assigned a partition of the model.
    """

    def __init__(
        self,
        model_config: ModelConfig,
        parallel_config: ParallelConfig,
        scheduler_config: SchedulerConfig,
        cache_config: CacheConfig,
        local_rank: int,
        rank: int,
        distributed_init_method: str,
        lora_config: Optional[LoRAConfig] = None,
        is_driver_worker: bool = False,
    ) -> None:
        self.model_config = model_config
        self.parallel_config = parallel_config
        self.scheduler_config = scheduler_config
        self.local_rank = local_rank
        self.rank = rank
        self.distributed_init_method = distributed_init_method
        self.lora_config = lora_config
        self.is_driver_worker = is_driver_worker
        if self.is_driver_worker:
            assert self.rank == 0, "The driver worker must have rank 0."

<<<<<<< HEAD
        self.model_runner = ModelRunner(model_config, parallel_config,
                                        scheduler_config, cache_config,
                                        is_driver_worker)
=======
        self.model_runner = ModelRunner(model_config,
                                        parallel_config,
                                        scheduler_config,
                                        lora_config=self.lora_config,
                                        is_driver_worker=is_driver_worker)
>>>>>>> 3209b490
        # Uninitialized cache engine. Will be initialized by
        # self.init_cache_engine().
        self.cache_config = None
        self.cache_engine = None
        self.cache_events = None
        self.gpu_cache = None

    def init_model(self) -> None:
        # torch.distributed.all_reduce does not free the input tensor until
        # the synchronization point. This causes the memory usage to grow
        # as the number of all_reduce calls increases. This env var disables
        # this behavior.
        # Related issue:
        # https://discuss.pytorch.org/t/cuda-allocation-lifetime-for-inputs-to-distributed-all-reduce/191573
        os.environ["TORCH_NCCL_AVOID_RECORD_STREAMS"] = "1"

        # This env var set by Ray causes exceptions with graph building.
        os.environ.pop("NCCL_ASYNC_ERROR_HANDLING", None)
        self.device = torch.device(f"cuda:{self.local_rank}")
        torch.cuda.set_device(self.device)

        _check_if_gpu_supports_dtype(self.model_config.dtype)

        # Initialize the distributed environment.
        _init_distributed_environment(self.parallel_config, self.rank,
                                      self.distributed_init_method)

        # Initialize the model.
        set_random_seed(self.model_config.seed)

    def load_model(self):
        self.model_runner.load_model()

    @torch.inference_mode()
    def profile_num_available_blocks(
        self,
        block_size: int,
        gpu_memory_utilization: float,
        cpu_swap_space: int,
        cache_dtype: torch.dtype,
    ) -> Tuple[int, int]:
        """Profiles the peak memory usage of the model and returns the maximum
        number of GPU and CPU cache blocks that can be allocated.

        Args:
            block_size: The size of the cache block.
            gpu_memory_utilization: The fraction of the total GPU memory to use.
            cpu_swap_space: The size of the CPU swap space in bytes.
        """
        # Profile the memory usage of the model and get the maximum number of
        # cache blocks that can be allocated with the remaining free memory.
        torch.cuda.empty_cache()

        # Execute a forward pass with dummy inputs to profile the memory usage
        # of the model.
        self.model_runner.profile_run()

        # Calculate the number of blocks that can be allocated with the
        # profiled peak memory.
        torch.cuda.synchronize()
        free_gpu_memory, total_gpu_memory = torch.cuda.mem_get_info()
        peak_memory = total_gpu_memory - free_gpu_memory

        cache_block_size = CacheEngine.get_cache_block_size(
            block_size, cache_dtype, self.model_config, self.parallel_config)
        num_gpu_blocks = int(
            (total_gpu_memory * gpu_memory_utilization - peak_memory) //
            cache_block_size)
        num_cpu_blocks = int(cpu_swap_space // cache_block_size)
        num_gpu_blocks = max(num_gpu_blocks, 0)
        num_cpu_blocks = max(num_cpu_blocks, 0)
        if self.model_runner.lora_manager:
            self.model_runner.remove_all_loras()
        gc.collect()
        torch.cuda.empty_cache()
        return num_gpu_blocks, num_cpu_blocks

    def init_cache_engine(self, cache_config: CacheConfig) -> None:
        self.cache_config = cache_config
        self.cache_engine = CacheEngine(self.cache_config, self.model_config,
                                        self.parallel_config)
        self.cache_events = self.cache_engine.events
        self.gpu_cache = self.cache_engine.gpu_cache
        self.model_runner.set_block_size(self.cache_engine.block_size)

    def warm_up_model(self) -> None:
        if not self.model_config.enforce_eager:
            self.model_runner.capture_model(self.gpu_cache)
        # Reset the seed to ensure that the random state is not affected by
        # the model initialization and profiling.
        set_random_seed(self.model_config.seed)

    def cache_swap(
        self,
        blocks_to_swap_in: Dict[int, int],
        blocks_to_swap_out: Dict[int, int],
        blocks_to_copy: Dict[int, List[int]],
    ) -> None:
        # Issue cache operations.
        issued_cache_op = False
        if blocks_to_swap_in:
            self.cache_engine.swap_in(blocks_to_swap_in)
            issued_cache_op = True
        if blocks_to_swap_out:
            self.cache_engine.swap_out(blocks_to_swap_out)
            issued_cache_op = True
        if blocks_to_copy:
            self.cache_engine.copy(blocks_to_copy)
            issued_cache_op = True

        cache_events = self.cache_events if issued_cache_op else None

        # Wait for cache operations to finish.
        # TODO(woosuk): Profile swapping overhead and optimize if needed.
        if cache_events is not None:
            for event in cache_events:
                event.wait()

    @torch.inference_mode()
    def execute_model(
        self,
        seq_group_metadata_list: Optional[List[SequenceGroupMetadata]] = None,
        blocks_to_swap_in: Optional[Dict[int, int]] = None,
        blocks_to_swap_out: Optional[Dict[int, int]] = None,
        blocks_to_copy: Optional[Dict[int, List[int]]] = None,
    ) -> Optional[SamplerOutput]:
        if self.is_driver_worker:
            assert seq_group_metadata_list is not None
            num_seq_groups = len(seq_group_metadata_list)
            assert blocks_to_swap_in is not None
            assert blocks_to_swap_out is not None
            assert blocks_to_copy is not None
            data = {
                "num_seq_groups": num_seq_groups,
                "blocks_to_swap_in": blocks_to_swap_in,
                "blocks_to_swap_out": blocks_to_swap_out,
                "blocks_to_copy": blocks_to_copy,
            }
            broadcast_tensor_dict(data, src=0)
        else:
            data = broadcast_tensor_dict(src=0)
            num_seq_groups = data["num_seq_groups"]
            blocks_to_swap_in = data["blocks_to_swap_in"]
            blocks_to_swap_out = data["blocks_to_swap_out"]
            blocks_to_copy = data["blocks_to_copy"]

        self.cache_swap(blocks_to_swap_in, blocks_to_swap_out, blocks_to_copy)

        # If there is no input, we don't need to execute the model.
        if num_seq_groups == 0:
            return {}

        output = self.model_runner.execute_model(seq_group_metadata_list,
                                                 self.gpu_cache)
        return output

    def add_lora(self, lora_request: LoRARequest) -> bool:
        return self.model_runner.add_lora(lora_request)

    def remove_lora(self, lora_id: int) -> bool:
        return self.model_runner.remove_lora(lora_id)

    def list_loras(self) -> Set[int]:
        return self.model_runner.list_loras()


def _init_distributed_environment(
    parallel_config: ParallelConfig,
    rank: int,
    distributed_init_method: Optional[str] = None,
) -> None:
    """Initialize the distributed environment."""
    if torch.distributed.is_initialized():
        torch_world_size = torch.distributed.get_world_size()
        if torch_world_size != parallel_config.world_size:
            raise RuntimeError(
                "torch.distributed is already initialized but the torch world "
                "size does not match parallel_config.world_size "
                f"({torch_world_size} vs. {parallel_config.world_size}).")
    elif not distributed_init_method:
        raise ValueError(
            "distributed_init_method must be set if torch.distributed "
            "is not already initialized")
    else:
        torch.distributed.init_process_group(
            backend="nccl",
            world_size=parallel_config.world_size,
            rank=rank,
            init_method=distributed_init_method,
        )

    # A small all_reduce for warmup.
    torch.distributed.all_reduce(torch.zeros(1).cuda())
    ensure_model_parallel_initialized(parallel_config.tensor_parallel_size,
                                      parallel_config.pipeline_parallel_size)


def _check_if_gpu_supports_dtype(torch_dtype: torch.dtype):
    # Check if the GPU supports the dtype.
    if torch_dtype == torch.bfloat16:
        compute_capability = torch.cuda.get_device_capability()
        if compute_capability[0] < 8:
            gpu_name = torch.cuda.get_device_name()
            raise ValueError(
                "Bfloat16 is only supported on GPUs with compute capability "
                f"of at least 8.0. Your {gpu_name} GPU has compute capability "
                f"{compute_capability[0]}.{compute_capability[1]}. "
                "You can use float16 instead by explicitly setting the"
                "`dtype` flag in CLI, for example: --dtype=half.")<|MERGE_RESOLUTION|>--- conflicted
+++ resolved
@@ -50,17 +50,12 @@
         if self.is_driver_worker:
             assert self.rank == 0, "The driver worker must have rank 0."
 
-<<<<<<< HEAD
-        self.model_runner = ModelRunner(model_config, parallel_config,
-                                        scheduler_config, cache_config,
-                                        is_driver_worker)
-=======
         self.model_runner = ModelRunner(model_config,
                                         parallel_config,
                                         scheduler_config,
+                                        cache_config,
                                         lora_config=self.lora_config,
                                         is_driver_worker=is_driver_worker)
->>>>>>> 3209b490
         # Uninitialized cache engine. Will be initialized by
         # self.init_cache_engine().
         self.cache_config = None
