"""A GPU worker class."""
import gc
import os
from typing import List, Optional, Set, Tuple, Type

import torch
import torch.distributed

from vllm.config import (CacheConfig, DeviceConfig, LoadConfig, LoRAConfig,
                         ModelConfig, ParallelConfig, SchedulerConfig,
                         SpeculativeConfig, VisionLanguageConfig)
from vllm.distributed import (ensure_model_parallel_initialized,
                              init_distributed_environment,
                              set_custom_all_reduce)
from vllm.lora.request import LoRARequest
from vllm.model_executor import set_random_seed
from vllm.model_executor.model_loader.tensorizer import TensorizerConfig
from vllm.platforms import current_platform
from vllm.sequence import ExecuteModelRequest
from vllm.worker.cache_engine import CacheEngine
from vllm.worker.embedding_model_runner import EmbeddingModelRunner
from vllm.worker.model_runner import GPUModelRunnerBase, ModelRunner
from vllm.worker.worker_base import LocalOrDistributedWorkerBase, WorkerInput


class Worker(LocalOrDistributedWorkerBase):
    """A worker class that executes (a partition of) the model on a GPU.

    Each worker is associated with a single GPU. The worker is responsible for
    maintaining the KV cache and executing the model on the GPU. In case of
    distributed inference, each worker is assigned a partition of the model.
    """

    def __init__(
        self,
        model_config: ModelConfig,
        parallel_config: ParallelConfig,
        scheduler_config: SchedulerConfig,
        device_config: DeviceConfig,
        cache_config: CacheConfig,
        load_config: LoadConfig,
        local_rank: int,
        rank: int,
        distributed_init_method: str,
        lora_config: Optional[LoRAConfig] = None,
        vision_language_config: Optional[VisionLanguageConfig] = None,
        speculative_config: Optional[SpeculativeConfig] = None,
        is_driver_worker: bool = False,
        model_runner_cls: Optional[Type[GPUModelRunnerBase]] = None,
    ) -> None:
        self.model_config = model_config
        self.parallel_config = parallel_config
        self.scheduler_config = scheduler_config
        self.device_config = device_config
        self.cache_config = cache_config
        self.local_rank = local_rank
        self.rank = rank
        self.distributed_init_method = distributed_init_method
        self.lora_config = lora_config
        self.load_config = load_config
        self.is_driver_worker = is_driver_worker
        if parallel_config and is_driver_worker:
            assert rank % parallel_config.tensor_parallel_size == 0, \
                   "Driver worker should be rank 0 of tensor parallel group."
        if self.model_config.trust_remote_code:
            # note: lazy import to avoid importing torch before initializing
            from vllm.utils import init_cached_hf_modules
            init_cached_hf_modules()
        self.vision_language_config = vision_language_config
        if self.vision_language_config:
            assert not self.lora_config, (
                "To be tested: vision language model with LoRA settings.")

        # Return hidden states from target model if the draft model is an
        # mlp_speculator
        speculative_args = {} if speculative_config is None \
            or (speculative_config.draft_model_config.model ==
                model_config.model) \
              or (speculative_config.draft_model_config.hf_config.model_type !=
                  "mlp_speculator") else {"return_hidden_states": True}

        ModelRunnerClass: Type[GPUModelRunnerBase] = ModelRunner
        if model_runner_cls is not None:
            ModelRunnerClass = model_runner_cls
        elif self.model_config.embedding_mode:
            ModelRunnerClass = EmbeddingModelRunner
        self.model_runner: GPUModelRunnerBase = ModelRunnerClass(
            model_config,
            parallel_config,
            scheduler_config,
            device_config,
            cache_config,
            load_config=load_config,
            lora_config=self.lora_config,
            kv_cache_dtype=self.cache_config.cache_dtype,
            is_driver_worker=is_driver_worker,
            vision_language_config=vision_language_config,
            tp_rank=self.rank,
            **speculative_args,
        )
        # Uninitialized cache engine. Will be initialized by
        # initialize_cache.
        self.cache_engine: List[CacheEngine]
        # Initialize gpu_cache as embedding models don't initialize kv_caches
        self.gpu_cache: Optional[List[List[torch.tensor]]] = None

    def init_device(self) -> None:
        if self.device_config.device.type == "cuda":
            # torch.distributed.all_reduce does not free the input tensor until
            # the synchronization point. This causes the memory usage to grow
            # as the number of all_reduce calls increases. This env var disables
            # this behavior.
            # Related issue:
            # https://discuss.pytorch.org/t/cuda-allocation-lifetime-for-inputs-to-distributed-all-reduce/191573
            os.environ["TORCH_NCCL_AVOID_RECORD_STREAMS"] = "1"

            # This env var set by Ray causes exceptions with graph building.
            os.environ.pop("NCCL_ASYNC_ERROR_HANDLING", None)
            self.device = torch.device(f"cuda:{self.local_rank}")
            torch.cuda.set_device(self.device)

            _check_if_gpu_supports_dtype(self.model_config.dtype)
            torch.cuda.empty_cache()
            self.init_gpu_memory = torch.cuda.mem_get_info()[0]
        else:
            raise RuntimeError(
                f"Not support device type: {self.device_config.device}")
        # Initialize the distributed environment.
        init_worker_distributed_environment(self.parallel_config, self.rank,
                                            self.distributed_init_method,
                                            self.local_rank)
        # Set random seed.
        set_random_seed(self.model_config.seed)

    def load_model(self):
        self.model_runner.load_model()

    def save_sharded_state(
        self,
        path: str,
        pattern: Optional[str] = None,
        max_size: Optional[int] = None,
    ) -> None:
        self.model_runner.save_sharded_state(
            path,
            pattern=pattern,
            max_size=max_size,
        )

    def save_tensorized_model(
        self,
        tensorizer_config: TensorizerConfig,
    ) -> None:
        self.model_runner.save_tensorized_model(
            tensorizer_config=tensorizer_config, )

    @torch.inference_mode()
    def determine_num_available_blocks(self) -> Tuple[int, int]:
        """Profiles the peak memory usage of the model to determine how many
        KV blocks may be allocated without OOMs.

        The engine will first conduct a profiling of the existing memory usage.
        Then, it calculate the maximum possible number of GPU and CPU blocks
        that can be allocated with the remaining free memory.

        .. tip::
            You may limit the usage of GPU memory
            by adjusting the `gpu_memory_utilization` parameter.
        """
        # Profile the memory usage of the model and get the maximum number of
        # cache blocks that can be allocated with the remaining free memory.
        torch.cuda.empty_cache()

        # Execute a forward pass with dummy inputs to profile the memory usage
        # of the model.
        self.model_runner.profile_run()

        # Calculate the number of blocks that can be allocated with the
        # profiled peak memory.
        torch.cuda.synchronize()
        free_gpu_memory, total_gpu_memory = torch.cuda.mem_get_info()
        # NOTE(woosuk): Here we assume that the other processes using the same
        # GPU did not change their memory usage during the profiling.
        peak_memory = self.init_gpu_memory - free_gpu_memory
        assert peak_memory > 0, (
            "Error in memory profiling. This happens when the GPU memory was "
            "not properly cleaned up before initializing the vLLM instance.")

        cache_block_size = self.get_cache_block_size_bytes()
        num_gpu_blocks = int(
            (total_gpu_memory * self.cache_config.gpu_memory_utilization -
             peak_memory) // cache_block_size)
        num_cpu_blocks = int(self.cache_config.swap_space_bytes //
                             cache_block_size)
        num_gpu_blocks = max(num_gpu_blocks, 0)
        num_cpu_blocks = max(num_cpu_blocks, 0)
        if self.model_runner.lora_manager:
            self.model_runner.remove_all_loras()
        gc.collect()
        torch.cuda.empty_cache()
        return num_gpu_blocks, num_cpu_blocks

    def initialize_cache(self, num_gpu_blocks: int,
                         num_cpu_blocks: int) -> None:
        """Allocate GPU and CPU KV cache with the specified number of blocks.

        This also warms up the model, which may record CUDA graphs.
        """
        raise_if_cache_size_invalid(num_gpu_blocks,
                                    self.cache_config.block_size,
                                    self.model_config.max_model_len)

        self.cache_config.num_gpu_blocks = num_gpu_blocks
        self.cache_config.num_cpu_blocks = num_cpu_blocks

        self._init_cache_engine()
        self._warm_up_model()

    def _init_cache_engine(self):
        assert self.cache_config.num_gpu_blocks is not None
<<<<<<< HEAD
        self.cache_engine = CacheEngine(self.cache_config, self.model_config,
                                        self.parallel_config,
                                        self.device_config, self.rank)
        self.gpu_cache = self.cache_engine.gpu_cache
=======
        self.cache_engine = [
            CacheEngine(self.cache_config, self.model_config,
                        self.parallel_config, self.device_config)
            for _ in range(self.parallel_config.pipeline_parallel_size)
        ]
        self.gpu_cache = [
            self.cache_engine[ve].gpu_cache
            for ve in range(self.parallel_config.pipeline_parallel_size)
        ]
>>>>>>> f1c78138

    def _warm_up_model(self) -> None:
        if not self.model_config.enforce_eager:
            self.model_runner.capture_model(self.gpu_cache)
        # Reset the seed to ensure that the random state is not affected by
        # the model initialization and profiling.
        set_random_seed(self.model_config.seed)

    @property
    def do_metadata_broadcast(self) -> bool:
        return self.parallel_config.tensor_parallel_size > 1

    @property
    def kv_cache(self) -> Optional[List[List[torch.Tensor]]]:
        return self.gpu_cache

    @torch.inference_mode()
    def prepare_worker_input(
            self, execute_model_req: ExecuteModelRequest) -> WorkerInput:
        virtual_engine = execute_model_req.virtual_engine
        num_seq_groups = len(execute_model_req.seq_group_metadata_list)
        # `blocks_to_swap_in` and `blocks_to_swap_out` are cpu tensors.
        # they contain parameters to launch cudamemcpyasync.
        blocks_to_swap_in = torch.tensor(execute_model_req.blocks_to_swap_in,
                                         device="cpu",
                                         dtype=torch.int64).view(-1, 2)
        blocks_to_swap_out = torch.tensor(execute_model_req.blocks_to_swap_out,
                                          device="cpu",
                                          dtype=torch.int64).view(-1, 2)
        # `blocks_to_copy` is a gpu tensor. The src and tgt of
        # blocks to copy are in the same device, and `blocks_to_copy`
        # can be used directly within cuda kernels.
        blocks_to_copy = torch.tensor(execute_model_req.blocks_to_copy,
                                      device=self.device,
                                      dtype=torch.int64).view(-1, 2)

        return WorkerInput(
            num_seq_groups=num_seq_groups,
            blocks_to_swap_in=blocks_to_swap_in,
            blocks_to_swap_out=blocks_to_swap_out,
            blocks_to_copy=blocks_to_copy,
            virtual_engine=virtual_engine,
        )

    @torch.inference_mode()
    def execute_worker(self, worker_input: WorkerInput) -> None:
        virtual_engine = worker_input.virtual_engine
        # Issue cache operations.
        if (worker_input.blocks_to_swap_in is not None
                and worker_input.blocks_to_swap_in.numel() > 0):
            self.cache_engine[virtual_engine].swap_in(
                worker_input.blocks_to_swap_in)
        if (worker_input.blocks_to_swap_out is not None
                and worker_input.blocks_to_swap_out.numel() > 0):
            self.cache_engine[virtual_engine].swap_out(
                worker_input.blocks_to_swap_out)
        if (worker_input.blocks_to_copy is not None
                and worker_input.blocks_to_copy.numel() > 0):
            self.cache_engine[virtual_engine].copy(worker_input.blocks_to_copy)

    def add_lora(self, lora_request: LoRARequest) -> bool:
        return self.model_runner.add_lora(lora_request)

    def remove_lora(self, lora_id: int) -> bool:
        return self.model_runner.remove_lora(lora_id)

    def pin_lora(self, lora_id: int) -> bool:
        return self.model_runner.pin_lora(lora_id)

    def list_loras(self) -> Set[int]:
        return self.model_runner.list_loras()

    @property
    def max_model_len(self) -> int:
        return self.model_config.max_model_len

    @property
    def vocab_size(self) -> int:
        return self.model_runner.vocab_size

    def get_cache_block_size_bytes(self) -> int:
        """Get the size of the KV cache block size in bytes.
        """
        return CacheEngine.get_cache_block_size(self.cache_config,
                                                self.model_config,
                                                self.parallel_config)


def init_worker_distributed_environment(
    parallel_config: ParallelConfig,
    rank: int,
    distributed_init_method: Optional[str] = None,
    local_rank: int = -1,
) -> None:
    """Initialize the distributed environment."""
    set_custom_all_reduce(not parallel_config.disable_custom_all_reduce)

    init_distributed_environment(parallel_config.world_size, rank,
                                 distributed_init_method, local_rank)

    ensure_model_parallel_initialized(parallel_config.tensor_parallel_size,
                                      parallel_config.pipeline_parallel_size)


def _check_if_gpu_supports_dtype(torch_dtype: torch.dtype):
    # Check if the GPU supports the dtype.
    if torch_dtype == torch.bfloat16:
        compute_capability = current_platform.get_device_capability()
        if compute_capability[0] < 8:
            gpu_name = torch.cuda.get_device_name()
            raise ValueError(
                "Bfloat16 is only supported on GPUs with compute capability "
                f"of at least 8.0. Your {gpu_name} GPU has compute capability "
                f"{compute_capability[0]}.{compute_capability[1]}. "
                "You can use float16 instead by explicitly setting the"
                "`dtype` flag in CLI, for example: --dtype=half.")


def raise_if_cache_size_invalid(num_gpu_blocks, block_size,
                                max_model_len) -> None:
    if num_gpu_blocks <= 0:
        raise ValueError("No available memory for the cache blocks. "
                         "Try increasing `gpu_memory_utilization` when "
                         "initializing the engine.")
    max_seq_len = block_size * num_gpu_blocks
    if max_model_len > max_seq_len:
        raise ValueError(
            f"The model's max seq len ({max_model_len}) "
            "is larger than the maximum number of tokens that can be "
            f"stored in KV cache ({max_seq_len}). Try increasing "
            "`gpu_memory_utilization` or decreasing `max_model_len` when "
            "initializing the engine.")<|MERGE_RESOLUTION|>--- conflicted
+++ resolved
@@ -218,22 +218,15 @@
 
     def _init_cache_engine(self):
         assert self.cache_config.num_gpu_blocks is not None
-<<<<<<< HEAD
-        self.cache_engine = CacheEngine(self.cache_config, self.model_config,
-                                        self.parallel_config,
-                                        self.device_config, self.rank)
-        self.gpu_cache = self.cache_engine.gpu_cache
-=======
         self.cache_engine = [
             CacheEngine(self.cache_config, self.model_config,
-                        self.parallel_config, self.device_config)
+                        self.parallel_config, self.device_config, self.rank)
             for _ in range(self.parallel_config.pipeline_parallel_size)
         ]
         self.gpu_cache = [
             self.cache_engine[ve].gpu_cache
             for ve in range(self.parallel_config.pipeline_parallel_size)
         ]
->>>>>>> f1c78138
 
     def _warm_up_model(self) -> None:
         if not self.model_config.enforce_eager:
