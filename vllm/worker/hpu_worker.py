###############################################################################
# Copyright (C) 2024 Habana Labs, Ltd. an Intel Company
###############################################################################

import contextlib
import gc
import os
from typing import List, Optional, Set, Tuple, Type

import habana_frameworks.torch as htorch  # noqa:F401
import torch
import torch.distributed
from vllm_hpu_extension.profiler import HabanaMemoryProfiler, format_bytes

import vllm.envs as envs
from vllm.config import ParallelConfig, VllmConfig
from vllm.distributed import (ensure_model_parallel_initialized,
                              init_distributed_environment)
from vllm.logger import init_logger
from vllm.lora.request import LoRARequest
from vllm.model_executor import set_random_seed
from vllm.model_executor.layers.sampler import SamplerOutput
from vllm.prompt_adapter.request import PromptAdapterRequest
from vllm.sequence import ExecuteModelRequest
from vllm.utils import bind_kv_cache
from vllm.worker.cache_engine import CacheEngine
from vllm.worker.hpu_model_runner import HPUModelRunner
from vllm.worker.model_runner_base import ModelRunnerBase
from vllm.worker.worker_base import (LocalOrDistributedWorkerBase, WorkerBase,
                                     WorkerInput)

logger = init_logger(__name__)


class HPUWorker(LocalOrDistributedWorkerBase):
    """A worker class that executes (a partition of) the model on a HPU.

    Each worker is associated with a single HPU. The worker is responsible for
    maintaining the KV cache and executing the model on the HPU. In case of
    distributed inference, each worker is assigned a partition of the model.
    """

    def __init__(
        self,
        vllm_config: VllmConfig,
        local_rank: int,
        rank: int,
        distributed_init_method: str,
        is_driver_worker: bool = False,
        model_runner_cls: Optional[Type[ModelRunnerBase]] = None,
    ) -> None:
        WorkerBase.__init__(self, vllm_config=vllm_config)
        self.parallel_config.rank = rank
        self.local_rank = local_rank
        self.rank = rank
        self.distributed_init_method = distributed_init_method
        self.is_driver_worker = is_driver_worker
        if self.is_driver_worker:
            assert self.rank == 0, "The driver worker must have rank 0."

        if self.model_config.trust_remote_code:
            # note: lazy import to avoid importing torch before initializing
            from vllm.utils import init_cached_hf_modules
            init_cached_hf_modules()

        self.model_runner: HPUModelRunner = HPUModelRunner(
            vllm_config=vllm_config, is_driver_worker=is_driver_worker)
        # Uninitialized cache engine. Will be initialized by
        # initialize_cache.
        self.cache_engine: List[HPUCacheEngine]
        # Initialize gpu_cache as pooling models don't initialize kv_caches
        self.hpu_cache: Optional[List[List[torch.Tensor]]] = None
        # Torch profiler. Enabled and configured through env vars:
        # VLLM_TORCH_PROFILER_DIR=/path/to/save/trace
        if envs.VLLM_TORCH_PROFILER_DIR:
            torch_profiler_trace_dir = envs.VLLM_TORCH_PROFILER_DIR
            logger.info("Profiling enabled. Traces will be saved to: %s",
                        torch_profiler_trace_dir)
            self.profiler = torch.profiler.profile(
                activities=[
                    torch.profiler.ProfilerActivity.CPU,
                    torch.profiler.ProfilerActivity.HPU,
                ],
                with_stack=True,
                on_trace_ready=torch.profiler.tensorboard_trace_handler(
                    torch_profiler_trace_dir, use_gzip=True))
        else:
            self.profiler = None

    def start_profile(self):
        if self.profiler is None:
            raise RuntimeError("Profiler is not enabled.")
        self.profiler.start()

    def stop_profile(self):
        if self.profiler is None:
            raise RuntimeError("Profiler is not enabled.")
        self.profiler.stop()

    def _set_env_vars(self):
        local_rank = self.local_rank
        if self.parallel_config.world_size == 1:
            local_rank = -1
        import os
        os.environ["LOCAL_RANK"] = str(local_rank)
        os.environ["ID"] = str(local_rank)
        os.environ["WORLD_SIZE"] = str(self.parallel_config.world_size)
        os.environ["RANK"] = str(self.rank)

    def init_device(self) -> None:
        if self.device_config.device.type == "hpu":
            self.device = torch.device("hpu")
            torch.hpu.set_device(self.device)
        else:
            raise RuntimeError(
                f"Not support device type: {self.device_config.device}")
        # Initialize the distributed environment.
        if self.model_config.quantization == 'inc':
            self._set_env_vars()
        init_worker_distributed_environment(self.parallel_config, self.rank,
                                            self.distributed_init_method,
                                            self.local_rank)
        # Set random seed.
        set_random_seed(self.model_config.seed)

    def load_model(self):
        self.model_runner.load_model()

    def execute_model(
        self,
        execute_model_req: Optional[ExecuteModelRequest] = None,
    ) -> Optional[List[SamplerOutput]]:
<<<<<<< HEAD
        assert execute_model_req is not None
=======
>>>>>>> 8d7aa9de
        # VLLM_HPU_LOG_STEP_GRAPH_COMPILATION     - will log graph compilations per engine step, only when there was any - highly recommended to use alongside PT_HPU_METRICS_GC_DETAILS! # noqa:E501
        # VLLM_HPU_LOG_STEP_GRAPH_COMPILATION_ALL - will log graph compilations per engine step, always, even if there were none # noqa:E501
        # VLLM_HPU_LOG_STEP_CPU_FALLBACKS         - will log cpu fallbacks per engine step, only when there was any # noqa:E501
        # VLLM_HPU_LOG_STEP_CPU_FALLBACKS_ALL     - will log cpu fallbacks per engine step, always, even if there were none # noqa:E501
        log_graph_compilation_all = os.environ.get(
            'VLLM_HPU_LOG_STEP_GRAPH_COMPILATION_ALL', '0') != '0'
        log_graph_compilation = os.environ.get(
            'VLLM_HPU_LOG_STEP_GRAPH_COMPILATION',
            '0') != '0' or log_graph_compilation_all
        log_cpu_fallbacks_all = os.environ.get(
            'VLLM_HPU_LOG_STEP_CPU_FALLBACKS_ALL', '0') != '0'
        log_cpu_fallbacks = os.environ.get('VLLM_HPU_LOG_STEP_CPU_FALLBACKS',
                                           '0') != '0' or log_cpu_fallbacks_all
<<<<<<< HEAD
        if log_graph_compilation or log_cpu_fallbacks:
=======
        if (log_graph_compilation or log_cpu_fallbacks) and \
            execute_model_req is not None:
>>>>>>> 8d7aa9de
            from habana_frameworks.torch.hpu.metrics import metric_localcontext
            seq_group_metadata_list = execute_model_req.seq_group_metadata_list
            is_prompt = any([
                seq_group_metadata.is_prompt
                for seq_group_metadata in seq_group_metadata_list
            ])
            max_context_len = max([
                max([
                    len(v.prompt_token_ids) + len(v.output_token_ids)
                    for v in seq_group_metadata.seq_data.values()
                ]) for seq_group_metadata in seq_group_metadata_list
            ])  # whoa, that's some spicy stuff right here
            max_num_blocks = (
                (max_context_len - 1) // self.cache_config.block_size) + 1
            input_stats = (f'is_prompt: {is_prompt}, '
                           f'num_seqs: {len(seq_group_metadata_list)}, '
                           f'max_context_len: {max_context_len}, '
                           f'max_num_blocks {max_num_blocks}')
            gc_ctx = metric_localcontext(
                "graph_compilation"
            ) if log_graph_compilation else contextlib.nullcontext()
            cpu_fallback_ctx = metric_localcontext(
                "cpu_fallback"
            ) if log_cpu_fallbacks else contextlib.nullcontext()
            with gc_ctx as gc_local_metric, \
                cpu_fallback_ctx as cpu_fallback_local_metric:
                output = LocalOrDistributedWorkerBase.execute_model(
                    self, execute_model_req)
            if (log_graph_compilation and gc_local_metric.stats()[0][1] > 0
                ) or log_graph_compilation_all:
                msg = ("VLLM_HPU_STEP_GRAPH_COMPILATION: "
                       f"{gc_local_metric.stats()}, {input_stats}")
                logger.warning(msg)
            if (log_cpu_fallbacks and cpu_fallback_local_metric.stats()[0][1] >
                    0) or log_cpu_fallbacks_all:
                msg = ("VLLM_HPU_STEP_CPU_FALLBACK: "
                       f"{cpu_fallback_local_metric.stats()}, {input_stats}")
                logger.warning(msg)

            return output

        output = LocalOrDistributedWorkerBase.execute_model(
            self, execute_model_req)
        return output

    @torch.inference_mode()
    def determine_num_available_blocks(self) -> Tuple[int, int]:
        """Profiles the peak memory usage of the model to determine how many
        KV blocks may be allocated without OOMs.

        The engine will first conduct a profiling of the existing memory usage.
        Then, it calculate the maximum possible number of GPU and CPU blocks
        that can be allocated with the remaining free memory.

        .. tip::
            You may limit the usage of GPU memory
            by adjusting the `gpu_memory_utilization` parameter.
        """
        # Profile the memory usage of the model and get the maximum number of
        # cache blocks that can be allocated with the remaining free memory.

        # Execute a forward pass with dummy inputs to profile the memory usage
        # of the model.
        with HabanaMemoryProfiler() as m:
            self.model_runner.profile_run()
            torch.hpu.synchronize()
        msg = ("Model profiling run "
               f"took {m.get_summary_string()}")
        logger.info(msg)
        # At this point we should've allocated the maximum workspace for all
        # recipes we will use the extra memory for graphs/blocks
        free_hpu_memory = torch.hpu.mem_get_info()[0]

        cache_block_size = self.get_cache_block_size_bytes()
        graph_reserved_mem = (float(
            os.environ.get('VLLM_GRAPH_RESERVED_MEM', '0.1'))
                              if not self.model_config.enforce_eager else 0)
        graph_headroom = 1 - graph_reserved_mem
        available_hpu_memory = free_hpu_memory * \
            self.cache_config.gpu_memory_utilization
        hpu_memory_margin = free_hpu_memory * (
            1 - self.cache_config.gpu_memory_utilization)
        self.model_runner.mem_margin = hpu_memory_margin
        cache_size_bytes = available_hpu_memory * graph_headroom
        graph_headroom_bytes = available_hpu_memory * (1 - graph_headroom)
        msg = (
            f"Free device memory: {format_bytes(free_hpu_memory)}, "
            f"{format_bytes(available_hpu_memory)} usable "
            f"(gpu_memory_utilization={self.cache_config.gpu_memory_utilization}),"
            f" {format_bytes(graph_headroom_bytes)} reserved for HPUGraphs "
            f"(VLLM_GRAPH_RESERVED_MEM={graph_reserved_mem}), "
            f"{format_bytes(cache_size_bytes)} reserved for KV cache")
        logger.info(msg)
        num_hpu_blocks = int(cache_size_bytes // cache_block_size)
        num_cpu_blocks = int(self.cache_config.swap_space_bytes //
                             cache_block_size)
        num_hpu_blocks = max(num_hpu_blocks, 0)
        num_cpu_blocks = max(num_cpu_blocks, 0)

        if self.model_runner.lora_manager:
            self.model_runner.remove_all_loras()

        gc.collect()
        return num_hpu_blocks, num_cpu_blocks

    def initialize_cache(self, num_gpu_blocks: int,
                         num_cpu_blocks: int) -> None:
        """Allocate GPU and CPU KV cache with the specified number of blocks.

        This also warms up the model, which may record CUDA graphs.
        """
        raise_if_cache_size_invalid(num_gpu_blocks,
                                    self.cache_config.block_size,
                                    self.model_config.max_model_len)

        self.cache_config.num_gpu_blocks = num_gpu_blocks
        self.cache_config.num_cpu_blocks = num_cpu_blocks

        with HabanaMemoryProfiler() as m:
            self._init_cache_engine()
            torch.hpu.synchronize()
        msg = ("Initializing cache engine "
               f"took {m.get_summary_string()}")
        logger.info(msg)
        self._warm_up_model()

    def _init_cache_engine(self):
        assert self.cache_config.num_gpu_blocks is not None
        self.cache_engine = [
            HPUCacheEngine(self.cache_config, self.model_config,
                           self.parallel_config, self.device_config)
            for _ in range(self.parallel_config.pipeline_parallel_size)
        ]
        self.hpu_cache = [
            self.cache_engine[ve].gpu_cache
            for ve in range(self.parallel_config.pipeline_parallel_size)
        ]
        bind_kv_cache(self.compilation_config.static_forward_context,
                      self.hpu_cache)

    def _warm_up_model(self) -> None:
        # NOTE(kzawora): We should use virtual engine index here
        # for pipeline parallelism. Using 0 for now.
        assert self.hpu_cache is not None
        self.model_runner.warmup_model(self.hpu_cache[0])
        # Reset the seed to ensure that the random state is not affected by
        # the model initialization and profiling.
        set_random_seed(self.model_config.seed)

    def finish_measurements(self):
        self.model_runner.finish_measurements()

    @property
    def do_metadata_broadcast(self) -> bool:
        return self.parallel_config.tensor_parallel_size > 1

    @property
    def kv_cache(self) -> Optional[List[List[torch.Tensor]]]:
        return self.hpu_cache

    @torch.inference_mode()
    def prepare_worker_input(
            self, execute_model_req: ExecuteModelRequest) -> WorkerInput:
        virtual_engine = execute_model_req.virtual_engine
        num_seq_groups = len(execute_model_req.seq_group_metadata_list)
        # `blocks_to_swap_in` and `blocks_to_swap_out` are cpu tensors.
        # they contain parameters to launch cudamemcpyasync.
        blocks_to_swap_in = torch.tensor(execute_model_req.blocks_to_swap_in,
                                         device="cpu",
                                         dtype=torch.int64).view(-1, 2)
        blocks_to_swap_out = torch.tensor(execute_model_req.blocks_to_swap_out,
                                          device="cpu",
                                          dtype=torch.int64).view(-1, 2)
        # `blocks_to_copy` is a gpu tensor. The src and tgt of
        # blocks to copy are in the same device, and `blocks_to_copy`
        # can be used directly within cuda kernels.
        blocks_to_copy = torch.tensor(execute_model_req.blocks_to_copy,
                                      device=self.device,
                                      dtype=torch.int64).view(-1, 2)

        return WorkerInput(
            num_seq_groups=num_seq_groups,
            blocks_to_swap_in=blocks_to_swap_in,
            blocks_to_swap_out=blocks_to_swap_out,
            blocks_to_copy=blocks_to_copy,
            virtual_engine=virtual_engine,
        )

    @torch.inference_mode()
    def execute_worker(self, worker_input: WorkerInput) -> None:
        virtual_engine = worker_input.virtual_engine
        # Issue cache operations.
        if (worker_input.blocks_to_swap_in is not None
                and worker_input.blocks_to_swap_in.numel() > 0):
            self.cache_engine[virtual_engine].swap_in(
                worker_input.blocks_to_swap_in)
        if (worker_input.blocks_to_swap_out is not None
                and worker_input.blocks_to_swap_out.numel() > 0):
            self.cache_engine[virtual_engine].swap_out(
                worker_input.blocks_to_swap_out)
        if (worker_input.blocks_to_copy is not None
                and worker_input.blocks_to_copy.numel() > 0):
            self.cache_engine[virtual_engine].copy(worker_input.blocks_to_copy)

    def add_lora(self, lora_request: LoRARequest) -> bool:
        return self.model_runner.add_lora(lora_request)

    def remove_lora(self, lora_id: int) -> bool:
        return self.model_runner.remove_lora(lora_id)

    def pin_lora(self, lora_id: int) -> bool:
        return self.model_runner.pin_lora(lora_id)

    def list_loras(self) -> Set[int]:
        return self.model_runner.list_loras()

    def add_prompt_adapter(
            self, prompt_adapter_request: PromptAdapterRequest) -> bool:
        raise NotImplementedError(
            "Prompt Adapter is not implemented for HPU backend.")

    def remove_prompt_adapter(self, prompt_adapter_id: int) -> bool:
        raise NotImplementedError(
            "Prompt Adapter is not implemented for HPU backend.")

    def pin_prompt_adapter(self, prompt_adapter_id: int) -> bool:
        raise NotImplementedError(
            "Prompt Adapter is not implemented for HPU backend.")

    def list_prompt_adapters(self) -> Set[int]:
        raise NotImplementedError(
            "Prompt Adapter is not implemented for HPU backend.")

    def shutdown_inc(self):
        self.model_runner.shutdown_inc()

    @property
    def max_model_len(self) -> int:
        return self.model_config.max_model_len

    @property
    def vocab_size(self) -> int:
        return self.model_runner.vocab_size

    def get_cache_block_size_bytes(self) -> int:
        """Get the size of the KV cache block size in bytes.
        """
        return HPUCacheEngine.get_cache_block_size(self.cache_config,
                                                   self.model_config,
                                                   self.parallel_config)


def init_worker_distributed_environment(
    parallel_config: ParallelConfig,
    rank: int,
    distributed_init_method: Optional[str] = None,
    local_rank: int = -1,
) -> None:
    """Initialize the distributed environment."""
    init_distributed_environment(parallel_config.world_size,
                                 rank,
                                 distributed_init_method,
                                 local_rank,
                                 backend='hccl')

    ensure_model_parallel_initialized(parallel_config.tensor_parallel_size,
                                      parallel_config.pipeline_parallel_size)

    if torch.distributed.is_initialized():
        torch_world_size = torch.distributed.get_world_size()
        if torch_world_size != parallel_config.world_size:
            raise RuntimeError(
                "torch.distributed is already initialized but the torch world "
                "size does not match parallel_config.world_size "
                f"({torch_world_size} vs. {parallel_config.world_size}).")
    elif not distributed_init_method:
        raise ValueError(
            "distributed_init_method must be set if torch.distributed "
            "is not already initialized")
    else:
        torch.distributed.init_process_group(
            backend="hccl",
            world_size=parallel_config.world_size,
            rank=rank,
            init_method=distributed_init_method,
        )

    # A small all_reduce for warmup & checking conformance.
    dummy_tensor_hpu = torch.ones(1).to('hpu')
    torch.distributed.all_reduce(dummy_tensor_hpu)
    assert dummy_tensor_hpu.item() == parallel_config.world_size
    ensure_model_parallel_initialized(parallel_config.tensor_parallel_size,
                                      parallel_config.pipeline_parallel_size)


def raise_if_cache_size_invalid(num_gpu_blocks, block_size,
                                max_model_len) -> None:
    if num_gpu_blocks <= 0:
        raise ValueError("No available memory for the cache blocks. "
                         "Try increasing `gpu_memory_utilization` when "
                         "initializing the engine.")
    max_seq_len = block_size * num_gpu_blocks
    if max_model_len > max_seq_len:
        raise ValueError(
            f"The model's max seq len ({max_model_len}) "
            "is larger than the maximum number of tokens that can be "
            f"stored in KV cache ({max_seq_len}). Try increasing "
            "`gpu_memory_utilization` or decreasing `max_model_len` when "
            "initializing the engine.")


class HPUCacheEngine(CacheEngine):

    def _allocate_kv_cache(
        self,
        num_blocks: int,
        device: str,
    ) -> List[Tuple[torch.Tensor, torch.Tensor]]:
        """Allocates KV cache on the specified device."""
        kv_cache_shape = self.attn_backend.get_kv_cache_shape(
            num_blocks, self.block_size, self.num_kv_heads, self.head_size)
        kv_cache: List[Tuple[torch.Tensor, torch.Tensor]] = []
        for _ in range(self.num_attention_layers):
            key_cache = torch.zeros(kv_cache_shape,
                                    dtype=self.dtype,
                                    device=device)
            value_cache = torch.zeros(kv_cache_shape,
                                      dtype=self.dtype,
                                      device=device)
            kv_layer = (key_cache, value_cache)
            kv_cache.append(kv_layer)
        return kv_cache<|MERGE_RESOLUTION|>--- conflicted
+++ resolved
@@ -130,10 +130,6 @@
         self,
         execute_model_req: Optional[ExecuteModelRequest] = None,
     ) -> Optional[List[SamplerOutput]]:
-<<<<<<< HEAD
-        assert execute_model_req is not None
-=======
->>>>>>> 8d7aa9de
         # VLLM_HPU_LOG_STEP_GRAPH_COMPILATION     - will log graph compilations per engine step, only when there was any - highly recommended to use alongside PT_HPU_METRICS_GC_DETAILS! # noqa:E501
         # VLLM_HPU_LOG_STEP_GRAPH_COMPILATION_ALL - will log graph compilations per engine step, always, even if there were none # noqa:E501
         # VLLM_HPU_LOG_STEP_CPU_FALLBACKS         - will log cpu fallbacks per engine step, only when there was any # noqa:E501
@@ -147,12 +143,8 @@
             'VLLM_HPU_LOG_STEP_CPU_FALLBACKS_ALL', '0') != '0'
         log_cpu_fallbacks = os.environ.get('VLLM_HPU_LOG_STEP_CPU_FALLBACKS',
                                            '0') != '0' or log_cpu_fallbacks_all
-<<<<<<< HEAD
-        if log_graph_compilation or log_cpu_fallbacks:
-=======
         if (log_graph_compilation or log_cpu_fallbacks) and \
             execute_model_req is not None:
->>>>>>> 8d7aa9de
             from habana_frameworks.torch.hpu.metrics import metric_localcontext
             seq_group_metadata_list = execute_model_req.seq_group_metadata_list
             is_prompt = any([
