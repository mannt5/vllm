"""Sampling parameters for text generation."""
import copy
from enum import IntEnum
from functools import cached_property
<<<<<<< HEAD
from typing import Callable, List, Optional, Union
from vllm.logger import init_logger
=======
from typing import Any, Callable, Dict, List, Optional, Union
>>>>>>> dfbe60dc

import torch
from pydantic import Field
from typing_extensions import Annotated

_SAMPLING_EPS = 1e-5
_MAX_TEMP = 1e-2

logger = init_logger(__name__)


class SamplingType(IntEnum):
    GREEDY = 0
    RANDOM = 1
    RANDOM_SEED = 2
    BEAM = 3


LogitsProcessor = Union[Callable[[List[int], torch.Tensor], torch.Tensor],
                        Callable[[List[int], List[int], torch.Tensor],
                                 torch.Tensor]]
"""LogitsProcessor is a function that takes a list
of previously generated tokens, the logits tensor
for the next token and, optionally, prompt tokens as a
first argument, and returns a modified tensor of logits
to sample from."""


class SamplingParams:
    """Sampling parameters for text generation.

    Overall, we follow the sampling parameters from the OpenAI text completion
    API (https://platform.openai.com/docs/api-reference/completions/create).
    In addition, we support beam search, which is not supported by OpenAI.

    Args:
        n: Number of output sequences to return for the given prompt.
        best_of: Number of output sequences that are generated from the prompt.
            From these `best_of` sequences, the top `n` sequences are returned.
            `best_of` must be greater than or equal to `n`. This is treated as
            the beam width when `use_beam_search` is True. By default, `best_of`
            is set to `n`.
        presence_penalty: Float that penalizes new tokens based on whether they
            appear in the generated text so far. Values > 0 encourage the model
            to use new tokens, while values < 0 encourage the model to repeat
            tokens.
        frequency_penalty: Float that penalizes new tokens based on their
            frequency in the generated text so far. Values > 0 encourage the
            model to use new tokens, while values < 0 encourage the model to
            repeat tokens.
        repetition_penalty: Float that penalizes new tokens based on whether
            they appear in the prompt and the generated text so far. Values > 1
            encourage the model to use new tokens, while values < 1 encourage
            the model to repeat tokens.
        temperature: Float that controls the randomness of the sampling. Lower
            values make the model more deterministic, while higher values make
            the model more random. Zero means greedy sampling.
        top_p: Float that controls the cumulative probability of the top tokens
            to consider. Must be in (0, 1]. Set to 1 to consider all tokens.
        top_k: Integer that controls the number of top tokens to consider. Set
            to -1 to consider all tokens.
        min_p: Float that represents the minimum probability for a token to be
            considered, relative to the probability of the most likely token.
            Must be in [0, 1]. Set to 0 to disable this.
        seed: Random seed to use for the generation.
        use_beam_search: Whether to use beam search instead of sampling.
        length_penalty: Float that penalizes sequences based on their length.
            Used in beam search.
        early_stopping: Controls the stopping condition for beam search. It
            accepts the following values: `True`, where the generation stops as
            soon as there are `best_of` complete candidates; `False`, where an
            heuristic is applied and the generation stops when is it very
            unlikely to find better candidates; `"never"`, where the beam search
            procedure only stops when there cannot be better candidates
            (canonical beam search algorithm).
        stop: List of strings that stop the generation when they are generated.
            The returned output will not contain the stop strings.
        stop_token_ids: List of tokens that stop the generation when they are
            generated. The returned output will contain the stop tokens unless
            the stop tokens are special tokens.
        include_stop_str_in_output: Whether to include the stop strings in
            output text. Defaults to False.
        ignore_eos: Whether to ignore the EOS token and continue generating
            tokens after the EOS token is generated.
        max_tokens: Maximum number of tokens to generate per output sequence.
        min_tokens: Minimum number of tokens to generate per output sequence
            before EOS or stop_token_ids can be generated
        logprobs: Number of log probabilities to return per output token.
            Note that the implementation follows the OpenAI API: The return
            result includes the log probabilities on the `logprobs` most likely
            tokens, as well the chosen tokens. The API will always return the
            log probability of the sampled token, so there  may be up to
            `logprobs+1` elements in the response.
        prompt_logprobs: Number of log probabilities to return per prompt token.
        detokenize: Whether to detokenize the output. Defaults to True.
        skip_special_tokens: Whether to skip special tokens in the output.
        spaces_between_special_tokens: Whether to add spaces between special
            tokens in the output.  Defaults to True.
        logits_processors: List of functions that modify logits based on
            previously generated tokens, and optionally prompt tokens as
            a first argument.
        truncate_prompt_tokens: If set to an integer k, will use only the last k
            tokens from the prompt (i.e., left truncation). Defaults to None
            (i.e., no truncation).
    """

    def __init__(
        self,
        n: int = 1,
        best_of: Optional[int] = None,
        presence_penalty: float = 0.0,
        frequency_penalty: float = 0.0,
        repetition_penalty: float = 1.0,
        temperature: float = 1.0,
        top_p: float = 1.0,
        top_k: int = -1,
        min_p: float = 0.0,
        seed: Optional[int] = None,
        use_beam_search: bool = False,
        length_penalty: float = 1.0,
        early_stopping: Union[bool, str] = False,
        stop: Optional[Union[str, List[str]]] = None,
        stop_token_ids: Optional[List[int]] = None,
        include_stop_str_in_output: bool = False,
        ignore_eos: bool = False,
        max_tokens: Optional[int] = 16,
        min_tokens: int = 0,
        logprobs: Optional[int] = None,
        prompt_logprobs: Optional[int] = None,
        detokenize: bool = True,
        skip_special_tokens: bool = True,
        spaces_between_special_tokens: bool = True,
        logits_processors: Optional[List[LogitsProcessor]] = None,
        truncate_prompt_tokens: Optional[Annotated[int, Field(ge=1)]] = None,
    ) -> None:
        self.n = n
        self.best_of = best_of if best_of is not None else n
        self.presence_penalty = presence_penalty
        self.frequency_penalty = frequency_penalty
        self.repetition_penalty = repetition_penalty
        if 0 < temperature < _MAX_TEMP:
            logger.warning(
                f'temperature {temperature} is less than {_MAX_TEMP}, '
                f'which may cause numerical errors nan or inf in tensors. '
                f'We will max it out to {_MAX_TEMP}')
            temperature = max(temperature, _MAX_TEMP)
        self.temperature = temperature
        self.top_p = top_p
        self.top_k = top_k
        self.min_p = min_p
        if seed == -1:
            self.seed = None
        else:
            self.seed = seed
        self.use_beam_search = use_beam_search
        self.length_penalty = length_penalty
        self.early_stopping = early_stopping
        if stop is None:
            self.stop = []
        elif isinstance(stop, str):
            self.stop = [stop]
        else:
            self.stop = list(stop)
        if stop_token_ids is None:
            self.stop_token_ids = []
        else:
            self.stop_token_ids = list(stop_token_ids)
        self.ignore_eos = ignore_eos
        self.max_tokens = max_tokens
        self.min_tokens = min_tokens
        self.logprobs = logprobs
        self.prompt_logprobs = prompt_logprobs
        # NOTE: This parameter is only exposed at the engine level for now.
        # It is not exposed in the OpenAI API server, as the OpenAI API does
        # not support returning only a list of token IDs.
        self.detokenize = detokenize
        self.skip_special_tokens = skip_special_tokens
        self.spaces_between_special_tokens = spaces_between_special_tokens
        self.logits_processors = logits_processors
        self.include_stop_str_in_output = include_stop_str_in_output
        self.truncate_prompt_tokens = truncate_prompt_tokens
        # Number of characters to hold back for stop string evaluation
        # until sequence is finished.
        if self.stop and not include_stop_str_in_output:
            self.output_text_buffer_length = max(len(s) for s in self.stop) - 1
        else:
            self.output_text_buffer_length = 0

        self._verify_args()
        if self.use_beam_search:
            self._verify_beam_search()
        else:
            self._verify_non_beam_search()
            if self.temperature < _SAMPLING_EPS:
                # Zero temperature means greedy sampling.
                self.top_p = 1.0
                self.top_k = -1
                self.min_p = 0.0
                self._verify_greedy_sampling()
        # eos_token_id is added to this by the engine
        self.all_stop_token_ids = set(self.stop_token_ids)

    def _verify_args(self) -> None:
        if self.n < 1:
            raise ValueError(f"n must be at least 1, got {self.n}.")
        if self.best_of < self.n:
            raise ValueError(f"best_of must be greater than or equal to n, "
                             f"got n={self.n} and best_of={self.best_of}.")
        if not -2.0 <= self.presence_penalty <= 2.0:
            raise ValueError("presence_penalty must be in [-2, 2], got "
                             f"{self.presence_penalty}.")
        if not -2.0 <= self.frequency_penalty <= 2.0:
            raise ValueError("frequency_penalty must be in [-2, 2], got "
                             f"{self.frequency_penalty}.")
        if not 0.0 < self.repetition_penalty <= 2.0:
            raise ValueError("repetition_penalty must be in (0, 2], got "
                             f"{self.repetition_penalty}.")
        if self.temperature < 0.0:
            raise ValueError(
                f"temperature must be non-negative, got {self.temperature}.")
        if not 0.0 < self.top_p <= 1.0:
            raise ValueError(f"top_p must be in (0, 1], got {self.top_p}.")
        if self.top_k < -1 or self.top_k == 0:
            raise ValueError(f"top_k must be -1 (disable), or at least 1, "
                             f"got {self.top_k}.")
        if not 0.0 <= self.min_p <= 1.0:
            raise ValueError("min_p must be in [0, 1], got "
                             f"{self.min_p}.")
        if self.max_tokens is not None and self.max_tokens < 1:
            raise ValueError(
                f"max_tokens must be at least 1, got {self.max_tokens}.")
        if self.min_tokens < 0:
            raise ValueError(f"min_tokens must be greater than or equal to 0, "
                             f"got {self.min_tokens}.")
        if self.max_tokens is not None and self.min_tokens > self.max_tokens:
            raise ValueError(
                f"min_tokens must be less than or equal to "
                f"max_tokens={self.max_tokens}, got {self.min_tokens}.")
        if self.logprobs is not None and self.logprobs < 0:
            raise ValueError(
                f"logprobs must be non-negative, got {self.logprobs}.")
        if self.prompt_logprobs is not None and self.prompt_logprobs < 0:
            raise ValueError(f"prompt_logprobs must be non-negative, got "
                             f"{self.prompt_logprobs}.")
        if (self.truncate_prompt_tokens is not None
                and self.truncate_prompt_tokens < 1):
            raise ValueError(f"truncate_prompt_tokens must be >= 1, "
                             f"got {self.truncate_prompt_tokens}")
        if any(not stop_str for stop_str in self.stop):
            raise ValueError("stop cannot contain an empty string.")
        if self.stop and not self.detokenize:
            raise ValueError(
                "stop strings are only supported when detokenize is True. "
                "Set detokenize=True to use stop.")

    def _verify_beam_search(self) -> None:
        if self.best_of == 1:
            raise ValueError("best_of must be greater than 1 when using beam "
                             f"search. Got {self.best_of}.")
        if self.temperature > _SAMPLING_EPS:
            raise ValueError("temperature must be 0 when using beam search.")
        if self.top_p < 1.0 - _SAMPLING_EPS:
            raise ValueError("top_p must be 1 when using beam search.")
        if self.top_k != -1:
            raise ValueError("top_k must be -1 when using beam search.")
        if self.early_stopping not in [True, False, "never"]:
            raise ValueError(
                f"early_stopping must be True, False, or 'never', "
                f"got {self.early_stopping}.")

    def _verify_non_beam_search(self) -> None:
        if self.early_stopping is not False:
            raise ValueError("early_stopping is not effective and must be "
                             "False when not using beam search.")
        if (self.length_penalty < 1.0 - _SAMPLING_EPS
                or self.length_penalty > 1.0 + _SAMPLING_EPS):
            raise ValueError(
                "length_penalty is not effective and must be the "
                "default value of 1.0 when not using beam search.")

    def _verify_greedy_sampling(self) -> None:
        if self.best_of > 1:
            raise ValueError("best_of must be 1 when using greedy sampling."
                             f"Got {self.best_of}.")

    def update_from_generation_config(
            self, generation_config: Dict[str, Any]) -> None:
        """Update if there are non-default values from generation_config"""
        # Update eos_token_id for generation
        if (not self.ignore_eos) and (eos_ids :=
                                      generation_config.get("eos_token_id")):
            # it can be either int or list of int
            if isinstance(eos_ids, int):
                eos_ids = [eos_ids]
            original_stop_token_ids = set(self.stop_token_ids)
            original_stop_token_ids.update(eos_ids)
            self.stop_token_ids = list(original_stop_token_ids)

    @cached_property
    def sampling_type(self) -> SamplingType:
        if self.use_beam_search:
            return SamplingType.BEAM
        if self.temperature < _SAMPLING_EPS:
            return SamplingType.GREEDY
        if self.seed is not None:
            return SamplingType.RANDOM_SEED
        return SamplingType.RANDOM

    def clone(self) -> "SamplingParams":
        """Deep copy excluding LogitsProcessor objects.

        LogitsProcessor objects are excluded because they may contain an
        arbitrary, nontrivial amount of data.
        See https://github.com/vllm-project/vllm/issues/3087
        """

        logit_processor_refs = None if self.logits_processors is None else {
            id(lp): lp
            for lp in self.logits_processors
        }
        return copy.deepcopy(self, memo=logit_processor_refs)

    def __repr__(self) -> str:
        return (
            f"SamplingParams(n={self.n}, "
            f"best_of={self.best_of}, "
            f"presence_penalty={self.presence_penalty}, "
            f"frequency_penalty={self.frequency_penalty}, "
            f"repetition_penalty={self.repetition_penalty}, "
            f"temperature={self.temperature}, "
            f"top_p={self.top_p}, "
            f"top_k={self.top_k}, "
            f"min_p={self.min_p}, "
            f"seed={self.seed}, "
            f"use_beam_search={self.use_beam_search}, "
            f"length_penalty={self.length_penalty}, "
            f"early_stopping={self.early_stopping}, "
            f"stop={self.stop}, "
            f"stop_token_ids={self.stop_token_ids}, "
            f"include_stop_str_in_output={self.include_stop_str_in_output}, "
            f"ignore_eos={self.ignore_eos}, "
            f"max_tokens={self.max_tokens}, "
            f"min_tokens={self.min_tokens}, "
            f"logprobs={self.logprobs}, "
            f"prompt_logprobs={self.prompt_logprobs}, "
            f"skip_special_tokens={self.skip_special_tokens}, "
            "spaces_between_special_tokens="
            f"{self.spaces_between_special_tokens}, "
            f"truncate_prompt_tokens={self.truncate_prompt_tokens})")<|MERGE_RESOLUTION|>--- conflicted
+++ resolved
@@ -2,16 +2,13 @@
 import copy
 from enum import IntEnum
 from functools import cached_property
-<<<<<<< HEAD
-from typing import Callable, List, Optional, Union
-from vllm.logger import init_logger
-=======
 from typing import Any, Callable, Dict, List, Optional, Union
->>>>>>> dfbe60dc
 
 import torch
 from pydantic import Field
 from typing_extensions import Annotated
+
+from vllm.logger import init_logger
 
 _SAMPLING_EPS = 1e-5
 _MAX_TEMP = 1e-2
