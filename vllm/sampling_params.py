--- conflicted
+++ resolved
@@ -73,39 +73,6 @@
             structural_tag=structural_tag,
         )
 
-<<<<<<< HEAD
-    @property
-    def backend_name(self) -> str:
-        """Return the backend name without any options.
-
-        For example if the backend is "xgrammar:no-fallback", returns "xgrammar"
-        """
-        return (self.backend or "").split(":")[0]
-
-    def backend_options(self) -> list[str]:
-        """Return the backend options as a list of strings."""
-        if not self.backend or ":" not in self.backend:
-            return []
-        return self.backend.split(":")[1].split(",")
-
-    def add_option(self, opt_name: str) -> None:
-        """Adds an option to the backend options."""
-        if not self.backend:
-            self.backend = f":{opt_name}"
-        elif ":" not in self.backend:
-            self.backend += f":{opt_name}"
-        else:
-            options = set(self.backend_options())
-            options.add(opt_name)
-            self.backend = f"{self.backend_name}:{','.join(sorted(options))}"
-
-    def no_fallback(self) -> bool:
-        """Returns True if the "no-fallback" option is supplied for the guided
-        decoding backend"""
-        return "no-fallback" in self.backend_options()
-
-=======
->>>>>>> c9c1b59e
     def __post_init__(self):
         """Validate that some fields are mutually exclusive."""
         guide_count = sum([
