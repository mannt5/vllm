--- conflicted
+++ resolved
@@ -225,21 +225,11 @@
             logger.warning(
                 "temperature %s is less than %s, which may cause numerical "
                 "errors nan or inf in tensors. We have maxed it out to %s.",
-<<<<<<< HEAD
-                temperature, _MAX_TEMP, _MAX_TEMP)
-            temperature = max(temperature, _MAX_TEMP)
-        self.temperature = temperature
-        self.top_p = top_p
-        self.top_k = top_k
-        self.min_p = min_p
+                self.temperature, _MAX_TEMP, _MAX_TEMP)
+            self.temperature = max(self.temperature, _MAX_TEMP)
         self.ppl_measurement = ppl_measurement
         self.future_context = future_context
-        if seed == -1:
-=======
-                self.temperature, _MAX_TEMP, _MAX_TEMP)
-            self.temperature = max(self.temperature, _MAX_TEMP)
         if self.seed == -1:
->>>>>>> e25fee57
             self.seed = None
         else:
             self.seed = self.seed
