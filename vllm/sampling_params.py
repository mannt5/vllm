"""Sampling parameters for text generation."""
import copy
from dataclasses import dataclass
from enum import Enum, IntEnum
from functools import cached_property
<<<<<<< HEAD
from typing import Any, Dict, List, Optional, Union

from pydantic import Field
from typing_extensions import Annotated

from vllm.logits_process import LogitsProcessor, NoBadWordsLogitsProcessor
=======
from typing import Any, Callable, Dict, List, Optional, Set, Union

import msgspec
import torch
from pydantic import BaseModel
from typing_extensions import Annotated

from vllm.logger import init_logger

logger = init_logger(__name__)
>>>>>>> 4fdc581f

_SAMPLING_EPS = 1e-5
_MAX_TEMP = 1e-2


class SamplingType(IntEnum):
    GREEDY = 0
    RANDOM = 1
    RANDOM_SEED = 2


<<<<<<< HEAD
class SamplingParams:
=======
LogitsProcessor = Union[Callable[[List[int], torch.Tensor], torch.Tensor],
                        Callable[[List[int], List[int], torch.Tensor],
                                 torch.Tensor]]
"""LogitsProcessor is a function that takes a list
of previously generated tokens, the logits tensor
for the next token and, optionally, prompt tokens as a
first argument, and returns a modified tensor of logits
to sample from."""


# maybe make msgspec?
@dataclass
class GuidedDecodingParams:
    """One of these fields will be used to build a logit processor."""
    json: Optional[Union[str, Dict]] = None
    regex: Optional[str] = None
    choice: Optional[List[str]] = None
    grammar: Optional[str] = None
    json_object: Optional[bool] = None
    """These are other options that can be set"""
    backend: Optional[str] = None
    whitespace_pattern: Optional[str] = None

    @staticmethod
    def from_optional(
        json: Optional[Union[Dict, BaseModel, str]] = None,
        regex: Optional[str] = None,
        choice: Optional[List[str]] = None,
        grammar: Optional[str] = None,
        json_object: Optional[bool] = None,
        backend: Optional[str] = None,
        whitespace_pattern: Optional[str] = None,
    ) -> Optional["GuidedDecodingParams"]:
        if all(arg is None
               for arg in (json, regex, choice, grammar, json_object)):
            return None
        # Extract json schemas from pydantic models
        if isinstance(json, (BaseModel, type(BaseModel))):
            json = json.model_json_schema()
        return GuidedDecodingParams(
            json=json,
            regex=regex,
            choice=choice,
            grammar=grammar,
            json_object=json_object,
            backend=backend,
            whitespace_pattern=whitespace_pattern,
        )

    def __post_init__(self):
        """Validate that some fields are mutually exclusive."""
        guide_count = sum([
            self.json is not None, self.regex is not None, self.choice
            is not None, self.grammar is not None, self.json_object is not None
        ])
        if guide_count > 1:
            raise ValueError(
                "You can only use one kind of guided decoding but multiple are "
                f"specified: {self.__dict__}")


class RequestOutputKind(Enum):
    # Return entire output so far in every RequestOutput
    CUMULATIVE = 0
    # Return only deltas in each RequestOutput
    DELTA = 1
    # Do not return intermediate RequestOuputs
    FINAL_ONLY = 2


class SamplingParams(
        msgspec.Struct,
        omit_defaults=True,  # type: ignore[call-arg]
        # required for @cached_property.
        dict=True):  # type: ignore[call-arg]
>>>>>>> 4fdc581f
    """Sampling parameters for text generation.

    Overall, we follow the sampling parameters from the OpenAI text completion
    API (https://platform.openai.com/docs/api-reference/completions/create).
    In addition, we support beam search, which is not supported by OpenAI.

    Args:
        n: Number of output sequences to return for the given prompt.
        best_of: Number of output sequences that are generated from the prompt.
            From these `best_of` sequences, the top `n` sequences are returned.
            `best_of` must be greater than or equal to `n`. By default,
            `best_of` is set to `n`.
        presence_penalty: Float that penalizes new tokens based on whether they
            appear in the generated text so far. Values > 0 encourage the model
            to use new tokens, while values < 0 encourage the model to repeat
            tokens.
        frequency_penalty: Float that penalizes new tokens based on their
            frequency in the generated text so far. Values > 0 encourage the
            model to use new tokens, while values < 0 encourage the model to
            repeat tokens.
        repetition_penalty: Float that penalizes new tokens based on whether
            they appear in the prompt and the generated text so far. Values > 1
            encourage the model to use new tokens, while values < 1 encourage
            the model to repeat tokens.
        temperature: Float that controls the randomness of the sampling. Lower
            values make the model more deterministic, while higher values make
            the model more random. Zero means greedy sampling.
        top_p: Float that controls the cumulative probability of the top tokens
            to consider. Must be in (0, 1]. Set to 1 to consider all tokens.
        top_k: Integer that controls the number of top tokens to consider. Set
            to -1 to consider all tokens.
        min_p: Float that represents the minimum probability for a token to be
            considered, relative to the probability of the most likely token.
            Must be in [0, 1]. Set to 0 to disable this.
        seed: Random seed to use for the generation.
        stop: List of strings that stop the generation when they are generated.
            The returned output will not contain the stop strings.
        stop_token_ids: List of tokens that stop the generation when they are
            generated. The returned output will contain the stop tokens unless
            the stop tokens are special tokens.
        bad_words: List of words that are not allowed to be generated.
            More precisely, only the last token of a corresponding
            token sequence is not allowed when the next generated token
            can complete the sequence.
        include_stop_str_in_output: Whether to include the stop strings in
            output text. Defaults to False.
        ignore_eos: Whether to ignore the EOS token and continue generating
            tokens after the EOS token is generated.
        max_tokens: Maximum number of tokens to generate per output sequence.
        min_tokens: Minimum number of tokens to generate per output sequence
            before EOS or stop_token_ids can be generated
        logprobs: Number of log probabilities to return per output token.
            When set to None, no probability is returned. If set to a non-None
            value, the result includes the log probabilities of the specified
            number of most likely tokens, as well as the chosen tokens.
            Note that the implementation follows the OpenAI API: The API will
            always return the log probability of the sampled token, so there
            may be up to `logprobs+1` elements in the response.
        prompt_logprobs: Number of log probabilities to return per prompt token.
        detokenize: Whether to detokenize the output. Defaults to True.
        skip_special_tokens: Whether to skip special tokens in the output.
        spaces_between_special_tokens: Whether to add spaces between special
            tokens in the output.  Defaults to True.
        logits_processors: List of functions that modify logits based on
            previously generated tokens, and optionally prompt tokens as
            a first argument.
        truncate_prompt_tokens: If set to an integer k, will use only the last k
            tokens from the prompt (i.e., left truncation). Defaults to None
            (i.e., no truncation).
        guided_decoding: If provided, the engine will construct a guided
            decoding logits processor from these parameters. Defaults to None.
        logit_bias: If provided, the engine will construct a logits processor
            that applies these logit biases. Defaults to None.
        allowed_token_ids: If provided, the engine will construct a logits
            processor which only retains scores for the given token ids.
            Defaults to None.
    """

    n: int = 1
    best_of: Optional[int] = None
    _real_n: Optional[int] = None
    presence_penalty: float = 0.0
    frequency_penalty: float = 0.0
    repetition_penalty: float = 1.0
    temperature: float = 1.0
    top_p: float = 1.0
    top_k: int = -1
    min_p: float = 0.0
    seed: Optional[int] = None
    stop: Optional[Union[str, List[str]]] = None
    stop_token_ids: Optional[List[int]] = None
    ignore_eos: bool = False
    max_tokens: Optional[int] = 16
    min_tokens: int = 0
    logprobs: Optional[int] = None
    prompt_logprobs: Optional[int] = None
    # NOTE: This parameter is only exposed at the engine level for now.
    # It is not exposed in the OpenAI API server, as the OpenAI API does
    # not support returning only a list of token IDs.
    detokenize: bool = True
    skip_special_tokens: bool = True
    spaces_between_special_tokens: bool = True
    # Optional[List[LogitsProcessor]] type. We use Any here because
    # Optional[List[LogitsProcessor]] type is not supported by msgspec.
    logits_processors: Optional[Any] = None
    include_stop_str_in_output: bool = False
    truncate_prompt_tokens: Optional[Annotated[int, msgspec.Meta(ge=1)]] = None
    output_kind: RequestOutputKind = RequestOutputKind.CUMULATIVE

    # The below fields are not supposed to be used as an input.
    # They are set in post_init.
    output_text_buffer_length: int = 0
    _all_stop_token_ids: Set[int] = msgspec.field(default_factory=set)

    # Fields used to construct logits processors
    guided_decoding: Optional[GuidedDecodingParams] = None
    logit_bias: Optional[Dict[int, float]] = None
    allowed_token_ids: Optional[List[int]] = None

    @staticmethod
    def from_optional(
        n: Optional[int] = 1,
        best_of: Optional[int] = None,
        presence_penalty: Optional[float] = 0.0,
        frequency_penalty: Optional[float] = 0.0,
        repetition_penalty: Optional[float] = 1.0,
        temperature: Optional[float] = 1.0,
        top_p: Optional[float] = 1.0,
        top_k: int = -1,
        min_p: float = 0.0,
        seed: Optional[int] = None,
        stop: Optional[Union[str, List[str]]] = None,
        stop_token_ids: Optional[List[int]] = None,
        bad_words: Optional[List[str]] = None,
        include_stop_str_in_output: bool = False,
        ignore_eos: bool = False,
        max_tokens: Optional[int] = 16,
        min_tokens: int = 0,
        logprobs: Optional[int] = None,
        prompt_logprobs: Optional[int] = None,
        detokenize: bool = True,
        skip_special_tokens: bool = True,
        spaces_between_special_tokens: bool = True,
        logits_processors: Optional[List[LogitsProcessor]] = None,
        truncate_prompt_tokens: Optional[Annotated[int,
                                                   msgspec.Meta(ge=1)]] = None,
        output_kind: RequestOutputKind = RequestOutputKind.CUMULATIVE,
        guided_decoding: Optional[GuidedDecodingParams] = None,
        logit_bias: Optional[Union[Dict[int, float], Dict[str, float]]] = None,
        allowed_token_ids: Optional[List[int]] = None,
    ) -> "SamplingParams":
        if logit_bias is not None:
            logit_bias = {
                int(token): bias
                for token, bias in logit_bias.items()
            }

        return SamplingParams(
            n=1 if n is None else n,
            best_of=best_of,
            presence_penalty=0.0
            if presence_penalty is None else presence_penalty,
            frequency_penalty=0.0
            if frequency_penalty is None else frequency_penalty,
            repetition_penalty=1.0
            if repetition_penalty is None else repetition_penalty,
            temperature=1.0 if temperature is None else temperature,
            top_p=1.0 if top_p is None else top_p,
            top_k=top_k,
            min_p=min_p,
            seed=seed,
            stop=stop,
            stop_token_ids=stop_token_ids,
            include_stop_str_in_output=include_stop_str_in_output,
            ignore_eos=ignore_eos,
            max_tokens=max_tokens,
            min_tokens=min_tokens,
            logprobs=logprobs,
            prompt_logprobs=prompt_logprobs,
            detokenize=detokenize,
            skip_special_tokens=skip_special_tokens,
            spaces_between_special_tokens=spaces_between_special_tokens,
            logits_processors=logits_processors,
            truncate_prompt_tokens=truncate_prompt_tokens,
            output_kind=output_kind,
            guided_decoding=guided_decoding,
            logit_bias=logit_bias,
            allowed_token_ids=allowed_token_ids,
        )

    def __post_init__(self) -> None:
        # how we deal with `best_of``:
        # if `best_of`` is not set, we default to `n`;
        # if `best_of`` is set, we set `n`` to `best_of`,
        # and set `_real_n`` to the original `n`.
        # when we return the result, we will check
        # if we need to return `n` or `_real_n` results
        if self.best_of:
            if self.best_of < self.n:
                raise ValueError(
                    f"best_of must be greater than or equal to n, "
                    f"got n={self.n} and best_of={self.best_of}.")
            self._real_n = self.n
            self.n = self.best_of
        if 0 < self.temperature < _MAX_TEMP:
            logger.warning(
                "temperature %s is less than %s, which may cause numerical "
                "errors nan or inf in tensors. We have maxed it out to %s.",
                self.temperature, _MAX_TEMP, _MAX_TEMP)
            self.temperature = max(self.temperature, _MAX_TEMP)
        if self.seed == -1:
            self.seed = None
        else:
            self.seed = self.seed
        if self.stop is None:
            self.stop = []
        elif isinstance(self.stop, str):
            self.stop = [self.stop]
        else:
            self.stop = list(self.stop)
        if self.stop_token_ids is None:
            self.stop_token_ids = []
        else:
<<<<<<< HEAD
            self.stop_token_ids = list(stop_token_ids)
        self.ignore_eos = ignore_eos
        self.max_tokens = max_tokens
        self.min_tokens = min_tokens
        self.logprobs = logprobs
        self.prompt_logprobs = prompt_logprobs
        # NOTE: This parameter is only exposed at the engine level for now.
        # It is not exposed in the OpenAI API server, as the OpenAI API does
        # not support returning only a list of token IDs.
        self.detokenize = detokenize
        self.skip_special_tokens = skip_special_tokens
        self.spaces_between_special_tokens = spaces_between_special_tokens
        self.bad_words = bad_words
        self.logits_processors = logits_processors
        self.include_stop_str_in_output = include_stop_str_in_output
        self.truncate_prompt_tokens = truncate_prompt_tokens
=======
            self.stop_token_ids = list(self.stop_token_ids)
        self.logprobs = 1 if self.logprobs is True else self.logprobs
        self.prompt_logprobs = (1 if self.prompt_logprobs is True else
                                self.prompt_logprobs)

>>>>>>> 4fdc581f
        # Number of characters to hold back for stop string evaluation
        # until sequence is finished.
        if self.stop and not self.include_stop_str_in_output:
            self.output_text_buffer_length = max(len(s) for s in self.stop) - 1

        self._verify_args()

        if self.temperature < _SAMPLING_EPS:
            # Zero temperature means greedy sampling.
            self.top_p = 1.0
            self.top_k = -1
            self.min_p = 0.0
            self._verify_greedy_sampling()
        # eos_token_id is added to this by the engine
        self._all_stop_token_ids = set(self.stop_token_ids)

    def _verify_args(self) -> None:
        if not isinstance(self.n, int):
            raise ValueError(f"n must be an int, but is of "
                             f"type {type(self.n)}")
        if self.n < 1:
            raise ValueError(f"n must be at least 1, got {self.n}.")
        if not -2.0 <= self.presence_penalty <= 2.0:
            raise ValueError("presence_penalty must be in [-2, 2], got "
                             f"{self.presence_penalty}.")
        if not -2.0 <= self.frequency_penalty <= 2.0:
            raise ValueError("frequency_penalty must be in [-2, 2], got "
                             f"{self.frequency_penalty}.")
        if not 0.0 < self.repetition_penalty <= 2.0:
            raise ValueError("repetition_penalty must be in (0, 2], got "
                             f"{self.repetition_penalty}.")
        if self.temperature < 0.0:
            raise ValueError(
                f"temperature must be non-negative, got {self.temperature}.")
        if not 0.0 < self.top_p <= 1.0:
            raise ValueError(f"top_p must be in (0, 1], got {self.top_p}.")
        if self.top_k < -1 or self.top_k == 0:
            raise ValueError(f"top_k must be -1 (disable), or at least 1, "
                             f"got {self.top_k}.")
        if not isinstance(self.top_k, int):
            raise TypeError(
                f"top_k must be an integer, got {type(self.top_k).__name__}")
        if not 0.0 <= self.min_p <= 1.0:
            raise ValueError("min_p must be in [0, 1], got "
                             f"{self.min_p}.")
        if self.max_tokens is not None and self.max_tokens < 1:
            raise ValueError(
                f"max_tokens must be at least 1, got {self.max_tokens}.")
        if self.min_tokens < 0:
            raise ValueError(f"min_tokens must be greater than or equal to 0, "
                             f"got {self.min_tokens}.")
        if self.max_tokens is not None and self.min_tokens > self.max_tokens:
            raise ValueError(
                f"min_tokens must be less than or equal to "
                f"max_tokens={self.max_tokens}, got {self.min_tokens}.")
        if self.logprobs is not None and self.logprobs < 0:
            raise ValueError(
                f"logprobs must be non-negative, got {self.logprobs}.")
        if self.prompt_logprobs is not None and self.prompt_logprobs < 0:
            raise ValueError(f"prompt_logprobs must be non-negative, got "
                             f"{self.prompt_logprobs}.")
        if (self.truncate_prompt_tokens is not None
                and self.truncate_prompt_tokens < 1):
            raise ValueError(f"truncate_prompt_tokens must be >= 1, "
                             f"got {self.truncate_prompt_tokens}")
        assert isinstance(self.stop, list)
        if any(not stop_str for stop_str in self.stop):
            raise ValueError("stop cannot contain an empty string.")
        if self.stop and not self.detokenize:
            raise ValueError(
                "stop strings are only supported when detokenize is True. "
                "Set detokenize=True to use stop.")
        if self.best_of != self._real_n and self.output_kind == (
                RequestOutputKind.DELTA):
            raise ValueError("best_of must equal n to use output_kind=DELTA")

    def _verify_greedy_sampling(self) -> None:
        if self.n > 1:
            raise ValueError("n must be 1 when using greedy sampling, "
                             f"got {self.n}.")

    def _init_bad_words_logits_processor(
            self, bad_words_ids: List[List[int]]) -> None:
        no_bad_words_processor = NoBadWordsLogitsProcessor(
            bad_words_ids=bad_words_ids)

        if self.logits_processors is not None:
            self.logits_processors.append(no_bad_words_processor)
        else:
            self.logits_processors = [no_bad_words_processor]

    def update_from_generation_config(
            self,
            generation_config: Dict[str, Any],
            model_eos_token_id: Optional[int] = None) -> None:
        """Update if there are non-default values from generation_config"""

        if model_eos_token_id is not None:
            # Add the eos token id into the sampling_params to support
            # min_tokens processing.
            self._all_stop_token_ids.add(model_eos_token_id)

        # Update eos_token_id for generation
        if (eos_ids := generation_config.get("eos_token_id")) is not None:
            # it can be either int or list of int
            eos_ids = {eos_ids} if isinstance(eos_ids, int) else set(eos_ids)
            if model_eos_token_id is not None:
                # We don't need to include the primary eos_token_id in
                # stop_token_ids since it's handled separately for stopping
                # purposes.
                eos_ids.discard(model_eos_token_id)
            if eos_ids:
                self._all_stop_token_ids.update(eos_ids)
                if not self.ignore_eos:
                    eos_ids.update(self.stop_token_ids)
                    self.stop_token_ids = list(eos_ids)

    @cached_property
    def sampling_type(self) -> SamplingType:
        if self.temperature < _SAMPLING_EPS:
            return SamplingType.GREEDY
        if self.seed is not None:
            return SamplingType.RANDOM_SEED
        return SamplingType.RANDOM

    @property
    def all_stop_token_ids(self) -> Set[int]:
        return self._all_stop_token_ids

    def clone(self) -> "SamplingParams":
        """Deep copy excluding LogitsProcessor objects.

        LogitsProcessor objects are excluded because they may contain an
        arbitrary, nontrivial amount of data.
        See https://github.com/vllm-project/vllm/issues/3087
        """

        logit_processor_refs = None if self.logits_processors is None else {
            id(lp): lp
            for lp in self.logits_processors
        }
        return copy.deepcopy(self, memo=logit_processor_refs)

    def __repr__(self) -> str:
        return (
            f"SamplingParams(n={self.n}, "
            f"presence_penalty={self.presence_penalty}, "
            f"frequency_penalty={self.frequency_penalty}, "
            f"repetition_penalty={self.repetition_penalty}, "
            f"temperature={self.temperature}, "
            f"top_p={self.top_p}, "
            f"top_k={self.top_k}, "
            f"min_p={self.min_p}, "
            f"seed={self.seed}, "
            f"stop={self.stop}, "
            f"stop_token_ids={self.stop_token_ids}, "
            f"include_stop_str_in_output={self.include_stop_str_in_output}, "
            f"ignore_eos={self.ignore_eos}, "
            f"max_tokens={self.max_tokens}, "
            f"min_tokens={self.min_tokens}, "
            f"logprobs={self.logprobs}, "
            f"prompt_logprobs={self.prompt_logprobs}, "
            f"skip_special_tokens={self.skip_special_tokens}, "
            "spaces_between_special_tokens="
            f"{self.spaces_between_special_tokens}, "
            f"truncate_prompt_tokens={self.truncate_prompt_tokens}), "
            f"guided_decoding={self.guided_decoding}")


class BeamSearchParams(
        msgspec.Struct,
        omit_defaults=True,  # type: ignore[call-arg]
        # required for @cached_property.
        dict=True):  # type: ignore[call-arg]
    """Beam search parameters for text generation."""
    beam_width: int
    max_tokens: int
    ignore_eos: bool = False
    temperature: float = 0.0
    length_penalty: float = 1.0<|MERGE_RESOLUTION|>--- conflicted
+++ resolved
@@ -3,15 +3,7 @@
 from dataclasses import dataclass
 from enum import Enum, IntEnum
 from functools import cached_property
-<<<<<<< HEAD
-from typing import Any, Dict, List, Optional, Union
-
-from pydantic import Field
-from typing_extensions import Annotated
-
-from vllm.logits_process import LogitsProcessor, NoBadWordsLogitsProcessor
-=======
-from typing import Any, Callable, Dict, List, Optional, Set, Union
+from typing import Any, Dict, List, Optional, Set, Union
 
 import msgspec
 import torch
@@ -19,9 +11,10 @@
 from typing_extensions import Annotated
 
 from vllm.logger import init_logger
+from vllm.logits_process import LogitsProcessor, NoBadWordsLogitsProcessor
+
 
 logger = init_logger(__name__)
->>>>>>> 4fdc581f
 
 _SAMPLING_EPS = 1e-5
 _MAX_TEMP = 1e-2
@@ -31,19 +24,6 @@
     GREEDY = 0
     RANDOM = 1
     RANDOM_SEED = 2
-
-
-<<<<<<< HEAD
-class SamplingParams:
-=======
-LogitsProcessor = Union[Callable[[List[int], torch.Tensor], torch.Tensor],
-                        Callable[[List[int], List[int], torch.Tensor],
-                                 torch.Tensor]]
-"""LogitsProcessor is a function that takes a list
-of previously generated tokens, the logits tensor
-for the next token and, optionally, prompt tokens as a
-first argument, and returns a modified tensor of logits
-to sample from."""
 
 
 # maybe make msgspec?
@@ -111,7 +91,6 @@
         omit_defaults=True,  # type: ignore[call-arg]
         # required for @cached_property.
         dict=True):  # type: ignore[call-arg]
->>>>>>> 4fdc581f
     """Sampling parameters for text generation.
 
     Overall, we follow the sampling parameters from the OpenAI text completion
@@ -203,6 +182,7 @@
     seed: Optional[int] = None
     stop: Optional[Union[str, List[str]]] = None
     stop_token_ids: Optional[List[int]] = None
+    bad_words: Optional[List[str]] = None
     ignore_eos: bool = False
     max_tokens: Optional[int] = 16
     min_tokens: int = 0
@@ -285,6 +265,7 @@
             seed=seed,
             stop=stop,
             stop_token_ids=stop_token_ids,
+            bad_words=bad_words,
             include_stop_str_in_output=include_stop_str_in_output,
             ignore_eos=ignore_eos,
             max_tokens=max_tokens,
@@ -335,30 +316,11 @@
         if self.stop_token_ids is None:
             self.stop_token_ids = []
         else:
-<<<<<<< HEAD
-            self.stop_token_ids = list(stop_token_ids)
-        self.ignore_eos = ignore_eos
-        self.max_tokens = max_tokens
-        self.min_tokens = min_tokens
-        self.logprobs = logprobs
-        self.prompt_logprobs = prompt_logprobs
-        # NOTE: This parameter is only exposed at the engine level for now.
-        # It is not exposed in the OpenAI API server, as the OpenAI API does
-        # not support returning only a list of token IDs.
-        self.detokenize = detokenize
-        self.skip_special_tokens = skip_special_tokens
-        self.spaces_between_special_tokens = spaces_between_special_tokens
-        self.bad_words = bad_words
-        self.logits_processors = logits_processors
-        self.include_stop_str_in_output = include_stop_str_in_output
-        self.truncate_prompt_tokens = truncate_prompt_tokens
-=======
             self.stop_token_ids = list(self.stop_token_ids)
         self.logprobs = 1 if self.logprobs is True else self.logprobs
         self.prompt_logprobs = (1 if self.prompt_logprobs is True else
                                 self.prompt_logprobs)
 
->>>>>>> 4fdc581f
         # Number of characters to hold back for stop string evaluation
         # until sequence is finished.
         if self.stop and not self.include_stop_str_in_output:
