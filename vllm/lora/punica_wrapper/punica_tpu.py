# SPDX-License-Identifier: Apache-2.0

import math
from typing import TYPE_CHECKING, List, Optional, Tuple, Union

import torch
<<<<<<< HEAD
import torch_xla.core.xla_model as xm
=======
import torch.nn.functional as F
>>>>>>> ed3b2451

from vllm.lora.ops.xla_ops import bgmv_expand, bgmv_expand_slice, bgmv_shrink
from vllm.lora.punica_wrapper.utils import convert_mapping

if TYPE_CHECKING:
    # avoid circuit import
    from vllm.lora.layers import LoRAMapping
    from vllm.lora.models import LongContextLoRAContext

from .punica_base import PunicaWrapperBase


class PunicaWrapperTPU(PunicaWrapperBase):
    """
    PunicaWrapperTPU is designed to manage and provide metadata for the punica
    kernel. The main function is to maintain the state information for
    Multi-LoRA, and to provide the interface for the pytorch punica ops.
    """

    def __init__(self, max_num_batched_tokens: int, max_batches: int,
                 device: Union[torch.device, str], **kwargs):
        PunicaWrapperBase.__init__(self, max_num_batched_tokens, max_batches,
                                   device)

        # PunicaWrapperBase defines some tensors with dtype=torch.int64, which
        # isn't supported by the TPU. So convert those tensors to int32.
        # Not all of them are used by the TPU so only convert the useful ones.
        self._token_lora_indices = self._token_lora_indices.to(
            dtype=torch.int32)
        self._sampler_indices = self._sampler_indices.to(dtype=torch.int32)
        self._sampler_indices_padded = self._sampler_indices_padded.to(
            dtype=torch.int32)

    def mark_compiled(self):
        torch._dynamo.mark_dynamic(self._token_lora_indices, 0)
        torch._dynamo.mark_dynamic(self._embeddings_indices, 1)
        torch._dynamo.mark_dynamic(self._sampler_indices_padded, 0)

    def _get_token_lora_indices(self, x: torch.Tensor) -> torch.IntTensor:
        return torch.narrow(self._token_lora_indices, 0, 0, x.size(0))

    @property
    def embeddings_indices(self) -> torch.Tensor:
        """
        This property provides access to the indices used for lora embeddings,
        specifically for VocabParallelEmbeddingWithLoRA.
        """
        return self._embeddings_indices[:]

    @property
    def sampler_indices_padded(self) -> torch.Tensor:
        """
        This property provides access to padded sampler indices.
        """
        return self._sampler_indices_padded[:]

    def shrink(
        self,
        x: torch.Tensor,
        w_t_all: torch.Tensor,
        scale: float,
    ):
<<<<<<< HEAD
        return bgmv_shrink(x, w_t_all, self.token_lora_indices, scale)

    def expand(self, y: torch.Tensor, x: torch.Tensor, w_t_all: torch.Tensor,
               add_inputs: bool, enable_laning: bool):
        return bgmv_expand(x,
                           w_t_all,
                           y,
                           self.token_lora_indices,
                           add_inputs,
                           enable_laning=enable_laning)

    def expand_slice(self, y: torch.Tensor, x: torch.Tensor,
                     w_t_all: torch.Tensor, y_offset: int, y_slice_size: int,
                     add_inputs: bool, enable_laning: bool) -> torch.Tensor:
        return bgmv_expand_slice(x,
                                 w_t_all,
                                 y,
                                 self.token_lora_indices,
                                 y_offset,
                                 y_slice_size,
                                 add_inputs,
                                 enable_laning=enable_laning)
=======
        if self.no_lora:
            return y
        return bgmv_shrink(x, w_t_all, y, self._get_token_lora_indices(x),
                           scale)

    def expand(self, y: torch.Tensor, x: torch.Tensor, w_t_all: torch.Tensor,
               add_inputs: bool):
        return bgmv_expand(x, w_t_all, y, self._get_token_lora_indices(x),
                           add_inputs)

    def expand_slice(self, y: torch.Tensor, x: torch.Tensor,
                     w_t_all: torch.Tensor, y_offset: int, y_slice_size: int,
                     y_total_size: int, add_inputs: bool) -> torch.Tensor:
        return bgmv_expand_slice(x, w_t_all, y,
                                 self._get_token_lora_indices(x), y_offset,
                                 y_slice_size, add_inputs)
>>>>>>> ed3b2451

    def add_shrink(self, y: Union[Tuple[torch.Tensor, ...], torch.Tensor],
                   x: torch.Tensor, lora_a_stacked: Tuple[torch.Tensor, ...],
                   scale: float, **kwargs) -> Optional[torch.Tensor]:
        """
        Performs GEMM for multiple slices of lora_a.

        Semantics:
        for i in range(len(lora_a_stacked)):
            y[i] += (x @ lora_a_stacked[i]) * scale

        Args:
            y (Union[Tuple[torch.Tensor, ...], torch.Tensor]): Output tensors
            x (torch.Tensor): Input tensor
            lora_a_stacked (Tuple[torch.Tensor, ...]): lora_a's weights
            scale (float): Scaling factor for the operation
        """
        x = x.view(-1, x.shape[-1])

        new_y = []
        for slice_idx in range(len(lora_a_stacked)):
            lora_s = lora_a_stacked[slice_idx]
            y_s = self.shrink(x, lora_s, scale)
            new_y.append(y_s)
        return tuple(new_y)

    def add_expand(self,
                   y: torch.Tensor,
                   x: Union[Tuple[torch.Tensor, ...], torch.Tensor],
                   lora_b_stacked: Tuple[torch.Tensor, ...],
                   lora_bias_stacked: Optional[Tuple[torch.Tensor, ...]],
                   output_slices: Tuple[int, ...],
                   offset_start: int = 0,
                   add_inputs=True,
                   **kwargs) -> torch.Tensor:
        """
        Performs GEMM and bias addition for multiple slices of lora_b.

        Semantics:
            for i in range(len(lora_b_stacked)):
                slice = output_slices[i]
                y[:, offset:offset+slice] += x[i] @ lora_b_stacked[i] +
                    lora_bias_stacked[i]
                offset += slice

        Args:
            y (torch.Tensor): Output tensor.
            x (Union[Tuple[torch.Tensor, ...], torch.Tensor]): Input tensors
            lora_b_stacked (Tuple[torch.Tensor, ...]): lora_b's weight
            lora_bias_stacked (Optional[Tuple[torch.Tensor, ...]]):
                bias's weight
            output_slices (Tuple[int, ...]): Every slice's size
            add_inputs (bool):  Defaults to True.
        """
        y_org = y
        y = y.view(-1, y.shape[-1])
        offset_left = 0

        if lora_bias_stacked is not None:
            y = self._apply_bias(self._get_token_lora_indices(y), y,
                                 output_slices, lora_bias_stacked)
        for slice_idx in range(len(lora_b_stacked)):
            y = self.expand_slice(y,
                                  x[slice_idx],
                                  lora_b_stacked[slice_idx],
                                  offset_left,
                                  output_slices[slice_idx],
                                  add_inputs=add_inputs,
                                  enable_laning=kwargs["enable_laning"])
            offset_left += output_slices[slice_idx]
        return y.view_as(y_org)

    def add_lora_embedding(self,
                           y: torch.Tensor,
                           x: torch.Tensor,
                           lora_b_stacked: torch.Tensor,
                           add_inputs: bool = True,
                           **kwargs) -> torch.Tensor:
        """
        Applies lora  specifically for VocabParallelEmbeddingWithLoRA.

        Semantics:
            y += x @ lora_b_stacked

        Args:
            y (torch.Tensor): Output tensor.
            x (torch.Tensor): Input tensor.
            lora_b_stacked (torch.Tensor): lora_b's weights.
            add_inputs (bool): Default to True.
        """

        # Embedding layer only needs the expand op
        return self.expand(y,
                           x,
                           lora_b_stacked,
                           add_inputs,
                           enable_laning=False)

    def add_lora_linear(self,
                        y: torch.Tensor,
                        x: torch.Tensor,
                        lora_a_stacked: Tuple[torch.Tensor, ...],
                        lora_b_stacked: Tuple[torch.Tensor, ...],
                        lora_bias_stacked: Optional[Tuple[torch.Tensor, ...]],
                        scale: float,
                        output_slices: Tuple[int, ...],
                        *,
                        buffer: Optional[Tuple[torch.Tensor, ...]] = None,
                        **kwargs) -> torch.Tensor:
        """
        Applicable to linear-related lora.

        Semantics:
            for i in range(len(lora_a_stacked)):
                y[i] += (
                    x[i].unsqueeze(0)
                    @ lora_a_stacked[indices[i], layer_idx, :, :]
                    @ lora_b_stacked[indices[i], layer_idx, :, :]
                    * scale
                    ).squeeze(0)+lora_bias_stacked[i]

        Args:
            y (torch.Tensor): Output tensor. Will not be changed in-place.
            x (torch.Tensor): Input tensor (T, E)
            lora_a_stacked (Tuple[torch.Tensor, ...]): lora_a's weight.
            lora_b_stacked (Tuple[torch.Tensor, ...]): lora_b's weight.
            lora_bias_stacked (Optional[Tuple[torch.Tensor, ...]]): lora's bias.
            scale (float): Scaling factor.
            output_slices (Tuple[int, ...]): Every slice's size.
            buffer (Optional[Tuple[torch.Tensor, ...]]): Defaults to None.
        """

        assert len(lora_a_stacked) == len(lora_b_stacked) == len(output_slices)
        if lora_bias_stacked is not None:
            assert len(lora_bias_stacked) == len(output_slices)
            y = self._apply_bias(self._get_token_lora_indices(y), y,
                                 output_slices, lora_bias_stacked)

        if buffer is None:
            r = lora_b_stacked[0].size(-1)
            # We set the buffer to be float32 by default, consistent with the
            # triton op
            T = x.size(0)
            buffer = torch.zeros(
                (len(output_slices), T, r),
                dtype=torch.float32,
                device=x.device,
            )
        buffer = self.add_shrink(buffer, x, lora_a_stacked, scale, **kwargs)
        return self.add_expand(y,
                               buffer,
                               lora_b_stacked,
                               None,
                               output_slices,
                               add_inputs=True,
                               enable_laning=True,
                               **kwargs)

    def add_lora_logits(self,
                        y: torch.Tensor,
                        x: torch.Tensor,
                        lora_a_stacked: torch.Tensor,
                        lora_b_stacked: torch.Tensor,
                        scale,
                        *,
                        buffer: Optional[torch.Tensor] = None,
                        **kwargs) -> torch.Tensor:
        """
        Applies lora specifically for LogitsProcessorWithLoRA.

        Semantics:
            buffer = (x @ lora_a_stacked) * scale
            y += buffer @ lora_b_stacked

        Args:
            y (torch.Tensor): Output tensor.
            x (torch.Tensor): Input tensor.
            lora_a_stacked (torch.Tensor): lora_a's weights.
            lora_b_stacked (torch.Tensor):lora_b's weights.
            scale (float): Scaling factor.
            buffer (Optional[torch.Tensor]):Default to None.
        """
        y_org = y
        y = y.view(-1, y.shape[-1])
        x = x.view(-1, x.shape[-1])

        buffer = bgmv_shrink(x, lora_a_stacked, self.sampler_indices, scale)
        y = bgmv_expand(buffer,
                        lora_b_stacked,
                        y,
                        self.sampler_indices,
                        add_inputs=True,
                        enable_laning=True)
        return y.view_as(y_org)

<<<<<<< HEAD
    # This performs the same tensor ops as the base method, except it does them
    # on the CPU then transfers the results to the TPU
    def _update_base_metadata(
        self,
        mapping: "LoRAMapping",
        lora_index_to_id: List[Optional[int]],
        max_loras: int,
        vocab_size: int,
        extra_vocab_size: int,
        long_lora_context: Optional["LongContextLoRAContext"] = None,
    ):
        # Make sure we don't accidentally collect outside operations
        xm.mark_step()

        # Pad the prompt mapping to avoid running into recompiles on the TPU
        # TODO: Should this happen inside mapping internally? If so how can we
        # avoid having backend specific LoRAMapping classes?
        mapping.prompt_mapping = self._pad_prompt_mapping(
            mapping.prompt_mapping)

        (
            base_indices,
            sampler_indices,
            sampler_indices_padded,
            embeddings_indices,
            long_lora_offsets_tensor,
            indices_len,
        ) = convert_mapping(
            mapping,
            lora_index_to_id,
            max_loras,
            vocab_size,
            extra_vocab_size,
            "cpu",
            long_lora_context,
        )
        self._token_lora_indices[:base_indices.shape[0]].copy_(
            base_indices.to(self.device))
        self._sampler_indices[:sampler_indices.shape[0]].copy_(
            sampler_indices.to(self.device))
        self._sampler_indices_padded[:sampler_indices_padded.shape[0]].copy_(
            sampler_indices_padded.to(self.device))
        self._embeddings_indices[:embeddings_indices.
                                 shape[0], :embeddings_indices.shape[1]].copy_(
                                     embeddings_indices.to(self.device))
        if long_lora_offsets_tensor is not None:
            self._long_lora_indices[:long_lora_offsets_tensor.shape[0]].copy_(
                long_lora_offsets_tensor.to(self.device))
        else:
            self._long_lora_indices.zero_()
        self.indices_len[:] = indices_len
        xm.mark_step()
=======
    def _apply_bias(
        self,
        indices: torch.Tensor,
        output: torch.Tensor,
        output_slices: Tuple[int, ...],
        lora_bias_stacked: Tuple[Optional[torch.Tensor], ...],
    ):
        """Applies bias to output

        Input shapes:
            lora_bias_stacked:      3 element tuple of (num_loras, output_dim)
            indices:           (batch_size)
            output:            (batch_size, q_slice_size + 2*kv_slice_size)
            output_slices:     n-1 element tuple of (slice_size...),
                            where n is number of slices
        """
        org_output = output
        output = output.view(-1, output.shape[-1])
        indices = indices.view(-1)

        offset_left = 0
        for slice_idx, slice in enumerate(output_slices):
            bias = lora_bias_stacked[slice_idx]
            if bias is not None:
                bias = bias.view(-1, bias.shape[-1])
                bias = bias[indices]
                bias = torch.where(indices[:, None] == -1, 0, bias)

                bias = F.pad(bias, (offset_left, output.shape[1] -
                                    (offset_left + slice), 0, 0))

                output += bias
            offset_left += slice

        return output.view_as(org_output)
>>>>>>> ed3b2451

    def _update_prefill_metada(self, token_lora_tensor: torch.Tensor) -> None:
        self.batch_size = 1
        self._lora_indices_per_batch[:self.batch_size].copy_(
            token_lora_tensor[:self.batch_size])

    def _pad_prompt_mapping(
            self, prompt_mapping: Tuple[int, ...]) -> Tuple[int, ...]:
        num_reqs = len(prompt_mapping)

        # From vllm/v1/worker/tpu_model_runner:51, but need to avoid a circular
        # import
        MIN_NUM_SEQS = 8

        padded_num_reqs = max(2**math.ceil(math.log2(num_reqs)), MIN_NUM_SEQS)
        pad_len = padded_num_reqs - num_reqs

        padding = [-1] * pad_len
        return tuple(list(prompt_mapping) + padding)<|MERGE_RESOLUTION|>--- conflicted
+++ resolved
@@ -4,11 +4,8 @@
 from typing import TYPE_CHECKING, List, Optional, Tuple, Union
 
 import torch
-<<<<<<< HEAD
+import torch.nn.functional as F
 import torch_xla.core.xla_model as xm
-=======
-import torch.nn.functional as F
->>>>>>> ed3b2451
 
 from vllm.lora.ops.xla_ops import bgmv_expand, bgmv_expand_slice, bgmv_shrink
 from vllm.lora.punica_wrapper.utils import convert_mapping
@@ -71,15 +68,14 @@
         w_t_all: torch.Tensor,
         scale: float,
     ):
-<<<<<<< HEAD
-        return bgmv_shrink(x, w_t_all, self.token_lora_indices, scale)
+        return bgmv_shrink(x, w_t_all, self._get_token_lora_indices(x), scale)
 
     def expand(self, y: torch.Tensor, x: torch.Tensor, w_t_all: torch.Tensor,
                add_inputs: bool, enable_laning: bool):
         return bgmv_expand(x,
                            w_t_all,
                            y,
-                           self.token_lora_indices,
+                           self._get_token_lora_indices(x),
                            add_inputs,
                            enable_laning=enable_laning)
 
@@ -89,29 +85,11 @@
         return bgmv_expand_slice(x,
                                  w_t_all,
                                  y,
-                                 self.token_lora_indices,
+                                 self._get_token_lora_indices(x),
                                  y_offset,
                                  y_slice_size,
                                  add_inputs,
                                  enable_laning=enable_laning)
-=======
-        if self.no_lora:
-            return y
-        return bgmv_shrink(x, w_t_all, y, self._get_token_lora_indices(x),
-                           scale)
-
-    def expand(self, y: torch.Tensor, x: torch.Tensor, w_t_all: torch.Tensor,
-               add_inputs: bool):
-        return bgmv_expand(x, w_t_all, y, self._get_token_lora_indices(x),
-                           add_inputs)
-
-    def expand_slice(self, y: torch.Tensor, x: torch.Tensor,
-                     w_t_all: torch.Tensor, y_offset: int, y_slice_size: int,
-                     y_total_size: int, add_inputs: bool) -> torch.Tensor:
-        return bgmv_expand_slice(x, w_t_all, y,
-                                 self._get_token_lora_indices(x), y_offset,
-                                 y_slice_size, add_inputs)
->>>>>>> ed3b2451
 
     def add_shrink(self, y: Union[Tuple[torch.Tensor, ...], torch.Tensor],
                    x: torch.Tensor, lora_a_stacked: Tuple[torch.Tensor, ...],
@@ -307,7 +285,42 @@
                         enable_laning=True)
         return y.view_as(y_org)
 
-<<<<<<< HEAD
+    def _apply_bias(
+        self,
+        indices: torch.Tensor,
+        output: torch.Tensor,
+        output_slices: Tuple[int, ...],
+        lora_bias_stacked: Tuple[Optional[torch.Tensor], ...],
+    ):
+        """Applies bias to output
+
+        Input shapes:
+            lora_bias_stacked:      3 element tuple of (num_loras, output_dim)
+            indices:           (batch_size)
+            output:            (batch_size, q_slice_size + 2*kv_slice_size)
+            output_slices:     n-1 element tuple of (slice_size...),
+                            where n is number of slices
+        """
+        org_output = output
+        output = output.view(-1, output.shape[-1])
+        indices = indices.view(-1)
+
+        offset_left = 0
+        for slice_idx, slice in enumerate(output_slices):
+            bias = lora_bias_stacked[slice_idx]
+            if bias is not None:
+                bias = bias.view(-1, bias.shape[-1])
+                bias = bias[indices]
+                bias = torch.where(indices[:, None] == -1, 0, bias)
+
+                bias = F.pad(bias, (offset_left, output.shape[1] -
+                                    (offset_left + slice), 0, 0))
+
+                output += bias
+            offset_left += slice
+
+        return output.view_as(org_output)
+
     # This performs the same tensor ops as the base method, except it does them
     # on the CPU then transfers the results to the TPU
     def _update_base_metadata(
@@ -360,43 +373,6 @@
             self._long_lora_indices.zero_()
         self.indices_len[:] = indices_len
         xm.mark_step()
-=======
-    def _apply_bias(
-        self,
-        indices: torch.Tensor,
-        output: torch.Tensor,
-        output_slices: Tuple[int, ...],
-        lora_bias_stacked: Tuple[Optional[torch.Tensor], ...],
-    ):
-        """Applies bias to output
-
-        Input shapes:
-            lora_bias_stacked:      3 element tuple of (num_loras, output_dim)
-            indices:           (batch_size)
-            output:            (batch_size, q_slice_size + 2*kv_slice_size)
-            output_slices:     n-1 element tuple of (slice_size...),
-                            where n is number of slices
-        """
-        org_output = output
-        output = output.view(-1, output.shape[-1])
-        indices = indices.view(-1)
-
-        offset_left = 0
-        for slice_idx, slice in enumerate(output_slices):
-            bias = lora_bias_stacked[slice_idx]
-            if bias is not None:
-                bias = bias.view(-1, bias.shape[-1])
-                bias = bias[indices]
-                bias = torch.where(indices[:, None] == -1, 0, bias)
-
-                bias = F.pad(bias, (offset_left, output.shape[1] -
-                                    (offset_left + slice), 0, 0))
-
-                output += bias
-            offset_left += slice
-
-        return output.view_as(org_output)
->>>>>>> ed3b2451
 
     def _update_prefill_metada(self, token_lora_tensor: torch.Tensor) -> None:
         self.batch_size = 1
