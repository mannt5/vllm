import copy
import json
import math
import os
import re
from dataclasses import dataclass, field
<<<<<<< HEAD
from typing import (Any, Callable, Dict, List, Optional, Sequence, Tuple, Type,
                    Union)
=======
from typing import Any, Callable, Dict, List, Optional, Sequence, Type, Union
>>>>>>> 241ad7b3

import safetensors.torch
import torch
from torch import nn

from vllm.adapter_commons.models import (AdapterLRUCache, AdapterModel,
                                         AdapterModelManager)
from vllm.adapter_commons.utils import (add_adapter, deactivate_adapter,
                                        get_adapter, list_adapters,
                                        remove_adapter, set_adapter_mapping)
from vllm.config import LoRAConfig
from vllm.logger import init_logger
from vllm.lora.layers import (BaseLayerWithLoRA,
                              LinearScalingRotaryEmbeddingWithLora,
                              LoRAMapping)
from vllm.lora.lora import LoRALayerWeights, PackedLoRALayerWeights
from vllm.lora.peft_helper import PEFTHelper
from vllm.lora.punica_wrapper import get_punica_wrapper
from vllm.lora.utils import (from_layer, from_layer_logits_processor,
                             is_regex_target_modules,
                             parse_fine_tuned_lora_name, replace_submodule)
from vllm.model_executor.models import SupportsLoRA, supports_multimodal
from vllm.model_executor.models.module_mapping import MultiModelKeys
<<<<<<< HEAD
from vllm.model_executor.models.utils import PPMissingLayer
from vllm.platforms import current_platform
=======
from vllm.model_executor.models.utils import PPMissingLayer, WeightsMapper
>>>>>>> 241ad7b3
from vllm.utils import is_pin_memory_available

logger = init_logger(__name__)

_GLOBAL_LORA_ID = 0


@dataclass
class LongContextLoRAContext:
    """Context for lora adapters that support long context."""
    # The scaling factors to support long context lora fine tuned models.
    scaling_factors: List[float]
    # dimension to apply rotary embedding.
    rot_dim: int
    # offsets to the sin_cos_cache for each lora_id loaded.
    # This value is dynamically modified.
    offsets_by_lora_id: Dict[int, int] = field(default_factory=dict)


def convert_mapping(
    mapping: LoRAMapping,
    lora_index_to_id: List[Optional[int]],
    max_loras: int,
    vocab_size: int,
    extra_vocab_size: int,
    long_lora_context: Optional[LongContextLoRAContext] = None,
) -> Tuple[torch.Tensor, torch.Tensor, torch.Tensor, torch.Tensor,
           Optional[torch.Tensor], List[int]]:
    """Converts LoRAMapping to index tensors.

    Args:
        mapping: LoRAMapping mapping rows in a batch to LoRA ids.
        lora_index_to_id: List mapping LoRA ids to LoRA indices.
        max_loras: Maximum number of LoRAs.
        vocab_size: Model vocab size.
        extra_vocab_size: Extra vocab size each LoRA can have.
        long_lora_context: Passed if there are long context lora in a batch.

    Returns:
        A tuple of tensors:
            base_indices: Tensor of shape [batch_size] mapping batch rows to
                LoRA indices.
            sampler_indices: Tensor of shape [batch_size] mapping requests to
                LoRA indices for sampler. For generation, this will be the
                same as base_indicies. For prefill, this will map requests
                to LoRA indices.
            sampler_indices_padded: Tensor of shape [batch_size] mapping
                requests to LoRA indices for sampler with padding.
                Same as sampler_indicies, but -1 is replaced with
                max_loras.
            embeddings_indices: Tensor of shape [2, batch_size] mapping
                requests to embedding indices. First row is for embeddings
                added by the LoRAs, second row is for the LoRA.lora_a
                embeddings.
            long_lora_indices: Tensor of shape [batch_size] mapping
                requests to RoPE offsets and rot dims for long LoRAs.
                None if long context lora doesn't exist.
            indices_len: List of lengths of the above tensors.
                Used to index into each tensor. It contains length for
                (base_indices, sampler_indices, sampler_indices_padded,
                embeddings_indices, long_lora_indices). If long_lora doesn't
                exist, it only contains first 4 entries.
    """
    index_mapping_indices: List[int] = list(mapping.index_mapping).copy()
    embedding_indices = index_mapping_indices.copy()
    lora_indices = index_mapping_indices.copy()
    long_lora_offsets: Optional[torch.Tensor] = None
    device = "hpu" if current_platform.is_hpu() else "cuda"
    if long_lora_context:
        long_lora_offsets = torch.zeros(len(index_mapping_indices),
                                        device=device,
                                        dtype=torch.long)
    prompt_mapping: List[int] = [
        lora_index_to_id.index(x) if x > 0 else -1
        for x in mapping.prompt_mapping
    ]
    lora_idx = None
    for i in range(len(index_mapping_indices)):
        # TODO index can be slow. optimize
        lora_idx = (lora_index_to_id.index(index_mapping_indices[i])
                    if index_mapping_indices[i] > 0 else -1)
        embedding_indices[i] = lora_idx if index_mapping_indices[i] > 0 else 0
        lora_indices[i] = lora_idx
        if long_lora_context:
            assert long_lora_offsets is not None
            lora_offset: int = long_lora_context.offsets_by_lora_id.get(
                index_mapping_indices[i], 0)
            long_lora_offsets[i] = lora_offset

    indices_list: List[Union[List[int], torch.Tensor]] = [
        index_mapping_indices, lora_indices, embedding_indices
    ]
    if long_lora_context:
        assert long_lora_offsets is not None
        indices_list.append(long_lora_offsets)
    indices = torch.tensor(indices_list, dtype=torch.long, device=device)
    prompt_mapping_tensor = torch.tensor(prompt_mapping,
                                         device=device,
                                         dtype=torch.long)
    embeddings_indices = torch.stack([
        indices[2] * extra_vocab_size,
        indices[2] * (vocab_size + extra_vocab_size)
    ])
    embeddings_indices[embeddings_indices == -1] = max_loras - 1
    base_indices = indices[1]
    sampler_indices = prompt_mapping_tensor
    sampler_indices_padded = sampler_indices.clone()
    sampler_indices_padded[sampler_indices_padded == -1] = max_loras - 1
    sampler_indices_padded = (
        torch.arange(
            0, len(sampler_indices_padded), device=device, dtype=torch.long) +
        (sampler_indices_padded * len(sampler_indices_padded)))
    long_lora_indices = None
    long_lora_indices_len: Optional[int] = None
    if long_lora_context:
        long_lora_indices = indices[3]
        long_lora_indices_len = long_lora_indices.shape[-1]
    # Contain length of indices tensors. Used to index into each tensor.
    indices_len = [
        base_indices.shape[-1], sampler_indices.shape[-1],
        sampler_indices_padded.shape[-1], embeddings_indices.shape[-1]
    ]
    if long_lora_indices_len is not None:
        indices_len.append(long_lora_indices_len)

    return (base_indices, sampler_indices, sampler_indices_padded,
            embeddings_indices, long_lora_indices, indices_len)


def get_lora_id():
    global _GLOBAL_LORA_ID
    _GLOBAL_LORA_ID += 1
    return _GLOBAL_LORA_ID


class LoRAModel(AdapterModel):
    """A LoRA fine-tuned model."""

    def __init__(
        self,
        lora_model_id: int,
        rank: int,
        loras: Dict[str, LoRALayerWeights],
        scaling_factor: Optional[float] = None,
    ) -> None:
        """
        Args:
            lora_model_id: The integer id for the lora model.
            rank: lora rank.
            loras: module name -> weights for lora-replaced layers.
            scaling_factor: Scaling factor to support long context lora model.
                None if the lora is not tuned for long context support.
        """
        self.id = lora_model_id
        # Scaling factor for long context lora model. None if it is not
        # fine tuned for the long context.
        self.scaling_factor = scaling_factor
        assert (lora_model_id >
                0), f"a valid lora id should be greater than 0, got {self.id}"
        self.rank = rank
        self.loras: Dict[str, LoRALayerWeights] = loras

    def clone(self, lora_model_id: int) -> "LoRAModel":
        """Return a copy of the object with different ids.

        Will share the underlying tensors."""
        return self.__class__(
            lora_model_id,
            rank=self.rank,
            loras=self.loras.copy(),
        )

    @property
    def extra_vocab_size(self) -> int:
        return max(lora.extra_vocab_size
                   for lora in self.loras.values()) if self.loras else 0

    def get_lora(self, module_name: str) -> Optional[LoRALayerWeights]:
        """Get LoRA for a given module by name"""
        return self.loras.get(module_name, None)

    # (yard1): TODO see if we can derive target_embedding_padding automatically
    @classmethod
    def from_lora_tensors(
        cls,
        lora_model_id: int,
        tensors: Dict[str, torch.Tensor],
        peft_helper: PEFTHelper,
        device: str = "cuda",
        dtype: Optional[torch.dtype] = None,
        embeddings: Optional[Dict[str, torch.Tensor]] = None,
        target_embedding_padding: Optional[int] = None,
        embedding_modules: Optional[Dict[str, str]] = None,
        embedding_padding_modules: Optional[List[str]] = None,
        weights_mapper: Optional[WeightsMapper] = None,
    ) -> "LoRAModel":
        """Create a LoRAModel from a dictionary of tensors."""
        pin_memory = str(device) == "cpu" and is_pin_memory_available()
        loras: Dict[str, LoRALayerWeights] = {}
        for tensor_name, tensor in tensors.items():
            module_name, is_lora_a, is_bias = parse_fine_tuned_lora_name(
                tensor_name, weights_mapper)
            if module_name not in loras:
                lora_embeddings_tensor = None
                if embeddings:
                    assert embedding_modules is not None
                    embeddings_module = next(
                        (k for k in embedding_modules if k in module_name),
                        None)
                    if embeddings_module:
                        lora_embeddings_tensor = embeddings[
                            embedding_modules[embeddings_module]].to(
                                device=device, dtype=dtype)
                        if pin_memory:
                            lora_embeddings_tensor = (
                                lora_embeddings_tensor.pin_memory())
                loras[module_name] = LoRALayerWeights.from_config(
                    module_name, peft_helper, lora_embeddings_tensor)

            if is_bias:
                loras[module_name].bias = tensor.to(device=device,
                                                    dtype=dtype).t()
                bias = tensor.to(device=device, dtype=dtype).t()
                if pin_memory:
                    bias = bias.pin_memory()
                loras[module_name].bias = bias
            elif is_lora_a:
                loras[module_name].lora_a = tensor.to(device=device,
                                                      dtype=dtype).t()
                if pin_memory:
                    loras[module_name].lora_a = loras[
                        module_name].lora_a.pin_memory()
            else:
                loras[module_name].lora_b = tensor.to(device=device,
                                                      dtype=dtype).t()
                assert embedding_padding_modules is not None
                if any(name in module_name
                       for name in embedding_padding_modules
                       ) and target_embedding_padding is not None:
                    lora_b = loras[module_name].lora_b
                    assert target_embedding_padding >= lora_b.shape[1]
                    addition = target_embedding_padding - lora_b.shape[1]
                    loras[module_name].lora_b = torch.nn.functional.pad(
                        lora_b, (0, addition))
                if pin_memory:
                    loras[module_name].lora_b = loras[
                        module_name].lora_b.pin_memory()

        for lora in loras.values():
            lora.optimize()

        return cls(lora_model_id,
                   peft_helper.r,
                   loras,
                   scaling_factor=peft_helper.vllm_long_context_scaling_factor)

    @classmethod
    def from_local_checkpoint(
        cls,
        lora_dir: str,
        expected_lora_modules: List[str],
        *,
        max_position_embeddings: Optional[int] = None,
        lora_model_id: Optional[int] = None,
        device: str = "cuda",
        dtype: Optional[torch.dtype] = None,
        target_embedding_padding: Optional[int] = None,
        embedding_modules: Optional[Dict[str, str]] = None,
        embedding_padding_modules: Optional[List[str]] = None,
        weights_mapper: Optional[WeightsMapper] = None,
    ) -> "LoRAModel":
        """Create a LoRAModel from a local checkpoint.
        
        Args:
            lora_dir: The local path that has lora data.
            expected_lora_modules: Name of modules that are expected to be
                replaced by lora.
            max_position_embeddings: Max position embedding length. Used to
                scaling the largest context length. If None, the lora model's
                context length is not scaled.
            lora_model_id: Lora model id. If not given, automatically set by
                a global counter.
            device: Device where the lora model is loaded.
            dtype: dtype of the lora model weights.

        Returns:
            Loaded LoRA Model.
        """
        lora_config_path = os.path.join(lora_dir, "adapter_config.json")
        lora_tensor_path = os.path.join(lora_dir, "adapter_model.safetensors")
        lora_bin_file_path = os.path.join(lora_dir, "adapter_model.bin")
        new_embeddings_tensor_path = os.path.join(
            lora_dir, "new_embeddings.safetensors")
        new_embeddings_bin_file_path = os.path.join(lora_dir,
                                                    "new_embeddings.bin")
        with open(lora_config_path) as f:
            config = json.load(f)

        config["vllm_max_position_embeddings"] = max_position_embeddings
        peft_helper = PEFTHelper.from_dict(config)
        unexpected_modules: List[Union[list[str], str]]
        if os.path.isfile(lora_tensor_path):
            tensors: Dict[str, torch.Tensor] = {}
            # Find unexpected modules.
            # Use safetensor key as a source of truth to find expected modules.
            # in peft if you have target_modules A, B, C and C does not exist
            # in the model it won’t error and model will be trained with A, B
            # loraified. C won’t exist in the safetensor but it will exist in
            # the target_modules of the adapter_config.json.
            unexpected_modules = []
            with safetensors.safe_open(lora_tensor_path,
                                       framework="pt") as f:  # type: ignore
                for lora_module in f.keys():  # noqa
                    module_name, _, _ = parse_fine_tuned_lora_name(
                        lora_module, weights_mapper)
                    part_name = module_name.split(".")[-1]
                    if part_name not in expected_lora_modules:
                        unexpected_modules.append(module_name)
                if unexpected_modules:
                    raise ValueError(
                        f"While loading {lora_dir}, expected"
                        f" target modules in {expected_lora_modules}"
                        f" but received {unexpected_modules}."
                        f" Please verify that the loaded LoRA module is correct"
                    )
                # Load tensors if there are only expected modules.
                for module in f.keys():  # noqa
                    tensors[module] = f.get_tensor(module)
        elif os.path.isfile(lora_bin_file_path):
            # When a bin file is provided, we rely on config to find unexpected
            # modules.
            unexpected_modules = []
            target_modules = peft_helper.target_modules
            if not isinstance(target_modules, list):
                target_modules = [target_modules]
            for module in target_modules:
                # Compatible with more modules,
                # such as:layers.11.self_attn.k_proj
                part_name = module.split(".")[-1]
                if part_name not in expected_lora_modules:
                    unexpected_modules.append(module)
            # loaded lora's target modules must be a subset of
            # expected_lora_modules. It is not reliable. See
            # https://github.com/vllm-project/vllm/pull/5909. But there's no
            # other better mechanism.
            if unexpected_modules and not is_regex_target_modules(
                    peft_helper.target_modules, expected_lora_modules):
                raise ValueError(
                    f"While loading {lora_dir}, expected"
                    f" target modules in {expected_lora_modules}"
                    f" but received {unexpected_modules}."
                    f" Please verify that the loaded LoRA module is correct")
            tensors = torch.load(lora_bin_file_path, map_location=device)
        else:
            raise ValueError(f"{lora_dir} doesn't contain tensors")

        embeddings = None
        if os.path.isfile(new_embeddings_tensor_path):
            embeddings = safetensors.torch.load_file(
                new_embeddings_tensor_path)
        elif os.path.isfile(new_embeddings_bin_file_path):
            embeddings = torch.load(new_embeddings_bin_file_path,
                                    map_location=device)

        return cls.from_lora_tensors(
            lora_model_id=get_lora_id()
            if lora_model_id is None else lora_model_id,
            tensors=tensors,
            peft_helper=peft_helper,
            device=device,
            dtype=dtype,
            embeddings=embeddings,
            target_embedding_padding=target_embedding_padding,
            embedding_modules=embedding_modules,
            embedding_padding_modules=embedding_padding_modules,
            weights_mapper=weights_mapper)


class LoRAModelManager(AdapterModelManager):
    """A manager that manages multiple LoRA-fine-tuned models."""

    def __init__(
        self,
        model: SupportsLoRA,
        max_num_seqs: int,
        max_num_batched_tokens: int,
        vocab_size: int,
        lora_config: LoRAConfig,
        device: torch.device,
    ):
        """Create a LoRAModelManager and adapter for a given model.

        Args:
            model: the model to be adapted.
            max_num_seqs: the maximum number of sequences model can run in a
                single batch.
            max_num_batched_tokens: the maximum number of tokens model can run
                in a single batch.
            vocab_size: the vocab size of the model.
            lora_config: the LoRA configuration.
        """
        self.lora_config = lora_config
        self.device = device
        self.max_num_seqs = max_num_seqs
        assert self.capacity >= self.lora_slots
        self.max_num_batched_tokens = math.ceil(max_num_batched_tokens / 8) * 8
        self.lora_index_to_id: List[Optional[int]] = [None] * self.lora_slots
        self.vocab_size = vocab_size
        self.long_lora_context: Optional[LongContextLoRAContext] = None
        punica_max_num_batched_tokens = max_num_batched_tokens
        if current_platform.is_hpu():
            punica_max_num_batched_tokens = 3 * max_num_batched_tokens
        self.punica_wrapper = get_punica_wrapper(punica_max_num_batched_tokens,
                                                 max_batches=self.max_num_seqs,
                                                 device=self.device)
        # Scaling factor -> offset to the sin_cos_cache to it.
        # Used for long context lora.
        self.scaling_factor_to_offset: Dict[float, int] = {}
        super().__init__(model)
        if hasattr(self.model, "supported_lora_modules"):
            self.supported_lora_modules = copy.deepcopy(
                self.model.supported_lora_modules)
            if lora_config.long_lora_scaling_factors:
                # We need to replace rotary emb layer to do batch computation
                # for long lora.
                self.supported_lora_modules.append("rotary_emb")
            self.packed_modules_mapping = copy.deepcopy(
                self.model.packed_modules_mapping)
        # Used to indicate whether the model is a multimodal model
        self.supports_mm: bool = (
            supports_multimodal(self.model)
            # In case the model only supports LoRA for
            # text modules (e.g. ChatGLM)
            and hasattr(self.model, "get_mm_mapping"))
        self.packed_modules: Dict[str, List[str]] = {}
        self.modules: Dict[str, BaseLayerWithLoRA] = {}
        # Dict instead of a Set for compatibility with LRUCache.
        self._last_mapping: Optional[LoRAMapping] = None
        self._create_lora_modules()
        self.model.lora_manager = self
        self.adapter_type = 'LoRa'

    @property
    def capacity(self) -> int:
        return self.lora_config.max_cpu_loras

    @property
    def lora_slots(self) -> int:
        return self.lora_config.max_loras

    @property
    def adapter_slots(self) -> int:
        return self.lora_slots

    def activate_adapter(
        self,
        lora_id: int,
    ) -> bool:
        """Move LoRA into a GPU buffer to be used in the forward pass."""
        if lora_id in self._active_adapters:
            return False
        first_free_slot = next(
            ((i, lora_id) for i, lora_id in enumerate(self.lora_index_to_id)
             if lora_id is None), None)
        if first_free_slot is None:
            raise ValueError("No free lora slots")
        index, _ = first_free_slot
        self._active_adapters[lora_id] = None
        lora_model = self._registered_adapters[lora_id]
        logger.debug("Activating LoRA. int id: %d, slot index: %d",
                     lora_model.id, index)
        self.lora_index_to_id[index] = lora_model.id
        for module_name, module in self.modules.items():
            module_lora = lora_model.get_lora(module_name)
            if module_lora:
                module_lora.optimize()
                # Bias is not explicitly enabled with the flag enable_lora_bias.
                bias = module_lora.bias
                if ((torch.is_tensor(bias) or
                     (isinstance(bias, Sequence) and any(b is not None
                                                         for b in bias)))
                        and not self.lora_config.bias_enabled):
                    module_lora.bias = None
                    raise ValueError(
                        f"Adapter bias cannot be used for {module_name}"
                        " without --enable-lora-bias.")
                module.set_lora(index, module_lora.lora_a, module_lora.lora_b,
                                module_lora.embeddings_tensor,
                                module_lora.bias)
            else:
                module.reset_lora(index)
        return True

    def _deactivate_adapter(self, lora_id: int):
        try:
            index = self.lora_index_to_id.index(lora_id)
            self.lora_index_to_id[index] = None
        except ValueError:
            pass

    def _set_long_lora_context(self, lora: LoRAModel):
        if self.long_lora_context is None:
            return

        if lora.scaling_factor is None:
            return

        if (lora.scaling_factor not in self.scaling_factor_to_offset):
            raise ValueError(f"Long LoRA scaling factor {lora.scaling_factor}"
                             " has not been initialized.")

        offsets = self.scaling_factor_to_offset.get(lora.scaling_factor)
        if offsets:
            self.long_lora_context.offsets_by_lora_id[lora.id] = offsets

    def _add_adapter(self, lora: LoRAModel):
        self._create_merged_loras_inplace(lora)
        self._registered_adapters[lora.id] = lora
        self._set_long_lora_context(lora)

    def pin_adapter(self, lora_id: int) -> bool:
        """Pin a LoRAModel in the manager cache."""
        raise NotImplementedError(
            "Pinning is not supported in LoRAModelManager."
            "Use LRUCacheLoRAModelManager for pinning")  # type: ignore

    def _set_adapter_mapping(self, mapping: LoRAMapping) -> None:
        # update lora states
        self.punica_wrapper.update_metadata(
            mapping,
            self.lora_index_to_id,
            self.lora_slots + 1,
            self.vocab_size,
            self.lora_config.lora_extra_vocab_size,
            self.long_lora_context,
        )

    def remove_all_adapters(self):
        """Remove all LoRAModels from the manager."""
        self._registered_adapters.clear()
        self.lora_index_to_id = [None] * self.lora_slots
        self._active_adapters.clear()

    def _create_lora_modules(self):
        for module_name, module in self.model.named_modules(
                remove_duplicate=False):
            if isinstance(module, PPMissingLayer):
                continue
            if not self._match_target_modules(module_name):
                continue
            # A temporary approach for multimodal models to support LoRA
            # TODO: Remove this restriction
            if self._filter_unsupported_mm_module(module_name):
                logger.warning(
                    "Regarding multimodal models, vLLM currently only supports "
                    "adding LoRA to language model, %s will be ignored.",
                    module_name,
                )
                continue
            parts = module_name.split(".")[-1]
            packed_moduled_lst = self.packed_modules_mapping.get(parts, [])
            new_module = replace_submodule(
                self.model, module_name,
                from_layer(module, self.lora_slots, self.lora_config,
                           packed_moduled_lst, self.model.config))

            # LinearScalingRotaryEmbeddingWithLora is used to handle
            # long context lora. Register relevant metadata.
            if isinstance(new_module, LinearScalingRotaryEmbeddingWithLora):
                self.long_lora_context = LongContextLoRAContext(
                    new_module.scaling_factors, new_module.rotary_dim)
                self.scaling_factor_to_offset = \
                    new_module.scaling_factor_to_offset
            # (yard1): TODO make this more robust
            if "lm_head" in module_name:
                logits_processor_module = self.model.get_submodule(
                    "logits_processor")
                new_module = replace_submodule(
                    self.model, "logits_processor",
                    from_layer_logits_processor(logits_processor_module,
                                                module, self.lora_slots,
                                                self.lora_config,
                                                self.model.config))

            # In some models, especially multimodal ones, layers with the same
            # name may have different types, such as nn.Linear and
            # ReplicatedLinear. The nn.Linear layers cannot be replaced with
            # LoRA layers, leading to assertion error. The following check
            # aims to prevent this error
            if self.supports_mm and not isinstance(new_module,
                                                   BaseLayerWithLoRA):
                continue
            self.register_module(module_name, new_module)
            self._register_packed_modules(module_name)
            # All lora layers share the same punica_wrapper based on reference.
            new_module.set_mapping(self.punica_wrapper)

    def register_module(self, module_name: str, module: "BaseLayerWithLoRA"):
        assert isinstance(module, BaseLayerWithLoRA)
        self.modules[module_name] = module

    def create_dummy_lora(
            self,
            lora_id: int,
            rank: int,
            scaling_factor: Optional[float],
            embedding_modules: Optional[Dict[str, str]] = None) -> LoRAModel:
        """Create zero-initialized LoRAModel for warmup."""
        model = LoRAModel(lora_id, rank, {}, scaling_factor)
        for module_name, module in self.model.named_modules():
            bias_enabled = self.lora_config.bias_enabled
            if (not self._match_target_modules(module_name)
                    or not isinstance(module, BaseLayerWithLoRA)
                    or isinstance(module, LinearScalingRotaryEmbeddingWithLora)
                    or self._filter_unsupported_mm_module(module_name)):
                continue
            parts = module_name.split(".")
            if module_name not in self.packed_modules:
                assert embedding_modules is not None
                if parts[-1] in embedding_modules:
                    input_dim = (module.base_layer.org_vocab_size +
                                 self.lora_config.lora_extra_vocab_size if
                                 hasattr(module.base_layer, "org_vocab_size")
                                 else module.base_layer.weight.shape[1])
                    output_dim = module.base_layer.embedding_dim if hasattr(
                        module.base_layer,
                        "embedding_dim") else module.base_layer.weight.shape[0]
                    embeddings_tensor_dim = (module.base_layer.embedding_dim if
                                             hasattr(module.base_layer,
                                                     "embedding_dim") else
                                             module.base_layer.weight.shape[1])
                    lora = LoRALayerWeights.create_dummy_lora_weights(
                        module_name,
                        input_dim,
                        output_dim,
                        rank,
                        module.lora_a_stacked[0].dtype,
                        "cpu",
                        embeddings_tensor_dim=embeddings_tensor_dim,
                        bias_enabled=bias_enabled)
                else:
                    lora = LoRALayerWeights.create_dummy_lora_weights(
                        module_name,
                        module.lora_a_stacked[0].shape[-1],
                        module.lora_b_stacked[0].shape[-2],
                        rank,
                        module.lora_a_stacked[0].dtype,
                        "cpu",
                        bias_enabled=bias_enabled,
                    )
                lora.optimize()
            else:
                parts = module_name.split(".")
                replacements = self.packed_modules_mapping[parts[-1]]
                subloras: List[Optional[LoRALayerWeights]] = []
                for i, r in enumerate(replacements):
                    lora = LoRALayerWeights.create_dummy_lora_weights(
                        module_name + "." + r,
                        module.lora_a_stacked[i].shape[-1],
                        module.lora_b_stacked[i].shape[-2],
                        rank,
                        module.lora_a_stacked[i].dtype,
                        "cpu",
                        bias_enabled=bias_enabled,
                    )
                    lora.optimize()
                    subloras.append(lora)
                lora = PackedLoRALayerWeights.pack(subloras)
            model.loras[module_name] = lora
        return model

    def _match_target_modules(self, module_name: str):
        return any(
            re.match(
                r".*\.{target_module}$".format(target_module=target_module),
                module_name) or target_module == module_name
            for target_module in self.supported_lora_modules)

    def _filter_unsupported_mm_module(self, module_name: str) -> bool:
        """
        Regarding multimodal models, vLLM currently only supports adding LoRA to
        language model. LoRA for other modules, such as the vision tower, will 
        be filtered out.
        """
        if self.supports_mm:
            module_mapping: MultiModelKeys = self.model.get_mm_mapping()
            prefix_lst = module_mapping.connector + module_mapping.tower_model
            return any(
                [module_name.startswith(prefix) for prefix in prefix_lst])
        return False

    def _register_packed_modules(self, module_full_name: str) -> None:
        parts = module_full_name.split(".")
        module_name = parts[-1]
        replacements = self.packed_modules_mapping.get(module_name, [])
        # When replacements is less than or equal to 1, it indicates that this
        # module is not a packed module.
        if len(replacements) <= 1:
            return
        prefix = ".".join(parts[:-1])
        self.packed_modules[module_full_name] = [
            prefix + "." + r if prefix else r for r in replacements
        ]

    def _create_merged_loras_inplace(self, lora_model: LoRAModel) -> None:
        for module_name, new_module_names in self.packed_modules.items():
            replacement_loras: List[Optional[LoRALayerWeights]] = []
            has_replacement = False
            for r in new_module_names:
                lora = lora_model.get_lora(r)
                replacement_loras.append(lora)
                if lora:
                    has_replacement = True
            if not has_replacement:
                continue
            for i in range(len(replacement_loras)):
                if replacement_loras[i]:
                    continue
                replacement_loras[i] = None
            lora_model.loras[module_name] = PackedLoRALayerWeights.pack(
                replacement_loras)

    def deactivate_adapter(self, adapter_id: int) -> bool:
        return deactivate_adapter(adapter_id, self._active_adapters,
                                  self._deactivate_adapter)

    def add_adapter(self, adapter: LoRAModel) -> bool:
        logger.debug(
            "Adding lora. Model id: %d, "
            "int id: %d, "
            "scaling factor: %s", adapter.id, adapter.id,
            adapter.scaling_factor)
        return add_adapter(adapter, self._registered_adapters, self.capacity,
                           self._add_adapter)

    def set_adapter_mapping(self, mapping: LoRAMapping) -> None:
        self._last_mapping = set_adapter_mapping(mapping, self._last_mapping,
                                                 self._set_adapter_mapping)

    def remove_adapter(self, adapter_id: int) -> bool:
        return remove_adapter(adapter_id, self._registered_adapters,
                              self.deactivate_adapter)

    def list_adapters(self) -> Dict[int, Any]:
        return list_adapters(self._registered_adapters)

    def get_adapter(self, adapter_id: int) -> Optional[Any]:
        return get_adapter(adapter_id, self._registered_adapters)


class LoRALRUCache(AdapterLRUCache[LoRAModel]):

    def __init__(self, capacity: int, deactivate_lora_fn: Callable[[int],
                                                                   bool]):
        super().__init__(capacity, deactivate_lora_fn)


class LRUCacheLoRAModelManager(LoRAModelManager):
    """A model manager that manages multiple LoRAs with LRU cache."""

    def __init__(self, model: nn.Module, max_num_seqs: int,
                 max_num_batched_tokens: int, vocab_size: int,
                 lora_config: LoRAConfig, device: torch.device):
        super().__init__(model, max_num_seqs, max_num_batched_tokens,
                         vocab_size, lora_config, device)
        self._registered_adapters: LoRALRUCache = LoRALRUCache(
            self.capacity, self.deactivate_adapter)
        self._active_adapters: LoRALRUCache = LoRALRUCache(
            self.lora_slots, self._deactivate_adapter)

    def list_adapters(self) -> Dict[int, LoRAModel]:
        """List all registered LoRAModels."""
        return dict(self._registered_adapters.cache)

    def add_adapter(self, lora: LoRAModel) -> bool:
        """Add a LoRAModel to the manager."""
        logger.debug(
            "Adding lora. Model id: %d, "
            "int id: %d, "
            "scaling factor: %s", lora.id, lora.id, lora.scaling_factor)
        if lora.id not in self._registered_adapters:
            self._add_adapter(lora)
            was_added = True
        else:
            # We always touch to update the LRU cache order
            self._registered_adapters.touch(lora.id)
            was_added = False
        return was_added

    def activate_adapter(
        self,
        lora_id: int,
    ) -> bool:
        if lora_id not in self._active_adapters and len(
                self._active_adapters) >= self.lora_slots:
            self._active_adapters.remove_oldest()
        result = super().activate_adapter(lora_id)
        # We always touch to update the LRU cache order
        self._active_adapters.touch(lora_id)
        return result

    def remove_oldest_adapter(self) -> bool:
        if len(self._registered_adapters) > 0:
            self._registered_adapters.remove_oldest()
            return True
        return False

    def pin_adapter(self, lora_id: int) -> bool:
        """Pin a LoRAModel in the manager cache."""
        self._pin_lora_in_cpu_cache(lora_id)
        self._pin_lora_in_gpu_cache(lora_id)
        return True

    def _pin_lora_in_cpu_cache(self, lora_id: int):
        try:
            self._registered_adapters.pin(lora_id)
        except ValueError as err:
            raise ValueError("Pinning failed. "
                             f"LoRA {lora_id} is not registered.") from err

    def _pin_lora_in_gpu_cache(self, lora_id: int):
        if lora_id not in self._active_adapters:
            # move lora to gpu if not already active
            self.activate_adapter(lora_id)

        self._active_adapters.pin(lora_id)


def create_lora_manager(
        model: nn.Module,
        max_num_seqs: int,
        max_num_batched_tokens: int,
        vocab_size: int,
        lora_config: LoRAConfig,
        device: torch.device,
        lora_manager_cls: Type[LoRAModelManager] = LoRAModelManager,
        **kwargs) -> LoRAModelManager:
    """Create a LoRA adapter for a given model."""
    if not hasattr(model, "supported_lora_modules"):
        raise ValueError(f"Model {type(model)} is not supported for LoRA.")
    lora_manager = lora_manager_cls(
        model=model,
        max_num_seqs=max_num_seqs,
        max_num_batched_tokens=max_num_batched_tokens,
        vocab_size=vocab_size,
        lora_config=lora_config,
        device=device,
        **kwargs)
    return lora_manager<|MERGE_RESOLUTION|>--- conflicted
+++ resolved
@@ -4,12 +4,8 @@
 import os
 import re
 from dataclasses import dataclass, field
-<<<<<<< HEAD
 from typing import (Any, Callable, Dict, List, Optional, Sequence, Tuple, Type,
                     Union)
-=======
-from typing import Any, Callable, Dict, List, Optional, Sequence, Type, Union
->>>>>>> 241ad7b3
 
 import safetensors.torch
 import torch
@@ -33,12 +29,8 @@
                              parse_fine_tuned_lora_name, replace_submodule)
 from vllm.model_executor.models import SupportsLoRA, supports_multimodal
 from vllm.model_executor.models.module_mapping import MultiModelKeys
-<<<<<<< HEAD
-from vllm.model_executor.models.utils import PPMissingLayer
+from vllm.model_executor.models.utils import PPMissingLayer, WeightsMapper
 from vllm.platforms import current_platform
-=======
-from vllm.model_executor.models.utils import PPMissingLayer, WeightsMapper
->>>>>>> 241ad7b3
 from vllm.utils import is_pin_memory_available
 
 logger = init_logger(__name__)
