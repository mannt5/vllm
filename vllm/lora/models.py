--- conflicted
+++ resolved
@@ -21,12 +21,8 @@
                               LinearScalingRotaryEmbeddingWithLora,
                               LoRAMapping)
 from vllm.lora.lora import LoRALayerWeights, PackedLoRALayerWeights
-<<<<<<< HEAD
 from vllm.lora.peft_helper import PEFTHelper
-from vllm.lora.punica import PunicaWrapper
-=======
 from vllm.lora.punica_wrapper import get_punica_wrapper
->>>>>>> 6d525288
 from vllm.lora.utils import (from_layer, from_layer_logits_processor,
                              is_regex_target_modules,
                              parse_fine_tuned_lora_name, replace_submodule)
