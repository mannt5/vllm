--- conflicted
+++ resolved
@@ -17,11 +17,7 @@
                               tensor_model_parallel_all_reduce,
                               tensor_model_parallel_gather)
 from vllm.distributed.utils import divide
-<<<<<<< HEAD
-=======
-from vllm.lora.punica import PunicaWrapper
 # yapf: disable
->>>>>>> 9743d64e
 from vllm.model_executor.layers.linear import (ColumnParallelLinear,
                                                LinearBase,
                                                MergedColumnParallelLinear,
@@ -255,11 +251,6 @@
                 full_lora_a_embeddings.shape[1],
                 -1,
             )
-<<<<<<< HEAD
-
-        # Embedding layer only need expand op
-=======
->>>>>>> 9743d64e
         self.punica_wrapper.add_lora_embedding(full_output,
                                                full_lora_a_embeddings,
                                                self.lora_b_stacked,
