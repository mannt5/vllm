# pylint: disable=unused-argument
import math
from dataclasses import dataclass
from typing import TYPE_CHECKING, Dict, List, Optional, Tuple, Union, cast

import torch
import torch.nn as nn
import torch.nn.functional as F
from transformers import PretrainedConfig

from vllm.adapter_commons.layers import AdapterMapping
from vllm.config import LoRAConfig
from vllm.distributed import (get_tensor_model_parallel_rank,
                              get_tensor_model_parallel_world_size,
                              split_tensor_along_last_dim,
                              tensor_model_parallel_all_gather,
                              tensor_model_parallel_all_reduce,
                              tensor_model_parallel_gather)
from vllm.distributed.utils import divide
from vllm.lora.punica import PunicaWrapper
# yapf: disable
from vllm.model_executor.layers.linear import (ColumnParallelLinear,
                                               LinearBase,
                                               MergedColumnParallelLinear,
                                               QKVParallelLinear,
                                               ReplicatedLinear,
                                               RowParallelLinear)
# yapf: enable
from vllm.model_executor.layers.logits_processor import LogitsProcessor
from vllm.model_executor.layers.rotary_embedding import (
    LinearScalingRotaryEmbedding, RotaryEmbedding)
from vllm.model_executor.layers.vocab_parallel_embedding import (
    VocabParallelEmbedding)
from vllm.platforms import current_platform

if current_platform.is_hpu():
    from vllm_hpu_extension.punica_hpu import GaudiPunicaWrapper

if TYPE_CHECKING:
    pass


def _get_lora_device(base_layer: nn.Module) -> torch.device:
    # code borrowed from https://github.com/fmmoret/vllm/blob/fm-support-lora-on-quantized-models/vllm/lora/layers.py#L34
    """Returns the device for where to place the LoRA tensors."""
    # unquantizedLinear
    if hasattr(base_layer, "weight"):
        return base_layer.weight.device
    # Compressed Tensor
    elif hasattr(base_layer, "weight_packed"):
        return base_layer.weight_packed.device
    # GPTQ/AWQ
    elif hasattr(base_layer, "qweight"):
        return base_layer.qweight.device
    # marlin
    elif hasattr(base_layer, "B"):
        return base_layer.B.device
    else:
        raise ValueError(f"Unsupported base layer: {base_layer}")


def _not_fully_sharded_can_replace(can_replace):
    """
    decorator which adds the condition of not using fully sharded loras
    intended to wrap can_replace_layer()
    """

    def dec(*args, **kwargs):
        decorate = kwargs.pop("decorate") if "decorate" in kwargs else True
        condition = (not kwargs["lora_config"].fully_sharded_loras
                     if decorate else True)
        return can_replace(*args, **kwargs) and condition

    return dec


@dataclass
class LoRAMapping(AdapterMapping):
    is_prefill: bool = False


class BaseLayerWithLoRA(nn.Module):

    def slice_lora_a(
        self, lora_a: Union[torch.Tensor, List[Union[torch.Tensor, None]]]
    ) -> Union[torch.Tensor, List[Union[torch.Tensor, None]]]:
        """Slice lora a if splitting for tensor parallelism."""
        ...

    def slice_lora_b(
        self, lora_b: Union[torch.Tensor, List[Union[torch.Tensor, None]]]
    ) -> Union[torch.Tensor, List[Union[torch.Tensor, None]]]:
        """Slice lora b if splitting with tensor parallelism."""
        ...

    def create_lora_weights(
        self,
        max_loras: int,
        lora_config: LoRAConfig,
        model_config: Optional[PretrainedConfig] = None,
    ) -> None:
        """Initializes lora matrices."""
        ...

    def reset_lora(self, index: int):
        """Resets the lora weights at index back to 0."""
        ...

    def set_lora(
        self,
        index: int,
        lora_a: torch.Tensor,
        lora_b: torch.Tensor,
        embeddings_tensor: Optional[torch.Tensor],
        bias: Optional[torch.Tensor] = None,
    ):
        """Overwrites lora tensors at index."""
        ...

    def set_mapping(
        self,
        punica_wrapper: PunicaWrapper,
    ):
        self.punica_wrapper: PunicaWrapper = punica_wrapper

    @classmethod
    def can_replace_layer(
        cls,
        source_layer: nn.Module,
        lora_config: LoRAConfig,
        packed_modules_list: List,
        model_config: Optional[PretrainedConfig],
    ) -> bool:
        """Returns True if the layer can be replaced by this LoRA layer."""
        raise NotImplementedError


class VocabParallelEmbeddingWithLoRA(BaseLayerWithLoRA):

    def __init__(self, base_layer: VocabParallelEmbedding) -> None:
        super().__init__()
        self.base_layer = base_layer
        self.embeddings_slice: Optional[Tuple[int, int]]
        self.embeddings_weights: Optional[torch.Tensor]

    def create_lora_weights(
            self,
            max_loras: int,
            lora_config: LoRAConfig,
            model_config: Optional[PretrainedConfig] = None) -> None:

        if self.base_layer.num_added_embeddings_per_partition > 0:
            # We can start adding lora weights
            self.embeddings_weights = self.base_layer.weight.data[
                self.base_layer.num_org_embeddings_per_partition:self.
                base_layer.num_org_embeddings_per_partition +
                self.base_layer.num_added_embeddings_per_partition]
            self.embeddings_slice = (
                self.base_layer.shard_indices.added_vocab_start_index -
                self.base_layer.org_vocab_size,
                self.base_layer.shard_indices.added_vocab_end_index -
                self.base_layer.org_vocab_size)
            self.base_layer.weight.data[
                self.base_layer.num_org_embeddings_per_partition:].fill_(0)
        else:
            self.embeddings_slice = None
            self.embeddings_weights = None

        self.embeddings_tensors = torch.zeros(
            (
                max_loras,
                lora_config.lora_extra_vocab_size,
                self.base_layer.embedding_dim,
            ),
            dtype=self.base_layer.weight.dtype,
            device=self.base_layer.weight.device,
        )
        self.lora_a_stacked = torch.zeros(
            (
                max_loras,
                self.base_layer.org_vocab_size +
                lora_config.lora_extra_vocab_size,
                lora_config.max_lora_rank,
            ),
            dtype=lora_config.lora_dtype,
            device=self.base_layer.weight.device,
        )
        self.lora_b_stacked = torch.zeros(
            (
                max_loras,
                1,
                self.base_layer.embedding_dim,
                lora_config.max_lora_rank,
            ),
            dtype=lora_config.lora_dtype,
            device=self.base_layer.weight.device,
        )
        self.lora_a_stacked_2d = self.lora_a_stacked.view(
            self.lora_a_stacked.shape[0] * self.lora_a_stacked.shape[1],
            self.lora_a_stacked.shape[2],
        )

    def reset_lora(self, index: int):
        self.lora_a_stacked[index] = 0
        self.lora_b_stacked[index] = 0
        self.embeddings_tensors[index] = 0

    def set_lora(
        self,
        index: int,
        lora_a: torch.Tensor,
        lora_b: torch.Tensor,
        embeddings_tensor: Optional[torch.Tensor],
        bias: Optional[torch.Tensor] = None,
    ):
        self.reset_lora(index)
        self.lora_a_stacked[index, :lora_a.shape[0], :lora_a.shape[1]].copy_(
            lora_a, non_blocking=True)
        self.lora_b_stacked[index,
                            0, :lora_b.shape[1], :lora_b.shape[0]].copy_(
                                lora_b.T, non_blocking=True)
        if embeddings_tensor is not None:
            self.embeddings_tensors[
                index, :embeddings_tensor.shape[0], :embeddings_tensor.
                shape[1], ].copy_(embeddings_tensor, non_blocking=True)
            if self.embeddings_slice is not None:
                # TODO(yard1): Optimize this copy, we don't need to copy
                # everything, just the modified part
                embeddings = self.embeddings_tensors.view(
                    self.embeddings_tensors.shape[0] *
                    self.embeddings_tensors.shape[1],
                    self.embeddings_tensors.shape[2],
                )[self.embeddings_slice[0]:self.embeddings_slice[1]]
                assert self.embeddings_weights is not None
                self.embeddings_weights[:embeddings.shape[0]].copy_(embeddings)

    def forward(self, x: torch.Tensor) -> torch.Tensor:
        added_tokens_mask = x > self.base_layer.org_vocab_size - 1
        embeddings_indices = None
        embeddings_indices = self.punica_wrapper.embeddings_indices
        indices = embeddings_indices[1].view_as(x)
        full_lora_a_embeddings = F.embedding(
            x + indices,
            self.lora_a_stacked_2d,
        )
        indices = embeddings_indices[0].view_as(x)
        full_output = self.base_layer.forward(
            x.add_(indices * added_tokens_mask))

        full_output_org = full_output
        if full_output.ndim == 3:
            full_output = full_output.view(
                full_output.shape[0] * full_output.shape[1], -1)
        if full_lora_a_embeddings.ndim == 3:
            full_lora_a_embeddings = full_lora_a_embeddings.view(
                full_lora_a_embeddings.shape[0] *
<<<<<<< HEAD
                full_lora_a_embeddings.shape[1], -1)
        # Embedding layer only need expand op
        if current_platform.is_hpu():
            assert isinstance(self.punica_wrapper, GaudiPunicaWrapper)
            self.punica_wrapper.add_lora_embedding(full_output,
                                                   full_lora_a_embeddings,
                                                   self.lora_b_stacked,
                                                   add_input=True)
        else:
            self.punica_wrapper.add_expand(full_output,
                                           full_lora_a_embeddings,
                                           self.lora_b_stacked,
                                           add_input=True)
=======
                full_lora_a_embeddings.shape[1],
                -1,
            )
        self.punica_wrapper.add_lora_embedding(full_output,
                                               full_lora_a_embeddings,
                                               self.lora_b_stacked,
                                               add_input=True)
>>>>>>> a1887f2c
        return full_output.view_as(full_output_org)

    @classmethod
    def can_replace_layer(
        cls,
        source_layer: nn.Module,
        lora_config: LoRAConfig,
        packed_modules_list: List,
        model_config: Optional[PretrainedConfig],
    ) -> bool:
        return type(source_layer) is VocabParallelEmbedding


class BaseLinearLayerWithLoRA(BaseLayerWithLoRA):

    def __init__(self, base_layer: LinearBase):
        super().__init__()
        self.base_layer = base_layer
        self.input_size = self.base_layer.input_size
        self.device = _get_lora_device(self.base_layer)
        self.lora_bias_stacked: Optional[Tuple[torch.Tensor, ...]] = None

        self.output_slices: Tuple[int, ...]
        self.tp_size: int
        self.output_size: int
        self.n_slices: int

    def create_lora_weights(
        self,
        max_loras: int,
        lora_config: LoRAConfig,
        model_config: Optional[PretrainedConfig] = None,
    ) -> None:
        self.lora_config = lora_config
        #
        if isinstance(self.base_layer, ReplicatedLinear):
            lora_a_out_size = lora_config.max_lora_rank
            lora_b_out_size = self.output_size

        elif isinstance(self.base_layer, ColumnParallelLinear):
            lora_a_out_size = (lora_config.max_lora_rank if
                               not lora_config.fully_sharded_loras else divide(
                                   lora_config.max_lora_rank, self.tp_size))
            lora_b_out_size = self.output_size

        elif isinstance(self.base_layer, RowParallelLinear):
            lora_a_out_size = lora_config.max_lora_rank
            lora_b_out_size = (self.output_size if
                               not lora_config.fully_sharded_loras else divide(
                                   self.output_size, self.tp_size))
        else:
            raise NotImplementedError

        self.lora_a_stacked = tuple(
            torch.zeros(
                max_loras,
                1,
                lora_a_out_size,
                self.input_size,
                dtype=lora_config.lora_dtype,
                device=self.device,
            ) for _ in range(self.n_slices))
        self.lora_b_stacked = tuple(
            torch.zeros(
                max_loras,
                1,
                lora_b_out_size,
                lora_config.max_lora_rank,
                dtype=lora_config.lora_dtype,
                device=self.device,
            ) for _ in range(self.n_slices))
        if lora_config.bias_enabled:
            lora_bias_out_size = lora_b_out_size
            self.lora_bias_stacked = tuple(
                torch.zeros(
                    max_loras,
                    1,
                    lora_bias_out_size,
                    dtype=lora_config.lora_dtype,
                    device=self.device,
                ) for _ in range(self.n_slices))
        self.output_slices = (self.lora_b_stacked[0].shape[2], )

    def reset_lora(self, index: int):
        for s_index in range(self.n_slices):
            self.lora_a_stacked[s_index][index] = 0
            self.lora_b_stacked[s_index][index] = 0
            if self.lora_config.bias_enabled:
                # Make mypy happy
                self.lora_bias_stacked = cast(Tuple[torch.Tensor, ...],
                                              self.lora_bias_stacked)
                self.lora_bias_stacked[s_index][index] = 0

    def set_lora(
        self,
        index: int,
        lora_a: torch.Tensor,
        lora_b: torch.Tensor,
        embeddings_tensor: Optional[torch.Tensor],
        lora_bias: Optional[torch.Tensor] = None,
    ):
        # Except for QKVParallelLinearWithLora and
        # MergedColumnParallelLinearWithLoRA, all other linear LoRA layers
        # store weights in a tuple of size 1. These two layers will
        # override this function.
        assert (len(self.lora_a_stacked) == len(self.lora_b_stacked) ==
                self.n_slices == 1)

        self.reset_lora(index)
        if self.tp_size > 1:
            lora_a = self.slice_lora_a(lora_a)
            lora_b = self.slice_lora_b(lora_b)
            if lora_bias is not None:
                lora_bias = self.slice_bias(lora_bias)

        self.lora_a_stacked[0][index,
                               0, :lora_a.shape[1], :lora_a.shape[0]].copy_(
                                   lora_a.T, non_blocking=True)
        self.lora_b_stacked[0][index,
                               0, :lora_b.shape[1], :lora_b.shape[0]].copy_(
                                   lora_b.T, non_blocking=True)
        if lora_bias is not None:

            self.lora_bias_stacked = cast(Tuple[torch.Tensor, ...],
                                          self.lora_bias_stacked)
            assert len(self.lora_bias_stacked)
            self.lora_bias_stacked[0][index, 0, :lora_bias.shape[0]].copy_(
                lora_bias.T, non_blocking=True)

    def apply(self,
              x: torch.Tensor,
              bias: Optional[torch.Tensor] = None) -> torch.Tensor:
        output = self.base_layer.quant_method.apply(self.base_layer, x, bias)
        self.punica_wrapper.add_lora_linear(output, x, self.lora_a_stacked,
                                            self.lora_b_stacked,
                                            self.lora_bias_stacked, 1.0,
                                            self.output_slices)
        return output


class ReplicatedLinearWithLoRA(BaseLinearLayerWithLoRA):

    def __init__(self, base_layer: ReplicatedLinear) -> None:
        super().__init__(base_layer, )
        # To ensure interface compatibility, set to 1 always.
        self.tp_size = 1
        self.output_size = self.base_layer.output_size
        self.n_slices = 1

    def forward(self, input_):
        """Forward of ReplicatedLinearWithLoRA

        Args:
            input_: Tensor whose last dimension is `input_size`.

        Returns:
            - output
            - bias
        """
        bias = (self.base_layer.bias
                if not self.base_layer.skip_bias_add else None)

        # Matrix multiply.
        output = self.apply(input_, bias)

        output_bias = (self.base_layer.bias
                       if self.base_layer.skip_bias_add else None)
        return output, output_bias

    @classmethod
    @_not_fully_sharded_can_replace
    def can_replace_layer(
        cls,
        source_layer: nn.Module,
        lora_config: LoRAConfig,
        packed_modules_list: List,
        model_config: Optional[PretrainedConfig],
    ) -> bool:
        return type(source_layer) is ReplicatedLinear


class ColumnParallelLinearWithLoRA(BaseLinearLayerWithLoRA):
    """
    LoRA on top of ColumnParallelLinear layer.
    LoRA B is sliced for tensor parallelism.
    There are two types for the `base_layer`:
    1. ColumnParallelLinear, e.g.`dense_h_to_4h` in `FalconForCausalLM`.
    2. MergedColumnParallelLinear, e.g.`gate_up_proj` in `Phi3ForCausalLM`.
    """

    def __init__(self, base_layer: ColumnParallelLinear) -> None:
        super().__init__(base_layer)
        # The base_layer type is ColumnParallelLinear or
        # MergedColumnParallelLinear, their weight sharding logic is
        # inconsistent when TP is greater than 1.
        self.is_merged_col_linear = type(
            base_layer) is MergedColumnParallelLinear
        self.tp_size = get_tensor_model_parallel_world_size()
        self.output_size = self.base_layer.output_size_per_partition
        # There is only one LoRA layer
        self.n_slices = 1

    def slice_lora_a(self, lora_a: torch.Tensor) -> torch.Tensor:
        return lora_a

    def slice_lora_b(self, lora_b: torch.Tensor) -> torch.Tensor:
        # Applicable to cases where the base_layer is
        # MergedColumnParallelLinear.
        if self.is_merged_col_linear:
            tp_rank = get_tensor_model_parallel_rank()
            shard_size = self.output_size // 2
            offset = lora_b.shape[-1] // 2

            left_weight = lora_b[:, tp_rank * shard_size:(tp_rank + 1) *
                                 shard_size]
            right_weight = lora_b[:, offset + tp_rank * shard_size:offset +
                                  (tp_rank + 1) * shard_size]
            lora_b = torch.cat([left_weight, right_weight], dim=1)
        # Applicable to cases where the base_layer is
        # ColumnParallelLinear.
        else:
            tensor_model_parallel_rank = get_tensor_model_parallel_rank()
            shard_size = self.output_dim
            start_idx = tensor_model_parallel_rank * shard_size
            end_idx = (tensor_model_parallel_rank + 1) * shard_size
            lora_b = lora_b[:, start_idx:end_idx]
        return lora_b

    def slice_bias(self, bias: torch.Tensor) -> torch.Tensor:
        # TODO: Fix the slicing logic of bias.
        if bias is None:
            return bias
        tensor_model_parallel_rank = get_tensor_model_parallel_rank()
        shard_size = self.output_dim
        start_idx = tensor_model_parallel_rank * shard_size
        end_idx = (tensor_model_parallel_rank + 1) * shard_size
        bias = bias[start_idx:end_idx]
        return bias

    def forward(self, input_):
        """Forward of ColumnParallelLinear

        Args:
            input_: Tensor whose last dimension is `input_size`.

        Returns:
            - output
            - bias
        """
        bias = (self.base_layer.bias
                if not self.base_layer.skip_bias_add else None)

        # Matrix multiply.
        output_parallel = self.apply(input_, bias)
        if self.base_layer.gather_output:
            # All-gather across the partitions.
            output = tensor_model_parallel_all_gather(output_parallel)
        else:
            output = output_parallel
        output_bias = (self.base_layer.bias
                       if self.base_layer.skip_bias_add else None)
        return output, output_bias

    @classmethod
    @_not_fully_sharded_can_replace
    def can_replace_layer(
        cls,
        source_layer: nn.Module,
        lora_config: LoRAConfig,
        packed_modules_list: List,
        model_config: Optional[PretrainedConfig],
    ) -> bool:
        return type(source_layer) is ColumnParallelLinear or (
            type(source_layer) is MergedColumnParallelLinear
            and len(packed_modules_list) == 1)


class MergedColumnParallelLinearWithLoRA(ColumnParallelLinearWithLoRA):
    """ColumnParallelLinear layer that is composed of 2 sublayers (slices)
    packed together (eg. gate_proj + up_proj -> gate_up_proj).

    This means we have 2 LoRAs, each applied to one half of the layer.

    Both slices must have the same size.
    """

    def __init__(self, base_layer: MergedColumnParallelLinear) -> None:
        super().__init__(base_layer)
        # There are two LoRA layers
        self.n_slices = len(self.base_layer.output_sizes)

    def create_lora_weights(
        self,
        max_loras: int,
        lora_config: LoRAConfig,
        model_config: Optional[PretrainedConfig] = None,
    ) -> None:
        """
        The main reason for overriding this function is to enhance  code 
        maintainability.
        """
        self.lora_config = lora_config

        if not (len(self.base_layer.output_sizes) == self.n_slices == 2
                and self.base_layer.output_sizes[0]
                == self.base_layer.output_sizes[1]):
            raise ValueError(
                "LoRAColumnParallelLinear2Slice requires 2 slices with "
                "the same size.")
        self.tp_size = get_tensor_model_parallel_world_size()
        self.tp_rank = get_tensor_model_parallel_rank()

        lora_a_output_size_per_partition = (
            lora_config.max_lora_rank if not lora_config.fully_sharded_loras
            else divide(lora_config.max_lora_rank, self.tp_size))

        self.lora_a_stacked = tuple(
            torch.zeros(
                max_loras,
                1,
                lora_a_output_size_per_partition,
                self.input_size,
                dtype=lora_config.lora_dtype,
                device=self.device,
            ) for _ in range(self.n_slices))
        self.lora_b_stacked = tuple(
            torch.zeros(
                max_loras,
                1,
                self.output_size // 2,
                lora_config.max_lora_rank,
                dtype=lora_config.lora_dtype,
                device=self.device,
            ) for _ in range(self.n_slices))
        if lora_config.bias_enabled:
            self.lora_bias_stacked = tuple(
                torch.zeros(
                    max_loras,
                    1,
                    self.output_size // 2,
                    dtype=lora_config.lora_dtype,
                    device=self.device,
                ) for _ in range(self.n_slices))
        self.output_dim = self.lora_b_stacked[0].shape[2]
        self.output_slices = (self.output_dim, self.output_dim)

    def slice_lora_a(
        self, lora_a: List[Union[torch.Tensor, None]]
    ) -> List[Union[torch.Tensor, None]]:
        return lora_a

    def slice_lora_b(
        self, lora_b: List[Union[torch.Tensor, None]]
    ) -> List[Union[torch.Tensor, None]]:
        #NOTE: lora_b contains 2 subloras, and each sublora could be None.
        shard_size = self.output_dim
        start_idx = self.tp_rank * shard_size
        end_idx = (self.tp_rank + 1) * shard_size
        lora_b = [
            lora_b[0][:, start_idx:end_idx] if lora_b[0] is not None else None,
            lora_b[1][:, start_idx:end_idx] if lora_b[1] is not None else None,
        ]
        return lora_b

    def slice_bias(
        self, bias: List[Union[torch.Tensor,
                               None]]) -> List[Union[torch.Tensor, None]]:
        # NOTE : each bias could be None.
        shard_size = self.output_dim
        start_idx = self.tp_rank * shard_size
        end_idx = (self.tp_rank + 1) * shard_size
        bias = [
            bias[0][start_idx:end_idx] if bias[0] is not None else None,
            bias[1][start_idx:end_idx] if bias[1] is not None else None
        ]
        return bias

    def set_lora(
        self,
        index: int,
        lora_a: torch.Tensor,
        lora_b: torch.Tensor,
        embeddings_tensor: Optional[torch.Tensor],
        lora_bias: Optional[torch.Tensor] = None,
    ):
        self.reset_lora(index)

        if self.tp_size > 1:
            lora_a = self.slice_lora_a(lora_a)
            lora_b = self.slice_lora_b(lora_b)
            if lora_bias is not None:
                lora_bias = self.slice_bias(lora_bias)

        if lora_a[0] is not None:
            self.lora_a_stacked[0][
                index, 0, :lora_a[0].shape[1], :lora_a[0].shape[0]].copy_(
                    lora_a[0].T, non_blocking=True)
            self.lora_b_stacked[0][
                index, 0, :lora_b[0].shape[1], :lora_b[0].shape[0]].copy_(
                    lora_b[0].T, non_blocking=True)
        if lora_bias is not None and lora_bias[0] is not None:
            self.lora_bias_stacked = cast(Tuple[torch.Tensor, ...],
                                          self.lora_bias_stacked)
            self.lora_bias_stacked[0][index, 0, :lora_bias[0].shape[0]].copy_(
                lora_bias[0].T, non_blocking=True)
        if lora_a[1] is not None:
            self.lora_a_stacked[1][
                index, 0, :lora_a[1].shape[1], :lora_a[1].shape[0]].copy_(
                    lora_a[1].T, non_blocking=True)
            self.lora_b_stacked[1][
                index, 0, :lora_b[1].shape[1], :lora_b[1].shape[0]].copy_(
                    lora_b[1].T, non_blocking=True)
        if lora_bias is not None and lora_bias[1] is not None:
            self.lora_bias_stacked = cast(Tuple[torch.Tensor, ...],
                                          self.lora_bias_stacked)
            self.lora_bias_stacked[1][index, 0, :lora_bias[1].shape[0]].copy_(
                lora_bias[1].T, non_blocking=True)

    @classmethod
    @_not_fully_sharded_can_replace
    def can_replace_layer(
        cls,
        source_layer: nn.Module,
        lora_config: LoRAConfig,
        packed_modules_list: List,
        model_config: Optional[PretrainedConfig],
    ) -> bool:
        return (type(source_layer) is MergedColumnParallelLinear
                and len(packed_modules_list) == 2)


class QKVParallelLinearWithLora(ColumnParallelLinearWithLoRA):
    """
    ColumnParallelLinear layer that is specifically designed for
    qkv_proj. Certain models, such as chatglm3 and baichuan-7b,
    only contains a single LoRA within their qkv_proj layer.

    During inference with Tensor Parallel, the weights of lora_b
    must be accurately partitioned according to the respective ranks.

    Q slice may have different shape than K and V slices (which both have
    the same shape).
    """

    def __init__(self, base_layer: QKVParallelLinear) -> None:
        super().__init__(base_layer)
        self.q_proj_total_size = (self.base_layer.total_num_heads *
                                  self.base_layer.head_size)
        self.q_proj_shard_size = (self.base_layer.num_heads *
                                  self.base_layer.head_size)
        self.kv_proj_shard_size = (self.base_layer.num_kv_heads *
                                   self.base_layer.head_size)
        self.kv_proj_total_size = (self.base_layer.total_num_kv_heads *
                                   self.base_layer.head_size)
        # There is only one LoRA layer
        self.n_slices = 1

    def slice_lora_b(self, lora_b: torch.Tensor) -> torch.Tensor:
        tp_rank = get_tensor_model_parallel_rank()
        self.q_shard_id = tp_rank
        self.kv_shard_id = tp_rank // self.base_layer.num_kv_head_replicas
        lora_b_q = lora_b[:, self.q_proj_shard_size *
                          self.q_shard_id:self.q_proj_shard_size *
                          (self.q_shard_id + 1)]
        k_offset = self.q_proj_total_size
        lora_b_k = lora_b[:, k_offset +
                          self.kv_proj_shard_size * self.kv_shard_id:k_offset +
                          self.kv_proj_shard_size * (self.kv_shard_id + 1)]
        v_offset = k_offset + self.kv_proj_total_size
        lora_b_v = lora_b[:, v_offset +
                          self.kv_proj_shard_size * self.kv_shard_id:v_offset +
                          self.kv_proj_shard_size * (self.kv_shard_id + 1)]
        lora_b = torch.cat([lora_b_q, lora_b_k, lora_b_v], dim=1)
        return lora_b

    def slice_bias(self, bias: torch.Tensor) -> torch.Tensor:
        bias_q = bias[self.q_proj_shard_size *
                      self.q_shard_id:self.q_proj_shard_size *
                      (self.q_shard_id + 1)]
        k_offset = self.q_proj_total_size
        bias_k = bias[k_offset +
                      self.kv_proj_shard_size * self.kv_shard_id:k_offset +
                      self.kv_proj_shard_size * (self.kv_shard_id + 1)]
        v_offset = k_offset + self.kv_proj_total_size
        bias_v = bias[v_offset +
                      self.kv_proj_shard_size * self.kv_shard_id:v_offset +
                      self.kv_proj_shard_size * (self.kv_shard_id + 1)]
        bias = torch.cat([bias_q, bias_k, bias_v], dim=1)
        return bias

    @classmethod
    @_not_fully_sharded_can_replace
    def can_replace_layer(cls, source_layer: nn.Module,
                          lora_config: LoRAConfig, packed_modules_list: List,
                          model_config: Optional[PretrainedConfig]) -> bool:
        return type(source_layer) is QKVParallelLinear and len(
            packed_modules_list) == 1


class MergedQKVParallelLinearWithLora(ColumnParallelLinearWithLoRA):
    """ColumnParallelLinear layer that is composed of 3 sublayers (slices)
    packed together in qkv proj fashion
    (q_proj + k_proj + v_proj -> qkv_proj).

    This means we have 3 LoRAs, each applied to one slice of the layer.

    Q slice may have different shape than K and V slices (which both have
    the same shape).
    """

    def __init__(self, base_layer: QKVParallelLinear) -> None:
        super().__init__(base_layer)
        # There are three LoRA layer.
        self.n_slices = len(self.base_layer.output_sizes)
        self.tp_size = get_tensor_model_parallel_world_size()
        self.tp_rank = get_tensor_model_parallel_rank()

    def create_lora_weights(
        self,
        max_loras: int,
        lora_config: LoRAConfig,
        model_config: Optional[PretrainedConfig] = None,
    ) -> None:
        """
        The main reason for overloading this function is to handle inconsistent 
        weight dimensions in qkv lora.
        """
        self.lora_config = lora_config

        if not (len(self.base_layer.output_sizes) == self.n_slices == 3):
            raise ValueError(
                "LoRAColumnParallelLinear3Slice requires 3 slices.")

        self.q_proj_shard_size = (self.base_layer.num_heads *
                                  self.base_layer.head_size)
        self.kv_proj_shard_size = (self.base_layer.num_kv_heads *
                                   self.base_layer.head_size)
        self.q_shard_id = self.tp_rank
        self.kv_shard_id = self.tp_rank // self.base_layer.num_kv_head_replicas

        lora_a_output_size_per_partition = (
            lora_config.max_lora_rank if not lora_config.fully_sharded_loras
            else divide(lora_config.max_lora_rank, self.tp_size))
        # q, k, v
        self.lora_a_stacked = (
            torch.zeros(
                max_loras,
                1,
                lora_a_output_size_per_partition,
                self.input_size,
                dtype=lora_config.lora_dtype,
                device=self.device,
            ),
            torch.zeros(
                max_loras,
                1,
                lora_a_output_size_per_partition,
                self.input_size,
                dtype=lora_config.lora_dtype,
                device=self.device,
            ),
            torch.zeros(
                max_loras,
                1,
                lora_a_output_size_per_partition,
                self.input_size,
                dtype=lora_config.lora_dtype,
                device=self.device,
            ),
        )
        self.lora_b_stacked = (
            torch.zeros(
                max_loras,
                1,
                self.q_proj_shard_size,
                lora_config.max_lora_rank,
                dtype=lora_config.lora_dtype,
                device=self.device,
            ),
            torch.zeros(
                max_loras,
                1,
                self.kv_proj_shard_size,
                lora_config.max_lora_rank,
                dtype=lora_config.lora_dtype,
                device=self.device,
            ),
            torch.zeros(
                max_loras,
                1,
                self.kv_proj_shard_size,
                lora_config.max_lora_rank,
                dtype=lora_config.lora_dtype,
                device=self.device,
            ),
        )
        if lora_config.bias_enabled:
            self.lora_bias_stacked = (
                torch.zeros(
                    max_loras,
                    1,
                    self.q_proj_shard_size,
                    dtype=lora_config.lora_dtype,
                    device=self.device,
                ),
                torch.zeros(
                    max_loras,
                    1,
                    self.kv_proj_shard_size,
                    dtype=lora_config.lora_dtype,
                    device=self.device,
                ),
                torch.zeros(
                    max_loras,
                    1,
                    self.kv_proj_shard_size,
                    dtype=lora_config.lora_dtype,
                    device=self.device,
                ),
            )
        self.output_slices = (
            self.q_proj_shard_size,
            self.kv_proj_shard_size,
            self.kv_proj_shard_size,
        )
        self.packed_indices: Optional[torch.Tensor] = None
        self.standard_indices: Optional[torch.Tensor] = None
        # lazily initialized.
        self.indices: torch.Tensor
        self.indices_len: List[int]

    def slice_lora_a(
        self, lora_a: List[Union[torch.Tensor, None]]
    ) -> List[Union[torch.Tensor, None]]:
        return lora_a

    def slice_lora_b(
        self, lora_b: List[Union[torch.Tensor, None]]
    ) -> List[Union[torch.Tensor, None]]:
        lora_b_q, lora_b_k, lora_b_v = None, None, None
        if lora_b[0] is not None:
            lora_b_q = lora_b[0][:, self.q_proj_shard_size *
                                 self.q_shard_id:self.q_proj_shard_size *
                                 (self.q_shard_id + 1), ]
        if lora_b[1] is not None:
            lora_b_k = lora_b[1][:, self.kv_proj_shard_size *
                                 self.kv_shard_id:self.kv_proj_shard_size *
                                 (self.kv_shard_id + 1), ]
        if lora_b[2] is not None:
            lora_b_v = lora_b[2][:, self.kv_proj_shard_size *
                                 self.kv_shard_id:self.kv_proj_shard_size *
                                 (self.kv_shard_id + 1), ]
        lora_b = [lora_b_q, lora_b_k, lora_b_v]
        return lora_b

    def slice_bias(
        self, bias: List[Union[torch.Tensor,
                               None]]) -> List[Union[torch.Tensor, None]]:
        bias_q, bias_k, bias_v = bias
        if bias_q is not None:
            bias_q = bias_q[self.q_proj_shard_size *
                            self.q_shard_id:self.q_proj_shard_size *
                            (self.q_shard_id + 1)]
        if bias_k is not None:
            bias_k = bias_k[self.kv_proj_shard_size *
                            self.kv_shard_id:self.kv_proj_shard_size *
                            (self.kv_shard_id + 1)]
        if bias_v is not None:
            bias_v = bias_v[self.kv_proj_shard_size *
                            self.kv_shard_id:self.kv_proj_shard_size *
                            (self.kv_shard_id + 1)]
        bias = [bias_q, bias_k, bias_v]
        return bias

    def set_lora(
        self,
        index: int,
        lora_a: torch.Tensor,
        lora_b: torch.Tensor,
        embeddings_tensor: Optional[torch.Tensor],
        lora_bias: Optional[torch.Tensor] = None,
    ):
        self.reset_lora(index)

        if self.tp_size > 1:
            lora_a = self.slice_lora_a(lora_a)
            lora_b = self.slice_lora_b(lora_b)
            if lora_bias is not None:
                lora_bias = self.slice_bias(lora_bias)

        if lora_b[0] is not None:
            lora_b_q = lora_b[0]
            self.lora_b_stacked[0][
                index, 0, :lora_b_q.shape[1], :lora_b_q.shape[0]].copy_(
                    lora_b_q.T, non_blocking=True)
        if lora_b[1] is not None:
            lora_b_k = lora_b[1]
            self.lora_b_stacked[1][
                index, 0, :lora_b_k.shape[1], :lora_b_k.shape[0]].copy_(
                    lora_b_k.T, non_blocking=True)
        if lora_b[2] is not None:
            lora_b_v = lora_b[2]
            self.lora_b_stacked[2][
                index, 0, :lora_b_v.shape[1], :lora_b_v.shape[0]].copy_(
                    lora_b_v.T, non_blocking=True)

        if lora_a[0] is not None:
            self.lora_a_stacked[0][
                index, 0, :lora_a[0].shape[1], :lora_a[0].shape[0]].copy_(
                    lora_a[0].T, non_blocking=True)
        if lora_a[1] is not None:
            self.lora_a_stacked[1][
                index, 0, :lora_a[1].shape[1], :lora_a[1].shape[0]].copy_(
                    lora_a[1].T, non_blocking=True)
        if lora_a[2] is not None:
            self.lora_a_stacked[2][
                index, 0, :lora_a[2].shape[1], :lora_a[2].shape[0]].copy_(
                    lora_a[2].T, non_blocking=True)

        if lora_bias is not None:
            self.lora_bias_stacked = cast(Tuple[torch.Tensor, ...],
                                          self.lora_bias_stacked)
            if lora_bias[0] is not None:
                self.lora_bias_stacked[0][index,
                                          0, :lora_bias[0].shape[0]].copy_(
                                              lora_bias[0].T,
                                              non_blocking=True)
            if lora_bias[1] is not None:
                self.lora_bias_stacked[1][index,
                                          0, :lora_bias[1].shape[0]].copy_(
                                              lora_bias[1].T,
                                              non_blocking=True)
            if lora_bias[2] is not None:
                self.lora_bias_stacked[2][index,
                                          0, :lora_bias[2].shape[0]].copy_(
                                              lora_bias[2].T,
                                              non_blocking=True)

    @classmethod
    @_not_fully_sharded_can_replace
    def can_replace_layer(
        cls,
        source_layer: nn.Module,
        lora_config: LoRAConfig,
        packed_modules_list: List,
        model_config: Optional[PretrainedConfig],
    ) -> bool:
        return (type(source_layer) is QKVParallelLinear
                and len(packed_modules_list) == 3)


class RowParallelLinearWithLoRA(BaseLinearLayerWithLoRA):

    def __init__(self, base_layer: RowParallelLinear) -> None:
        super().__init__(base_layer)

        self.tp_size = get_tensor_model_parallel_world_size()
        # reset input_size
        self.input_size = self.base_layer.input_size_per_partition
        self.output_size = self.base_layer.output_size

        self.tp_rank = get_tensor_model_parallel_rank()
        # There is only one LoRA layer.
        self.n_slices = 1

    def slice_lora_a(self, lora_a: torch.Tensor) -> torch.Tensor:

        shard_size = self.input_size
        start_idx = self.tp_rank * shard_size
        end_idx = (self.tp_rank + 1) * shard_size
        lora_a = lora_a[start_idx:end_idx, :]
        return lora_a

    def slice_lora_b(self, lora_b: torch.Tensor) -> torch.Tensor:
        return lora_b

    def slice_bias(self, bias: torch.Tensor) -> torch.Tensor:
        return bias

    def forward(self, input_):
        """Forward of RowParallelLinear

        Args:
            input_: tensor whose last dimension is `input_size`. If
                    `input_is_parallel` is set, then the last dimension
                    is `input_size // tp_size`.

        Returns:
            - output
            - bias
        """
        # Set up backprop all-reduce.
        if self.base_layer.input_is_parallel:
            input_parallel = input_
        else:
            # TODO: simplify code below
            splitted_input = split_tensor_along_last_dim(
                input_, num_partitions=self.base_layer.tp_size)
            input_parallel = splitted_input[self.tp_rank].contiguous()

        # Matrix multiply.
        output_parallel = self.apply(input_parallel)
        if self.base_layer.reduce_results and self.base_layer.tp_size > 1:
            output_ = tensor_model_parallel_all_reduce(output_parallel)
        else:
            output_ = output_parallel

        if not self.base_layer.skip_bias_add:
            output = (output_ + self.base_layer.bias
                      if self.base_layer.bias is not None else output_)
            output_bias = None
        else:
            output = output_
            output_bias = self.base_layer.bias
        return output, output_bias

    @property
    def weight(self):
        return (self.base_layer.weight if hasattr(self.base_layer, "weight")
                else self.base_layer.qweight)

    @classmethod
    @_not_fully_sharded_can_replace
    def can_replace_layer(
        cls,
        source_layer: nn.Module,
        lora_config: LoRAConfig,
        packed_modules_list: List,
        model_config: Optional[PretrainedConfig],
    ) -> bool:
        return type(source_layer) is RowParallelLinear


class LogitsProcessorWithLoRA(BaseLayerWithLoRA):
    """
    LoRA wrapper for LogitsProcessor, with extra logic to handle the
    application of the LoRA adapter and added LoRA vocabulary.

    Args:
        base_layer: LogitsProcessor layer
        hidden_size: hidden size of the model
        dtype: data type of the model
        device: device of the model
        sharded_to_full_mapping: index mapping from sharded vocab to full vocab
            received from base_layer.get_sharded_to_full_mapping(). If None,
            no reindexing will be done.
    """

    def __init__(self, base_layer: LogitsProcessor, hidden_size: int,
                 dtype: torch.dtype, device: torch.device,
                 sharded_to_full_mapping: Optional[List[int]]) -> None:
        super().__init__()
        self.base_layer = base_layer
        self.hidden_size = hidden_size
        self.dtype = dtype
        self.device = device
        self.tp_size = get_tensor_model_parallel_world_size()
        self.tp_rank = get_tensor_model_parallel_rank()
        self.sharded_to_full_mapping = sharded_to_full_mapping

    @property
    def logits_as_input(self):
        return self.base_layer.logits_as_input

    @property
    def vocab_size(self):
        return self.base_layer.vocab_size

    @property
    def scale(self):
        return self.base_layer.scale

    @property
    def soft_cap(self):
        return self.base_layer.soft_cap

    @property
    def use_gather(self):
        return self.base_layer.use_gather

    @property
    def org_vocab_size(self):
        return self.base_layer.org_vocab_size

    @property
    def include_gpu_probs_tensor(self):
        return self.base_layer.include_gpu_probs_tensor

    @property
    def should_modify_greedy_probs_inplace(self):
        return self.base_layer.should_modify_greedy_probs_inplace

    def create_lora_weights(
        self,
        max_loras: int,
        lora_config: LoRAConfig,
        model_config: Optional[PretrainedConfig] = None,
    ) -> None:
        # TODO: Verify if this condition can be further relaxed
        if 32000 < self.base_layer.vocab_size > 257024:
            raise ValueError("When using LoRA, vocab size must be "
                             "32000 >= vocab_size <= 257024")
        self.lora_a_stacked = torch.zeros(
            (
                max_loras,
                1,
                lora_config.max_lora_rank,
                self.hidden_size,
            ),
            dtype=lora_config.lora_dtype,
            device=self.device,
        )
        self.lora_b_stacked = torch.zeros(
            (
                max_loras,
                1,
                # Pad for kernel compatibility
                math.ceil(self.base_layer.vocab_size /
                          lora_config.lora_vocab_padding_size) *
                lora_config.lora_vocab_padding_size,
                lora_config.max_lora_rank,
            ),
            dtype=lora_config.lora_dtype,
            device=self.device,
        )
        self.embeddings_tensors = torch.full(
            (max_loras, lora_config.lora_extra_vocab_size, self.hidden_size),
            fill_value=float("-inf"),
            dtype=self.dtype,
            device=self.device,
        )
        if self.sharded_to_full_mapping is not None:
            self.sharded_to_full_mapping_gpu = torch.tensor(
                self.sharded_to_full_mapping,
                device=self.device,
                dtype=torch.long)
        else:
            self.sharded_to_full_mapping_gpu = None

    def reset_lora(self, index: int):
        self.lora_a_stacked[index] = 0
        self.lora_b_stacked[index] = 0
        self.embeddings_tensors[index] = float("-inf")

    def set_lora(
        self,
        index: int,
        lora_a: torch.Tensor,
        lora_b: torch.Tensor,
        embeddings_tensor: Optional[torch.Tensor],
        bias: Optional[torch.Tensor] = None,
    ):
        self.reset_lora(index)
        self.lora_a_stacked[index,
                            0, :lora_a.shape[1], :lora_a.shape[0]].copy_(
                                lora_a.T, non_blocking=True)
        self.lora_b_stacked[index,
                            0, :lora_b.shape[1], :lora_b.shape[0]].copy_(
                                lora_b.T, non_blocking=True)
        if embeddings_tensor is not None:
            self.embeddings_tensors[
                index, :embeddings_tensor.shape[0], :embeddings_tensor.
                shape[1], ] = embeddings_tensor

    def _get_logits(
        self,
        hidden_states: torch.Tensor,
        lm_head: VocabParallelEmbedding,
        embedding_bias: Optional[torch.Tensor] = None,
    ) -> Optional[torch.Tensor]:
        # Get the logits for the next tokens.
        logits = lm_head.linear_method.apply(lm_head, hidden_states)
        if embedding_bias is not None:
            logits += embedding_bias
        logits = tensor_model_parallel_gather(logits)
        if logits is None:
            return None

        if self.sharded_to_full_mapping_gpu is not None:
            # Reindex full logits tensor to ensure 1:1 mapping between
            # index and token_id
            # Example for:
            #   org_vocab_size = 4
            #   added_vocab_size = 2
            #   pad_to_size = 8
            #   tp_size = 2

            # indices:  [0, 1, 2,  3, 4, 5, 6,  7]
            # token_id: [0, 1, 4, -1, 2, 3, 5, -1]

            # Therefore, the mapping is expected to be:
            # [0, 1, 4, 6, 2, 3, 5, 7] so that when we reindex,
            # we get:
            # indices:  [0, 1, 2, 3, 4, 5,  6,  7]
            # token_id: [0, 1, 2, 3, 4, 5, -1, -1]
            logits = logits[:, self.sharded_to_full_mapping_gpu]

        lora_logits = torch.empty(
            self.embeddings_tensors.shape[0] + 1,
            self.embeddings_tensors.shape[1],
            hidden_states.shape[0],
            dtype=self.embeddings_tensors.dtype,
            device=self.embeddings_tensors.device,
        )
        torch.matmul(self.embeddings_tensors,
                     hidden_states.T,
                     out=lora_logits[:-1])
        lora_logits[-1] = float("-inf")
        lora_logits = lora_logits.mT
        indices_padded = self.punica_wrapper.sampler_indices_padded
        lora_logits = (lora_logits.reshape(
            lora_logits.shape[0] * lora_logits.shape[1],
            lora_logits.shape[2],
        ).index_select(0, indices_padded).nan_to_num_(nan=float("-inf"),
                                                      posinf=float("inf"),
                                                      neginf=float("-inf")))
        if current_platform.is_hpu():
            lora_logits = lora_logits[:logits.shape[0], :]
        logits[:,
               self.base_layer.org_vocab_size:self.base_layer.org_vocab_size +
               lora_logits.shape[1]] = lora_logits

        # LogitsProcessorWithLoRA always using bgmv
        self.punica_wrapper.add_lora_logits(logits, hidden_states,
                                            self.lora_a_stacked,
                                            self.lora_b_stacked, 1.0)

        # Remove paddings in vocab (if any).
        logits = logits[:, :self.base_layer.vocab_size]
        return logits

    def forward(self, *args, **kwargs):
        return type(self.base_layer).forward(self, *args, **kwargs)

    @classmethod
    def can_replace_layer(
        cls,
        source_layer: nn.Module,
        lora_config: LoRAConfig,
        packed_modules_list: List,
        model_config: Optional[PretrainedConfig],
    ) -> bool:
        # Special handling for the LogitsProcessor.
        return False


class LinearScalingRotaryEmbeddingWithLora(BaseLayerWithLoRA):
    """Implements RoPE-scaled embeddings with linear scaling for
    multiple LoRA adapters with a specialized kernel.

    Replace LinearScalingRotaryEmbedding with MultiLinearScalingRotaryEmbedding
    which can handle multi lora adapters in a specialied kernel.
    """

    def __init__(self, base_layer: RotaryEmbedding) -> None:
        super().__init__()
        self.base_layer = base_layer

    @property
    def scaling_factors(self):
        return self.base_layer.scaling_factors

    @property
    def rotary_dim(self):
        return self.base_layer.rotary_dim

    def create_lora_weights(
        self,
        max_loras: int,
        lora_config: LoRAConfig,
        model_config: Optional[PretrainedConfig] = None,
    ) -> None:
        scaling_factors = (list(lora_config.long_lora_scaling_factors)
                           if lora_config.long_lora_scaling_factors else [])
        base_scaling_factor = (self.base_layer.scaling_factor if isinstance(
            self.base_layer, LinearScalingRotaryEmbedding) else 1.0)
        scaling_factors = sorted(
            list(set([base_scaling_factor] + scaling_factors)))
        self.base_layer = LinearScalingRotaryEmbedding(
            self.base_layer.head_size,
            self.base_layer.rotary_dim,
            self.base_layer.max_position_embeddings,
            self.base_layer.base,
            self.base_layer.is_neox_style,
            scaling_factors,
            self.base_layer.dtype,
        )

    def reset_lora(self, index: int):
        ...

    def set_lora(
        self,
        index: int,
        lora_a: torch.Tensor,
        lora_b: torch.Tensor,
        embeddings_tensor: Optional[torch.Tensor],
        bias: Optional[torch.Tensor] = None,
    ):
        ...

    def forward(
        self,
        positions: torch.Tensor,
        query: torch.Tensor,
        key: torch.Tensor,
    ) -> Tuple[torch.Tensor, torch.Tensor]:
        return self.base_layer(
            positions,
            query,
            key,
            offsets=self.punica_wrapper.long_lora_indices,
        )

    @property
    def scaling_factor_to_offset(self) -> Dict[float, int]:
        return self.base_layer.scaling_factor_to_offset

    @classmethod
    def can_replace_layer(
        cls,
        source_layer: nn.Module,
        lora_config: LoRAConfig,
        packed_modules_list: List,
        model_config: Optional[PretrainedConfig],
    ) -> bool:
        """Returns True if the layer can be replaced by this LoRA layer."""
        return (type(source_layer) is LinearScalingRotaryEmbedding
                or type(source_layer) is RotaryEmbedding)

    def extra_repr(self) -> str:
        return self.base_layer.extra_repr()<|MERGE_RESOLUTION|>--- conflicted
+++ resolved
@@ -254,21 +254,6 @@
         if full_lora_a_embeddings.ndim == 3:
             full_lora_a_embeddings = full_lora_a_embeddings.view(
                 full_lora_a_embeddings.shape[0] *
-<<<<<<< HEAD
-                full_lora_a_embeddings.shape[1], -1)
-        # Embedding layer only need expand op
-        if current_platform.is_hpu():
-            assert isinstance(self.punica_wrapper, GaudiPunicaWrapper)
-            self.punica_wrapper.add_lora_embedding(full_output,
-                                                   full_lora_a_embeddings,
-                                                   self.lora_b_stacked,
-                                                   add_input=True)
-        else:
-            self.punica_wrapper.add_expand(full_output,
-                                           full_lora_a_embeddings,
-                                           self.lora_b_stacked,
-                                           add_input=True)
-=======
                 full_lora_a_embeddings.shape[1],
                 -1,
             )
@@ -276,7 +261,6 @@
                                                full_lora_a_embeddings,
                                                self.lora_b_stacked,
                                                add_input=True)
->>>>>>> a1887f2c
         return full_output.view_as(full_output_org)
 
     @classmethod
