# SPDX-License-Identifier: Apache-2.0
import functools
import math
from typing import List

import jax
import jax.numpy as jnp
import torch
from jax.experimental import pallas as pl
from jax.experimental.pallas import tpu as pltpu
from torch.library import impl
from torch_xla.experimental.custom_kernel import (XLA_LIB, jax_import_guard,
                                                  make_kernel_from_pallas)

# Ignore "Function definition does not bind loop variable" errors in Pallas
#ruff: noqa: B023

XLA_LIB.define(
    "bgmv_shrink(Tensor inputs, Tensor loras, Tensor idxs) -> Tensor")

# bgmv_expand needs a flag to enable LoRA laning since it expects its inputs to
# be the outputs of a LoRA laned bgmv_shrink. This is not always the case when
# we use bgmv_expand
XLA_LIB.define(
    "bgmv_expand(Tensor inputs, Tensor loras, Tensor idxs) -> Tensor")
"""
LoRA Laning Optimization for TPU Matrix Multiplication

When we run with the TPU we need to keep its MXU (matrix multiplication unit)
well fed to achieve maximum utilisation.
The (TPU v5) MXU can perform an (8x128) by (128x128) matmul once every 8 cycles.

LoRA computations typically take a series of T (1xD) vectors and matmul them
with a (DxL) matrix (shrinking) followed by another matmul with a (LxD) matrix
(expanding). Grouping the vectors we get a (TxD) matrix, so our computations
become matmul((TxD), (DxL)) and matmul((TxL), (LxD)).

The number of tokens (T) and the hidden dimension (D) are usually greater than
8 and 128 respectively, however the LoRA rank (L) is usually a smaller value,
around 8-64, which means we need to pad L to allow it to fit in a TPU register.

                              +------------------+
                              | Shrink Operation |
                              +------------------+

                                       L
                              +------------------+
            D                 | 1111000000000000 |              L
   +------------------+       | 1111000000000000 |     +------------------+
   | 1111111111111111 |       | 1111000000000000 |     | 1111000000000000 |
 T | 2222222222222222 |  x  D | 1111000000000000 | = T | 1111000000000000 |
   +------------------+       | 1111000000000000 |     +------------------+
                              | 1111000000000000 |
                              | 1111000000000000 |
                              | 1111000000000000 |
                              +------------------+

Here we have 4 tokens each needing a different LoRA adapter, and 1 LoRA adapter
loaded into the MXU. After the matmul we end up with the result of applying
LoRA 1 to all T tokens, but since only one token needs LoRA 1, we mask out
everything we don't need to get:

                                       D
                              +------------------+
                              | 1111000000000000 |
                              | 0000000000000000 |
                              +------------------+

However, we need:

                                       L
                              +------------------+
                              | 1111000000000000 |
                              | 2222000000000000 |
                              +------------------+

So we'll have to perform another matmul.
Overall this shrink wastes time and memory padding the LoRA adapters and running
extra matmuls.

We can get both reduce the number of matmuls used and the amount of applied
padding by grouping the LoRA adapters into multiple "lanes".

                                       L
                              +------------------+
            D                 | 1111222200000000 |              L
   +------------------+       | 1111222200000000 |     +------------------+
   | 1111111111111111 |       | 1111222200000000 |     | 1111222200000000 |
 T | 2222222222222222 |  x  D | 1111222200000000 | = T | 1111222200000000 |
   +------------------+       | 1111222200000000 |     +------------------+
                              | 1111222200000000 |
                              | 1111222200000000 |
                              | 1111222200000000 |
                              +------------------+


Now we're able to compute the outputs of 4 different LoRA adapters in the same
8 cycles. However we don't need all these results so we'll again mask out
everything we don't need to get:

                                       L
                              +------------------+
                              | 1111000000000000 |
                              | 0000222200000000 |
                              +------------------+

But now our outputs aren't aligned properly, so we would need to apply an extra
shuffle operation.

                              +------------------+
                              | Expand Operation |
                              +------------------+

When expanding we end up wasting space in both matrix registers.

                                       D
                              +------------------+
            L                 | 1111111111111111 |              D
   +------------------+       | 1111111111111111 |     +------------------+
   | 1111000000000000 |       | 1111111111111111 |     | 1111111111111111 |
 T | 2222000000000000 |  x  L | 1111111111111111 | = T | 1111111111111111 |
   +------------------+       | 0000000000000000 |     +------------------+
                              | 0000000000000000 |
                              | 0000000000000000 |
                              | 0000000000000000 |
                              +------------------+

But, if we use LoRA Laning like before, we can waste less space. We would also 
have to shuffle the input so it applies to the right adapter.

                                       D
                              +------------------+
            L                 | 1111111111111111 |              D
   +------------------+       | 1111111111111111 |     +------------------+
   | 1111000000000000 |       | 1111111111111111 |     | 1111111111111111 |
 T | 0000222200000000 |  x  L | 1111111111111111 | = T | 2222222222222222 |
   +------------------+       | 2222222222222222 |     +------------------+
                              | 2222222222222222 |
                              | 2222222222222222 |
                              | 2222222222222222 |
                              +------------------+

Since this shuffling is the exact opposite of the operation we do at the end of
the Shrink operation, we can skip both shuffles.

"""

LORA_RANK_BLOCK_SIZE = 256


def _bgmv_shrink_kernel(bT: int, bL: int, n_lora_lanes: int, lane_size: int,
                        max_num_loras: int, idx_ref, inp_ref, lora_ref,
                        out_ref, acc_ref, mask_ref, lanes_ref):

    t_idx = pl.program_id(0)
    l_idx = pl.program_id(1)
    d_idx = pl.program_id(2)

    @pl.when((t_idx == 0) & (l_idx == 0) & (d_idx == 0))
    def _():
        lanes_ref[...] = jnp.zeros_like(lanes_ref[...], dtype=jnp.float32)
        ones = jnp.ones((lane_size, ), dtype=jnp.float32)

        for i in range(n_lora_lanes):
            start = i * lane_size
            end = start + lane_size
            lanes_ref.at[i, start:end].set(ones)

    @pl.when(d_idx == 0)
    def _():
        acc_ref[...] = jnp.zeros_like(acc_ref[...], dtype=jnp.float32)

    if max_num_loras == 1 and n_lora_lanes == 1:
        acc_ref[...] += jax.lax.dot_general(inp_ref[...],
                                            lora_ref[0, ...],
                                            (((1, ), (1, )), ((), ())),
                                            preferred_element_type=jnp.float32)
    else:
        mask_ref[...] = jnp.zeros_like(mask_ref[...], dtype=jnp.float32)

        def _mask_setup_step(i, valid):
            idx = idx_ref[i + bT * t_idx]
            inner_lane_idx = idx % n_lora_lanes
            outer_lane_idx = idx // n_lora_lanes

            mask_ref.at[outer_lane_idx, i, :].set(lanes_ref[inner_lane_idx])

            return valid | (1 << outer_lane_idx)

        valid = jax.lax.fori_loop(0, bT, _mask_setup_step, 0)

        def _lora_matmul_step(lane_idx, check_bit):

            @pl.when((valid & check_bit) > 0)
            def _():
                acc_ref[...] += jax.lax.dot_general(
                    inp_ref[...],
                    lora_ref[lane_idx, ...], (((1, ), (1, )), ((), ())),
                    preferred_element_type=jnp.float32) * mask_ref[lane_idx,
                                                                   ...]

            return check_bit << 1

        _ = jax.lax.fori_loop(0, max_num_loras, _lora_matmul_step, 1)

    @pl.when(d_idx == pl.num_programs(2) - 1)
    def _():
        out_ref[...] = acc_ref[...].astype(out_ref.dtype)


@functools.partial(jax.jit,
                   static_argnames=[
                       "token_block", "lora_block", "dim_block",
                       "n_lora_lanes", "lane_size"
                   ])
def _bgmv_shrink(
        idxs: jax.Array,  # (T, ) int32
        inputs: jax.Array,  # (T, D) model dtype
        loras: jax.Array,  # (N, L, D) model dtype
        *,
        token_block: int,
        lora_block: int,
        dim_block: int,
        n_lora_lanes: int,
        lane_size: int) -> jax.Array:  # (T, L) model dtype
    T, D = inputs.shape
    N, L, _ = loras.shape

    return pl.pallas_call(
        kernel=functools.partial(_bgmv_shrink_kernel, token_block, lora_block,
                                 n_lora_lanes, lane_size, N),
        out_shape=jax.ShapeDtypeStruct((T, L), dtype=inputs.dtype),
        grid_spec=pltpu.PrefetchScalarGridSpec(
            num_scalar_prefetch=1,
            grid=(T // token_block, L // lora_block, D // dim_block),
            in_specs=[
                pl.BlockSpec((token_block, dim_block),
                             lambda i, j, k, block_idx: (i, k)),
                pl.BlockSpec((N, lora_block, dim_block),
                             lambda i, j, k, block_idx: (0, j, k)),
            ],
            out_specs=pl.BlockSpec((token_block, lora_block),
                                   lambda i, j, k, block_idx: (i, j)),
            scratch_shapes=[
<<<<<<< HEAD
                pltpu.VMEM((token_block, lora_block), jnp.float32),
                pltpu.VMEM((token_block, lora_block), jnp.float32)
=======
                pltpu.VMEM((TOKEN_BLOCK, LORA_BLOCK), jnp.float32),
                pltpu.VMEM((N, TOKEN_BLOCK, LORA_BLOCK), jnp.float32),
                pltpu.VMEM((N_LORA_LANES, LORA_BLOCK), jnp.float32)
>>>>>>> 22bafee9
            ]),
        compiler_params=pltpu.TPUCompilerParams(
            dimension_semantics=("parallel", "parallel", "arbitrary")),
        name="bgmv")(idxs, inputs, loras)


def bgmv_shrink_shape_function(idxs, inputs, loras):
    T, _ = inputs.shape
    _, L, _ = loras.shape

    return [((T, L), inputs.dtype)]


@impl(XLA_LIB, "bgmv_shrink", "XLA")
def bgmv_shrink_xla(inputs: torch.Tensor, loras: torch.Tensor,
                    idxs: torch.IntTensor):
    inputs = inputs.to(dtype=loras.dtype)

    if len(loras.shape) == 4:
        loras = loras.squeeze(axis=1)

    T, _ = inputs.shape
    N, L, D = loras.shape

    token_block = get_bounded_value(16, next_multiple_of(T, 16), 128)
    lora_block = LORA_RANK_BLOCK_SIZE
    dim_block = largest_divisor(D, [256, 512, 1024])

    # See if we can fit multiple LoRAs in a register. This would activate LoRA
    # laning
    n_lora_lanes = math.ceil(lora_block / L)
    lane_size = min(L, lora_block)
    if n_lora_lanes > 1 and N > 1:
        pad_N = next_multiple_of(N, n_lora_lanes) - N
        new_N = N + pad_N

        loras = torch.nn.functional.pad(loras, (0, 0, 0, 0, 0, pad_N))
        loras = loras.reshape((new_N // n_lora_lanes, lora_block, D))
        N, L, D = loras.shape

    # Pad the loras' rank if it's too low. This is to allow it to fit in a TPU
    # register. This has to happen in pytorch, doing it in Jax will lead to NaNs
    pad_L = 0
    if lora_block > L or L % lora_block != 0:
        pad_L = next_multiple_of(L, lora_block) - L
    pad_D = 0
    if dim_block > D or D % dim_block != 0:
        pad_D = next_multiple_of(D, dim_block) - D

    pad_T = 0
    if token_block > T or T % token_block != 0:
        pad_T = next_multiple_of(T, token_block) - T

    if pad_D != 0 or pad_L != 0:
        loras = torch.nn.functional.pad(loras, (0, pad_D, 0, pad_L, 0, 0))
    if pad_D != 0 or pad_T != 0:
        inputs = torch.nn.functional.pad(inputs, (0, pad_D, 0, pad_T))
        if pad_T != T:
            idxs = torch.nn.functional.pad(idxs, ((0, pad_T)))

    jax_import_guard()
    kernel = make_kernel_from_pallas(
        functools.partial(_bgmv_shrink,
                          token_block=token_block,
                          lora_block=lora_block,
                          dim_block=dim_block,
                          n_lora_lanes=n_lora_lanes,
                          lane_size=lane_size), bgmv_shrink_shape_function)

    return kernel(idxs, inputs, loras)[:T, :L]


@impl(XLA_LIB, "bgmv_shrink", "CompositeExplicitAutograd")
def bgmv_shrink_non_xla(inputs: torch.Tensor, loras: torch.Tensor,
                        idxs: torch.IntTensor):
    T, _ = inputs.shape

    if len(loras.shape) == 4:
        loras = loras.squeeze(axis=1)

    N, L, _ = loras.shape

    lora_block = LORA_RANK_BLOCK_SIZE
    n_lora_lanes = math.ceil(lora_block / L)
    if n_lora_lanes > 1 and N > 1:
        L = lora_block

    return torch.empty((T, L), device=inputs.device)


# This kernel is similar to the one above but it assumes that the LoRA adapters
# have been pre-transposed. This lets us skip the data copies involved in
# transposing.
# We only need this for the expand op since the LoRA dimensions in the shrink op
# are small enough that the TPU can gather them without a data copy.
def _bgmv_expand_kernel(bT: int, bL: int, max_num_loras: int, idx_ref, inp_ref,
                        lora_ref, out_ref, acc_ref, mask_ref):

    @pl.when(pl.program_id(2) == 0)
    def _():
        acc_ref[...] = jnp.zeros_like(acc_ref[...], dtype=jnp.float32)

    if max_num_loras == 1:
        acc_ref[...] += jax.lax.dot(inp_ref[...],
                                    lora_ref[0, ...],
                                    preferred_element_type=jnp.float32)
    else:
        t = pl.program_id(0)

        ones = jnp.ones((bL, ), dtype=jnp.float32)

        mask_ref[...] = jnp.zeros_like(mask_ref[...], dtype=jnp.float32)

        def _mask_setup_step(i, valid):
            idx = idx_ref[i + bT * t]
            lane_idx = idx % max_num_loras

            mask_ref.at[lane_idx, i, :].set(ones)
            return valid | (1 << lane_idx)

        valid = jax.lax.fori_loop(0, bT, _mask_setup_step, 0)

        def _lora_matmul_step(lane_idx, check_bit):

            @pl.when((valid & check_bit) > 0)
            def _():
                acc_ref[...] += jax.lax.dot(
                    inp_ref[...],
                    lora_ref[lane_idx, ...],
                    preferred_element_type=jnp.float32) * mask_ref[lane_idx,
                                                                   ...]

            return check_bit << 1

        _ = jax.lax.fori_loop(0, max_num_loras, _lora_matmul_step, 1)

    @pl.when(pl.program_id(2) == pl.num_programs(2) - 1)
    def _():
        out_ref[...] = acc_ref[...].astype(out_ref.dtype)


@functools.partial(jax.jit,
                   static_argnames=["token_block", "lora_block", "dim_block"])
def _bgmv_expand(
        idxs: jax.Array,  # (T, ) int32
        inputs: jax.Array,  # (T, D) model dtype
        loras: jax.Array,  # (N, L, D) model dtype
        *,
        token_block: int,
        lora_block: int,
        dim_block: int) -> jax.Array:  # (T, L) model dtype
    T, D = inputs.shape
    N, _, L = loras.shape

    return pl.pallas_call(
        kernel=functools.partial(_bgmv_expand_kernel, token_block, lora_block,
                                 N),
        out_shape=jax.ShapeDtypeStruct((T, L), dtype=inputs.dtype),
        grid_spec=pltpu.PrefetchScalarGridSpec(
            num_scalar_prefetch=1,
            grid=(T // token_block, L // lora_block, D // dim_block),
            in_specs=[
                pl.BlockSpec((token_block, dim_block),
                             lambda i, j, k, block_idx: (i, k)),
                pl.BlockSpec((N, dim_block, lora_block),
                             lambda i, j, k, block_idx: (0, k, j)),
            ],
            out_specs=pl.BlockSpec((token_block, lora_block),
                                   lambda i, j, k, block_idx: (i, j)),
            scratch_shapes=[
<<<<<<< HEAD
                pltpu.VMEM((token_block, lora_block), jnp.float32),
                pltpu.VMEM((token_block, lora_block), jnp.float32)
=======
                pltpu.VMEM((TOKEN_BLOCK, LORA_BLOCK), jnp.float32),
                pltpu.VMEM((N, TOKEN_BLOCK, LORA_BLOCK), jnp.float32)
>>>>>>> 22bafee9
            ]),
        compiler_params=pltpu.TPUCompilerParams(
            dimension_semantics=("parallel", "parallel", "arbitrary")),
        name="bgmv_expand")(idxs, inputs, loras)


def bgmv_expand_shape_function(idxs, inputs, loras):
    T, _ = inputs.shape
    _, _, L = loras.shape

    return [((T, L), inputs.dtype)]


@impl(XLA_LIB, "bgmv_expand", "XLA")
def bgmv_expand_xla(inputs: torch.Tensor, loras: torch.Tensor,
                    idxs: torch.IntTensor):
    inputs = inputs.to(dtype=loras.dtype)

    if len(loras.shape) == 4:
        loras = loras.squeeze(axis=1)

    T, DI = inputs.shape
    N, D, L = loras.shape

    token_block = get_bounded_value(16, next_multiple_of(T, 16), 128)
    lora_block = largest_divisor(L, [256, 512, 1024])
    dim_block = LORA_RANK_BLOCK_SIZE

    # See if we can fit multiple LoRAs in a register. This would activate LoRA
    # laning
    n_lora_lanes = math.ceil(dim_block / D)
    if D != DI and n_lora_lanes > 1 and N > 1:
        pad_N = next_multiple_of(N, n_lora_lanes) - N
        new_N = N + pad_N

        loras = torch.nn.functional.pad(loras, (0, 0, 0, 0, 0, pad_N))
        loras = loras.reshape((new_N // n_lora_lanes, dim_block, L))
        idxs = idxs // n_lora_lanes
        N, D, L = loras.shape

    # Pad the loras' rank if it's too low. This is to allow it to fit in a TPU
    # register. This has to happen in pytorch, doing it in Jax will lead to NaNs
    pad_L = 0
    if lora_block > L or L % lora_block != 0:
        pad_L = next_multiple_of(L, lora_block) - L

    pad_D = 0
    if dim_block > D or D % dim_block != 0:
        pad_D = next_multiple_of(D, dim_block) - D

    pad_T = 0
    if token_block > T or T % token_block != 0:
        pad_T = next_multiple_of(T, token_block) - T

    if pad_D != 0 or pad_L != 0:
        loras = torch.nn.functional.pad(loras, (0, pad_L, 0, pad_D, 0, 0))
    if pad_D != 0 or pad_T != 0:
        inputs = torch.nn.functional.pad(inputs, (0, pad_D, 0, pad_T))
        if pad_T != T:
            idxs = torch.nn.functional.pad(idxs, ((0, pad_T)))

    jax_import_guard()

    kernel = make_kernel_from_pallas(
        functools.partial(_bgmv_expand,
                          token_block=token_block,
                          lora_block=lora_block,
                          dim_block=dim_block), bgmv_expand_shape_function)

    return kernel(idxs, inputs, loras)[:T, :L]


@impl(XLA_LIB, "bgmv_expand", "CompositeExplicitAutograd")
def bgmv_expand_non_xla(inputs: torch.Tensor, loras: torch.Tensor,
                        idxs: torch.IntTensor):
    T, _ = inputs.shape

    if len(loras.shape) == 4:
        loras = loras.squeeze(axis=1)

    _, _, L = loras.shape

    return torch.empty((T, L), device=inputs.device)


def largest_divisor(n: int, divs: List[int]) -> int:
    for div in sorted(divs, reverse=True):
        if n % div == 0:
            return div
    return max(divs)


def next_multiple_of(n: int, mult: int) -> int:
    return math.ceil(n / mult) * mult


def get_bounded_value(_min: int, val: int, _max: int) -> int:
    return min(max(_min, val), _max)<|MERGE_RESOLUTION|>--- conflicted
+++ resolved
@@ -242,14 +242,9 @@
             out_specs=pl.BlockSpec((token_block, lora_block),
                                    lambda i, j, k, block_idx: (i, j)),
             scratch_shapes=[
-<<<<<<< HEAD
                 pltpu.VMEM((token_block, lora_block), jnp.float32),
-                pltpu.VMEM((token_block, lora_block), jnp.float32)
-=======
-                pltpu.VMEM((TOKEN_BLOCK, LORA_BLOCK), jnp.float32),
-                pltpu.VMEM((N, TOKEN_BLOCK, LORA_BLOCK), jnp.float32),
-                pltpu.VMEM((N_LORA_LANES, LORA_BLOCK), jnp.float32)
->>>>>>> 22bafee9
+                pltpu.VMEM((N, token_block, lora_block), jnp.float32),
+                pltpu.VMEM((n_lora_lanes, lora_block), jnp.float32)
             ]),
         compiler_params=pltpu.TPUCompilerParams(
             dimension_semantics=("parallel", "parallel", "arbitrary")),
@@ -420,13 +415,8 @@
             out_specs=pl.BlockSpec((token_block, lora_block),
                                    lambda i, j, k, block_idx: (i, j)),
             scratch_shapes=[
-<<<<<<< HEAD
                 pltpu.VMEM((token_block, lora_block), jnp.float32),
-                pltpu.VMEM((token_block, lora_block), jnp.float32)
-=======
-                pltpu.VMEM((TOKEN_BLOCK, LORA_BLOCK), jnp.float32),
-                pltpu.VMEM((N, TOKEN_BLOCK, LORA_BLOCK), jnp.float32)
->>>>>>> 22bafee9
+                pltpu.VMEM((N, token_block, lora_block), jnp.float32)
             ]),
         compiler_params=pltpu.TPUCompilerParams(
             dimension_semantics=("parallel", "parallel", "arbitrary")),
