--- conflicted
+++ resolved
@@ -121,31 +121,10 @@
                 lora_request.lora_int_id, rank, 1, self.embedding_modules)
             if self._cached_dummy_lora is None:
                 self._cached_dummy_lora = dummy_lora
-<<<<<<< HEAD
         return self._adapter_manager.add_adapter(dummy_lora)
-=======
-        return self._lora_manager.add_lora(dummy_lora)
-
-    def add_lora(self, lora_request: LoRARequest) -> bool:
-        if lora_request.lora_int_id in self.list_loras():
-            return False
-        lora = self._load_lora(lora_request)
-        loaded = self._lora_manager.add_lora(lora)
-        self._lora_manager.activate_lora(lora.id)
-        return loaded
-
-    def remove_lora(self, lora_id: int) -> bool:
-        return self._lora_manager.remove_lora(lora_id)
 
     def pin_lora(self, lora_id: int) -> bool:
-        return self._lora_manager.pin_lora(lora_id)
-
-    def remove_all_loras(self):
-        self._lora_manager.remove_all_loras()
-
-    def list_loras(self) -> Set[int]:
-        return set(self._lora_manager.list_loras())
->>>>>>> 5d4d9053
+        return self._adapter_manager.pin_lora(lora_id)
 
 
 class LRUCacheWorkerLoRAManager(WorkerLoRAManager):
