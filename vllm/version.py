--- conflicted
+++ resolved
@@ -10,8 +10,4 @@
                   stacklevel=2)
     __commit__ = "COMMIT_HASH_PLACEHOLDER"
 
-<<<<<<< HEAD
-__version__ = "0.6.0"
-=======
-__version__ = "0.6.1.post2"
->>>>>>> 9ba0817f
+__version__ = "0.6.1.post2"