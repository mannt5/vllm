# SPDX-License-Identifier: Apache-2.0
"""A layer that samples the next tokens from the model's outputs."""
import itertools
import warnings
from dataclasses import dataclass
from importlib.util import find_spec
from math import inf
from typing import Dict, Iterator, List, Optional, Tuple, Union

import msgspec
import torch
import torch.nn as nn

import vllm.envs as envs
from vllm.model_executor.layers.utils import apply_penalties
from vllm.model_executor.sampling_metadata import (SamplingMetadata,
                                                   SamplingTensors,
                                                   SequenceGroupToSample)
from vllm.sampling_params import SamplingType
from vllm.sequence import (VLLM_INVALID_TOKEN_ID,
                           CompletionSequenceGroupOutput, Logprob,
                           PromptLogprobs, SampleLogprobs, SequenceOutput)
from vllm.spec_decode.metrics import SpecDecodeWorkerMetrics
from vllm.utils import rpd_mark

if envs.VLLM_USE_FLASHINFER_SAMPLER and find_spec("flashinfer"):
    import flashinfer.sampling
    # yapf: disable
    from flashinfer.sampling import (
        top_k_top_p_sampling_from_probs as flashinfer_top_k_top_p_sampling)

    # yapf: enable
else:
    flashinfer_top_k_top_p_sampling = None


def get_sampler() -> torch.nn.Module:
    if envs.VLLM_USE_V1:
        # Lazy import: the v1 package isn't distributed
        from vllm.v1.sample.sampler import Sampler as V1Sampler
        return V1Sampler()
    return Sampler()


# (num_token_ids, num_parent_ids) per sequence group.
SampleResultType = List[Tuple[List[int], List[int]]]

# Types of temporary data structures used for
# computing sample_result
SampleMetadataType = Dict[SamplingType, Tuple[List[int],
                                              List[SequenceGroupToSample]]]
MultinomialSamplesType = Dict[SamplingType, torch.Tensor]
SampleResultsDictType = Dict[int, Tuple[List[int], List[int]]]


# Encapsulates temporary data structures for computing
# sample_result.
#
# * For multi-step scheduling: must be returned
#   by `Sampler.forward()` and used later to compute the pythonized
#   sample_result
#
# * For single-step scheduling: consumed immediately
#   inside `Sampler.forward()` to compute pythonized sample_result.
@dataclass
class SampleResultArgsType:
    sample_metadata: SampleMetadataType
    multinomial_samples: MultinomialSamplesType
    sample_results_dict: SampleResultsDictType
    sampling_metadata: SamplingMetadata
    forced_samples: Optional[torch.Tensor]
    greedy_samples: Optional[torch.Tensor]


# Union of non-deferred (single-step scheduling)
# vs deferred (multi-step scheduling)
# sample result types
MaybeDeferredSampleResultType = Union[SampleResultType, SampleResultArgsType]

# Abbreviation of the _sample() return type
SampleReturnType = Tuple[MaybeDeferredSampleResultType, Optional[torch.Tensor]]


class SamplerOutput(
        msgspec.Struct,
        omit_defaults=True,  # type: ignore[call-arg]
        array_like=True):  # type: ignore[call-arg]
    """For each sequence group, we generate a list of SequenceOutput object,
    each of which contains one possible candidate for the next token.

    This data structure implements methods, so it can be used like a list, but
    also has optional fields for device tensors.
    """

    outputs: List[CompletionSequenceGroupOutput]

    # On-device tensor containing probabilities of each token.
    sampled_token_probs: Optional[torch.Tensor] = None

    # On-device tensor containing the logprobs of each token.
    logprobs: Optional["torch.Tensor"] = None

    # Holds either (1) the pythonized sampler result (single-step scheduling)
    # or (2) what will be arguments for later deferred pythonization of the
    # sampler result (muliti-step scheduling)
    deferred_sample_results_args: Optional[SampleResultArgsType] = None

    # On-device tensor containing the sampled token ids.
    sampled_token_ids: Optional[torch.Tensor] = None
    # CPU tensor containing the sampled token ids. Used during multi-step to
    # return the sampled token ids from last rank to AsyncLLMEngine to be
    # 'broadcasted' to all other PP ranks for next step.
    sampled_token_ids_cpu: Optional[torch.Tensor] = None

    # Spec decode metrics populated by workers.
    spec_decode_worker_metrics: Optional[SpecDecodeWorkerMetrics] = None

    # Optional last hidden states from the model.
    hidden_states: Optional[torch.Tensor] = None

    # Optional prefill hidden states from the model
    # (used for models like EAGLE).
    prefill_hidden_states: Optional[torch.Tensor] = None

    # Time taken in the forward pass for this across all workers
    model_forward_time: Optional[float] = None

    # Time taken in the model execute function. This will include model forward,
    # block/sync across workers, cpu-gpu sync time and sampling time.
    model_execute_time: Optional[float] = None

    def __getitem__(self, idx: int) -> CompletionSequenceGroupOutput:
        return self.outputs[idx]

    def __setitem__(self, idx: int, value):
        self.outputs[idx] = value

    def __iter__(self) -> Iterator[CompletionSequenceGroupOutput]:
        return iter(self.outputs)

    def __len__(self):
        return len(self.outputs)

    def __eq__(self, other: object):
        return isinstance(other,
                          self.__class__) and self.outputs == other.outputs

    def __repr__(self) -> str:
        """Show the shape of a tensor instead of its values to reduce noise.
        """
        sampled_token_probs_repr = ("None" if self.sampled_token_probs is None
                                    else self.sampled_token_probs.shape)
        sampled_token_ids_repr = ("None" if self.sampled_token_ids is None else
                                  self.sampled_token_ids.shape)
        return (
            f"SamplerOutput(outputs={self.outputs}, "
            f"sampled_token_probs={sampled_token_probs_repr}, "
            f"sampled_token_ids={sampled_token_ids_repr}, "
            f"spec_decode_worker_metrics={self.spec_decode_worker_metrics})")


class Sampler(nn.Module):
    """Samples the next tokens from the model's outputs.

    This layer does the following:
    1. Discard the hidden states that are not used for sampling (i.e., all
        tokens except the final one in each prompt).
    2. Compute the logits for the next tokens.
    3. Apply presence, frequency and repetition penalties.
    4. Apply temperature scaling.
    5. Apply top-p and top-k truncation.
    6. Sample the next tokens.
    Here, each sequence group within the batch can have different sampling
    parameters (e.g., sampling method, temperature, top-p, top-k, etc.).

    The structure of the logits tensor is coupled with the seq_groups in
    sampling_metadata. Typically, each sequence in each seq_group has one row in
    logits for the next token to be sampled; however, for a seq_group with a
    prompt request with the prompt_logprobs sampling parameter, there are rows
    in logits for each token in the input prompt.
    """

    def __init__(self):
        super().__init__()

        # Whether or not the SamplerOutput should have on-device tensors
        # containing the sampled token ids and probabilities. This is used by
        # speculative decoding.
        self.include_gpu_probs_tensor = False
        self.should_modify_greedy_probs_inplace = False

    def _init_sampling_tensors(
        self,
        logits: torch.Tensor,
        sampling_metadata: SamplingMetadata,
    ):
        """The goal here is to reuse sampling tensors between similar decode
        runs. This is possible because sampling logic does not change between
        decodes of the same sequences.
        """
        _, vocab_size = logits.shape

        # First free any existing stored sampling tensors.
        # This is necessary because some sampling tensors may
        # have pinned memory.
        self._sampling_tensors = None

        # Initialize new sampling tensors
        (sampling_tensors, do_penalties, do_top_p_top_k,
         do_min_p) = SamplingTensors.from_sampling_metadata(
             sampling_metadata, vocab_size, logits.device, logits.dtype)

        self._sampling_tensors = sampling_tensors
        self._do_penalties = do_penalties
        self._do_top_p_top_k = do_top_p_top_k
        self._do_min_p = do_min_p

    @rpd_mark(name="Sampler Forward")
    def forward(
        self,
        logits: torch.Tensor,
        sampling_metadata: SamplingMetadata,
    ) -> Optional[SamplerOutput]:
        """
        Single-step scheduling:
        * Perform GPU-side sampling computation & compute
          GPU-side logprobs tensor
        * Pythonize sampling result & logprobs tensor

        Multi-step scheduling:
        * Perform GPU-side sampling computation & compute
          GPU-side logprobs tensor
        * Defer Pythonization of sampling result & logprobs
          tensor
        * Encapsulate arguments required for deferred Pythonization
          in the :class:`SamplerOutput` structure

        Args:
            logits: (num_tokens, vocab_size).
            sampling_metadata: Metadata for sampling.
        """
        assert logits is not None
        _, vocab_size = logits.shape

        # Prepare sampling tensors with pinned memory to avoid blocking.
        if not sampling_metadata.reuse_sampling_tensors:
            self._init_sampling_tensors(logits, sampling_metadata)
        elif self._do_penalties:
            # In this case, the sampling tensors logic depends on
            # "output_tokens" of a sequence. As a result, we cannot
            # reuse sampling tensors, since "output_tokens" changes
            # between decode runs.
            self._init_sampling_tensors(logits, sampling_metadata)

        assert self._sampling_tensors is not None
        sampling_tensors = self._sampling_tensors
        do_penalties = self._do_penalties
        do_top_p_top_k = self._do_top_p_top_k
        do_min_p = self._do_min_p

        logits = _apply_min_tokens_penalty(logits, sampling_metadata)

        # Apply presence and frequency penalties.
        if do_penalties:
            logits = apply_penalties(logits, sampling_tensors.prompt_tokens,
                                     sampling_tensors.output_tokens,
                                     sampling_tensors.presence_penalties,
                                     sampling_tensors.frequency_penalties,
                                     sampling_tensors.repetition_penalties)

        # Use float32 to apply temperature scaling.
        # Use in-place division to avoid creating a new tensor.
        logits = logits.to(torch.float)
        logits.div_(sampling_tensors.temperatures.unsqueeze(dim=1))

        if do_top_p_top_k and flashinfer_top_k_top_p_sampling is None:
            logits = _apply_top_k_top_p(logits, sampling_tensors.top_ps,
                                        sampling_tensors.top_ks)

        if do_min_p:
            logits = _apply_min_p(logits, sampling_tensors.min_ps)

        # We use float32 for probabilities and log probabilities.
        # Compute the probabilities.
        probs = torch.softmax(logits, dim=-1, dtype=torch.float)
        # Compute the log probabilities.
        logprobs = torch.log_softmax(logits, dim=-1, dtype=torch.float)

        # Sample the next tokens.
        maybe_deferred_sample_results, maybe_sampled_tokens_tensor = _sample(
            probs,
            logprobs,
            sampling_metadata,
            sampling_tensors,
            include_gpu_probs_tensor=self.include_gpu_probs_tensor,
            modify_greedy_probs=self._should_modify_greedy_probs_inplace,
        )

        if self.include_gpu_probs_tensor:
            # Since we will defer sampler result Pythonization,
            # preserve GPU-side tensors in support of later
            # deferred pythonization of logprobs
            assert maybe_sampled_tokens_tensor is not None
            on_device_tensors = (probs, logprobs, maybe_sampled_tokens_tensor)
        else:
            # Since Pythonization has already happened, don't preserve
            # GPU-side tensors.
            on_device_tensors = None

        # Get the logprobs query results.
        prompt_logprobs = None
        sample_logprobs = None
        if not sampling_metadata.skip_sampler_cpu_output:
            # Pythonize logprobs now (GPU -> CPU); do not defer.
            assert not isinstance(maybe_deferred_sample_results,
                                  SampleResultArgsType)
            prompt_logprobs, sample_logprobs = get_logprobs(
                logprobs, sampling_metadata, maybe_deferred_sample_results)

        return _build_sampler_output(
            maybe_deferred_sample_results,
            sampling_metadata,
            prompt_logprobs,
            sample_logprobs,
            on_device_tensors=on_device_tensors,
            skip_sampler_cpu_output=sampling_metadata.skip_sampler_cpu_output)

    @property
    def _should_modify_greedy_probs_inplace(self) -> bool:
        """Whether or not the sampler should modify the probability distribution
        of greedily-sampled tokens such that multinomial sampling would sample
        the greedily-sampled token.

        In other words, if True then we set the probability of the greedily-
        sampled token to 1.

        This is used by speculative decoding, which requires that the sampling
        method be encoded into the probability distribution.
        """
        return self.should_modify_greedy_probs_inplace


def _apply_min_tokens_penalty(
    logits: torch.Tensor,
    sampling_metadata: SamplingMetadata,
) -> torch.Tensor:
    """Apply min_tokens penalty which sets stop tokens to -inf if min_tokens
        have not been generated yet
    """
    # list of indices in logits that will be set to -inf
    logits_to_penalize: List[Tuple[int, int]] = []
    logits_applied = 0
    for seq_group in sampling_metadata.seq_groups:
        seq_ids = seq_group.seq_ids
        sampling_params = seq_group.sampling_params

        sample_indices = seq_group.sample_indices
        logits_applied += len(sample_indices) + len(
            seq_group.prompt_logprob_indices)
        if not seq_group.do_sample:
            continue

        start_idx = sample_indices[0]
        min_tokens = sampling_params.min_tokens
        token_ids_to_penalize = sampling_params.all_stop_token_ids
        if min_tokens > 0 and token_ids_to_penalize:
            seqs_to_penalize: List[int] = []
            for j, seq_id in enumerate(seq_ids):
                seq_data = seq_group.seq_data[seq_id]
                if len(seq_data.output_token_ids_array) < min_tokens:
                    seqs_to_penalize.append(j)

            if seqs_to_penalize:
                # convert to the index into logits
                seqs_to_penalize = [start_idx + j for j in seqs_to_penalize]
                # itertools.product pairs each seq index with every token id
                logits_to_penalize.extend(
                    itertools.product(seqs_to_penalize, token_ids_to_penalize))

    if logits_to_penalize:
        # use zip and * to group indices along each dimension
        # eg. [ (1,2), (1,3), (5,6) ] -> ( (1,1,5), (2,3,6) )
        logits[tuple(zip(*logits_to_penalize))] = -float("inf")

    # verifies that no rows in logits were missed unexpectedly
    assert logits_applied == logits.shape[0]
    return logits


def _apply_top_k_top_p(
    logits: torch.Tensor,
    p: torch.Tensor,
    k: torch.Tensor,
) -> torch.Tensor:
    logits_sort, logits_idx = logits.sort(dim=-1, descending=False)

    # Apply top-k.
    top_k_mask = logits_sort.size(1) - k.to(torch.long)
    # Get all the top_k values.
    top_k_mask = logits_sort.gather(1, top_k_mask.unsqueeze(dim=1))
    top_k_mask = logits_sort < top_k_mask
    logits_sort.masked_fill_(top_k_mask, -float("inf"))

    # Apply top-p.
    probs_sort = logits_sort.softmax(dim=-1)
    probs_sum = probs_sort.cumsum(dim=-1)
    top_p_mask = probs_sum <= 1 - p.unsqueeze(dim=1)
    # at least one
    top_p_mask[:, -1] = False
    logits_sort.masked_fill_(top_p_mask, -float("inf"))

    # Re-sort the probabilities.
    logits = torch.empty_like(logits_sort).scatter_(dim=-1,
                                                    index=logits_idx,
                                                    src=logits_sort)
    return logits


def _apply_min_p(
    logits: torch.Tensor,
    min_p: torch.Tensor,
) -> torch.Tensor:
    """
    Adapted from
    https://github.com/oobabooga/text-generation-webui/blob/3146124ec01f02c8fb1650a6517cf1b60b537aaf/modules/sampler_hijack.py#L16C17-L16C17
    """
    probs = torch.softmax(logits, dim=-1)
    top_probs, _ = probs.max(dim=-1, keepdim=True)
    scaled_min_p = min_p.unsqueeze_(dim=1) * top_probs
    tokens_to_remove = probs < scaled_min_p
    logits = logits.masked_fill_(tokens_to_remove, -float("inf"))

    return logits


def _greedy_sample(
    selected_seq_groups: List[SequenceGroupToSample],
    samples: torch.Tensor,
) -> SampleResultType:
    """Run greedy sampling on a given samples.

    Args:
        selected_seq_groups: A list of sequence groups batched.
        samples: (num_selected_samples,) A tensor of samples. The length of
            samples could be smaller than selected_seq_groups if
            seq_group.do_sample is False.
    Returns:
        Tuple of (next_token_ids, parent_ids). The length of returned list is
        same as the length of selected_seq_groups. If the corresponding
        seq_group has do_sample=False, tuple contains ([], [])
    """
    samples_lst = samples.tolist()
    sample_idx = 0
    results: SampleResultType = []
    for seq_group in selected_seq_groups:
        if not seq_group.do_sample:
            results.append(([], []))
            continue

        seq_ids = seq_group.seq_ids
        num_parent_seqs = len(seq_ids)
        assert num_parent_seqs == 1, (
            "Greedy sampling should have only one seq.")
        parent_ids = list(range(num_parent_seqs))
        next_token_ids = [samples_lst[sample_idx]]
        results.append((next_token_ids, parent_ids))
        sample_idx += num_parent_seqs
    return results


def _forced_sample(
    selected_seq_groups: List[SequenceGroupToSample],
    samples: torch.Tensor,
) -> List[Tuple[List[int], List[int]]]:
    """Run forced sampling on a given samples.
    Args:
        selected_seq_groups: A list of sequence groups batched.
        samples: (num_selected_samples,) A tensor of samples. The length of
            samples could be smaller than selected_seq_groups if
            seq_group.do_sample is False.
    Returns:
        Tuple of (next_token_ids, parent_ids). The length of returned list is
        same as the length of selected_seq_groups. If the corresponding
        seq_group has do_sample=False, tuple contains ([], [])
        
        The next_token_ids is guided (forced) by the id containing in the 
        sampling_parameters.future_context property.
    """
    samples = samples.tolist()
    sample_idx = 0
    results = []
    for seq_group in selected_seq_groups:
        seq_ids = seq_group.seq_ids
        num_parent_seqs = len(seq_ids)
        assert num_parent_seqs == 1, (
            "Deterministic sampling should have only one seq.")
        parent_ids = list(range(num_parent_seqs))
        next_token_ids = [samples[sample_idx]]
        results.append((next_token_ids, parent_ids))
        sample_idx += num_parent_seqs
    return results


def _random_sample(
    selected_seq_groups: List[SequenceGroupToSample],
    random_samples: torch.Tensor,
) -> SampleResultType:
    """Run random sampling on a given samples.

    Args:
        selected_seq_groups: A list of sequence groups batched.
        random_samples: (num_selected_samples,) A tensor of samples. The
            length of samples could be smaller than selected_seq_groups if
            seq_group.do_sample is False.
    Returns:
        Tuple of (next_token_ids, parent_ids). The length of returned list is
        same as the length of selected_seq_groups. If the corresponding
        seq_group has do_sample=False, tuple contains ([], [])
    """
    # Find the maximum n value of the prompt phase requests.
    random_samples = random_samples.cpu()
    sample_idx = 0
    results: SampleResultType = []
    for seq_group in selected_seq_groups:
        if not seq_group.do_sample:
            results.append(([], []))
            continue

        seq_ids = seq_group.seq_ids
        sampling_params = seq_group.sampling_params
        is_prompt = seq_group.is_prompt
        num_parent_seqs = len(seq_ids)
        if is_prompt:
            # Prompt phase.
            parent_ids = [0] * sampling_params.n
            next_token_ids = random_samples[
                sample_idx, :sampling_params.n].tolist()
        else:
            # Generation phase.
            parent_ids = list(range(num_parent_seqs))
            next_token_ids = random_samples[sample_idx:sample_idx +
                                            num_parent_seqs, 0].tolist()
        results.append((next_token_ids, parent_ids))
        sample_idx += num_parent_seqs
    return results


# torch.multinomial forces a GPU<->CPU sync.
# Therefore, we use an optimized implementation instead.
# Note that we always sample with replacement.
# probs will be modified in place, but this is fine, as we pass
# in a copy already.
def _multinomial(
    probs: torch.Tensor,
    num_samples: int,
    seq_groups: Optional[List[SequenceGroupToSample]] = None,
) -> torch.Tensor:
    if num_samples > 1:
        probs = probs.repeat_interleave(num_samples, dim=0)
    q = torch.empty_like(probs)
    if seq_groups is None:
        q.exponential_()
    else:
        sample_idx = 0
        for seq_group in seq_groups:
            seq_ids = seq_group.seq_ids
            stride = len(seq_ids) * num_samples
            assert seq_group.generator is not None
            q[sample_idx:sample_idx +
              stride].exponential_(generator=seq_group.generator)
            sample_idx += stride
    return probs.div_(q).argmax(dim=1).view(-1, num_samples)


def _top_k_top_p_multinomial_with_flashinfer(
        probs: torch.Tensor, top_ks: torch.Tensor, top_ps: torch.Tensor,
        num_samples: int, seq_groups: Optional[List[SequenceGroupToSample]]):
    max_top_k_round = 32
    if num_samples > 1:
        probs = probs.repeat_interleave(num_samples, dim=0)
        top_ks = top_ks.repeat_interleave(num_samples)
        top_ps = top_ps.repeat_interleave(num_samples)
    batch_size = probs.shape[0]
    uniform_samples = torch.empty((max_top_k_round, batch_size),
                                  device=probs.device)
    if seq_groups is None:
        uniform_samples.uniform_()
    else:
        sample_idx = 0
        for seq_group in seq_groups:
            seq_ids = seq_group.seq_ids
            stride = len(seq_ids) * num_samples
            assert seq_group.generator is not None
            uniform_samples[:, sample_idx:sample_idx +
                            stride].uniform_(generator=seq_group.generator)
            sample_idx += stride
    batch_next_token_ids, success = flashinfer_top_k_top_p_sampling(
        probs,
        uniform_samples,
        top_ks,
        top_ps,
    )
    if not success.all():
        warnings.warn("FlashInfer rejection sampling failed, fallback.",
                      stacklevel=1)
        probs = flashinfer.sampling.top_k_renorm_prob(probs, top_ks)
        probs = flashinfer.sampling.top_p_renorm_prob(probs, top_ps)
        batch_next_token_ids = flashinfer.sampling.sampling_from_probs(
            probs, uniform_samples[0])
    return batch_next_token_ids.view(-1, num_samples)


def get_pythonized_sample_results(
        sample_result_args: SampleResultArgsType) -> SampleResultType:
    '''This function consumes GPU-side sampler results and computes
    Pythonized CPU-side sampler results (GPU -> CPU sync.)

    Single-step scheduling: this function is invoked at sampling-time
    for immediate Pythonization.

    Multi-step scheduling: Pythonization is deferred until after multiple
    GPU-side steps have been completed.

    Args:
      sample_result_args: GPU-side inputs to the Pythonization process

    Returns:
      Pythonized sampler results
    '''

    (
        sample_metadata,
        sampling_metadata,
        forced_samples,
        greedy_samples,
        multinomial_samples,
        sample_results_dict,
    ) = (
        sample_result_args.sample_metadata,
        sample_result_args.sampling_metadata,
        sample_result_args.forced_samples,
        sample_result_args.greedy_samples,
        sample_result_args.multinomial_samples,
        sample_result_args.sample_results_dict,
    )

    for sampling_type in SamplingType:
        if sampling_type not in sample_metadata:
            continue
        (seq_group_id, seq_groups) = sample_metadata[sampling_type]
        if sampling_type == SamplingType.GREEDY:
            sample_results = _greedy_sample(seq_groups, greedy_samples)
        elif sampling_type in (SamplingType.RANDOM, SamplingType.RANDOM_SEED):
            sample_results = _random_sample(seq_groups,
                                            multinomial_samples[sampling_type])
        elif sampling_type == SamplingType.FORCED:
            sample_results = _forced_sample(seq_groups, forced_samples)
        sample_results_dict.update(zip(seq_group_id, sample_results))

    return [
        sample_results_dict.get(i, ([], []))
        for i in range(len(sampling_metadata.seq_groups))
    ]


def _sample_with_torch(
    probs: torch.Tensor,
    logprobs: torch.Tensor,
    sampling_metadata: SamplingMetadata,
    sampling_tensors: SamplingTensors,
    include_gpu_probs_tensor: bool,
    modify_greedy_probs: bool,
) -> SampleReturnType:
    '''Torch-oriented _sample() implementation.

    Single-step scheduling:
    * Perform GPU-side sampling computation
    * Immediately Pythonize sampling result

    Multi-step scheduling:
    * Perform GPU-side sampling computation
    * Defer Pythonization & preserve GPU-side
      tensors required for Pythonization
    '''

    categorized_seq_group_ids: Dict[SamplingType, List[int]] = {
        t: []
        for t in SamplingType
    }
    categorized_sample_indices = sampling_metadata.categorized_sample_indices
    for i, seq_group in enumerate(sampling_metadata.seq_groups):
        sampling_params = seq_group.sampling_params
        sampling_type = sampling_params.sampling_type
        categorized_seq_group_ids[sampling_type].append(i)

    sample_results_dict: SampleResultsDictType = {}
    sample_metadata: SampleMetadataType = {}
    multinomial_samples: MultinomialSamplesType = {}
    forced_samples: Optional[torch.Tensor] = None
    greedy_samples: Optional[torch.Tensor] = None

    # Create output tensor for sampled token ids.
    if include_gpu_probs_tensor:
        sampled_token_ids_tensor = torch.full((logprobs.shape[0], 1),
                                              VLLM_INVALID_TOKEN_ID,
                                              dtype=torch.long,
                                              device=logprobs.device)
    else:
        sampled_token_ids_tensor = None

    # Counterintiutively, having two loops here is actually faster.
    # The first loop can run without waiting on GPU<->CPU sync.
    for sampling_type in SamplingType:
        sample_indices = categorized_sample_indices[sampling_type]
        num_tokens = len(sample_indices)
        if num_tokens == 0:
            continue

        seq_group_id = categorized_seq_group_ids[sampling_type]
        seq_groups = [sampling_metadata.seq_groups[i] for i in seq_group_id]
        sample_metadata[sampling_type] = (seq_group_id, seq_groups)
        long_sample_indices = sample_indices.long()
        if sampling_type == SamplingType.GREEDY:
            greedy_samples = torch.argmax(logprobs[long_sample_indices],
                                          dim=-1)

            if sampled_token_ids_tensor is not None:
                # Store sampled tokens in output tensor.
                sampled_token_ids_tensor[
                    long_sample_indices] = greedy_samples.unsqueeze(-1)

            if modify_greedy_probs:
                # If required, modify the probabilities such that sampling from
                # the modified distribution would always sample the argmax
                # token id.
                _modify_greedy_probs_inplace(logprobs, probs,
                                             long_sample_indices,
                                             greedy_samples)

        elif sampling_type in (SamplingType.RANDOM, SamplingType.RANDOM_SEED):
            max_n_in_batch = 1
            for seq_group in seq_groups:
                if seq_group.is_prompt:
                    sampling_params = seq_group.sampling_params
                    max_n_in_batch = max(max_n_in_batch, sampling_params.n)
            seq_groups_arg = (None if sampling_type == SamplingType.RANDOM else
                              seq_groups)

            if flashinfer_top_k_top_p_sampling is not None:
                multinomial_samples[
                    sampling_type] = _top_k_top_p_multinomial_with_flashinfer(
                        probs[long_sample_indices],
                        sampling_tensors.top_ks[long_sample_indices],
                        sampling_tensors.top_ps[long_sample_indices],
                        max_n_in_batch,
                        seq_groups_arg,
                    )
            else:
                multinomial_samples[sampling_type] = _multinomial(
                    probs[long_sample_indices],
                    max_n_in_batch,
                    seq_groups=seq_groups_arg)

            if sampled_token_ids_tensor is not None:
                # Store sampled tokens in output tensor.
                sampled_token_ids_tensor[long_sample_indices] = \
                    multinomial_samples[sampling_type].to(torch.long)
        elif sampling_type == SamplingType.FORCED:
            forced_samples = torch.tensor([], dtype=torch.int32)
            for sgidx in range(len(seq_groups)):
                if (seq_groups[sgidx].sampling_params.future_context
                        is not None):
                    forced_sample = torch.tensor([
                        seq_groups[sgidx].sampling_params.future_context[sgidx]
                        [min(
                            len(sampling_metadata.seq_groups[sgidx].seq_data[
                                sampling_params.cntr[sgidx]].output_token_ids),
                            len(seq_groups[sgidx].sampling_params.
                                future_context[sgidx]) - 1)]
                    ])
                else:
                    forced_sample = torch.argmax(logprobs[long_sample_indices],
                                                 dim=-1)
                forced_samples = torch.cat([forced_samples, forced_sample])

        else:
            raise ValueError(f"Unsupported sampling type: {sampling_type}")

    # Encapsulate arguments for computing Pythonized sampler
    # results, whether deferred or otherwise.
    maybe_deferred_args = SampleResultArgsType(
        sampling_metadata=sampling_metadata,
        sample_metadata=sample_metadata,
        forced_samples=forced_samples,
        multinomial_samples=multinomial_samples,
        greedy_samples=greedy_samples,
        sample_results_dict=sample_results_dict)

    if not sampling_metadata.skip_sampler_cpu_output:
        # GPU<->CPU sync happens here.
        # This also converts the sampler output to a Python object.
        # Return Pythonized sampler result & sampled token ids
        return get_pythonized_sample_results(
            maybe_deferred_args), sampled_token_ids_tensor
    else:
        # Defer sampler result Pythonization; return deferred
        # Pythonization args & sampled token ids
        return (
            maybe_deferred_args,
            sampled_token_ids_tensor,
        )


@rpd_mark()
def _sample(
    probs: torch.Tensor,
    logprobs: torch.Tensor,
    sampling_metadata: SamplingMetadata,
    sampling_tensors: SamplingTensors,
    include_gpu_probs_tensor: bool,
    modify_greedy_probs: bool,
) -> SampleReturnType:
    """
    Args:
        probs: (num_query_tokens_in_batch, num_vocab)
        logprobs: (num_query_tokens_in_batch, num_vocab)
        sampling_metadata: The metadata for a batch for sampling.
        sampling_tensors: Tensors that include sampling related metadata.

    Returns:
        (next_token_ids, parent_seq_ids) for each seq group in a batch.
            If sampling is skipped, it returns ([], [])
        sampled_token_ids_tensor: A tensor of sampled token ids.
    """
    return _sample_with_torch(
        probs,
        logprobs,
        sampling_metadata,
        sampling_tensors,
        include_gpu_probs_tensor=include_gpu_probs_tensor,
        modify_greedy_probs=modify_greedy_probs,
    )


def _get_ranks(x: torch.Tensor, indices: torch.Tensor) -> torch.Tensor:
    """
    This function calculates the ranks of the chosen tokens in a logprob tensor.

    Args:
        x (torch.Tensor): 2D logprob tensor of shape (N, M)
                        where N is the no. of tokens and M is the vocab dim.
        indices (torch.Tensor): List of chosen token indices.

    Returns:
        torch.Tensor: 1D tensor of shape (N,) where N is the no. of tokens.
                    Each element in the returned tensor represents the rank
                    of the chosen token in the input logprob tensor.
    """
    vals = x[torch.arange(0, len(x), device=x.device, dtype=indices.dtype),
             indices]
    result = (x > vals[:, None])
    del vals
    return result.sum(1).add_(1)


def get_logprobs(
    logprobs: torch.Tensor,
    sampling_metadata: SamplingMetadata,
    sample_results: SampleResultType,
) -> Tuple[List[Optional[PromptLogprobs]], List[SampleLogprobs]]:
    """Return sample logprobs and prompt logprobs.

    The logic consists of 3 parts.
    - Select indices to compute logprob from, ranks of token ids, and
        the top k token ids from logprobs.
    - Compute prompt logprobs if required.
    - Compute sample logprobs if required.

    Args:
        logprobs: (num_query_tokens_across_batch, num_vocab). Each query token's
            logprob per vocab. Sequence groups' query tokens are batched in a
            single flattened tensor. For example, assuming there are N
            seq groups, it is sorted by prefill tokens for seq_group_1 (if
            prompt logprob is enabled), decode tokens for seq_group_1 (if
            sampling is required), prefill tokens for seq_group_2, ...
        sampling_metadata: The sampling metadata.
        sample_results: (num_seq_groups) The tuple of (next_token_ids,
            parent_ids) for each sequence group. When beam search is enabled,
            sample_results can contain different number of seq_ids from
            sampling_metadata.seq_groups. It is because beam search creates
            2 * BEAM_WIDTH number of samples (whereas there are only up to
            BEAM_WIDTH number of seq_ids).

    Returns:
        A tuple of prompt and sample logprobs per sequence group in a batch.
    """
    # The index of query token to calculate logprobs. It includes both
    # prompt and sample logprob indices.
    query_indices: List[int] = []
    # The next token ids to get the logprob value from.
    next_token_ids: List[int] = []
    # The largest requested number of logprobs. We find logprobs as many as the
    # largest num logprobs in this API. If every logprobs is None, it will be
    # set to -1.
    largest_num_logprobs = -1

    # Select indices to compute logprob from, ranks of token ids, and the top
    # k token ids from logprobs.
    for (seq_group, sample_result) in zip(sampling_metadata.seq_groups,
                                          sample_results):
        sampling_params = seq_group.sampling_params

        # Update indices and tokens for prompt logprobs.
        if (seq_group.is_prompt
                and sampling_params.prompt_logprobs is not None):
            largest_num_logprobs = max(largest_num_logprobs,
                                       sampling_params.prompt_logprobs)
            next_prompt_tokens = _get_next_prompt_tokens(seq_group)
            query_indices.extend(seq_group.prompt_logprob_indices)
            next_token_ids.extend(next_prompt_tokens)

        # Update indices and next tokenes for sample logprob.
        if seq_group.do_sample:
            token_ids, parent_seq_ids = sample_result
            # NOTE: We cannot directly use sample_indices because
            # sample_indices only contain parent seq_ids of a previous step.
            # The current step may have different number of seq_ids, and
            # we can obtain it from `sample_result[1]`.
            query_idx = seq_group.sample_indices[0]
            query_indices.extend(
                [query_idx + parent_id for parent_id in parent_seq_ids])
            next_token_ids.extend(token_ids)

            if sampling_params.logprobs is not None:
                largest_num_logprobs = max(largest_num_logprobs,
                                           sampling_params.logprobs)

        assert len(next_token_ids) == len(query_indices)

    if len(query_indices) == 0:
        empty_sampled_logprob: SampleLogprobs = []
        empty_prompt_logprob: Optional[PromptLogprobs] = None
        num_seq_groups = len(sampling_metadata.seq_groups)
        return [empty_prompt_logprob
                ] * num_seq_groups, [empty_sampled_logprob] * num_seq_groups

    selected_logprobs, ranks = None, None
    top_logprobs, top_token_ids = None, None

    # If largest_num_logprobs == -1, i.e. no logprobs are requested, we can
    # skip the whole logprob calculation.
    if largest_num_logprobs >= 0:
        query_indices_gpu = torch.tensor(query_indices, device=logprobs.device)
        next_token_ids_gpu = torch.tensor(next_token_ids,
                                          device=logprobs.device)

        # (num_selected_query_tokens, num_logprobs). Note that query_indices can
        # contain duplicates if beam search is enabled.
        selected_logprobs = logprobs[[
            query_indices_gpu,
            next_token_ids_gpu,
        ]]
        ranks = _get_ranks(
            logprobs[query_indices_gpu],
            next_token_ids_gpu,
        )
        assert selected_logprobs.shape[0] == ranks.shape[0]

        # We need to compute top k only if there exists logprobs > 0.
        if largest_num_logprobs > 0:
            # Logprobs of topk tokens for a batch of sequence groups.
            # (num_query_tokens_across_batch).
            top_logprobs, top_token_ids = torch.topk(logprobs,
                                                     largest_num_logprobs,
                                                     dim=-1)
            top_logprobs = top_logprobs.to('cpu')
            top_token_ids = top_token_ids.to('cpu')

        selected_logprobs = selected_logprobs.to('cpu')
        ranks = ranks.to('cpu')

    # Find prompt/sample logprobs.
    prompt_logprobs_per_seq_group: List[Optional[PromptLogprobs]] = []
    sample_logprobs_per_seq_group: List[SampleLogprobs] = []
    top_logprob_idx = 0
    selected_logprobs_idx = 0

    for seq_group, sample_result in zip(sampling_metadata.seq_groups,
                                        sample_results):
        (prompt_logprobs, top_logprob_idx,
         selected_logprobs_idx) = _get_prompt_logprob_if_needed(
             seq_group, selected_logprobs, ranks, top_token_ids, top_logprobs,
             selected_logprobs_idx, top_logprob_idx)
        prompt_logprobs_per_seq_group.append(prompt_logprobs)

        (sampled_logprobs, top_logprob_idx,
         selected_logprobs_idx) = _get_sampled_logprob_if_needed(
             seq_group, sample_result, selected_logprobs, ranks, top_token_ids,
             top_logprobs, selected_logprobs_idx, top_logprob_idx)
        sample_logprobs_per_seq_group.append(sampled_logprobs)

    return prompt_logprobs_per_seq_group, sample_logprobs_per_seq_group


def _get_prompt_logprob_if_needed(
    seq_group: SequenceGroupToSample,
    selected_logprobs: torch.Tensor,
    ranks: torch.Tensor,
    top_token_ids: torch.Tensor,
    top_logprobs: torch.Tensor,
    selected_logprobs_idx: int,
    top_logprob_idx: int,
):
    """Compute the prompt logprob from a sequence group if needed."""
    sampling_params = seq_group.sampling_params
    is_prompt = seq_group.is_prompt

    # Find prompt logprobs
    prompt_logprobs: Optional[PromptLogprobs] = None
    if is_prompt and sampling_params.prompt_logprobs is not None:
        prompt_logprobs = []
        num_logprobs = sampling_params.prompt_logprobs
        next_prompt_tokens = _get_next_prompt_tokens(seq_group)
        # Pre-select indexes and create a list. It is faster than calling .item
        # repetitively.
        selected_logprob_items = selected_logprobs[
            selected_logprobs_idx:selected_logprobs_idx +
            len(next_prompt_tokens)].tolist()
        rank_items = ranks[selected_logprobs_idx:selected_logprobs_idx +
                           len(next_prompt_tokens)].tolist()

        for idx, token_id in enumerate(next_prompt_tokens):
            # Calculate the prompt logprob of the real prompt tokens.
            # {token_id: (logprob, rank_from_vocab)}
            prompt_logprobs_dict: Dict[int, Tuple[float, int]] = {
                token_id: (selected_logprob_items[idx], rank_items[idx])
            }

            # Add top K prompt logprobs along with its rank.
            if num_logprobs > 0:
                top_ids = top_token_ids[
                    top_logprob_idx, :num_logprobs].tolist()
                top_probs = top_logprobs[
                    top_logprob_idx, :num_logprobs].tolist()
                # Top K is already sorted by rank, so we can use 1 ~
                # num_logprobs + 1 for rank.
                top_ranks = range(1, num_logprobs + 1)
                prompt_logprobs_dict.update({
                    top_id: (top_prob, rank)
                    for top_id, top_prob, rank in zip(top_ids, top_probs,
                                                      top_ranks)
                })
            prompt_logprobs.append({
                token_id: Logprob(*logprob_and_rank)
                for token_id, logprob_and_rank in prompt_logprobs_dict.items()
            })
            # + 1 to go to the next prompt token.
            top_logprob_idx += 1

        # + len(next_prompt_tokens) to go to the next prompt.
        selected_logprobs_idx += len(next_prompt_tokens)
    return prompt_logprobs, top_logprob_idx, selected_logprobs_idx


def _get_sampled_logprob_if_needed(
    seq_group: SequenceGroupToSample,
    sample_result: Tuple[List[int], List[int]],
    selected_logprobs: torch.Tensor,
    ranks: torch.Tensor,
    top_token_ids: torch.Tensor,
    top_logprobs: torch.Tensor,
    selected_logprobs_idx: int,
    top_logprob_idx: int,
):
    """Compute the sample logprob if needed."""
    seq_ids = seq_group.seq_ids
    num_logprobs = seq_group.sampling_params.logprobs
    sampled_logprobs: SampleLogprobs = []
    next_token_ids, parent_seq_ids = sample_result

    if seq_group.do_sample:
        assert len(next_token_ids) > 0
        if num_logprobs is None:
            for next_token_id in next_token_ids:
                # Use a dummy logprob
                sampled_logprobs.append({next_token_id: Logprob(inf)})
        else:
            # Pre-select items from tensor. tolist() is faster than repetitive
            # `.item()` calls.
            selected_logprob_items = selected_logprobs[
                selected_logprobs_idx:selected_logprobs_idx +
                len(next_token_ids)].tolist()
            rank_items = ranks[selected_logprobs_idx:selected_logprobs_idx +
                               len(next_token_ids)].tolist()
            for idx, (next_token_id, parent_id) in enumerate(
                    zip(next_token_ids, parent_seq_ids)):
                # Get the logprob of a sampled token.
                sampled_logprobs_dict = {
                    next_token_id:
                    (selected_logprob_items[idx], rank_items[idx])
                }
                if num_logprobs is not None and num_logprobs > 0:
                    # Get top K logprobs.
                    top_ids = top_token_ids[top_logprob_idx +
                                            parent_id, :num_logprobs].tolist()
                    top_probs = top_logprobs[
                        top_logprob_idx + parent_id, :num_logprobs].tolist()
                    # Top K is already sorted by rank, so we can use 1 ~
                    # num_logprobs + 1 for rank.
                    top_ranks = range(1, num_logprobs + 1)
                    sampled_logprobs_dict.update({
                        top_id: (top_prob, rank)
                        for top_id, top_prob, rank in zip(
                            top_ids, top_probs, top_ranks)
                    })

                sampled_logprobs.append({
                    token_id: Logprob(*logprob_and_rank)
                    for token_id, logprob_and_rank in
                    sampled_logprobs_dict.items()
                })

        # NOTE: This part of code is not intuitive. `selected_logprobs` include
        # logprobs for the current step, which has len(next_token_ids) tokens
        # per sequence group. `logprobs` includes logprobs from the previous
        # steps, which has len(seq_ids) tokens per sequence group.

        # Iterate to the next sequence group in a batch.
        selected_logprobs_idx += len(next_token_ids)
        # Iterate to the next sequence group in a batch.
        top_logprob_idx += len(seq_ids)
    return sampled_logprobs, top_logprob_idx, selected_logprobs_idx


def _modify_greedy_probs_inplace(logprobs: torch.Tensor, probs: torch.Tensor,
                                 sample_indices: torch.Tensor,
                                 greedy_samples: torch.Tensor) -> None:
    """Modify the probability distributions of the greedily-sampled tokens such
    that each sampled token has a "probability" of 1.0. This is required by
    speculative decoding, which depends on the sampling method being encoded
    within the probability distribution for correctness.

    # Why do we only need to do this for greedy sampling?

    vLLM's sampler performs the following steps for greedy or multinomial
    (random) sampling:
        1. Get logits from model.
        2. Modify logits according to per-sequence sampling parameters.
            - Multiply by temperature, top-k and top-p masking, penalize tokens
                according to their frequency, etc.
        3. Sample a token.
            - Random sampling simply samples from the modified probability
                distribution.
            - Greedy sampling performs `argmax` to obtain the token with the
                highest likelihood.

    Ignoring greedy sampling for a moment, we find that the computed probability
    distribution has the following property: we can sample from it independently
    and find that the token sampled by the Sampler has a frequency corresponding
    to how often we see it in our sampling. In other words, for tokens sampled
    with vLLM's random SamplingType, the computed probability distribution
    encodes the sampling methodology completely.

    Greedy sampling does not normally have this property. vLLM modifies logits
    according to sampling params, then performs `argmax`, then returns the
    sampled token and the computed probability distribution. If we sample from
    the distribution, we'll find the likelihood of the greedily-sampled token
    is not always 1.0.

    Since lossless speculative decoding requires that the sampling methodology
    be encoded within the probability distribution, we are motivated to modify
    the probability distribution such that the sampled token has probability 1
    when speculative decoding is used.

    NOTE: Alternatively, we could use an extremely low temperature to achieve
    greedy sampling using multinomial computation and unite the codepaths. This
    has implications on the overall design of the sampler, e.g. how to record
    accurate logprobs for the user, so this improvement is deferred to later.
    """
    # NOTE: logprobs are not modified so they can be returned to the user.
    probs[sample_indices, :] = 0
    probs[sample_indices, greedy_samples] = 1.0


def _build_sampler_output(
    maybe_deferred_sample_results: MaybeDeferredSampleResultType,
    sampling_metadata: SamplingMetadata,
    prompt_logprobs: Optional[List[Optional[PromptLogprobs]]],
    sample_logprobs: Optional[List[SampleLogprobs]],
    on_device_tensors: Optional[Tuple[torch.Tensor, torch.Tensor,
                                      torch.Tensor]],
    skip_sampler_cpu_output: bool = False,
) -> SamplerOutput:
    """Construct Python objects with the output of sampling.

    Args:
        on_device_tensors: Tuple containing on-device tensors with the
            probabilities used in sampling and the sampled token ids. This
            allows post-processing without copies to CPU/serialization, e.g. in
            speculative decoding rejection sampling.
    """
    sampler_output: List[CompletionSequenceGroupOutput] = []

    if skip_sampler_cpu_output:
        assert isinstance(maybe_deferred_sample_results, SampleResultArgsType)
        deferred_sample_results_args = maybe_deferred_sample_results
    else:
        assert prompt_logprobs is not None
        assert sample_logprobs is not None
        assert not isinstance(maybe_deferred_sample_results,
                              SampleResultArgsType)
        assert len(sampling_metadata.seq_groups) \
            == len(maybe_deferred_sample_results) \
            == len(prompt_logprobs) \
            == len(sample_logprobs)
        deferred_sample_results_args = None

        for (seq_group, sample_result, group_prompt_logprobs,
             group_sample_logprobs) in zip(sampling_metadata.seq_groups,
                                           maybe_deferred_sample_results,
                                           prompt_logprobs, sample_logprobs):
            seq_ids = seq_group.seq_ids
            next_token_ids, parent_ids = sample_result
            seq_outputs: List[SequenceOutput] = []
            for parent_id, next_token_id, logprobs in zip(
                    parent_ids, next_token_ids, group_sample_logprobs):
                seq_outputs.append(
                    SequenceOutput(seq_ids[parent_id], next_token_id,
                                   logprobs))
            sampler_output.append(
                CompletionSequenceGroupOutput(seq_outputs,
                                              group_prompt_logprobs))

    # If not specified, store None values in SamplerOutput.
    if on_device_tensors is not None:
        (sampled_token_probs, logprobs_tensor,
         sampled_token_ids) = on_device_tensors
    else:
        sampled_token_probs, logprobs_tensor, sampled_token_ids = (None, None,
                                                                   None)

    return SamplerOutput(
        outputs=sampler_output,
        sampled_token_probs=sampled_token_probs,
        sampled_token_ids=sampled_token_ids,
        logprobs=logprobs_tensor,
        deferred_sample_results_args=deferred_sample_results_args)


def _get_next_prompt_tokens(
<<<<<<< HEAD
        seq_group: SequenceGroupToSample) -> Tuple[int, ...]:
=======
        seq_group: SequenceGroupToSample) -> tuple[int, ...]:
>>>>>>> e64afa45
    """Get a list of next prompt tokens to compute logprob from a
        given sequence group.

    It is used to compute prompt logprob. Imagine you have logprob for each
    query token. Query token needs to know the next prompt token id to compute
    prompt logprob. This is a helper to obtain next prompt token ids.

    This API has to be used only when the caller knows seq_group is in prefill
    stage.

    Returns:
        A list of next prompt tokens to compute logprob.
    """
    assert seq_group.is_prompt, (
        "Caller should ensure the sequence group is in a prefill stage.")
    seq_ids = seq_group.seq_ids
    query_len = seq_group.query_len
    assert query_len is not None
    # prompt has only 1 seq id.
    assert len(seq_ids) == 1
    seq_data = seq_group.seq_data[seq_ids[0]]
    computed_len = seq_data.get_num_computed_tokens()
    prompt_tokens = seq_data.prompt_token_ids
    # +1 because we are looking for a next prompt token.
    next_token_index_start = computed_len + 1
    next_token_index_end = min(computed_len + query_len + 1,
                               len(prompt_tokens))
    next_prompt_tokens = prompt_tokens[
        next_token_index_start:next_token_index_end]
    return next_prompt_tokens<|MERGE_RESOLUTION|>--- conflicted
+++ resolved
@@ -1248,11 +1248,7 @@
 
 
 def _get_next_prompt_tokens(
-<<<<<<< HEAD
-        seq_group: SequenceGroupToSample) -> Tuple[int, ...]:
-=======
         seq_group: SequenceGroupToSample) -> tuple[int, ...]:
->>>>>>> e64afa45
     """Get a list of next prompt tokens to compute logprob from a
         given sequence group.
 
