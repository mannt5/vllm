"""A layer that samples the next tokens from the model's outputs."""
from typing import Dict, List, Tuple, Optional

import torch
import torch.nn as nn

from vllm.model_executor.input_metadata import InputMetadata
from vllm.model_executor.parallel_utils.tensor_parallel import (
    gather_from_tensor_model_parallel_region)
<<<<<<< HEAD
from vllm.sampling_params import SamplingParams, SamplingType
from vllm.sequence import SequenceOutputs
=======
from vllm.sampling_params import SamplingParams
from vllm.sequence import SamplerOutput, SequenceOutputs
>>>>>>> 22379d55

_SAMPLING_EPS = 1e-5


class Sampler(nn.Module):
    """Samples the next tokens from the model's outputs.

    This layer does the following:
    1. Discard the hidden states that are not used for sampling (i.e., all
        tokens except the final one in each prompt).
    2. Compute the logits for the next tokens.
    3. Apply presence and frequency penalties.
    4. Apply temperature scaling.
    5. Apply top-p and top-k truncation.
    6. Sample the next tokens.
    Here, each sequence group within the batch can have different sampling
    parameters (e.g., sampling method, temperature, top-p, top-k, etc.).
    """

    def __init__(self, vocab_size: int) -> None:
        super().__init__()
        self.vocab_size = vocab_size

    def forward(
        self,
        embedding: torch.Tensor,
        hidden_states: torch.Tensor,
        input_metadata: InputMetadata,
        embedding_bias: Optional[torch.Tensor] = None,
    ) -> SamplerOutput:
        # Get the hidden states that we use for sampling.
        hidden_states = _prune_hidden_states(hidden_states, input_metadata)

        # Get the logits for the next tokens.
        logits = torch.matmul(hidden_states, embedding.t())
        if embedding_bias is not None:
            logits += embedding_bias
        logits = gather_from_tensor_model_parallel_region(logits)
        # Remove paddings in vocab (if any).
        logits = logits[:, :self.vocab_size]

        # Apply presence and frequency penalties.
        output_tokens = _get_output_tokens(input_metadata)
        assert len(output_tokens) == logits.shape[0]
        presence_penalties, frequency_penalties = _get_penalties(
            input_metadata)
        assert len(presence_penalties) == logits.shape[0]
        assert len(frequency_penalties) == logits.shape[0]
        logits = _apply_penalties(logits, output_tokens, presence_penalties,
                                  frequency_penalties)

        # Sort logits by sampling type.
        sampling_type_indices = input_metadata.sampling_type_indices
        sampling_type_indices_values, sampling_type_indices_index = (
            sampling_type_indices.sort())
        # We use the bincount+cumsum to compute the offsets.
        sampling_type_offsets = torch.bincount(sampling_type_indices_values,
                                               minlength=3).cumsum(0)[:-1]
        # The logit_to_id_map lets us reverse the sort we did above when we match
        # outputs to sequences.
        logit_to_id_map = sampling_type_indices_index.argsort()
        logits = logits[sampling_type_indices_index]

        # If there are only greedy requests (and therefore, no requests
        # we can apply temperature & top_p/top_k to), we can return early.
        # Otherwise, we will slice the logits and modify only the non-greedy
        # subset.
        if sampling_type_indices.max() > 0:
            non_greedy_offset = sampling_type_offsets[0]
            # Apply temperature scaling.
            temperatures = _get_temperatures(input_metadata)
            assert len(temperatures) == logits.shape[0]
            temperatures = temperatures[non_greedy_offset:]
            if any(t != 1.0 for t in temperatures):
                t = torch.tensor(temperatures,
                                 dtype=logits.dtype,
                                 device=logits.device)
                # Use in-place division to avoid creating a new tensor.
                logits[non_greedy_offset:].div_(t.unsqueeze(dim=1))

            # Apply top-p and top-k truncation.
            top_ps, top_ks = _get_top_p_top_k(input_metadata, self.vocab_size)
            assert len(top_ps) == len(top_ks) == logits.shape[0]
            top_ps = top_ps[non_greedy_offset:]
            top_ks = top_ks[non_greedy_offset:]
            do_top_p = any(p < 1.0 - _SAMPLING_EPS for p in top_ps)
            do_top_k = any(k != self.vocab_size for k in top_ks)
            if do_top_p or do_top_k:
                p = torch.tensor(top_ps,
                                 dtype=logits.dtype,
                                 device=logits.device)
                k = torch.tensor(top_ks, dtype=torch.int, device=logits.device)
                _apply_top_p_top_k_in_place(logits[non_greedy_offset:], p, k)

        # We use float32 for probabilities and log probabilities.
        # Compute the probabilities.
        probs = torch.softmax(logits, dim=-1, dtype=torch.float)
        # Compute the log probabilities (before applying top-p and top-k).
        logprobs = torch.log(probs)

        # Sample the next tokens.
        return _sample(probs, logprobs, input_metadata, sampling_type_offsets,
                       logit_to_id_map)


def _prune_hidden_states(
    hidden_states: torch.Tensor,
    input_metadata: InputMetadata,
) -> torch.Tensor:
    start_idx = 0
    last_token_indicies: List[int] = []
    for prompt_len in input_metadata.prompt_lens:
        last_token_indicies.append(start_idx + prompt_len - 1)
        start_idx += prompt_len
    last_token_indicies.extend(
        range(start_idx, start_idx + input_metadata.num_generation_tokens))
    return hidden_states.index_select(
        0, torch.tensor(last_token_indicies, device=hidden_states.device))


def _get_penalties(
        input_metadata: InputMetadata) -> Tuple[List[float], List[float]]:
    # Collect the presence and frequency penalties.
    presence_penalties: List[float] = []
    frequency_penalties: List[float] = []
    for i, seq_group in enumerate(input_metadata.seq_groups):
        seq_ids, sampling_params = seq_group
        p = sampling_params.presence_penalty
        f = sampling_params.frequency_penalty
        if i < input_metadata.num_prompts:
            # A prompt input.
            presence_penalties.append(p)
            frequency_penalties.append(f)
        else:
            # A generation token.
            presence_penalties += [p] * len(seq_ids)
            frequency_penalties += [f] * len(seq_ids)
    return presence_penalties, frequency_penalties


def _get_output_tokens(input_metadata: InputMetadata) -> List[List[int]]:
    output_tokens: List[List[int]] = []
    for i, seq_group in enumerate(input_metadata.seq_groups):
        seq_ids, _ = seq_group
        if i < input_metadata.num_prompts:
            # A prompt input.
            # NOTE: While the prompt input usually has no output tokens,
            # it may have output tokens in the case of recomputation.
            seq_id = seq_ids[0]
            seq_data = input_metadata.seq_data[seq_id]
            output_tokens.append(seq_data.output_token_ids)
        else:
            # A generation token.
            for seq_id in seq_ids:
                seq_data = input_metadata.seq_data[seq_id]
                output_tokens.append(seq_data.output_token_ids)
    return output_tokens


def _batched_bincount(x: torch.Tensor, dim: int,
                      max_value: int) -> torch.Tensor:
    target = torch.zeros(x.shape[0], max_value, dtype=x.dtype, device=x.device)
    values = torch.ones_like(x)
    target.scatter_add_(dim, x, values)
    return target


def _pad_to_len(x: List[int], length: int) -> List[int]:
    if len(x) >= length:
        return x
    return x.copy() + [0] * (length - len(x))


def _apply_penalties(
    logits: torch.Tensor,
    output_tokens: List[List[int]],
    presence_penalties: List[float],
    frequency_penalties: List[float],
) -> torch.Tensor:
    num_seqs = logits.shape[0]
    # Collect the indices of sequences that have non-zero penalties.
    indices = []
    max_len = 0
    for i in range(num_seqs):
        if not output_tokens[i]:
            continue
        if len(output_tokens[i]) > max_len:
            max_len = len(output_tokens[i])
        p = presence_penalties[i]
        f = frequency_penalties[i]
        if abs(p) < _SAMPLING_EPS and abs(f) < _SAMPLING_EPS:
            continue
        indices.append(i)

    # Return early if all sequences have zero penalties.
    if not indices:
        return logits

    frequency_penalties = torch.tensor(frequency_penalties,
                                       dtype=logits.dtype,
                                       device=logits.device).unsqueeze(dim=1)
    presence_penalties = torch.tensor(presence_penalties,
                                      dtype=logits.dtype,
                                      device=logits.device).unsqueeze(dim=1)
    output_tokens = [_pad_to_len(x, max_len) for x in output_tokens]
    input_ids = torch.tensor(output_tokens,
                             dtype=torch.long,
                             device=logits.device)
    occurences = _batched_bincount(input_ids, 1, logits.shape[1])

    # We follow the definition in OpenAI API.
    # Refer to https://platform.openai.com/docs/api-reference/parameter-details
    frequency_penalty = occurences * frequency_penalties
    presence_penalty = (occurences > 0) * presence_penalties

    logits.sub_(frequency_penalty).sub_(presence_penalty)
    return logits


def _get_temperatures(input_metadata: InputMetadata) -> List[float]:
    # Collect the temperatures for the logits.
    temperatures: List[float] = []
    for i, seq_group in enumerate(input_metadata.seq_groups):
        seq_ids, sampling_params = seq_group
        temperature = sampling_params.temperature
        if temperature < _SAMPLING_EPS:
            # NOTE: Zero temperature means deterministic sampling
            # (i.e., greedy sampling or beam search).
            # Set the temperature to 1 to avoid division by zero.
            temperature = 1.0

        if i < input_metadata.num_prompts:
            # A prompt input.
            temperatures.append(temperature)
        else:
            # A generation token.
            temperatures += [temperature] * len(seq_ids)
    return temperatures


def _get_top_p_top_k(
    input_metadata: InputMetadata,
    vocab_size: int,
) -> Tuple[List[float], List[int]]:
    top_ps: List[float] = []
    top_ks: List[int] = []
    for i, seq_group in enumerate(input_metadata.seq_groups):
        seq_ids, sampling_params = seq_group
        top_p = sampling_params.top_p
        # k should not be greater than the vocab size.
        top_k = min(sampling_params.top_k, vocab_size)
        # k=-1 means no truncation.
        top_k = vocab_size if top_k == -1 else top_k
        if i < input_metadata.num_prompts:
            # A prompt input.
            top_ps.append(top_p)
            top_ks.append(top_k)
        else:
            # A generation token.
            top_ps += [top_p] * len(seq_ids)
            top_ks += [top_k] * len(seq_ids)
    return top_ps, top_ks


def _apply_top_p_top_k_in_place(
    logits: torch.Tensor,
    top_ps: torch.Tensor,
    top_ks: torch.Tensor,
) -> None:
    logits_sort, logits_idx = logits.sort(dim=-1, descending=True)

    # Apply top-p.
    probs_sort = logits_sort.softmax(dim=-1)
    probs_sum = probs_sort.cumsum(dim=-1)
    top_p_mask = (probs_sum - probs_sort) > top_ps.unsqueeze(dim=1)
    logits_sort[top_p_mask] = -float("inf")

    # Apply top-k.
    # Create a mask for the top-k elements.
    top_k_mask = torch.arange(logits_idx.shape[-1], device=logits_idx.device)
    top_k_mask = top_k_mask.expand(logits_idx.shape[0], -1)
    top_k_mask = top_k_mask >= top_ks.unsqueeze(dim=1)
    logits_sort[top_k_mask] = -float("inf")

    # Re-sort the probabilities.
    torch.gather(logits_sort,
                 dim=-1,
                 index=torch.argsort(logits_idx, dim=-1),
                 out=logits)


def _get_topk_logprobs(
    logprobs: torch.Tensor,
    num_logprobs: Optional[int],
) -> Dict[int, float]:
    if num_logprobs is None or num_logprobs == 0:
        return {}

    topk_logprobs, topk_ids = torch.topk(logprobs, num_logprobs)
    if num_logprobs == 1:
        topk_logprobs = [topk_logprobs.item()]
        topk_ids = [topk_ids.item()]
    else:
        topk_logprobs = topk_logprobs.tolist()
        topk_ids = topk_ids.tolist()

    token_to_logprob: Dict[int, float] = {}
    for token_id, logprob in zip(topk_ids, topk_logprobs):
        token_to_logprob[token_id] = logprob
    return token_to_logprob


def _sample_from_prompt(
    prob: torch.Tensor,
    sampling_params: SamplingParams,
) -> List[int]:
    if sampling_params.sampling_type == SamplingType.BEAM:
        # Beam search.
        beam_width = sampling_params.best_of
        # Sample 2 * beam_width candidates to make sure that with high
        # probability we can get `beam_width` candidates in addition to
        # the finished sequences for the next iteration. See
        # https://github.com/tensorflow/tensor2tensor/blob/bafdc1b67730430d38d6ab802cbd51f9d053ba2e/tensor2tensor/utils/beam_search.py#L557-L563
        # for details. See also HF reference:
        # https://github.com/huggingface/transformers/blob/a4dd53d88e4852f023332d284ff07a01afcd5681/src/transformers/generation/utils.py#L3063-L3065
        _, next_token_ids = torch.topk(prob, 2 * beam_width)
        next_token_ids = next_token_ids.tolist()
    elif sampling_params.sampling_type == SamplingType.GREEDY:
        # Greedy sampling.
        assert sampling_params.best_of == 1
        next_token_id = torch.argmax(prob)
        next_token_ids = [next_token_id.item()]
    else:
        # Random sampling.
        # Sample `best_of` tokens for the prompt.
        num_seqs = sampling_params.best_of
        next_token_ids = torch.multinomial(prob,
                                           num_samples=num_seqs,
                                           replacement=True)
        next_token_ids = next_token_ids.tolist()
    return next_token_ids


def _sample_from_generation_tokens(
    seq_ids: List[int],
    probs: torch.Tensor,
    logprobs: torch.Tensor,
    seq_logprobs: List[float],
    sampling_params: SamplingParams,
) -> Tuple[List[int], List[int]]:
    # NOTE(woosuk): sampling_params.best_of can be greater than
    # len(seq_ids) because some sequences in the group might have
    # been already terminated.
    if sampling_params.sampling_type == SamplingType.BEAM:
        # Beam search.
        # Add cumulative logprobs for the sequences in the group.
        seq_logprobs = torch.tensor(seq_logprobs,
                                    dtype=torch.float,
                                    device=logprobs.device)
        logprobs = logprobs + seq_logprobs.unsqueeze(dim=1)

        vocab_size = logprobs.size(-1)
        beam_width = len(seq_ids)
        _, topk_ids = torch.topk(logprobs.flatten(), 2 * beam_width)
        topk_ids = topk_ids.tolist()
        seq_idx = [i // vocab_size for i in topk_ids]
<<<<<<< HEAD
        beam_seq_ids = [seq_ids[i] for i in seq_idx]
        token_ids = [i % vocab_size for i in topk_ids]

        beam_outputs: Dict[int, Tuple[int, int]] = {}
        outstanding_beams: List[Tuple[int, int]] = []
        # If a beam survives, continue with it.
        for seq_id, token_id in zip(beam_seq_ids, token_ids):
            if seq_id not in beam_outputs:
                beam_outputs[seq_id] = (seq_id, token_id)
            else:
                outstanding_beams.append((seq_id, token_id))

        # If a beam is discarded, fork another beam.
        for seq_id in seq_ids:
            if seq_id not in beam_outputs:
                beam_outputs[seq_id] = outstanding_beams.pop()
        assert not outstanding_beams

        parent_seq_ids = [beam_outputs[seq_id][0] for seq_id in seq_ids]
        next_token_ids = [beam_outputs[seq_id][1] for seq_id in seq_ids]
    elif sampling_params.sampling_type == SamplingType.GREEDY:
=======
        parent_seq_ids = [seq_ids[i] for i in seq_idx]
        next_token_ids = [i % vocab_size for i in topk_ids]
    elif sampling_params.temperature < _SAMPLING_EPS:
>>>>>>> 22379d55
        # Greedy sampling.
        assert len(seq_ids) == 1
        next_token_id = torch.argmax(probs, dim=-1)
        next_token_ids = [int(next_token_id.item())]
        parent_seq_ids = seq_ids
    else:
        # Random sampling.
        # Sample 1 token for each sequence in the group.
        next_token_ids = torch.multinomial(probs,
                                           num_samples=1,
                                           replacement=True)
        next_token_ids = next_token_ids.squeeze(dim=-1).tolist()
        parent_seq_ids = seq_ids
    return parent_seq_ids, next_token_ids


def _batched_sample(gen_probs: torch.Tensor, gen_logprobs: torch.Tensor,
                    sampling_type_offsets: torch.Tensor,
                    max_best_of: int) -> Tuple[torch.Tensor, torch.Tensor]:
    # Split the probs into multiple tensors, one for each sampling type.
    # tensor_split will create views of the probs tensor, meaning
    # there will be no copying involved (this should be very fast).
    sampling_type_tensors = torch.tensor_split(gen_probs,
                                               sampling_type_offsets)

    # Create a tensor to store the tokens sampled by greedy or multinomial
    # sampling. Note that beam search tokens are not stored here.
    batch_chosen_tokens = torch.empty(
        (sum(t.shape[0] for t in sampling_type_tensors[:2]), max_best_of),
        dtype=torch.long,
        device=gen_probs.device)
    # Because batch_chosen_tokens_tensors are views of
    # batch_chosen_tokens_tensor, any changes to
    # batch_chosen_tokens_tensors will be reflected in
    # batch_chosen_tokens_tensor.
    batch_chosen_tokens_tensors = torch.tensor_split(batch_chosen_tokens,
                                                     sampling_type_offsets[:2])

    # Do vectorized sampling.
    if len(sampling_type_tensors) > 0 and sampling_type_tensors[0].numel() > 0:
        # If we have best_of, use topk.
        if max_best_of > 1:
            dummy_out = torch.empty_like(sampling_type_tensors[0])
            torch.topk(sampling_type_tensors[0],
                       max_best_of,
                       dim=-1,
                       sorted=False,
                       out=(dummy_out, batch_chosen_tokens_tensors[0]))
        # Otherwise, do argmax which is faster
        else:
            torch.argmax(sampling_type_tensors[0],
                         dim=-1,
                         keepdim=True,
                         out=batch_chosen_tokens_tensors[0])
    if len(sampling_type_tensors) > 1 and sampling_type_tensors[1].numel() > 0:
        torch.multinomial(sampling_type_tensors[1],
                          num_samples=max_best_of,
                          replacement=True,
                          out=batch_chosen_tokens_tensors[1])
    # Everything that is not greedy or multinomial (currently, beam search)
    # (sampling_type_tensors[2:]) is handled iteratively below.

    batch_chosen_logprobs = torch.gather(gen_logprobs,
                                         dim=-1,
                                         index=batch_chosen_tokens)
    return batch_chosen_tokens, batch_chosen_logprobs


def _sample(
    probs: torch.Tensor,
    logprobs: torch.Tensor,
    input_metadata: InputMetadata,
<<<<<<< HEAD
    sampling_type_offsets: torch.Tensor,
    logit_to_id_map: torch.Tensor,
) -> Dict[int, SequenceOutputs]:
    seq_outputs: Dict[int, SequenceOutputs] = {}
=======
) -> SamplerOutput:
    seq_outputs: SamplerOutput = []
>>>>>>> 22379d55

    # TODO(woosuk): Optimize.
    idx = 0

    # Find the maximum best_of value to use as a shape for
    # topk/multinomial tensors.
    max_best_of = 1
    for i, seq_group in enumerate(input_metadata.seq_groups):
        seq_ids, sampling_params = seq_group
        if (i < input_metadata.num_prompts
                and sampling_params.best_of > max_best_of):
            max_best_of = sampling_params.best_of

    gen_probs = probs
    gen_logprobs = logprobs

    batch_chosen_tokens_tensor, batch_chosen_logprobs_tensor = _batched_sample(
        gen_probs, gen_logprobs, sampling_type_offsets, max_best_of)

    batch_chosen_logprobs_tensor = batch_chosen_logprobs_tensor[
        logit_to_id_map]
    batch_chosen_tokens_tensor = batch_chosen_tokens_tensor[logit_to_id_map]

    batch_chosen_logprobs_list = batch_chosen_logprobs_tensor.tolist()
    batch_chosen_tokens_list = batch_chosen_tokens_tensor.tolist()

    for i, seq_group in enumerate(input_metadata.seq_groups):
        seq_group_outputs: List[SequenceOutputs] = []
        seq_ids, sampling_params = seq_group
        if i < input_metadata.num_prompts:
            # Generate the next tokens for a prompt input.
<<<<<<< HEAD
            assert len(seq_ids) == sampling_params.best_of
=======
            assert len(seq_ids) == 1, "Prompt input should have only one seq."
            parent_seq_id = seq_ids[0]
            prob = probs[idx]
>>>>>>> 22379d55
            logprob = logprobs[idx]

            # Sample the next tokens.
            if sampling_params.sampling_type in (SamplingType.GREEDY,
                                                 SamplingType.RANDOM):
                next_token_ids = batch_chosen_tokens_list[idx][:sampling_params
                                                               .best_of]
            else:
                prob = gen_probs[idx]
                next_token_ids = _sample_from_prompt(prob, sampling_params)

            # Get top-k log probabilities for the next tokens.
            next_logprobs = _get_topk_logprobs(logprob,
                                               sampling_params.logprobs)

            # Build the output.
<<<<<<< HEAD
            j = 0
            for seq_id, next_token_id in zip(seq_ids, next_token_ids):
                output_logprobs = next_logprobs.copy()
                if sampling_params.sampling_type in (SamplingType.GREEDY,
                                                     SamplingType.RANDOM):
                    output_logprobs[
                        next_token_id] = batch_chosen_logprobs_list[idx][j]
                else:
                    output_logprobs[next_token_id] = logprob[
                        next_token_id].item()
                seq_outputs[seq_id] = SequenceOutputs(seq_id, seq_id,
                                                      next_token_id,
                                                      output_logprobs)
                j += 1

            idx += 1
        else:
            # Generate the next tokens for generation tokens.
            logprob = logprobs[idx:idx + len(seq_ids)]
=======
            for next_token_id in next_token_ids:
                output_logprobs = next_logprobs.copy()
                output_logprobs[next_token_id] = logprob[next_token_id].item()
                seq_group_outputs.append(
                    SequenceOutputs(parent_seq_id, next_token_id,
                                    output_logprobs))
        else:
            # Generate the next tokens for generation tokens.
            num_parent_seqs = len(seq_ids)
            prob = probs[idx:idx + num_parent_seqs]
            logprob = logprobs[idx:idx + num_parent_seqs]
            idx += num_parent_seqs
>>>>>>> 22379d55

            # Sample the next tokens.
            parent_seq_ids = seq_ids

            if sampling_params.sampling_type in (SamplingType.GREEDY,
                                                 SamplingType.RANDOM):
                next_token_ids = batch_chosen_tokens_list[idx:idx +
                                                          len(seq_ids)]
                next_token_ids = [
                    item for sublist in next_token_ids for item in sublist
                ]
            else:
                prob = gen_probs[idx]
                seq_logprobs = [
                    input_metadata.seq_data[seq_id].cumulative_logprob
                    for seq_id in seq_ids
                ]
                parent_seq_ids, next_token_ids = _sample_from_generation_tokens(
                    seq_ids, prob, logprob, seq_logprobs, sampling_params)

            # Get top-k log probabilities for the next tokens.
            next_logprobs: Dict[int, Dict[int, float]] = {}
            for j, seq_id in enumerate(seq_ids):
                next_logprobs[seq_id] = _get_topk_logprobs(
                    logprob[j], sampling_params.logprobs)

            # Build the output.
            for parent_seq_id, next_token_id in zip(parent_seq_ids,
                                                    next_token_ids):
                j = seq_ids.index(parent_seq_id)
                output_logprobs = next_logprobs[parent_seq_id].copy()
<<<<<<< HEAD
                if sampling_params.sampling_type in (SamplingType.GREEDY,
                                                     SamplingType.RANDOM):
                    output_logprobs[
                        next_token_id] = batch_chosen_logprobs_list[idx + j][0]
                else:
                    output_logprobs[next_token_id] = logprob[
                        j, next_token_id].item()
                seq_outputs[seq_id] = SequenceOutputs(
                    seq_id,
                    parent_seq_id,
                    next_token_id,
                    output_logprobs,
                )
=======
                output_logprobs[next_token_id] = logprob[j,
                                                         next_token_id].item()
                seq_group_outputs.append(
                    SequenceOutputs(parent_seq_id, next_token_id,
                                    output_logprobs))
        seq_outputs.append(seq_group_outputs)
>>>>>>> 22379d55

            idx += len(seq_ids)

    return seq_outputs<|MERGE_RESOLUTION|>--- conflicted
+++ resolved
@@ -7,13 +7,8 @@
 from vllm.model_executor.input_metadata import InputMetadata
 from vllm.model_executor.parallel_utils.tensor_parallel import (
     gather_from_tensor_model_parallel_region)
-<<<<<<< HEAD
 from vllm.sampling_params import SamplingParams, SamplingType
-from vllm.sequence import SequenceOutputs
-=======
-from vllm.sampling_params import SamplingParams
 from vllm.sequence import SamplerOutput, SequenceOutputs
->>>>>>> 22379d55
 
 _SAMPLING_EPS = 1e-5
 
@@ -37,6 +32,24 @@
         super().__init__()
         self.vocab_size = vocab_size
 
+    def _get_logits(
+        self,
+        embedding: torch.Tensor,
+        hidden_states: torch.Tensor,
+        input_metadata: InputMetadata,
+        embedding_bias: Optional[torch.Tensor] = None,
+    ) -> torch.Tensor:
+        # Get the hidden states that we use for sampling.
+        hidden_states = _prune_hidden_states(hidden_states, input_metadata)
+
+        # Get the logits for the next tokens.
+        logits = torch.matmul(hidden_states, embedding.t())
+        if embedding_bias is not None:
+            logits += embedding_bias
+        logits = gather_from_tensor_model_parallel_region(logits)
+        # Remove paddings in vocab (if any).
+        logits = logits[:, :self.vocab_size]
+
     def forward(
         self,
         embedding: torch.Tensor,
@@ -44,16 +57,8 @@
         input_metadata: InputMetadata,
         embedding_bias: Optional[torch.Tensor] = None,
     ) -> SamplerOutput:
-        # Get the hidden states that we use for sampling.
-        hidden_states = _prune_hidden_states(hidden_states, input_metadata)
-
-        # Get the logits for the next tokens.
-        logits = torch.matmul(hidden_states, embedding.t())
-        if embedding_bias is not None:
-            logits += embedding_bias
-        logits = gather_from_tensor_model_parallel_region(logits)
-        # Remove paddings in vocab (if any).
-        logits = logits[:, :self.vocab_size]
+        logits = self._get_logits(embedding, hidden_states, input_metadata,
+                                  embedding_bias)
 
         # Apply presence and frequency penalties.
         output_tokens = _get_output_tokens(input_metadata)
@@ -380,33 +385,9 @@
         _, topk_ids = torch.topk(logprobs.flatten(), 2 * beam_width)
         topk_ids = topk_ids.tolist()
         seq_idx = [i // vocab_size for i in topk_ids]
-<<<<<<< HEAD
-        beam_seq_ids = [seq_ids[i] for i in seq_idx]
-        token_ids = [i % vocab_size for i in topk_ids]
-
-        beam_outputs: Dict[int, Tuple[int, int]] = {}
-        outstanding_beams: List[Tuple[int, int]] = []
-        # If a beam survives, continue with it.
-        for seq_id, token_id in zip(beam_seq_ids, token_ids):
-            if seq_id not in beam_outputs:
-                beam_outputs[seq_id] = (seq_id, token_id)
-            else:
-                outstanding_beams.append((seq_id, token_id))
-
-        # If a beam is discarded, fork another beam.
-        for seq_id in seq_ids:
-            if seq_id not in beam_outputs:
-                beam_outputs[seq_id] = outstanding_beams.pop()
-        assert not outstanding_beams
-
-        parent_seq_ids = [beam_outputs[seq_id][0] for seq_id in seq_ids]
-        next_token_ids = [beam_outputs[seq_id][1] for seq_id in seq_ids]
-    elif sampling_params.sampling_type == SamplingType.GREEDY:
-=======
         parent_seq_ids = [seq_ids[i] for i in seq_idx]
         next_token_ids = [i % vocab_size for i in topk_ids]
-    elif sampling_params.temperature < _SAMPLING_EPS:
->>>>>>> 22379d55
+    elif sampling_params.sampling_type == SamplingType.GREEDY:
         # Greedy sampling.
         assert len(seq_ids) == 1
         next_token_id = torch.argmax(probs, dim=-1)
@@ -479,15 +460,10 @@
     probs: torch.Tensor,
     logprobs: torch.Tensor,
     input_metadata: InputMetadata,
-<<<<<<< HEAD
     sampling_type_offsets: torch.Tensor,
     logit_to_id_map: torch.Tensor,
-) -> Dict[int, SequenceOutputs]:
-    seq_outputs: Dict[int, SequenceOutputs] = {}
-=======
 ) -> SamplerOutput:
     seq_outputs: SamplerOutput = []
->>>>>>> 22379d55
 
     # TODO(woosuk): Optimize.
     idx = 0
@@ -519,13 +495,7 @@
         seq_ids, sampling_params = seq_group
         if i < input_metadata.num_prompts:
             # Generate the next tokens for a prompt input.
-<<<<<<< HEAD
-            assert len(seq_ids) == sampling_params.best_of
-=======
             assert len(seq_ids) == 1, "Prompt input should have only one seq."
-            parent_seq_id = seq_ids[0]
-            prob = probs[idx]
->>>>>>> 22379d55
             logprob = logprobs[idx]
 
             # Sample the next tokens.
@@ -542,9 +512,8 @@
                                                sampling_params.logprobs)
 
             # Build the output.
-<<<<<<< HEAD
             j = 0
-            for seq_id, next_token_id in zip(seq_ids, next_token_ids):
+            for next_token_id in next_token_ids:
                 output_logprobs = next_logprobs.copy()
                 if sampling_params.sampling_type in (SamplingType.GREEDY,
                                                      SamplingType.RANDOM):
@@ -553,29 +522,16 @@
                 else:
                     output_logprobs[next_token_id] = logprob[
                         next_token_id].item()
-                seq_outputs[seq_id] = SequenceOutputs(seq_id, seq_id,
-                                                      next_token_id,
-                                                      output_logprobs)
+                seq_group_outputs.append(
+                    SequenceOutputs(parent_seq_id, next_token_id,
+                                    output_logprobs))
                 j += 1
 
             idx += 1
         else:
             # Generate the next tokens for generation tokens.
-            logprob = logprobs[idx:idx + len(seq_ids)]
-=======
-            for next_token_id in next_token_ids:
-                output_logprobs = next_logprobs.copy()
-                output_logprobs[next_token_id] = logprob[next_token_id].item()
-                seq_group_outputs.append(
-                    SequenceOutputs(parent_seq_id, next_token_id,
-                                    output_logprobs))
-        else:
-            # Generate the next tokens for generation tokens.
             num_parent_seqs = len(seq_ids)
-            prob = probs[idx:idx + num_parent_seqs]
             logprob = logprobs[idx:idx + num_parent_seqs]
-            idx += num_parent_seqs
->>>>>>> 22379d55
 
             # Sample the next tokens.
             parent_seq_ids = seq_ids
@@ -583,7 +539,7 @@
             if sampling_params.sampling_type in (SamplingType.GREEDY,
                                                  SamplingType.RANDOM):
                 next_token_ids = batch_chosen_tokens_list[idx:idx +
-                                                          len(seq_ids)]
+                                                          num_parent_seqs]
                 next_token_ids = [
                     item for sublist in next_token_ids for item in sublist
                 ]
@@ -607,7 +563,6 @@
                                                     next_token_ids):
                 j = seq_ids.index(parent_seq_id)
                 output_logprobs = next_logprobs[parent_seq_id].copy()
-<<<<<<< HEAD
                 if sampling_params.sampling_type in (SamplingType.GREEDY,
                                                      SamplingType.RANDOM):
                     output_logprobs[
@@ -615,21 +570,10 @@
                 else:
                     output_logprobs[next_token_id] = logprob[
                         j, next_token_id].item()
-                seq_outputs[seq_id] = SequenceOutputs(
-                    seq_id,
-                    parent_seq_id,
-                    next_token_id,
-                    output_logprobs,
-                )
-=======
-                output_logprobs[next_token_id] = logprob[j,
-                                                         next_token_id].item()
                 seq_group_outputs.append(
                     SequenceOutputs(parent_seq_id, next_token_id,
                                     output_logprobs))
+            idx += num_parent_seqs
         seq_outputs.append(seq_group_outputs)
->>>>>>> 22379d55
-
-            idx += len(seq_ids)
 
     return seq_outputs