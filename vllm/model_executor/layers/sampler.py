--- conflicted
+++ resolved
@@ -395,7 +395,6 @@
     return logits
 
 
-<<<<<<< HEAD
 def _apply_penalties(logits: torch.Tensor, prompt_tokens_tensor: torch.Tensor,
                      output_tokens_tensor: torch.Tensor,
                      presence_penalties: torch.Tensor,
@@ -506,8 +505,6 @@
     return logits
 
 
-=======
->>>>>>> 6c6f7fe8
 def _apply_top_k_top_p(
     logits: torch.Tensor,
     p: torch.Tensor,
