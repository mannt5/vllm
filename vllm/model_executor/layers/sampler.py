--- conflicted
+++ resolved
@@ -653,14 +653,8 @@
         elif sampling_type in (SamplingType.RANDOM, SamplingType.RANDOM_SEED):
             sample_results = _random_sample(seq_groups,
                                             multinomial_samples[sampling_type])
-<<<<<<< HEAD
         elif sampling_type == SamplingType.FORCED:
             sample_results = _forced_sample(seq_groups, forced_samples)
-        elif sampling_type == SamplingType.BEAM:
-            sample_results = _beam_search_sample(seq_groups,
-                                                 beam_search_logprobs)
-=======
->>>>>>> 340e39e3
         sample_results_dict.update(zip(seq_group_id, sample_results))
 
     return [
@@ -726,10 +720,10 @@
         seq_groups = [sampling_metadata.seq_groups[i] for i in seq_group_id]
         sample_metadata[sampling_type] = (seq_group_id, seq_groups)
         long_sample_indices = sample_indices.long()
-
         if sampling_type == SamplingType.GREEDY:
             greedy_samples = torch.argmax(logprobs[long_sample_indices],
                                           dim=-1)
+
             if sampled_token_ids_tensor is not None:
                 # Store sampled tokens in output tensor.
                 sampled_token_ids_tensor[
