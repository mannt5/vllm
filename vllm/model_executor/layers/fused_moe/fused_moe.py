# SPDX-License-Identifier: Apache-2.0
# SPDX-FileCopyrightText: Copyright contributors to the vLLM project
"""Fused MoE kernel."""
import functools
import json
import os
from typing import Any, Callable, List, Optional

import torch

import vllm.envs as envs
import vllm.model_executor.layers.fused_moe.modular_kernel as mk
from vllm import _custom_ops as ops
from vllm.distributed import get_dp_group
from vllm.logger import init_logger
from vllm.model_executor.layers.fused_moe.deep_gemm_moe import (
    _valid_deep_gemm, deep_gemm_moe_fp8)
from vllm.model_executor.layers.fused_moe.moe_align_block_size import (
    moe_align_block_size)
from vllm.model_executor.layers.fused_moe.prepare_finalize import (
    MoEPrepareAndFinalizeNoEP)
from vllm.model_executor.layers.fused_moe.utils import (
    _resize_cache, moe_kernel_quantize_input)
from vllm.platforms import current_platform
from vllm.triton_utils import tl, triton
from vllm.utils import direct_register_custom_op

if current_platform.is_hpu():
    from vllm_hpu_extension.ops import scaled_fp8_quant
    ops.scaled_fp8_quant = scaled_fp8_quant

from .rocm_aiter_fused_moe import is_rocm_aiter_moe_enabled

logger = init_logger(__name__)


@triton.jit
def write_zeros_to_output(c_ptr, stride_cm, stride_cn, pid_n, N, offs_token,
                          token_mask, BLOCK_SIZE_M, BLOCK_SIZE_N,
                          compute_type):
    accumulator = tl.zeros((BLOCK_SIZE_M, BLOCK_SIZE_N), dtype=compute_type)
    offs_cn = pid_n * BLOCK_SIZE_N + tl.arange(0, BLOCK_SIZE_N)
    c_ptrs = c_ptr + stride_cm * offs_token[:, None] + stride_cn * offs_cn[
        None, :]
    c_mask = token_mask[:, None] & (offs_cn[None, :] < N)
    tl.store(c_ptrs, accumulator, mask=c_mask)


@triton.jit
def fused_moe_kernel_gptq_awq(
        # Pointers to matrices
        a_ptr,
        b_ptr,
        c_ptr,
        b_scale_ptr,
        b_zp_ptr,
        topk_weights_ptr,
        sorted_token_ids_ptr,
        expert_ids_ptr,
        num_tokens_post_padded_ptr,
        # Matrix dimensions
        N: tl.constexpr,
        K: tl.constexpr,
        EM,
        num_valid_tokens,
        # The stride variables represent how much to increase the ptr by when
        # moving by 1 element in a particular dimension. E.g. `stride_am` is
        # how much to increase `a_ptr` by to get the element one row down
        # (A has M rows).
        stride_am,
        stride_ak,
        stride_be,
        stride_bk,
        stride_bn,
        stride_cm,
        stride_cn,
        stride_bse,
        stride_bsk,
        stride_bsn,
        stride_bze,
        stride_bzk,
        stride_bzn,
        block_k_diviable: tl.constexpr,
        group_size: tl.constexpr,
        # Meta-parameters
        BLOCK_SIZE_M: tl.constexpr,
        BLOCK_SIZE_N: tl.constexpr,
        BLOCK_SIZE_K: tl.constexpr,
        GROUP_SIZE_M: tl.constexpr,
        MUL_ROUTED_WEIGHT: tl.constexpr,
        top_k: tl.constexpr,
        compute_type: tl.constexpr,
        has_zp: tl.constexpr,
        use_int4_w4a16: tl.constexpr,
        use_int8_w8a16: tl.constexpr):
    """
    Implements the fused computation for a Mixture of Experts (MOE) using
    token and expert matrices.

    Key Parameters:
    - A: The input tensor representing tokens with shape (*, K), where '*' can
        be any shape representing batches and K is the feature dimension of
        each token.
    - B: The stacked MOE weight tensor with shape (E, N, K), where E is
        the number of experts, K is the input feature dimension, and N is
        the output feature dimension.
    - C: The output cache tensor with shape (M, topk, N), where M is the
        total number of tokens post padding, topk is the number of times
        each token is repeated, and N is the output feature dimension.
    - sorted_token_ids: A tensor containing the sorted indices of tokens,
        repeated topk times and arranged by the expert index they are
        assigned to.
    - expert_ids: A tensor containing the indices of the expert for each
        block. It determines which expert matrix from B should be used for
        each block in A.
    This kernel performs the multiplication of a token by its corresponding
    expert matrix as determined by `expert_ids`. The sorting of
    `sorted_token_ids` by expert index and padding ensures divisibility by
    BLOCK_SIZE_M, which is necessary to maintain consistency in block matrix
    multiplication across different blocks processed by the same expert.
    """
    # -----------------------------------------------------------
    # Map program ids `pid` to the block of C it should compute.
    # This is done in a grouped ordering to promote L2 data reuse.
    pid = tl.program_id(axis=0)
    num_pid_m = tl.cdiv(EM, BLOCK_SIZE_M)
    num_pid_n = tl.cdiv(N, BLOCK_SIZE_N)
    num_pid_in_group = GROUP_SIZE_M * num_pid_n
    group_id = pid // num_pid_in_group
    first_pid_m = group_id * GROUP_SIZE_M
    group_size_m = min(num_pid_m - first_pid_m, GROUP_SIZE_M)
    pid_m = first_pid_m + ((pid % num_pid_in_group) % group_size_m)
    pid_n = (pid % num_pid_in_group) // group_size_m

    # ----------------------------------------------------------
    # Create pointers for the first blocks of A and B.
    # We will advance this pointer as we move in the K direction
    # and accumulate
    # `a_ptrs` is a block of [BLOCK_SIZE_M, BLOCK_SIZE_K] pointers
    # `b_ptrs` is a block of [BLOCK_SIZE_K, BLOCK_SIZE_N] pointers
    num_tokens_post_padded = tl.load(num_tokens_post_padded_ptr)
    if pid_m * BLOCK_SIZE_M >= num_tokens_post_padded:
        return
    offs_token_id = pid_m * BLOCK_SIZE_M + tl.arange(0, BLOCK_SIZE_M).to(
        tl.int64)
    offs_token = tl.load(sorted_token_ids_ptr + offs_token_id)
    token_mask = offs_token < num_valid_tokens

    off_experts = tl.load(expert_ids_ptr + pid_m).to(tl.int64)
    if off_experts == -1:
        # -----------------------------------------------------------
        # Write back zeros to the output when the expert is not
        # in the current expert parallel rank.
        write_zeros_to_output(c_ptr, stride_cm, stride_cn, pid_n, N,
                              offs_token, token_mask, BLOCK_SIZE_M,
                              BLOCK_SIZE_N, compute_type)
        return

    offs_bn = (pid_n * BLOCK_SIZE_N +
               tl.arange(0, BLOCK_SIZE_N).to(tl.int64)) % N
    offs_k = tl.arange(0, BLOCK_SIZE_K)
    a_ptrs = a_ptr + (offs_token[:, None] // top_k * stride_am +
                      offs_k[None, :] * stride_ak)

    if use_int4_w4a16:
        b_ptrs = b_ptr + off_experts * stride_be + \
            (offs_k[:, None] // 2) * stride_bk + offs_bn[None, :] * \
                stride_bn
        b_shifter = (offs_k[:, None] % 2) * 4
    elif use_int8_w8a16:
        b_ptrs = b_ptr + off_experts * stride_be + \
            offs_k[:, None] * stride_bk + offs_bn[None, :] * stride_bn

    if not has_zp and use_int4_w4a16:
        b_zp_num = 8
    if not has_zp and use_int8_w8a16:
        b_zp_num = 128
    elif has_zp and use_int4_w4a16:
        b_zp_shifter = (offs_bn[None, :] % 2) * 4

    # -----------------------------------------------------------
    # Iterate to compute a block of the C matrix.
    # We accumulate into a `[BLOCK_SIZE_M, BLOCK_SIZE_N]` block
    # of fp32 values for higher accuracy.
    # `accumulator` will be converted back to fp16 after the loop.
    accumulator = tl.zeros((BLOCK_SIZE_M, BLOCK_SIZE_N), dtype=tl.float32)
    for k in range(0, tl.cdiv(K, BLOCK_SIZE_K)):
        # Load the next block of A and B, generate a mask by checking the
        # K dimension.

        if not block_k_diviable:
            k_mask = offs_k[:, None] < K - k * BLOCK_SIZE_K
            k_other = 0.0
        else:
            k_mask = None
            k_other = None

        a = tl.load(a_ptrs,
                    mask=token_mask[:, None] &
                    (offs_k[None, :] < K - k * BLOCK_SIZE_K),
                    other=0.0)
        b = tl.load(b_ptrs)
        if use_int4_w4a16:
            b = (b >> b_shifter) & 0xF

        b_scale_ptrs = b_scale_ptr + off_experts * stride_bse + \
            offs_bn[None, :] * stride_bsn + \
            ((offs_k[:, None] + BLOCK_SIZE_K * k) // group_size) * \
                stride_bsk
        b_scale = tl.load(b_scale_ptrs, mask=k_mask, other=k_other)
        b_scale = b_scale.to(tl.float32)

        if has_zp and use_int4_w4a16:
            offs_k_true = (offs_k[:, None] + BLOCK_SIZE_K * k) // group_size
            b_zp_ptrs = b_zp_ptr + off_experts * stride_bze + \
                (offs_bn[None, :] // 2) * stride_bzn + \
                offs_k_true * stride_bzk
            b_zp = tl.load(b_zp_ptrs, mask=k_mask, other=k_other)
            b_zp = ((b_zp >> b_zp_shifter) & 0xF)
            b_zp = b_zp.to(tl.float32)
        elif has_zp and use_int8_w8a16:
            offs_k_true = (offs_k[:, None] + BLOCK_SIZE_K * k) // group_size
            b_zp_ptrs = b_zp_ptr + off_experts * stride_bze + \
                offs_bn[None, :] * stride_bzn + \
                offs_k_true * stride_bzk
            b_zp = tl.load(b_zp_ptrs, mask=k_mask, other=k_other)
            b_zp = b_zp.to(tl.float32)

        # We accumulate along the K dimension.
        if has_zp:
            b = ((b.to(tl.float32) - b_zp) * b_scale).to(compute_type)
        else:
            b = ((b.to(tl.float32) - b_zp_num) * b_scale).to(compute_type)
        accumulator = tl.dot(a, b, acc=accumulator)

        # Advance the ptrs to the next K block.
        a_ptrs += BLOCK_SIZE_K * stride_ak
        if use_int4_w4a16:
            b_ptrs += (BLOCK_SIZE_K // 2) * stride_bk
        else:
            b_ptrs += BLOCK_SIZE_K * stride_bk

    if MUL_ROUTED_WEIGHT:
        moe_weight = tl.load(topk_weights_ptr + offs_token,
                             mask=token_mask,
                             other=0)
        accumulator = accumulator * moe_weight[:, None]

    accumulator = accumulator.to(compute_type)
    # -----------------------------------------------------------
    # Write back the block of the output
    offs_cn = pid_n * BLOCK_SIZE_N + tl.arange(0, BLOCK_SIZE_N)
    c_ptrs = c_ptr + stride_cm * offs_token[:, None] + stride_cn * offs_cn[
        None, :]
    c_mask = token_mask[:, None] & (offs_cn[None, :] < N)
    tl.store(c_ptrs, accumulator, mask=c_mask)


@triton.jit
def fused_moe_kernel(
    # Pointers to matrices
    a_ptr,
    b_ptr,
    c_ptr,
    a_scale_ptr,
    b_scale_ptr,
    topk_weights_ptr,
    sorted_token_ids_ptr,
    expert_ids_ptr,
    num_tokens_post_padded_ptr,
    # Matrix dimensions
    N,
    K,
    EM,
    num_valid_tokens,
    # The stride variables represent how much to increase the ptr by when
    # moving by 1 element in a particular dimension. E.g. `stride_am` is
    # how much to increase `a_ptr` by to get the element one row down
    # (A has M rows).
    stride_am,
    stride_ak,
    stride_be,
    stride_bk,
    stride_bn,
    stride_cm,
    stride_cn,
    stride_asm,
    stride_ask,
    stride_bse,
    stride_bsk,
    stride_bsn,
    # Block size for block-wise quantization
    group_n: tl.constexpr,
    group_k: tl.constexpr,
    # Meta-parameters
    BLOCK_SIZE_M: tl.constexpr,
    BLOCK_SIZE_N: tl.constexpr,
    BLOCK_SIZE_K: tl.constexpr,
    GROUP_SIZE_M: tl.constexpr,
    MUL_ROUTED_WEIGHT: tl.constexpr,
    top_k: tl.constexpr,
    compute_type: tl.constexpr,
    use_fp8_w8a8: tl.constexpr,
    use_int8_w8a8: tl.constexpr,
    use_int8_w8a16: tl.constexpr,
    per_channel_quant: tl.constexpr,
):
    """
    Implements the fused computation for a Mixture of Experts (MOE) using
    token and expert matrices.

    Key Parameters:
    - A: The input tensor representing tokens with shape (*, K), where '*' can
        be any shape representing batches and K is the feature dimension of
        each token.
    - B: The stacked MOE weight tensor with shape (E, N, K), where E is
        the number of experts, K is the input feature dimension, and N is
        the output feature dimension.
    - C: The output cache tensor with shape (M, topk, N), where M is the
        total number of tokens post padding, topk is the number of times
        each token is repeated, and N is the output feature dimension.
    - sorted_token_ids: A tensor containing the sorted indices of tokens,
        repeated topk times and arranged by the expert index they are
        assigned to.
    - expert_ids: A tensor containing the indices of the expert for each
        block. It determines which expert matrix from B should be used for
        each block in A.
    This kernel performs the multiplication of a token by its corresponding
    expert matrix as determined by `expert_ids`. The sorting of
    `sorted_token_ids` by expert index and padding ensures divisibility by
    BLOCK_SIZE_M, which is necessary to maintain consistency in block matrix
    multiplication across different blocks processed by the same expert.
    """
    # -----------------------------------------------------------
    # Map program ids `pid` to the block of C it should compute.
    # This is done in a grouped ordering to promote L2 data reuse.
    pid = tl.program_id(axis=0)
    num_pid_m = tl.cdiv(EM, BLOCK_SIZE_M)
    num_pid_n = tl.cdiv(N, BLOCK_SIZE_N)
    num_pid_in_group = GROUP_SIZE_M * num_pid_n
    group_id = pid // num_pid_in_group
    first_pid_m = group_id * GROUP_SIZE_M
    group_size_m = min(num_pid_m - first_pid_m, GROUP_SIZE_M)
    pid_m = first_pid_m + ((pid % num_pid_in_group) % group_size_m)
    pid_n = (pid % num_pid_in_group) // group_size_m

    # ----------------------------------------------------------
    # Create pointers for the first blocks of A and B.
    # We will advance this pointer as we move in the K direction
    # and accumulate
    # `a_ptrs` is a block of [BLOCK_SIZE_M, BLOCK_SIZE_K] pointers
    # `b_ptrs` is a block of [BLOCK_SIZE_K, BLOCK_SIZE_N] pointers
    num_tokens_post_padded = tl.load(num_tokens_post_padded_ptr)
    if pid_m * BLOCK_SIZE_M >= num_tokens_post_padded:
        return
    offs_token_id = pid_m * BLOCK_SIZE_M + tl.arange(0, BLOCK_SIZE_M).to(
        tl.int64)
    offs_token = tl.load(sorted_token_ids_ptr + offs_token_id)
    token_mask = offs_token < num_valid_tokens

    off_experts = tl.load(expert_ids_ptr + pid_m).to(tl.int64)
    if off_experts == -1:
        # -----------------------------------------------------------
        # Write back zeros to the output when the expert is not
        # in the current expert parallel rank.
        write_zeros_to_output(c_ptr, stride_cm, stride_cn, pid_n, N,
                              offs_token, token_mask, BLOCK_SIZE_M,
                              BLOCK_SIZE_N, compute_type)
        return

    offs_bn = (pid_n * BLOCK_SIZE_N +
               tl.arange(0, BLOCK_SIZE_N).to(tl.int64)) % N
    offs_k = tl.arange(0, BLOCK_SIZE_K)
    a_ptrs = a_ptr + (offs_token[:, None] // top_k * stride_am +
                      offs_k[None, :] * stride_ak)

    b_ptrs = b_ptr + off_experts * stride_be + (offs_k[:, None] * stride_bk +
                                                offs_bn[None, :] * stride_bn)
    if use_int8_w8a16:
        b_scale_ptrs = b_scale_ptr + off_experts * stride_bse + offs_bn[
            None, :] * stride_bsn
        b_scale = tl.load(b_scale_ptrs)

    if use_fp8_w8a8 or use_int8_w8a8:
        # block-wise
        if group_k > 0 and group_n > 0:
            a_scale_ptrs = a_scale_ptr + (offs_token // top_k) * stride_asm
            offs_bsn = offs_bn // group_n
            b_scale_ptrs = (b_scale_ptr + off_experts * stride_bse +
                            offs_bsn * stride_bsn)
        # channel-wise
        elif per_channel_quant:
            b_scale_ptrs = b_scale_ptr + off_experts * stride_bse + offs_bn[
                None, :] * stride_bsn
            b_scale = tl.load(b_scale_ptrs)
            # Load per-token scale for activations
            a_scale_ptrs = a_scale_ptr + (offs_token // top_k) * stride_asm
            a_scale = tl.load(a_scale_ptrs, mask=token_mask, other=0.0)[:,
                                                                        None]
        # tensor-wise
        else:
            a_scale = tl.load(a_scale_ptr)
            b_scale = tl.load(b_scale_ptr + off_experts)

    # -----------------------------------------------------------
    # Iterate to compute a block of the C matrix.
    # We accumulate into a `[BLOCK_SIZE_M, BLOCK_SIZE_N]` block
    # of fp32 values for higher accuracy.
    # `accumulator` will be converted back to fp16 after the loop.
    accumulator = tl.zeros((BLOCK_SIZE_M, BLOCK_SIZE_N), dtype=tl.float32)
    for k in range(0, tl.cdiv(K, BLOCK_SIZE_K)):
        # Load the next block of A and B, generate a mask by checking the
        # K dimension.
        a = tl.load(a_ptrs,
                    mask=token_mask[:, None] &
                    (offs_k[None, :] < K - k * BLOCK_SIZE_K),
                    other=0.0)
        b = tl.load(b_ptrs,
                    mask=offs_k[:, None] < K - k * BLOCK_SIZE_K,
                    other=0.0)
        # We accumulate along the K dimension.
        if use_int8_w8a16:
            accumulator = tl.dot(a, b.to(compute_type), acc=accumulator)
        elif use_fp8_w8a8 or use_int8_w8a8:
            if group_k > 0 and group_n > 0:
                k_start = k * BLOCK_SIZE_K
                offs_ks = k_start // group_k
                a_scale = tl.load(a_scale_ptrs + offs_ks * stride_ask,
                                  mask=token_mask,
                                  other=0.0)
                b_scale = tl.load(b_scale_ptrs + offs_ks * stride_bsk)

                accumulator += tl.dot(a, b) * a_scale[:,
                                                      None] * b_scale[None, :]
            else:
                if use_fp8_w8a8:
                    # acc used to enable fp8_fast_accum
                    accumulator = tl.dot(a, b, acc=accumulator)
                else:
                    accumulator += tl.dot(a, b)
        else:
            accumulator += tl.dot(a, b)
        # Advance the ptrs to the next K block.
        a_ptrs += BLOCK_SIZE_K * stride_ak
        b_ptrs += BLOCK_SIZE_K * stride_bk

    if MUL_ROUTED_WEIGHT:
        moe_weight = tl.load(topk_weights_ptr + offs_token,
                             mask=token_mask,
                             other=0)
        accumulator = accumulator * moe_weight[:, None]
    if use_int8_w8a16:
        accumulator = (accumulator * b_scale).to(compute_type)
    elif use_fp8_w8a8 or use_int8_w8a8:
        if group_k > 0 and group_n > 0:
            accumulator = accumulator.to(compute_type)
        else:
            accumulator = (accumulator * a_scale * b_scale).to(compute_type)
    else:
        accumulator = accumulator.to(compute_type)
    # -----------------------------------------------------------
    # Write back the block of the output
    offs_cn = pid_n * BLOCK_SIZE_N + tl.arange(0, BLOCK_SIZE_N)
    c_ptrs = c_ptr + stride_cm * offs_token[:, None] + stride_cn * offs_cn[
        None, :]
    c_mask = token_mask[:, None] & (offs_cn[None, :] < N)
    tl.store(c_ptrs, accumulator, mask=c_mask)


def invoke_fused_moe_kernel(A: torch.Tensor,
                            B: torch.Tensor,
                            C: torch.Tensor,
                            A_scale: Optional[torch.Tensor],
                            B_scale: Optional[torch.Tensor],
                            B_zp: Optional[torch.Tensor],
                            topk_weights: Optional[torch.Tensor],
                            sorted_token_ids: torch.Tensor,
                            expert_ids: torch.Tensor,
                            num_tokens_post_padded: torch.Tensor,
                            mul_routed_weight: bool,
                            top_k: int,
                            config: dict[str, Any],
                            compute_type: tl.dtype,
                            use_fp8_w8a8: bool,
                            use_int8_w8a8: bool,
                            use_int8_w8a16: bool,
                            use_int4_w4a16: bool,
                            per_channel_quant: bool,
                            block_shape: Optional[List[int]] = None) -> None:
    assert topk_weights is not None or not mul_routed_weight
    assert topk_weights is None or topk_weights.stride(1) == 1
    assert sorted_token_ids.stride(0) == 1

    if use_fp8_w8a8 or use_int8_w8a8:
        assert B_scale is not None
        assert (block_shape is None or triton.cdiv(B.shape[-2], block_shape[0])
                == B_scale.shape[-2])
        assert (block_shape is None or triton.cdiv(B.shape[-1], block_shape[1])
                == B_scale.shape[-1])

    elif use_int8_w8a16 or use_int4_w4a16:
        assert B_scale is not None
        assert block_shape is None or block_shape[0] == 0
    else:
        assert A_scale is None
        assert B_scale is None

    M = A.shape[0]
    num_tokens = M * top_k

    EM = sorted_token_ids.shape[0]
    if A.shape[0] < config["BLOCK_SIZE_M"]:
        # optimize for small batch_size.
        # We assume that top_ids of each token is unique, so
        # so num_valid_experts <= batch_size <= BLOCK_SIZE_M,
        # and we can skip some invalid blocks.
        EM = min(sorted_token_ids.shape[0],
                 A.shape[0] * top_k * config['BLOCK_SIZE_M'])
    grid = lambda META: (triton.cdiv(EM, META['BLOCK_SIZE_M']) * triton.cdiv(
        B.shape[1], META['BLOCK_SIZE_N']), )

    if (use_int8_w8a16 or use_int4_w4a16) and \
            block_shape is not None and block_shape[1] > 0:
        assert B_scale is not None and B_scale.ndim == 3
        assert B_zp is None or B_zp.ndim == 3

        use_moe_wna16_cuda = should_moe_wna16_use_cuda(
            num_valid_tokens=num_tokens,
            group_size=block_shape[1],
            num_experts=B.shape[0],
            bit=4 if use_int4_w4a16 else 8)
        config = config.copy()
        config.update(
            get_moe_wna16_block_config(config=config,
                                       use_moe_wna16_cuda=use_moe_wna16_cuda,
                                       num_valid_tokens=num_tokens,
                                       size_k=A.shape[1],
                                       size_n=B.shape[1],
                                       num_experts=B.shape[1],
                                       group_size=block_shape[1],
                                       real_top_k=top_k,
                                       block_size_m=config["BLOCK_SIZE_M"]))

        if use_moe_wna16_cuda:
            bit = 4 if use_int4_w4a16 else 8
            ops.moe_wna16_gemm(A, C, B, B_scale, B_zp,
                               topk_weights if mul_routed_weight else None,
                               sorted_token_ids, expert_ids,
                               num_tokens_post_padded, top_k,
                               config["BLOCK_SIZE_M"], config["BLOCK_SIZE_N"],
                               config["BLOCK_SIZE_K"], bit)
            return

        fused_moe_kernel_gptq_awq[grid](
            A,
            B,
            C,
            B_scale,
            B_zp,
            topk_weights,
            sorted_token_ids,
            expert_ids,
            num_tokens_post_padded,
            B.shape[1],
            A.shape[1],
            EM,
            num_tokens,
            A.stride(0),
            A.stride(1),
            B.stride(0),
            B.stride(2),
            B.stride(1),
            C.stride(1),
            C.stride(2),
            B_scale.stride(0),
            B_scale.stride(2),
            B_scale.stride(1),
            B_zp.stride(0) if B_zp is not None else 0,
            B_zp.stride(2) if B_zp is not None else 0,
            B_zp.stride(1) if B_zp is not None else 0,
            block_k_diviable=A.shape[1] % config["BLOCK_SIZE_K"] == 0,
            group_size=block_shape[1],
            MUL_ROUTED_WEIGHT=mul_routed_weight,
            top_k=top_k,
            compute_type=compute_type,
            has_zp=B_zp is not None,
            use_int4_w4a16=use_int4_w4a16,
            use_int8_w8a16=use_int8_w8a16,
            **config,
        )
    else:
        config = config.copy()
        BLOCK_SIZE_K = config.pop("BLOCK_SIZE_K")
        if block_shape is not None:
            BLOCK_SIZE_K = min(BLOCK_SIZE_K, min(block_shape[0],
                                                 block_shape[1]))
        fused_moe_kernel[grid](
            A,
            B,
            C,
            A_scale,
            B_scale,
            topk_weights,
            sorted_token_ids,
            expert_ids,
            num_tokens_post_padded,
            B.shape[1],
            B.shape[2],
            EM,
            num_tokens,
            A.stride(0),
            A.stride(1),
            B.stride(0),
            B.stride(2),
            B.stride(1),
            C.stride(1),
            C.stride(2),
            A_scale.stride(0)
            if A_scale is not None and A_scale.ndim == 2 else 0,
            A_scale.stride(1)
            if A_scale is not None and A_scale.ndim == 2 else 0,
            B_scale.stride(0)
            if B_scale is not None and B_scale.ndim >= 2 else 0,
            B_scale.stride(2)
            if B_scale is not None and B_scale.ndim == 3 else 0,
            B_scale.stride(1)
            if B_scale is not None and B_scale.ndim >= 2 else 0,
            0 if block_shape is None else block_shape[0],
            0 if block_shape is None else block_shape[1],
            MUL_ROUTED_WEIGHT=mul_routed_weight,
            top_k=top_k,
            compute_type=compute_type,
            use_fp8_w8a8=use_fp8_w8a8,
            use_int8_w8a8=use_int8_w8a8,
            use_int8_w8a16=use_int8_w8a16,
            per_channel_quant=per_channel_quant,
            BLOCK_SIZE_K=BLOCK_SIZE_K,
            **config,
        )


# Adapted from: https://github.com/sgl-project/sglang/pull/2628
def get_config_file_name(E: int,
                         N: int,
                         dtype: Optional[str],
                         block_shape: Optional[List[int]] = None) -> str:
    device_name = current_platform.get_device_name().replace(" ", "_")
    dtype_selector = "" if not dtype else f",dtype={dtype}"
    block_shape_selector = ("" if not block_shape or not all(block_shape) else
                            f",block_shape={block_shape}").replace(" ", "")
    return f"E={E},N={N},device_name={device_name}{dtype_selector}{block_shape_selector}.json"  # noqa: E501


# Adapted from: https://github.com/sgl-project/sglang/pull/2628
@functools.lru_cache
def get_moe_configs(
    E: int,
    N: int,
    dtype: Optional[str],
    block_n: Optional[int] = None,
    block_k: Optional[int] = None,
) -> Optional[dict[int, Any]]:
    """
    Return optimized configurations for the fused MoE kernel.

    The return value will be a dictionary that maps an irregular grid of
    batch sizes to configurations of the fused_moe kernel. To evaluate the
    kernel on a given batch size bs, the closest batch size in the grid should
    be picked and the associated configuration chosen to invoke the kernel.
    """

    # First look up if an optimized configuration is available in the configs
    # directory
    block_shape = [block_n, block_k] if block_n and block_k else None
    json_file_name = get_config_file_name(E, N, dtype, block_shape)

    config_file_path = os.path.join(
        os.path.dirname(os.path.realpath(__file__)), "configs", json_file_name)
    if os.path.exists(config_file_path):
        with open(config_file_path) as f:
            logger.info("Using configuration from %s for MoE layer.",
                        config_file_path)
            # If a configuration has been found, return it
            return {int(key): val for key, val in json.load(f).items()}

    # If no optimized configuration is available, we will use the default
    # configuration
    logger.warning(
        ("Using default MoE config. Performance might be sub-optimal! "
         "Config file not found at %s"), config_file_path)
    return None


def get_moe_wna16_block_config(config: dict[str,
                                            int], use_moe_wna16_cuda: bool,
                               num_valid_tokens: int, size_k: int, size_n: int,
                               num_experts: int, group_size: int,
                               real_top_k: int, block_size_m: int):
    if "BLOCK_SIZE_N" in config and "BLOCK_SIZE_K" in config:
        # optimal block config is set
        return {}
    if not use_moe_wna16_cuda:
        # triton moe wna16 kernel
        if num_valid_tokens // real_top_k == 1:
            # if bs=1, use a smaller BLOCK_SIZE_N
            return {"BLOCK_SIZE_N": 32, "BLOCK_SIZE_K": 64}
        else:
            return {"BLOCK_SIZE_N": 64, "BLOCK_SIZE_K": 32}
    else:
        # cuda moe wna16 kernel
        # set default block_size 128, and increase them when num_blocks
        # is too large.
        block_size_n = 128
        block_size_k = 128
        if block_size_k <= group_size:
            block_size_k = group_size

        num_n_blocks = size_k // block_size_k
        num_k_blocks = size_n // block_size_k
        num_m_blocks = (num_valid_tokens + block_size_m - 1) / block_size_m + \
            num_experts
        if num_valid_tokens // real_top_k <= block_size_m:
            num_m_blocks = min(num_m_blocks, num_valid_tokens)
        num_blocks = num_m_blocks * num_n_blocks * num_k_blocks

        if size_k % 256 == 0 and num_blocks >= 256 and \
                block_size_k < 256:
            block_size_k = 256
            num_blocks = num_blocks // (256 // block_size_k)

        if num_m_blocks <= 16 and size_k % (block_size_k * 2) == 0 and \
                size_k % (block_size_k * 2) == 0 and block_size_k <= 512 and \
                num_blocks >= 512:
            block_size_k = block_size_k * 2
            num_blocks = num_blocks // 2

        if num_blocks > 1024:
            block_size_n = 256
            num_n_blocks = num_n_blocks // 2
            num_blocks = num_blocks // 2

        if size_n <= 1024 and num_blocks >= 1024:
            # The kernel performance got much better with BLOCK_SIZE_N=1024
            # when num_blocks is large, event when N is small.
            # Not sure why, maybe it force the CUDA SM process only one block
            # at the same time.
            block_size_n = 1024

        return {"BLOCK_SIZE_N": block_size_n, "BLOCK_SIZE_K": block_size_k}


def should_moe_wna16_use_cuda(num_valid_tokens: int, group_size: int,
                              num_experts: int, bit: int):
    return bit == 4 and group_size in [32, 64, 128] and \
        num_valid_tokens / num_experts <= 6


def get_default_config(
    M: int,
    E: int,
    N: int,
    K: int,
    topk: int,
    dtype: Optional[str],
    is_marlin: bool,
    block_shape: Optional[List[int]] = None,
) -> dict[str, int]:
    if dtype == "fp8_w8a8" and block_shape is not None:
        # Block-wise quant: BLOCK_SIZE_N must be divisible by block_shape[0]
        # BLOCK_SIZE_K must be divisible by block_shape[1]
        # num_stages=3 can cause triton.runtime.errors.OutOfResources
        # on ROCm, set it to 2 instead.
        config = {
            "BLOCK_SIZE_M": 64,
            "BLOCK_SIZE_N": block_shape[0],
            "BLOCK_SIZE_K": block_shape[1],
            "GROUP_SIZE_M": 32,
            "num_warps": 4,
            "num_stages": 3 if not current_platform.is_rocm() else 2,
        }
    elif dtype in ["int4_w4a16", "int8_w8a16"] and block_shape is not None:
        # moe wna16 kernels
        # only set BLOCK_SIZE_M
        # BLOCK_SIZE_N and BLOCK_SIZE_K would be set later
        bit = 4 if dtype == "int4_w4a16" else 8
        use_moe_wna16_cuda = should_moe_wna16_use_cuda(M * topk,
                                                       block_shape[1], E, bit)
        if use_moe_wna16_cuda:
            config = {"BLOCK_SIZE_M": min(16, M)}
        elif M <= 20:
            config = {"BLOCK_SIZE_M": 16, "GROUP_SIZE_M": 1}
        elif M <= 40:
            config = {"BLOCK_SIZE_M": 32, "GROUP_SIZE_M": 1}
        else:
            config = {"BLOCK_SIZE_M": 64, "GROUP_SIZE_M": 1}
    elif is_marlin:
        for block_size_m in [8, 16, 32, 48, 64]:
            if M * topk / E / block_size_m < 0.9:
                break
        return {"BLOCK_SIZE_M": block_size_m}
    elif M <= E:
        config = {
            "BLOCK_SIZE_M": 16,
            "BLOCK_SIZE_N": 32,
            "BLOCK_SIZE_K": 64,
            "GROUP_SIZE_M": 1,
        }
    else:
        config = {
            "BLOCK_SIZE_M": 64,
            "BLOCK_SIZE_N": 64,
            "BLOCK_SIZE_K": 32,
            "GROUP_SIZE_M": 8,
        }
    return config


def try_get_optimal_moe_config(
    w1_shape: tuple[int, ...],
    w2_shape: tuple[int, ...],
    top_k: int,
    dtype: Optional[str],
    M: int,
    is_marlin: bool = False,
    block_shape: Optional[List[int]] = None,
):
    from vllm.model_executor.layers.fused_moe import get_config
    override_config = get_config()
    if override_config:
        config = override_config
    else:
        # First try to load optimal config from the file
        E, _, N = w2_shape
        if dtype == "int4_w4a16":
            N = N * 2
        block_n = block_shape[0] if block_shape else 0
        block_k = block_shape[1] if block_shape else 0
        configs = get_moe_configs(E, N, dtype, block_n, block_k)

        if configs:
            # If an optimal configuration map has been found, look up the
            # optimal config
            config = configs[min(configs.keys(), key=lambda x: abs(x - M))]
        else:
            # Else use the default config
            config = get_default_config(M, E, N, w1_shape[2], top_k, dtype,
                                        is_marlin, block_shape)
    return config


def vllm_topk_softmax(topk_weights: torch.Tensor, topk_indices: torch.Tensor,
                      token_expert_indices: torch.Tensor,
                      gating_output: torch.Tensor,
                      renormalize: bool) -> tuple[torch.Tensor, ...]:
    ops.topk_softmax(
        topk_weights,
        topk_indices,
        token_expert_indices,
        gating_output,
    )
    if renormalize:
        topk_weights = topk_weights / topk_weights.sum(dim=-1, keepdim=True)

    return topk_weights, topk_indices


def dispatch_topk_func() -> Callable[..., tuple[torch.Tensor, ...]]:
    if is_rocm_aiter_moe_enabled():
        from .rocm_aiter_fused_moe import rocm_aiter_topk_softmax
        return rocm_aiter_topk_softmax
    return vllm_topk_softmax


def fused_topk(
    hidden_states: torch.Tensor,
    gating_output: torch.Tensor,
    topk: int,
    renormalize: bool,
<<<<<<< HEAD
    indices_type: Optional[torch.dtype] = None,
) -> tuple[torch.Tensor, torch.Tensor, torch.Tensor]:
    assert hidden_states.shape[0] == gating_output.shape[0], (
        "Number of tokens mismatch")
=======
) -> Tuple[torch.Tensor, torch.Tensor, torch.Tensor]:
    if not (get_dp_group().world_size > 1 and current_platform.is_hpu()):
        assert hidden_states.shape[0] == gating_output.shape[0], (
            "Number of tokens mismatch")
>>>>>>> 870732e7

    M, _ = hidden_states.shape

    topk_weights = torch.empty(M,
                               topk,
                               dtype=torch.float32,
                               device=hidden_states.device)
    topk_ids = torch.empty(
        M,
        topk,
        dtype=torch.int32 if indices_type is None else indices_type,
        device=hidden_states.device)
    token_expert_indices = torch.empty(M,
                                       topk,
                                       dtype=torch.int32,
                                       device=hidden_states.device)

    gating_output_float = gating_output.float()  # TODO(woosuk): Optimize this.

    topk_func = dispatch_topk_func()
    topk_weights, topk_ids = topk_func(topk_weights, topk_ids,
                                       token_expert_indices,
                                       gating_output_float, renormalize)

    return topk_weights, topk_ids, token_expert_indices


# This is used by the Deepseek-V2 and Deepseek-V3 model
@torch.compile(dynamic=True, backend=current_platform.simple_compile_backend)
def grouped_topk(
    hidden_states: torch.Tensor,
    gating_output: torch.Tensor,
    topk: int,
    renormalize: bool,
    num_expert_group: int = 0,
    topk_group: int = 0,
    scoring_func: str = "softmax",
    e_score_correction_bias: Optional[torch.Tensor] = None
) -> tuple[torch.Tensor, torch.Tensor]:

    if not (get_dp_group().world_size > 1 and current_platform.is_hpu()):
        assert hidden_states.shape[0] == gating_output.shape[0], (
            "Number of tokens mismatch")

    gating_output = gating_output.float()
    if e_score_correction_bias is not None:
        e_score_correction_bias = e_score_correction_bias.float()

    if scoring_func == "softmax":
        scores = torch.softmax(gating_output, dim=-1)
    elif scoring_func == "sigmoid":
        scores = gating_output.sigmoid()
    else:
        raise ValueError(f"Unsupported scoring function: {scoring_func}")

    num_token = scores.shape[0]
    if e_score_correction_bias is not None:
        # Store original scores before applying correction bias. We use biased
        # scores for expert selection but original scores for routing weights
        original_scores = scores
        scores = scores + e_score_correction_bias.unsqueeze(0)
        group_scores = (scores.view(num_token, num_expert_group,
                                    -1).topk(2, dim=-1)[0].sum(dim=-1))
    else:
        group_scores = scores.view(num_token, num_expert_group,
                                   -1).max(dim=-1).values  # [n, n_group]
    group_idx = torch.topk(group_scores, k=topk_group, dim=-1,
                           sorted=False)[1]  # [n, top_k_group]
    group_mask = torch.zeros_like(group_scores)  # [n, n_group]
    group_mask.scatter_(1, group_idx, 1)  # [n, n_group]
    score_mask = group_mask.unsqueeze(-1).expand(
        num_token, num_expert_group,
        scores.shape[-1] // num_expert_group).reshape(num_token, -1)  # [n, e]
    tmp_scores = scores.masked_fill(~score_mask.bool(),
                                    float("-inf"))  # [n, e]

    if e_score_correction_bias is not None:
        topk_ids = torch.topk(tmp_scores, k=topk, dim=-1, sorted=False)[1]
        # Use original unbiased scores for the routing weights
        topk_weights = original_scores.gather(1, topk_ids)
    else:
        topk_weights, topk_ids = torch.topk(tmp_scores,
                                            k=topk,
                                            dim=-1,
                                            sorted=False)

    if renormalize:
        topk_weights = topk_weights / topk_weights.sum(dim=-1, keepdim=True)

    return topk_weights.to(torch.float32), topk_ids.to(torch.int32)


def get_config_dtype_str(
        dtype: torch.dtype,
        use_int4_w4a16: Optional[bool] = False,
        use_int8_w8a16: Optional[bool] = False,
        use_fp8_w8a8: Optional[bool] = False) -> Optional[str]:
    if use_fp8_w8a8:
        return "fp8_w8a8"
    elif use_int8_w8a16:
        return "int8_w8a16"
    elif use_int4_w4a16:
        return "int4_w4a16"
    elif dtype == torch.float:
        # avoiding cases where kernel fails when float32 MoE
        # use fp16/bfloat16 configs
        return "float32"
    return None


# TODO (bnell): use scalar_type instead of bools?
def get_config_qtype(
    use_fp8_w8a8: bool,
    use_int8_w8a8: bool,
    use_int8_w8a16: bool,
    use_int4_w4a16: bool,
) -> Optional[torch.dtype]:
    if use_fp8_w8a8:
        return torch.float8_e4m3fn
    elif use_int8_w8a8:
        return torch.int8
    return None


def inplace_fused_experts(hidden_states: torch.Tensor,
                          w1: torch.Tensor,
                          w2: torch.Tensor,
                          topk_weights: torch.Tensor,
                          topk_ids: torch.Tensor,
                          activation: str = "silu",
                          apply_router_weight_on_input: bool = False,
                          use_fp8_w8a8: bool = False,
                          use_int8_w8a8: bool = False,
                          use_int8_w8a16: bool = False,
                          use_int4_w4a16: bool = False,
                          per_channel_quant: bool = False,
                          global_num_experts: int = -1,
                          expert_map: Optional[torch.Tensor] = None,
                          w1_scale: Optional[torch.Tensor] = None,
                          w2_scale: Optional[torch.Tensor] = None,
                          w1_zp: Optional[torch.Tensor] = None,
                          w2_zp: Optional[torch.Tensor] = None,
                          a1_scale: Optional[torch.Tensor] = None,
                          a2_scale: Optional[torch.Tensor] = None,
                          block_shape: Optional[List[int]] = None) -> None:
    fused_experts_impl(hidden_states, w1, w2, topk_weights, topk_ids, True,
                       activation, apply_router_weight_on_input, use_fp8_w8a8,
                       use_int8_w8a8, use_int8_w8a16, use_int4_w4a16,
                       per_channel_quant, global_num_experts, expert_map,
                       w1_scale, w2_scale, w1_zp, w2_zp, a1_scale, a2_scale,
                       block_shape)


def inplace_fused_experts_fake(
        hidden_states: torch.Tensor,
        w1: torch.Tensor,
        w2: torch.Tensor,
        topk_weights: torch.Tensor,
        topk_ids: torch.Tensor,
        activation: str = "silu",
        apply_router_weight_on_input: bool = False,
        use_fp8_w8a8: bool = False,
        use_int8_w8a8: bool = False,
        use_int8_w8a16: bool = False,
        use_int4_w4a16: bool = False,
        per_channel_quant: bool = False,
        global_num_experts: int = -1,
        expert_map: Optional[torch.Tensor] = None,
        w1_scale: Optional[torch.Tensor] = None,
        w2_scale: Optional[torch.Tensor] = None,
        w1_zp: Optional[torch.Tensor] = None,
        w2_zp: Optional[torch.Tensor] = None,
        a1_scale: Optional[torch.Tensor] = None,
        a2_scale: Optional[torch.Tensor] = None,
        block_shape: Optional[List[int]] = None) -> None:
    pass


direct_register_custom_op(
    op_name="inplace_fused_experts",
    op_func=inplace_fused_experts,
    mutates_args=["hidden_states"],
    fake_impl=inplace_fused_experts_fake,
    tags=(torch.Tag.needs_fixed_stride_order, ),
)


def outplace_fused_experts(
        hidden_states: torch.Tensor,
        w1: torch.Tensor,
        w2: torch.Tensor,
        topk_weights: torch.Tensor,
        topk_ids: torch.Tensor,
        activation: str = "silu",
        apply_router_weight_on_input: bool = False,
        use_fp8_w8a8: bool = False,
        use_int8_w8a8: bool = False,
        use_int8_w8a16: bool = False,
        use_int4_w4a16: bool = False,
        per_channel_quant: bool = False,
        global_num_experts: int = -1,
        expert_map: Optional[torch.Tensor] = None,
        w1_scale: Optional[torch.Tensor] = None,
        w2_scale: Optional[torch.Tensor] = None,
        w1_zp: Optional[torch.Tensor] = None,
        w2_zp: Optional[torch.Tensor] = None,
        a1_scale: Optional[torch.Tensor] = None,
        a2_scale: Optional[torch.Tensor] = None,
        block_shape: Optional[List[int]] = None) -> torch.Tensor:
    return fused_experts_impl(hidden_states, w1, w2, topk_weights, topk_ids,
                              False, activation, apply_router_weight_on_input,
                              use_fp8_w8a8, use_int8_w8a8, use_int8_w8a16,
                              use_int4_w4a16, per_channel_quant,
                              global_num_experts, expert_map, w1_scale,
                              w2_scale, w1_zp, w2_zp, a1_scale, a2_scale,
                              block_shape)


def outplace_fused_experts_fake(
        hidden_states: torch.Tensor,
        w1: torch.Tensor,
        w2: torch.Tensor,
        topk_weights: torch.Tensor,
        topk_ids: torch.Tensor,
        activation: str = "silu",
        use_fp8_w8a8: bool = False,
        use_int8_w8a8: bool = False,
        use_int8_w8a16: bool = False,
        use_int4_w4a16: bool = False,
        per_channel_quant: bool = False,
        global_num_experts: int = -1,
        expert_map: Optional[torch.Tensor] = None,
        w1_scale: Optional[torch.Tensor] = None,
        w2_scale: Optional[torch.Tensor] = None,
        w1_zp: Optional[torch.Tensor] = None,
        w2_zp: Optional[torch.Tensor] = None,
        a1_scale: Optional[torch.Tensor] = None,
        a2_scale: Optional[torch.Tensor] = None,
        block_shape: Optional[List[int]] = None) -> torch.Tensor:
    return torch.empty_like(hidden_states)


direct_register_custom_op(
    op_name="outplace_fused_experts",
    op_func=outplace_fused_experts,
    mutates_args=[],
    fake_impl=outplace_fused_experts_fake,
    tags=(torch.Tag.needs_fixed_stride_order, ),
)


def torch_vllm_inplace_fused_experts(**kwargs) -> torch.Tensor:
    torch.ops.vllm.inplace_fused_experts(**kwargs)
    hidden_states = kwargs['hidden_states']
    return hidden_states


def torch_vllm_outplace_fused_experts(**kwargs) -> torch.Tensor:
    return torch.ops.vllm.outplace_fused_experts(**kwargs)


def dispatch_fused_experts_func(inplace: bool) -> Callable[..., torch.Tensor]:
    if inplace:
        return torch_vllm_inplace_fused_experts
    return torch_vllm_outplace_fused_experts


def fused_experts(hidden_states: torch.Tensor,
                  w1: torch.Tensor,
                  w2: torch.Tensor,
                  topk_weights: torch.Tensor,
                  topk_ids: torch.Tensor,
                  inplace: bool = False,
                  activation: str = "silu",
                  apply_router_weight_on_input: bool = False,
                  use_fp8_w8a8: bool = False,
                  use_int8_w8a8: bool = False,
                  use_int8_w8a16: bool = False,
                  use_int4_w4a16: bool = False,
                  per_channel_quant: bool = False,
                  global_num_experts: int = -1,
                  expert_map: Optional[torch.Tensor] = None,
                  w1_scale: Optional[torch.Tensor] = None,
                  w2_scale: Optional[torch.Tensor] = None,
                  w1_zp: Optional[torch.Tensor] = None,
                  w2_zp: Optional[torch.Tensor] = None,
                  a1_scale: Optional[torch.Tensor] = None,
                  a2_scale: Optional[torch.Tensor] = None,
                  block_shape: Optional[List[int]] = None,
                  allow_deep_gemm: bool = False) -> torch.Tensor:
    # For now, disable DeepGemm for small N (<= 512) until better
    # permute/unpermute ops are available.
    N = w1.shape[1]
    if (allow_deep_gemm and use_fp8_w8a8 and N > 512
            and _valid_deep_gemm(hidden_states, w1, w2)):
        assert apply_router_weight_on_input is False
        return deep_gemm_moe_fp8(
            hidden_states=hidden_states,
            w1=w1,
            w2=w2,
            topk_weights=topk_weights,
            topk_ids=topk_ids,
            inplace=inplace,
            activation=activation,
            global_num_experts=global_num_experts,
            expert_map=expert_map,
            w1_scale=w1_scale,
            w2_scale=w2_scale,
            a1_scale=a1_scale,
            a2_scale=a2_scale,
            apply_router_weight_on_input=apply_router_weight_on_input,
        )
    else:
        return dispatch_fused_experts_func(inplace)(
            hidden_states=hidden_states,
            w1=w1,
            w2=w2,
            topk_weights=topk_weights,
            topk_ids=topk_ids,
            activation=activation,
            apply_router_weight_on_input=apply_router_weight_on_input,
            use_fp8_w8a8=use_fp8_w8a8,
            use_int8_w8a8=use_int8_w8a8,
            use_int8_w8a16=use_int8_w8a16,
            use_int4_w4a16=use_int4_w4a16,
            per_channel_quant=per_channel_quant,
            global_num_experts=global_num_experts,
            expert_map=expert_map,
            w1_scale=w1_scale,
            w2_scale=w2_scale,
            w1_zp=w1_zp,
            w2_zp=w2_zp,
            a1_scale=a1_scale,
            a2_scale=a2_scale,
            block_shape=block_shape)


def fused_experts_impl(
    hidden_states: torch.Tensor,
    w1: torch.Tensor,
    w2: torch.Tensor,
    topk_weights: torch.Tensor,
    topk_ids: torch.Tensor,
    inplace: bool = False,
    activation: str = "silu",
    apply_router_weight_on_input: bool = False,
    use_fp8_w8a8: bool = False,
    use_int8_w8a8: bool = False,
    use_int8_w8a16: bool = False,
    use_int4_w4a16: bool = False,
    per_channel_quant: bool = False,
    global_num_experts: int = -1,
    expert_map: Optional[torch.Tensor] = None,
    w1_scale: Optional[torch.Tensor] = None,
    w2_scale: Optional[torch.Tensor] = None,
    w1_zp: Optional[torch.Tensor] = None,
    w2_zp: Optional[torch.Tensor] = None,
    a1_scale: Optional[torch.Tensor] = None,
    a2_scale: Optional[torch.Tensor] = None,
    block_shape: Optional[List[int]] = None,
) -> torch.Tensor:
    # Check constraints.
    if use_int4_w4a16:
        assert hidden_states.shape[1] // 2 == w1.shape[
            2], "Hidden size mismatch"
    else:
        assert hidden_states.shape[1] == w1.shape[2], (
            f"Hidden size mismatch {hidden_states.shape[1]} != {w1.shape[2]}")

    assert topk_weights.shape == topk_ids.shape, "topk shape mismatch"
    assert hidden_states.is_contiguous(), "Hidden_states must be contiguous"
    assert w1.stride(-1) == 1, "Stride of last dimension must be 1"
    assert w2.stride(-1) == 1, "Stride of last dimension must be 1"
    assert hidden_states.dtype in [
        torch.float32, torch.float16, torch.bfloat16
    ]

    num_tokens = hidden_states.shape[0]
    E, N, _ = w1.shape
    K = w2.shape[1]
    if global_num_experts == -1:
        global_num_experts = E
    top_k_num = topk_ids.shape[1]
    # We execute the fused_moe kernel in chunks to circumvent this issue:
    # https://github.com/vllm-project/vllm/issues/5938
    CHUNK_SIZE = envs.VLLM_FUSED_MOE_CHUNK_SIZE
    M = min(num_tokens, CHUNK_SIZE)
    config_dtype = get_config_dtype_str(use_fp8_w8a8=use_fp8_w8a8,
                                        use_int8_w8a16=use_int8_w8a16,
                                        use_int4_w4a16=use_int4_w4a16,
                                        dtype=hidden_states.dtype)

    qtype = get_config_qtype(use_fp8_w8a8=use_fp8_w8a8,
                             use_int8_w8a8=use_int8_w8a8,
                             use_int8_w8a16=use_int8_w8a16,
                             use_int4_w4a16=use_int4_w4a16)

    get_config_func = functools.partial(
        try_get_optimal_moe_config,
        w1.shape,
        w2.shape,
        top_k_num,
        config_dtype,
        block_shape=block_shape,
    )

    config = get_config_func(M)

    # We can reuse the memory between these because by the time we need
    # cache3, we're done with cache1
    cache13 = torch.empty(M * top_k_num * max(N, K),
                          device=hidden_states.device,
                          dtype=hidden_states.dtype)
    intermediate_cache1 = cache13[:M * top_k_num * N].view(M, top_k_num, N)
    intermediate_cache3 = cache13[:M * top_k_num * K].view(M, top_k_num, K)

    # This needs separate memory since it's used concurrently with cache1
    intermediate_cache2 = torch.empty((M * top_k_num, N // 2),
                                      device=hidden_states.device,
                                      dtype=hidden_states.dtype)

    if hidden_states.dtype == torch.bfloat16:
        compute_type = tl.bfloat16
    elif hidden_states.dtype == torch.float16:
        compute_type = tl.float16
    elif hidden_states.dtype == torch.float32:
        compute_type = tl.float32
    else:
        raise ValueError(f"Unsupported compute_type: {hidden_states.dtype}")

    if inplace:
        out_hidden_states = hidden_states
    else:
        out_hidden_states = torch.empty_like(hidden_states)

    for chunk in range((num_tokens // CHUNK_SIZE) + 1):
        begin_chunk_idx, end_chunk_idx = (chunk * CHUNK_SIZE,
                                          min((chunk + 1) * CHUNK_SIZE,
                                              num_tokens))
        curr_hidden_states = hidden_states[begin_chunk_idx:end_chunk_idx]
        tokens_in_chunk, _ = curr_hidden_states.shape

        if tokens_in_chunk == 0:
            break

        if tokens_in_chunk < CHUNK_SIZE and chunk > 0:
            # Adjust the intermediate cache size and config for the last
            # chunk. Note that in most cases we only have one chunk
            # so the cache size and config are already set correctly and
            # do not need to be adjusted.
            intermediate_cache1 = intermediate_cache1[:tokens_in_chunk]
            intermediate_cache2 = intermediate_cache2[:tokens_in_chunk *
                                                      topk_ids.shape[1]]
            intermediate_cache3 = intermediate_cache3[:tokens_in_chunk]
            config = get_config_func(tokens_in_chunk)

        curr_topk_ids = topk_ids[begin_chunk_idx:end_chunk_idx]
        curr_topk_weights = topk_weights[begin_chunk_idx:end_chunk_idx]

        qcurr_hidden_states, a1q_scale = moe_kernel_quantize_input(
            A=curr_hidden_states,
            A_scale=a1_scale,
            qtype=qtype,
            per_channel_quant=per_channel_quant,
            block_shape=block_shape)

        sorted_token_ids, expert_ids, num_tokens_post_padded = (
            moe_align_block_size(curr_topk_ids, config['BLOCK_SIZE_M'],
                                 global_num_experts, expert_map))

        invoke_fused_moe_kernel(qcurr_hidden_states,
                                w1,
                                intermediate_cache1,
                                a1q_scale,
                                w1_scale,
                                w1_zp,
                                curr_topk_weights,
                                sorted_token_ids,
                                expert_ids,
                                num_tokens_post_padded,
                                apply_router_weight_on_input,
                                top_k_num,
                                config,
                                compute_type=compute_type,
                                use_fp8_w8a8=use_fp8_w8a8,
                                use_int8_w8a8=use_int8_w8a8,
                                use_int8_w8a16=use_int8_w8a16,
                                use_int4_w4a16=use_int4_w4a16,
                                per_channel_quant=per_channel_quant,
                                block_shape=block_shape)

        if activation == "silu":
            torch.ops._C.silu_and_mul(intermediate_cache2,
                                      intermediate_cache1.view(-1, N))
        elif activation == "gelu":
            torch.ops._C.gelu_and_mul(intermediate_cache2,
                                      intermediate_cache1.view(-1, N))
        else:
            raise ValueError(f"Unsupported FusedMoe activation: {activation}")

        qintermediate_cache2, a2q_scale = moe_kernel_quantize_input(
            A=intermediate_cache2,
            A_scale=a2_scale,
            qtype=qtype,
            per_channel_quant=per_channel_quant,
            block_shape=block_shape)

        invoke_fused_moe_kernel(qintermediate_cache2,
                                w2,
                                intermediate_cache3,
                                a2q_scale,
                                w2_scale,
                                w2_zp,
                                curr_topk_weights,
                                sorted_token_ids,
                                expert_ids,
                                num_tokens_post_padded,
                                not apply_router_weight_on_input,
                                1,
                                config,
                                compute_type=compute_type,
                                use_fp8_w8a8=use_fp8_w8a8,
                                use_int8_w8a8=use_int8_w8a8,
                                use_int8_w8a16=use_int8_w8a16,
                                use_int4_w4a16=use_int4_w4a16,
                                per_channel_quant=per_channel_quant,
                                block_shape=block_shape)

        ops.moe_sum(intermediate_cache3.view(*intermediate_cache3.shape),
                    out_hidden_states[begin_chunk_idx:end_chunk_idx])

    return out_hidden_states


def fused_moe(
    hidden_states: torch.Tensor,
    w1: torch.Tensor,
    w2: torch.Tensor,
    gating_output: torch.Tensor,
    topk: int,
    renormalize: bool,
    inplace: bool = False,
    activation: str = "silu",
    use_grouped_topk: bool = False,
    num_expert_group: Optional[int] = None,
    topk_group: Optional[int] = None,
    custom_routing_function: Optional[Callable] = None,
    use_fp8_w8a8: bool = False,
    use_int8_w8a8: bool = False,
    use_int8_w8a16: bool = False,
    use_int4_w4a16: bool = False,
    per_channel_quant: bool = False,
    global_num_experts: int = -1,
    expert_map: Optional[torch.Tensor] = None,
    w1_scale: Optional[torch.Tensor] = None,
    w2_scale: Optional[torch.Tensor] = None,
    w1_zp: Optional[torch.Tensor] = None,
    w2_zp: Optional[torch.Tensor] = None,
    a1_scale: Optional[torch.Tensor] = None,
    a2_scale: Optional[torch.Tensor] = None,
    block_shape: Optional[List[int]] = None,
) -> torch.Tensor:
    """
    This function computes a Mixture of Experts (MoE) layer using two sets of
    weights, w1 and w2, and top-k gating mechanism.

    Parameters:
    - hidden_states (torch.Tensor): The input tensor to the MoE layer.
    - w1 (torch.Tensor): The first set of expert weights.
    - w2 (torch.Tensor): The second set of expert weights.
    - gating_output (torch.Tensor): The output of the gating operation
        (before softmax).
    - topk (int): The number of top-k experts to select.
    - renormalize (bool): If True, renormalize the top-k weights to sum to 1.
    - inplace (bool): If True, perform the operation in-place.
        Defaults to False.
    - activation (str): The activation function to apply after the first
        MoE layer.
    - num_expert_group: Optional[int]: additional parameter for grouped_topk
    - topk_group: Optional[int]: additional parameter for grouped_topk
    - use_grouped_topk: If True, use grouped_topk instead of fused_topk
        note: Deepseekv2 model uses grouped_topk
    - use_fp8_w8a8 (bool): If True, use fp8 arithmetic to compute the inner
        products for w1 and w2. Defaults to False.
    - use_int8_w8a8 (bool): If True, use int8 arithmetic to compute the inner
        products for w1 and w2. Defaults to False.
    - use_int8_w8a16 (bool): If True, use matmul of int8 weight and bf16/fp16
        activation to compute the inner products for w1 and w2.
        Defaults to False.
    - use_int4_w4a16 (bool): If True, use matmul of int4 weight and bf16/fp16
        activation to compute the inner products for w1 and w2.
        Defaults to False.
    - global_num_experts (int): The total number of experts in the global
        expert space.
    - expert_map (Optional[torch.Tensor]):  A tensor mapping expert indices 
        from the global expert space to the local expert space of the expert 
        parallel shard.
    - w1_scale (Optional[torch.Tensor]): Optional scale to be used for
        w1.
    - w2_scale (Optional[torch.Tensor]): Optional scale to be used for
        w2.
    - a1_scale (Optional[torch.Tensor]): Optional scale to be used for
        a1.
    - a2_scale (Optional[torch.Tensor]): Optional scale to be used for
        a2.
    - block_shape: (Optional[list[int]]): Optional block size for block-wise
        quantization.

    Returns:
    - torch.Tensor: The output tensor after applying the MoE layer.
    """

    if use_grouped_topk:
        assert num_expert_group is not None and topk_group is not None
        topk_weights, topk_ids = grouped_topk(hidden_states, gating_output,
                                              topk, renormalize,
                                              num_expert_group, topk_group)
    elif custom_routing_function is None:
        topk_weights, topk_ids, token_expert_indices = fused_topk(
            hidden_states, gating_output, topk, renormalize)
    else:
        topk_weights, topk_ids = custom_routing_function(
            hidden_states, gating_output, topk, renormalize)

    return fused_experts(hidden_states,
                         w1,
                         w2,
                         topk_weights,
                         topk_ids,
                         inplace=inplace,
                         activation=activation,
                         use_fp8_w8a8=use_fp8_w8a8,
                         use_int8_w8a8=use_int8_w8a8,
                         use_int8_w8a16=use_int8_w8a16,
                         use_int4_w4a16=use_int4_w4a16,
                         per_channel_quant=per_channel_quant,
                         global_num_experts=global_num_experts,
                         expert_map=expert_map,
                         w1_scale=w1_scale,
                         w2_scale=w2_scale,
                         w1_zp=w1_zp,
                         w2_zp=w2_zp,
                         a1_scale=a1_scale,
                         a2_scale=a2_scale,
                         block_shape=block_shape)


class TritonExperts(mk.FusedMoEPermuteExpertsUnpermute):

    def __init__(
        self,
        use_fp8_w8a8: bool,
        use_int8_w8a8: bool,
        use_int8_w8a16: bool,
        use_int4_w4a16: bool,
        per_channel_quant: bool,
        block_shape: Optional[List[int]] = None,
        block_m: Optional[int] = None,
    ):
        super().__init__()
        self.use_fp8_w8a8 = use_fp8_w8a8
        self.use_int4_w4a16 = use_int4_w4a16
        self.use_int8_w8a8 = use_int8_w8a8
        self.use_int8_w8a16 = use_int8_w8a16
        self.block_shape = block_shape
        self.block_m = block_m
        self.qtype = get_config_qtype(use_fp8_w8a8=use_fp8_w8a8,
                                      use_int8_w8a8=use_int8_w8a8,
                                      use_int8_w8a16=use_int8_w8a16,
                                      use_int4_w4a16=use_int4_w4a16)
        self.per_channel_quant = per_channel_quant

    def workspace_shapes(
        self,
        a: torch.Tensor,
        M: int,
        N: int,
        K: int,
        topk: int,
        num_experts: int,
    ) -> tuple[int, int, torch.dtype]:
        factor = num_experts if a.dim() == 3 else 1
        workspace1 = M * topk * max(N * 2, K) * factor
        workspace2 = M * topk * N * factor
        return (workspace1, workspace2, a.dtype)

    def apply(
        self,
        hidden_states: torch.Tensor,
        w1: torch.Tensor,
        w2: torch.Tensor,
        topk_ids: torch.Tensor,
        activation: str,
        global_num_experts: int,
        expert_map: Optional[torch.Tensor],
        w1_scale: Optional[torch.Tensor],
        w2_scale: Optional[torch.Tensor],
        w1_zp: Optional[torch.Tensor],
        w2_zp: Optional[torch.Tensor],
        a1q_scale: Optional[torch.Tensor],
        a2_scale: Optional[torch.Tensor],
        workspace13: torch.Tensor,
        workspace2: torch.Tensor,
        expert_num_tokens: Optional[torch.Tensor],
    ) -> torch.Tensor:
        # Check constraints.
        if self.use_int4_w4a16:
            assert hidden_states.size(-1) // 2 == w1.size(2), (
                "Hidden size mismatch")
        else:
            assert hidden_states.size(-1) == w1.size(2), \
                (f"Hidden size mismatch {hidden_states.size(-1)} "
                 f"!= {w1.size(2)}")

        assert hidden_states.is_contiguous(
        ), "Hidden_states must be contiguous"
        assert hidden_states.dim() == 2
        assert w1.stride(-1) == 1, "Stride of last dimension must be 1"
        assert w2.stride(-1) == 1, "Stride of last dimension must be 1"
        assert hidden_states.dtype in [
            torch.float32, torch.float16, torch.bfloat16, torch.float8_e4m3fn
        ]

        E, num_tokens, N, K, top_k_num = mk._moe_problem_size(
            hidden_states, w1, w2, topk_ids)

        if global_num_experts == -1:
            global_num_experts = E

        config_dtype = get_config_dtype_str(use_fp8_w8a8=self.use_fp8_w8a8,
                                            use_int8_w8a16=self.use_int8_w8a16,
                                            use_int4_w4a16=self.use_int4_w4a16,
                                            dtype=hidden_states.dtype)

        config = try_get_optimal_moe_config(
            w1.shape,
            w2.shape,
            top_k_num,
            config_dtype,
            num_tokens,
            block_shape=self.block_shape,
        )

        if hidden_states.dtype == torch.bfloat16:
            compute_type = tl.bfloat16
        elif hidden_states.dtype == torch.float16:
            compute_type = tl.float16
        elif hidden_states.dtype == torch.float32:
            compute_type = tl.float32
        elif hidden_states.dtype == torch.float8_e4m3fn:
            compute_type = tl.bfloat16
        else:
            raise ValueError(
                f"Unsupported compute_type: {hidden_states.dtype}")

        # We can reuse the memory between these because by the time we need
        # cache3, we're done with cache1
        intermediate_cache1 = _resize_cache(workspace13,
                                            (num_tokens, top_k_num, N))
        intermediate_cache2 = _resize_cache(workspace2,
                                            (num_tokens * top_k_num, N // 2))
        intermediate_cache3 = _resize_cache(workspace13,
                                            (num_tokens, top_k_num, K))

        sorted_token_ids, expert_ids, num_tokens_post_padded = (
            moe_align_block_size(topk_ids, config['BLOCK_SIZE_M'],
                                 global_num_experts, expert_map))

        invoke_fused_moe_kernel(hidden_states,
                                w1,
                                intermediate_cache1,
                                a1q_scale,
                                w1_scale,
                                w1_zp,
                                None,
                                sorted_token_ids,
                                expert_ids,
                                num_tokens_post_padded,
                                False,
                                top_k_num,
                                config,
                                compute_type=compute_type,
                                use_fp8_w8a8=self.use_fp8_w8a8,
                                use_int8_w8a8=self.use_int8_w8a8,
                                use_int8_w8a16=self.use_int8_w8a16,
                                use_int4_w4a16=self.use_int4_w4a16,
                                per_channel_quant=self.per_channel_quant,
                                block_shape=self.block_shape)

        self.activation(activation, intermediate_cache2,
                        intermediate_cache1.view(-1, N))

        a2q_scale: Optional[torch.Tensor] = None

        qintermediate_cache2, a2q_scale = moe_kernel_quantize_input(
            intermediate_cache2, a2_scale, self.qtype, self.per_channel_quant,
            self.block_shape)

        invoke_fused_moe_kernel(qintermediate_cache2,
                                w2,
                                intermediate_cache3,
                                a2q_scale,
                                w2_scale,
                                w2_zp,
                                None,
                                sorted_token_ids,
                                expert_ids,
                                num_tokens_post_padded,
                                False,
                                1,
                                config,
                                compute_type=compute_type,
                                use_fp8_w8a8=self.use_fp8_w8a8,
                                use_int8_w8a8=self.use_int8_w8a8,
                                use_int8_w8a16=self.use_int8_w8a16,
                                use_int4_w4a16=self.use_int4_w4a16,
                                per_channel_quant=self.per_channel_quant,
                                block_shape=self.block_shape)

        return intermediate_cache3


def modular_triton_fused_moe(
    use_fp8_w8a8: bool,
    use_int8_w8a8: bool,
    use_int8_w8a16: bool,
    use_int4_w4a16: bool,
    per_channel_quant: bool,
    block_shape: Optional[List[int]] = None,
) -> mk.FusedMoEModularKernel:
    qtype = get_config_qtype(
        use_fp8_w8a8=use_fp8_w8a8,
        use_int8_w8a8=use_int8_w8a8,
        use_int8_w8a16=use_int8_w8a16,
        use_int4_w4a16=use_int4_w4a16,
    )
    return mk.FusedMoEModularKernel(
        MoEPrepareAndFinalizeNoEP(
            quant_dtype=qtype,
            per_channel_quant=per_channel_quant,
            block_shape=block_shape,
        ),
        TritonExperts(
            use_fp8_w8a8=use_fp8_w8a8,
            use_int8_w8a8=use_int8_w8a8,
            use_int8_w8a16=use_int8_w8a16,
            use_int4_w4a16=use_int4_w4a16,
            per_channel_quant=per_channel_quant,
            block_shape=block_shape,
        ),
    )<|MERGE_RESOLUTION|>--- conflicted
+++ resolved
@@ -876,17 +876,11 @@
     gating_output: torch.Tensor,
     topk: int,
     renormalize: bool,
-<<<<<<< HEAD
     indices_type: Optional[torch.dtype] = None,
 ) -> tuple[torch.Tensor, torch.Tensor, torch.Tensor]:
-    assert hidden_states.shape[0] == gating_output.shape[0], (
-        "Number of tokens mismatch")
-=======
-) -> Tuple[torch.Tensor, torch.Tensor, torch.Tensor]:
     if not (get_dp_group().world_size > 1 and current_platform.is_hpu()):
         assert hidden_states.shape[0] == gating_output.shape[0], (
             "Number of tokens mismatch")
->>>>>>> 870732e7
 
     M, _ = hidden_states.shape
 
