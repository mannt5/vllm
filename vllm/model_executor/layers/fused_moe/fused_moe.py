# SPDX-License-Identifier: Apache-2.0
"""Fused MoE kernel."""
import functools
import json
import os
from typing import Any, Callable, Dict, List, Optional, Tuple

import torch
import triton
import triton.language as tl

import vllm.envs as envs
from vllm import _custom_ops as ops
from vllm.logger import init_logger
from vllm.model_executor.layers.fused_moe.deep_gemm_moe import (
    _valid_deep_gemm, deep_gemm_moe_fp8)
from vllm.model_executor.layers.fused_moe.moe_align_block_size import (
    moe_align_block_size)
from vllm.model_executor.layers.fused_moe.utils import _fp8_quantize
from vllm.platforms import current_platform
from vllm.utils import direct_register_custom_op

from .rocm_aiter_fused_moe import (is_rocm_aiter_moe_enabled,
                                   rocm_aiter_fused_experts,
                                   rocm_aiter_topk_softmax)

logger = init_logger(__name__)


@triton.jit
def write_zeros_to_output(c_ptr, stride_cm, stride_cn, pid_n, N, offs_token,
                          token_mask, BLOCK_SIZE_M, BLOCK_SIZE_N,
                          compute_type):
    accumulator = tl.zeros((BLOCK_SIZE_M, BLOCK_SIZE_N), dtype=compute_type)
    offs_cn = pid_n * BLOCK_SIZE_N + tl.arange(0, BLOCK_SIZE_N)
    c_ptrs = c_ptr + stride_cm * offs_token[:, None] + stride_cn * offs_cn[
        None, :]
    c_mask = token_mask[:, None] & (offs_cn[None, :] < N)
    tl.store(c_ptrs, accumulator, mask=c_mask)


@triton.jit
def fused_moe_kernel_gptq_awq(
        # Pointers to matrices
        a_ptr,
        b_ptr,
        c_ptr,
        b_scale_ptr,
        b_zp_ptr,
        topk_weights_ptr,
        sorted_token_ids_ptr,
        expert_ids_ptr,
        num_tokens_post_padded_ptr,
        # Matrix dimensions
        N: tl.constexpr,
        K: tl.constexpr,
        EM,
        num_valid_tokens,
        # The stride variables represent how much to increase the ptr by when
        # moving by 1 element in a particular dimension. E.g. `stride_am` is
        # how much to increase `a_ptr` by to get the element one row down
        # (A has M rows).
        stride_am,
        stride_ak,
        stride_be,
        stride_bk,
        stride_bn,
        stride_cm,
        stride_cn,
        stride_bse,
        stride_bsk,
        stride_bsn,
        stride_bze,
        stride_bzk,
        stride_bzn,
        block_k_diviable: tl.constexpr,
        group_size: tl.constexpr,
        # Meta-parameters
        BLOCK_SIZE_M: tl.constexpr,
        BLOCK_SIZE_N: tl.constexpr,
        BLOCK_SIZE_K: tl.constexpr,
        GROUP_SIZE_M: tl.constexpr,
        MUL_ROUTED_WEIGHT: tl.constexpr,
        top_k: tl.constexpr,
        compute_type: tl.constexpr,
        has_zp: tl.constexpr,
        use_int4_w4a16: tl.constexpr,
        use_int8_w8a16: tl.constexpr):
    """
    Implements the fused computation for a Mixture of Experts (MOE) using
    token and expert matrices.

    Key Parameters:
    - A: The input tensor representing tokens with shape (*, K), where '*' can
        be any shape representing batches and K is the feature dimension of
        each token.
    - B: The stacked MOE weight tensor with shape (E, N, K), where E is
        the number of experts, K is the input feature dimension, and N is
        the output feature dimension.
    - C: The output cache tensor with shape (M, topk, N), where M is the
        total number of tokens post padding, topk is the number of times
        each token is repeated, and N is the output feature dimension.
    - sorted_token_ids: A tensor containing the sorted indices of tokens,
        repeated topk times and arranged by the expert index they are
        assigned to.
    - expert_ids: A tensor containing the indices of the expert for each
        block. It determines which expert matrix from B should be used for
        each block in A.
    This kernel performs the multiplication of a token by its corresponding
    expert matrix as determined by `expert_ids`. The sorting of
    `sorted_token_ids` by expert index and padding ensures divisibility by
    BLOCK_SIZE_M, which is necessary to maintain consistency in block matrix
    multiplication across different blocks processed by the same expert.
    """
    # -----------------------------------------------------------
    # Map program ids `pid` to the block of C it should compute.
    # This is done in a grouped ordering to promote L2 data reuse.
    pid = tl.program_id(axis=0)
    num_pid_m = tl.cdiv(EM, BLOCK_SIZE_M)
    num_pid_n = tl.cdiv(N, BLOCK_SIZE_N)
    num_pid_in_group = GROUP_SIZE_M * num_pid_n
    group_id = pid // num_pid_in_group
    first_pid_m = group_id * GROUP_SIZE_M
    group_size_m = min(num_pid_m - first_pid_m, GROUP_SIZE_M)
    pid_m = first_pid_m + ((pid % num_pid_in_group) % group_size_m)
    pid_n = (pid % num_pid_in_group) // group_size_m

    # ----------------------------------------------------------
    # Create pointers for the first blocks of A and B.
    # We will advance this pointer as we move in the K direction
    # and accumulate
    # `a_ptrs` is a block of [BLOCK_SIZE_M, BLOCK_SIZE_K] pointers
    # `b_ptrs` is a block of [BLOCK_SIZE_K, BLOCK_SIZE_N] pointers
    num_tokens_post_padded = tl.load(num_tokens_post_padded_ptr)
    if pid_m * BLOCK_SIZE_M >= num_tokens_post_padded:
        return
    offs_token_id = pid_m * BLOCK_SIZE_M + tl.arange(0, BLOCK_SIZE_M).to(
        tl.int64)
    offs_token = tl.load(sorted_token_ids_ptr + offs_token_id)
    token_mask = offs_token < num_valid_tokens

    off_experts = tl.load(expert_ids_ptr + pid_m).to(tl.int64)
    if off_experts == -1:
        # -----------------------------------------------------------
        # Write back zeros to the output when the expert is not
        # in the current expert parallel rank.
        write_zeros_to_output(c_ptr, stride_cm, stride_cn, pid_n, N,
                              offs_token, token_mask, BLOCK_SIZE_M,
                              BLOCK_SIZE_N, compute_type)
        return

    offs_bn = (pid_n * BLOCK_SIZE_N +
               tl.arange(0, BLOCK_SIZE_N).to(tl.int64)) % N
    offs_k = tl.arange(0, BLOCK_SIZE_K)
    a_ptrs = a_ptr + (offs_token[:, None] // top_k * stride_am +
                      offs_k[None, :] * stride_ak)

    if use_int4_w4a16:
        b_ptrs = b_ptr + off_experts * stride_be + \
            (offs_k[:, None] // 2) * stride_bk + offs_bn[None, :] * \
                stride_bn
        b_shifter = (offs_k[:, None] % 2) * 4
    elif use_int8_w8a16:
        b_ptrs = b_ptr + off_experts * stride_be + \
            offs_k[:, None] * stride_bk + offs_bn[None, :] * stride_bn

    if not has_zp and use_int4_w4a16:
        b_zp_num = 8
    if not has_zp and use_int8_w8a16:
        b_zp_num = 128
    elif has_zp and use_int4_w4a16:
        b_zp_shifter = (offs_bn[None, :] % 2) * 4

    # -----------------------------------------------------------
    # Iterate to compute a block of the C matrix.
    # We accumulate into a `[BLOCK_SIZE_M, BLOCK_SIZE_N]` block
    # of fp32 values for higher accuracy.
    # `accumulator` will be converted back to fp16 after the loop.
    accumulator = tl.zeros((BLOCK_SIZE_M, BLOCK_SIZE_N), dtype=tl.float32)
    for k in range(0, tl.cdiv(K, BLOCK_SIZE_K)):
        # Load the next block of A and B, generate a mask by checking the
        # K dimension.

        if not block_k_diviable:
            k_mask = offs_k[:, None] < K - k * BLOCK_SIZE_K
            k_other = 0.0
        else:
            k_mask = None
            k_other = None

        a = tl.load(a_ptrs,
                    mask=token_mask[:, None] &
                    (offs_k[None, :] < K - k * BLOCK_SIZE_K),
                    other=0.0)
        b = tl.load(b_ptrs)
        if use_int4_w4a16:
            b = (b >> b_shifter) & 0xF

        b_scale_ptrs = b_scale_ptr + off_experts * stride_bse + \
            offs_bn[None, :] * stride_bsn + \
            ((offs_k[:, None] + BLOCK_SIZE_K * k) // group_size) * \
                stride_bsk
        b_scale = tl.load(b_scale_ptrs, mask=k_mask, other=k_other)
        b_scale = b_scale.to(tl.float32)

        if has_zp and use_int4_w4a16:
            offs_k_true = (offs_k[:, None] + BLOCK_SIZE_K * k) // group_size
            b_zp_ptrs = b_zp_ptr + off_experts * stride_bze + \
                (offs_bn[None, :] // 2) * stride_bzn + \
                offs_k_true * stride_bzk
            b_zp = tl.load(b_zp_ptrs, mask=k_mask, other=k_other)
            b_zp = ((b_zp >> b_zp_shifter) & 0xF)
            b_zp = b_zp.to(tl.float32)
        elif has_zp and use_int8_w8a16:
            offs_k_true = (offs_k[:, None] + BLOCK_SIZE_K * k) // group_size
            b_zp_ptrs = b_zp_ptr + off_experts * stride_bze + \
                offs_bn[None, :] * stride_bzn + \
                offs_k_true * stride_bzk
            b_zp = tl.load(b_zp_ptrs, mask=k_mask, other=k_other)
            b_zp = b_zp.to(tl.float32)

        # We accumulate along the K dimension.
        if has_zp:
            b = ((b.to(tl.float32) - b_zp) * b_scale).to(compute_type)
        else:
            b = ((b.to(tl.float32) - b_zp_num) * b_scale).to(compute_type)
        accumulator = tl.dot(a, b, acc=accumulator)

        # Advance the ptrs to the next K block.
        a_ptrs += BLOCK_SIZE_K * stride_ak
        if use_int4_w4a16:
            b_ptrs += (BLOCK_SIZE_K // 2) * stride_bk
        else:
            b_ptrs += BLOCK_SIZE_K * stride_bk

    if MUL_ROUTED_WEIGHT:
        moe_weight = tl.load(topk_weights_ptr + offs_token,
                             mask=token_mask,
                             other=0)
        accumulator = accumulator * moe_weight[:, None]

    accumulator = accumulator.to(compute_type)
    # -----------------------------------------------------------
    # Write back the block of the output
    offs_cn = pid_n * BLOCK_SIZE_N + tl.arange(0, BLOCK_SIZE_N)
    c_ptrs = c_ptr + stride_cm * offs_token[:, None] + stride_cn * offs_cn[
        None, :]
    c_mask = token_mask[:, None] & (offs_cn[None, :] < N)
    tl.store(c_ptrs, accumulator, mask=c_mask)


@triton.jit
def fused_moe_kernel(
        # Pointers to matrices
        a_ptr,
        b_ptr,
        c_ptr,
        a_scale_ptr,
        b_scale_ptr,
        topk_weights_ptr,
        sorted_token_ids_ptr,
        expert_ids_ptr,
        num_tokens_post_padded_ptr,
        # Matrix dimensions
        N,
        K,
        EM,
        num_valid_tokens,
        # The stride variables represent how much to increase the ptr by when
        # moving by 1 element in a particular dimension. E.g. `stride_am` is
        # how much to increase `a_ptr` by to get the element one row down
        # (A has M rows).
        stride_am,
        stride_ak,
        stride_be,
        stride_bk,
        stride_bn,
        stride_cm,
        stride_cn,
        stride_asm,
        stride_ask,
        stride_bse,
        stride_bsk,
        stride_bsn,
        # Block size for block-wise quantization
        group_n: tl.constexpr,
        group_k: tl.constexpr,
        # Meta-parameters
        BLOCK_SIZE_M: tl.constexpr,
        BLOCK_SIZE_N: tl.constexpr,
        BLOCK_SIZE_K: tl.constexpr,
        GROUP_SIZE_M: tl.constexpr,
        MUL_ROUTED_WEIGHT: tl.constexpr,
        top_k: tl.constexpr,
        compute_type: tl.constexpr,
        use_fp8_w8a8: tl.constexpr,
        use_int8_w8a16: tl.constexpr):
    """
    Implements the fused computation for a Mixture of Experts (MOE) using
    token and expert matrices.

    Key Parameters:
    - A: The input tensor representing tokens with shape (*, K), where '*' can
        be any shape representing batches and K is the feature dimension of
        each token.
    - B: The stacked MOE weight tensor with shape (E, N, K), where E is
        the number of experts, K is the input feature dimension, and N is
        the output feature dimension.
    - C: The output cache tensor with shape (M, topk, N), where M is the
        total number of tokens post padding, topk is the number of times
        each token is repeated, and N is the output feature dimension.
    - sorted_token_ids: A tensor containing the sorted indices of tokens,
        repeated topk times and arranged by the expert index they are
        assigned to.
    - expert_ids: A tensor containing the indices of the expert for each
        block. It determines which expert matrix from B should be used for
        each block in A.
    This kernel performs the multiplication of a token by its corresponding
    expert matrix as determined by `expert_ids`. The sorting of
    `sorted_token_ids` by expert index and padding ensures divisibility by
    BLOCK_SIZE_M, which is necessary to maintain consistency in block matrix
    multiplication across different blocks processed by the same expert.
    """
    # -----------------------------------------------------------
    # Map program ids `pid` to the block of C it should compute.
    # This is done in a grouped ordering to promote L2 data reuse.
    pid = tl.program_id(axis=0)
    num_pid_m = tl.cdiv(EM, BLOCK_SIZE_M)
    num_pid_n = tl.cdiv(N, BLOCK_SIZE_N)
    num_pid_in_group = GROUP_SIZE_M * num_pid_n
    group_id = pid // num_pid_in_group
    first_pid_m = group_id * GROUP_SIZE_M
    group_size_m = min(num_pid_m - first_pid_m, GROUP_SIZE_M)
    pid_m = first_pid_m + ((pid % num_pid_in_group) % group_size_m)
    pid_n = (pid % num_pid_in_group) // group_size_m

    # ----------------------------------------------------------
    # Create pointers for the first blocks of A and B.
    # We will advance this pointer as we move in the K direction
    # and accumulate
    # `a_ptrs` is a block of [BLOCK_SIZE_M, BLOCK_SIZE_K] pointers
    # `b_ptrs` is a block of [BLOCK_SIZE_K, BLOCK_SIZE_N] pointers
    num_tokens_post_padded = tl.load(num_tokens_post_padded_ptr)
    if pid_m * BLOCK_SIZE_M >= num_tokens_post_padded:
        return
    offs_token_id = pid_m * BLOCK_SIZE_M + tl.arange(0, BLOCK_SIZE_M).to(
        tl.int64)
    offs_token = tl.load(sorted_token_ids_ptr + offs_token_id)
    token_mask = offs_token < num_valid_tokens

    off_experts = tl.load(expert_ids_ptr + pid_m).to(tl.int64)
    if off_experts == -1:
        # -----------------------------------------------------------
        # Write back zeros to the output when the expert is not
        # in the current expert parallel rank.
        write_zeros_to_output(c_ptr, stride_cm, stride_cn, pid_n, N,
                              offs_token, token_mask, BLOCK_SIZE_M,
                              BLOCK_SIZE_N, compute_type)
        return

    offs_bn = (pid_n * BLOCK_SIZE_N +
               tl.arange(0, BLOCK_SIZE_N).to(tl.int64)) % N
    offs_k = tl.arange(0, BLOCK_SIZE_K)
    a_ptrs = a_ptr + (offs_token[:, None] // top_k * stride_am +
                      offs_k[None, :] * stride_ak)

    b_ptrs = b_ptr + off_experts * stride_be + (offs_k[:, None] * stride_bk +
                                                offs_bn[None, :] * stride_bn)
    if use_int8_w8a16:
        b_scale_ptrs = b_scale_ptr + off_experts * stride_bse + offs_bn[
            None, :] * stride_bsn
        b_scale = tl.load(b_scale_ptrs)

    if use_fp8_w8a8:
        if group_k > 0 and group_n > 0:
            a_scale_ptrs = a_scale_ptr + (offs_token // top_k) * stride_asm
            offs_bsn = offs_bn // group_n
            b_scale_ptrs = (b_scale_ptr + off_experts * stride_bse +
                            offs_bsn * stride_bsn)
        else:
            a_scale = tl.load(a_scale_ptr)
            b_scale = tl.load(b_scale_ptr + off_experts)

    # -----------------------------------------------------------
    # Iterate to compute a block of the C matrix.
    # We accumulate into a `[BLOCK_SIZE_M, BLOCK_SIZE_N]` block
    # of fp32 values for higher accuracy.
    # `accumulator` will be converted back to fp16 after the loop.
    accumulator = tl.zeros((BLOCK_SIZE_M, BLOCK_SIZE_N), dtype=tl.float32)
    for k in range(0, tl.cdiv(K, BLOCK_SIZE_K)):
        # Load the next block of A and B, generate a mask by checking the
        # K dimension.
        a = tl.load(a_ptrs,
                    mask=token_mask[:, None] &
                    (offs_k[None, :] < K - k * BLOCK_SIZE_K),
                    other=0.0)
        b = tl.load(b_ptrs,
                    mask=offs_k[:, None] < K - k * BLOCK_SIZE_K,
                    other=0.0)
        # We accumulate along the K dimension.
        if use_int8_w8a16:
            accumulator = tl.dot(a, b.to(compute_type), acc=accumulator)
        elif use_fp8_w8a8:
            if group_k > 0 and group_n > 0:
                k_start = k * BLOCK_SIZE_K
                offs_ks = k_start // group_k
                a_scale = tl.load(a_scale_ptrs + offs_ks * stride_ask,
                                  mask=token_mask,
                                  other=0.0)
                b_scale = tl.load(b_scale_ptrs + offs_ks * stride_bsk)

                accumulator += tl.dot(a, b) * a_scale[:,
                                                      None] * b_scale[None, :]
            else:
                accumulator = tl.dot(a, b, acc=accumulator)
        else:
            accumulator += tl.dot(a, b)
        # Advance the ptrs to the next K block.
        a_ptrs += BLOCK_SIZE_K * stride_ak
        b_ptrs += BLOCK_SIZE_K * stride_bk

    if MUL_ROUTED_WEIGHT:
        moe_weight = tl.load(topk_weights_ptr + offs_token,
                             mask=token_mask,
                             other=0)
        accumulator = accumulator * moe_weight[:, None]
    if use_int8_w8a16:
        accumulator = (accumulator * b_scale).to(compute_type)
    elif use_fp8_w8a8:
        if group_k > 0 and group_n > 0:
            accumulator = accumulator.to(compute_type)
        else:
            accumulator = (accumulator * a_scale * b_scale).to(compute_type)
    else:
        accumulator = accumulator.to(compute_type)
    # -----------------------------------------------------------
    # Write back the block of the output
    offs_cn = pid_n * BLOCK_SIZE_N + tl.arange(0, BLOCK_SIZE_N)
    c_ptrs = c_ptr + stride_cm * offs_token[:, None] + stride_cn * offs_cn[
        None, :]
    c_mask = token_mask[:, None] & (offs_cn[None, :] < N)
    tl.store(c_ptrs, accumulator, mask=c_mask)


def invoke_fused_moe_kernel(A: torch.Tensor,
                            B: torch.Tensor,
                            C: torch.Tensor,
                            A_scale: Optional[torch.Tensor],
                            B_scale: Optional[torch.Tensor],
                            B_zp: Optional[torch.Tensor],
                            topk_weights: Optional[torch.Tensor],
                            sorted_token_ids: torch.Tensor,
                            expert_ids: torch.Tensor,
                            num_tokens_post_padded: torch.Tensor,
                            mul_routed_weight: bool,
                            top_k: int,
                            config: Dict[str, Any],
                            compute_type: tl.dtype,
                            use_fp8_w8a8: bool,
                            use_int8_w8a16: bool,
                            use_int4_w4a16: bool,
                            block_shape: Optional[List[int]] = None) -> None:
    assert topk_weights is not None or not mul_routed_weight
    assert topk_weights is None or topk_weights.stride(1) == 1
    assert sorted_token_ids.stride(0) == 1

    if use_fp8_w8a8:
        assert B_scale is not None
        assert (block_shape is None or triton.cdiv(B.shape[-2], block_shape[0])
                == B_scale.shape[-2])
        assert (block_shape is None or triton.cdiv(B.shape[-1], block_shape[1])
                == B_scale.shape[-1])

    elif use_int8_w8a16 or use_int4_w4a16:
        assert B_scale is not None
        assert block_shape is None or block_shape[0] == 0
    else:
        assert A_scale is None
        assert B_scale is None

    M = A.shape[0]
    num_tokens = M * top_k

    EM = sorted_token_ids.shape[0]
    if A.shape[0] < config["BLOCK_SIZE_M"]:
        # optimize for small batch_size.
        # We assume that top_ids of each token is unique, so
        # so num_valid_experts <= batch_size <= BLOCK_SIZE_M,
        # and we can skip some invalid blocks.
        EM = min(sorted_token_ids.shape[0],
                 A.shape[0] * top_k * config['BLOCK_SIZE_M'])
    grid = lambda META: (triton.cdiv(EM, META['BLOCK_SIZE_M']) * triton.cdiv(
        B.shape[1], META['BLOCK_SIZE_N']), )

    if (use_int8_w8a16 or use_int4_w4a16) and \
            block_shape is not None and block_shape[1] > 0:
        assert B_scale is not None and B_scale.ndim == 3
        assert B_zp is None or B_zp.ndim == 3

        use_moe_wna16_cuda = should_moe_wna16_use_cuda(
            num_valid_tokens=num_tokens,
            group_size=block_shape[1],
            num_experts=B.shape[0],
            bit=4 if use_int4_w4a16 else 8)
        config = config.copy()
        config.update(
            get_moe_wna16_block_config(config=config,
                                       use_moe_wna16_cuda=use_moe_wna16_cuda,
                                       num_valid_tokens=num_tokens,
                                       size_k=A.shape[1],
                                       size_n=B.shape[1],
                                       num_experts=B.shape[1],
                                       group_size=block_shape[1],
                                       real_top_k=top_k,
                                       block_size_m=config["BLOCK_SIZE_M"]))

        if use_moe_wna16_cuda:
            bit = 4 if use_int4_w4a16 else 8
            ops.moe_wna16_gemm(A, C, B, B_scale, B_zp,
                               topk_weights if mul_routed_weight else None,
                               sorted_token_ids, expert_ids,
                               num_tokens_post_padded, top_k,
                               config["BLOCK_SIZE_M"], config["BLOCK_SIZE_N"],
                               config["BLOCK_SIZE_K"], bit)
            return

        fused_moe_kernel_gptq_awq[grid](
            A,
            B,
            C,
            B_scale,
            B_zp,
            topk_weights,
            sorted_token_ids,
            expert_ids,
            num_tokens_post_padded,
            B.shape[1],
            A.shape[1],
            EM,
            num_tokens,
            A.stride(0),
            A.stride(1),
            B.stride(0),
            B.stride(2),
            B.stride(1),
            C.stride(1),
            C.stride(2),
            B_scale.stride(0),
            B_scale.stride(2),
            B_scale.stride(1),
            B_zp.stride(0) if B_zp is not None else 0,
            B_zp.stride(2) if B_zp is not None else 0,
            B_zp.stride(1) if B_zp is not None else 0,
            block_k_diviable=A.shape[1] % config["BLOCK_SIZE_K"] == 0,
            group_size=block_shape[1],
            MUL_ROUTED_WEIGHT=mul_routed_weight,
            top_k=top_k,
            compute_type=compute_type,
            has_zp=B_zp is not None,
            use_int4_w4a16=use_int4_w4a16,
            use_int8_w8a16=use_int8_w8a16,
            **config,
        )
    else:
        config = config.copy()
        BLOCK_SIZE_K = config.pop("BLOCK_SIZE_K")
        if block_shape is not None:
            BLOCK_SIZE_K = min(BLOCK_SIZE_K, min(block_shape[0],
                                                 block_shape[1]))
        fused_moe_kernel[grid](
            A,
            B,
            C,
            A_scale,
            B_scale,
            topk_weights,
            sorted_token_ids,
            expert_ids,
            num_tokens_post_padded,
            B.shape[1],
            B.shape[2],
            EM,
            num_tokens,
            A.stride(0),
            A.stride(1),
            B.stride(0),
            B.stride(2),
            B.stride(1),
            C.stride(1),
            C.stride(2),
            A_scale.stride(0)
            if A_scale is not None and A_scale.ndim == 2 else 0,
            A_scale.stride(1)
            if A_scale is not None and A_scale.ndim == 2 else 0,
            B_scale.stride(0)
            if B_scale is not None and B_scale.ndim >= 2 else 0,
            B_scale.stride(2)
            if B_scale is not None and B_scale.ndim == 3 else 0,
            B_scale.stride(1)
            if B_scale is not None and B_scale.ndim >= 2 else 0,
            0 if block_shape is None else block_shape[0],
            0 if block_shape is None else block_shape[1],
            MUL_ROUTED_WEIGHT=mul_routed_weight,
            top_k=top_k,
            compute_type=compute_type,
            use_fp8_w8a8=use_fp8_w8a8,
            use_int8_w8a16=use_int8_w8a16,
            BLOCK_SIZE_K=BLOCK_SIZE_K,
            **config,
        )


# Adapted from: https://github.com/sgl-project/sglang/pull/2628
def get_config_file_name(E: int,
                         N: int,
                         dtype: Optional[str],
                         block_shape: Optional[List[int]] = None) -> str:
    device_name = current_platform.get_device_name().replace(" ", "_")
    dtype_selector = "" if not dtype else f",dtype={dtype}"
    block_shape_selector = ("" if not block_shape or not all(block_shape) else
                            f",block_shape={block_shape}").replace(" ", "")
    return f"E={E},N={N},device_name={device_name}{dtype_selector}{block_shape_selector}.json"  # noqa: E501


# Adapted from: https://github.com/sgl-project/sglang/pull/2628
@functools.lru_cache
def get_moe_configs(
    E: int,
    N: int,
    dtype: Optional[str],
    block_n: Optional[int] = None,
    block_k: Optional[int] = None,
) -> Optional[Dict[int, Any]]:
    """
    Return optimized configurations for the fused MoE kernel.

    The return value will be a dictionary that maps an irregular grid of
    batch sizes to configurations of the fused_moe kernel. To evaluate the
    kernel on a given batch size bs, the closest batch size in the grid should
    be picked and the associated configuration chosen to invoke the kernel.
    """

    # First look up if an optimized configuration is available in the configs
    # directory
    block_shape = [block_n, block_k] if block_n and block_k else None
    json_file_name = get_config_file_name(E, N, dtype, block_shape)

    config_file_path = os.path.join(
        os.path.dirname(os.path.realpath(__file__)), "configs", json_file_name)
    if os.path.exists(config_file_path):
        with open(config_file_path) as f:
            logger.info("Using configuration from %s for MoE layer.",
                        config_file_path)
            # If a configuration has been found, return it
            return {int(key): val for key, val in json.load(f).items()}

    # If no optimized configuration is available, we will use the default
    # configuration
    logger.warning(
        ("Using default MoE config. Performance might be sub-optimal! "
         "Config file not found at %s"), config_file_path)
    return None


def get_moe_wna16_block_config(config: Dict[str,
                                            int], use_moe_wna16_cuda: bool,
                               num_valid_tokens: int, size_k: int, size_n: int,
                               num_experts: int, group_size: int,
                               real_top_k: int, block_size_m: int):
    if "BLOCK_SIZE_N" in config and "BLOCK_SIZE_K" in config:
        # optimal block config is set
        return {}
    if not use_moe_wna16_cuda:
        # triton moe wna16 kernel
        if num_valid_tokens // real_top_k == 1:
            # if bs=1, use a smaller BLOCK_SIZE_N
            return {"BLOCK_SIZE_N": 32, "BLOCK_SIZE_K": 64}
        else:
            return {"BLOCK_SIZE_N": 64, "BLOCK_SIZE_K": 32}
    else:
        # cuda moe wna16 kernel
        # set default block_size 128, and increase them when num_blocks
        # is too large.
        block_size_n = 128
        block_size_k = 128
        if block_size_k <= group_size:
            block_size_k = group_size

        num_n_blocks = size_k // block_size_k
        num_k_blocks = size_n // block_size_k
        num_m_blocks = (num_valid_tokens + block_size_m - 1) / block_size_m + \
            num_experts
        if num_valid_tokens // real_top_k <= block_size_m:
            num_m_blocks = min(num_m_blocks, num_valid_tokens)
        num_blocks = num_m_blocks * num_n_blocks * num_k_blocks

        if size_k % 256 == 0 and num_blocks >= 256 and \
                block_size_k < 256:
            block_size_k = 256
            num_blocks = num_blocks // (256 // block_size_k)

        if num_m_blocks <= 16 and size_k % (block_size_k * 2) == 0 and \
                size_k % (block_size_k * 2) == 0 and block_size_k <= 512 and \
                num_blocks >= 512:
            block_size_k = block_size_k * 2
            num_blocks = num_blocks // 2

        if num_blocks > 1024:
            block_size_n = 256
            num_n_blocks = num_n_blocks // 2
            num_blocks = num_blocks // 2

        if size_n <= 1024 and num_blocks >= 1024:
            # The kernel performance got much better with BLOCK_SIZE_N=1024
            # when num_blocks is large, event when N is small.
            # Not sure why, maybe it force the CUDA SM process only one block
            # at the same time.
            block_size_n = 1024

        return {"BLOCK_SIZE_N": block_size_n, "BLOCK_SIZE_K": block_size_k}


def should_moe_wna16_use_cuda(num_valid_tokens: int, group_size: int,
                              num_experts: int, bit: int):
    return bit == 4 and group_size in [32, 64, 128] and \
        num_valid_tokens / num_experts <= 6


def get_default_config(
    M: int,
    E: int,
    N: int,
    K: int,
    topk: int,
    dtype: Optional[str],
    is_marlin: bool,
    block_shape: Optional[List[int]] = None,
) -> Dict[str, int]:
    if dtype == "fp8_w8a8" and block_shape is not None:
        # Block-wise quant: BLOCK_SIZE_N must be divisible by block_shape[0]
        # BLOCK_SIZE_K must be divisible by block_shape[1]
        config = {
            "BLOCK_SIZE_M": 64,
            "BLOCK_SIZE_N": block_shape[0],
            "BLOCK_SIZE_K": block_shape[1],
            "GROUP_SIZE_M": 32,
            "num_warps": 4,
            "num_stages": 3,
        }
    elif dtype in ["int4_w4a16", "int8_w8a16"] and block_shape is not None:
        # moe wna16 kernels
        # only set BLOCK_SIZE_M
        # BLOCK_SIZE_N and BLOCK_SIZE_K would be set later
        bit = 4 if dtype == "int4_w4a16" else 8
        use_moe_wna16_cuda = should_moe_wna16_use_cuda(M * topk,
                                                       block_shape[1], E, bit)
        if use_moe_wna16_cuda:
            config = {"BLOCK_SIZE_M": min(16, M)}
        elif M <= 20:
            config = {"BLOCK_SIZE_M": 16, "GROUP_SIZE_M": 1}
        elif M <= 40:
            config = {"BLOCK_SIZE_M": 32, "GROUP_SIZE_M": 1}
        else:
            config = {"BLOCK_SIZE_M": 64, "GROUP_SIZE_M": 1}
    else:
        config = {
            "BLOCK_SIZE_M": 64,
            "BLOCK_SIZE_N": 64,
            "BLOCK_SIZE_K": 32,
            "GROUP_SIZE_M": 8,
        }
        # A heuristic: fused marlin works faster with this config for small M
        if M <= E or (is_marlin and M <= 32):
            config = {
                "BLOCK_SIZE_M": 16,
                "BLOCK_SIZE_N": 32,
                "BLOCK_SIZE_K": 64,
                "GROUP_SIZE_M": 1,
            }
    return config


def try_get_optimal_moe_config(
    w1_shape: Tuple[int, ...],
    w2_shape: Tuple[int, ...],
    top_k: int,
    dtype: Optional[str],
    M: int,
    is_marlin: bool = False,
    block_shape: Optional[List[int]] = None,
):
    from vllm.model_executor.layers.fused_moe import get_config
    override_config = get_config()
    if override_config:
        config = override_config
    else:
        # First try to load optimal config from the file
        E, _, N = w2_shape
        if dtype == "int4_w4a16":
            N = N * 2
        block_n = block_shape[0] if block_shape else 0
        block_k = block_shape[1] if block_shape else 0
        configs = get_moe_configs(E, N, dtype, block_n, block_k)

        if configs:
            # If an optimal configuration map has been found, look up the
            # optimal config
            config = configs[min(configs.keys(), key=lambda x: abs(x - M))]
        else:
            # Else use the default config
            config = get_default_config(M, E, N, w1_shape[2], top_k, dtype,
                                        is_marlin, block_shape)
    return config


def vllm_topk_softmax(topk_weights: torch.Tensor, topk_indices: torch.Tensor,
                      token_expert_indices: torch.Tensor,
                      gating_output: torch.Tensor,
                      renormalize: bool) -> tuple[torch.Tensor, ...]:
    ops.topk_softmax(
        topk_weights,
        topk_indices,
        token_expert_indices,
        gating_output,
    )
    if renormalize:
        topk_weights = topk_weights / topk_weights.sum(dim=-1, keepdim=True)

    return topk_weights, topk_indices


def dispatch_topk_func() -> Callable[..., tuple[torch.Tensor, ...]]:
    if is_rocm_aiter_moe_enabled():
        return rocm_aiter_topk_softmax
    return vllm_topk_softmax


def fused_topk(
    hidden_states: torch.Tensor,
    gating_output: torch.Tensor,
    topk: int,
    renormalize: bool,
) -> Tuple[torch.Tensor, torch.Tensor]:
    assert hidden_states.shape[0] == gating_output.shape[0], (
        "Number of tokens mismatch")

    M, _ = hidden_states.shape

    topk_weights = torch.empty(M,
                               topk,
                               dtype=torch.float32,
                               device=hidden_states.device)
    topk_ids = torch.empty(M,
                           topk,
                           dtype=torch.int32,
                           device=hidden_states.device)
    token_expert_indicies = torch.empty(M,
                                        topk,
                                        dtype=torch.int32,
                                        device=hidden_states.device)

<<<<<<< HEAD
    ops.topk_softmax(
        topk_weights,
        topk_ids,
        token_expert_indicies,
        gating_output.type(torch.float32),
    )
    del token_expert_indicies  # Not used. Will be used in the future.
=======
    gating_output_float = gating_output.float()  # TODO(woosuk): Optimize this.
>>>>>>> 8e5314a4

    topk_func = dispatch_topk_func()
    topk_weights, topk_ids = topk_func(topk_weights, topk_ids,
                                       token_expert_indicies,
                                       gating_output_float, renormalize)

    del token_expert_indicies  # Not used. Will be used in the future.
    return topk_weights, topk_ids


# This is used by the Deepseek-V2 and Deepseek-V3 model
@torch.compile(dynamic=True, backend=current_platform.simple_compile_backend)
def grouped_topk(
    hidden_states: torch.Tensor,
    gating_output: torch.Tensor,
    topk: int,
    renormalize: bool,
    num_expert_group: int = 0,
    topk_group: int = 0,
    scoring_func: str = "softmax",
    e_score_correction_bias: Optional[torch.Tensor] = None
) -> Tuple[torch.Tensor, torch.Tensor]:

    assert hidden_states.shape[0] == gating_output.shape[0], (
        "Number of tokens mismatch")

    if scoring_func == "softmax":
        scores = torch.softmax(gating_output, dim=-1, dtype=torch.float32)
    elif scoring_func == "sigmoid":
        scores = gating_output.type(torch.float32).sigmoid()
    else:
        raise ValueError(f"Unsupported scoring function: {scoring_func}")

    num_token = scores.shape[0]
    if e_score_correction_bias is not None:
        # Store original scores before applying correction bias. We use biased
        # scores for expert selection but original scores for routing weights
        original_scores = scores
        scores = scores + e_score_correction_bias.unsqueeze(0)
        group_scores = (scores.view(num_token, num_expert_group,
                                    -1).topk(2, dim=-1)[0].sum(dim=-1))
    else:
        group_scores = scores.view(num_token, num_expert_group,
                                   -1).max(dim=-1).values  # [n, n_group]
    group_idx = torch.topk(group_scores, k=topk_group, dim=-1,
                           sorted=False)[1]  # [n, top_k_group]
    group_mask = torch.zeros_like(group_scores)  # [n, n_group]
    group_mask.scatter_(1, group_idx, 1)  # [n, n_group]
    score_mask = group_mask.unsqueeze(-1).expand(
        num_token, num_expert_group,
        scores.shape[-1] // num_expert_group).reshape(num_token, -1)  # [n, e]
    tmp_scores = scores.masked_fill(~score_mask.bool(),
                                    float("-inf"))  # [n, e]

    if e_score_correction_bias is not None:
        topk_ids = torch.topk(tmp_scores, k=topk, dim=-1, sorted=False)[1]
        # Use original unbiased scores for the routing weights
        topk_weights = original_scores.gather(1, topk_ids)
    else:
        topk_weights, topk_ids = torch.topk(tmp_scores,
                                            k=topk,
                                            dim=-1,
                                            sorted=False)

    if renormalize:
        topk_weights = topk_weights / topk_weights.sum(dim=-1, keepdim=True)

    return topk_weights.to(torch.float32), topk_ids.to(torch.int32)


def get_config_dtype_str(
        dtype: torch.dtype,
        use_int4_w4a16: Optional[bool] = False,
        use_int8_w8a16: Optional[bool] = False,
        use_fp8_w8a8: Optional[bool] = False) -> Optional[str]:
    if use_fp8_w8a8:
        return "fp8_w8a8"
    elif use_int8_w8a16:
        return "int8_w8a16"
    elif use_int4_w4a16:
        return "int4_w4a16"
    elif dtype == torch.float:
        # avoiding cases where kernel fails when float32 MoE
        # use fp16/bfloat16 configs
        return "float32"
    return None


def inplace_fused_experts(hidden_states: torch.Tensor,
                          w1: torch.Tensor,
                          w2: torch.Tensor,
                          topk_weights: torch.Tensor,
                          topk_ids: torch.Tensor,
                          activation: str = "silu",
                          apply_router_weight_on_input: bool = False,
                          use_fp8_w8a8: bool = False,
                          use_int8_w8a16: bool = False,
                          use_int4_w4a16: bool = False,
                          global_num_experts: int = -1,
                          expert_map: Optional[torch.Tensor] = None,
                          w1_scale: Optional[torch.Tensor] = None,
                          w2_scale: Optional[torch.Tensor] = None,
                          w1_zp: Optional[torch.Tensor] = None,
                          w2_zp: Optional[torch.Tensor] = None,
                          a1_scale: Optional[torch.Tensor] = None,
                          a2_scale: Optional[torch.Tensor] = None,
                          block_shape: Optional[List[int]] = None) -> None:
    fused_experts_impl(hidden_states, w1, w2, topk_weights, topk_ids, True,
                       activation, apply_router_weight_on_input, use_fp8_w8a8,
                       use_int8_w8a16, use_int4_w4a16, global_num_experts,
                       expert_map, w1_scale, w2_scale, w1_zp, w2_zp, a1_scale,
                       a2_scale, block_shape)


def inplace_fused_experts_fake(
        hidden_states: torch.Tensor,
        w1: torch.Tensor,
        w2: torch.Tensor,
        topk_weights: torch.Tensor,
        topk_ids: torch.Tensor,
        activation: str = "silu",
        apply_router_weight_on_input: bool = False,
        use_fp8_w8a8: bool = False,
        use_int8_w8a16: bool = False,
        use_int4_w4a16: bool = False,
        global_num_experts: int = -1,
        expert_map: Optional[torch.Tensor] = None,
        w1_scale: Optional[torch.Tensor] = None,
        w2_scale: Optional[torch.Tensor] = None,
        w1_zp: Optional[torch.Tensor] = None,
        w2_zp: Optional[torch.Tensor] = None,
        a1_scale: Optional[torch.Tensor] = None,
        a2_scale: Optional[torch.Tensor] = None,
        block_shape: Optional[List[int]] = None) -> None:
    pass


direct_register_custom_op(
    op_name="inplace_fused_experts",
    op_func=inplace_fused_experts,
    mutates_args=["hidden_states"],
    fake_impl=inplace_fused_experts_fake,
)


def outplace_fused_experts(
        hidden_states: torch.Tensor,
        w1: torch.Tensor,
        w2: torch.Tensor,
        topk_weights: torch.Tensor,
        topk_ids: torch.Tensor,
        activation: str = "silu",
        apply_router_weight_on_input: bool = False,
        use_fp8_w8a8: bool = False,
        use_int8_w8a16: bool = False,
        use_int4_w4a16: bool = False,
        global_num_experts: int = -1,
        expert_map: Optional[torch.Tensor] = None,
        w1_scale: Optional[torch.Tensor] = None,
        w2_scale: Optional[torch.Tensor] = None,
        w1_zp: Optional[torch.Tensor] = None,
        w2_zp: Optional[torch.Tensor] = None,
        a1_scale: Optional[torch.Tensor] = None,
        a2_scale: Optional[torch.Tensor] = None,
        block_shape: Optional[List[int]] = None) -> torch.Tensor:
    return fused_experts_impl(hidden_states, w1, w2, topk_weights, topk_ids,
                              False, activation, apply_router_weight_on_input,
                              use_fp8_w8a8, use_int8_w8a16, use_int4_w4a16,
                              global_num_experts, expert_map, w1_scale,
                              w2_scale, w1_zp, w2_zp, a1_scale, a2_scale,
                              block_shape)


def outplace_fused_experts_fake(
        hidden_states: torch.Tensor,
        w1: torch.Tensor,
        w2: torch.Tensor,
        topk_weights: torch.Tensor,
        topk_ids: torch.Tensor,
        activation: str = "silu",
        use_fp8_w8a8: bool = False,
        use_int8_w8a16: bool = False,
        use_int4_w4a16: bool = False,
        global_num_experts: int = -1,
        expert_map: Optional[torch.Tensor] = None,
        w1_scale: Optional[torch.Tensor] = None,
        w2_scale: Optional[torch.Tensor] = None,
        w1_zp: Optional[torch.Tensor] = None,
        w2_zp: Optional[torch.Tensor] = None,
        a1_scale: Optional[torch.Tensor] = None,
        a2_scale: Optional[torch.Tensor] = None,
        block_shape: Optional[List[int]] = None) -> torch.Tensor:
    return torch.empty_like(hidden_states)


direct_register_custom_op(
    op_name="outplace_fused_experts",
    op_func=outplace_fused_experts,
    mutates_args=[],
    fake_impl=outplace_fused_experts_fake,
)


def torch_vllm_inplace_fused_experts(**kwargs) -> torch.Tensor:
    torch.ops.vllm.inplace_fused_experts(**kwargs)
    hidden_states = kwargs['hidden_states']
    return hidden_states


def torch_vllm_outplace_fused_experts(**kwargs) -> torch.Tensor:
    return torch.ops.vllm.outplace_fused_experts(**kwargs)


def dispatch_fused_experts_func(inplace: bool) -> Callable[..., torch.Tensor]:
    if is_rocm_aiter_moe_enabled():
        return rocm_aiter_fused_experts
    if inplace:
        return torch_vllm_inplace_fused_experts
    return torch_vllm_outplace_fused_experts


def fused_experts(hidden_states: torch.Tensor,
                  w1: torch.Tensor,
                  w2: torch.Tensor,
                  topk_weights: torch.Tensor,
                  topk_ids: torch.Tensor,
                  inplace: bool = False,
                  activation: str = "silu",
                  apply_router_weight_on_input: bool = False,
                  use_fp8_w8a8: bool = False,
                  use_int8_w8a16: bool = False,
                  use_int4_w4a16: bool = False,
                  global_num_experts: int = -1,
                  expert_map: Optional[torch.Tensor] = None,
                  w1_scale: Optional[torch.Tensor] = None,
                  w2_scale: Optional[torch.Tensor] = None,
                  w1_zp: Optional[torch.Tensor] = None,
                  w2_zp: Optional[torch.Tensor] = None,
                  a1_scale: Optional[torch.Tensor] = None,
                  a2_scale: Optional[torch.Tensor] = None,
                  block_shape: Optional[List[int]] = None,
                  allow_deep_gemm: bool = False) -> torch.Tensor:
    if (allow_deep_gemm and use_fp8_w8a8
            and _valid_deep_gemm(hidden_states, w1, w2, expert_map)):
        assert apply_router_weight_on_input is False
        return deep_gemm_moe_fp8(
            hidden_states=hidden_states,
            w1=w1,
            w2=w2,
            topk_weights=topk_weights,
            topk_ids=topk_ids,
            inplace=inplace,
            activation=activation,
            global_num_experts=global_num_experts,
            expert_map=expert_map,
            w1_scale=w1_scale,
            w2_scale=w2_scale,
            a1_scale=a1_scale,
            a2_scale=a2_scale,
        )
    else:
        return dispatch_fused_experts_func(inplace)(
            hidden_states=hidden_states,
            w1=w1,
            w2=w2,
            topk_weights=topk_weights,
            topk_ids=topk_ids,
            activation=activation,
            apply_router_weight_on_input=apply_router_weight_on_input,
            use_fp8_w8a8=use_fp8_w8a8,
            use_int8_w8a16=use_int8_w8a16,
            use_int4_w4a16=use_int4_w4a16,
            global_num_experts=global_num_experts,
            expert_map=expert_map,
            w1_scale=w1_scale,
            w2_scale=w2_scale,
            w1_zp=w1_zp,
            w2_zp=w2_zp,
            a1_scale=a1_scale,
            a2_scale=a2_scale,
            block_shape=block_shape)


def fused_experts_impl(hidden_states: torch.Tensor,
                       w1: torch.Tensor,
                       w2: torch.Tensor,
                       topk_weights: torch.Tensor,
                       topk_ids: torch.Tensor,
                       inplace: bool = False,
                       activation: str = "silu",
                       apply_router_weight_on_input: bool = False,
                       use_fp8_w8a8: bool = False,
                       use_int8_w8a16: bool = False,
                       use_int4_w4a16: bool = False,
                       global_num_experts: int = -1,
                       expert_map: Optional[torch.Tensor] = None,
                       w1_scale: Optional[torch.Tensor] = None,
                       w2_scale: Optional[torch.Tensor] = None,
                       w1_zp: Optional[torch.Tensor] = None,
                       w2_zp: Optional[torch.Tensor] = None,
                       a1_scale: Optional[torch.Tensor] = None,
                       a2_scale: Optional[torch.Tensor] = None,
                       block_shape: Optional[List[int]] = None):
    # Check constraints.
    if use_int4_w4a16:
        assert hidden_states.shape[1] // 2 == w1.shape[
            2], "Hidden size mismatch"
    else:
        assert hidden_states.shape[1] == w1.shape[2], "Hidden size mismatch"

    assert topk_weights.shape == topk_ids.shape, "topk shape mismatch"
    assert hidden_states.is_contiguous(), "Hidden_states must be contiguous"
    assert w1.stride(-1) == 1, "Stride of last dimension must be 1"
    assert w2.stride(-1) == 1, "Stride of last dimension must be 1"
    assert hidden_states.dtype in [
        torch.float32, torch.float16, torch.bfloat16
    ]

    num_tokens, _ = hidden_states.shape
    E, N, _ = w1.shape
    K = w2.shape[1]
    if global_num_experts == -1:
        global_num_experts = E
    top_k_num = topk_ids.shape[1]
    # We execute the fused_moe kernel in chunks to circumvent this issue:
    # https://github.com/vllm-project/vllm/issues/5938
    CHUNK_SIZE = envs.VLLM_FUSED_MOE_CHUNK_SIZE
    M = min(num_tokens, CHUNK_SIZE)
    config_dtype = get_config_dtype_str(use_fp8_w8a8=use_fp8_w8a8,
                                        use_int8_w8a16=use_int8_w8a16,
                                        use_int4_w4a16=use_int4_w4a16,
                                        dtype=hidden_states.dtype)

    get_config_func = functools.partial(
        try_get_optimal_moe_config,
        w1.shape,
        w2.shape,
        top_k_num,
        config_dtype,
        block_shape=block_shape,
    )

    config = get_config_func(M)

    # We can reuse the memory between these because by the time we need
    # cache3, we're done with cache1
    cache13 = torch.empty(M * top_k_num * max(N, K),
                          device=hidden_states.device,
                          dtype=hidden_states.dtype)
    intermediate_cache1 = cache13[:M * top_k_num * N].view(M, top_k_num, N)
    intermediate_cache3 = cache13[:M * top_k_num * K].view(M, top_k_num, K)

    # This needs separate memory since it's used concurrently with cache1
    intermediate_cache2 = torch.empty((M * top_k_num, N // 2),
                                      device=hidden_states.device,
                                      dtype=hidden_states.dtype)

    if hidden_states.dtype == torch.bfloat16:
        compute_type = tl.bfloat16
    elif hidden_states.dtype == torch.float16:
        compute_type = tl.float16
    elif hidden_states.dtype == torch.float32:
        compute_type = tl.float32
    else:
        raise ValueError(f"Unsupported compute_type: {hidden_states.dtype}")

    if inplace:
        out_hidden_states = hidden_states
    else:
        out_hidden_states = torch.empty_like(hidden_states)

    for chunk in range((num_tokens // CHUNK_SIZE) + 1):
        begin_chunk_idx, end_chunk_idx = (chunk * CHUNK_SIZE,
                                          min((chunk + 1) * CHUNK_SIZE,
                                              num_tokens))
        curr_hidden_states = hidden_states[begin_chunk_idx:end_chunk_idx]
        tokens_in_chunk, _ = curr_hidden_states.shape

        if tokens_in_chunk == 0:
            break

        if tokens_in_chunk < CHUNK_SIZE and chunk > 0:
            # Adjust the intermediate cache size and config for the last
            # chunk. Note that in most cases we only have one chunk
            # so the cache size and config are already set correctly and
            # do not need to be adjusted.
            intermediate_cache1 = intermediate_cache1[:tokens_in_chunk]
            intermediate_cache2 = intermediate_cache2[:tokens_in_chunk *
                                                      topk_ids.shape[1]]
            intermediate_cache3 = intermediate_cache3[:tokens_in_chunk]
            config = get_config_func(tokens_in_chunk)

        curr_topk_ids = topk_ids[begin_chunk_idx:end_chunk_idx]
        curr_topk_weights = topk_weights[begin_chunk_idx:end_chunk_idx]

        a1q_scale: Optional[torch.Tensor] = None

        if use_fp8_w8a8:
            qcurr_hidden_states, a1q_scale = _fp8_quantize(
                curr_hidden_states, a1_scale, block_shape)
        else:
            qcurr_hidden_states = curr_hidden_states
            a1q_scale = a1_scale

        sorted_token_ids, expert_ids, num_tokens_post_padded = (
            moe_align_block_size(curr_topk_ids, config['BLOCK_SIZE_M'],
                                 global_num_experts, expert_map))

        invoke_fused_moe_kernel(qcurr_hidden_states,
                                w1,
                                intermediate_cache1,
                                a1q_scale,
                                w1_scale,
                                w1_zp,
                                curr_topk_weights,
                                sorted_token_ids,
                                expert_ids,
                                num_tokens_post_padded,
                                apply_router_weight_on_input,
                                top_k_num,
                                config,
                                compute_type=compute_type,
                                use_fp8_w8a8=use_fp8_w8a8,
                                use_int8_w8a16=use_int8_w8a16,
                                use_int4_w4a16=use_int4_w4a16,
                                block_shape=block_shape)

        if activation == "silu":
            torch.ops._C.silu_and_mul(intermediate_cache2,
                                      intermediate_cache1.view(-1, N))
        elif activation == "gelu":
            torch.ops._C.gelu_and_mul(intermediate_cache2,
                                      intermediate_cache1.view(-1, N))
        else:
            raise ValueError(f"Unsupported FusedMoe activation: {activation}")

        a2q_scale: Optional[torch.Tensor] = None

        if use_fp8_w8a8:
            qintermediate_cache2, a2q_scale = _fp8_quantize(
                intermediate_cache2, a2_scale, block_shape)
        else:
            qintermediate_cache2 = intermediate_cache2
            a2q_scale = a2_scale

        invoke_fused_moe_kernel(qintermediate_cache2,
                                w2,
                                intermediate_cache3,
                                a2q_scale,
                                w2_scale,
                                w2_zp,
                                curr_topk_weights,
                                sorted_token_ids,
                                expert_ids,
                                num_tokens_post_padded,
                                not apply_router_weight_on_input,
                                1,
                                config,
                                compute_type=compute_type,
                                use_fp8_w8a8=use_fp8_w8a8,
                                use_int8_w8a16=use_int8_w8a16,
                                use_int4_w4a16=use_int4_w4a16,
                                block_shape=block_shape)

        ops.moe_sum(intermediate_cache3.view(*intermediate_cache3.shape),
                    out_hidden_states[begin_chunk_idx:end_chunk_idx])

    return out_hidden_states


def fused_moe(
    hidden_states: torch.Tensor,
    w1: torch.Tensor,
    w2: torch.Tensor,
    gating_output: torch.Tensor,
    topk: int,
    renormalize: bool,
    inplace: bool = False,
    activation: str = "silu",
    use_grouped_topk: bool = False,
    num_expert_group: Optional[int] = None,
    topk_group: Optional[int] = None,
    custom_routing_function: Optional[Callable] = None,
    use_fp8_w8a8: bool = False,
    use_int8_w8a16: bool = False,
    use_int4_w4a16: bool = False,
    global_num_experts: int = -1,
    expert_map: Optional[torch.Tensor] = None,
    w1_scale: Optional[torch.Tensor] = None,
    w2_scale: Optional[torch.Tensor] = None,
    w1_zp: Optional[torch.Tensor] = None,
    w2_zp: Optional[torch.Tensor] = None,
    a1_scale: Optional[torch.Tensor] = None,
    a2_scale: Optional[torch.Tensor] = None,
    block_shape: Optional[List[int]] = None,
) -> torch.Tensor:
    """
    This function computes a Mixture of Experts (MoE) layer using two sets of
    weights, w1 and w2, and top-k gating mechanism.

    Parameters:
    - hidden_states (torch.Tensor): The input tensor to the MoE layer.
    - w1 (torch.Tensor): The first set of expert weights.
    - w2 (torch.Tensor): The second set of expert weights.
    - gating_output (torch.Tensor): The output of the gating operation
        (before softmax).
    - topk (int): The number of top-k experts to select.
    - renormalize (bool): If True, renormalize the top-k weights to sum to 1.
    - inplace (bool): If True, perform the operation in-place.
        Defaults to False.
    - activation (str): The activation function to apply after the first
        MoE layer.
    - num_expert_group: Optional[int]: additional parameter for grouped_topk
    - topk_group: Optional[int]: additional parameter for grouped_topk
    - use_grouped_topk: If True, use grouped_topk instead of fused_topk
        note: Deepseekv2 model uses grouped_topk
    - use_fp8_w8a8 (bool): If True, use fp8 arithmetic to compute the inner
        products for w1 and w2. Defaults to False.
    - use_int8_w8a16 (bool): If True, use matmul of int8 weight and bf16/fp16
        activation to compute the inner products for w1 and w2.
        Defaults to False.
    - use_int4_w4a16 (bool): If True, use matmul of int4 weight and bf16/fp16
        activation to compute the inner products for w1 and w2.
        Defaults to False.
    - global_num_experts (int): The total number of experts in the global
        expert space.
    - expert_map (Optional[torch.Tensor]):  A tensor mapping expert indices 
        from the global expert space to the local expert space of the expert 
        parallel shard.
    - w1_scale (Optional[torch.Tensor]): Optional scale to be used for
        w1.
    - w2_scale (Optional[torch.Tensor]): Optional scale to be used for
        w2.
    - a1_scale (Optional[torch.Tensor]): Optional scale to be used for
        a1.
    - a2_scale (Optional[torch.Tensor]): Optional scale to be used for
        a2.
    - block_shape: (Optional[List[int]]): Optional block size for block-wise
        quantization.

    Returns:
    - torch.Tensor: The output tensor after applying the MoE layer.
    """

    if use_grouped_topk:
        assert num_expert_group is not None and topk_group is not None
        topk_weights, topk_ids = grouped_topk(hidden_states, gating_output,
                                              topk, renormalize,
                                              num_expert_group, topk_group)
    elif custom_routing_function is None:
        topk_weights, topk_ids = fused_topk(hidden_states, gating_output, topk,
                                            renormalize)
    else:
        topk_weights, topk_ids = custom_routing_function(
            hidden_states, gating_output, topk, renormalize)

    return fused_experts(hidden_states,
                         w1,
                         w2,
                         topk_weights,
                         topk_ids,
                         inplace=inplace,
                         activation=activation,
                         use_fp8_w8a8=use_fp8_w8a8,
                         use_int8_w8a16=use_int8_w8a16,
                         use_int4_w4a16=use_int4_w4a16,
                         global_num_experts=global_num_experts,
                         expert_map=expert_map,
                         w1_scale=w1_scale,
                         w2_scale=w2_scale,
                         w1_zp=w1_zp,
                         w2_zp=w2_zp,
                         a1_scale=a1_scale,
                         a2_scale=a2_scale,
                         block_shape=block_shape)<|MERGE_RESOLUTION|>--- conflicted
+++ resolved
@@ -859,7 +859,6 @@
                                         dtype=torch.int32,
                                         device=hidden_states.device)
 
-<<<<<<< HEAD
     ops.topk_softmax(
         topk_weights,
         topk_ids,
@@ -867,9 +866,6 @@
         gating_output.type(torch.float32),
     )
     del token_expert_indicies  # Not used. Will be used in the future.
-=======
-    gating_output_float = gating_output.float()  # TODO(woosuk): Optimize this.
->>>>>>> 8e5314a4
 
     topk_func = dispatch_topk_func()
     topk_weights, topk_ids = topk_func(topk_weights, topk_ids,
