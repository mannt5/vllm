"""Fused MoE kernel."""
import functools
import json
import os
from typing import Any, Dict, Optional, Tuple

import torch
import triton
import triton.language as tl

from vllm import _custom_ops as ops
from vllm.logger import init_logger
from vllm.utils import is_hip

logger = init_logger(__name__)


@triton.jit
def fused_moe_kernel(
    # Pointers to matrices
    a_ptr,
    b_ptr,
    c_ptr,
    a_scale_ptr,
    b_scale_ptr,
    topk_weights_ptr,
    sorted_token_ids_ptr,
    expert_ids_ptr,
    num_tokens_post_padded_ptr,
    # Matrix dimensions
    N,
    K,
    EM,
    num_valid_tokens,
    # The stride variables represent how much to increase the ptr by when
    # moving by 1 element in a particular dimension. E.g. `stride_am` is
    # how much to increase `a_ptr` by to get the element one row down
    # (A has M rows).
    stride_am,
    stride_ak,
    stride_be,
    stride_bk,
    stride_bn,
    stride_cm,
    stride_cn,
    # Meta-parameters
    BLOCK_SIZE_M: tl.constexpr,
    BLOCK_SIZE_N: tl.constexpr,
    BLOCK_SIZE_K: tl.constexpr,
    GROUP_SIZE_M: tl.constexpr,
    MUL_ROUTED_WEIGHT: tl.constexpr,
    top_k: tl.constexpr,
    compute_type: tl.constexpr,
    use_fp8: tl.constexpr,
):
    """
    Implements the fused computation for a Mixture of Experts (MOE) using
    token and expert matrices.

    Key Parameters:
    - A: The input tensor representing tokens with shape (*, K), where '*' can
        be any shape representing batches and K is the feature dimension of
        each token.
    - B: The stacked MOE weight tensor with shape (E, N, K), where E is
        the number of experts, K is the input feature dimension, and N is
        the output feature dimension.
    - C: The output cache tensor with shape (M, topk, N), where M is the
        total number of tokens post padding, topk is the number of times
        each token is repeated, and N is the output feature dimension.
    - sorted_token_ids: A tensor containing the sorted indices of tokens,
        repeated topk times and arranged by the expert index they are
        assigned to.
    - expert_ids: A tensor containing the indices of the expert for each
        block. It determines which expert matrix from B should be used for
        each block in A.
    This kernel performs the multiplication of a token by its corresponding
    expert matrix as determined by `expert_ids`. The sorting of
    `sorted_token_ids` by expert index and padding ensures divisibility by
    BLOCK_SIZE_M, which is necessary to maintain consistency in block matrix
    multiplication across different blocks processed by the same expert.
    """
    # -----------------------------------------------------------
    # Map program ids `pid` to the block of C it should compute.
    # This is done in a grouped ordering to promote L2 data reuse.
    pid = tl.program_id(axis=0)
    num_pid_m = tl.cdiv(EM, BLOCK_SIZE_M)
    num_pid_n = tl.cdiv(N, BLOCK_SIZE_N)
    num_pid_in_group = GROUP_SIZE_M * num_pid_n
    group_id = pid // num_pid_in_group
    first_pid_m = group_id * GROUP_SIZE_M
    group_size_m = min(num_pid_m - first_pid_m, GROUP_SIZE_M)
    pid_m = first_pid_m + ((pid % num_pid_in_group) % group_size_m)
    pid_n = (pid % num_pid_in_group) // group_size_m

    # ----------------------------------------------------------
    # Create pointers for the first blocks of A and B.
    # We will advance this pointer as we move in the K direction
    # and accumulate
    # `a_ptrs` is a block of [BLOCK_SIZE_M, BLOCK_SIZE_K] pointers
    # `b_ptrs` is a block of [BLOCK_SIZE_K, BLOCK_SIZE_N] pointers
    num_tokens_post_padded = tl.load(num_tokens_post_padded_ptr)
    if pid_m * BLOCK_SIZE_M >= num_tokens_post_padded:
        return
    offs_token_id = pid_m * BLOCK_SIZE_M + tl.arange(0, BLOCK_SIZE_M)
    offs_token = tl.load(sorted_token_ids_ptr + offs_token_id)
    token_mask = offs_token < num_valid_tokens

    offs_bn = (pid_n * BLOCK_SIZE_N + tl.arange(0, BLOCK_SIZE_N)) % N
    offs_k = tl.arange(0, BLOCK_SIZE_K)
    a_ptrs = a_ptr + (offs_token[:, None] // top_k * stride_am +
                      offs_k[None, :] * stride_ak)

    off_experts = tl.load(expert_ids_ptr + pid_m)
    b_ptrs = b_ptr + off_experts * stride_be + (offs_k[:, None] * stride_bk +
                                                offs_bn[None, :] * stride_bn)

    if use_fp8:
        a_scale = tl.load(a_scale_ptr)
        b_scale = tl.load(b_scale_ptr + off_experts)

    # -----------------------------------------------------------
    # Iterate to compute a block of the C matrix.
    # We accumulate into a `[BLOCK_SIZE_M, BLOCK_SIZE_N]` block
    # of fp32 values for higher accuracy.
    # `accumulator` will be converted back to fp16 after the loop.
    accumulator = tl.zeros((BLOCK_SIZE_M, BLOCK_SIZE_N), dtype=tl.float32)

    for k in range(0, tl.cdiv(K, BLOCK_SIZE_K)):
        # Load the next block of A and B, generate a mask by checking the
        # K dimension.
        a = tl.load(a_ptrs,
                    mask=token_mask[:, None] &
                    (offs_k[None, :] < K - k * BLOCK_SIZE_K),
                    other=0.0)
        b = tl.load(b_ptrs,
                    mask=offs_k[:, None] < K - k * BLOCK_SIZE_K,
                    other=0.0)
        # We accumulate along the K dimension.
        if use_fp8:
            accumulator = tl.dot(a, b, acc=accumulator)
        else:
            accumulator += tl.dot(a, b)
        # Advance the ptrs to the next K block.
        a_ptrs += BLOCK_SIZE_K * stride_ak
        b_ptrs += BLOCK_SIZE_K * stride_bk

    if MUL_ROUTED_WEIGHT:
        moe_weight = tl.load(topk_weights_ptr + offs_token,
                             mask=token_mask,
                             other=0)
        accumulator = accumulator * moe_weight[:, None]

    if use_fp8:
        accumulator = (accumulator * a_scale * b_scale).to(compute_type)
    else:
        accumulator = accumulator.to(compute_type)
    # -----------------------------------------------------------
    # Write back the block of the output
    offs_cn = pid_n * BLOCK_SIZE_N + tl.arange(0, BLOCK_SIZE_N)
    c_ptrs = c_ptr + stride_cm * offs_token[:, None] + stride_cn * offs_cn[
        None, :]
    c_mask = token_mask[:, None] & (offs_cn[None, :] < N)
    tl.store(c_ptrs, accumulator, mask=c_mask)


def moe_align_block_size(
        topk_ids: torch.Tensor, block_size: int,
        num_experts: int) -> Tuple[torch.Tensor, torch.Tensor, torch.Tensor]:
    """
    Aligns the token distribution across experts to be compatible with block
    size for matrix multiplication.

    Parameters:
    - topk_ids: A tensor of shape [total_tokens, top_k] representing the
        top-k expert indices for each token.
    - block_size: The block size used in block matrix multiplication.
    - num_experts: The total number of experts.

    Returns:
    - sorted_token_ids: A tensor containing the sorted token indices according
        to their allocated expert.
    - expert_ids: A tensor indicating the assigned expert index for each block.
    - num_tokens_post_padded: The total number of tokens after padding,
        ensuring divisibility by block_size.

    This function pads the number of tokens that each expert needs to process
    so that it is divisible by block_size.
    Padding ensures that during block matrix multiplication, the dimensions
    align correctly.

    Example:
    Given topk_ids = [[2, 3, 4], [1, 2, 4], [1, 3, 4], [1, 2, 3]],
    block_size = 4, and num_experts = 4:
    - We initially have 12 tokens (after repeating 'top_k' times) and 4 experts,
        with each expert needing to process 3 tokens.
    - As block_size is 4, we pad 1 token for each expert.
    - First, flatten topk_ids to [2, 3, 4, 1, 2, 4, 1, 3, 4, 1, 2, 3].
    - Then append padding tokens [12, 12, 12, 12] for each block.
    - After sorting by expert index, we obtain token_ids
        [3, 6, 9, 12, 0, 4, 10, 12, 1, 7, 11, 12, 2, 5, 8, 12].
        Tokens 12 are non-existent (padding) and are ignored in
        the subsequent matrix multiplication.
    - The padding ensures that the total number of tokens is now divisible
        by block_size for proper block matrix operations.
    """
    sorted_ids = torch.empty(
        (topk_ids.numel() + num_experts * (block_size - 1), ),
        dtype=torch.int32,
        device=topk_ids.device)
    expert_ids = torch.empty((topk_ids.numel() + num_experts, ),
                             dtype=torch.int32,
                             device=topk_ids.device)
    sorted_ids.fill_(topk_ids.numel())
    num_tokens_post_pad = torch.empty((1),
                                      dtype=torch.int32,
                                      device=topk_ids.device)
    ops.moe_align_block_size(topk_ids, num_experts, block_size, sorted_ids,
                             expert_ids, num_tokens_post_pad)
    return sorted_ids, expert_ids, num_tokens_post_pad


def invoke_fused_moe_kernel(A: torch.Tensor, B: torch.Tensor, C: torch.Tensor,
                            B_scale: torch.Tensor, topk_weights: torch.Tensor,
                            topk_ids: torch.Tensor,
                            sorted_token_ids: torch.Tensor,
                            expert_ids: torch.Tensor,
                            num_tokens_post_padded: torch.Tensor,
                            mul_routed_weight: bool, top_k: int,
                            config: Dict[str, Any], compute_type: tl.dtype,
                            use_fp8: bool) -> None:
    assert topk_weights.stride(1) == 1
    assert sorted_token_ids.stride(0) == 1

    if not use_fp8:
        A_scale = None
        assert B_scale is None
    else:
        A, A_scale = ops.scaled_fp8_quant(A)
        assert B_scale is not None

    grid = lambda META: (triton.cdiv(sorted_token_ids.shape[0], META[
        'BLOCK_SIZE_M']) * triton.cdiv(B.shape[1], META['BLOCK_SIZE_N']), )

    fused_moe_kernel[grid](
        A,
        B,
        C,
        A_scale,
        B_scale,
        topk_weights,
        sorted_token_ids,
        expert_ids,
        num_tokens_post_padded,
        B.shape[1],
        B.shape[2],
        sorted_token_ids.shape[0],
        topk_ids.numel(),
        A.stride(0),
        A.stride(1),
        B.stride(0),
        B.stride(2),
        B.stride(1),
        C.stride(1),
        C.stride(2),
        MUL_ROUTED_WEIGHT=mul_routed_weight,
        top_k=top_k,
        compute_type=compute_type,
        use_fp8=use_fp8,
        **config,
    )


def get_config_file_name(E: int, N: int, dtype: Optional[str]) -> str:
    device_name = torch.cuda.get_device_name().replace(" ", "_")
    dtype_selector = "" if not dtype else f",dtype={dtype}"
    return f"E={E},N={N},device_name={device_name}{dtype_selector}.json"


@functools.lru_cache
def get_moe_configs(E: int, N: int,
                    dtype: Optional[str]) -> Optional[Dict[int, Any]]:
    """
    Return optimized configurations for the fused MoE kernel.

    The return value will be a dictionary that maps an irregular grid of
    batch sizes to configurations of the fused_moe kernel. To evaluate the
    kernel on a given batch size bs, the closest batch size in the grid should
    be picked and the associated configuration chosen to invoke the kernel.
    """

    # First look up if an optimized configuration is available in the configs
    # directory
    json_file_name = get_config_file_name(E, N, dtype)

    config_file_path = os.path.join(
        os.path.dirname(os.path.realpath(__file__)), "configs", json_file_name)
    if os.path.exists(config_file_path):
        with open(config_file_path) as f:
<<<<<<< HEAD
            logger_data = {"config_file_path": config_file_path}
            logger.info(
                f"Using configuration from {config_file_path} for MoE layer.",
                extra=logger_data
            )
=======
            logger.info("Using configuration from %s for MoE layer.",
                        config_file_path)
>>>>>>> a88081bf
            # If a configuration has been found, return it
            return {int(key): val for key, val in json.load(f).items()}

    # If no optimized configuration is available, we will use the default
    # configuration
    return None


def fused_moe(
    hidden_states: torch.Tensor,
    w1: torch.Tensor,
    w2: torch.Tensor,
    gating_output: torch.Tensor,
    topk: int,
    renormalize: bool,
    inplace: bool = False,
    override_config: Optional[Dict[str, Any]] = None,
    use_fp8: bool = False,
    w1_scale: Optional[torch.Tensor] = None,
    w2_scale: Optional[torch.Tensor] = None,
) -> torch.Tensor:
    """
    This function computes a Mixture of Experts (MoE) layer using two sets of
    weights, w1 and w2, and top-k gating mechanism.

    Parameters:
    - hidden_states (torch.Tensor): The input tensor to the MoE layer.
    - w1 (torch.Tensor): The first set of expert weights.
    - w2 (torch.Tensor): The second set of expert weights.
    - gating_output (torch.Tensor): The output of the gating operation
        (before softmax).
    - topk (int): The number of top-k experts to select.
    - renormalize (bool): If True, renormalize the top-k weights to sum to 1.
    - inplace (bool): If True, perform the operation in-place.
        Defaults to False.
    - override_config (Optional[Dict[str, Any]]): Optional override
        for the kernel configuration.
    - use_fp8 (bool): If True, use fp8 arithmetic to compute the inner
        products for w1 and w2. Defaults to False.
    - w1_scale (Optional[torch.Tensor]): Optional scale to be used for
        w1.
    - w2_scale (Optional[torch.Tensor]): Optional scale to be used for
        w2.

    Returns:
    - torch.Tensor: The output tensor after applying the MoE layer.
    """
    # Check constraints.
    assert hidden_states.shape[0] == gating_output.shape[0], (
        "Number of tokens mismatch")
    assert hidden_states.shape[1] == w1.shape[2], "Hidden size mismatch"
    assert gating_output.shape[1] == w1.shape[0], "Number of experts mismatch"
    assert hidden_states.is_contiguous(), "Hidden_states must be contiguous"
    assert w1.is_contiguous(), "Expert weights1 must be contiguous"
    assert w2.is_contiguous(), "Expert weights2 must be contiguous"
    assert hidden_states.dtype in [
        torch.float32, torch.float16, torch.bfloat16
    ]
    M, _ = hidden_states.shape
    E, N, _ = w1.shape

    if is_hip():
        # The MoE kernels are not yet supported on ROCm.
        routing_weights = torch.softmax(gating_output,
                                        dim=-1,
                                        dtype=torch.float32)
        topk_weights, topk_ids = torch.topk(routing_weights, topk, dim=-1)
    else:
        import vllm._moe_C as moe_kernels

        topk_weights = torch.empty(M,
                                   topk,
                                   dtype=torch.float32,
                                   device=hidden_states.device)
        topk_ids = torch.empty(M,
                               topk,
                               dtype=torch.int32,
                               device=hidden_states.device)
        token_expert_indicies = torch.empty(M,
                                            topk,
                                            dtype=torch.int32,
                                            device=hidden_states.device)
        moe_kernels.topk_softmax(
            topk_weights,
            topk_ids,
            token_expert_indicies,
            gating_output.float(),  # TODO(woosuk): Optimize this.
        )
        del token_expert_indicies  # Not used. Will be used in the future.
    if renormalize:
        topk_weights = topk_weights / topk_weights.sum(dim=-1, keepdim=True)

    if override_config:
        config = override_config
    else:
        # First try to load optimal config from the file
        configs = get_moe_configs(E, w2.shape[2],
                                  "float8" if use_fp8 else None)

        if configs:
            # If an optimal configuration map has been found, look up the
            # optimal config
            config = configs[min(configs.keys(), key=lambda x: abs(x - M))]
        else:
            # Else use the default config
            config = {
                'BLOCK_SIZE_M': 64,
                'BLOCK_SIZE_N': 64,
                'BLOCK_SIZE_K': 32,
                'GROUP_SIZE_M': 8
            }

            if M <= E:
                config = {
                    'BLOCK_SIZE_M': 16,
                    'BLOCK_SIZE_N': 32,
                    'BLOCK_SIZE_K': 64,
                    'GROUP_SIZE_M': 1
                }

    intermediate_cache1 = torch.empty((M, topk_ids.shape[1], N),
                                      device=hidden_states.device,
                                      dtype=hidden_states.dtype)
    intermediate_cache2 = torch.empty((M * topk_ids.shape[1], N // 2),
                                      device=hidden_states.device,
                                      dtype=hidden_states.dtype)
    intermediate_cache3 = torch.empty((M, topk_ids.shape[1], w2.shape[1]),
                                      device=hidden_states.device,
                                      dtype=hidden_states.dtype)

    sorted_token_ids, expert_ids, num_tokens_post_padded = moe_align_block_size(
        topk_ids, config['BLOCK_SIZE_M'], E)

    invoke_fused_moe_kernel(hidden_states,
                            w1,
                            intermediate_cache1,
                            w1_scale,
                            topk_weights,
                            topk_ids,
                            sorted_token_ids,
                            expert_ids,
                            num_tokens_post_padded,
                            False,
                            topk_ids.shape[1],
                            config,
                            compute_type=tl.float16,
                            use_fp8=use_fp8)

    ops.silu_and_mul(intermediate_cache2, intermediate_cache1.view(-1, N))

    invoke_fused_moe_kernel(intermediate_cache2,
                            w2,
                            intermediate_cache3,
                            w2_scale,
                            topk_weights,
                            topk_ids,
                            sorted_token_ids,
                            expert_ids,
                            num_tokens_post_padded,
                            True,
                            1,
                            config,
                            compute_type=tl.float16,
                            use_fp8=use_fp8)

    if inplace:
        return torch.sum(intermediate_cache3.view(*intermediate_cache3.shape),
                         dim=1,
                         out=hidden_states)
    return torch.sum(intermediate_cache3.view(*intermediate_cache3.shape),
                     dim=1)<|MERGE_RESOLUTION|>--- conflicted
+++ resolved
@@ -296,16 +296,9 @@
         os.path.dirname(os.path.realpath(__file__)), "configs", json_file_name)
     if os.path.exists(config_file_path):
         with open(config_file_path) as f:
-<<<<<<< HEAD
             logger_data = {"config_file_path": config_file_path}
-            logger.info(
-                f"Using configuration from {config_file_path} for MoE layer.",
-                extra=logger_data
-            )
-=======
             logger.info("Using configuration from %s for MoE layer.",
-                        config_file_path)
->>>>>>> a88081bf
+                        config_file_path, extra=logger_data)
             # If a configuration has been found, return it
             return {int(key): val for key, val in json.load(f).items()}
 
