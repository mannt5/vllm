--- conflicted
+++ resolved
@@ -1231,32 +1231,20 @@
 
     config = get_config_func(M)
 
-<<<<<<< HEAD
     # We can reuse the memory between these because by the time we need
     # cache3, we're done with cache1
-    cache13 = torch.empty(M * topk_ids.shape[1] * max(N, w2.shape[1]),
+    cache13 = torch.empty(M * top_k_num * max(N, w2.shape[1]),
                           device=hidden_states.device,
                           dtype=hidden_states.dtype)
-    intermediate_cache1 = cache13[:M * topk_ids.shape[1] * N].view(
+    intermediate_cache1 = cache13[:M * top_k_num * N].view(
         (M, topk_ids.shape[1], N))
-    intermediate_cache3 = cache13[:M * topk_ids.shape[1] * w2.shape[1]].view(
+    intermediate_cache3 = cache13[:M * top_k_num * w2.shape[1]].view(
         (M, topk_ids.shape[1], w2.shape[1]))
 
     # This needs separate memory since it's used concurrently with cache1
-    intermediate_cache2 = torch.empty((M * topk_ids.shape[1], N // 2),
-                                      device=hidden_states.device,
-                                      dtype=hidden_states.dtype)
-=======
-    intermediate_cache1 = torch.empty((M, top_k_num, N),
-                                      device=hidden_states.device,
-                                      dtype=hidden_states.dtype)
     intermediate_cache2 = torch.empty((M * top_k_num, N // 2),
                                       device=hidden_states.device,
                                       dtype=hidden_states.dtype)
-    intermediate_cache3 = torch.empty((M, top_k_num, w2.shape[1]),
-                                      device=hidden_states.device,
-                                      dtype=hidden_states.dtype)
->>>>>>> 1f0ae3ed
 
     if hidden_states.dtype == torch.bfloat16:
         compute_type = tl.bfloat16
