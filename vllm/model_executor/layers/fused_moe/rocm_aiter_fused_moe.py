# SPDX-License-Identifier: Apache-2.0
from typing import List, Optional, Tuple

import torch

import vllm.envs as envs
from vllm.platforms import current_platform
from vllm.utils import direct_register_custom_op


def is_rocm_aiter_moe_enabled() -> bool:
    return current_platform.is_rocm() \
        and envs.VLLM_ROCM_USE_AITER_MOE \
        and envs.VLLM_ROCM_USE_AITER


def rocm_aiter_asm_moe_tkw1(hidden_states,
                            w1,
                            w2,
                            topk_weight,
                            topk_ids,
                            fc1_scale=None,
                            fc2_scale=None,
                            fc1_smooth_scale=None,
                            fc2_smooth_scale=None,
                            a16=False,
                            per_tensor_quant_scale=None,
                            expert_mask=None,
                            activation_str: str = "silu") -> None:

    from aiter import ActivationType
    from aiter.fused_moe_bf16_asm import asm_moe_tkw1

    activation = \
        ActivationType.Gelu if activation_str == "gelu" else ActivationType.Silu

    return asm_moe_tkw1(hidden_states,
                        w1,
                        w2,
                        topk_weight,
                        topk_ids,
                        fc1_scale=fc1_scale,
                        fc2_scale=fc2_scale,
                        fc1_smooth_scale=fc1_smooth_scale,
                        fc2_smooth_scale=fc2_smooth_scale,
                        a16=a16,
                        per_tensor_quant_scale=per_tensor_quant_scale,
                        expert_mask=expert_mask,
                        activation=activation)


<<<<<<< HEAD
def rocm_aiter_ck_moe_impl(hidden_states: torch.Tensor, w1: torch.Tensor,
                           w2: torch.Tensor, topk_weights: torch.Tensor,
                           topk_ids: torch.Tensor) -> torch.Tensor:
    import aiter as rocm_aiter
    return rocm_aiter.ck_moe(hidden_states=hidden_states,
                             w1=w1,
                             w2=w2,
                             topk_weights=topk_weights,
                             topk_ids=topk_ids)


def rocm_aiter_ck_moe_fake(hidden_states: torch.Tensor, w1: torch.Tensor,
                           w2: torch.Tensor, topk_weights: torch.Tensor,
                           topk_ids: torch.Tensor) -> torch.Tensor:
    return torch.empty((topk_ids.size(0), hidden_states.size(1)),
                       dtype=hidden_states.dtype,
                       device=hidden_states.device)


def rocm_aiter_fmoe_fp8_blockscale_g1u1_impl(
        topk_ids: torch.Tensor,
        topk_weights: torch.Tensor,
        hidden_states_dtype: torch.dtype,
        expert_mask: torch.Tensor,
        a1: torch.Tensor,
        w1: torch.Tensor,
        w2: torch.Tensor,
        w1_scale: torch.Tensor,
        w2_scale: torch.Tensor,
        a1_scale: torch.Tensor,
        block_shape: List[int],
        smooth_scale: Optional[torch.Tensor] = None) -> torch.Tensor:
    from aiter import fmoe_fp8_blockscale_g1u1
    from aiter.fused_moe_bf16_asm import moe_sorting_ck

    assert len(block_shape) == 2

    topk = topk_ids.shape[1]
    model_dim = w1.shape[-1]
    local_E = E = w1.shape[0]
    if expert_mask is not None:
        E = expert_mask.numel()

    (
        sorted_token_ids,
        sorted_weight_buf,
        sorted_expert_ids,
        num_valid_ids,
        out_asm,
    ) = moe_sorting_ck(topk_ids,
                       topk_weights,
                       E,
                       model_dim,
                       hidden_states_dtype,
                       expert_mask=expert_mask)

    fmoe_fp8_blockscale_g1u1(out_asm, a1, w1, w2, sorted_token_ids,
                             sorted_weight_buf, sorted_expert_ids,
                             num_valid_ids, topk, w1_scale.view(local_E, -1),
                             w2_scale.view(local_E, -1),
                             a1_scale.t().contiguous(), *block_shape,
                             smooth_scale)

    return out_asm


def rocm_aiter_fmoe_fp8_blockscale_g1u1_fake(
        topk_ids: torch.Tensor,
        topk_weights: torch.Tensor,
        hidden_states_dtype: torch.dtype,
        expert_mask: torch.Tensor,
        a1: torch.Tensor,
        w1: torch.Tensor,
        w2: torch.Tensor,
        w1_scale: torch.Tensor,
        w2_scale: torch.Tensor,
        a1_scale: torch.Tensor,
        block_shape: List[int],
        smooth_scale: Optional[torch.Tensor] = None) -> torch.Tensor:
    from aiter.fused_moe_bf16_asm import moe_sorting_ck

    model_dim = w1.shape[-1]
    E = w1.shape[0]
    _, _, _, _, out_asm = moe_sorting_ck(topk_ids,
                                         topk_weights,
                                         E,
                                         model_dim,
                                         hidden_states_dtype,
                                         expert_mask=expert_mask)
    return out_asm


def rocm_aiter_asm_moe_impl(hidden_states: torch.Tensor,
                            w1: torch.Tensor,
                            w2: torch.Tensor,
                            topk_weight: torch.Tensor,
                            topk_ids: torch.Tensor,
                            fc1_scale: Optional[torch.Tensor] = None,
                            fc2_scale: Optional[torch.Tensor] = None,
                            fc1_smooth_scale: Optional[torch.Tensor] = None,
                            fc2_smooth_scale: Optional[torch.Tensor] = None,
                            a16: bool = False,
                            activation: str = "silu") -> torch.Tensor:
=======
def rocm_aiter_fused_experts(
    hidden_states: torch.Tensor,
    w1: torch.Tensor,
    w2: torch.Tensor,
    topk_weights: torch.Tensor,
    topk_ids: torch.Tensor,
    inplace: bool = False,
    activation: str = "silu",
    apply_router_weight_on_input: bool = False,
    use_fp8_w8a8: bool = False,
    use_int8_w8a8: bool = False,
    use_int8_w8a16: bool = False,
    use_int4_w4a16: bool = False,
    per_channel_quant: bool = False,
    global_num_experts: int = -1,
    expert_map: Optional[torch.Tensor] = None,
    w1_scale: Optional[torch.Tensor] = None,
    w2_scale: Optional[torch.Tensor] = None,
    w1_zp: Optional[torch.Tensor] = None,
    w2_zp: Optional[torch.Tensor] = None,
    a1_scale: Optional[torch.Tensor] = None,
    a2_scale: Optional[torch.Tensor] = None,
    block_shape: Optional[List[int]] = None,
    allow_deep_gemm: bool = False,
) -> torch.Tensor:

    import aiter as rocm_aiter
>>>>>>> 71ce4404
    import aiter.fused_moe_bf16_asm as rocm_aiter_asm_fmoe
    from aiter import ActivationType

    assert activation in ["silu", "gelu"], "The given activation:" \
                                          f" {activation}"         \
                                           " is not supported in" \
                                           " AITER."
    if activation == "silu":
        aiter_activation = ActivationType.Silu
    else:
        aiter_activation = ActivationType.Gelu

    return rocm_aiter_asm_fmoe.asm_moe(hidden_states=hidden_states,
                                       w1=w1,
                                       w2=w2,
                                       topk_weight=topk_weight,
                                       topk_ids=topk_ids,
                                       fc1_scale=fc1_scale,
                                       fc2_scale=fc2_scale,
                                       fc1_smooth_scale=fc1_smooth_scale,
                                       fc2_smooth_scale=fc2_smooth_scale,
                                       a16=a16,
                                       activation=aiter_activation)


def rocm_aiter_asm_moe_fake(hidden_states: torch.Tensor,
                            w1: torch.Tensor,
                            w2: torch.Tensor,
                            topk_weight: torch.Tensor,
                            topk_ids: torch.Tensor,
                            fc1_scale: Optional[torch.Tensor] = None,
                            fc2_scale: Optional[torch.Tensor] = None,
                            fc1_smooth_scale: Optional[torch.Tensor] = None,
                            fc2_smooth_scale: Optional[torch.Tensor] = None,
                            a16: bool = False,
                            activation: str = "silu") -> torch.Tensor:
    return torch.empty_like(hidden_states)


def rocm_aiter_topk_softmax_impl(topk_weights: torch.Tensor,
                                 topk_indices: torch.Tensor,
                                 token_expert_indices: torch.Tensor,
                                 gating_output: torch.Tensor,
                                 renormalize: bool) -> None:
    from aiter import topk_softmax
    topk_softmax(topk_weights, topk_indices, token_expert_indices,
                 gating_output, renormalize)


def rocm_aiter_topk_softmax_fake(topk_weights: torch.Tensor,
                                 topk_indices: torch.Tensor,
                                 token_expert_indices: torch.Tensor,
                                 gating_output: torch.Tensor,
                                 renormalize: bool) -> None:
    pass


def rocm_aiter_shuffle_weight_impl(tensor: torch.Tensor) -> torch.Tensor:
    from aiter.ops.shuffle import shuffle_weight
    return shuffle_weight(tensor)


def rocm_aiter_shuffle_weight_fake(tensor: torch.Tensor) -> torch.Tensor:
    return tensor


if current_platform.is_rocm():

    direct_register_custom_op(
        op_name="rocm_aiter_ck_moe",
        op_func=rocm_aiter_ck_moe_impl,
        mutates_args=[],
        fake_impl=rocm_aiter_ck_moe_fake,
        dispatch_key=current_platform.dispatch_key,
    )

    direct_register_custom_op(
        op_name="rocm_aiter_fmoe_fp8_blockscale_g1u1",
        op_func=rocm_aiter_fmoe_fp8_blockscale_g1u1_impl,
        mutates_args=[],
        fake_impl=rocm_aiter_fmoe_fp8_blockscale_g1u1_fake,
        dispatch_key=current_platform.dispatch_key,
    )

    direct_register_custom_op(
        op_name="rocm_aiter_asm_moe",
        op_func=rocm_aiter_asm_moe_impl,
        mutates_args=[],
        fake_impl=rocm_aiter_asm_moe_fake,
        dispatch_key=current_platform.dispatch_key,
    )

    direct_register_custom_op(
        op_name="rocm_aiter_topk_softmax",
        op_func=rocm_aiter_topk_softmax_impl,
        mutates_args=["topk_weights", "topk_indices", "token_expert_indices"],
        fake_impl=rocm_aiter_topk_softmax_fake,
        dispatch_key=current_platform.dispatch_key,
    )

    direct_register_custom_op(op_name="rocm_aiter_shuffle_weight",
                              op_func=rocm_aiter_shuffle_weight_impl,
                              mutates_args=[],
                              fake_impl=rocm_aiter_shuffle_weight_fake,
                              dispatch_key=current_platform.dispatch_key,
                              tags=(torch.Tag.inplace_view, ))


def rocm_aiter_fused_experts(hidden_states: torch.Tensor,
                             w1: torch.Tensor,
                             w2: torch.Tensor,
                             topk_weights: torch.Tensor,
                             topk_ids: torch.Tensor,
                             use_fp8_w8a8: bool = False,
                             w1_scale: Optional[torch.Tensor] = None,
                             w2_scale: Optional[torch.Tensor] = None,
                             a1_scale: Optional[torch.Tensor] = None,
                             block_shape: Optional[List[int]] = None,
                             expert_mask: Optional[torch.Tensor] = None,
                             activation: str = "silu",
                             **kwargs) -> torch.Tensor:

    if is_rocm_aiter_block_scaled_moe_enabled() and use_fp8_w8a8:

        from vllm.model_executor.layers.quantization.utils.fp8_utils import (
            per_token_group_quant_fp8)

<<<<<<< HEAD
        assert w1_scale is not None
        assert w2_scale is not None

=======
    from vllm.model_executor.layers.quantization.utils.fp8_utils import (
        per_token_group_quant_fp8)

    # All AITER Fused MoE kernels are expecting the following datatypes
    topk_weights = topk_weights.to(torch.float32)
    topk_ids = topk_ids.to(torch.int32)

    if (block_shape is not None) and use_fp8_w8a8:
        assert not apply_router_weight_on_input, (
            "apply_router_weight_on_input is not supported for block scaled moe"
        )

        assert w1_scale is not None
        assert w2_scale is not None

        local_E = E = w1.shape[0]
        if expert_map is not None:
            E = expert_map.numel()

        topk = topk_ids.shape[1]
        model_dim = w1.shape[-1]
        dtype = hidden_states.dtype
>>>>>>> 71ce4404
        # The default block sizes are 128 in AITER.
        if block_shape is None:
            block_shape = [128, 128]

        scale_blk_k = block_shape[1]

<<<<<<< HEAD
=======
        (
            sorted_token_ids,
            sorted_weight_buf,
            sorted_expert_ids,
            num_valid_ids,
            out_asm,
        ) = rocm_aiter_asm_fmoe.moe_sorting_ck(topk_ids,
                                               topk_weights,
                                               E,
                                               model_dim,
                                               dtype,
                                               expert_mask=expert_map)

>>>>>>> 71ce4404
        a1, a1_scale = per_token_group_quant_fp8(hidden_states, scale_blk_k)

<<<<<<< HEAD
        return torch.ops.vllm.rocm_aiter_fmoe_fp8_blockscale_g1u1(
            topk_ids, topk_weights, hidden_states.dtype, expert_mask, a1, w1,
            w2, w1_scale, w2_scale, a1_scale, block_shape, None)

    elif use_fp8_w8a8:
        return torch.ops.vllm.rocm_aiter_asm_moe(hidden_states=hidden_states,
                                                 w1=w1,
                                                 w2=w2,
                                                 topk_weight=topk_weights,
                                                 topk_ids=topk_ids,
                                                 fc1_scale=w1_scale,
                                                 fc2_scale=w2_scale,
                                                 fc1_smooth_scale=None,
                                                 fc2_smooth_scale=None,
                                                 a16=False,
                                                 activation=activation)

    return torch.ops.vllm.rocm_aiter_ck_moe(hidden_states=hidden_states,
                                            w1=w1,
                                            w2=w2,
                                            topk_weights=topk_weights,
                                            topk_ids=topk_ids)
=======
    elif per_channel_quant and apply_router_weight_on_input and use_fp8_w8a8:
        # AITER tkw1 kernel for FP8 models with `apply_router_weight_on_input`
        # This applies topk_weights on the GEMM output of the first FC layer
        #  rather than the second FC.
        assert (topk_weights.dim() == 2
                ), "`topk_weights` should be in shape (num_tokens, topk)"
        assert topk_weights.shape[-1] == 1, (
            "Only support topk=1 when"
            " `apply_router_weight_on_input` is True")

        return rocm_aiter_asm_moe_tkw1(hidden_states,
                                       w1,
                                       w2,
                                       topk_weights,
                                       topk_ids,
                                       fc1_scale=w1_scale,
                                       fc2_scale=w2_scale,
                                       fc1_smooth_scale=None,
                                       fc2_smooth_scale=None,
                                       a16=False,
                                       per_tensor_quant_scale=None,
                                       expert_mask=expert_map,
                                       activation_str=activation)

    elif use_fp8_w8a8:
        assert not apply_router_weight_on_input, (
            "apply_router_weight_on_input is not supported for fp8_w8a8")
        return rocm_aiter_asm_fmoe.asm_moe(hidden_states=hidden_states,
                                           w1=w1,
                                           w2=w2,
                                           topk_weight=topk_weights,
                                           topk_ids=topk_ids,
                                           fc1_scale=w1_scale,
                                           fc2_scale=w2_scale,
                                           fc1_smooth_scale=None,
                                           fc2_smooth_scale=None,
                                           a16=False)

    if apply_router_weight_on_input:
        assert (topk_weights.dim() == 2
                ), "`topk_weights` should be in shape (num_tokens, topk)"
        _, topk = topk_weights.shape
        assert (
            topk == 1
        ), "Only support topk=1 when `apply_router_weight_on_input` is True"

        hidden_states = hidden_states * topk_weights.to(hidden_states.dtype)
        topk_ids = topk_ids.to(torch.int32)
        topk_weights = torch.ones_like(topk_weights, dtype=torch.float32)

    return rocm_aiter.ck_moe(hidden_states=hidden_states,
                             w1=w1,
                             w2=w2,
                             topk_weights=topk_weights,
                             topk_ids=topk_ids)
>>>>>>> 71ce4404


def rocm_aiter_topk_softmax(topk_weights: torch.Tensor,
                            topk_indices: torch.Tensor,
                            token_expert_indices: torch.Tensor,
                            gating_output: torch.Tensor,
                            renormalize: bool) -> Tuple[torch.Tensor, ...]:
    torch.ops.vllm.rocm_aiter_topk_softmax(topk_weights, topk_indices,
                                           token_expert_indices, gating_output,
                                           renormalize)
    return topk_weights, topk_indices


def shuffle_weights(*tensors: torch.Tensor) -> Tuple[torch.Tensor, ...]:
    """
    Applies shuffle_weight function from AITER to each 
    input tensor and returns them.

    Args:
    *tensors: Variable number of torch.Tensor objects.

    Returns:
    A Tuple of shuffled tensors.
    """
    shuffle_weigth_func = torch.ops.vllm.rocm_aiter_shuffle_weight

    return tuple(shuffle_weigth_func(tensor) for tensor in tensors)


def expand_weights(*tensors: torch.Tensor,
                   expansion_dims: list[int]) -> Tuple[torch.Tensor, ...]:
    """
    Expands the dimensions of input tensors.

    Args:
        *tensors: A variable number of torch.Tensor objects.
        expansion_dims: A list of expansion dimensions 
        corresponding to each tensor.

    Returns:
        A Tuple of tensors with expanded dimensions.
    """

    assert len(tensors) == len(expansion_dims), \
    "Number of tensors must match the number of expansion dimensions."

    return tuple(
        tensor.unsqueeze(-1).unsqueeze(-1).expand((-1, dim, -1))
        for tensor, dim in zip(tensors, expansion_dims))<|MERGE_RESOLUTION|>--- conflicted
+++ resolved
@@ -3,15 +3,8 @@
 
 import torch
 
-import vllm.envs as envs
 from vllm.platforms import current_platform
 from vllm.utils import direct_register_custom_op
-
-
-def is_rocm_aiter_moe_enabled() -> bool:
-    return current_platform.is_rocm() \
-        and envs.VLLM_ROCM_USE_AITER_MOE \
-        and envs.VLLM_ROCM_USE_AITER
 
 
 def rocm_aiter_asm_moe_tkw1(hidden_states,
@@ -49,16 +42,15 @@
                         activation=activation)
 
 
-<<<<<<< HEAD
 def rocm_aiter_ck_moe_impl(hidden_states: torch.Tensor, w1: torch.Tensor,
                            w2: torch.Tensor, topk_weights: torch.Tensor,
                            topk_ids: torch.Tensor) -> torch.Tensor:
-    import aiter as rocm_aiter
-    return rocm_aiter.ck_moe(hidden_states=hidden_states,
-                             w1=w1,
-                             w2=w2,
-                             topk_weights=topk_weights,
-                             topk_ids=topk_ids)
+    from aiter import ck_moe
+    return ck_moe(hidden_states=hidden_states,
+                  w1=w1,
+                  w2=w2,
+                  topk_weights=topk_weights,
+                  topk_ids=topk_ids)
 
 
 def rocm_aiter_ck_moe_fake(hidden_states: torch.Tensor, w1: torch.Tensor,
@@ -85,8 +77,6 @@
     from aiter import fmoe_fp8_blockscale_g1u1
     from aiter.fused_moe_bf16_asm import moe_sorting_ck
 
-    assert len(block_shape) == 2
-
     topk = topk_ids.shape[1]
     model_dim = w1.shape[-1]
     local_E = E = w1.shape[0]
@@ -153,35 +143,6 @@
                             fc2_smooth_scale: Optional[torch.Tensor] = None,
                             a16: bool = False,
                             activation: str = "silu") -> torch.Tensor:
-=======
-def rocm_aiter_fused_experts(
-    hidden_states: torch.Tensor,
-    w1: torch.Tensor,
-    w2: torch.Tensor,
-    topk_weights: torch.Tensor,
-    topk_ids: torch.Tensor,
-    inplace: bool = False,
-    activation: str = "silu",
-    apply_router_weight_on_input: bool = False,
-    use_fp8_w8a8: bool = False,
-    use_int8_w8a8: bool = False,
-    use_int8_w8a16: bool = False,
-    use_int4_w4a16: bool = False,
-    per_channel_quant: bool = False,
-    global_num_experts: int = -1,
-    expert_map: Optional[torch.Tensor] = None,
-    w1_scale: Optional[torch.Tensor] = None,
-    w2_scale: Optional[torch.Tensor] = None,
-    w1_zp: Optional[torch.Tensor] = None,
-    w2_zp: Optional[torch.Tensor] = None,
-    a1_scale: Optional[torch.Tensor] = None,
-    a2_scale: Optional[torch.Tensor] = None,
-    block_shape: Optional[List[int]] = None,
-    allow_deep_gemm: bool = False,
-) -> torch.Tensor:
-
-    import aiter as rocm_aiter
->>>>>>> 71ce4404
     import aiter.fused_moe_bf16_asm as rocm_aiter_asm_fmoe
     from aiter import ActivationType
 
@@ -296,24 +257,15 @@
                              topk_weights: torch.Tensor,
                              topk_ids: torch.Tensor,
                              use_fp8_w8a8: bool = False,
+                             per_channel_quant: bool = False,
+                             apply_router_weight_on_input: bool = False,
                              w1_scale: Optional[torch.Tensor] = None,
                              w2_scale: Optional[torch.Tensor] = None,
                              a1_scale: Optional[torch.Tensor] = None,
                              block_shape: Optional[List[int]] = None,
-                             expert_mask: Optional[torch.Tensor] = None,
+                             expert_map: Optional[torch.Tensor] = None,
                              activation: str = "silu",
                              **kwargs) -> torch.Tensor:
-
-    if is_rocm_aiter_block_scaled_moe_enabled() and use_fp8_w8a8:
-
-        from vllm.model_executor.layers.quantization.utils.fp8_utils import (
-            per_token_group_quant_fp8)
-
-<<<<<<< HEAD
-        assert w1_scale is not None
-        assert w2_scale is not None
-
-=======
     from vllm.model_executor.layers.quantization.utils.fp8_utils import (
         per_token_group_quant_fp8)
 
@@ -321,70 +273,22 @@
     topk_weights = topk_weights.to(torch.float32)
     topk_ids = topk_ids.to(torch.int32)
 
-    if (block_shape is not None) and use_fp8_w8a8:
+    if block_shape is not None and use_fp8_w8a8:
         assert not apply_router_weight_on_input, (
             "apply_router_weight_on_input is not supported for block scaled moe"
         )
-
         assert w1_scale is not None
         assert w2_scale is not None
 
-        local_E = E = w1.shape[0]
-        if expert_map is not None:
-            E = expert_map.numel()
-
-        topk = topk_ids.shape[1]
-        model_dim = w1.shape[-1]
-        dtype = hidden_states.dtype
->>>>>>> 71ce4404
         # The default block sizes are 128 in AITER.
-        if block_shape is None:
-            block_shape = [128, 128]
-
-        scale_blk_k = block_shape[1]
-
-<<<<<<< HEAD
-=======
-        (
-            sorted_token_ids,
-            sorted_weight_buf,
-            sorted_expert_ids,
-            num_valid_ids,
-            out_asm,
-        ) = rocm_aiter_asm_fmoe.moe_sorting_ck(topk_ids,
-                                               topk_weights,
-                                               E,
-                                               model_dim,
-                                               dtype,
-                                               expert_mask=expert_map)
-
->>>>>>> 71ce4404
-        a1, a1_scale = per_token_group_quant_fp8(hidden_states, scale_blk_k)
-
-<<<<<<< HEAD
+        block_shape = [128, 128] if block_shape is None else block_shape
+
+        a1, a1_scale = per_token_group_quant_fp8(hidden_states, block_shape[1])
+
         return torch.ops.vllm.rocm_aiter_fmoe_fp8_blockscale_g1u1(
-            topk_ids, topk_weights, hidden_states.dtype, expert_mask, a1, w1,
+            topk_ids, topk_weights, hidden_states.dtype, expert_map, a1, w1,
             w2, w1_scale, w2_scale, a1_scale, block_shape, None)
 
-    elif use_fp8_w8a8:
-        return torch.ops.vllm.rocm_aiter_asm_moe(hidden_states=hidden_states,
-                                                 w1=w1,
-                                                 w2=w2,
-                                                 topk_weight=topk_weights,
-                                                 topk_ids=topk_ids,
-                                                 fc1_scale=w1_scale,
-                                                 fc2_scale=w2_scale,
-                                                 fc1_smooth_scale=None,
-                                                 fc2_smooth_scale=None,
-                                                 a16=False,
-                                                 activation=activation)
-
-    return torch.ops.vllm.rocm_aiter_ck_moe(hidden_states=hidden_states,
-                                            w1=w1,
-                                            w2=w2,
-                                            topk_weights=topk_weights,
-                                            topk_ids=topk_ids)
-=======
     elif per_channel_quant and apply_router_weight_on_input and use_fp8_w8a8:
         # AITER tkw1 kernel for FP8 models with `apply_router_weight_on_input`
         # This applies topk_weights on the GEMM output of the first FC layer
@@ -412,17 +316,18 @@
     elif use_fp8_w8a8:
         assert not apply_router_weight_on_input, (
             "apply_router_weight_on_input is not supported for fp8_w8a8")
-        return rocm_aiter_asm_fmoe.asm_moe(hidden_states=hidden_states,
-                                           w1=w1,
-                                           w2=w2,
-                                           topk_weight=topk_weights,
-                                           topk_ids=topk_ids,
-                                           fc1_scale=w1_scale,
-                                           fc2_scale=w2_scale,
-                                           fc1_smooth_scale=None,
-                                           fc2_smooth_scale=None,
-                                           a16=False)
-
+        return torch.ops.vllm.rocm_aiter_asm_moe(hidden_states=hidden_states,
+                                                 w1=w1,
+                                                 w2=w2,
+                                                 topk_weight=topk_weights,
+                                                 topk_ids=topk_ids,
+                                                 fc1_scale=w1_scale,
+                                                 fc2_scale=w2_scale,
+                                                 fc1_smooth_scale=None,
+                                                 fc2_smooth_scale=None,
+                                                 a16=False,
+                                                 activation=activation)
+    # Temp fix
     if apply_router_weight_on_input:
         assert (topk_weights.dim() == 2
                 ), "`topk_weights` should be in shape (num_tokens, topk)"
@@ -435,12 +340,11 @@
         topk_ids = topk_ids.to(torch.int32)
         topk_weights = torch.ones_like(topk_weights, dtype=torch.float32)
 
-    return rocm_aiter.ck_moe(hidden_states=hidden_states,
-                             w1=w1,
-                             w2=w2,
-                             topk_weights=topk_weights,
-                             topk_ids=topk_ids)
->>>>>>> 71ce4404
+    return torch.ops.vllm.rocm_aiter_ck_moe(hidden_states=hidden_states,
+                                            w1=w1,
+                                            w2=w2,
+                                            topk_weights=topk_weights,
+                                            topk_ids=topk_ids)
 
 
 def rocm_aiter_topk_softmax(topk_weights: torch.Tensor,
