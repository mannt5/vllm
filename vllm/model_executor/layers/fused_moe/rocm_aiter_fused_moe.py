--- conflicted
+++ resolved
@@ -407,13 +407,9 @@
     return topk_weights, topk_indices
 
 
-<<<<<<< HEAD
 def shuffle_weights(
     *tensors: torch.Tensor, layout: tuple[int, int] = (16, 16)
 ) -> tuple[torch.Tensor, ...]:
-=======
-def shuffle_weights(*tensors: torch.Tensor) -> tuple[torch.Tensor, ...]:
->>>>>>> 0189a65a
     """
     Applies shuffle_weight function from AITER to each 
     input tensor and returns them.
