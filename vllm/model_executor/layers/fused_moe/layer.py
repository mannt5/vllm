--- conflicted
+++ resolved
@@ -113,24 +113,22 @@
     def process_weights_after_loading(self, layer: torch.nn.Module) -> None:
         super().process_weights_after_loading(layer)
 
-<<<<<<< HEAD
-        if is_rocm_aiter_moe_enabled():
-            # reshaping weights is required for aiter moe kernel.
-            shuffled_w13, shuffled_w2 = shuffle_weights(
-                layer.w13_weight.data, layer.w2_weight.data)
-
-            layer.w13_weight = torch.nn.Parameter(shuffled_w13,
-                                                  requires_grad=False)
-            layer.w2_weight = torch.nn.Parameter(shuffled_w2,
-                                                 requires_grad=False)
-=======
         layer.w13_weight = torch.nn.Parameter(self._maybe_pad_weight(
             layer.w13_weight.data),
                                               requires_grad=False)
         layer.w2_weight = torch.nn.Parameter(self._maybe_pad_weight(
             layer.w2_weight.data),
                                              requires_grad=False)
->>>>>>> 6c663dfd
+
+        if is_rocm_aiter_moe_enabled():
+            # reshaping weights is required for aiter moe kernel.
+            shuffled_w13, shuffled_w2 = shuffle_weights(
+                layer.w13_weight.data, layer.w2_weight.data)
+
+            layer.w13_weight = torch.nn.Parameter(shuffled_w13,
+                                                  requires_grad=False)
+            layer.w2_weight = torch.nn.Parameter(shuffled_w2,
+                                                 requires_grad=False)
 
         if current_platform.is_cpu():
             if current_platform.get_cpu_architecture() == CpuArchEnum.X86:
