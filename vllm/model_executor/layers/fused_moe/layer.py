# SPDX-License-Identifier: Apache-2.0
# SPDX-FileCopyrightText: Copyright contributors to the vLLM project

from abc import abstractmethod
from collections.abc import Iterable
from enum import Enum
from typing import Callable, Literal, Optional, overload

import torch
import torch.nn.functional as F
from torch.nn.parameter import UninitializedParameter

import vllm.envs as envs
from vllm.config import get_current_vllm_config
from vllm.distributed import (get_dp_group, get_ep_group,
                              get_tensor_model_parallel_world_size,
                              tensor_model_parallel_all_reduce)
from vllm.distributed.eplb.eplb_state import EplbState
from vllm.forward_context import ForwardContext, get_forward_context
from vllm.logger import init_logger
from vllm.model_executor.custom_op import CustomOp
# yapf: disable
from vllm.model_executor.layers.fused_moe.config import (
    FusedMoEConfig, FusedMoEParallelConfig)
# yapf: enable
from vllm.model_executor.layers.fused_moe.modular_kernel import (
    FusedMoEActivationFormat, FusedMoEModularKernel,
    FusedMoEPermuteExpertsUnpermute, FusedMoEPrepareAndFinalize)
from vllm.model_executor.layers.fused_moe.rocm_aiter_fused_moe import (
    is_rocm_aiter_moe_enabled)
from vllm.model_executor.layers.quantization.base_config import (
    QuantizationConfig, QuantizeMethodBase)
from vllm.model_executor.utils import set_weight_attrs
from vllm.platforms import current_platform
from vllm.platforms.interface import CpuArchEnum
from vllm.utils import direct_register_custom_op, has_deep_ep, has_pplx
from vllm.utils.flashinfer import has_flashinfer

if current_platform.is_cuda_alike():
    from .fused_batched_moe import BatchedTritonExperts
    from .fused_moe import TritonExperts, fused_experts
    if has_pplx():
        from .pplx_prepare_finalize import (PplxPrepareAndFinalize,
                                            pplx_hidden_dim_scale_bytes)
    if has_deep_ep():
        from .deepep_ht_prepare_finalize import DeepEPHTPrepareAndFinalize
        from .deepep_ll_prepare_finalize import (DEEPEP_QUANT_BLOCK_SHAPE,
                                                 DeepEPLLPrepareAndFinalize)
    if has_flashinfer():
        from .flashinfer_cutlass_prepare_finalize import (
            FlashInferCutlassMoEPrepareAndFinalize)
else:
    fused_experts = None  # type: ignore
    FusedMoEPermuteExpertsUnpermute = None  # type: ignore
    FusedMoEPrepareAndFinalize = None  # type: ignore
if is_rocm_aiter_moe_enabled():
    from vllm.model_executor.layers.fused_moe.rocm_aiter_fused_moe import (  # noqa: E501
        rocm_aiter_grouped_topk as grouped_topk)
elif current_platform.is_cpu():
    pass
else:
    from vllm.model_executor.layers.fused_moe.fused_moe import grouped_topk
if current_platform.is_tpu():
    from .moe_pallas import fused_moe as fused_moe_pallas
else:
    fused_moe_pallas = None  # type: ignore

logger = init_logger(__name__)


class FusedMoeWeightScaleSupported(Enum):
    TENSOR = "tensor"
    CHANNEL = "channel"
    GROUP = "group"
    BLOCK = "block"


class FusedMoEMethodBase(QuantizeMethodBase):

    moe: FusedMoEConfig

    @abstractmethod
    def create_weights(self, layer: torch.nn.Module, num_experts: int,
                       hidden_size: int, intermediate_size_per_partition: int,
                       params_dtype: torch.dtype, **extra_weight_attrs):
        raise NotImplementedError

    def uses_weight_scale_2_pattern(self) -> bool:
        """
        Returns True if this quantization method uses 'weight_scale_2' pattern
        for per-tensor weight scales (e.g., FP4 variants), False otherwise.

        This method should be overridden by subclasses that use the
        'weight_scale_2' pattern instead of the standard 'weight_scale' pattern.
        """
        return False

    @staticmethod
    def maybe_make_prepare_finalize(
            moe: FusedMoEConfig) -> Optional[FusedMoEPrepareAndFinalize]:
        all2all_manager = get_ep_group().device_communicator.all2all_manager
        assert all2all_manager is not None

        prepare_finalize: Optional[FusedMoEPrepareAndFinalize] = None

        if moe.use_flashinfer_cutlass_kernels:
            prepare_finalize = FlashInferCutlassMoEPrepareAndFinalize(
                quant_dtype=moe.quant_dtype, )
        if moe.use_pplx_kernels:
            hidden_dim_bytes, hidden_scale_bytes = pplx_hidden_dim_scale_bytes(
                moe.max_num_tokens,
                moe.hidden_dim,
                moe.in_dtype,
                moe.quant_dtype,
                per_act_token_quant=moe.per_act_token_quant,
                block_shape=moe.block_shape,
            )

            all_to_all_args = dict(
                max_num_tokens=moe.max_num_tokens,
                num_experts=moe.num_experts,
                experts_per_token=moe.experts_per_token,  # topk
                rank=all2all_manager.rank,
                world_size=all2all_manager.world_size,
                # dp_size actually means tp_size, bug in pplx kernels
                dp_size=all2all_manager.tp_group.world_size,
                hidden_dim=moe.hidden_dim,
                hidden_dim_bytes=hidden_dim_bytes,
                hidden_dim_scale_bytes=hidden_scale_bytes,
            )

            num_dispatchers = (all2all_manager.world_size //
                               all2all_manager.tp_group.world_size)

            # Intranode pplx a2a takes a group name while internode does not.
            if not all2all_manager.internode:
                all_to_all_args[
                    "group_name"] = all2all_manager.cpu_group.group_name

            handle = all2all_manager.get_handle(all_to_all_args)

            prepare_finalize = PplxPrepareAndFinalize(
                handle,
                max_num_tokens=moe.max_num_tokens,
                num_local_experts=moe.num_local_experts,
                num_dispatchers=num_dispatchers,
            )
        elif moe.use_deepep_ht_kernels:
            assert moe.dp_size == all2all_manager.dp_world_size

            all_to_all_args = dict()
            handle = all2all_manager.get_handle(all_to_all_args)
            prepare_finalize = DeepEPHTPrepareAndFinalize(
                handle,
                num_dispatchers=all2all_manager.world_size,
                dp_size=all2all_manager.dp_world_size,
                rank_expert_offset=all2all_manager.rank *
                moe.num_local_experts,
            )

        elif moe.use_deepep_ll_kernels:
            all_to_all_args = dict(
                max_num_tokens_per_dp_rank=moe.max_num_tokens,
                token_hidden_size=moe.hidden_dim,
                num_ep_ranks=all2all_manager.world_size,
                num_global_experts=moe.num_experts,
                num_local_experts=moe.num_experts //
                all2all_manager.world_size)
            handle = all2all_manager.get_handle(all_to_all_args)

            # Note : We may want to use FP8 dispatch even otherwise just to
            # reduce datamovement
            use_fp8_dispatch = (moe.quant_config is not None
                                and moe.quant_config.quant_dtype
                                == current_platform.fp8_dtype()
                                and moe.quant_config.block_shape
                                == DEEPEP_QUANT_BLOCK_SHAPE)

            prepare_finalize = DeepEPLLPrepareAndFinalize(
                handle,
                max_tokens_per_rank=moe.max_num_tokens,
                num_dispatchers=all2all_manager.world_size,
                use_fp8_dispatch=use_fp8_dispatch,
            )

        return prepare_finalize

    def init_prepare_finalize(self, moe: FusedMoEConfig):
        self.moe = moe
        prepare_finalize = FusedMoEMethodBase.maybe_make_prepare_finalize(
            self.moe)

        self.topk_indices_dtype = None
        if prepare_finalize is not None:
            logger.debug("%s", prepare_finalize.__class__.__name__)
            self.topk_indices_dtype = prepare_finalize.topk_indices_dtype()
            experts = self.select_gemm_impl(prepare_finalize, self.moe)
            self.fused_experts = FusedMoEModularKernel(
                prepare_finalize,
                experts,
            )

    def select_gemm_impl(
        self,
        prepare_finalize: FusedMoEPrepareAndFinalize,
        moe: FusedMoEConfig,
    ) -> FusedMoEPermuteExpertsUnpermute:
        # based on the all2all implementation, select the appropriate
        # gemm implementation
        raise NotImplementedError(
            f"{self.__class__.__name__} must select appropriate gemm "
            "implementation based on the prepare_finalize")

    def maybe_swap_experts_impl(
        self,
        moe_parallel_config: FusedMoEParallelConfig,
    ):
        pass

    @abstractmethod
    def apply(
        self,
        layer: torch.nn.Module,
        x: torch.Tensor,
        router_logits: torch.Tensor,
        top_k: int,
        renormalize: bool,
        use_grouped_topk: bool = False,
        topk_group: Optional[int] = None,
        num_expert_group: Optional[int] = None,
        global_num_experts: int = -1,
        expert_map: Optional[torch.Tensor] = None,
        custom_routing_function: Optional[Callable] = None,
        scoring_func: str = "softmax",
        e_score_correction_bias: Optional[torch.Tensor] = None,
        apply_router_weight_on_input: bool = False,
        activation: str = "silu",
        enable_eplb: bool = False,
        expert_load_view: Optional[torch.Tensor] = None,
        logical_to_physical_map: Optional[torch.Tensor] = None,
        logical_replica_count: Optional[torch.Tensor] = None,
    ) -> torch.Tensor:
        raise NotImplementedError


@CustomOp.register("unquantized_fused_moe")
class UnquantizedFusedMoEMethod(FusedMoEMethodBase, CustomOp):
    """MoE method without quantization."""

    def __init__(self, moe: FusedMoEConfig):
        super().__init__()
        self.fused_experts = fused_experts  # type: ignore
        self.topk_indices_dtype = None
        self.moe = moe

        self.rocm_aiter_moe_enabled = is_rocm_aiter_moe_enabled()
        if self.rocm_aiter_moe_enabled:
            from .rocm_aiter_fused_moe import rocm_aiter_fused_experts
            self.rocm_aiter_fused_experts = rocm_aiter_fused_experts
        else:
            self.rocm_aiter_fused_experts = None  # type: ignore

    def select_gemm_impl(
        self,
        prepare_finalize: FusedMoEPrepareAndFinalize,
        moe: FusedMoEConfig,
    ) -> FusedMoEPermuteExpertsUnpermute:
        if (prepare_finalize.activation_format ==
                FusedMoEActivationFormat.BatchedExperts):
            logger.debug("BatchedTritonExperts %s", self.moe)
            return BatchedTritonExperts(
                max_num_tokens=self.moe.max_num_tokens,
                num_dispatchers=prepare_finalize.num_dispatchers(),
            )
        else:
            logger.debug("TritonExperts %s", self.moe)
            return TritonExperts()

    def create_weights(self, layer: torch.nn.Module, num_experts: int,
                       hidden_size: int, intermediate_size_per_partition: int,
                       params_dtype: torch.dtype, **extra_weight_attrs):
        # Fused gate_up_proj (column parallel)
        w13_weight = torch.nn.Parameter(torch.empty(
            num_experts,
            2 * intermediate_size_per_partition,
            hidden_size,
            dtype=params_dtype),
                                        requires_grad=False)
        layer.register_parameter("w13_weight", w13_weight)
        set_weight_attrs(w13_weight, extra_weight_attrs)

        # down_proj (row parallel)
        w2_weight = torch.nn.Parameter(torch.empty(
            num_experts,
            hidden_size,
            intermediate_size_per_partition,
            dtype=params_dtype),
                                       requires_grad=False)
        layer.register_parameter("w2_weight", w2_weight)
        set_weight_attrs(w2_weight, extra_weight_attrs)

    def _maybe_pad_weight(self, weight: torch.Tensor) -> torch.Tensor:
        # Pad the weight tensor. This is an optimization on ROCm platform, which
        # can benefit from tensors located far enough from one another in memory
        if (envs.VLLM_ROCM_MOE_PADDING and current_platform.is_rocm()
                and weight.stride(-1) == 1
                and (weight.stride(-2) * weight.element_size()) % 512 == 0):
            num_pad = 256 // weight.element_size()
            weight = F.pad(weight, (0, num_pad), "constant", 0)[..., :-num_pad]
            torch.cuda.empty_cache()
        return weight

    def process_weights_after_loading(self, layer: torch.nn.Module) -> None:
        super().process_weights_after_loading(layer)

        # Padding the weight for better performance on ROCm
        layer.w13_weight.data = self._maybe_pad_weight(layer.w13_weight.data)
        layer.w2_weight.data = self._maybe_pad_weight(layer.w2_weight.data)
        # Lazy import to avoid importing triton.
        from vllm.model_executor.layers.fused_moe.rocm_aiter_fused_moe import (
            shuffle_weights)

        if self.rocm_aiter_moe_enabled:
            shuffled_w13, shuffled_w2 = shuffle_weights(
                layer.w13_weight.data, layer.w2_weight.data)

            layer.w13_weight.data = shuffled_w13
            layer.w2_weight.data = shuffled_w2

        if current_platform.is_cpu():
            if current_platform.get_cpu_architecture() == CpuArchEnum.X86:
                from vllm.model_executor.layers.fused_moe import cpu_fused_moe
                dtype = layer.w13_weight.dtype
                if (envs.VLLM_CPU_SGL_KERNEL
                        and torch._C._cpu._is_amx_tile_supported()
                        and dtype == torch.bfloat16):
                    packed_w13_weight = torch.ops._C.convert_weight_packed(
                        layer.w13_weight)
                    assert packed_w13_weight.size() == layer.w13_weight.size()
                    layer.w13_weight.copy_(packed_w13_weight)
                    del packed_w13_weight
                    packed_w2_weight = torch.ops._C.convert_weight_packed(
                        layer.w2_weight)
                    assert packed_w2_weight.size() == layer.w2_weight.size()
                    layer.w2_weight.copy_(packed_w2_weight)
                    layer.cpu_fused_moe = cpu_fused_moe.SGLFusedMOE(layer)
                else:
                    layer.cpu_fused_moe = cpu_fused_moe.IPEXFusedMOE(layer)
            else:
                raise NotImplementedError("CPU MOE only supports x86 arch.")

    def apply(
        self,
        layer: torch.nn.Module,
        x: torch.Tensor,
        router_logits: torch.Tensor,
        top_k: int,
        renormalize: bool,
        use_grouped_topk: bool = False,
        topk_group: Optional[int] = None,
        num_expert_group: Optional[int] = None,
        global_num_experts: int = -1,
        expert_map: Optional[torch.Tensor] = None,
        custom_routing_function: Optional[Callable] = None,
        scoring_func: str = "softmax",
        e_score_correction_bias: Optional[torch.Tensor] = None,
        apply_router_weight_on_input: bool = False,
        activation: str = "silu",
        enable_eplb: bool = False,
        expert_load_view: Optional[torch.Tensor] = None,
        logical_to_physical_map: Optional[torch.Tensor] = None,
        logical_replica_count: Optional[torch.Tensor] = None,
    ) -> torch.Tensor:
        if enable_eplb:
            assert expert_load_view is not None
            assert logical_to_physical_map is not None
            assert logical_replica_count is not None
            assert isinstance(layer, FusedMoE)

        return self.forward(
            x=x,
            layer=layer,
            router_logits=router_logits,
            top_k=top_k,
            renormalize=renormalize,
            use_grouped_topk=use_grouped_topk,
            topk_group=topk_group,
            num_expert_group=num_expert_group,
            global_num_experts=global_num_experts,
            expert_map=expert_map,
            custom_routing_function=custom_routing_function,
            scoring_func=scoring_func,
            e_score_correction_bias=e_score_correction_bias,
            activation=activation,
            apply_router_weight_on_input=apply_router_weight_on_input,
            enable_eplb=enable_eplb,
            expert_load_view=expert_load_view,
            logical_to_physical_map=logical_to_physical_map,
            logical_replica_count=logical_replica_count,
        )

    def forward_cuda(
        self,
        layer: torch.nn.Module,
        x: torch.Tensor,
        use_grouped_topk: bool,
        top_k: int,
        router_logits: torch.Tensor,
        renormalize: bool,
        topk_group: Optional[int] = None,
        num_expert_group: Optional[int] = None,
        global_num_experts: int = -1,
        expert_map: Optional[torch.Tensor] = None,
        custom_routing_function: Optional[Callable] = None,
        scoring_func: str = "softmax",
        e_score_correction_bias: Optional[torch.Tensor] = None,
        apply_router_weight_on_input: bool = False,
        activation: str = "silu",
        enable_eplb: bool = False,
        expert_load_view: Optional[torch.Tensor] = None,
        logical_to_physical_map: Optional[torch.Tensor] = None,
        logical_replica_count: Optional[torch.Tensor] = None,
    ) -> torch.Tensor:

        topk_weights, topk_ids = FusedMoE.select_experts(
            hidden_states=x,
            router_logits=router_logits,
            use_grouped_topk=use_grouped_topk,
            top_k=top_k,
            renormalize=renormalize,
            topk_group=topk_group,
            num_expert_group=num_expert_group,
            custom_routing_function=custom_routing_function,
            scoring_func=scoring_func,
            e_score_correction_bias=e_score_correction_bias,
            indices_type=self.topk_indices_dtype,
            enable_eplb=enable_eplb,
            expert_map=expert_map,
            expert_load_view=expert_load_view,
            logical_to_physical_map=logical_to_physical_map,
            logical_replica_count=logical_replica_count)

        if self.rocm_aiter_moe_enabled:
            return self.rocm_aiter_fused_experts(
                hidden_states=x,
                w1=layer.w13_weight,
                w2=layer.w2_weight,
                topk_weights=topk_weights,
                topk_ids=topk_ids,
                expert_map=expert_map,
                activation=activation,
                apply_router_weight_on_input=apply_router_weight_on_input)
        else:
            return self.fused_experts(
                hidden_states=x,
                w1=layer.w13_weight,
                w2=layer.w2_weight,
                topk_weights=topk_weights,
                topk_ids=topk_ids,
                inplace=True,
                activation=activation,
                apply_router_weight_on_input=apply_router_weight_on_input,
                global_num_experts=global_num_experts,
                expert_map=expert_map,
            )

    def forward_cpu(
        self,
        layer: torch.nn.Module,
        x: torch.Tensor,
        use_grouped_topk: bool,
        top_k: int,
        router_logits: torch.Tensor,
        renormalize: bool,
        topk_group: Optional[int] = None,
        num_expert_group: Optional[int] = None,
        global_num_experts: int = -1,
        expert_map: Optional[torch.Tensor] = None,
        custom_routing_function: Optional[Callable] = None,
        scoring_func: str = "softmax",
        e_score_correction_bias: Optional[torch.Tensor] = None,
        apply_router_weight_on_input: bool = False,
        activation: str = "silu",
        **kwargs,
    ):
        return layer.cpu_fused_moe(
            layer,
            x,
            use_grouped_topk,
            top_k,
            router_logits,
            renormalize,
            topk_group,
            num_expert_group,
            global_num_experts,
            expert_map,
            custom_routing_function,
            scoring_func,
            e_score_correction_bias,
            apply_router_weight_on_input,
            activation,
        )

    def forward_tpu(
        self,
        layer: torch.nn.Module,
        x: torch.Tensor,
        use_grouped_topk: bool,
        top_k: int,
        router_logits: torch.Tensor,
        renormalize: bool,
        topk_group: Optional[int] = None,
        num_expert_group: Optional[int] = None,
        global_num_experts: int = -1,
        expert_map: Optional[torch.Tensor] = None,
        custom_routing_function: Optional[Callable] = None,
        scoring_func: str = "softmax",
        e_score_correction_bias: Optional[torch.Tensor] = None,
        apply_router_weight_on_input: bool = False,
        activation: str = "silu",
    ) -> torch.Tensor:
        assert not use_grouped_topk
        assert num_expert_group is None
        assert topk_group is None
        assert custom_routing_function is None
        assert apply_router_weight_on_input is False
        if scoring_func != "softmax":
            raise NotImplementedError(
                "Only softmax scoring function is supported for TPU.")
        if e_score_correction_bias is not None:
            raise NotImplementedError(
                "Expert score correction bias is not supported for TPU.")
        assert activation == "silu", f"{activation} is not supported for TPU."
        return fused_moe_pallas(hidden_states=x,
                                w1=layer.w13_weight,
                                w2=layer.w2_weight,
                                topk=top_k,
                                gating_output=router_logits,
                                global_num_experts=global_num_experts,
                                expert_map=expert_map,
                                renormalize=renormalize)

    if current_platform.is_tpu():
        forward_native = forward_tpu
    elif current_platform.is_cpu():
        forward_native = forward_cpu
    else:
        forward_native = forward_cuda


def determine_expert_map(
        ep_size: int, ep_rank: int,
        global_num_experts: int) -> tuple[int, Optional[torch.Tensor]]:
    """
        Calculates how many experts should be assigned to each rank for EP and
        creates a mapping from global to local expert index. Experts are
        distributed evenly across ranks. Any remaining are assigned to the
        last rank.

        Args:
            ep_size (int): The size of the expert parallel group
            global_num_experts (int): The total number of experts in the model.

        Returns:
            tuple[int, Optional[torch.Tensor]]: A tuple containing:
                - local_num_experts (int): The number of experts assigned
                    to the current rank.
                - expert_map (Optional[torch.Tensor]): A tensor of shape
                    (global_num_experts,) mapping from global to local index.
                    Contains -1 for experts not assigned to the current rank.
                    Returns None if ep_size is 1.
        """
    assert ep_size > 0
    if ep_size == 1:
        return (global_num_experts, None)

    local_num_experts = global_num_experts // ep_size

    # Create a tensor of size num_experts filled with -1
    expert_map = torch.full((global_num_experts, ), -1, dtype=torch.int32)
    # Create a expert map for the local experts
    if ep_rank < (ep_size - 1):
        # Each non-last rank gets local_num_experts experts.
        expert_map[ep_rank * local_num_experts:
                        (ep_rank + 1) * local_num_experts] = \
            torch.arange(0, local_num_experts, dtype=torch.int32)
    else:
        # All remaining experts are assigned to the last rank.
        local_num_experts = (global_num_experts - ep_rank * local_num_experts)

        expert_map[-local_num_experts:] = \
            torch.arange(0, local_num_experts, dtype=torch.int32)
    return (local_num_experts, expert_map)


class FusedMoE(torch.nn.Module):
    """FusedMoE layer for MoE models.

    This layer contains both MergedColumnParallel weights (gate_up_proj /
    w13) and RowParallelLinear weights (down_proj/ w2).

    Note: Mixtral uses w1, w2, and w3 for gate, up, and down_proj. We
    copy that naming convention here and handle any remapping in the
    load_weights function in each model implementation.

    Args:
        num_experts: Number of experts in the model
        top_k: Number of experts selected for each token
        hidden_size: Input hidden state size of the transformer
        intermediate_size: Intermediate size of the experts
        params_dtype: Data type for the parameters.
        reduce_results: Whether to all all_reduce on the output of the layer
        renomalize: Whether to renormalize the logits in the fused_moe kernel
        quant_config: Quantization configure.
        enable_eplb: Whether to enable expert parallelism load balancer.
    """

    def __init__(
        self,
        num_experts: int,  # Global number of experts
        top_k: int,
        hidden_size: int,
        intermediate_size: int,
        params_dtype: Optional[torch.dtype] = None,
        reduce_results: bool = False,
        renormalize: bool = True,
        use_grouped_topk: bool = False,
        num_expert_group: Optional[int] = None,
        topk_group: Optional[int] = None,
        quant_config: Optional[QuantizationConfig] = None,
        tp_size: Optional[int] = None,
        ep_size: Optional[int] = None,
        dp_size: Optional[int] = None,
        prefix: str = "",
        custom_routing_function: Optional[Callable] = None,
        scoring_func: str = "softmax",
        e_score_correction_bias: Optional[torch.Tensor] = None,
        apply_router_weight_on_input: bool = False,
        activation: str = "silu",
        enable_eplb: bool = False,
        num_redundant_experts: int = 0,
    ):
        super().__init__()
        if params_dtype is None:
            params_dtype = torch.get_default_dtype()
        self.params_dtype = params_dtype

        tp_size_ = (tp_size if tp_size is not None else
                    get_tensor_model_parallel_world_size())
        dp_size_ = (dp_size
                    if dp_size is not None else get_dp_group().world_size)

        vllm_config = get_current_vllm_config()
        self.moe_parallel_config: FusedMoEParallelConfig = (
            FusedMoEParallelConfig.make(
                tp_size_=tp_size_,
                dp_size_=dp_size_,
                vllm_parallel_config=vllm_config.parallel_config))

        self.global_num_experts = num_experts + num_redundant_experts

        # For smuggling this layer into the fused moe custom op
        compilation_config = vllm_config.compilation_config
        if prefix in compilation_config.static_forward_context:
            raise ValueError("Duplicate layer name: {}".format(prefix))
        compilation_config.static_forward_context[prefix] = self
        self.layer_name = prefix

        self.enable_eplb = enable_eplb
        self.expert_load_view: Optional[torch.Tensor] = None
        self.logical_to_physical_map: Optional[torch.Tensor] = None
        self.logical_replica_count: Optional[torch.Tensor] = None

        # Determine expert maps
        if self.use_ep:
            if self.enable_eplb:
                assert self.global_num_experts % self.ep_size == 0, \
                    "EPLB currently only supports even distribution of " \
                    "experts across ranks."
            else:
                assert num_redundant_experts == 0, \
                    "Redundant experts are only supported with EPLB."
            self.local_num_experts, self.expert_map = determine_expert_map(
                ep_size=self.ep_size,
                ep_rank=self.ep_rank,
                global_num_experts=self.global_num_experts)
        else:
            self.local_num_experts, self.expert_map = (self.global_num_experts,
                                                       None)

        self.top_k = top_k

        assert intermediate_size % self.tp_size == 0
        self.hidden_size = hidden_size
        self.intermediate_size_per_partition = intermediate_size // self.tp_size
        self.reduce_results = reduce_results
        self.renormalize = renormalize
        self.use_grouped_topk = use_grouped_topk
        if self.use_grouped_topk:
            assert num_expert_group is not None and topk_group is not None
        self.num_expert_group = num_expert_group
        self.topk_group = topk_group
        self.custom_routing_function = custom_routing_function
        self.scoring_func = scoring_func
        self.e_score_correction_bias = e_score_correction_bias
        self.apply_router_weight_on_input = apply_router_weight_on_input
        self.activation = activation

        if self.scoring_func != "softmax" and not self.use_grouped_topk:
            raise ValueError("Only softmax scoring function is supported for "
                             "non-grouped topk.")

        if vllm_config.model_config is not None:
            model_dtype = vllm_config.model_config.dtype
        else:
            # TODO (bnell): This is a hack to get test_mixtral_moe to work
            # since model_config is not set in the pytest test.
            model_dtype = params_dtype

        moe = FusedMoEConfig.make(
            num_experts=self.global_num_experts,
            experts_per_token=top_k,
            hidden_dim=hidden_size,
            num_local_experts=self.local_num_experts,
            moe_parallel_config=self.moe_parallel_config,
            in_dtype=model_dtype,
            max_num_tokens=envs.VLLM_MOE_DP_CHUNK_SIZE,
            quant_config=quant_config,
        )
        self.moe_config = moe
        self.quant_config = quant_config

        # Note: get_quant_method will look at the layer's local_num_experts
        # for heuristic purposes, so it must be initialized first.
        quant_method: Optional[QuantizeMethodBase] = None
        quant_method = (UnquantizedFusedMoEMethod(moe) if quant_config is None
                        else quant_config.get_quant_method(self, prefix))

        assert quant_method is not None
        assert isinstance(quant_method, FusedMoEMethodBase)
        self.quant_method = quant_method

        if self.enable_eplb:
            from vllm.model_executor.layers.quantization.fp8 import (
                Fp8MoEMethod)
            if not isinstance(quant_method,
                              (Fp8MoEMethod, UnquantizedFusedMoEMethod)):
                # TODO: Add support for additional quantization methods.
                # The implementation for other quantization methods does not
                # contain essential differences, but the current quant API
                # design causes duplicated work when extending to new
                # quantization methods, so I'm leaving it for now.
                # If you plan to add support for more quantization methods,
                # please refer to the implementation in `Fp8MoEMethod`.
                raise NotImplementedError("EPLB is only supported for FP8 "
                                          "quantization for now.")

        moe_quant_params = {
            "num_experts": self.local_num_experts,
            "hidden_size": hidden_size,
            "intermediate_size_per_partition":
            self.intermediate_size_per_partition,
            "params_dtype": params_dtype,
            "weight_loader": self.weight_loader,
        }
        # need full intermediate size pre-sharding for WNA16 act order
        if (self.quant_method.__class__.__name__
                in ("GPTQMarlinMoEMethod",
                    "CompressedTensorsWNA16MarlinMoEMethod",
                    "CompressedTensorsWNA16MoEMethod")):
            moe_quant_params["intermediate_size_full"] = intermediate_size

        self.quant_method.create_weights(layer=self, **moe_quant_params)
        if isinstance(self.quant_method, FusedMoEMethodBase):
            self.quant_method.maybe_swap_experts_impl(self.moe_parallel_config)

        # Chunked all2all staging tensor
        self.batched_hidden_states: Optional[torch.Tensor] = None
        self.batched_router_logits: Optional[torch.Tensor] = None
        if (self.moe_parallel_config.use_pplx_kernels
                or self.moe_parallel_config.use_deepep_ll_kernels
                or self.moe_parallel_config.use_flashinfer_cutlass_kernels):
            self.batched_hidden_states = torch.zeros(
                (moe.max_num_tokens, self.hidden_size),
                dtype=moe.in_dtype,
                device=torch.cuda.current_device())

            # Note here we use `num_experts` which is logical expert count
            self.batched_router_logits = torch.zeros(
                (moe.max_num_tokens, num_experts),
                dtype=moe.in_dtype,
                device=torch.cuda.current_device())

    @property
    def tp_size(self):
        return self.moe_parallel_config.tp_size

    @property
    def dp_size(self):
        return self.moe_parallel_config.dp_size

    @property
    def ep_size(self):
        return self.moe_parallel_config.ep_size

    @property
    def tp_rank(self):
        return self.moe_parallel_config.tp_rank

    @property
    def dp_rank(self):
        return self.moe_parallel_config.dp_rank

    @property
    def ep_rank(self):
        return self.moe_parallel_config.ep_rank

    @property
    def use_ep(self):
        return self.moe_parallel_config.use_ep

    @property
    def use_pplx_kernels(self):
        return self.moe_parallel_config.use_pplx_kernels

    @property
    def use_deepep_ht_kernels(self):
        return self.moe_parallel_config.use_deepep_ht_kernels

    @property
    def use_deepep_ll_kernels(self):
        return self.moe_parallel_config.use_deepep_ll_kernels

<<<<<<< HEAD
    def update_expert_map(self):
        # ep_size and ep_rank should already be updated
        assert self.expert_map is not None
        with self.expert_map.device:
            self.local_num_experts, self.expert_map = determine_expert_map(
                ep_size=self.ep_size,
                ep_rank=self.ep_rank,
                global_num_experts=self.global_num_experts)
=======
    @property
    def use_flashinfer_cutlass_kernels(self):
        return self.moe_parallel_config.use_flashinfer_cutlass_kernels
>>>>>>> 54cf1cae

    def _load_per_tensor_weight_scale(self, shard_id: str,
                                      param: torch.nn.Parameter,
                                      loaded_weight: torch.Tensor,
                                      expert_id: int):
        param_data = param.data
        # for per tensor weight quantization
        if shard_id in ("w1", "w3"):
            # We have to keep the weight scales of w1 and w3 because
            # we need to re-quantize w1/w3 weights after weight loading.
            idx = 0 if shard_id == "w1" else 1
            param_data[expert_id][idx] = loaded_weight
        # If we are in the row parallel case (down_proj)
        elif shard_id == "w2":
            param_data[expert_id] = loaded_weight

    def _load_model_weight_or_group_weight_scale(self,
                                                 shard_dim: int,
                                                 expert_data: torch.Tensor,
                                                 shard_id: str,
                                                 loaded_weight: torch.Tensor,
                                                 tp_rank: int,
                                                 load_full_w2: bool = False):
        """
        Load grouped weight scales for group quantization or model weights
            :param shard_dim: dimension to shard
            :param expert_data: parameter for a particular expert
            :param shard_id: either w1, w2, or w3
            :param loaded_weight: checkpoint weight to load into the param
            :param tp_rank: tensor parallel rank
            :param load_full_w2: whether or not the w2 loaded should be sharded.
        """
        if shard_id == "w2":
            # In the case where we have actorder/g_idx, we do not partition the
            # w2 scales, as indicated by `load_full` argument, for all tp cases
            self._load_w2(shard_dim=shard_dim,
                          loaded_weight=loaded_weight,
                          expert_data=expert_data,
                          tp_rank=tp_rank,
                          load_full=load_full_w2)
        elif shard_id in ("w1", "w3"):
            self._load_w13(shard_id=shard_id,
                           shard_dim=shard_dim,
                           loaded_weight=loaded_weight,
                           expert_data=expert_data,
                           tp_rank=tp_rank)

    def _load_per_channel_weight_scale(self, expert_data: torch.Tensor,
                                       shard_dim: int, shard_id: str,
                                       loaded_weight: torch.Tensor,
                                       tp_rank: int):
        # for per channel weight quantization
        if shard_id == "w2":
            expert_data.copy_(loaded_weight)
        elif shard_id in ("w1", "w3"):
            self._load_w13(shard_id=shard_id,
                           shard_dim=shard_dim,
                           loaded_weight=loaded_weight,
                           expert_data=expert_data,
                           tp_rank=tp_rank)

    def _load_w13(self,
                  expert_data: torch.Tensor,
                  shard_dim: int,
                  shard_id: str,
                  loaded_weight: torch.Tensor,
                  tp_rank: int,
                  load_full: bool = False):

        # Index the loaded weight for tp sharding.
        # gate_up_proj: "MergedColumnParallel", so tp sharding on output_dim
        shard_size = expert_data.shape[shard_dim] // 2
        if not load_full:
            loaded_weight = loaded_weight.narrow(shard_dim,
                                                 shard_size * tp_rank,
                                                 shard_size)
        # Narrow parameter and load.
        # w1, gate_proj: Load into first logical weight of w13.
        if shard_id == "w1":
            expert_data = expert_data.narrow(shard_dim, 0, shard_size)
        # w3, up_proj: Load into second logical weight of w13.
        else:
            assert shard_id == "w3"
            expert_data = expert_data.narrow(shard_dim, shard_size, shard_size)
        expert_data.copy_(loaded_weight)

    def _load_w2(self,
                 expert_data: torch.Tensor,
                 shard_dim: int,
                 loaded_weight: torch.Tensor,
                 tp_rank: int,
                 load_full: bool = False):

        # Index the loaded weight for tp sharding.
        # down_proj: "RowParallel" so tp sharding on input_dim
        # Narrow parameter and load.
        shard_size = expert_data.shape[shard_dim]
        if not load_full:
            loaded_weight = loaded_weight.narrow(shard_dim,
                                                 shard_size * tp_rank,
                                                 shard_size)
        # w2, down_proj: Load into only logical weight of w2.
        expert_data.copy_(loaded_weight)

    def _load_single_value(self, param: torch.nn.Parameter,
                           loaded_weight: torch.Tensor, expert_id: int):
        param_data = param.data

        # Input scales can be loaded directly and should be equal.
        param_data[expert_id] = loaded_weight

    def _load_g_idx(self, shard_id: str, expert_data: torch.Tensor,
                    shard_dim: int, loaded_weight: torch.Tensor, tp_rank: int):

        if shard_id == "w2":
            self._load_w2(shard_dim=shard_dim,
                          loaded_weight=loaded_weight,
                          expert_data=expert_data,
                          tp_rank=tp_rank)
        else:
            assert shard_id in ("w1", "w3")
            expert_data.copy_(loaded_weight)

    def _map_global_expert_id_to_local_expert_id(self, expert_id: int) -> int:
        if self.expert_map is None:
            return expert_id
        return self.expert_map[expert_id].item()

    @overload
    def weight_loader(self, param: torch.nn.Parameter,
                      loaded_weight: torch.Tensor, weight_name: str,
                      shard_id: str, expert_id: int,
                      return_success: Literal[False]) -> None:
        ...

    @overload
    def weight_loader(self, param: torch.nn.Parameter,
                      loaded_weight: torch.Tensor, weight_name: str,
                      shard_id: str, expert_id: int,
                      return_success: Literal[True]) -> bool:
        ...

    def weight_loader(self,
                      param: torch.nn.Parameter,
                      loaded_weight: torch.Tensor,
                      weight_name: str,
                      shard_id: str,
                      expert_id: int,
                      return_success: bool = False) -> Optional[bool]:
        expert_id = self._map_global_expert_id_to_local_expert_id(expert_id)
        if expert_id == -1:
            # Failed to load this param since it's not local to this rank
            return False if return_success else None
        # Hereafter, `expert_id` is local physical id

        quant_method_name = self.quant_method.__class__.__name__
        # compressed-tensors checkpoints with packed weights are stored flipped
        # TODO (mgoin): check self.quant_method.quant_config.quant_format
        # against known CompressionFormat enum values that have this quality
        if self.quant_method.__class__.__name__ in (
                "CompressedTensorsWNA16MarlinMoEMethod",
                "CompressedTensorsWNA16MoEMethod"):
            loaded_weight = loaded_weight.t().contiguous()

        if shard_id not in ("w1", "w2", "w3"):
            raise ValueError(f"shard_id must be ['w1','w2','w3'] but "
                             f"got {shard_id}.")

        WEIGHT_SCALE_SUPPORTED = [
            e.value for e in FusedMoeWeightScaleSupported
        ]
        # Fetch the dim to shard the parameter/loaded weight
        # based on the shard id. This will be whatever
        # dimension intermediate_size_per_partition is used.
        SHARD_ID_TO_SHARDED_DIM = {"w1": 0, "w2": 1, "w3": 0}

        is_gguf_weight = getattr(param, "is_gguf_weight", False)
        is_gguf_weight_type = getattr(param, "is_gguf_weight_type", False)
        if is_gguf_weight_type:
            param.weight_type = loaded_weight.item()
            param.data.copy_(loaded_weight)
            return True if return_success else None

        # Case for BitsAndBytes
        use_bitsandbytes_4bit = getattr(param, "use_bitsandbytes_4bit", False)
        if use_bitsandbytes_4bit:
            shard_dim = 0

            expert_data = param.data[expert_id]
            if shard_id == "w2":
                expert_data.copy_(loaded_weight)
            elif shard_id in ("w1", "w3"):
                # BNB inflight quantization has already sharded the weights
                full_load = True
                self._load_w13(
                    shard_id=shard_id,
                    shard_dim=shard_dim,
                    loaded_weight=loaded_weight,
                    expert_data=expert_data,
                    tp_rank=self.tp_rank,
                    load_full=full_load,
                )
            return True if return_success else None

        # is_transposed: if the dim to shard the weight
        # should be flipped. Required by GPTQ, compressed-tensors
        # should be whatever dimension intermediate_size_per_partition is
        is_transposed = getattr(param, "is_transposed", False)
        shard_dim = SHARD_ID_TO_SHARDED_DIM[shard_id]
        if is_transposed:
            shard_dim = int(not shard_dim)

        full_load = len(loaded_weight.shape) == 3
        if full_load:
            shard_dim += 1

        # Materialize GGUF UninitializedParameter
        if is_gguf_weight and isinstance(param, UninitializedParameter):
            final_shape = list(loaded_weight.shape)
            if shard_id in ["w1", "w3"]:
                final_shape[1] *= 2
            final_shape[shard_dim] = final_shape[shard_dim] // self.tp_size
            param.materialize(final_shape, dtype=loaded_weight.dtype)

        expert_data = param.data if full_load else param.data[expert_id]

        # Case input scale: input_scale loading is only supported for fp8
        if "input_scale" in weight_name:
            # this is needed for compressed-tensors only
            loaded_weight = loaded_weight.to(param.data.device)

            if ("compressed" in quant_method_name.lower()
                    and param.data[expert_id] != 1
                    and (param.data[expert_id] - loaded_weight).abs() > 1e-5):
                raise ValueError(
                    "input_scales of w1 and w3 of a layer "
                    f"must be equal. But got {param.data[expert_id]} "
                    f"vs. {loaded_weight}")

            self._load_single_value(param=param,
                                    loaded_weight=loaded_weight,
                                    expert_id=expert_id)
            return True if return_success else None

        # Case g_idx
        if "g_idx" in weight_name:
            self._load_g_idx(shard_dim=0,
                             shard_id=shard_id,
                             loaded_weight=loaded_weight,
                             expert_data=expert_data,
                             tp_rank=self.tp_rank)
            return True if return_success else None

        # TODO @dsikka: ModelOpt should follow the proper MoE loading pattern
        if "ModelOpt" in quant_method_name:
            # Determine per-tensor weight scale patterns based on variant
            # Use the dedicated method instead of brittle string matching
            uses_weight_scale_2 = self.quant_method.uses_weight_scale_2_pattern(
            )

            # For per-tensor, FP4 uses "weight_scale_2", FP8 uses "weight_scale"
            per_tensor_conditions = (
                "weight_scale_2" in weight_name if uses_weight_scale_2 else
                "weight_scale" in weight_name) or "input_scale" in weight_name

            if per_tensor_conditions:
                self._load_per_tensor_weight_scale(
                    shard_id=shard_id,
                    param=param,
                    loaded_weight=loaded_weight,
                    expert_id=expert_id,
                )
            elif "weight" in weight_name:
                self._load_model_weight_or_group_weight_scale(
                    shard_id=shard_id,
                    shard_dim=shard_dim,
                    loaded_weight=loaded_weight,
                    expert_data=expert_data,
                    tp_rank=self.tp_rank)
            return True if return_success else None

        # Case weight scales, zero_points and offset, weight/input global scales
        if ("scale" in weight_name or "zero" in weight_name
                or "offset" in weight_name):
            # load the weight scales and zp based on the quantization scheme
            # supported weight scales/zp can be found in
            # FusedMoeWeightScaleSupported
            # TODO @dsikka: once hardened, refactor to use vLLM Parameters
            # specific to each case
            quant_method = getattr(param, "quant_method", None)
            if quant_method == FusedMoeWeightScaleSupported.CHANNEL.value:
                self._load_per_channel_weight_scale(
                    shard_id=shard_id,
                    shard_dim=shard_dim,
                    loaded_weight=loaded_weight,
                    expert_data=expert_data,
                    tp_rank=self.tp_rank)
            elif quant_method in [
                    FusedMoeWeightScaleSupported.GROUP.value,
                    FusedMoeWeightScaleSupported.BLOCK.value,
            ]:
                self._load_model_weight_or_group_weight_scale(
                    shard_id=shard_id,
                    shard_dim=shard_dim,
                    loaded_weight=loaded_weight,
                    expert_data=expert_data,
                    tp_rank=self.tp_rank,
                    load_full_w2=getattr(param, "load_full_w2", False))
            elif quant_method == FusedMoeWeightScaleSupported.TENSOR.value:
                self._load_per_tensor_weight_scale(shard_id=shard_id,
                                                   param=param,
                                                   loaded_weight=loaded_weight,
                                                   expert_id=expert_id)
            else:
                raise ValueError(
                    f"quant method must be one of {WEIGHT_SCALE_SUPPORTED}")
            return True if return_success else None

        # Case weight_shape
        if "weight_shape" in weight_name:
            # only required by compressed-tensors
            self._load_single_value(param=param,
                                    loaded_weight=loaded_weight,
                                    expert_id=expert_id)
            return True if return_success else None

        # Case model weights
        if "weight" in weight_name:
            self._load_model_weight_or_group_weight_scale(
                shard_id=shard_id,
                shard_dim=shard_dim,
                loaded_weight=loaded_weight,
                expert_data=expert_data,
                tp_rank=self.tp_rank)
            return True if return_success else None

        return False if return_success else None

    def get_expert_weights(self) -> Iterable[torch.Tensor]:
        weights = list(self.named_parameters())
        assert all(weight.is_contiguous() for _, weight in weights)

        # Filter out the non-expert weights.
        # `e_score_correction_bias` is a bias for each logical expert,
        # with shape (num_logical_experts,), not an expert weight.
        NON_EXPERT_WEIGHTS = {
            "e_score_correction_bias",
        }

        return [
            weight.view(self.local_num_experts, -1) for name, weight in weights
            if name not in NON_EXPERT_WEIGHTS
        ]

    def set_eplb_state(
        self,
        moe_layer_idx: int,
        expert_load_view: torch.Tensor,
        logical_to_physical_map: torch.Tensor,
        logical_replica_count: torch.Tensor,
    ) -> None:
        """
        Register the EPLB state in this layer.

        This is used later in forward pass, where we get the expert mapping
        and record the load metrics in `expert_load_view`.
        """
        self.expert_load_view = expert_load_view[moe_layer_idx]
        self.logical_to_physical_map = logical_to_physical_map[moe_layer_idx]
        self.logical_replica_count = logical_replica_count[moe_layer_idx]

    @staticmethod
    def select_experts(
        hidden_states: torch.Tensor,
        router_logits: torch.Tensor,
        top_k: int,
        use_grouped_topk: bool,
        renormalize: bool,
        topk_group: Optional[int] = None,
        num_expert_group: Optional[int] = None,
        custom_routing_function: Optional[Callable] = None,
        scoring_func: str = "softmax",
        e_score_correction_bias: Optional[torch.Tensor] = None,
        indices_type: Optional[torch.dtype] = None,
        enable_eplb: bool = False,
        expert_map: Optional[torch.Tensor] = None,
        expert_load_view: Optional[torch.Tensor] = None,
        logical_to_physical_map: Optional[torch.Tensor] = None,
        logical_replica_count: Optional[torch.Tensor] = None,
    ) -> tuple[torch.Tensor, torch.Tensor]:
        """
        Route the input hidden states to the top-k experts based on the
        router logits.

        Returns:
            (topk_weights, topk_ids) (tuple[torch.Tensor, torch.Tensor]):
            The weights and *global physical* expert ids of the top-k experts.

            **Compatibility**: When EPLB is not enabled, the returned ids are
            equivalent to global logical ids, so should be compatible with
            plain MoE implementations without redundant experts.
        """
        from vllm.model_executor.layers.fused_moe.fused_moe import fused_topk

        # DeepSeekv2 uses grouped_top_k
        if use_grouped_topk:
            assert topk_group is not None
            assert num_expert_group is not None
            topk_weights, topk_ids = grouped_topk(
                hidden_states=hidden_states,
                gating_output=router_logits,
                topk=top_k,
                renormalize=renormalize,
                num_expert_group=num_expert_group,
                topk_group=topk_group,
                scoring_func=scoring_func,
                e_score_correction_bias=e_score_correction_bias)
            if indices_type is not None:
                topk_ids = topk_ids.to(dtype=indices_type)
        elif custom_routing_function is None:
            topk_weights, topk_ids, token_expert_indices = fused_topk(
                hidden_states=hidden_states,
                gating_output=router_logits,
                topk=top_k,
                renormalize=renormalize,
                indices_type=indices_type,
            )
        else:
            topk_weights, topk_ids = custom_routing_function(
                hidden_states=hidden_states,
                gating_output=router_logits,
                topk=top_k,
                renormalize=renormalize)
            if indices_type is not None:
                topk_ids = topk_ids.to(dtype=indices_type)

        if enable_eplb:
            assert expert_load_view is not None
            assert logical_to_physical_map is not None
            assert logical_replica_count is not None

            # 1. Convert the logical expert ids to physical expert ids
            # Directly select a random replica for each logical expert

            # TODO: maybe optimize this by using specified kernels,
            # or compute pseudo-random indices by modulo

            # In case `indices_type` is not `torch.long` or `torch.int`,
            # e.g. `torch.uint32` as required by dispatch/combine kernels
            topk_ids_long = topk_ids.long()
            replica_indices = (
                torch.rand_like(topk_ids, dtype=torch.float) *
                logical_replica_count[topk_ids_long]).long().unsqueeze(-1)
            physical_ids = logical_to_physical_map[topk_ids_long].gather(
                -1, replica_indices).squeeze(-1)

            topk_ids = physical_ids

            # 2. Record expert load metrics.

            # TODO(bowen): When using `FusedMoEModularKernel`, this
            # can be done in a more unified way, since
            # `FusedMoEPrepareAndFinalize` will return the expert
            # token count, in some cases directly from the kernel.
            # However, now there are many code paths not using
            # the modular kernel, e.g. calling `fused_experts`,
            # so we decide to keep the logic here.
            #
            # If later refactor moved all the MoE kernel calls
            # to the modular kernel, we can move this logic there
            # to achieve better efficiency.

            # `expert_load_view`: (num_logical_experts,)

            # Mask out non-local experts
            if expert_map is not None:
                topk_ids_local = expert_map[topk_ids]
                topk_ids_flatten = topk_ids_local.flatten()
            else:
                topk_ids_flatten = topk_ids.flatten()

            # Should be equivalent to:
            # ```
            # topk_ids_masked = topk_ids_local[topk_ids_local >= 0]
            # expert_load_view += topk_ids_masked.bincount(
            #     minlength=expert_load_view.shape[0])
            # ```
            # We use `scatter_add_` since `bincount` cannot be compiled

            # Performance optimization:
            # `masked_fill` is significantly faster than `masked_select`
            invalid_mask = topk_ids_flatten < 0
            # Replace invalid expert ids with 0 (just a dummy position)
            # to avoid out-of-bounds errors in scatter_add_
            index = topk_ids_flatten.masked_fill_(invalid_mask, 0)
            # `src` is the valid mask, which is 1 for valid and 0 for invalid
            src = ~invalid_mask

            expert_load_view.scatter_add_(dim=0,
                                          index=index.long(),
                                          src=src.to(expert_load_view))

            topk_ids = topk_ids.to(dtype=indices_type)

        assert topk_ids.dtype == indices_type or indices_type is None

        return topk_weights, topk_ids

    def must_reduce_shared_expert_outputs(self) -> bool:
        """
        The shared_experts are typically computed using the RowParallelLinear
        layer. The result of this function is typically used as
        the reduce_results argument to the module.
        When just tensor-parallel is used, it is not required to reduce
        the shared_experts results immediately. Instead we reduce at the
        once at the end of the MoE op. (Refer to DeepSeekV2MoE module)
        With EP and all2all kernels - this is no longer viable as all
        GPU ranks in DP, produce the complete set of hidden_states.
        Therefore it is required that we reduce the shared_experts output
        early.
        """
        return (self.use_pplx_kernels or self.use_deepep_ht_kernels
                or self.use_deepep_ll_kernels)

    def maybe_all_reduce_tensor_model_parallel(
            self, final_hidden_states: torch.Tensor):
        """
        The pplx combine kernel reduces across GPU ranks by default.
        """
        if (self.use_pplx_kernels or self.use_deepep_ht_kernels
                or self.use_deepep_ll_kernels):
            return final_hidden_states
        else:
            return tensor_model_parallel_all_reduce(final_hidden_states)

    def forward(self, hidden_states: torch.Tensor,
                router_logits: torch.Tensor):
        # TODO: Once the OOM issue for the TPU backend is resolved, we will
        # switch to using the moe_forward custom op.
        if current_platform.is_tpu():
            return self.forward_impl(hidden_states, router_logits)
        else:
            return torch.ops.vllm.moe_forward(hidden_states, router_logits,
                                              self.layer_name)

    def forward_impl_chunked(self, full_hidden_states: torch.Tensor,
                             full_router_logits: torch.Tensor):
        assert self.batched_hidden_states is not None
        assert self.batched_router_logits is not None
        assert self.batched_hidden_states.dtype == full_hidden_states.dtype
        assert self.batched_router_logits.dtype == full_router_logits.dtype
        # Check size compatibility.
        assert (
            self.batched_hidden_states.size(-1) == full_hidden_states.size(-1))
        assert (
            self.batched_router_logits.size(-1) == full_router_logits.size(-1))

        full_final_hidden_states = torch.empty_like(full_hidden_states)

        def process_chunk(chunk_start, chunk_end, skip_result_store=False):
            chunk_size = chunk_end - chunk_start
            hidden_states = full_hidden_states[chunk_start:chunk_end, :]
            router_logits = full_router_logits[chunk_start:chunk_end, :]

            assert (self.batched_hidden_states.size(0)  # type: ignore
                    >= chunk_size)
            assert (self.batched_router_logits.size(0)  # type: ignore
                    >= chunk_size)
            staged_hidden_states = self.batched_hidden_states[:
                                                              chunk_size, :]  # type: ignore
            staged_router_logits = self.batched_router_logits[:
                                                              chunk_size, :]  # type: ignore
            staged_hidden_states.copy_(hidden_states, non_blocking=True)
            staged_router_logits.copy_(router_logits, non_blocking=True)

            # Matrix multiply.
            final_hidden_states = self.quant_method.apply(
                layer=self,
                x=staged_hidden_states,
                router_logits=staged_router_logits,
                top_k=self.top_k,
                renormalize=self.renormalize,
                use_grouped_topk=self.use_grouped_topk,
                global_num_experts=self.global_num_experts,
                expert_map=self.expert_map,
                topk_group=self.topk_group,
                num_expert_group=self.num_expert_group,
                custom_routing_function=self.custom_routing_function,
                scoring_func=self.scoring_func,
                e_score_correction_bias=self.e_score_correction_bias,
                activation=self.activation,
                enable_eplb=self.enable_eplb,
                expert_load_view=self.expert_load_view,
                logical_to_physical_map=self.logical_to_physical_map,
                logical_replica_count=self.logical_replica_count,
            )

            if not skip_result_store:
                full_final_hidden_states[chunk_start:chunk_end, :].copy_(
                    final_hidden_states, non_blocking=True)

        ctx = get_forward_context()
        # flashinfer_cutlass_kernels can handle: optional DP + TP/EP
        max_tokens_across_dp = ctx.dp_metadata.max_tokens_across_dp_cpu
        moe_dp_chunk_size_per_rank = self.moe_config.max_num_tokens
        num_tokens = full_hidden_states.size(0)
        for chunk_start_ in range(0, max_tokens_across_dp,
                                  moe_dp_chunk_size_per_rank):
            chunk_start = chunk_start_
            chunk_end = min(chunk_start + moe_dp_chunk_size_per_rank,
                            max_tokens_across_dp)
            # clamp start and end
            chunk_start = min(chunk_start, num_tokens - 1)
            chunk_end = min(chunk_end, num_tokens)

            process_chunk(chunk_start,
                          chunk_end,
                          skip_result_store=chunk_start_ >= num_tokens)

        return full_final_hidden_states

    def forward_impl(self, hidden_states: torch.Tensor,
                     router_logits: torch.Tensor):
        assert self.quant_method is not None
        # Route to the chunked forward path using the FlashInfer Cutlass kernel
        # only when data parallelism (DP) is enabled.
        use_flashinfer_cutlass_kernels = (
            self.dp_size > 1
            and self.moe_parallel_config.use_flashinfer_cutlass_kernels)
        if (self.moe_parallel_config.use_pplx_kernels
                or self.moe_parallel_config.use_deepep_ll_kernels
                or use_flashinfer_cutlass_kernels):
            return self.forward_impl_chunked(hidden_states, router_logits)

        do_naive_dispatch_combine: bool = (
            self.dp_size > 1
            and not self.moe_parallel_config.use_deepep_ht_kernels
            and not self.moe_parallel_config.use_flashinfer_cutlass_kernels)
        if do_naive_dispatch_combine:
            hidden_states, router_logits = get_ep_group().dispatch(
                hidden_states, router_logits)

        # Matrix multiply.
        final_hidden_states = self.quant_method.apply(
            layer=self,
            x=hidden_states,
            router_logits=router_logits,
            top_k=self.top_k,
            renormalize=self.renormalize,
            use_grouped_topk=self.use_grouped_topk,
            global_num_experts=self.global_num_experts,
            expert_map=self.expert_map,
            topk_group=self.topk_group,
            num_expert_group=self.num_expert_group,
            custom_routing_function=self.custom_routing_function,
            scoring_func=self.scoring_func,
            e_score_correction_bias=self.e_score_correction_bias,
            activation=self.activation,
            apply_router_weight_on_input=self.apply_router_weight_on_input,
            enable_eplb=self.enable_eplb,
            expert_load_view=self.expert_load_view,
            logical_to_physical_map=self.logical_to_physical_map,
            logical_replica_count=self.logical_replica_count,
        )

        if do_naive_dispatch_combine:
            final_hidden_states = get_ep_group().combine(final_hidden_states)
        if self.reduce_results and (self.tp_size > 1 or self.ep_size > 1):
            # Default set to False. (May have to add shared expert outputs.
            final_hidden_states = self.maybe_all_reduce_tensor_model_parallel(
                final_hidden_states)

        return final_hidden_states

    @classmethod
    def make_expert_params_mapping(
            cls,
            ckpt_gate_proj_name: str,
            ckpt_down_proj_name: str,
            ckpt_up_proj_name: str,
            num_experts: int,
            num_redundant_experts: int = 0) -> list[tuple[str, str, int, str]]:

        num_physical_experts = num_experts + num_redundant_experts

        # In the returned mapping:
        # - `expert_id` is the physical expert id
        # - `weight_name` contains the weight name of the logical expert
        # So that we should map the expert id to logical in `weight_name`
        physical_to_logical_map = \
            EplbState.build_initial_global_physical_to_logical_map(
            num_experts, num_redundant_experts)

        return [
            # (param_name, weight_name, expert_id, shard_id)
            ("experts.w13_" if weight_name
             in [ckpt_gate_proj_name, ckpt_up_proj_name] else "experts.w2_",
             f"experts.{physical_to_logical_map[expert_id]}.{weight_name}.",
             expert_id, shard_id) for expert_id in range(num_physical_experts)
            for shard_id, weight_name in [
                ("w1", ckpt_gate_proj_name),
                ("w2", ckpt_down_proj_name),
                ("w3", ckpt_up_proj_name),
            ]
        ]

    def extra_repr(self) -> str:

        s = (
            f"global_num_experts={self.global_num_experts}, "
            f"local_num_experts={self.local_num_experts}, "
            f"top_k={self.top_k}, "
            f"intermediate_size_per_partition={self.intermediate_size_per_partition}, "  # noqa: E501
            f"tp_size={self.tp_size},\n"
            f"ep_size={self.ep_size}, "
            f"reduce_results={self.reduce_results}, "
            f"renormalize={self.renormalize}, "
            f"use_grouped_topk={self.use_grouped_topk}")

        if self.use_grouped_topk:
            s += f", num_expert_group={self.num_expert_group}, topk_group={self.topk_group}"  # noqa: E501

        s += f", scoring_func='{self.scoring_func}', activation='{self.activation}'"  # noqa: E501

        return s


def moe_forward(hidden_states: torch.Tensor, router_logits: torch.Tensor,
                layer_name: str) -> torch.Tensor:
    forward_context: ForwardContext = get_forward_context()
    self = forward_context.no_compile_layers[layer_name]
    assert self.quant_method is not None

    return self.forward_impl(hidden_states, router_logits)


def moe_forward_fake(hidden_states: torch.Tensor, router_logits: torch.Tensor,
                     layer_name: str) -> torch.Tensor:
    return torch.empty_like(hidden_states)


direct_register_custom_op(
    op_name="moe_forward",
    op_func=moe_forward,
    mutates_args=["hidden_states"],
    fake_impl=moe_forward_fake,
    dispatch_key=current_platform.dispatch_key,
    tags=(torch.Tag.needs_fixed_stride_order, ),
)

# Mark the FusedMoE weight_loader as supporting MoE-specific parameters
# to avoid expensive runtime reflection in model loading code
FusedMoE.weight_loader.supports_moe_loading = True  # type: ignore[attr-defined]<|MERGE_RESOLUTION|>--- conflicted
+++ resolved
@@ -831,7 +831,10 @@
     def use_deepep_ll_kernels(self):
         return self.moe_parallel_config.use_deepep_ll_kernels
 
-<<<<<<< HEAD
+    @property
+    def use_flashinfer_cutlass_kernels(self):
+        return self.moe_parallel_config.use_flashinfer_cutlass_kernels
+
     def update_expert_map(self):
         # ep_size and ep_rank should already be updated
         assert self.expert_map is not None
@@ -840,11 +843,6 @@
                 ep_size=self.ep_size,
                 ep_rank=self.ep_rank,
                 global_num_experts=self.global_num_experts)
-=======
-    @property
-    def use_flashinfer_cutlass_kernels(self):
-        return self.moe_parallel_config.use_flashinfer_cutlass_kernels
->>>>>>> 54cf1cae
 
     def _load_per_tensor_weight_scale(self, shard_id: str,
                                       param: torch.nn.Parameter,
