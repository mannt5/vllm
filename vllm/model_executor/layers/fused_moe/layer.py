--- conflicted
+++ resolved
@@ -1,8 +1,5 @@
 from abc import abstractmethod
-<<<<<<< HEAD
-=======
 from enum import Enum
->>>>>>> d32c7a97
 from typing import Callable, List, Optional, Tuple
 
 import torch
