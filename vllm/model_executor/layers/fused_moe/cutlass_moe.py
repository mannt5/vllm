--- conflicted
+++ resolved
@@ -22,11 +22,7 @@
     w2_scale: Optional[torch.Tensor] = None,
     a1_scale: Optional[torch.Tensor] = None,
     a2_scale: Optional[torch.Tensor] = None,
-<<<<<<< HEAD
-=======
-    out_dtype: torch.dtype = torch.half,
     apply_router_weight_on_input: bool = False,
->>>>>>> 41cc883c
 ) -> torch.Tensor:
     """
     This function computes a a8w8-quantized Mixture of Experts (MoE) layer
@@ -118,9 +114,7 @@
     k = w1.size(1)
     n = w2.size(1)
     topk = topk_ids.size(1)
-<<<<<<< HEAD
     out_dtype = a.dtype
-=======
 
     per_act_token = a1_scale.numel() != 1 if a1_scale is not None else (
         a2_scale.numel() != 1 if a2_scale is not None else False)
@@ -129,7 +123,6 @@
             "apply_router_weight_on_input is only implemented for topk=1"
         # TODO: this only works for topK=1, will need to update for topK>1
         a = a * topk_weights.to(out_dtype)
->>>>>>> 41cc883c
 
     if is_quantized:
         per_act_token = a1_scale.numel() != 1 if a1_scale is not None else (
