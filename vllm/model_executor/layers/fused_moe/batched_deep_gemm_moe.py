# SPDX-License-Identifier: Apache-2.0
# SPDX-FileCopyrightText: Copyright contributors to the vLLM project
from typing import Optional

import torch

import vllm.model_executor.layers.fused_moe.modular_kernel as mk
from vllm.logger import init_logger
from vllm.model_executor.layers.fused_moe.config import FusedMoEQuantConfig
from vllm.model_executor.layers.fused_moe.utils import _resize_cache
from vllm.triton_utils import tl, triton
from vllm.utils.deep_gemm import fp8_m_grouped_gemm_nt_masked

logger = init_logger(__name__)


@triton.jit
def _silu_mul_fp8_quant_deep_gemm(
    # Pointers ------------------------------------------------------------
    input_ptr,  # 16-bit activations (E, T, 2*H)
    y_q_ptr,  # fp8 quantized activations (E, T, H)
    y_s_ptr,  # 16-bit scales (E, T, G)
    counts_ptr,  # int32 num tokens per expert (E)

    # Sizes ---------------------------------------------------------------
    H: tl.constexpr,  # hidden dimension (per output)
    GROUP_SIZE: tl.constexpr,  # elements per group (usually 128)

    # Strides for input (elements) ---------------------------------------
    stride_i_e,
    stride_i_t,
    stride_i_h,

    # Strides for y_q (elements) -----------------------------------------
    stride_yq_e,
    stride_yq_t,
    stride_yq_h,

    # Strides for y_s (elements) -----------------------------------------
    stride_ys_e,
    stride_ys_t,
    stride_ys_g,

    # Stride for counts (elements)
    stride_counts_e,

    # Numeric params ------------------------------------------------------
    eps: tl.constexpr,
    fp8_min: tl.constexpr,
    fp8_max: tl.constexpr,

    # Meta ---------------------------------------------------------------
    BLOCK: tl.constexpr,
):
    G = H // GROUP_SIZE

    # map program id -> (e, g)
    pid = tl.program_id(0)
    e = pid // G
    g = pid % G

    e = e.to(tl.int64)
    g = g.to(tl.int64)

    # number of valid tokens for this expert
    n_tokens = tl.load(counts_ptr + e * stride_counts_e).to(tl.int64)

    cols = tl.arange(0, BLOCK)
    cols = cols.to(tl.int64)
    mask_h = cols < BLOCK

    t = tl.zeros([], tl.int64)
    while t < n_tokens:
        base_i_offset = (e * stride_i_e + t * stride_i_t +
                         g * GROUP_SIZE * stride_i_h)
        base_yq_offset = (e * stride_yq_e + t * stride_yq_t +
                          g * GROUP_SIZE * stride_yq_h)
        base_ys_offset = e * stride_ys_e + t * stride_ys_t + g * stride_ys_g

        mask = mask_h
        x = tl.load(input_ptr + base_i_offset + cols * stride_i_h,
                    mask=mask,
                    other=0.0).to(tl.float32)
        y2 = tl.load(input_ptr + base_i_offset + H * stride_i_h +
                     cols * stride_i_h,
                     mask=mask,
                     other=0.0).to(tl.float32)

        x = x * (1.0 / (1.0 + tl.exp(-x)))
        y = x * y2

        _absmax = tl.maximum(tl.max(tl.abs(y)), eps)
        y_s = _absmax / fp8_max
        y_q = tl.clamp(y / y_s, fp8_min, fp8_max).to(y_q_ptr.dtype.element_ty)

        tl.store(y_q_ptr + base_yq_offset + cols * stride_yq_h, y_q, mask=mask)
        tl.store(y_s_ptr + base_ys_offset, y_s)

        t += 1


def silu_mul_fp8_quant_deep_gemm(
    y: torch.Tensor,  # (E, T, 2*H) float32
    tokens_per_expert: torch.Tensor,  # (E,) number of valid tokens per expert
    group_size: int = 128,
    eps: float = 1e-10,
):
    """Quantize silu(y[..., :H]) * y[..., H:] to FP8 with group per-token scales

    y has shape (E, T, 2*H). The first half of the last dimension is 
    silu-activated, multiplied by the second half, then quantized into FP8.

    Returns `(y_q, y_s)` where
    * `y_q` is the FP8 tensor of shape `(E, T, H)`, same layout as `y[..., :H]`.
    * `y_s` has shape `(E, T, H // group_size)` and strides `(T*G, 1, T)`
    """
    assert y.ndim == 3, "y must be (E, T, 2*H)"
    E, T, H2 = y.shape
    assert H2 % 2 == 0, "last dim of y must be even (2*H)"
    H = H2 // 2
    G = H // group_size
    assert H % group_size == 0, "H must be divisible by group_size"
    assert tokens_per_expert.ndim == 1 and tokens_per_expert.shape[0] == E, \
        "tokens_per_expert must be shape (E,)"
    tokens_per_expert = tokens_per_expert.to(device=y.device,
                                             dtype=torch.int32)

    # allocate outputs
    fp8_dtype = torch.float8_e4m3fn
    y_q = torch.empty((E, T, H), dtype=fp8_dtype, device=y.device)

    # strides (elements)
    stride_i_e, stride_i_t, stride_i_h = y.stride()
    stride_yq_e, stride_yq_t, stride_yq_h = y_q.stride()

    # desired scale strides (elements): (T*G, 1, T)
    stride_ys_e = T * G
    stride_ys_t = 1
    stride_ys_g = T
    y_s = torch.empty_strided((E, T, G),
                              (stride_ys_e, stride_ys_t, stride_ys_g),
                              dtype=torch.float32,
                              device=y.device)

    stride_cnt_e = tokens_per_expert.stride()[0]

    # static grid over experts and H-groups.
    # A loop inside the kernel handles the token dim
    grid = (E * G, )

    f_info = torch.finfo(fp8_dtype)
    fp8_max = f_info.max
    fp8_min = f_info.min

    _silu_mul_fp8_quant_deep_gemm[grid](
        y,
        y_q,
        y_s,
        tokens_per_expert,
        H,
        group_size,
        stride_i_e,
        stride_i_t,
        stride_i_h,
        stride_yq_e,
        stride_yq_t,
        stride_yq_h,
        stride_ys_e,
        stride_ys_t,
        stride_ys_g,
        stride_cnt_e,
        eps,
        fp8_min,
        fp8_max,
        BLOCK=group_size,
        num_warps=4,
    )

    return y_q, y_s


class BatchedDeepGemmExperts(mk.FusedMoEPermuteExpertsUnpermute):

    # The Deep Gemm kernels only support block size of 128
    DEEPGEMM_BLOCK_SHAPE: list[int] = [128, 128]

    def __init__(self,
                 max_num_tokens: int,
                 num_dispatchers: int,
                 block_shape: list[int],
                 per_act_token_quant=False):
        """
        max_num_tokens: Maximum number of tokens from a DP Rank
        num_dispatchers: The number of DP dispatchers.
        block_shape: Block quantization block shape.
        per_act_token_quant: Per activation token quantization flag.
        """
        super().__init__(
            FusedMoEQuantConfig(
                quant_dtype=torch.float8_e4m3fn,
                per_act_token_quant=per_act_token_quant,
                block_shape=block_shape,
            ))
        assert self.block_shape == self.DEEPGEMM_BLOCK_SHAPE
        self.max_num_tokens = max_num_tokens
        self.num_dispatchers = num_dispatchers

    @property
    def activation_formats(
        self
    ) -> tuple[mk.FusedMoEActivationFormat, mk.FusedMoEActivationFormat]:
        return (mk.FusedMoEActivationFormat.BatchedExperts,
                mk.FusedMoEActivationFormat.BatchedExperts)

    def supports_chunking(self) -> bool:
        return False

    def supports_expert_map(self) -> bool:
        return False

    def workspace_shapes(
        self,
        a: torch.Tensor,
        aq: torch.Tensor,
        M: int,
        N: int,
        K: int,
        topk: int,
        global_num_experts: int,
        local_num_experts: int,
    ) -> tuple[tuple[int, ...], tuple[int, ...], tuple[int, ...], torch.dtype]:
        assert a.dim() == 2
        # FIXME (varun): We should be able to dispatch only from the leader
        # DP ranks in the case of TP > 1. At the moment, all the Ranks
        # end up sending their tokens. This needs to be fixed.
        num_dispatchers = self.num_dispatchers
        num_experts = local_num_experts
        max_num_tokens = a.size(
            0) if self.max_num_tokens is None else self.max_num_tokens
        workspace13 = (num_experts, max_num_tokens * num_dispatchers,
                       max(K, N))
        workspace2 = (num_experts, max_num_tokens * num_dispatchers, (N // 2))
        output = (num_experts, max_num_tokens * num_dispatchers, K)
        return (workspace13, workspace2, output, a.dtype)

    def apply(
        self,
        output: torch.Tensor,
        hidden_states: torch.Tensor,
        w1: torch.Tensor,
        w2: torch.Tensor,
        topk_ids: torch.Tensor,
        activation: str,
        global_num_experts: int,
        expert_map: Optional[torch.Tensor],
        w1_scale: Optional[torch.Tensor],
        w2_scale: Optional[torch.Tensor],
        w1_zp: Optional[torch.Tensor],
        w2_zp: Optional[torch.Tensor],
        a1q_scale: Optional[torch.Tensor],
        a2_scale: Optional[torch.Tensor],
        workspace13: torch.Tensor,
        workspace2: torch.Tensor,
        expert_tokens_meta: Optional[mk.ExpertTokensMetadata],
    ):
<<<<<<< HEAD
=======
        assert expert_tokens_meta is not None
        expert_num_tokens = expert_tokens_meta.expert_num_tokens

        import deep_gemm as dg
>>>>>>> 5b8366b6
        assert hidden_states.ndim == 3
        assert self.block_shape is not None

        a1q = hidden_states
        _, N, K = w1.size()

        assert w2.size(1) == K

        E, max_num_tokens, N, K, top_k_num = mk._moe_problem_size(
            hidden_states, w1, w2, topk_ids)

        workspace1 = _resize_cache(workspace13, (E, max_num_tokens, N))

        # (from deepgemm docs) : A value hint (which is a value on CPU)
        # for the M expectation of each batch, correctly setting this value
        # may lead to better performance.
        expected_m = max_num_tokens
        fp8_m_grouped_gemm_nt_masked((a1q, a1q_scale), (w1, w1_scale),
                                     out=workspace1,
                                     masked_m=expert_num_tokens,
                                     expected_m=expected_m)

        a2q, a2q_scale = silu_mul_fp8_quant_deep_gemm(workspace1,
                                                      expert_num_tokens)

        fp8_m_grouped_gemm_nt_masked((a2q, a2q_scale), (w2, w2_scale),
                                     out=output,
                                     masked_m=expert_num_tokens,
                                     expected_m=expected_m)<|MERGE_RESOLUTION|>--- conflicted
+++ resolved
@@ -263,13 +263,9 @@
         workspace2: torch.Tensor,
         expert_tokens_meta: Optional[mk.ExpertTokensMetadata],
     ):
-<<<<<<< HEAD
-=======
         assert expert_tokens_meta is not None
         expert_num_tokens = expert_tokens_meta.expert_num_tokens
 
-        import deep_gemm as dg
->>>>>>> 5b8366b6
         assert hidden_states.ndim == 3
         assert self.block_shape is not None
 
