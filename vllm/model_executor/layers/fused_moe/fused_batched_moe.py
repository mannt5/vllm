--- conflicted
+++ resolved
@@ -617,14 +617,12 @@
         assert not use_int4_w4a16, "NYI"
         assert self.block_shape is None, "NYI"
 
-<<<<<<< HEAD
         if use_mxfp4_w4a4:
             raise ValueError("BatchedTritonExperts does not "
                              "support use_mxfp4_w4a4=True for now.")
-=======
+
     def supports_chunking(self) -> bool:
         return False
->>>>>>> dec66d25
 
     def workspace_shapes(
         self,
