# SPDX-License-Identifier: Apache-2.0
# SPDX-FileCopyrightText: Copyright contributors to the vLLM project
"""Fused batched MoE kernel."""
from typing import Optional

import torch
import triton
import triton.language as tl

import vllm.model_executor.layers.fused_moe.modular_kernel as mk
from vllm.model_executor.layers.fused_moe.config import FusedMoEQuantConfig
from vllm.model_executor.layers.fused_moe.fused_moe import (
    get_config_dtype_str, try_get_optimal_moe_config)
from vllm.model_executor.layers.fused_moe.utils import (
    _resize_cache, moe_kernel_quantize_input, normalize_batched_scales_shape,
    normalize_scales_shape)
from vllm.model_executor.layers.quantization.utils.quant_utils import (
    group_broadcast)


@triton.jit
def moe_mmk(
    a_ptrs,
    b_ptrs,
    K,
    expert_id,
    a_scale_ptr,
    b_scale_ptr,
    # The stride variables represent how much to increase the ptr by when
    # moving by 1 element in a particular dimension. E.g. `stride_am` is
    # how much to increase `a_ptr` by to get the element one row down
    # (A has M rows).
    stride_ak: tl.int64,
    stride_bk: tl.int64,
    stride_ase: tl.int64,
    stride_asm: tl.int64,
    stride_ask: tl.int64,
    stride_bse: tl.int64,
    stride_bsk: tl.int64,
    stride_bsn: tl.int64,
    # Offsets and masks
    offs_m,
    offs_n,
    offs_bn,
    mask_m,
    # Block size for block-wise quantization
    group_n: tl.constexpr,
    group_k: tl.constexpr,
    # Meta-parameters
    BLOCK_M: tl.constexpr,
    BLOCK_N: tl.constexpr,
    BLOCK_K: tl.constexpr,
    compute_type: tl.constexpr,
    use_w8a8: tl.constexpr,
    use_w8a16: tl.constexpr,
    per_act_token_quant: tl.constexpr,
):

    offs_k = tl.arange(0, BLOCK_K)

    if use_w8a16:
        b_scale_ptrs = b_scale_ptr + expert_id * stride_bse + offs_n[
            None, :] * stride_bsn
        b_scale = tl.load(b_scale_ptrs)

    if use_w8a8:
        # block-wise
        if group_k > 0 and group_n > 0:
            a_scale_ptrs = a_scale_ptr + offs_m * stride_asm
            offs_bsn = offs_bn // group_n
            b_scale_ptrs = b_scale_ptr + offs_bsn * stride_bsn

        # per act token
        elif per_act_token_quant:
            # Load per-token scale for activations
            a_scale_ptrs = a_scale_ptr + offs_m * stride_asm
            a_scale = tl.load(a_scale_ptrs, mask=mask_m, other=0.0)[:, None]

            b_scale_ptrs = b_scale_ptr + offs_bn[None, :] * stride_bsn
            b_scale = tl.load(b_scale_ptrs)

        # tensor-wise
        else:
            a_scale = tl.load(a_scale_ptr)
            b_scale = tl.load(b_scale_ptr)

    # -----------------------------------------------------------
    # Iterate to compute a block of the C matrix.
    # We accumulate into a `[BLOCK_SIZE_M, BLOCK_SIZE_N]` block
    # of fp32 values for higher accuracy.
    # `accumulator` will be converted back to fp16 after the loop.
    accumulator = tl.zeros((BLOCK_M, BLOCK_N), dtype=tl.float32)
    for k in range(0, tl.cdiv(K, BLOCK_K)):
        # Load the next block of A and B, generate a mask by checking the
        # K dimension.
        a = tl.load(a_ptrs,
                    mask=mask_m[:, None] & (offs_k[None, :] < K - k * BLOCK_K),
                    other=0.0)
        b = tl.load(b_ptrs, mask=offs_k[:, None] < K - k * BLOCK_K, other=0.0)
        # We accumulate along the K dimension.
        if use_w8a16:
            accumulator = tl.dot(a, b.to(compute_type), acc=accumulator)
        elif use_w8a8:
            if group_k > 0 and group_n > 0:
                k_start = k * BLOCK_K
                offs_ks = k_start // group_k
                a_scale = tl.load(a_scale_ptrs + offs_ks * stride_ask,
                                  mask=mask_m,
                                  other=0.0)
                b_scale = tl.load(b_scale_ptrs + offs_ks * stride_bsk)

                accumulator += tl.dot(a, b) * a_scale[:,
                                                      None] * b_scale[None, :]
            else:
                # acc used to enable fp8_fast_accum
                accumulator = tl.dot(a, b, acc=accumulator)
        else:
            accumulator += tl.dot(a, b)

        # Advance the ptrs to the next K block.
        a_ptrs += BLOCK_K * stride_ak
        b_ptrs += BLOCK_K * stride_bk

    if use_w8a16:
        accumulator = (accumulator * b_scale).to(compute_type)
    elif use_w8a8:
        if group_k > 0 and group_n > 0:
            accumulator = accumulator.to(compute_type)
        else:
            accumulator = (accumulator * a_scale * b_scale).to(compute_type)
    else:
        accumulator = accumulator.to(compute_type)

    return accumulator


@triton.jit
def expert_triton_kernel(
    a_ptr,  #[max_tokens, K]
    b_ptr,  #[K, N]
    c_ptr,  #[max_tokens, N]
    expert_id,
    compute_type: tl.constexpr,
    # Dimensions
    M,
    N,
    K,
    # Quantization data
    a_scale_ptr,
    b_scale_ptr,
    b_zp_ptr,
    # strides
    stride_am: tl.int64,
    stride_ak: tl.int64,
    stride_bk: tl.int64,
    stride_bn: tl.int64,
    stride_cm: tl.int64,
    stride_cn: tl.int64,
    stride_ase: tl.int64,
    stride_asm: tl.int64,
    stride_ask: tl.int64,
    stride_bse: tl.int64,
    stride_bsk: tl.int64,
    stride_bsn: tl.int64,
    # offsets
    offs_bn,
    # Blockwise quantization data
    group_n,
    group_k,
    # Quantization schemes
    use_fp8_w8a8: tl.constexpr,
    use_int8_w8a16: tl.constexpr,
    per_act_token_quant: tl.constexpr,
    # Kernel config
    BLOCK_M: tl.constexpr,
    BLOCK_N: tl.constexpr,
    BLOCK_K: tl.constexpr,
):

    offs_m = tl.arange(0, BLOCK_M)
    offs_n = tl.arange(0, BLOCK_N) % N
    offs_k = tl.arange(0, BLOCK_K)
    mask_m = offs_m < M

    # Make grids of a + b pointers
    a_ptrs = a_ptr + offs_m[:, None] * stride_am + offs_k[None, :] * stride_ak
    b_ptrs = b_ptr + offs_k[:, None] * stride_bk + offs_n[None, :] * stride_bn

    accumulator = moe_mmk(
        a_ptrs,
        b_ptrs,
        K,
        expert_id,
        a_scale_ptr,
        b_scale_ptr,
        # The stride variables represent how much to increase the ptr by when
        # moving by 1 element in a particular dimension. E.g. `stride_am` is
        # how much to increase `a_ptr` by to get the element one row down
        # (A has M rows).
        stride_ak,
        stride_bk,
        stride_ase,
        stride_asm,
        stride_ask,
        stride_bse,
        stride_bsk,
        stride_bsn,
        # Offsets and masks
        offs_m,
        offs_n,
        offs_bn,
        mask_m,
        # Block size for block-wise quantization
        group_n,
        group_k,
        # Meta-parameters
        BLOCK_M,
        BLOCK_N,
        BLOCK_K,
        compute_type,
        use_fp8_w8a8,
        use_int8_w8a16,
        per_act_token_quant)

    # store in C
    offs_cn = tl.arange(0, BLOCK_N)
    c_ptrs = c_ptr + offs_m[:, None] * stride_cm + offs_cn[None, :] * stride_cn
    c_mask = mask_m[:, None] & (offs_cn[None, :] < N)
    tl.store(c_ptrs, accumulator, mask=c_mask)


@triton.jit
def batched_triton_kernel(
    a_ptr,  # [E, max_num_tokens, K]
    b_ptr,  # [E, K, N]
    c_ptr,  # [E, max_num_tokens, N]
    expert_num_tokens,  # [E]
    compute_type: tl.constexpr,
    # Dimensions
    max_num_tokens,
    K,
    N,
    # Quantization data
    a_scale_ptr,
    b_scale_ptr,
    b_zp_ptr,
    # The stride variables represent how much to increase the ptr by when
    # moving by 1 element in a particular dimension. E.g. `stride_am` is
    # how much to increase `a_ptr` by to get the element one row down
    # (A has M rows).
    stride_ae: tl.int64,
    stride_am: tl.int64,
    stride_ak: tl.int64,
    stride_be: tl.int64,
    stride_bk: tl.int64,
    stride_bn: tl.int64,
    stride_ce: tl.int64,
    stride_cm: tl.int64,
    stride_cn: tl.int64,
    stride_ase: tl.int64,
    stride_asm: tl.int64,
    stride_ask: tl.int64,
    stride_bse: tl.int64,
    stride_bsk: tl.int64,
    stride_bsn: tl.int64,
    # Blockwise quantization data
    group_n: tl.constexpr,
    group_k: tl.constexpr,
    # Quantization schemes
    use_fp8_w8a8: tl.constexpr,
    use_int8_w8a16: tl.constexpr,
    per_act_token_quant: tl.constexpr,
    # Kernel config
    BLOCK_M: tl.constexpr,
    BLOCK_N: tl.constexpr,
    BLOCK_K: tl.constexpr,
):
    expert_id = tl.program_id(axis=0)
    e_num_tokens = tl.load(expert_num_tokens + expert_id)
    if e_num_tokens == 0:
        # Early exit
        return

    # axis 1 is M_blocks * N_blocks
    pid_mn = tl.program_id(axis=1)
    #num_pid_m = tl.cdiv(max_num_tokens, BLOCK_M)
    num_pid_n = tl.cdiv(N, BLOCK_N)
    pid_m = pid_mn // num_pid_n
    pid_n = pid_mn % num_pid_n

    cta_m_start = pid_m * BLOCK_M
    cta_n_start = pid_n * BLOCK_N
    if cta_m_start >= e_num_tokens:
        # Early exit
        return

    cta_m_size = min(BLOCK_M, e_num_tokens - cta_m_start)
    cta_n_size = min(BLOCK_N, N - cta_n_start)

    a_ptr = a_ptr + expert_id * stride_ae + cta_m_start * stride_am
    b_ptr = b_ptr + expert_id * stride_be + cta_n_start * stride_bn
    c_ptr = (c_ptr + expert_id * stride_ce + cta_m_start * stride_cm +
             cta_n_start * stride_cn)

    offs_bn = (pid_n * BLOCK_N + tl.arange(0, BLOCK_N).to(tl.int64)) % N

    if use_fp8_w8a8:
        a_scale_ptr = a_scale_ptr + expert_id * stride_ase
        b_scale_ptr = b_scale_ptr + expert_id * stride_bse

        # block-wise
        if group_k > 0 and group_n > 0 or per_act_token_quant:
            a_scale_ptr = a_scale_ptr + cta_m_start * stride_asm

    expert_triton_kernel(
        a_ptr,
        b_ptr,
        c_ptr,
        expert_id,
        compute_type,
        cta_m_size,  # M
        cta_n_size,  # N
        K,  # K
        a_scale_ptr,
        b_scale_ptr,
        b_zp_ptr,
        # Strides
        stride_am,
        stride_ak,
        stride_bk,
        stride_bn,
        stride_cm,
        stride_cn,
        stride_ase,
        stride_asm,
        stride_ask,
        stride_bse,
        stride_bsk,
        stride_bsn,
        # offsets
        offs_bn,
        # Blockwise quantization data
        group_n,
        group_k,
        # Quantization schemes
        use_fp8_w8a8,
        use_int8_w8a16,
        per_act_token_quant,
        # Kernel config
        BLOCK_M,
        BLOCK_N,
        BLOCK_K)


def invoke_moe_batched_triton_kernel(
        A: torch.Tensor,  # [E, max_tokens, K]
        B: torch.Tensor,  # [E, K, N]
        C: torch.Tensor,  # [E, max_tokens, N]
        expert_num_tokens: torch.Tensor,  # [E]
        compute_type: tl.dtype,
        # Quantization data
        A_scale: Optional[torch.Tensor],
        B_scale: Optional[torch.Tensor],
        B_zp: torch.Tensor,
        # Quantization schemes
        use_fp8_w8a8: bool,
        use_int8_w8a16: bool,
        use_int4_w4a16: bool,
        config: dict[str, int],
        per_act_token_quant: bool,
        block_shape: Optional[list[int]] = None):

    assert not use_int4_w4a16
    max_num_tokens = A.size(1)
    K = A.size(2)
    N = C.size(2)

    BLOCK_M = config['BLOCK_SIZE_M']
    BLOCK_N = config['BLOCK_SIZE_N']
    BLOCK_K = config['BLOCK_SIZE_K']

    grid = (expert_num_tokens.size(0), triton.cdiv(max_num_tokens, BLOCK_M) *
            triton.cdiv(B.size(1), BLOCK_N))

    A_scale = normalize_batched_scales_shape(A_scale,
                                             expert_num_tokens.shape[0])

    if B_scale is not None and B_scale.ndim == 1:
        assert B_scale.numel() == expert_num_tokens.shape[0]
        B_scale = B_scale.view(-1, 1, 1)

    assert A_scale is None or A_scale.ndim == 3, (
        f"{0 if A_scale is None else A_scale.shape}")
    assert B_scale is None or B_scale.ndim == 1 or B_scale.ndim == 3, (
        f"{0 if B_scale is None else B_scale.shape}")

    if B_scale is not None:
        if B_scale.ndim == 1:
            stride_bse = 1
            stride_bsk = 0
            stride_bsn = 0
        else:
            stride_bse = B_scale.stride(0)
            stride_bsk = B_scale.stride(2)
            stride_bsn = B_scale.stride(1)

    else:
        stride_bse = 0
        stride_bsk = 0
        stride_bsn = 0

    if A_scale is not None:
        stride_ase = A_scale.stride(0)
        stride_asm = A_scale.stride(1)
        stride_ask = A_scale.stride(2)
    else:
        stride_ase = 0
        stride_asm = 0
        stride_ask = 0

    batched_triton_kernel[grid](
        A,
        B,
        C,
        expert_num_tokens,
        compute_type,
        # Dimensions
        max_num_tokens,
        K,
        N,
        # Quantization data
        A_scale,
        B_scale,
        B_zp,
        # Strides
        A.stride(0),
        A.stride(1),
        A.stride(2),
        B.stride(0),
        B.stride(2),
        B.stride(1),
        C.stride(0),
        C.stride(1),
        C.stride(2),
        stride_ase,
        stride_asm,
        stride_ask,
        stride_bse,
        stride_bsk,
        stride_bsn,
        # Blockwise quantization data
        0 if block_shape is None else block_shape[0],
        0 if block_shape is None else block_shape[1],
        # Quantization schemes
        use_fp8_w8a8,
        use_int8_w8a16,
        per_act_token_quant,
        # Kernel config
        BLOCK_M=BLOCK_M,
        BLOCK_N=BLOCK_N,
        BLOCK_K=BLOCK_K)


class BatchedPrepareAndFinalize(mk.FusedMoEPrepareAndFinalize):
    """
    A reference prepare/finalize class that reorganizes the tokens into
    expert batched format, i.e. E x max_num_tokens x K.  This is the format
    that the PPLX dispatch/combine kernels use.
    """

    def __init__(
        self,
        max_num_tokens: int,
        num_local_experts: int,
        num_dispatchers: int,
        rank: int,
    ):
        super().__init__()
        self.max_num_tokens = max_num_tokens
        self.num_local_experts = num_local_experts
        self.rank = rank
        self.num_dispatchers_ = num_dispatchers

    @property
    def activation_format(self) -> mk.FusedMoEActivationFormat:
        return mk.FusedMoEActivationFormat.BatchedExperts

    def max_num_tokens_per_rank(self) -> Optional[int]:
        return self.max_num_tokens

    def topk_indices_dtype(self) -> Optional[torch.dtype]:
        return None

    def num_dispatchers(self) -> int:
        return self.num_dispatchers_

    def prepare(
        self,
        a1: torch.Tensor,
        a1_scale: Optional[torch.Tensor],
        a2_scale: Optional[torch.Tensor],
        topk_weights: torch.Tensor,
        topk_ids: torch.Tensor,
        num_experts: int,
        expert_map: Optional[torch.Tensor],
        apply_router_weight_on_input: bool,
        quant_config: FusedMoEQuantConfig,
    ) -> tuple[torch.Tensor, Optional[torch.Tensor], Optional[torch.Tensor],
               Optional[torch.Tensor], Optional[torch.Tensor]]:
        assert a1.dim() == 2
        assert topk_ids.dim() == 2
        assert topk_ids.size(0) == a1.size(0)

        if apply_router_weight_on_input:
            topk = topk_ids.size(1)
            # TODO: this only works for topK=1, will need to update for topK>1
            assert topk == 1, \
                "apply_router_weight_on_input is only implemented for topk=1"
            a1.mul_(topk_weights.to(a1.dtype))

        num_tokens, hidden_dim = a1.size()
        topk = topk_ids.size(1)

        tokens_per_expert = torch.zeros(num_experts,
                                        dtype=torch.int,
                                        device=a1.device)

        num_local_experts = self.num_local_experts

        if quant_config.quant_dtype is None:
            b_type = a1.dtype
        else:
            b_type = quant_config.quant_dtype

        b_a1 = torch.zeros(
            (num_local_experts, self.max_num_tokens, hidden_dim),
            dtype=b_type,
            device=a1.device)

        if quant_config.is_quantized:
            scale_shape = quant_config.batched_scale_shape(
                num_local_experts, self.max_num_tokens, hidden_dim)

            b_a1_scale = torch.empty(scale_shape,
                                     dtype=torch.float32,
                                     device=a1.device)
        else:
            assert a1_scale is None
            b_a1_scale = None

        first_expert = num_local_experts * self.rank
        last_expert = first_expert + num_local_experts

        a1_scale = normalize_scales_shape(a1_scale)
        a2_scale = normalize_scales_shape(a2_scale)

        for expert_id in range(first_expert, last_expert):
            topks = torch.any(topk_ids == expert_id, dim=1).flatten()
            rows = torch.count_nonzero(topks.flatten())
            if rows == 0:
                continue
            idx = expert_id - first_expert
            tokens_per_expert[idx] = rows
            rhs = a1[:topks.numel()][topks]
            if quant_config.quant_dtype is not None:
                if a1_scale is not None:
                    if quant_config.is_per_act_token:
                        rhs_a1_scale = a1_scale[:topks.numel()][topks]
                    else:
                        rhs_a1_scale = a1_scale
                else:
                    rhs_a1_scale = None
                b_a1[idx, :rows, :], b_s = moe_kernel_quantize_input(
                    rhs,
                    rhs_a1_scale,
                    quant_config.quant_dtype,
                    quant_config.per_act_token_quant,
                    quant_config.block_shape,
                )
                assert b_s is not None
                if quant_config.is_per_act_token:
                    b_a1_scale[idx, :rows] = b_s[:rows]
                else:
                    b_a1_scale[idx, :b_s.shape[0]] = b_s
            else:
                b_a1[idx, :rows, :] = rhs

        assert b_a1_scale is None or b_a1_scale.ndim == 3

        return b_a1, b_a1_scale, tokens_per_expert, None, None

    def finalize(
        self,
        output: torch.Tensor,
        fused_expert_output: torch.Tensor,
        topk_weights: torch.Tensor,
        topk_ids: torch.Tensor,
        apply_router_weight_on_input: bool,
    ) -> None:
        num_tokens = topk_ids.size(0)
        num_local_experts = fused_expert_output.size(0)
        K = fused_expert_output.size(-1)
        assert output.size(0) == num_tokens and output.size(1) == K

        output.fill_(0)

        first_expert = num_local_experts * self.rank
        last_expert = first_expert + num_local_experts

        for expert_id in range(first_expert, last_expert):
            matching_tokens = topk_ids == expert_id
            topks = torch.any(matching_tokens, dim=1).flatten()
            rows = torch.count_nonzero(topks)
            rhs = fused_expert_output[expert_id - first_expert, :rows, :]
            if not apply_router_weight_on_input:
                rhs.mul_(topk_weights[matching_tokens].view(rhs.size(0), 1))
            output[topks] = output[topks] + rhs


class NaiveBatchedExperts(mk.FusedMoEPermuteExpertsUnpermute):
    """
    A reference MoE expert class that operates on expert batched format,
    i.e. E x max_num_tokens x K.  This is the format that the pplx
    dispatch/combine kernels use.
    """

    def __init__(
        self,
        max_num_tokens: int,
        num_dispatchers: int,
        use_fp8_w8a8: bool = False,
        use_int8_w8a8: bool = False,
        use_int8_w8a16: bool = False,
        use_int4_w4a16: bool = False,
        block_shape: Optional[list[int]] = None,
        per_act_token_quant: bool = False,
    ):
        super().__init__(
            FusedMoEQuantConfig.make(
                use_fp8_w8a8=use_fp8_w8a8,
                use_int8_w8a8=use_int8_w8a8,
                use_int8_w8a16=use_int8_w8a16,
                use_int4_w4a16=use_int4_w4a16,
                per_act_token_quant=per_act_token_quant,
                block_shape=block_shape,
            ))
        assert not use_int8_w8a8, "NYI"
        assert not use_int8_w8a16, "NYI"
        assert not use_int4_w4a16, "NYI"
        self.max_num_tokens = max_num_tokens
        self.num_dispatchers = num_dispatchers

    @property
    def activation_formats(
        self
    ) -> tuple[mk.FusedMoEActivationFormat, mk.FusedMoEActivationFormat]:
        return (mk.FusedMoEActivationFormat.BatchedExperts,
                mk.FusedMoEActivationFormat.BatchedExperts)

    def supports_chunking(self) -> bool:
        return False

    def supports_expert_map(self) -> bool:
        return False

    def workspace_shapes(
        self,
        a: torch.Tensor,
        aq: torch.Tensor,
        M: int,
        N: int,
        K: int,
        topk: int,
        global_num_experts: int,
        local_num_experts: int,
    ) -> tuple[tuple[int, ...], tuple[int, ...], tuple[int, ...], torch.dtype]:
        assert a.dim() == 2
        num_dp = self.num_dispatchers
        num_experts = local_num_experts
        workspace13 = (num_experts, self.max_num_tokens * num_dp, K)
        workspace2 = (self.max_num_tokens * num_dp, N)
        output = workspace13
        return (workspace13, workspace2, output, a.dtype)

    def dequant(self, t: torch.Tensor, scale: torch.Tensor) -> torch.Tensor:
        assert self.quant_config.is_quantized
        f32 = torch.float32
        if (self.quant_config.is_per_act_token
                or self.quant_config.is_per_tensor):
            return t.to(f32) * scale
        else:
            return t.to(f32) * group_broadcast(scale, t.shape)

    def apply(
        self,
        output: torch.Tensor,
        hidden_states: torch.Tensor,
        w1: torch.Tensor,
        w2: torch.Tensor,
        topk_ids: torch.Tensor,
        activation: str,
        global_num_experts: int,
        expert_map: Optional[torch.Tensor],
        w1_scale: Optional[torch.Tensor],
        w2_scale: Optional[torch.Tensor],
        w1_zp: Optional[torch.Tensor],
        w2_zp: Optional[torch.Tensor],
        a1q_scale: Optional[torch.Tensor],
        a2_scale: Optional[torch.Tensor],
        workspace13: torch.Tensor,
        workspace2: torch.Tensor,
        expert_num_tokens: Optional[torch.Tensor],
    ):
        assert hidden_states.dim() == 3
        assert expert_num_tokens is not None

        num_local_experts = w1.size(0)
        assert num_local_experts == w1.size(0), (
            f"{num_local_experts} == {w1.size(0)}")

        N = w1.size(1) // 2

        for expert in range(num_local_experts):
            # Indexing expert_num_tokens doesn't work w/cudagraphs or inductor
            if (torch.compiler.is_compiling()
                    or torch.cuda.is_current_stream_capturing()):
                num = hidden_states.shape[1]
            else:
                num = int(expert_num_tokens[expert].item())

            if num == 0:
                continue

            tmp = _resize_cache(workspace2, (num, N))

            if self.quant_config.is_quantized:
                assert a1q_scale is not None and w1_scale is not None
                input = self.dequant(hidden_states[expert, :, :],
                                     a1q_scale[expert])
                w1_dq = self.dequant(w1[expert], w1_scale[expert])
                input = input[:num] @ w1_dq.transpose(0, 1)
            else:
                input = hidden_states[expert, :num, :] @ w1[expert].transpose(
                    0, 1)

            self.activation(activation, tmp, input.to(tmp.dtype))

            if self.quant_config.is_quantized:
                assert w2_scale is not None
                w2_dq = self.dequant(w2[expert], w2_scale[expert])
            else:
                w2_dq = w2[expert]

            output[expert, :num, :] = tmp @ w2_dq.transpose(0, 1).to(tmp.dtype)


def batched_moe_kernel_quantize_input(
    A: torch.Tensor,
    A_scale: Optional[torch.Tensor],
    num_tokens: int,
    E: int,
    N: int,
    expert_num_tokens: torch.Tensor,
    qtype: Optional[torch.dtype],
    per_act_token_quant: bool,
    block_shape: Optional[list[int]] = None,
) -> tuple[torch.Tensor, Optional[torch.Tensor]]:
    if (torch.compiler.is_compiling()
            or torch.cuda.is_current_stream_capturing()):
        # Note: this does a bunch of extra work because expert_num_tokens is
        # ignored but it does support torch.compile + cudagraphs.
        hidden_dim = A.size(-1)
        assert A_scale is None or A_scale.ndim <= 2, (
            f"{A_scale.shape if A_scale is not None else None}")
        A_q, A_q_scale = moe_kernel_quantize_input(A.view(-1,
                                                          hidden_dim), A_scale,
                                                   qtype, per_act_token_quant,
                                                   block_shape)
        A_q = A_q.view(E, -1, hidden_dim)
        A_q_scale = normalize_batched_scales_shape(A_q_scale, E)

        return A_q, A_q_scale
    elif qtype is None:
        return A, normalize_batched_scales_shape(A_scale, E)
    else:
        A_q = torch.empty_like(A, dtype=qtype)

        if per_act_token_quant:
            assert block_shape is None
            scale_shape = (E, num_tokens, 1)
        elif block_shape is not None:
            _, block_k = block_shape
            k_tiles = (A.shape[-1] + block_k - 1) // block_k
            scale_shape = (E, num_tokens, k_tiles)
        else:
            scale_shape = (E, 1, 1)

        A_q_scale = torch.zeros(scale_shape,
                                dtype=torch.float32,
                                device=A.device)

        num_experts = expert_num_tokens.numel()

        A_scale = normalize_batched_scales_shape(A_scale, num_experts)

        for e in range(E):
            num_tokens = int(expert_num_tokens[e].item())
            if num_tokens > 0:
                if A_scale is not None:
                    scales = A_scale[e, :min(num_tokens, A_scale.shape[1])]
                else:
                    scales = None
                A_q[e, :num_tokens], tmp_scale = moe_kernel_quantize_input(
                    A[e, :num_tokens],
                    scales,
                    qtype,
                    per_act_token_quant,
                    block_shape,
                )
                assert tmp_scale is not None
                A_q_scale[e, :tmp_scale.shape[0]] = tmp_scale

        return A_q, A_q_scale


class BatchedTritonExperts(mk.FusedMoEPermuteExpertsUnpermute):
    """
    A Triton based MoE expert class that operates on expert batched format,
    i.e. E x max_num_tokens x K.  This is the format that the pplx
    dispatch/combine kernels use.
    """

    def __init__(
        self,
        max_num_tokens: int,
        num_dispatchers: int,
        use_fp8_w8a8: bool = False,
        use_int8_w8a8: bool = False,
        use_int8_w8a16: bool = False,
        use_int4_w4a16: bool = False,
<<<<<<< HEAD
        use_mxfp4_w4a4: bool = False,
        per_channel_quant: bool = False,
=======
        per_act_token_quant: bool = False,
>>>>>>> b91cb3fa
        block_shape: Optional[list[int]] = None,
    ):
        super().__init__(
            FusedMoEQuantConfig.make(
                use_fp8_w8a8=use_fp8_w8a8,
                use_int8_w8a8=use_int8_w8a8,
                use_int8_w8a16=use_int8_w8a16,
                use_int4_w4a16=use_int4_w4a16,
                per_act_token_quant=per_act_token_quant,
                block_shape=block_shape,
            ))
        assert not use_int8_w8a8, "NYI"
        assert not use_int8_w8a16, "NYI"
        assert not use_int4_w4a16, "NYI"
        assert max_num_tokens > 0
        assert num_dispatchers > 0
        self.use_fp8_w8a8 = use_fp8_w8a8
        self.use_int8_w8a8 = use_int8_w8a8
        self.use_int4_w4a16 = use_int4_w4a16
        self.use_int8_w8a16 = use_int8_w8a16
<<<<<<< HEAD
        self.use_mxfp4_w4a4 = use_mxfp4_w4a4
        self.block_shape = block_shape
        self.per_channel_quant = per_channel_quant
=======
>>>>>>> b91cb3fa
        self.max_num_tokens = max_num_tokens
        self.num_dispatchers = num_dispatchers

    @property
    def activation_formats(
        self
    ) -> tuple[mk.FusedMoEActivationFormat, mk.FusedMoEActivationFormat]:
        return (mk.FusedMoEActivationFormat.BatchedExperts,
                mk.FusedMoEActivationFormat.BatchedExperts)

        if use_mxfp4_w4a4:
            raise ValueError("BatchedTritonExperts does not "
                             "support use_mxfp4_w4a4=True for now.")

    def supports_chunking(self) -> bool:
        return False

    def supports_expert_map(self) -> bool:
        return False

    def workspace_shapes(
        self,
        a: torch.Tensor,
        aq: torch.Tensor,
        M: int,
        N: int,
        K: int,
        topk: int,
        global_num_experts: int,
        local_num_experts: int,
    ) -> tuple[tuple[int, ...], tuple[int, ...], tuple[int, ...], torch.dtype]:
        assert a.dim() == 2
        num_dp = self.num_dispatchers
        num_experts = local_num_experts
        max_num_tokens = self.max_num_tokens
        workspace13 = (num_experts, max_num_tokens * num_dp, max(K, N))
        workspace2 = (num_experts, max_num_tokens * num_dp, (N // 2))
        output = (num_experts, max_num_tokens * num_dp, K)
        return (workspace13, workspace2, output, a.dtype)

    def apply(
        self,
        output: torch.Tensor,
        hidden_states: torch.Tensor,
        w1: torch.Tensor,
        w2: torch.Tensor,
        topk_ids: torch.Tensor,
        activation: str,
        global_num_experts: int,
        expert_map: Optional[torch.Tensor],
        w1_scale: Optional[torch.Tensor],
        w2_scale: Optional[torch.Tensor],
        w1_zp: Optional[torch.Tensor],
        w2_zp: Optional[torch.Tensor],
        a1q_scale: Optional[torch.Tensor],
        a2_scale: Optional[torch.Tensor],
        workspace13: torch.Tensor,
        workspace2: torch.Tensor,
        expert_num_tokens: Optional[torch.Tensor],
    ):
        # Check constraints.
        if self.use_int4_w4a16:
            assert hidden_states.size(-1) // 2 == w1.size(2), (
                "Hidden size mismatch")
        else:
            assert hidden_states.size(-1) == w1.size(2), (
                f"Hidden size mismatch {hidden_states.size(-1)} "
                f"!= {w1.size(2)}")

        assert hidden_states.is_contiguous(
        ), "Hidden_states must be contiguous"
        assert w1.stride(-1) == 1, "Stride of last dimension must be 1"
        assert w2.stride(-1) == 1, "Stride of last dimension must be 1"
        assert hidden_states.dtype in [
            torch.float32, torch.float16, torch.bfloat16, torch.float8_e4m3fn
        ]

        E, max_num_tokens, N, K, top_k_num = mk._moe_problem_size(
            hidden_states, w1, w2, topk_ids)

        assert w1.size(0) == E
        assert w2.size(0) == E

        config_dtype = get_config_dtype_str(use_fp8_w8a8=self.use_fp8_w8a8,
                                            use_int8_w8a16=self.use_int8_w8a16,
                                            use_int4_w4a16=self.use_int4_w4a16,
                                            use_mxfp4_w4a4=self.use_mxfp4_w4a4,
                                            dtype=hidden_states.dtype)

        config = try_get_optimal_moe_config(
            w1.size(),
            w2.size(),
            top_k_num,
            config_dtype,
            max_num_tokens,
            block_shape=self.block_shape,
        )

        if hidden_states.dtype == torch.bfloat16:
            compute_type = tl.bfloat16
        elif hidden_states.dtype == torch.float16:
            compute_type = tl.float16
        elif hidden_states.dtype == torch.float32:
            compute_type = tl.float32
        elif hidden_states.dtype == torch.float8_e4m3fn:
            compute_type = tl.bfloat16
        else:
            raise ValueError(
                f"Unsupported compute_type: {hidden_states.dtype}")

        # We can reuse the memory between these because by the time we need
        # cache3, we're done with cache1
        intermediate_cache1 = _resize_cache(workspace13,
                                            (E, max_num_tokens, N))
        intermediate_cache2 = _resize_cache(workspace2,
                                            (E, max_num_tokens, N // 2))

        if self.use_fp8_w8a8:
            intermediate_cache1.fill_(0)

        a1q_scale = normalize_batched_scales_shape(a1q_scale, E)

        # MM1
        invoke_moe_batched_triton_kernel(
            A=hidden_states,
            B=w1,
            C=intermediate_cache1,
            expert_num_tokens=expert_num_tokens,
            compute_type=compute_type,
            A_scale=a1q_scale,
            B_scale=w1_scale,
            B_zp=w1_zp,
            use_fp8_w8a8=self.use_fp8_w8a8,
            use_int8_w8a16=self.use_int8_w8a16,
            use_int4_w4a16=self.use_int4_w4a16,
            config=config,
            per_act_token_quant=self.per_act_token_quant,
            block_shape=self.block_shape)

        intermediate_cache2.fill_(0)

        # TODO (bnell): use triton utility from batched deep gemm.
        self.activation(activation, intermediate_cache2.view(-1, N // 2),
                        intermediate_cache1.view(-1, N))

        qintermediate_cache2, a2q_scale = batched_moe_kernel_quantize_input(
            intermediate_cache2, a2_scale, max_num_tokens, E, N,
            expert_num_tokens, self.quant_dtype, self.per_act_token_quant,
            self.block_shape)

        invoke_moe_batched_triton_kernel(
            A=qintermediate_cache2,
            B=w2,
            C=output,
            expert_num_tokens=expert_num_tokens,
            compute_type=compute_type,
            A_scale=a2q_scale,
            B_scale=w2_scale,
            B_zp=w2_zp,
            use_fp8_w8a8=self.use_fp8_w8a8,
            use_int8_w8a16=self.use_int8_w8a16,
            use_int4_w4a16=self.use_int4_w4a16,
            config=config,
            per_act_token_quant=self.per_act_token_quant,
            block_shape=self.block_shape)<|MERGE_RESOLUTION|>--- conflicted
+++ resolved
@@ -838,12 +838,8 @@
         use_int8_w8a8: bool = False,
         use_int8_w8a16: bool = False,
         use_int4_w4a16: bool = False,
-<<<<<<< HEAD
         use_mxfp4_w4a4: bool = False,
-        per_channel_quant: bool = False,
-=======
         per_act_token_quant: bool = False,
->>>>>>> b91cb3fa
         block_shape: Optional[list[int]] = None,
     ):
         super().__init__(
@@ -864,12 +860,7 @@
         self.use_int8_w8a8 = use_int8_w8a8
         self.use_int4_w4a16 = use_int4_w4a16
         self.use_int8_w8a16 = use_int8_w8a16
-<<<<<<< HEAD
         self.use_mxfp4_w4a4 = use_mxfp4_w4a4
-        self.block_shape = block_shape
-        self.per_channel_quant = per_channel_quant
-=======
->>>>>>> b91cb3fa
         self.max_num_tokens = max_num_tokens
         self.num_dispatchers = num_dispatchers
 
