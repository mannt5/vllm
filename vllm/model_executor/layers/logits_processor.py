--- conflicted
+++ resolved
@@ -53,21 +53,16 @@
 
             # Get the logits for the next tokens.
             logits = self._get_logits(hidden_states, embedding, embedding_bias)
-<<<<<<< HEAD
         
         # NOTE(kzawora): allgather on HPU will cause logits to be not None, 
         # and we need to guard against applying logits processors on non-driver worker
         #if logits is not None and sampling_metadata.seq_groups is not None:
         if logits is not None and sampling_metadata.seq_groups is not None:
-=======
-
-        if logits is not None:
             if self.soft_cap is not None:
                 logits = logits / self.soft_cap
                 logits = torch.tanh(logits)
                 logits = logits * self.soft_cap
 
->>>>>>> 80ca1e6a
             if self.scale != 1.0:
                 logits *= self.scale
 
