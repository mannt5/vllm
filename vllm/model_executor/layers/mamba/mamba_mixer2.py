# SPDX-License-Identifier: Apache-2.0
# SPDX-FileCopyrightText: Copyright contributors to the vLLM project

from typing import Optional, Union

import torch
from torch import nn

from vllm import envs
from vllm.attention.backends.abstract import AttentionMetadata
from vllm.config import get_current_vllm_config
from vllm.distributed import (divide, get_tensor_model_parallel_rank,
                              get_tensor_model_parallel_world_size,
                              tensor_model_parallel_all_gather,
                              tensor_model_parallel_all_reduce)
from vllm.forward_context import get_forward_context
from vllm.model_executor.custom_op import CustomOp
from vllm.model_executor.layers.linear import (ColumnParallelLinear,
                                               RowParallelLinear)
from vllm.model_executor.layers.mamba.mamba2_metadata import Mamba2Metadata
from vllm.model_executor.layers.mamba.ops.causal_conv1d import (
    causal_conv1d_fn, causal_conv1d_update)
from vllm.model_executor.layers.mamba.ops.mamba_ssm import (
    selective_state_update)
from vllm.model_executor.layers.mamba.ops.ssd_combined import (
    mamba_chunk_scan_combined)
from vllm.model_executor.layers.quantization import QuantizationConfig
from vllm.model_executor.model_loader.weight_utils import (
    LoaderFunction, composed_weight_loader, sharded_weight_loader)
from vllm.model_executor.models.mamba_cache import MambaCacheParams
from vllm.model_executor.utils import set_weight_attrs
from vllm.v1.attention.backends.mamba_attn import Mamba2AttentionMetadata

# Added by the IBM Team, 2024


# Adapted from transformers.models.mamba2.modeling_mamba2.MambaRMSNormGated
@CustomOp.register("mixer2_gated_rms_norm")
class Mixer2RMSNormGated(CustomOp):

    def __init__(self,
                 full_hidden_size: int,
                 full_n_groups: int,
                 use_rms_norm: bool = True,
                 eps: float = 1e-6):
        super().__init__()
        self.tp_size = get_tensor_model_parallel_world_size()
        self.tp_rank = get_tensor_model_parallel_rank()
        self.full_hidden_size = full_hidden_size
        self.group_size = full_hidden_size // full_n_groups
        self.per_rank_hidden_size = full_hidden_size // self.tp_size
        self.n_groups = full_hidden_size // self.group_size

        self.variance_epsilon = eps
        self.use_rms_norm = use_rms_norm
        if self.use_rms_norm:
            # Register norm weight only if we're actually applying RMSNorm
            self.weight = nn.Parameter(torch.ones(self.per_rank_hidden_size))
            set_weight_attrs(self.weight,
                             {"weight_loader": sharded_weight_loader(0)})
        else:
            # Avoid checkpoint mismatch by skipping unused parameter
            self.register_parameter("weight", None)
        assert (self.full_hidden_size % self.tp_size == 0
                ), "Tensor parallel world size must divide hidden size."

    def forward_native(
        self,
        x: torch.Tensor,
        gate: torch.Tensor,
    ):
        # Three tensor-parallel cases:
        #   1. n_groups is 1
        #      In this case we parallelize along the reduction dim.
        #      Each rank computes a local sum of squares followed by AllReduce
        #   2. tp_size divides n_groups
        #      Each rank only reduces within its local group(s).
        #      No collective ops necessary.
        #   3. The general case can be pretty complicated so we AllGather
        #      the input and then redundantly compute the RMSNorm.
        input_dtype = x.dtype
        x = x * nn.functional.silu(gate.to(torch.float32))
        if not self.use_rms_norm:
            return x.to(input_dtype)

        if self.n_groups == 1:
            if self.tp_size > 1:
                # Compute local sum and then reduce to obtain global sum
                local_sums = x.pow(2).sum(dim=-1, keepdim=True)
                global_sums = tensor_model_parallel_all_reduce(local_sums)
                # Calculate the variance
                count = self.tp_size * x.shape[-1]
                variance = global_sums / count

            else:
                variance = x.pow(2).mean(-1, keepdim=True)
            x = x * torch.rsqrt(variance + self.variance_epsilon)
        else:
            redundant_tp: bool = self.n_groups % self.tp_size != 0
            if redundant_tp:
                # To handle the general case, redundantly apply the variance
                x = tensor_model_parallel_all_gather(x, -1)

            *prefix_dims, hidden_dim = x.shape
            group_count = hidden_dim // self.group_size
            x_grouped = x.view(*prefix_dims, group_count, self.group_size)
            variance = x_grouped.pow(2).mean(-1, keepdim=True)
            x_grouped = x_grouped * torch.rsqrt(variance +
                                                self.variance_epsilon)
            x = x_grouped.view(*prefix_dims, hidden_dim)

            if redundant_tp:
                start = self.per_rank_hidden_size * self.tp_rank
                end = start + self.per_rank_hidden_size
                x = x[..., start:end]

        return self.weight * x.to(input_dtype)

    def forward_cuda(
        self,
        x: torch.Tensor,
        gate: torch.Tensor,
    ) -> Union[torch.Tensor, tuple[torch.Tensor, torch.Tensor]]:
        input_dtype = x.dtype
        if not self.use_rms_norm:
            # Keep gate in float32 for numerical stability during silu
            return x * nn.functional.silu(gate.to(
                torch.float32)).to(input_dtype)

        if self.tp_size > 1 or self.n_groups != 1:
            return self.forward_native(x, gate)

        from vllm import _custom_ops as ops

        # cast x and gate to float32 before silu
        out = torch.empty_like(x)
        y = x * nn.functional.silu(gate.to(torch.float32))
        ops.rms_norm(
            out,
            y.to(x.dtype),
            self.weight.data,
            self.variance_epsilon,
        )
        return out


def extra_groups_for_head_shards(ngroups: int, tp_size: int):
    """Compute the increase in group numbers to account for
    replication in order to accompany the head shards."""

    # in the case ngoups % tp_size == 0, this will be zero
    if ngroups % tp_size == 0:
        return 0

    # for n_groups == 1, this is exactly tp_size - n_groups
    return tp_size - ngroups


def mamba_v2_sharded_weight_loader(
    shard_spec: list[tuple[int, int, float]],
    tp_size: int,
    tp_rank: int,
) -> LoaderFunction:
    """Create a weight loader for mamba v2. This ensures that the projections 
    are correctly sharded so that they can be split into x, B, C. It also 
    ensures that all the groups corresponding to a head shard is placed 
    together with it.
    """

    def loader(param: torch.Tensor, loaded_weight: torch.Tensor) -> None:

        # - track boundary of (sharded) param, and loaded_weight, respectively
        boundary, loaded_boundary = 0, 0

        # - iterate over the shard specs
        for full_dim, extra, duplicate_groups in shard_spec:
            # - full dim is the model dim (before TP).
            # - extra > 0, means there is expected overall increase
            #   of dimensions. This is so because of replication.
            # - ratio is used map the tp_rank to the actual shard
            #   rank. This is useful when there is replication of
            #   groups to accompany head shards.

            # - size of the loaded shard
            shard_size = full_dim // tp_size

            # - compute the rank into the loaded shard.
            # - if there is replication, different TP shards will
            #   take from the same rank.
            # NOTE: currently we only support duplication
            # in the case where num_groups == 1
            rank = 0 if duplicate_groups else tp_rank

            # - leftmost boundary index into loaded weight.
            loaded_skip = rank * shard_size
            loaded_start_idx = loaded_boundary + loaded_skip

            # - take these many dims from the loaded weight.
            take = min(shard_size, full_dim - extra - loaded_skip)

            # - always shard on dim 0
            # - the ignore is for a mundane mypy error as it does not
            #   seem to handle slices well.
            # https://github.com/python/mypy/issues/2410
            param.data[
                boundary:(boundary + take),
                ...  # type: ignore[misc]
            ] = loaded_weight[loaded_start_idx:(loaded_start_idx +
                                                take)  # type: ignore[misc]
                              ]  # type: ignore[misc]

            # move indexing boundaries
            boundary += shard_size
            loaded_boundary += full_dim - extra

    return loader


# Adapted from transformers.models.mamba.modeling_mamba.MambaMixer
@CustomOp.register("mamba_mixer2")
class MambaMixer2(CustomOp):
    """
    Compute ∆, A, B, C, and D the state space parameters and compute
    the `contextualized_states`. A, D are input independent
    (see Mamba paper [1] Section 3.5.2 "Interpretation of A"
    for why A isn't selective) ∆, B, C are input-dependent
    (this is a key difference between Mamba and the linear time
    invariant S4, and is why Mamba is called
    **selective** state spaces)
    """

    def __init__(
<<<<<<< HEAD
        self,
        hidden_size: int,
        ssm_state_size: int,
        conv_kernel_size: int,
        intermediate_size: int,
        use_conv_bias: bool,
        use_bias: bool,
        n_groups: int = 1,
        num_heads: int = 128,
        head_dim: int = 64,
        rms_norm_eps: float = 1e-5,
        activation: str = "silu",
        use_rms_norm: bool = True,
        quant_config: Optional[QuantizationConfig] = None,
=======
            self,
            hidden_size: int,
            ssm_state_size: int,
            conv_kernel_size: int,
            intermediate_size: int,
            use_conv_bias: bool,
            use_bias: bool,
            n_groups: int = 1,
            num_heads: int = 128,
            head_dim: int = 64,
            rms_norm_eps: float = 1e-5,
            activation: str = "silu",
            use_rms_norm: bool = True,
            quant_config: Optional[QuantizationConfig] = None,
            prefix: str = "",
            chunk_size: int = -1,  # the chunk size used by v1
>>>>>>> 110df743
    ):
        super().__init__()

        # For TP, the sharding plan is as follows:
        # - for the conv modules, since
        #   conv_dim = intermediate_size * 2 * n_groups * ssm_state_size,
        #   we shard intermediate_size and n_groups
        # - since intermediate_size = n_heads * head_dim, sharding on
        #   intermediate_size is achieved by sharding on n_heads.
        # - IF, world_size divides groups, then sharding
        #   (n_groups / world_size, n_heads / world_size)
        #   also maintains the invariant n_heads % n_groups == 0
        # - HOWEVER IF, world_size DOES NOT divide groups, then we need
        #   to allocate extra space in the shard, such that groups
        #   may be replicated to follow the head shard.
        # - NOTE: currently for the world size DOES NOT divide groups
        #   case, we only support the case when n_groups == 1
        self.tp_size = get_tensor_model_parallel_world_size()
        tp_rank = get_tensor_model_parallel_rank()

        assert (num_heads % self.tp_size == 0
                ), "Tensor parallel world size must divide num heads."

        assert (n_groups % self.tp_size) == 0 or n_groups == 1, (
            "If tensor parallel world size does not divide num_heads, "
            "then num_groups must equal 1.")

        assert (
            self.tp_size == 1 or quant_config is None
        ), "Tensor parallel currently not supported for quantized models."

        self.ssm_state_size = ssm_state_size
        self.conv_kernel_size = conv_kernel_size
        self.activation = activation

        self.intermediate_size = intermediate_size
        self.head_dim = head_dim
        self.num_heads = num_heads

        self.n_groups = n_groups
        if n_groups % self.tp_size != 0:
            # - for TP we shard conv_dim by sharding on n_groups,
            # - but if n_groups cannot divide tp_size, we need to
            #   extend some extra groups
            self.n_groups = n_groups + extra_groups_for_head_shards(
                n_groups, self.tp_size)

        self.conv_dim = intermediate_size + 2 * self.n_groups * ssm_state_size
        self.conv1d = ColumnParallelLinear(
            input_size=conv_kernel_size,
            output_size=self.conv_dim,
            bias=use_conv_bias,
            quant_config=None,
        )
        # unsqueeze to fit conv1d weights shape into the linear weights shape.
        # Can't do this in `weight_loader` since it already exists in
        # `ColumnParallelLinear` and `set_weight_attrs`
        # doesn't allow to override it
        self.conv1d.weight.data = self.conv1d.weight.data.unsqueeze(1)

        self.in_proj = ColumnParallelLinear(
            input_size=hidden_size,
            output_size=intermediate_size + self.conv_dim + self.num_heads,
            bias=use_bias,
            quant_config=quant_config,
        )

        # - because in_proj is a concatenation of 3 weights, we
        #   need to interleave them before sharding
        # - use the custom weight loader mamba_v2_sharded_weight_loader
        #   for conv1d.bias, covn1d.weight and in_proj.weight
        # - need to set these settings, to assign the groups to the head shards
        group_shard_settings = (
            self.n_groups * self.ssm_state_size,  # expected model size
            (self.n_groups - n_groups) *
            self.ssm_state_size,  # extra dims assigned
            n_groups == 1,  # if there was only one group
        )
        intermediate_settings = (intermediate_size, 0, False)
        head_settings = (self.num_heads, 0, False)

        # - the weight already has a "weight_loader" attribute
        #   which set_weight_attrs will raise if we do not
        #   delete before trying to override it
        # - ditto for the otther two weights below
        delattr(self.conv1d.bias, "weight_loader")
        set_weight_attrs(
            self.conv1d.bias,
            {
                "weight_loader":
                mamba_v2_sharded_weight_loader(
                    [
                        intermediate_settings,
                        group_shard_settings,
                        group_shard_settings,
                    ],
                    self.tp_size,
                    tp_rank,
                )
            },
        )

        delattr(self.conv1d.weight, "weight_loader")
        set_weight_attrs(
            self.conv1d.weight,
            {
                "weight_loader":
                mamba_v2_sharded_weight_loader(
                    [
                        intermediate_settings,
                        group_shard_settings,
                        group_shard_settings,
                    ],
                    self.tp_size,
                    tp_rank,
                )
            },
        )

        if quant_config is None:
            # - quant layers do not have a weight loader
            delattr(self.in_proj.weight, "weight_loader")
            set_weight_attrs(
                self.in_proj.weight,
                {
                    "weight_loader":
                    mamba_v2_sharded_weight_loader(
                        [
                            intermediate_settings,  # for gate
                            intermediate_settings,
                            group_shard_settings,
                            group_shard_settings,
                            head_settings,  # for dt
                        ],
                        self.tp_size,
                        tp_rank,
                    )
                },
            )

        # - these are TPed by heads to reduce the size of the
        #   temporal shape
        self.A = nn.Parameter(
            torch.empty(
                divide(num_heads, self.tp_size),
                dtype=torch.float32,
            ))
        self.D = nn.Parameter(torch.ones(num_heads // self.tp_size))
        self.dt_bias = nn.Parameter(torch.ones(num_heads // self.tp_size))
        self.use_rms_norm = use_rms_norm

        set_weight_attrs(self.D, {"weight_loader": sharded_weight_loader(0)})
        a_weight_loader = composed_weight_loader(
            sharded_weight_loader(0), lambda x: -torch.exp(x.float()))
        set_weight_attrs(self.A, {"weight_loader": a_weight_loader})
        set_weight_attrs(self.dt_bias,
                         {"weight_loader": sharded_weight_loader(0)})

        self.out_proj = RowParallelLinear(
            intermediate_size,
            hidden_size,
            bias=use_bias,
            input_is_parallel=True,
            quant_config=quant_config,
        )

        self.norm = Mixer2RMSNormGated(intermediate_size,
                                       n_groups,
                                       self.use_rms_norm,
                                       eps=rms_norm_eps)

<<<<<<< HEAD
=======
        if envs.VLLM_USE_V1:
            compilation_config = get_current_vllm_config().compilation_config
            if prefix in compilation_config.static_forward_context:
                raise ValueError(f"Duplicate layer name: {prefix}")
            compilation_config.static_forward_context[prefix] = self
            # The outer list is for v0 PP virtual engine. Though this code path
            # only runs for v1, we have to do this to unify with the interface
            # of Attention + v0 PP.
            # The inner tuple is (conv_state, ssm_state)
            self.kv_cache = [(torch.tensor([]), torch.tensor([]))]
            assert chunk_size != -1, "chunk_size must be set for v1"

        # NOTE: chunk_size may be -1 for models without v1 support
        self.chunk_size = chunk_size
        self.prefix = prefix

>>>>>>> 110df743
    def forward_native(
        self,
        hidden_states: torch.Tensor,
        conv_state: torch.Tensor,
        ssm_state: torch.Tensor,
    ):
        pass

    def forward_cuda(
        self,
        hidden_states: torch.Tensor,
        mamba_cache_params: MambaCacheParams,
        mamba2_metadata: Mamba2Metadata,
        mup_vector: Optional[torch.Tensor] = None,
    ):
        forward_context = get_forward_context()
        # mamba2_metadata contains metadata necessary for the mamba2 triton
        # kernels to operate in continuous batching and in chunked prefill
        # modes; they are computed at top-level model forward since they
        # stay the same and reused for all mamba layers in the same iteration
<<<<<<< HEAD
        attn_metadata: AttentionMetadata = get_forward_context().attn_metadata

        num_prefills = attn_metadata.num_prefills  # request count
        num_decodes = attn_metadata.num_decode_tokens  # token count (=request)
        num_prefill_tokens = attn_metadata.num_prefill_tokens  # token count
        has_prefill = num_prefills > 0
        has_decode = num_decodes > 0

=======
        attn_metadata: AttentionMetadata = forward_context.attn_metadata
        if envs.VLLM_USE_V1:
            if attn_metadata is not None:
                assert isinstance(attn_metadata, dict)
                attn_metadata = attn_metadata[self.prefix]
                assert isinstance(attn_metadata, Mamba2AttentionMetadata)
                self_kv_cache = self.kv_cache[forward_context.virtual_engine]
                conv_state = self_kv_cache[0]
                ssm_state = self_kv_cache[1]
                state_indices_tensor = attn_metadata.state_indices_tensor
                has_initial_states_p = attn_metadata.has_initial_states
                prep_initial_states = attn_metadata.prep_initial_states
                chunk_size = attn_metadata.chunk_size
                seq_idx_p = attn_metadata.seq_idx
                chunk_indices_p = attn_metadata.chunk_indices
                chunk_offsets_p = attn_metadata.chunk_offsets
        else:
            conv_state = mamba_cache_params.conv_state
            ssm_state = mamba_cache_params.ssm_state
            state_indices_tensor = mamba_cache_params.state_indices_tensor
            has_initial_states_p = mamba2_metadata.has_initial_states
            prep_initial_states = mamba2_metadata.prep_initial_states
            chunk_size = mamba2_metadata.chunk_size
            seq_idx_p = mamba2_metadata.seq_idx
            chunk_indices_p = mamba2_metadata.chunk_indices
            chunk_offsets_p = mamba2_metadata.chunk_offsets

>>>>>>> 110df743
        groups_time_state_size = self.n_groups * self.ssm_state_size

        # 1. Gated MLP's linear projection
        projected_states, _ = self.in_proj(hidden_states)

        if mup_vector is not None:
            projected_states = projected_states * mup_vector

        gate, hidden_states_B_C, dt = torch.split(
            projected_states,
            [
                self.intermediate_size // self.tp_size,
                self.conv_dim // self.tp_size,
                self.num_heads // self.tp_size,
            ],
            dim=-1,
        )

        conv_weights = self.conv1d.weight.view(self.conv1d.weight.size(0),
                                               self.conv1d.weight.size(2))

<<<<<<< HEAD
        # Separate prefill and decode by splitting varlen input
        # Split along token dimension
        hidden_states_B_C_p, hidden_states_B_C_d = torch.split(
            hidden_states_B_C,
            [num_prefill_tokens, num_decodes],
            dim=0,
        )
        dt_p, dt_d = torch.split(
            dt,
            [num_prefill_tokens, num_decodes],
            dim=0,
        )
        # Split along batch dimension
        state_indices_tensor_p, state_indices_tensor_d = torch.split(
            mamba_cache_params.state_indices_tensor,
            [num_prefills, num_decodes],
            dim=0,
        )
        query_start_loc_p = (attn_metadata.query_start_loc[:num_prefills + 1]
                             if has_prefill else None)

=======
>>>>>>> 110df743
        # - get hidden_states, B and C after depthwise convolution.
        split_hidden_states_B_C_fn = lambda hidden_states_B_C: torch.split(
            hidden_states_B_C,
            [
                self.intermediate_size // self.tp_size,
                groups_time_state_size // self.tp_size,
                groups_time_state_size // self.tp_size,
            ],
            dim=-1,
        )

<<<<<<< HEAD
=======
        if envs.VLLM_USE_V1 and attn_metadata is None:
            # V1 profile run
            hidden_states_B_C = (hidden_states_B_C.transpose(
                0, 1).clone().transpose(0, 1)).contiguous()
            hidden_states, _B, _C = split_hidden_states_B_C_fn(
                hidden_states_B_C)
            hidden_states = self.norm(hidden_states, gate)
            out, _ = self.out_proj(hidden_states)
            return out

        num_prefills = attn_metadata.num_prefills  # request count
        num_decodes = attn_metadata.num_decode_tokens  # token count (=request)
        num_prefill_tokens = attn_metadata.num_prefill_tokens  # token count
        has_prefill = num_prefills > 0
        has_decode = num_decodes > 0

        # NOTE: V0 put prefill before decode, v1 puts decode before prefill
        # Separate prefill and decode by splitting varlen input
        # Split along token dimension
        if envs.VLLM_USE_V1:
            hidden_states_B_C_d, hidden_states_B_C_p = torch.split(
                hidden_states_B_C,
                [num_decodes, num_prefill_tokens],
                dim=0,
            )
            dt_d, dt_p = torch.split(
                dt,
                [num_decodes, num_prefill_tokens],
                dim=0,
            )
            # Split along batch dimension
            state_indices_tensor_d, state_indices_tensor_p = torch.split(
                state_indices_tensor,
                [num_decodes, num_prefills],
                dim=0,
            )
            query_start_loc_p = (
                attn_metadata.query_start_loc[-num_prefills - 1:] -
                num_decodes if has_prefill else None)
        else:
            hidden_states_B_C_p, hidden_states_B_C_d = torch.split(
                hidden_states_B_C,
                [num_prefill_tokens, num_decodes],
                dim=0,
            )
            dt_p, dt_d = torch.split(
                dt,
                [num_prefill_tokens, num_decodes],
                dim=0,
            )
            # Split along batch dimension
            state_indices_tensor_p, state_indices_tensor_d = torch.split(
                state_indices_tensor,
                [num_prefills, num_decodes],
                dim=0,
            )
            query_start_loc_p = (attn_metadata.query_start_loc[:num_prefills +
                                                               1]
                                 if has_prefill else None)

>>>>>>> 110df743
        ssd_output_list = []

        # Process prefill requests
        if has_prefill:
            # 2. Convolution sequence transformation
            # - "cache_indices" updates the conv_state cache in positions
<<<<<<< HEAD
            #   pointed to by "mamba_cache_params.state_indices_tensor"
=======
            #   pointed to by "state_indices_tensor"
>>>>>>> 110df743
            hidden_states_B_C_p = causal_conv1d_fn(
                hidden_states_B_C_p.transpose(0, 1),
                conv_weights,
                self.conv1d.bias,
                activation=self.activation,
<<<<<<< HEAD
                conv_states=mamba_cache_params.conv_state,
                has_initial_state=mamba2_metadata.has_initial_states,
=======
                conv_states=conv_state,
                has_initial_state=has_initial_states_p,
>>>>>>> 110df743
                cache_indices=state_indices_tensor_p,
                query_start_loc=query_start_loc_p).transpose(
                    0, 1)[:num_prefill_tokens]

            # TODO: Why is this needed?
            hidden_states_B_C_p = hidden_states_B_C_p.contiguous()
            hidden_states_p, B_p, C_p = split_hidden_states_B_C_fn(
                hidden_states_B_C_p)

            # 3. State Space Model sequence transformation
            initial_states = None
            if (has_initial_states_p is not None and prep_initial_states):
                # making a copy of the states
                initial_states = torch.where(
<<<<<<< HEAD
                    mamba2_metadata.has_initial_states[:, None, None, None],
                    mamba_cache_params.ssm_state[state_indices_tensor_p], 0)
=======
                    has_initial_states_p[:, None, None, None],
                    ssm_state[state_indices_tensor_p], 0)
>>>>>>> 110df743

            scan_output, varlen_state = mamba_chunk_scan_combined(
                hidden_states_p.view(1, num_prefill_tokens,
                                     self.num_heads // self.tp_size,
                                     self.head_dim),
                dt_p.unsqueeze(0),
                self.A,
                B_p.view(1, num_prefill_tokens, self.n_groups // self.tp_size,
                         -1),
                C_p.view(1, num_prefill_tokens, self.n_groups // self.tp_size,
                         -1),
<<<<<<< HEAD
                chunk_size=mamba2_metadata.chunk_size,
                D=self.D,
                z=None,
                dt_bias=self.dt_bias,
                seq_idx=mamba2_metadata.seq_idx,
                chunk_indices=mamba2_metadata.chunk_indices,
                chunk_offsets=mamba2_metadata.chunk_offsets,
                cu_seqlens=attn_metadata.query_start_loc[:num_prefills + 1],
=======
                chunk_size=chunk_size,
                D=self.D,
                z=None,
                dt_bias=self.dt_bias,
                seq_idx=seq_idx_p,
                chunk_indices=chunk_indices_p,
                chunk_offsets=chunk_offsets_p,
                cu_seqlens=query_start_loc_p,
>>>>>>> 110df743
                initial_states=initial_states,
                return_varlen_states=True,
                return_final_states=False,
                dt_softplus=True,
                dt_limit=(0.0, float("inf")),
            )

            # update ssm states
            # - varlen state is a (num_prefills, nheads, headdim, dstate) tensor
<<<<<<< HEAD
            mamba_cache_params.ssm_state[state_indices_tensor_p] = varlen_state
=======
            ssm_state[state_indices_tensor_p] = varlen_state
>>>>>>> 110df743

            # - reshape
            ssd_output_list.append(scan_output.view(num_prefill_tokens, -1))

        # Process decode requests
        if has_decode:
            # 2. Convolution sequence transformation
            hidden_states_B_C_d = causal_conv1d_update(
                hidden_states_B_C_d,
<<<<<<< HEAD
                mamba_cache_params.conv_state,
=======
                conv_state,
>>>>>>> 110df743
                conv_weights,
                self.conv1d.bias,
                self.activation,
                conv_state_indices=state_indices_tensor_d)
<<<<<<< HEAD

            hidden_states_d, B_d, C_d = split_hidden_states_B_C_fn(
                hidden_states_B_C_d)

=======

            hidden_states_d, B_d, C_d = split_hidden_states_B_C_fn(
                hidden_states_B_C_d)

>>>>>>> 110df743
            # 3. State Space Model sequence transformation
            n_groups = self.n_groups // self.tp_size
            A_d = self.A[:, None, ...][:, :, None].expand(
                -1, self.head_dim, self.ssm_state_size).to(dtype=torch.float32)
            dt_d = dt_d[:, :, None].expand(-1, -1, self.head_dim)
            dt_bias = self.dt_bias[:, None, ...].expand(-1, self.head_dim)
            D_d = self.D[:, None, ...].expand(-1, self.head_dim)
            B_d = B_d.view(-1, n_groups, B_d.shape[1] // n_groups)
            C_d = C_d.view(-1, n_groups, C_d.shape[1] // n_groups)
            hidden_states_d = hidden_states_d.view(
                -1, self.num_heads // self.tp_size, self.head_dim)

            # - the hidden is reshaped into (bs, num_heads, head_dim)
            # - mamba_cache_params.ssm_state's slots will be selected
            #   using state_indices_tensor_d

            hidden_states_d = selective_state_update(
<<<<<<< HEAD
                mamba_cache_params.ssm_state,
=======
                ssm_state,
>>>>>>> 110df743
                hidden_states_d,
                dt_d,
                A_d,
                B_d,
                C_d,
                D_d,
                z=None,
                dt_bias=dt_bias,
                dt_softplus=True,
                state_batch_indices=state_indices_tensor_d,
            )
<<<<<<< HEAD
            ssd_output_list.append(
                hidden_states_d.view(-1, (self.num_heads // self.tp_size) *
                                     self.head_dim))

        # Merge prefill and decode outputs before passing to gated MLP
        hidden_states = torch.vstack(ssd_output_list)

=======

            if envs.VLLM_USE_V1:
                ssd_output_list.insert(
                    0,
                    hidden_states_d.view(-1, (self.num_heads // self.tp_size) *
                                         self.head_dim))
            else:
                ssd_output_list.append(
                    hidden_states_d.view(-1, (self.num_heads // self.tp_size) *
                                         self.head_dim))

        # Merge prefill and decode outputs before passing to gated MLP
        hidden_states = torch.vstack(ssd_output_list)

>>>>>>> 110df743
        # 4. gated MLP
        # GatedRMSNorm internally applying SiLU to the gate
        # SiLU is applied internally before normalization, unlike standard
        # norm usage
        hidden_states = self.norm(hidden_states, gate)

        # 5. Final linear projection
        out, _ = self.out_proj(hidden_states)
        return out

    def get_state_shape(self) -> tuple[tuple[int, ...], tuple[int, ...]]:
        world_size = get_tensor_model_parallel_world_size()

        conv_state_shape, temporal_state_shape = None, None

        # if n_groups is not divisible by world_size, need to extend the shards
        # to ensure all groups needed by a head is sharded along with it
        n_groups = (self.n_groups +
                    extra_groups_for_head_shards(self.n_groups, world_size))

        # - heads and n_groups are TP-ed
        conv_dim = (self.intermediate_size +
                    2 * n_groups * self.ssm_state_size)
        conv_state_shape = (
            divide(conv_dim, world_size),
            self.conv_kernel_size - 1,
        )

        # These are not TP-ed as they depend on A, dt_bias, D
        # - they are typically small
        #   e.g., (h_heads, d_head, d_state) = (128, 64, 128)
        temporal_state_shape = (
            divide(self.num_heads, world_size),
            self.head_dim,
            self.ssm_state_size,
        )
        return conv_state_shape, temporal_state_shape<|MERGE_RESOLUTION|>--- conflicted
+++ resolved
@@ -230,22 +230,6 @@
     """
 
     def __init__(
-<<<<<<< HEAD
-        self,
-        hidden_size: int,
-        ssm_state_size: int,
-        conv_kernel_size: int,
-        intermediate_size: int,
-        use_conv_bias: bool,
-        use_bias: bool,
-        n_groups: int = 1,
-        num_heads: int = 128,
-        head_dim: int = 64,
-        rms_norm_eps: float = 1e-5,
-        activation: str = "silu",
-        use_rms_norm: bool = True,
-        quant_config: Optional[QuantizationConfig] = None,
-=======
             self,
             hidden_size: int,
             ssm_state_size: int,
@@ -262,7 +246,6 @@
             quant_config: Optional[QuantizationConfig] = None,
             prefix: str = "",
             chunk_size: int = -1,  # the chunk size used by v1
->>>>>>> 110df743
     ):
         super().__init__()
 
@@ -434,8 +417,6 @@
                                        self.use_rms_norm,
                                        eps=rms_norm_eps)
 
-<<<<<<< HEAD
-=======
         if envs.VLLM_USE_V1:
             compilation_config = get_current_vllm_config().compilation_config
             if prefix in compilation_config.static_forward_context:
@@ -452,7 +433,6 @@
         self.chunk_size = chunk_size
         self.prefix = prefix
 
->>>>>>> 110df743
     def forward_native(
         self,
         hidden_states: torch.Tensor,
@@ -473,16 +453,6 @@
         # kernels to operate in continuous batching and in chunked prefill
         # modes; they are computed at top-level model forward since they
         # stay the same and reused for all mamba layers in the same iteration
-<<<<<<< HEAD
-        attn_metadata: AttentionMetadata = get_forward_context().attn_metadata
-
-        num_prefills = attn_metadata.num_prefills  # request count
-        num_decodes = attn_metadata.num_decode_tokens  # token count (=request)
-        num_prefill_tokens = attn_metadata.num_prefill_tokens  # token count
-        has_prefill = num_prefills > 0
-        has_decode = num_decodes > 0
-
-=======
         attn_metadata: AttentionMetadata = forward_context.attn_metadata
         if envs.VLLM_USE_V1:
             if attn_metadata is not None:
@@ -510,7 +480,6 @@
             chunk_indices_p = mamba2_metadata.chunk_indices
             chunk_offsets_p = mamba2_metadata.chunk_offsets
 
->>>>>>> 110df743
         groups_time_state_size = self.n_groups * self.ssm_state_size
 
         # 1. Gated MLP's linear projection
@@ -532,30 +501,6 @@
         conv_weights = self.conv1d.weight.view(self.conv1d.weight.size(0),
                                                self.conv1d.weight.size(2))
 
-<<<<<<< HEAD
-        # Separate prefill and decode by splitting varlen input
-        # Split along token dimension
-        hidden_states_B_C_p, hidden_states_B_C_d = torch.split(
-            hidden_states_B_C,
-            [num_prefill_tokens, num_decodes],
-            dim=0,
-        )
-        dt_p, dt_d = torch.split(
-            dt,
-            [num_prefill_tokens, num_decodes],
-            dim=0,
-        )
-        # Split along batch dimension
-        state_indices_tensor_p, state_indices_tensor_d = torch.split(
-            mamba_cache_params.state_indices_tensor,
-            [num_prefills, num_decodes],
-            dim=0,
-        )
-        query_start_loc_p = (attn_metadata.query_start_loc[:num_prefills + 1]
-                             if has_prefill else None)
-
-=======
->>>>>>> 110df743
         # - get hidden_states, B and C after depthwise convolution.
         split_hidden_states_B_C_fn = lambda hidden_states_B_C: torch.split(
             hidden_states_B_C,
@@ -567,8 +512,6 @@
             dim=-1,
         )
 
-<<<<<<< HEAD
-=======
         if envs.VLLM_USE_V1 and attn_metadata is None:
             # V1 profile run
             hidden_states_B_C = (hidden_states_B_C.transpose(
@@ -629,30 +572,20 @@
                                                                1]
                                  if has_prefill else None)
 
->>>>>>> 110df743
         ssd_output_list = []
 
         # Process prefill requests
         if has_prefill:
             # 2. Convolution sequence transformation
             # - "cache_indices" updates the conv_state cache in positions
-<<<<<<< HEAD
-            #   pointed to by "mamba_cache_params.state_indices_tensor"
-=======
             #   pointed to by "state_indices_tensor"
->>>>>>> 110df743
             hidden_states_B_C_p = causal_conv1d_fn(
                 hidden_states_B_C_p.transpose(0, 1),
                 conv_weights,
                 self.conv1d.bias,
                 activation=self.activation,
-<<<<<<< HEAD
-                conv_states=mamba_cache_params.conv_state,
-                has_initial_state=mamba2_metadata.has_initial_states,
-=======
                 conv_states=conv_state,
                 has_initial_state=has_initial_states_p,
->>>>>>> 110df743
                 cache_indices=state_indices_tensor_p,
                 query_start_loc=query_start_loc_p).transpose(
                     0, 1)[:num_prefill_tokens]
@@ -667,13 +600,8 @@
             if (has_initial_states_p is not None and prep_initial_states):
                 # making a copy of the states
                 initial_states = torch.where(
-<<<<<<< HEAD
-                    mamba2_metadata.has_initial_states[:, None, None, None],
-                    mamba_cache_params.ssm_state[state_indices_tensor_p], 0)
-=======
                     has_initial_states_p[:, None, None, None],
                     ssm_state[state_indices_tensor_p], 0)
->>>>>>> 110df743
 
             scan_output, varlen_state = mamba_chunk_scan_combined(
                 hidden_states_p.view(1, num_prefill_tokens,
@@ -685,16 +613,6 @@
                          -1),
                 C_p.view(1, num_prefill_tokens, self.n_groups // self.tp_size,
                          -1),
-<<<<<<< HEAD
-                chunk_size=mamba2_metadata.chunk_size,
-                D=self.D,
-                z=None,
-                dt_bias=self.dt_bias,
-                seq_idx=mamba2_metadata.seq_idx,
-                chunk_indices=mamba2_metadata.chunk_indices,
-                chunk_offsets=mamba2_metadata.chunk_offsets,
-                cu_seqlens=attn_metadata.query_start_loc[:num_prefills + 1],
-=======
                 chunk_size=chunk_size,
                 D=self.D,
                 z=None,
@@ -703,7 +621,6 @@
                 chunk_indices=chunk_indices_p,
                 chunk_offsets=chunk_offsets_p,
                 cu_seqlens=query_start_loc_p,
->>>>>>> 110df743
                 initial_states=initial_states,
                 return_varlen_states=True,
                 return_final_states=False,
@@ -713,11 +630,7 @@
 
             # update ssm states
             # - varlen state is a (num_prefills, nheads, headdim, dstate) tensor
-<<<<<<< HEAD
-            mamba_cache_params.ssm_state[state_indices_tensor_p] = varlen_state
-=======
             ssm_state[state_indices_tensor_p] = varlen_state
->>>>>>> 110df743
 
             # - reshape
             ssd_output_list.append(scan_output.view(num_prefill_tokens, -1))
@@ -727,26 +640,15 @@
             # 2. Convolution sequence transformation
             hidden_states_B_C_d = causal_conv1d_update(
                 hidden_states_B_C_d,
-<<<<<<< HEAD
-                mamba_cache_params.conv_state,
-=======
                 conv_state,
->>>>>>> 110df743
                 conv_weights,
                 self.conv1d.bias,
                 self.activation,
                 conv_state_indices=state_indices_tensor_d)
-<<<<<<< HEAD
 
             hidden_states_d, B_d, C_d = split_hidden_states_B_C_fn(
                 hidden_states_B_C_d)
 
-=======
-
-            hidden_states_d, B_d, C_d = split_hidden_states_B_C_fn(
-                hidden_states_B_C_d)
-
->>>>>>> 110df743
             # 3. State Space Model sequence transformation
             n_groups = self.n_groups // self.tp_size
             A_d = self.A[:, None, ...][:, :, None].expand(
@@ -764,11 +666,7 @@
             #   using state_indices_tensor_d
 
             hidden_states_d = selective_state_update(
-<<<<<<< HEAD
-                mamba_cache_params.ssm_state,
-=======
                 ssm_state,
->>>>>>> 110df743
                 hidden_states_d,
                 dt_d,
                 A_d,
@@ -780,15 +678,6 @@
                 dt_softplus=True,
                 state_batch_indices=state_indices_tensor_d,
             )
-<<<<<<< HEAD
-            ssd_output_list.append(
-                hidden_states_d.view(-1, (self.num_heads // self.tp_size) *
-                                     self.head_dim))
-
-        # Merge prefill and decode outputs before passing to gated MLP
-        hidden_states = torch.vstack(ssd_output_list)
-
-=======
 
             if envs.VLLM_USE_V1:
                 ssd_output_list.insert(
@@ -803,7 +692,6 @@
         # Merge prefill and decode outputs before passing to gated MLP
         hidden_states = torch.vstack(ssd_output_list)
 
->>>>>>> 110df743
         # 4. gated MLP
         # GatedRMSNorm internally applying SiLU to the gate
         # SiLU is applied internally before normalization, unlike standard
