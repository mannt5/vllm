--- conflicted
+++ resolved
@@ -155,15 +155,9 @@
     tp_size: int,
     tp_rank: int,
 ) -> LoaderFunction:
-<<<<<<< HEAD
-    """Create a weight loader for mamba v2. This ensures that the projections
-    are correctly sharded so that they can be split into x, B, C. It also
-    ensures the the all the groups corresponding to a head shard is placed
-=======
     """Create a weight loader for mamba v2. This ensures that the projections 
     are correctly sharded so that they can be split into x, B, C. It also 
     ensures that all the groups corresponding to a head shard is placed 
->>>>>>> d6c86d09
     together with it.
     """
 
@@ -462,42 +456,6 @@
         conv_weights = self.conv1d.weight.view(self.conv1d.weight.size(0),
                                                self.conv1d.weight.size(2))
 
-<<<<<<< HEAD
-        if mamba2_metadata.has_prefill:
-            # |---------- N-1 iteration --------|
-            # |---------------- N iteration ---------------------|
-            # |- tokenA -|......................|-- newTokens ---|
-            # |---------- context_len ----------|
-            # |-------------------- seq_len ---------------------|
-            #                                   |-- query_len ---|
-
-            # - "cache_indices" updates the conv_state cache in positions
-            #   pointed to by "mamba_cache_params.state_indices_tensor"
-            hidden_states_B_C = causal_conv1d_fn(
-                hidden_states_B_C.transpose(0, 1),
-                conv_weights,
-                self.conv1d.bias,
-                activation=self.activation,
-                conv_states=mamba_cache_params.conv_state,
-                has_initial_state=mamba2_metadata.has_initial_states,
-                cache_indices=mamba_cache_params.state_indices_tensor,
-                query_start_loc=attn_metadata.query_start_loc,
-            ).transpose(0, 1)[:seq_len]
-
-            # Ensure memory layout is contiguous after transpose
-            # and slice operations to optimize subsequent tensor
-            # splitting and CUDA kernel execution
-            hidden_states_B_C = hidden_states_B_C.contiguous()
-        else:
-            hidden_states_B_C = causal_conv1d_update(
-                hidden_states_B_C,
-                mamba_cache_params.conv_state,
-                conv_weights,
-                self.conv1d.bias,
-                self.activation,
-                conv_state_indices=mamba_cache_params.state_indices_tensor,
-            )
-=======
         # Separate prefill and decode by splitting varlen input
         # Split along token dimension
         hidden_states_B_C_p, hidden_states_B_C_d = torch.split(
@@ -518,7 +476,6 @@
         )
         query_start_loc_p = (attn_metadata.query_start_loc[:num_prefills + 1]
                              if has_prefill else None)
->>>>>>> d6c86d09
 
         # - get hidden_states, B and C after depthwise convolution.
         split_hidden_states_B_C_fn = lambda hidden_states_B_C: torch.split(
@@ -611,16 +568,9 @@
 
             # 3. State Space Model sequence transformation
             n_groups = self.n_groups // self.tp_size
-<<<<<<< HEAD
-            A = (self.A[:, None, ...][:, :, None].expand(
-                -1, self.head_dim,
-                self.ssm_state_size).to(dtype=torch.float32))
-            dt = dt[:, :, None].expand(-1, -1, self.head_dim)
-=======
             A_d = self.A[:, None, ...][:, :, None].expand(
                 -1, self.head_dim, self.ssm_state_size).to(dtype=torch.float32)
             dt_d = dt_d[:, :, None].expand(-1, -1, self.head_dim)
->>>>>>> d6c86d09
             dt_bias = self.dt_bias[:, None, ...].expand(-1, self.head_dim)
             D_d = self.D[:, None, ...].expand(-1, self.head_dim)
             B_d = B_d.view(-1, n_groups, B_d.shape[1] // n_groups)
@@ -652,14 +602,10 @@
         # Merge prefill and decode outputs before passing to gated MLP
         hidden_states = torch.vstack(ssd_output_list)
 
-<<<<<<< HEAD
-        # # 4. gated MLP
+        # 4. gated MLP
         # GatedRMSNorm internally applying SiLU to the gate
         # SiLU is applied internally before normalization, unlike standard
         # norm usage
-=======
-        # 4. gated MLP
->>>>>>> d6c86d09
         hidden_states = self.norm(hidden_states, gate)
 
         # 5. Final linear projection
