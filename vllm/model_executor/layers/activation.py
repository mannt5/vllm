"""Custom activation functions."""
import math
from typing import Optional

import torch
import torch.nn as nn
import torch.nn.functional as F

from vllm.distributed import (divide, get_tensor_model_parallel_rank,
                              get_tensor_model_parallel_world_size)
from vllm.model_executor.custom_op import CustomOp
from vllm.model_executor.layers.quantization import QuantizationConfig
from vllm.model_executor.utils import set_weight_attrs


<<<<<<< HEAD
@CustomOp.register("silu_and_mul")
=======
class FatreluAndMul(CustomOp):
    """An activation function for FATReLU.
    
    The function computes x -> FATReLU(x[:d]) * x[d:] where
    d = x.shape[-1] // 2.
    This is used in openbmb/MiniCPM-S-1B-sft.

    Shapes:
        x: (num_tokens, 2 * d) or (batch_size, seq_len, 2 * d)
        return: (num_tokens, d) or (batch_size, seq_len, d)
    """

    def __init__(self, threshold: float = 0.):
        super().__init__()
        self.threshold = threshold

    def forward_native(self, x: torch.Tensor) -> torch.Tensor:
        d = x.shape[-1] // 2
        x1 = x[..., :d]
        x2 = x[..., d:]
        x1 = F.threshold(x1, self.threshold, 0.0)
        return x1 * x2

    def forward_cuda(self, x: torch.Tensor) -> torch.Tensor:
        return self.forward_native(x)


>>>>>>> 390be746
class SiluAndMul(CustomOp):
    """An activation function for SwiGLU.

    The function computes x -> silu(x[:d]) * x[d:] where d = x.shape[-1] // 2.

    Shapes:
        x: (num_tokens, 2 * d) or (batch_size, seq_len, 2 * d)
        return: (num_tokens, d) or (batch_size, seq_len, d)
    """

    def forward_native(self, x: torch.Tensor) -> torch.Tensor:
        """PyTorch-native implementation equivalent to forward()."""
        d = x.shape[-1] // 2
        return F.silu(x[..., :d]) * x[..., d:]

    def forward_cuda(self, x: torch.Tensor) -> torch.Tensor:
        from vllm import _custom_ops as ops

        d = x.shape[-1] // 2
        output_shape = (x.shape[:-1] + (d, ))
        out = torch.empty(output_shape, dtype=x.dtype, device=x.device)
        ops.silu_and_mul(out, x)
        return out

    def forward_xpu(self, x: torch.Tensor) -> torch.Tensor:
        from vllm._ipex_ops import ipex_ops as ops

        d = x.shape[-1] // 2
        output_shape = (x.shape[:-1] + (d, ))
        out = torch.empty(output_shape, dtype=x.dtype, device=x.device)
        ops.silu_and_mul(out, x)
        return out


@CustomOp.register("gelu_and_mul")
class GeluAndMul(CustomOp):
    """An activation function for GeGLU.

    The function computes x -> GELU(x[:d]) * x[d:] where d = x.shape[-1] // 2.

    Shapes:
        x: (batch_size, seq_len, 2 * d) or (num_tokens, 2 * d)
        return: (batch_size, seq_len, d) or (num_tokens, d)
    """

    def __init__(self, approximate: str = "none"):
        super().__init__()
        self.approximate = approximate
        if approximate not in ("none", "tanh"):
            raise ValueError(f"Unknown approximate mode: {approximate}")

    def forward_native(self, x: torch.Tensor) -> torch.Tensor:
        """PyTorch-native implementation equivalent to forward()."""
        d = x.shape[-1] // 2
        return F.gelu(x[..., :d], approximate=self.approximate) * x[..., d:]

    def forward_cuda(self, x: torch.Tensor) -> torch.Tensor:
        from vllm import _custom_ops as ops

        d = x.shape[-1] // 2
        output_shape = (x.shape[:-1] + (d, ))
        out = torch.empty(output_shape, dtype=x.dtype, device=x.device)
        if self.approximate == "none":
            ops.gelu_and_mul(out, x)
        elif self.approximate == "tanh":
            ops.gelu_tanh_and_mul(out, x)
        return out

    def forward_xpu(self, x: torch.Tensor) -> torch.Tensor:
        from vllm._ipex_ops import ipex_ops as ops

        d = x.shape[-1] // 2
        output_shape = (x.shape[:-1] + (d, ))
        out = torch.empty(output_shape, dtype=x.dtype, device=x.device)
        if self.approximate == "none":
            ops.gelu_and_mul(out, x)
        elif self.approximate == "tanh":
            ops.gelu_tanh_and_mul(out, x)
        return out

    def extra_repr(self) -> str:
        return f'approximate={repr(self.approximate)}'


@CustomOp.register("gelu_new")
class NewGELU(CustomOp):

    def forward_native(self, x: torch.Tensor) -> torch.Tensor:
        """PyTorch-native implementation equivalent to forward()."""
        c = math.sqrt(2.0 / math.pi)
        return 0.5 * x * (1.0 + torch.tanh(c *
                                           (x + 0.044715 * torch.pow(x, 3.0))))

    def forward_cuda(self, x: torch.Tensor) -> torch.Tensor:
        from vllm import _custom_ops as ops

        out = torch.empty_like(x)
        ops.gelu_new(out, x)
        return out

    def forward_xpu(self, x: torch.Tensor) -> torch.Tensor:
        from vllm._ipex_ops import ipex_ops as ops

        return ops.gelu_new(x)


@CustomOp.register("gelu_fast")
class FastGELU(CustomOp):

    def forward_native(self, x: torch.Tensor) -> torch.Tensor:
        """PyTorch-native implementation equivalent to forward()."""
        return 0.5 * x * (1.0 + torch.tanh(x * 0.7978845608 *
                                           (1.0 + 0.044715 * x * x)))

    def forward_cuda(self, x: torch.Tensor) -> torch.Tensor:
        from vllm import _custom_ops as ops

        out = torch.empty_like(x)
        ops.gelu_fast(out, x)
        return out

    def forward_xpu(self, x: torch.Tensor) -> torch.Tensor:
        from vllm._ipex_ops import ipex_ops as ops

        return ops.gelu_fast(x)


@CustomOp.register("quick_gelu")
class QuickGELU(CustomOp):
    # https://github.com/huggingface/transformers/blob/main/src/transformers/activations.py#L90
    def forward_native(self, x: torch.Tensor) -> torch.Tensor:
        """PyTorch-native implementation equivalent to forward()."""
        return x * torch.sigmoid(1.702 * x)

    def forward_cuda(self, x: torch.Tensor) -> torch.Tensor:
        from vllm import _custom_ops as ops

        out = torch.empty_like(x)
        ops.gelu_quick(out, x)
        return out

    def forward_xpu(self, x: torch.Tensor) -> torch.Tensor:
        from vllm._ipex_ops import ipex_ops as ops

        out = torch.empty_like(x)
        ops.gelu_quick(out, x)
        return out

    # TODO implement forward_xpu for QuickGELU
    # def forward_xpu(self, x: torch.Tensor) -> torch.Tensor:


@CustomOp.register("relu2")
class ReLUSquaredActivation(CustomOp):
    """
    Applies the relu^2 activation introduced in https://arxiv.org/abs/2109.08668v2
    """

    def forward_native(self, x: torch.Tensor) -> torch.Tensor:
        """PyTorch-native implementation equivalent to forward()."""
        return torch.square(F.relu(x))

    def forward_cuda(self, x: torch.Tensor) -> torch.Tensor:
        return self.forward_native(x)


class ScaledActivation(nn.Module):
    """An activation function with post-scale parameters.

    This is used for some quantization methods like AWQ.
    """

    def __init__(
        self,
        act_module: nn.Module,
        intermediate_size: int,
        input_is_parallel: bool = True,
        params_dtype: Optional[torch.dtype] = None,
    ):
        super().__init__()
        self.act = act_module
        self.input_is_parallel = input_is_parallel
        if input_is_parallel:
            tp_size = get_tensor_model_parallel_world_size()
            intermediate_size_per_partition = divide(intermediate_size,
                                                     tp_size)
        else:
            intermediate_size_per_partition = intermediate_size
        if params_dtype is None:
            params_dtype = torch.get_default_dtype()
        self.scales = nn.Parameter(
            torch.empty(intermediate_size_per_partition, dtype=params_dtype))
        set_weight_attrs(self.scales, {"weight_loader": self.weight_loader})

    def forward(self, x: torch.Tensor) -> torch.Tensor:
        return self.act(x) / self.scales

    def weight_loader(self, param: nn.Parameter, loaded_weight: torch.Tensor):
        param_data = param.data
        if self.input_is_parallel:
            tp_rank = get_tensor_model_parallel_rank()
            shard_size = param_data.shape[0]
            start_idx = tp_rank * shard_size
            loaded_weight = loaded_weight.narrow(0, start_idx, shard_size)
        assert param_data.shape == loaded_weight.shape
        param_data.copy_(loaded_weight)


_ACTIVATION_REGISTRY = {
    "gelu": nn.GELU(),
    "gelu_fast": FastGELU(),
    "gelu_new": NewGELU(),
    "gelu_pytorch_tanh": nn.GELU(approximate="tanh"),
    "relu": nn.ReLU(),
    "relu2": ReLUSquaredActivation(),
    "quick_gelu": QuickGELU(),
}


def get_act_fn(
    act_fn_name: str,
    quant_config: Optional[QuantizationConfig] = None,
    intermediate_size: Optional[int] = None,
    input_is_parallel: bool = True,
    params_dtype: Optional[torch.dtype] = None,
) -> nn.Module:
    """Get an activation function by name."""
    act_fn_name = act_fn_name.lower()
    if act_fn_name not in _ACTIVATION_REGISTRY:
        raise ValueError(
            f"Activation function {act_fn_name!r} is not supported.")

    act_fn = _ACTIVATION_REGISTRY[act_fn_name]
    if (quant_config is not None
            and act_fn_name in quant_config.get_scaled_act_names()):
        if intermediate_size is None:
            raise ValueError("intermediate_size must be specified for scaled "
                             "activation functions.")
        return ScaledActivation(act_fn, intermediate_size, input_is_parallel,
                                params_dtype)
    return act_fn<|MERGE_RESOLUTION|>--- conflicted
+++ resolved
@@ -13,12 +13,10 @@
 from vllm.model_executor.utils import set_weight_attrs
 
 
-<<<<<<< HEAD
-@CustomOp.register("silu_and_mul")
-=======
+@CustomOp.register("fatrelu_and_mul")
 class FatreluAndMul(CustomOp):
     """An activation function for FATReLU.
-    
+
     The function computes x -> FATReLU(x[:d]) * x[d:] where
     d = x.shape[-1] // 2.
     This is used in openbmb/MiniCPM-S-1B-sft.
@@ -43,7 +41,7 @@
         return self.forward_native(x)
 
 
->>>>>>> 390be746
+@CustomOp.register("silu_and_mul")
 class SiluAndMul(CustomOp):
     """An activation function for SwiGLU.
 
