"""Custom activation functions."""
import math
from typing import Optional

import torch
import torch.nn as nn
import torch.nn.functional as F

from vllm.distributed import (divide, get_tensor_model_parallel_rank,
                              get_tensor_model_parallel_world_size)
from vllm.model_executor.custom_op import CustomOp
from vllm.model_executor.utils import set_weight_attrs
from vllm.platforms import current_platform
from vllm.utils import LazyDict


@CustomOp.register("fatrelu_and_mul")
class FatreluAndMul(CustomOp):
    """An activation function for FATReLU.

    The function computes x -> FATReLU(x[:d]) * x[d:] where
    d = x.shape[-1] // 2.
    This is used in openbmb/MiniCPM-S-1B-sft.

    Shapes:
        x: (num_tokens, 2 * d) or (batch_size, seq_len, 2 * d)
        return: (num_tokens, d) or (batch_size, seq_len, d)
    """

    def __init__(self, threshold: float = 0.):
        super().__init__()
        self.threshold = threshold
        if current_platform.is_cuda_alike() or current_platform.is_cpu():
            self.op = torch.ops._C.fatrelu_and_mul

    def forward_native(self, x: torch.Tensor) -> torch.Tensor:
        d = x.shape[-1] // 2
        x1 = x[..., :d]
        x2 = x[..., d:]
        x1 = F.threshold(x1, self.threshold, 0.0)
        return x1 * x2

    def forward_cuda(self, x: torch.Tensor) -> torch.Tensor:
        d = x.shape[-1] // 2
        output_shape = (x.shape[:-1] + (d, ))
        out = torch.empty(output_shape, dtype=x.dtype, device=x.device)
        self.op(out, x, self.threshold)
        return out


@CustomOp.register("silu_and_mul")
class SiluAndMul(CustomOp):
    """An activation function for SwiGLU.

    The function computes x -> silu(x[:d]) * x[d:] where d = x.shape[-1] // 2.

    Shapes:
        x: (num_tokens, 2 * d) or (batch_size, seq_len, 2 * d)
        return: (num_tokens, d) or (batch_size, seq_len, d)
    """

    def __init__(self):
        super().__init__()
        if current_platform.is_cuda_alike() or current_platform.is_cpu():
            self.op = torch.ops._C.silu_and_mul
        elif current_platform.is_xpu():
            from vllm._ipex_ops import ipex_ops
            self.op = ipex_ops.silu_and_mul

    def forward_native(self, x: torch.Tensor) -> torch.Tensor:
        """PyTorch-native implementation equivalent to forward()."""
        d = x.shape[-1] // 2
        return F.silu(x[..., :d]) * x[..., d:]

<<<<<<< HEAD
    def forward_cuda(self,
                     x: torch.Tensor,
                     scale: Optional[torch.Tensor] = None) -> torch.Tensor:
        from vllm import _custom_ops as ops

        d = x.shape[-1] // 2
        output_shape = (x.shape[:-1] + (d, ))
        if scale is None:
            out = torch.empty(output_shape, dtype=x.dtype, device=x.device)
            ops.silu_and_mul(out, x)
        else:
            # for scaled fp8 output
            out = torch.empty(output_shape,
                              dtype=torch.float8_e4m3fnuz,
                              device=x.device)
            ops.scaled_silu_and_mul(out, x, scale)
=======
    def forward_cuda(self, x: torch.Tensor) -> torch.Tensor:
        d = x.shape[-1] // 2
        output_shape = (x.shape[:-1] + (d, ))
        out = torch.empty(output_shape, dtype=x.dtype, device=x.device)
        self.op(out, x)
>>>>>>> c6db2131
        return out

    def forward_xpu(self, x: torch.Tensor) -> torch.Tensor:
        d = x.shape[-1] // 2
        output_shape = (x.shape[:-1] + (d, ))
        out = torch.empty(output_shape, dtype=x.dtype, device=x.device)
        self.op(out, x)
        return out


@CustomOp.register("gelu_and_mul")
class GeluAndMul(CustomOp):
    """An activation function for GeGLU.

    The function computes x -> GELU(x[:d]) * x[d:] where d = x.shape[-1] // 2.

    Shapes:
        x: (batch_size, seq_len, 2 * d) or (num_tokens, 2 * d)
        return: (batch_size, seq_len, d) or (num_tokens, d)
    """

    def __init__(self, approximate: str = "none"):
        super().__init__()
        self.approximate = approximate
        if approximate not in ("none", "tanh"):
            raise ValueError(f"Unknown approximate mode: {approximate}")
        if current_platform.is_cuda_alike() or current_platform.is_cpu():
            if approximate == "none":
                self.op = torch.ops._C.gelu_and_mul
            elif approximate == "tanh":
                self.op = torch.ops._C.gelu_tanh_and_mul
        elif current_platform.is_xpu():
            from vllm._ipex_ops import ipex_ops
            if approximate == "none":
                self.op = ipex_ops.gelu_and_mul
            else:
                self.op = ipex_ops.gelu_tanh_and_mul

    def forward_native(self, x: torch.Tensor) -> torch.Tensor:
        """PyTorch-native implementation equivalent to forward()."""
        d = x.shape[-1] // 2
        return F.gelu(x[..., :d], approximate=self.approximate) * x[..., d:]

    def forward_cuda(self, x: torch.Tensor) -> torch.Tensor:
        d = x.shape[-1] // 2
        output_shape = (x.shape[:-1] + (d, ))
        out = torch.empty(output_shape, dtype=x.dtype, device=x.device)
        self.op(out, x)
        return out

    def forward_xpu(self, x: torch.Tensor) -> torch.Tensor:
        d = x.shape[-1] // 2
        output_shape = (x.shape[:-1] + (d, ))
        out = torch.empty(output_shape, dtype=x.dtype, device=x.device)
        self.op(out, x)
        return out

    def extra_repr(self) -> str:
        return f'approximate={repr(self.approximate)}'


@CustomOp.register("gelu_new")
class NewGELU(CustomOp):

    def __init__(self):
        super().__init__()
        if current_platform.is_cuda_alike() or current_platform.is_cpu():
            self.op = torch.ops._C.gelu_new
        elif current_platform.is_xpu():
            from vllm._ipex_ops import ipex_ops
            self.op = ipex_ops.gelu_new

    def forward_native(self, x: torch.Tensor) -> torch.Tensor:
        """PyTorch-native implementation equivalent to forward()."""
        c = math.sqrt(2.0 / math.pi)
        return 0.5 * x * (1.0 + torch.tanh(c *
                                           (x + 0.044715 * torch.pow(x, 3.0))))

    def forward_cuda(self, x: torch.Tensor) -> torch.Tensor:
        out = torch.empty_like(x)
        self.op(out, x)
        return out

    def forward_xpu(self, x: torch.Tensor) -> torch.Tensor:
        return self.op(x)


@CustomOp.register("gelu_fast")
class FastGELU(CustomOp):

    def __init__(self):
        super().__init__()
        if current_platform.is_cuda_alike() or current_platform.is_cpu():
            self.op = torch.ops._C.gelu_fast
        elif current_platform.is_xpu():
            from vllm._ipex_ops import ipex_ops
            self.op = ipex_ops.gelu_fast

    def forward_native(self, x: torch.Tensor) -> torch.Tensor:
        """PyTorch-native implementation equivalent to forward()."""
        return 0.5 * x * (1.0 + torch.tanh(x * 0.7978845608 *
                                           (1.0 + 0.044715 * x * x)))

    def forward_cuda(self, x: torch.Tensor) -> torch.Tensor:
        out = torch.empty_like(x)
        self.op(out, x)
        return out

    def forward_xpu(self, x: torch.Tensor) -> torch.Tensor:
        return self.op(x)


@CustomOp.register("quick_gelu")
class QuickGELU(CustomOp):
    # https://github.com/huggingface/transformers/blob/main/src/transformers/activations.py#L90
    def __init__(self):
        super().__init__()
        if current_platform.is_cuda_alike() or current_platform.is_cpu():
            self.op = torch.ops._C.gelu_quick
        elif current_platform.is_xpu():
            from vllm._ipex_ops import ipex_ops
            self.op = ipex_ops.gelu_quick

    def forward_native(self, x: torch.Tensor) -> torch.Tensor:
        """PyTorch-native implementation equivalent to forward()."""
        return x * torch.sigmoid(1.702 * x)

    def forward_cuda(self, x: torch.Tensor) -> torch.Tensor:
        out = torch.empty_like(x)
        self.op(out, x)
        return out

    def forward_xpu(self, x: torch.Tensor) -> torch.Tensor:
        out = torch.empty_like(x)
        self.op(out, x)
        return out

    # TODO implement forward_xpu for QuickGELU
    # def forward_xpu(self, x: torch.Tensor) -> torch.Tensor:


@CustomOp.register("relu2")
class ReLUSquaredActivation(CustomOp):
    """
    Applies the relu^2 activation introduced in https://arxiv.org/abs/2109.08668v2
    """

    def forward_native(self, x: torch.Tensor) -> torch.Tensor:
        """PyTorch-native implementation equivalent to forward()."""
        return torch.square(F.relu(x))

    def forward_cuda(self, x: torch.Tensor) -> torch.Tensor:
        return self.forward_native(x)


class ScaledActivation(nn.Module):
    """An activation function with post-scale parameters.

    This is used for some quantization methods like AWQ.
    """

    def __init__(
        self,
        act_module: nn.Module,
        intermediate_size: int,
        input_is_parallel: bool = True,
        params_dtype: Optional[torch.dtype] = None,
    ):
        super().__init__()
        self.act = act_module
        self.input_is_parallel = input_is_parallel
        if input_is_parallel:
            tp_size = get_tensor_model_parallel_world_size()
            intermediate_size_per_partition = divide(intermediate_size,
                                                     tp_size)
        else:
            intermediate_size_per_partition = intermediate_size
        if params_dtype is None:
            params_dtype = torch.get_default_dtype()
        self.scales = nn.Parameter(
            torch.empty(intermediate_size_per_partition, dtype=params_dtype))
        set_weight_attrs(self.scales, {"weight_loader": self.weight_loader})

    def forward(self, x: torch.Tensor) -> torch.Tensor:
        return self.act(x) / self.scales

    def weight_loader(self, param: nn.Parameter, loaded_weight: torch.Tensor):
        param_data = param.data
        if self.input_is_parallel:
            tp_rank = get_tensor_model_parallel_rank()
            shard_size = param_data.shape[0]
            start_idx = tp_rank * shard_size
            loaded_weight = loaded_weight.narrow(0, start_idx, shard_size)
        assert param_data.shape == loaded_weight.shape
        param_data.copy_(loaded_weight)


_ACTIVATION_REGISTRY = LazyDict({
    "gelu":
    lambda: nn.GELU(),
    "gelu_fast":
    lambda: FastGELU(),
    "gelu_new":
    lambda: NewGELU(),
    "gelu_pytorch_tanh":
    lambda: nn.GELU(approximate="tanh"),
    "relu":
    lambda: nn.ReLU(),
    "relu2":
    lambda: ReLUSquaredActivation(),
    "silu":
    lambda: nn.SiLU(),
    "quick_gelu":
    lambda: QuickGELU(),
})


def get_act_fn(act_fn_name: str) -> nn.Module:
    """Get an activation function by name."""
    act_fn_name = act_fn_name.lower()
    if act_fn_name not in _ACTIVATION_REGISTRY:
        raise ValueError(
            f"Activation function {act_fn_name!r} is not supported.")

    return _ACTIVATION_REGISTRY[act_fn_name]


_ACTIVATION_AND_MUL_REGISTRY = LazyDict({
    "gelu": lambda: GeluAndMul(),
    "silu": lambda: SiluAndMul(),
})


def get_act_and_mul_fn(act_fn_name: str) -> nn.Module:
    """Get an activation-and-mul (i.e. SiluAndMul) function by name."""
    act_fn_name = act_fn_name.lower()
    if act_fn_name not in _ACTIVATION_AND_MUL_REGISTRY:
        raise ValueError(
            f"Activation function {act_fn_name!r} is not supported.")

    return _ACTIVATION_AND_MUL_REGISTRY[act_fn_name]<|MERGE_RESOLUTION|>--- conflicted
+++ resolved
@@ -72,30 +72,21 @@
         d = x.shape[-1] // 2
         return F.silu(x[..., :d]) * x[..., d:]
 
-<<<<<<< HEAD
     def forward_cuda(self,
                      x: torch.Tensor,
                      scale: Optional[torch.Tensor] = None) -> torch.Tensor:
-        from vllm import _custom_ops as ops
 
         d = x.shape[-1] // 2
         output_shape = (x.shape[:-1] + (d, ))
         if scale is None:
             out = torch.empty(output_shape, dtype=x.dtype, device=x.device)
-            ops.silu_and_mul(out, x)
+            self.op(out, x)
         else:
             # for scaled fp8 output
             out = torch.empty(output_shape,
                               dtype=torch.float8_e4m3fnuz,
                               device=x.device)
-            ops.scaled_silu_and_mul(out, x, scale)
-=======
-    def forward_cuda(self, x: torch.Tensor) -> torch.Tensor:
-        d = x.shape[-1] // 2
-        output_shape = (x.shape[:-1] + (d, ))
-        out = torch.empty(output_shape, dtype=x.dtype, device=x.device)
-        self.op(out, x)
->>>>>>> c6db2131
+            torch.ops._C.scaled_silu_and_mul(out, x, scale)
         return out
 
     def forward_xpu(self, x: torch.Tensor) -> torch.Tensor:
