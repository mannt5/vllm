# SPDX-License-Identifier: Apache-2.0
"""Custom normalization layers."""
from typing import Optional, Tuple, Union

import torch
import torch.nn as nn

import vllm.envs as envs
from vllm.model_executor.custom_op import CustomOp
from vllm.platforms import current_platform


def is_rocm_aiter_rmsnorm_enabled() -> bool:
    return current_platform.is_rocm() \
        and envs.VLLM_ROCM_USE_AITER_RMSNORM \
        and envs.VLLM_ROCM_USE_AITER


def rms_norm(x: torch.Tensor, weight: torch.Tensor,
             variance_epsilon: float) -> torch.Tensor:
    from vllm import _custom_ops as ops
    out = torch.empty_like(x)
    ops.rms_norm(
        out,
        x,
        weight,
        variance_epsilon,
    )
    return out


def fused_add_rms_norm(
        x: torch.Tensor, residual: torch.Tensor, weight: torch.Tensor,
        variance_epsilon: float) -> Tuple[torch.Tensor, torch.Tensor]:
    from vllm import _custom_ops as ops
    ops.fused_add_rms_norm(
        x,
        residual,
        weight,
        variance_epsilon,
    )
    return x, residual


def rocm_aiter_rms_norm(x: torch.Tensor, weight: torch.Tensor,
                        variance_epsilon: float) -> torch.Tensor:

    import aiter as rocm_aiter
    return rocm_aiter.rms_norm(x, weight, variance_epsilon)


def rocm_aiter_fused_add_rms_norm(
        x: torch.Tensor, residual: torch.Tensor, weight: torch.Tensor,
        variance_epsilon: float) -> Tuple[torch.Tensor, torch.Tensor]:

    import aiter as rocm_aiter

    # Assuming the correct signature for rmsnorm2d_fwd_with_add
    rocm_aiter.rmsnorm2d_fwd_with_add(
        x,  # output
        x,  # input
        residual,  # residual input
        residual,  # residual output
        weight,
        variance_epsilon,
    )
    return x, residual


def dispatch_cuda_rmsnorm_func(add_residual: bool):
    if add_residual:
        if is_rocm_aiter_rmsnorm_enabled():
            return rocm_aiter_fused_add_rms_norm
        return fused_add_rms_norm

    if is_rocm_aiter_rmsnorm_enabled():
        return rocm_aiter_rms_norm
    return rms_norm


@CustomOp.register("rms_norm")
class RMSNorm(CustomOp):
    """Root mean square normalization.

    Computes x -> w * x / sqrt(E[x^2] + eps) where w is the learned weight.
    Refer to https://arxiv.org/abs/1910.07467
    """

    def __init__(
        self,
        hidden_size: int,
        eps: float = 1e-6,
        var_hidden_size: Optional[int] = None,
        has_weight: bool = True,
    ) -> None:
        super().__init__()

        self.hidden_size = hidden_size
        self.variance_epsilon = eps
        self.variance_size_override = (None if var_hidden_size == hidden_size
                                       else var_hidden_size)
        self.has_weight = has_weight

        self.weight = torch.ones(hidden_size)
        if self.has_weight:
            self.weight = nn.Parameter(self.weight)

    def forward_native(
        self,
        x: torch.Tensor,
        residual: Optional[torch.Tensor] = None,
    ) -> Union[torch.Tensor, Tuple[torch.Tensor, torch.Tensor]]:
        """PyTorch-native implementation equivalent to forward()."""
        orig_dtype = x.dtype
        x = x.to(torch.float32)
        if residual is not None:
            x = x + residual.to(torch.float32)
            residual = x.to(orig_dtype)

        hidden_size = x.shape[-1]
        if hidden_size != self.hidden_size:
            raise ValueError("Expected hidden_size to be "
                             f"{self.hidden_size}, but found: {hidden_size}")

        if self.variance_size_override is None:
            x_var = x
        else:
            if hidden_size < self.variance_size_override:
                raise ValueError(
                    "Expected hidden_size to be at least "
                    f"{self.variance_size_override}, but found: {hidden_size}")

            x_var = x[:, :, :self.variance_size_override]

        variance = x_var.pow(2).mean(dim=-1, keepdim=True)

        x = x * torch.rsqrt(variance + self.variance_epsilon)
        x = x.to(orig_dtype)
        if self.has_weight:
            x = x * self.weight
        if residual is None:
            return x
        else:
            return x, residual

    def forward_cuda(
        self,
        x: torch.Tensor,
        residual: Optional[torch.Tensor] = None,
        scale: Optional[torch.Tensor] = None,
    ) -> Union[torch.Tensor, Tuple[torch.Tensor, torch.Tensor]]:
        if self.variance_size_override is not None:
            return self.forward_native(x, residual)

        add_residual = residual is not None
        norm_func = dispatch_cuda_rmsnorm_func(add_residual)

<<<<<<< HEAD
        if scale is not None:
            out = torch.empty_like(x, dtype=torch.float8_e4m3fnuz)
            if residual is not None:
                ops.scaled_fused_add_rms_norm(out, x, residual,
                                              self.weight.data, scale,
                                              self.variance_epsilon)
                return out, residual
            ops.scaled_rms_norm(out, x, self.weight.data, scale,
                                self.variance_epsilon)
            return out

        if residual is not None:
            ops.fused_add_rms_norm(
                x,
                residual,
                self.weight.data,
                self.variance_epsilon,
            )
            return x, residual
        out = torch.empty_like(x)
        ops.rms_norm(
            out,
            x,
            self.weight.data,
            self.variance_epsilon,
        )
        return out
=======
        if add_residual:
            return norm_func(x, residual, self.weight.data,
                             self.variance_epsilon)
        else:
            return norm_func(x, self.weight.data, self.variance_epsilon)
>>>>>>> 3eb08ed9

    def forward_hpu(
        self,
        x: torch.Tensor,
        residual: Optional[torch.Tensor] = None,
    ) -> Union[torch.Tensor, Tuple[torch.Tensor, torch.Tensor]]:
        from vllm_hpu_extension.ops import HPUFusedRMSNorm
        if HPUFusedRMSNorm is None:
            return self.forward_native(x, residual)
        if residual is not None:
            orig_shape = x.shape
            residual += x.view(residual.shape)
            # Note: HPUFusedRMSNorm requires 3D tensors as inputs
            x = HPUFusedRMSNorm.apply(residual, self.weight,
                                      self.variance_epsilon)
            return x.view(orig_shape), residual

        x = HPUFusedRMSNorm.apply(x, self.weight, self.variance_epsilon)
        return x

    def forward_xpu(
        self,
        x: torch.Tensor,
        residual: Optional[torch.Tensor] = None,
    ) -> Union[torch.Tensor, Tuple[torch.Tensor, torch.Tensor]]:
        if self.variance_size_override is not None:
            return self.forward_native(x, residual)

        from vllm._ipex_ops import ipex_ops as ops

        if residual is not None:
            ops.fused_add_rms_norm(
                x,
                residual,
                self.weight.data,
                self.variance_epsilon,
            )
            return x, residual
        return ops.rms_norm(
            x,
            self.weight.data,
            self.variance_epsilon,
        )

    def extra_repr(self) -> str:
        s = f"hidden_size={self.weight.data.size(0)}"
        s += f", eps={self.variance_epsilon}"
        return s


@CustomOp.register("gemma_rms_norm")
class GemmaRMSNorm(CustomOp):
    """RMS normalization for Gemma.

    Two differences from the above RMSNorm:
        1. x * (1 + w) instead of x * w.
        2. (x * w).to(orig_dtype) instead of x.to(orig_dtype) * w.
    """

    def __init__(
        self,
        hidden_size: int,
        eps: float = 1e-6,
    ) -> None:
        super().__init__()
        self.weight = nn.Parameter(torch.zeros(hidden_size))
        self.variance_epsilon = eps

    @staticmethod
    def forward_static(
        weight: torch.Tensor,
        variance_epsilon: float,
        x: torch.Tensor,
        residual: Optional[torch.Tensor],
    ) -> Union[torch.Tensor, Tuple[torch.Tensor, torch.Tensor]]:
        """PyTorch-native implementation equivalent to forward()."""
        orig_dtype = x.dtype
        if residual is not None:
            x = x + residual
            residual = x

        x = x.float()
        variance = x.pow(2).mean(dim=-1, keepdim=True)
        x = x * torch.rsqrt(variance + variance_epsilon)
        # Llama does x.to(float16) * w whilst Gemma is (x * w).to(float16)
        # See https://github.com/huggingface/transformers/pull/29402
        x = x * (1.0 + weight.float())
        x = x.to(orig_dtype)
        return x if residual is None else (x, residual)

    def forward_native(
        self,
        x: torch.Tensor,
        residual: Optional[torch.Tensor] = None,
    ) -> Union[torch.Tensor, Tuple[torch.Tensor, torch.Tensor]]:
        """PyTorch-native implementation equivalent to forward()."""
        return self.forward_static(self.weight.data, self.variance_epsilon, x,
                                   residual)

    def forward_cuda(
        self,
        x: torch.Tensor,
        residual: Optional[torch.Tensor] = None,
    ) -> Union[torch.Tensor, Tuple[torch.Tensor, torch.Tensor]]:
        if torch.compiler.is_compiling():
            return self.forward_native(x, residual)

        if not getattr(self, "_is_compiled", False):
            self.forward_static = torch.compile(  # type: ignore
                self.forward_static)
            self._is_compiled = True
        return self.forward_native(x, residual)<|MERGE_RESOLUTION|>--- conflicted
+++ resolved
@@ -152,10 +152,8 @@
         if self.variance_size_override is not None:
             return self.forward_native(x, residual)
 
-        add_residual = residual is not None
-        norm_func = dispatch_cuda_rmsnorm_func(add_residual)
-
-<<<<<<< HEAD
+        from vllm import _custom_ops as ops
+
         if scale is not None:
             out = torch.empty_like(x, dtype=torch.float8_e4m3fnuz)
             if residual is not None:
@@ -166,30 +164,14 @@
             ops.scaled_rms_norm(out, x, self.weight.data, scale,
                                 self.variance_epsilon)
             return out
-
-        if residual is not None:
-            ops.fused_add_rms_norm(
-                x,
-                residual,
-                self.weight.data,
-                self.variance_epsilon,
-            )
-            return x, residual
-        out = torch.empty_like(x)
-        ops.rms_norm(
-            out,
-            x,
-            self.weight.data,
-            self.variance_epsilon,
-        )
-        return out
-=======
+        add_residual = residual is not None
+        norm_func = dispatch_cuda_rmsnorm_func(add_residual)
+
         if add_residual:
             return norm_func(x, residual, self.weight.data,
                              self.variance_epsilon)
         else:
             return norm_func(x, self.weight.data, self.variance_epsilon)
->>>>>>> 3eb08ed9
 
     def forward_hpu(
         self,
