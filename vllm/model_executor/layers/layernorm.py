--- conflicted
+++ resolved
@@ -45,21 +45,16 @@
 
 if is_rocm_aiter_rmsnorm_enabled():
 
-<<<<<<< HEAD
     def rocm_aiter_rms_norm_impl(x: torch.Tensor, weight: torch.Tensor,
                                  variance_epsilon: float) -> torch.Tensor:
-=======
-    import aiter as rocm_aiter
-    if x.dim() > 2:
-        x_original_shape = x.shape
-        x = x.reshape(-1, x_original_shape[-1])
-        x = rocm_aiter.rms_norm(x, weight, variance_epsilon)
-        return x.reshape(x_original_shape)
-
-    return rocm_aiter.rms_norm(x, weight, variance_epsilon)
->>>>>>> 08bf7840
 
         import aiter as rocm_aiter
+        if x.dim() > 2:
+            x_original_shape = x.shape
+            x = x.reshape(-1, x_original_shape[-1])
+            x = rocm_aiter.rms_norm(x, weight, variance_epsilon)
+            return x.reshape(x_original_shape)
+
         return rocm_aiter.rms_norm(x, weight, variance_epsilon)
 
     def rocm_aiter_rms_norm_fake(input: torch.Tensor, weight: torch.Tensor,
@@ -79,30 +74,26 @@
         rocm_aiter_rms_norm = rocm_aiter_rms_norm_impl
 
     def rocm_aiter_fused_add_rms_norm_impl(
-            input: torch.Tensor, residual_in: torch.Tensor,
-            weight: torch.Tensor,
+            x: torch.Tensor, residual: torch.Tensor, weight: torch.Tensor,
             variance_epsilon: float) -> Tuple[torch.Tensor, torch.Tensor]:
 
         import aiter as rocm_aiter
-        residual_out = torch.empty_like(residual_in)
-        output = torch.empty_like(input)
+        residual_out = torch.empty_like(residual)
+        output = torch.empty_like(x)
         rocm_aiter.rmsnorm2d_fwd_with_add(
             output,  # output
-            input,  # input
-            residual_in,  # residual input
+            x,  # input
+            residual,  # residual input
             residual_out,  # residual output
             weight,
             variance_epsilon,
         )
-
-<<<<<<< HEAD
         return output, residual_out
 
     def rocm_aiter_fused_add_rms_norm_fake(
-            input: torch.Tensor, residual_in: torch.Tensor,
-            weight: torch.Tensor,
+            x: torch.Tensor, residual: torch.Tensor, weight: torch.Tensor,
             variance_epsilon: float) -> Tuple[torch.Tensor, torch.Tensor]:
-        return input.clone(), residual_in.clone()
+        return x.clone(), residual.clone()
 
     try:
         direct_register_custom_op(
@@ -116,19 +107,6 @@
 
     except AttributeError:
         rocm_aiter_fused_add_rms_norm = rocm_aiter_fused_add_rms_norm_impl
-=======
-    residual_out = torch.empty_like(residual)
-    output = torch.empty_like(x)
-    rocm_aiter.rmsnorm2d_fwd_with_add(
-        output,  # output
-        x,  # input
-        residual,  # residual input
-        residual_out,  # residual output
-        weight,
-        variance_epsilon,
-    )
-    return output, residual_out
->>>>>>> 08bf7840
 
 
 def dispatch_cuda_rmsnorm_func(add_residual: bool):
