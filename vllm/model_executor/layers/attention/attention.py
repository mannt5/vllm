--- conflicted
+++ resolved
@@ -35,20 +35,13 @@
     ) -> None:
         super().__init__()
         if _use_flash_attn():
-<<<<<<< HEAD
-            from vllm.model_executor.layers.attention.backends.flash_attn import FlashAttentionBackend
-=======
+
             from vllm.model_executor.layers.attention.backends.flash_attn import FlashAttentionBackend  # noqa: E501
->>>>>>> 657061fd
             self.backend = FlashAttentionBackend(num_heads, head_size, scale,
                                                  num_kv_heads, alibi_slopes,
                                                  sliding_window)
         else:
-<<<<<<< HEAD
-            from vllm.model_executor.layers.attention.backends.xformers import XFormersBackend
-=======
             from vllm.model_executor.layers.attention.backends.xformers import XFormersBackend  # noqa: E501
->>>>>>> 657061fd
             self.backend = XFormersBackend(num_heads, head_size, scale,
                                            num_kv_heads, alibi_slopes,
                                            sliding_window)
