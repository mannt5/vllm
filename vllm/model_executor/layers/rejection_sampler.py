--- conflicted
+++ resolved
@@ -239,132 +239,6 @@
         See https://en.wikipedia.org/wiki/Subnormal_number for more information.
         """
         return torch.finfo(self.probs_dtype).tiny
-
-<<<<<<< HEAD
-=======
-    def _create_output(
-            self,
-            accepted: torch.Tensor,  # [batch_size, k]
-            recovered_token_ids: torch.Tensor,  # [batch_size, k]
-            draft_token_ids: torch.Tensor,  # [batch_size, k]
-            bonus_token_ids: torch.Tensor,  # [batch_size]
-    ) -> torch.Tensor:
-        """Format output. Returns a matrix of token ids. When
-        a token is rejected via rejection sampling, all subsequent
-        token ids are set to -1 for the sequence.
-
-        shape = [batch_size, k + num_bonus_tokens]
-        """
-        bonus_token_ids = bonus_token_ids.squeeze()
-        batch_size, k = recovered_token_ids.shape
-
-        # Determine the index of the first False value for each row.
-        limits = (accepted == 0).max(1).indices
-        limits[~(accepted == 0).any(1)] = k
-
-        # Create masks using the indices.
-        indices = torch.arange(k, device=accepted.device).unsqueeze(0)
-        accepted_mask = indices < limits.unsqueeze(1)
-        after_false_mask = indices == limits.unsqueeze(1)
-
-        # Create an extended output tensor
-        output_with_bonus_tokens = -torch.ones(
-            (batch_size, k + self._num_bonus_tokens),
-            dtype=self.token_id_dtype,
-            device=accepted.device)
-        output = output_with_bonus_tokens[:, :k]
-
-        # Fill in the first k columns of the output tensor using masks and data
-        # tensors.
-        torch.where(accepted_mask,
-                    draft_token_ids,
-                    -torch.ones_like(draft_token_ids),
-                    out=output)
-
-        # Fill the last column.
-        # We check output directly as accepted may have True values inconsistent
-        # with causal acceptance.
-        output_with_bonus_tokens[:, -1] = torch.where(output[:, -1] != -1,
-                                                      bonus_token_ids, -1)
-
-        # We disable bonus tokens because it causes corrupt KV cache for
-        # proposal methods that require KV cache. We can fix it by "prefilling"
-        # the bonus token in the proposer. The following issue tracks the fix.
-        # https://github.com/vllm-project/vllm/issues/4212
-        if self._disable_bonus_tokens:
-            output_with_bonus_tokens[:, -1] = -1
-
-        # Fill the recovered token ids.
-        output.mul_(~after_false_mask).add_(
-            recovered_token_ids.mul(after_false_mask))
-
-        self.num_accepted_tokens += accepted.sum()
-        self.num_emitted_tokens += (output_with_bonus_tokens != -1).sum()
-        self.num_draft_tokens += batch_size * k
-
-        return output_with_bonus_tokens
-
-    def _raise_if_incorrect_shape(
-        self,
-        target_probs: torch.Tensor,
-        bonus_token_ids: torch.Tensor,
-        draft_probs: torch.Tensor,
-        draft_token_ids: torch.Tensor,
-    ) -> None:
-        (target_batch_size, num_target_probs,
-         target_vocab_size) = target_probs.shape
-        bonus_batch_size, num_bonus_tokens = bonus_token_ids.shape
-        draft_batch_size, num_draft_probs, draft_vocab_size = draft_probs.shape
-        draft_token_ids_batch_size, num_draft_token_ids = draft_token_ids.shape
-
-        assert draft_batch_size == target_batch_size
-        assert num_draft_probs == num_target_probs
-        assert (draft_vocab_size == target_vocab_size
-                ), f"{draft_vocab_size=} {target_vocab_size=}"
-
-        assert draft_token_ids_batch_size == draft_batch_size
-        assert num_draft_token_ids == num_draft_probs
-
-        assert bonus_batch_size == target_batch_size
-        assert num_bonus_tokens == self._num_bonus_tokens
-
-    def _raise_if_incorrect_dtype(
-        self,
-        target_probs: torch.Tensor,
-        bonus_token_ids: torch.Tensor,
-        draft_probs: torch.Tensor,
-        draft_token_ids: torch.Tensor,
-    ) -> None:
-        assert all(probs.dtype == self.probs_dtype
-                   for probs in [target_probs, draft_probs])
-        assert all(token_ids.dtype == self.token_id_dtype
-                   for token_ids in [bonus_token_ids, draft_token_ids])
-
-    def _raise_if_inconsistent_device(
-        self,
-        target_probs: torch.Tensor,
-        bonus_token_ids: torch.Tensor,
-        draft_probs: torch.Tensor,
-        draft_token_ids: torch.Tensor,
-    ) -> None:
-        devices = [
-            t.device for t in
-            [target_probs, bonus_token_ids, draft_probs, draft_token_ids]
-        ]
-        assert all([devices[0] == device for device in devices])
-
-    def _raise_if_out_of_bounds_vocab(
-        self,
-        vocab_size: int,
-        bonus_token_ids: torch.Tensor,
-        draft_token_ids: torch.Tensor,
-    ) -> None:
-        assert torch.all(bonus_token_ids < vocab_size)
-        assert torch.all(bonus_token_ids >= 0)
-        assert torch.all(draft_token_ids < vocab_size)
-        assert torch.all(draft_token_ids >= 0)
-
->>>>>>> 7d19de2e
 
 # torch.multinomial forces a GPU<->CPU sync.
 # Therefore, we use an optimized implementation instead that skips the sync.
