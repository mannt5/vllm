--- conflicted
+++ resolved
@@ -2,11 +2,7 @@
 # SPDX-FileCopyrightText: Copyright contributors to the vLLM project
 
 from contextlib import suppress
-<<<<<<< HEAD
-from typing import Any, Literal, Optional, cast
-=======
 from typing import TYPE_CHECKING, Any, Literal, Optional, cast
->>>>>>> 110df743
 
 import torch
 from compressed_tensors.config import (CompressionFormat,
@@ -396,9 +392,6 @@
 
         if is_activation_quantization_format(self.quant_format):
             if self._is_fp4a4_nvfp4(weight_quant, input_quant):
-<<<<<<< HEAD
-                return CompressedTensorsW4A4Fp4()
-=======
                 if cutlass_fp4_supported(
                 ) or envs.VLLM_USE_NVFP4_CT_EMULATIONS:
                     return CompressedTensorsW4A4Fp4()
@@ -408,7 +401,6 @@
                         " Running CompressedTensorsW4A16Fp4.")
                     return CompressedTensorsW4A16Fp4(
                         has_input_global_scale=True)
->>>>>>> 110df743
 
             if self._is_fp8_w8a8(weight_quant, input_quant):
                 is_fp8_w8a8_supported = self._check_scheme_supported(
