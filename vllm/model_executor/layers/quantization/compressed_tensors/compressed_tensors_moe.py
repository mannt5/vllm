# SPDX-License-Identifier: Apache-2.0

import enum
from enum import Enum
from typing import Callable, List, Optional

import torch
from compressed_tensors import CompressionFormat
from compressed_tensors.quantization import QuantizationStrategy

import vllm.model_executor.layers.fused_moe  # noqa
from vllm import _custom_ops as ops
from vllm.logger import init_logger
from vllm.model_executor.layers.fused_moe import (FusedMoE, FusedMoEMethodBase,
                                                  FusedMoeWeightScaleSupported)
from vllm.model_executor.layers.quantization.compressed_tensors.schemes import (
    WNA16_SUPPORTED_BITS)
from vllm.model_executor.layers.quantization.utils import replace_parameter
from vllm.model_executor.layers.quantization.utils.w8a8_utils import (
    all_close_1d, normalize_e4m3fn_to_e4m3fnuz, per_tensor_dequantize)
from vllm.model_executor.utils import set_weight_attrs
from vllm.platforms import current_platform

logger = init_logger(__name__)


class GPTQMarlinState(Enum):
    REPACK = enum.auto()
    READY = enum.auto()


__all__ = [
    "CompressedTensorsMoEMethod", "CompressedTensorsW8A8Fp8MoEMethod",
    "CompressedTensorsWNA16MoEMethod"
]


class CompressedTensorsMoEMethod(FusedMoEMethodBase):

    @staticmethod
    def get_moe_method(
        quant_config: "CompressedTensorsConfig"  # type: ignore # noqa E501
    ) -> "CompressedTensorsMoEMethod":
        # TODO: @dsikka: refactor this to use schemes as other kernels
        # are supported + check if the layer is being ignored.
        weight_quant = quant_config.target_scheme_map["Linear"].get("weights")
        input_quant = quant_config.target_scheme_map["Linear"].get(
            "input_activations")

        if quant_config._is_wNa16_group_channel(weight_quant, input_quant):
            return CompressedTensorsWNA16MoEMethod(quant_config)
        elif quant_config._is_fp8_w8a8(weight_quant, input_quant):
            return CompressedTensorsW8A8Fp8MoEMethod(quant_config)
        else:
            raise RuntimeError(
                f"Unsupported FusedMoe scheme: {weight_quant}, {input_quant}")


class CompressedTensorsW8A8Fp8MoEMethod(CompressedTensorsMoEMethod):

    def __init__(
            self,
            quant_config: "CompressedTensorsConfig"  # type: ignore # noqa E501
    ):
        self.quant_config = quant_config
        self.weight_quant = self.quant_config.target_scheme_map["Linear"].get(
            "weights")
        self.input_quant = self.quant_config.target_scheme_map["Linear"].get(
            "input_activations")

        if not (self.weight_quant.strategy == QuantizationStrategy.TENSOR
                and self.input_quant.strategy == QuantizationStrategy.TENSOR):
            raise ValueError(
                "For FP8 Fused MoE layers, only per-tensor scales "
                "for weights and activations are supported. Found "
                f"{self.weight_quant}, {self.input_quant}")

        self.static_input_scales = not self.input_quant.dynamic

    def create_weights(self, layer: torch.nn.Module, num_experts: int,
                       hidden_size: int, intermediate_size_per_partition: int,
                       params_dtype: torch.dtype, **extra_weight_attrs):

        params_dtype = torch.float8_e4m3fn

        # WEIGHTS
        w13_weight = torch.nn.Parameter(torch.empty(
            num_experts,
            2 * intermediate_size_per_partition,
            hidden_size,
            dtype=params_dtype),
                                        requires_grad=False)
        layer.register_parameter("w13_weight", w13_weight)
        set_weight_attrs(w13_weight, extra_weight_attrs)

        w2_weight = torch.nn.Parameter(torch.empty(
            num_experts,
            hidden_size,
            intermediate_size_per_partition,
            dtype=params_dtype),
                                       requires_grad=False)
        layer.register_parameter("w2_weight", w2_weight)
        set_weight_attrs(w2_weight, extra_weight_attrs)

        # WEIGHT_SCALES
        # Allocate 2 scales for w1 and w3 respectively.
        # They will be combined to a single scale after weight loading.
        w13_weight_scale = torch.nn.Parameter(torch.ones(num_experts,
                                                         2,
                                                         dtype=torch.float32),
                                              requires_grad=False)
        layer.register_parameter("w13_weight_scale", w13_weight_scale)

        w2_weight_scale = torch.nn.Parameter(torch.ones(num_experts,
                                                        dtype=torch.float32),
                                             requires_grad=False)
        layer.register_parameter("w2_weight_scale", w2_weight_scale)
        # Add the quantization method used (per tensor/grouped/channel)
        # to ensure the weight scales are loaded in properly
        extra_weight_attrs.update(
            {"quant_method": FusedMoeWeightScaleSupported.TENSOR.value})
        set_weight_attrs(w13_weight_scale, extra_weight_attrs)
        set_weight_attrs(w2_weight_scale, extra_weight_attrs)

        # INPUT_SCALES
        if self.static_input_scales:
            w13_input_scale = torch.nn.Parameter(torch.ones(
                num_experts, dtype=torch.float32),
                                                 requires_grad=False)
            layer.register_parameter("w13_input_scale", w13_input_scale)
            set_weight_attrs(w13_input_scale, extra_weight_attrs)

            w2_input_scale = torch.nn.Parameter(torch.ones(
                num_experts, dtype=torch.float32),
                                                requires_grad=False)
            layer.register_parameter("w2_input_scale", w2_input_scale)
            set_weight_attrs(w2_input_scale, extra_weight_attrs)
        else:
            layer.w13_input_scale = None
            layer.w2_input_scale = None

        device = w13_weight.device
        # TODO strides can be shared across multiple layers
        ab_strides1 = torch.nn.Parameter(torch.full((num_experts, ),
                                                    hidden_size,
                                                    device=device,
                                                    dtype=torch.int64),
                                         requires_grad=False)
        c_strides1 = torch.nn.Parameter(torch.full(
            (num_experts, ),
            2 * intermediate_size_per_partition,
            device=device,
            dtype=torch.int64),
                                        requires_grad=False)
        ab_strides2 = torch.nn.Parameter(torch.full(
            (num_experts, ),
            intermediate_size_per_partition,
            device=device,
            dtype=torch.int64),
                                         requires_grad=False)
        c_strides2 = torch.nn.Parameter(torch.full((num_experts, ),
                                                   hidden_size,
                                                   device=device,
                                                   dtype=torch.int64),
                                        requires_grad=False)
        layer.register_parameter("ab_strides1", ab_strides1)
        layer.register_parameter("c_strides1", c_strides1)
        layer.register_parameter("ab_strides2", ab_strides2)
        layer.register_parameter("c_strides2", c_strides2)

    def process_weights_after_loading(self, layer: torch.nn.Module) -> None:
        # Fp8 moe kernels require a single activation scale.
        # We take the max of all the scales in case they differ.
        if self.static_input_scales:
            if (layer.w13_input_scale is None or layer.w2_input_scale is None):
                raise ValueError(
                    "QuantConfig has static quantization, but found "
                    "activation scales are None.")
            if (not all_close_1d(layer.w13_input_scale)
                    or not all_close_1d(layer.w2_input_scale)):
                logger.warning_once(
                    "Found input_scales that are not equal for "
                    "fp8 MoE layer. Using the maximum across experts "
                    "for each layer.")
            layer.w13_input_scale = torch.nn.Parameter(
                layer.w13_input_scale.max(), requires_grad=False)
            layer.w2_input_scale = torch.nn.Parameter(
                layer.w2_input_scale.max(), requires_grad=False)

        # If rocm, normalize the weights and scales to e4m3fnuz
        if current_platform.is_rocm():
            # Normalize the weights and scales
            w13_weight, w13_weight_scale, w13_input_scale = \
                normalize_e4m3fn_to_e4m3fnuz(
                    layer.w13_weight, layer.w13_weight_scale,
                    layer.w13_input_scale)
            w2_weight, w2_weight_scale, w2_input_scale = \
                normalize_e4m3fn_to_e4m3fnuz(
                    layer.w2_weight, layer.w2_weight_scale,
                    layer.w2_input_scale)
            # Reset the parameter
            layer.w13_weight = torch.nn.Parameter(w13_weight,
                                                  requires_grad=False)
            layer.w13_weight_scale = torch.nn.Parameter(w13_weight_scale,
                                                        requires_grad=False)
            if w13_input_scale is not None:
                layer.w13_input_scale = torch.nn.Parameter(w13_input_scale,
                                                           requires_grad=False)
            layer.w2_weight = torch.nn.Parameter(w2_weight,
                                                 requires_grad=False)
            layer.w2_weight_scale = torch.nn.Parameter(w2_weight_scale,
                                                       requires_grad=False)
            if w2_input_scale is not None:
                layer.w2_input_scale = torch.nn.Parameter(w2_input_scale,
                                                          requires_grad=False)

        # Fp8 moe kernel needs single weight scale for w13 per expert.
        # We take the max then dequant and requant each expert.
        assert layer.w13_weight_scale is not None
        shard_size = layer.intermediate_size_per_partition
        max_w13_scales = layer.w13_weight_scale.max(dim=1).values
        for expert_id in range(layer.local_num_experts):
            start = 0
            for shard_id in range(2):
                dq_weight = per_tensor_dequantize(
                    layer.w13_weight[expert_id][start:start + shard_size, :],
                    layer.w13_weight_scale[expert_id][shard_id])
                layer.w13_weight[expert_id][
                    start:start + shard_size, :], _ = ops.scaled_fp8_quant(
                        dq_weight, max_w13_scales[expert_id])
                start += shard_size

        layer.w13_weight_scale = torch.nn.Parameter(max_w13_scales,
                                                    requires_grad=False)

    def apply(
        self,
        layer: torch.nn.Module,
        x: torch.Tensor,
        router_logits: torch.Tensor,
        top_k: int,
        renormalize: bool,
        use_grouped_topk: bool = False,
        topk_group: Optional[int] = None,
        num_expert_group: Optional[int] = None,
        global_num_experts: int = -1,
        expert_map: Optional[torch.Tensor] = None,
        custom_routing_function: Optional[Callable] = None,
        scoring_func: str = "softmax",
        e_score_correction_bias: Optional[torch.Tensor] = None,
        activation: str = "silu",
    ) -> torch.Tensor:

        topk_weights, topk_ids = FusedMoE.select_experts(
            hidden_states=x,
            router_logits=router_logits,
            use_grouped_topk=use_grouped_topk,
            top_k=top_k,
            renormalize=renormalize,
            topk_group=topk_group,
            num_expert_group=num_expert_group,
            custom_routing_function=custom_routing_function,
            scoring_func=scoring_func,
            e_score_correction_bias=e_score_correction_bias)

<<<<<<< HEAD
        #TODO should the codepath be decided here?
        dev_capability = current_platform.get_device_capability().to_int()
        if dev_capability == 90:
            from vllm.model_executor.layers.fused_moe import cutlass_moe
            x_q, x_scale = ops.scaled_fp8_quant(x,
                                                use_per_token_if_dynamic=False)
            return cutlass_moe(
                x_q,
                x_scale,
                layer.w13_weight.transpose(1, 2),
                layer.w2_weight.transpose(1, 2),
                layer.w13_weight_scale,
                layer.w2_weight_scale,
                topk_weights,
                topk_ids,
                x.shape[0],
                layer.w2_weight.shape[2],
                x.shape[1],
                layer.w13_weight.shape[0],
                layer.ab_strides1,
                layer.c_strides1,
                layer.ab_strides2,
                layer.c_strides2,
            ).to(x.dtype)
        else:
            from vllm.model_executor.layers.fused_moe import fused_experts
            return fused_experts(x,
                                 layer.w13_weight,
                                 layer.w2_weight,
                                 topk_weights=topk_weights,
                                 topk_ids=topk_ids,
                                 inplace=True,
                                 use_fp8_w8a8=True,
                                 w1_scale=layer.w13_weight_scale,
                                 w2_scale=layer.w2_weight_scale,
                                 a1_scale=layer.w13_input_scale,
                                 a2_scale=layer.w2_input_scale)
=======
        return fused_experts(x,
                             layer.w13_weight,
                             layer.w2_weight,
                             topk_weights=topk_weights,
                             topk_ids=topk_ids,
                             inplace=True,
                             activation=activation,
                             use_fp8_w8a8=True,
                             global_num_experts=global_num_experts,
                             expert_map=expert_map,
                             w1_scale=layer.w13_weight_scale,
                             w2_scale=layer.w2_weight_scale,
                             a1_scale=layer.w13_input_scale,
                             a2_scale=layer.w2_input_scale)
>>>>>>> ae122b1c


class CompressedTensorsWNA16MoEMethod(CompressedTensorsMoEMethod):

    def __init__(
            self,
            quant_config: "CompressedTensorsConfig"  # type: ignore # noqa E501
    ):
        self.quant_config = quant_config
        # TODO: @dsikka: refactor this to use schemes as other kernels
        # are supported + check if the layer is being ignored.
        config = self.quant_config.target_scheme_map["Linear"].get("weights")
        self.num_bits = config.num_bits
        self.packed_factor = 32 // config.num_bits
        self.strategy = config.strategy
        self.group_size = config.group_size
        self.actorder = config.actorder
        assert config.symmetric, (
            "Only symmetric quantization is supported for MoE")

        if not (self.quant_config.quant_format
                == CompressionFormat.pack_quantized.value
                and self.num_bits in WNA16_SUPPORTED_BITS):
            raise ValueError("For Fused MoE layers, only ",
                             f"{CompressionFormat.pack_quantized.value} ",
                             "is supported for the following bits: ",
                             f"{WNA16_SUPPORTED_BITS}")

    def create_weights(self, layer: torch.nn.Module, num_experts: int,
                       hidden_size: int, intermediate_size_per_partition: int,
                       params_dtype: torch.dtype, **extra_weight_attrs):

        assert params_dtype == torch.float16, (
            "float16 is required for MoE compressed models. Set dtype=torch.float16"  # noqa: E501
        )

        intermediate_size_full = extra_weight_attrs.pop(
            "intermediate_size_full")

        # Will transpose the loaded weight along the
        # intermediate and hidden dim sizes. Will
        # shard for TP along the transposed dims
        extra_weight_attrs.update({
            "is_transposed": True,
            "quant_method": self.strategy
        })
        w13_weight = torch.nn.Parameter(torch.empty(
            num_experts,
            hidden_size // self.packed_factor,
            2 * intermediate_size_per_partition,
            dtype=torch.int32),
                                        requires_grad=False)
        layer.register_parameter("w13_weight_packed", w13_weight)
        set_weight_attrs(w13_weight, extra_weight_attrs)

        w2_weight = torch.nn.Parameter(torch.empty(
            num_experts,
            intermediate_size_per_partition // self.packed_factor,
            hidden_size,
            dtype=torch.int32),
                                       requires_grad=False)
        layer.register_parameter("w2_weight_packed", w2_weight)
        set_weight_attrs(w2_weight, extra_weight_attrs)

        # In the case where we have actorder/g_idx,
        # we do not partition the w2 scales
        load_full_w2 = self.actorder and self.group_size != -1
        w2_scales_size = (intermediate_size_full
                          if load_full_w2 else intermediate_size_per_partition)

        self.is_k_full = (not self.actorder) or (
            intermediate_size_per_partition == intermediate_size_full)

        if self.strategy == "channel":
            num_groups_w2 = num_groups_w13 = 1
            self.group_size = -1
        else:
            num_groups_w2 = w2_scales_size // self.group_size
            num_groups_w13 = hidden_size // self.group_size

        w13_scale = torch.nn.Parameter(torch.ones(
            num_experts,
            num_groups_w13,
            2 * intermediate_size_per_partition,
            dtype=params_dtype),
                                       requires_grad=False)
        layer.register_parameter("w13_weight_scale", w13_scale)
        set_weight_attrs(w13_scale, extra_weight_attrs)

        w2_scale = torch.nn.Parameter(torch.ones(num_experts,
                                                 num_groups_w2,
                                                 hidden_size,
                                                 dtype=params_dtype),
                                      requires_grad=False)
        layer.register_parameter("w2_weight_scale", w2_scale)
        set_weight_attrs(w2_scale, extra_weight_attrs)
        set_weight_attrs(w2_scale, {"load_full_w2": load_full_w2})

        w2_weight_shape = torch.nn.Parameter(torch.empty(num_experts, 2),
                                             requires_grad=False)
        layer.register_parameter("w2_weight_shape", w2_weight_shape)
        set_weight_attrs(w2_weight_shape, extra_weight_attrs)
        w13_weight_shape = torch.nn.Parameter(torch.empty(num_experts, 2),
                                              requires_grad=False)

        layer.register_parameter("w13_weight_shape", w13_weight_shape)
        set_weight_attrs(w13_weight_shape, extra_weight_attrs)

        w13_g_idx = torch.nn.Parameter(
            torch.empty(
                num_experts,
                hidden_size,
                dtype=torch.int32,
            ),
            requires_grad=False,
        )
        layer.register_parameter("w13_weight_g_idx", w13_g_idx)
        set_weight_attrs(w13_g_idx, extra_weight_attrs)

        w2_g_idx = torch.nn.Parameter(
            torch.empty(
                num_experts,
                intermediate_size_per_partition,
                dtype=torch.int32,
            ),
            requires_grad=False,
        )
        layer.register_parameter("w2_weight_g_idx", w2_g_idx)
        set_weight_attrs(w2_g_idx, extra_weight_attrs)

        w13_g_idx_sort_indices = torch.nn.Parameter(
            torch.empty(
                num_experts,
                hidden_size,
                dtype=torch.int32,
            ),
            requires_grad=False,
        )
        layer.register_parameter("w13_g_idx_sort_indices",
                                 w13_g_idx_sort_indices)
        set_weight_attrs(w13_g_idx_sort_indices, extra_weight_attrs)

        w2_g_idx_sort_indices = torch.nn.Parameter(
            torch.empty(
                num_experts,
                intermediate_size_per_partition,
                dtype=torch.int32,
            ),
            requires_grad=False,
        )
        layer.register_parameter("w2_g_idx_sort_indices",
                                 w2_g_idx_sort_indices)
        set_weight_attrs(w2_g_idx_sort_indices, extra_weight_attrs)

        layer.a13_scale = None
        layer.a2_scale = None
        layer.marlin_state = GPTQMarlinState.REPACK

    def process_weights_after_loading(self, layer: torch.nn.Module) -> None:

        def replace_tensor(name, new_t):
            # It is important to use resize_() here since it ensures
            # the same buffer is reused
            getattr(layer, name).resize_(new_t.shape)
            getattr(layer, name).copy_(new_t)
            del new_t

        def get_scale_perms(num_bits: int):
            scale_perm: List[int] = []
            for i in range(8):
                scale_perm.extend([i + 8 * j for j in range(8)])
            scale_perm_single: List[int] = []
            for i in range(4):
                scale_perm_single.extend(
                    [2 * i + j for j in [0, 1, 8, 9, 16, 17, 24, 25]])
            return scale_perm, scale_perm_single

        def marlin_permute_scales(s: torch.Tensor, size_k: int, size_n: int,
                                  group_size: int, num_bits: int):
            scale_perm, scale_perm_single = get_scale_perms(num_bits)
            if group_size < size_k and group_size != -1:
                s = s.reshape((-1, len(scale_perm)))[:, scale_perm]
            else:
                s = s.reshape((-1, len(scale_perm_single)))[:,
                                                            scale_perm_single]
            s = s.reshape((-1, size_n)).contiguous()
            return s

        def marlin_moe_permute_scales(s: torch.Tensor, size_k: int,
                                      size_n: int, group_size: int,
                                      num_bits: int):
            num_experts = s.shape[0]
            output = torch.empty((num_experts, s.shape[1], s.shape[2]),
                                 device=s.device,
                                 dtype=s.dtype)
            for e in range(num_experts):
                output[e] = marlin_permute_scales(s[e], size_k, size_n,
                                                  group_size, num_bits)
            return output

        size_k2 = layer.w2_weight_packed.shape[2]
        size_k13 = layer.w13_weight_packed.shape[2]

        num_experts = layer.w13_weight_g_idx.shape[0]
        device = layer.w13_weight_g_idx.device

        # when running models with grouped act order,
        # resort to g_idx values provided in checkpoint
        if self.actorder == "group":
            w13_g_idx_sort_indices = torch.empty_like(layer.w13_weight_g_idx)
            w2_g_idx_sort_indices = torch.empty_like(layer.w2_weight_g_idx)
            w13_sorted_g_idx = torch.empty_like(layer.w13_weight_g_idx)
            w2_sorted_g_idx = torch.empty_like(layer.w2_weight_g_idx)

            for e in range(num_experts):
                w13_g_idx_sort_indices[e] = torch.argsort(
                    layer.w13_weight_g_idx[e]).to(torch.int32)
                w2_g_idx_sort_indices[e] = torch.argsort(
                    layer.w2_weight_g_idx[e]).to(torch.int32)
                w13_sorted_g_idx[e] = layer.w13_weight_g_idx[e][
                    w13_g_idx_sort_indices[e]]
                w2_sorted_g_idx[e] = layer.w2_weight_g_idx[e][
                    w2_g_idx_sort_indices[e]]

            replace_parameter(layer, "w13_weight_g_idx", w13_sorted_g_idx)
            replace_parameter(layer, "w2_weight_g_idx", w2_sorted_g_idx)
            replace_parameter(layer, "w13_g_idx_sort_indices",
                              w13_g_idx_sort_indices)
            replace_parameter(layer, "w2_g_idx_sort_indices",
                              w2_g_idx_sort_indices)

        else:
            layer.w13_weight_g_idx = torch.nn.Parameter(
                torch.empty((num_experts, 0), dtype=torch.int32,
                            device=device),
                requires_grad=False,
            )
            layer.w2_weight_g_idx = torch.nn.Parameter(
                torch.empty((num_experts, 0), dtype=torch.int32,
                            device=device),
                requires_grad=False,
            )
            layer.w13_g_idx_sort_indices = torch.nn.Parameter(
                torch.empty((num_experts, 0), dtype=torch.int32,
                            device=device),
                requires_grad=False,
            )
            layer.w2_g_idx_sort_indices = torch.nn.Parameter(
                torch.empty((num_experts, 0), dtype=torch.int32,
                            device=device),
                requires_grad=False,
            )

        marlin_w13_qweight = ops.gptq_marlin_moe_repack(
            layer.w13_weight_packed,
            layer.w13_g_idx_sort_indices,
            layer.w13_weight_packed.shape[1] * self.packed_factor,
            layer.w13_weight_packed.shape[2],
            self.num_bits,
        )
        replace_tensor("w13_weight_packed", marlin_w13_qweight)
        marlin_w2_qweight = ops.gptq_marlin_moe_repack(
            layer.w2_weight_packed,
            layer.w2_g_idx_sort_indices,
            layer.w2_weight_packed.shape[1] * self.packed_factor,
            layer.w2_weight_packed.shape[2],
            self.num_bits,
        )
        replace_tensor("w2_weight_packed", marlin_w2_qweight)
        # Repack scales
        marlin_w13_scales = marlin_moe_permute_scales(
            layer.w13_weight_scale,
            size_k13,
            layer.w13_weight_scale.shape[2],
            self.group_size,
            self.num_bits,
        )
        replace_tensor("w13_weight_scale", marlin_w13_scales)
        marlin_w2_scales = marlin_moe_permute_scales(
            layer.w2_weight_scale,
            layer.w2_weight_scale.shape[1] *
            (self.group_size if self.group_size != -1 else self.packed_factor),
            size_k2,
            self.group_size,
            self.num_bits,
        )
        replace_tensor("w2_weight_scale", marlin_w2_scales)

    def apply(
        self,
        layer: torch.nn.Module,
        x: torch.Tensor,
        router_logits: torch.Tensor,
        top_k: int,
        renormalize: bool,
        use_grouped_topk: bool = False,
        topk_group: Optional[int] = None,
        num_expert_group: Optional[int] = None,
        global_num_experts: int = -1,
        expert_map: Optional[torch.Tensor] = None,
        custom_routing_function: Optional[Callable] = None,
        scoring_func: str = "softmax",
        e_score_correction_bias: Optional[torch.Tensor] = None,
        activation: str = "silu",
    ) -> torch.Tensor:
        assert activation == "silu", "Only SiLU activation is supported."
        if expert_map is not None:
            raise NotImplementedError(
                "Expert Parallelism is not supported for "
                "fused Marlin MoE method.")

        topk_weights, topk_ids = FusedMoE.select_experts(
            hidden_states=x,
            router_logits=router_logits,
            use_grouped_topk=use_grouped_topk,
            top_k=top_k,
            renormalize=renormalize,
            topk_group=topk_group,
            num_expert_group=num_expert_group,
            custom_routing_function=custom_routing_function,
            scoring_func=scoring_func,
            e_score_correction_bias=e_score_correction_bias)

        return torch.ops.vllm.fused_marlin_moe(
            x,
            layer.w13_weight_packed,
            layer.w2_weight_packed,
            layer.w13_weight_scale,
            layer.w2_weight_scale,
            router_logits,
            topk_weights,
            topk_ids,
            g_idx1=layer.w13_weight_g_idx,
            g_idx2=layer.w2_weight_g_idx,
            sort_indices1=layer.w13_g_idx_sort_indices,
            sort_indices2=layer.w2_g_idx_sort_indices,
            num_bits=self.num_bits,
            is_k_full=self.is_k_full)<|MERGE_RESOLUTION|>--- conflicted
+++ resolved
@@ -263,7 +263,6 @@
             scoring_func=scoring_func,
             e_score_correction_bias=e_score_correction_bias)
 
-<<<<<<< HEAD
         #TODO should the codepath be decided here?
         dev_capability = current_platform.get_device_capability().to_int()
         if dev_capability == 90:
@@ -296,27 +295,14 @@
                                  topk_weights=topk_weights,
                                  topk_ids=topk_ids,
                                  inplace=True,
+                                 activation=activation,
                                  use_fp8_w8a8=True,
+                                 global_num_experts=global_num_experts,
+                                 expert_map=expert_map,
                                  w1_scale=layer.w13_weight_scale,
                                  w2_scale=layer.w2_weight_scale,
                                  a1_scale=layer.w13_input_scale,
                                  a2_scale=layer.w2_input_scale)
-=======
-        return fused_experts(x,
-                             layer.w13_weight,
-                             layer.w2_weight,
-                             topk_weights=topk_weights,
-                             topk_ids=topk_ids,
-                             inplace=True,
-                             activation=activation,
-                             use_fp8_w8a8=True,
-                             global_num_experts=global_num_experts,
-                             expert_map=expert_map,
-                             w1_scale=layer.w13_weight_scale,
-                             w2_scale=layer.w2_weight_scale,
-                             a1_scale=layer.w13_input_scale,
-                             a2_scale=layer.w2_input_scale)
->>>>>>> ae122b1c
 
 
 class CompressedTensorsWNA16MoEMethod(CompressedTensorsMoEMethod):
