--- conflicted
+++ resolved
@@ -491,11 +491,7 @@
             w2_scale=layer.w2_weight_scale,
             a1_scale=layer.w13_input_scale,
             a2_scale=layer.w2_input_scale,
-<<<<<<< HEAD
-=======
-            out_dtype=x.dtype,
             apply_router_weight_on_input=apply_router_weight_on_input,
->>>>>>> 41cc883c
         )
 
 
