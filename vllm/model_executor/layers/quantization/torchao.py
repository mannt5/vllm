--- conflicted
+++ resolved
@@ -6,17 +6,13 @@
 import torch.nn.functional as F
 from torch.nn.parameter import Parameter
 
-<<<<<<< HEAD
+from vllm.logger import init_logger
 from vllm.model_executor.layers.linear import (
     LinearBase,
     LinearMethodBase,
     UnquantizedLinearMethod,
 )
-=======
-from vllm.logger import init_logger
-from vllm.model_executor.layers.linear import (LinearBase, LinearMethodBase,
-                                               UnquantizedLinearMethod)
->>>>>>> 90b78ec5
+
 from vllm.model_executor.layers.quantization import QuantizationMethods
 from vllm.model_executor.layers.quantization.base_config import (
     QuantizationConfig,
@@ -33,10 +29,6 @@
     def __init__(
         self, torchao_config, skip_modules: Optional[list[str]] = None
     ) -> None:
-        self.torchao_config = torchao_config
-<<<<<<< HEAD
-        self.skip_modules = skip_modules or []
-=======
         """
         # TorchAO quantization relies on tensor subclasses. In order,
         # to enable proper caching this needs standalone compile
@@ -51,7 +43,9 @@
             os.environ["VLLM_DISABLE_COMPILE_CACHE"] = "1"
             logger.info("Using TorchAO: Setting VLLM_DISABLE_COMPILE_CACHE=1")
         """
->>>>>>> 90b78ec5
+        self.torchao_config = torchao_config
+        self.skip_modules = skip_modules or []
+
 
     def __repr__(self) -> str:
         return f"TorchAOConfig({self.torchao_config})"
