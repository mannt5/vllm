--- conflicted
+++ resolved
@@ -16,8 +16,6 @@
 
 logger = init_logger(__name__)
 
-<<<<<<< HEAD
-=======
 
 def should_skip(prefix: str, skip_modules: list[str]) -> bool:
     """
@@ -36,7 +34,6 @@
             return True
     return False
 
->>>>>>> 110df743
 
 class TorchAOConfig(QuantizationConfig):
     """Config class for torchao."""
@@ -60,24 +57,7 @@
         """
         super().__init__()
         self.torchao_config = torchao_config
-<<<<<<< HEAD
-        """
-        # TorchAO quantization relies on tensor subclasses. In order,
-        # to enable proper caching this needs standalone compile
-        if is_torch_equal_or_newer("2.8.0"):
-            os.environ["VLLM_TEST_STANDALONE_COMPILE"] = "1"
-            logger.info(
-                "Using TorchAO: Setting VLLM_TEST_STANDALONE_COMPILE=1")
-
-        # TODO: remove after the torch dependency is updated to 2.8
-        if is_torch_equal_or_newer(
-                "2.7.0") and not is_torch_equal_or_newer("2.8.0"):
-            os.environ["VLLM_DISABLE_COMPILE_CACHE"] = "1"
-            logger.info("Using TorchAO: Setting VLLM_DISABLE_COMPILE_CACHE=1")
-        """
-=======
         self.skip_modules = skip_modules or []
->>>>>>> 110df743
 
     def __repr__(self) -> str:
         return f"TorchAOConfig({self.torchao_config})"
@@ -139,23 +119,16 @@
 
         from torchao.quantization import ModuleFqnToConfig
 
-<<<<<<< HEAD
-=======
         if should_skip(prefix, self.skip_modules):
             return UnquantizedLinearMethod()
 
->>>>>>> 110df743
         module_fqn = prefix
         if isinstance(self.torchao_config, ModuleFqnToConfig):
             module_fqn_to_config = self.torchao_config.module_fqn_to_config
             c = module_fqn_to_config.get(
                 module_fqn) or module_fqn_to_config.get("_default", None)
             if c is not None:
-<<<<<<< HEAD
-                current_torchao_config = TorchAOConfig(c)
-=======
                 current_torchao_config = TorchAOConfig(c, self.skip_modules)
->>>>>>> 110df743
                 return TorchAOLinearMethod(current_torchao_config)
             else:
                 return UnquantizedLinearMethod()
@@ -177,10 +150,6 @@
     """
     from torchao.core.config import AOBaseConfig
     from torchao.quantization import quantize_
-<<<<<<< HEAD
-    assert isinstance(torchao_config, AOBaseConfig), f"{torchao_config}"
-    dummy_linear = torch.nn.Linear(param.shape[1], param.shape[0], bias=False)
-=======
 
     assert isinstance(torchao_config, AOBaseConfig), f"{torchao_config}"
     """ 
@@ -192,7 +161,6 @@
                                        param.shape[0],
                                        bias=False)
 
->>>>>>> 110df743
     dummy_linear.weight = param
     quantize_(dummy_linear, torchao_config)
     return dummy_linear.weight
