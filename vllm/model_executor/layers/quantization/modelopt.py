--- conflicted
+++ resolved
@@ -813,24 +813,6 @@
                 global_num_experts=global_num_experts,
                 expert_map=expert_map)
 
-<<<<<<< HEAD
-        assert activation == "silu", "Only SiLU activation is supported."
-        assert not apply_router_weight_on_input, (
-            "Router weight on input is not "
-            "supported for ModelOptNvFp4FusedMoE.")
-
-        topk_weights, topk_ids = FusedMoE.select_experts(
-            hidden_states=x,
-            router_logits=router_logits,
-            use_grouped_topk=use_grouped_topk,
-            top_k=top_k,
-            renormalize=renormalize,
-            topk_group=topk_group,
-            num_expert_group=num_expert_group,
-            custom_routing_function=custom_routing_function,
-            scoring_func=scoring_func,
-            e_score_correction_bias=e_score_correction_bias)
-   
         a1_gscale = torch.min(layer.w13_input_scale_quant)
         a2_gscale = torch.min(layer.w2_input_scale_quant)
         if self.allow_flashinfer_cutlass:
@@ -838,7 +820,7 @@
             assert _valid_flashinfer_fused_moe(
                 x, layer.w13_weight, layer.w2_weight), ("Flashinfer CUTLASS Fused MoE not applicable!") 
             extra_expert_args = {
-              'topk_weights': None, #placeholder topk_weights,
+              'topk_weights': None, # placeholder topk_weights,
               'g1_alphas': layer.g1_alphas,
               'g2_alphas': layer.g2_alphas,
               'out_dtype': x.dtype,
@@ -897,34 +879,4 @@
                 device=x.device,
                 expert_map=expert_map,
             )
-        return out
-=======
-        assert expert_map is None, ("Expert Parallelism / expert_map "
-                                    "is currently not supported for "
-                                    "ModelOptNvFp4FusedMoE.")
-
-        from vllm.model_executor.layers.fused_moe.cutlass_moe import (
-            cutlass_moe_fp4)
-
-        # Cutlass moe takes in activations in BF16/Half precision
-        # and fp4 quantized weights loaded from the checkpoint
-        return cutlass_moe_fp4(
-            a=x,
-            w1_fp4=layer.w13_weight,
-            w1_blockscale=layer.w13_blockscale_swizzled,
-            w1_alphas=layer.g1_alphas,
-            w2_fp4=layer.w2_weight,
-            w2_blockscale=layer.w2_blockscale_swizzled,
-            w2_alphas=layer.g2_alphas,
-            topk_weights=topk_weights,
-            topk_ids=topk_ids,
-            m=x.shape[0],
-            n=layer.w2_weight.shape[2] * 2,
-            k=x.shape[1],
-            e=layer.w13_weight.shape[0],
-            a1_gscale=layer.w13_input_scale_quant,
-            a2_gscale=layer.w2_input_scale_quant,
-            device=x.device,
-            apply_router_weight_on_input=apply_router_weight_on_input).to(
-                x.dtype)
->>>>>>> e2de455c
+        return out