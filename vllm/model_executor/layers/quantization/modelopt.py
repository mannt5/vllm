# SPDX-License-Identifier: Apache-2.0
# SPDX-FileCopyrightText: Copyright contributors to the vLLM project

from typing import Any, Callable, Optional, Union

import torch
from torch.nn import Module
from torch.nn.parameter import Parameter

from vllm._custom_ops import (cutlass_scaled_fp4_mm,
                              cutlass_scaled_mm_supports_fp4, scaled_fp4_quant)
from vllm.logger import init_logger
from vllm.model_executor.layers.fused_moe.layer import (
    FusedMoE, FusedMoEMethodBase, FusedMoeWeightScaleSupported)
from vllm.model_executor.layers.linear import (LinearBase, LinearMethodBase,
                                               UnquantizedLinearMethod)
from vllm.model_executor.layers.quantization import QuantizationMethods
from vllm.model_executor.layers.quantization.base_config import (
    QuantizationConfig, QuantizeMethodBase)
from vllm.model_executor.layers.quantization.kv_cache import BaseKVCacheMethod
from vllm.model_executor.layers.quantization.utils.marlin_utils_fp4 import (
    apply_fp4_marlin_linear, is_fp4_marlin_supported,
    prepare_fp4_layer_for_marlin, prepare_moe_fp4_layer_for_marlin)
from vllm.model_executor.layers.quantization.utils.quant_utils import (
    is_layer_skipped)
from vllm.model_executor.layers.quantization.utils.w8a8_utils import (
    Fp8LinearOp, requantize_with_max_scale)
from vllm.model_executor.parameter import (ModelWeightParameter,
                                           PerTensorScaleParameter)
from vllm.platforms import current_platform
from vllm.scalar_type import scalar_types

logger = init_logger(__name__)

QUANT_ALGOS = ["FP8", "NVFP4"]
KV_CACHE_QUANT_ALGOS = ["FP8"]


class ModelOptFp8Config(QuantizationConfig):
    """Config class for ModelOpt FP8."""

    def __init__(
        self,
        is_checkpoint_fp8_serialized: bool = False,
    ) -> None:
        super().__init__()
        self.is_checkpoint_fp8_serialized = is_checkpoint_fp8_serialized
        if is_checkpoint_fp8_serialized:
            logger.warning("Detected ModelOpt fp8 checkpoint. Please note that"
                           " the format is experimental and could change.")

    @classmethod
    def get_name(cls) -> QuantizationMethods:
        return "modelopt"

    @classmethod
    def get_supported_act_dtypes(cls) -> list[torch.dtype]:
        return [torch.bfloat16, torch.half]

    @classmethod
    def get_min_capability(cls) -> int:
        return 89

    @classmethod
    def get_config_filenames(cls) -> list[str]:
        return ["hf_quant_config.json"]

    @classmethod
    def from_config(cls, config: dict[str, Any]) -> "ModelOptFp8Config":
        quant_config = cls.get_from_keys(config, ["quantization"])
        quant_method = quant_config["quant_algo"]
        if quant_method not in QUANT_ALGOS:
            raise ValueError(f"ModelOpt currently only supports: {QUANT_ALGOS}"
                             " quantizations in vLLM. Please check the "
                             "`hf_quant_config.json` file for your model's "
                             "quant configuration.")
        is_checkpoint_fp8_serialized = ("FP8" in quant_method)

        return cls(is_checkpoint_fp8_serialized)

    def get_quant_method(self, layer: torch.nn.Module,
                         prefix: str) -> Optional["QuantizeMethodBase"]:
        from vllm.attention.layer import Attention  # Avoid circular import
        if isinstance(layer, LinearBase):
            return ModelOptFp8LinearMethod(self)
        elif isinstance(layer, Attention):
            return ModelOptFp8KVCacheMethod(self)
        return None


class ModelOptFp8LinearMethod(LinearMethodBase):
    """Linear method for Model Optimizer static quantization.
    Supports loading FP8 checkpoints with static weight scale and
    activation scale. Future support might be added for dynamic 
    scales.

    Limitations:
    1. Only support per-tensor quantization due to torch._scaled_mm support.
    2. Only support float8_e4m3fn datatype 
        Args: quant_config: The ModelOpt quantization config.
    """

    def __init__(self, quant_config: ModelOptFp8Config):
        self.quant_config = quant_config
        self.fp8_linear = Fp8LinearOp()

    def create_weights(
        self,
        layer: torch.nn.Module,
        input_size_per_partition: int,
        output_partition_sizes: list[int],
        input_size: int,
        output_size: int,
        params_dtype: torch.dtype,
        **extra_weight_attrs,
    ):
        del input_size, output_size
        output_size_per_partition = sum(output_partition_sizes)
        weight_loader = extra_weight_attrs.get("weight_loader")
        layer.logical_widths = output_partition_sizes
        layer.input_size_per_partition = input_size_per_partition
        layer.output_size_per_partition = output_size_per_partition
        weight_dtype = (torch.float8_e4m3fn
                        if self.quant_config.is_checkpoint_fp8_serialized else
                        params_dtype)
        weight = ModelWeightParameter(data=torch.empty(
            output_size_per_partition,
            input_size_per_partition,
            dtype=weight_dtype),
                                      input_dim=1,
                                      output_dim=0,
                                      weight_loader=weight_loader)
        layer.register_parameter("weight", weight)

        if self.quant_config.is_checkpoint_fp8_serialized:
            # WEIGHT SCALE
            weight_scale = PerTensorScaleParameter(data=torch.empty(
                len(output_partition_sizes), dtype=torch.float32),
                                                   weight_loader=weight_loader)
            weight_scale[:] = torch.finfo(torch.float32).min
            layer.register_parameter("weight_scale", weight_scale)
            # INPUT SCALE
            scale = PerTensorScaleParameter(data=torch.empty(
                len(output_partition_sizes), dtype=torch.float32),
                                            weight_loader=weight_loader)

            scale[:] = torch.finfo(torch.float32).min
            layer.register_parameter("input_scale", scale)

    def process_weights_after_loading(self, layer: Module) -> None:
        weight = layer.weight
        max_w_scale = layer.weight_scale.max()
        if not (layer.weight_scale == layer.weight_scale[0]).all():
            max_w_scale, weight = requantize_with_max_scale(
                layer.weight, layer.weight_scale, layer.logical_widths)
        layer.weight = Parameter(weight.t(), requires_grad=False)
        layer.weight_scale = Parameter(max_w_scale, requires_grad=False)
        layer.input_scale = Parameter(layer.input_scale.max(),
                                      requires_grad=False)

    def apply(
        self,
        layer: torch.nn.Module,
        x: torch.Tensor,
        bias: Optional[torch.Tensor] = None,
    ) -> torch.Tensor:
        return self.fp8_linear.apply(input=x,
                                     weight=layer.weight,
                                     weight_scale=layer.weight_scale,
                                     input_scale=layer.input_scale,
                                     bias=bias)


class ModelOptNvFp4Config(QuantizationConfig):
    """Config class for ModelOpt FP4."""

    def __init__(
        self,
        is_checkpoint_nvfp4_serialized: bool,
        kv_cache_quant_algo: str,
        exclude_modules: list[str],
        group_size: int = 16,
    ) -> None:
        super().__init__()
        self.is_checkpoint_nvfp4_serialized = is_checkpoint_nvfp4_serialized
        if is_checkpoint_nvfp4_serialized:
            logger.warning(
                "Detected ModelOpt NVFP4 checkpoint. Please note that"
                " the format is experimental and could change in future.")

            self.group_size = group_size
            self.kv_cache_quant_algo = kv_cache_quant_algo
            self.exclude_modules = exclude_modules

    @classmethod
    def get_name(cls) -> QuantizationMethods:
        return "modelopt_fp4"

    @classmethod
    def get_supported_act_dtypes(cls) -> list[torch.dtype]:
        return [torch.bfloat16, torch.half, torch.float8_e4m3fn]

    @classmethod
    def get_min_capability(cls) -> int:
        return 80

    @classmethod
    def get_config_filenames(cls) -> list[str]:
        return ["hf_quant_config.json"]

    @classmethod
    def from_config(cls, config: dict[str, Any]) -> "ModelOptNvFp4Config":
        quant_config = cls.get_from_keys(config, ["quantization"])
        quant_method = quant_config["quant_algo"]
        if quant_method not in QUANT_ALGOS:
            raise ValueError(f"ModelOpt currently only supports: {QUANT_ALGOS}"
                             " quantizations in vLLM. Please check the "
                             "`hf_quant_config.json` file for your model's "
                             "quant configuration.")
        is_checkpoint_nvfp4_serialized = ("NVFP4" in quant_method)
        if ("group_size" and "kv_cache_quant_algo"
                and "exclude_modules") not in quant_config:
            raise ValueError("NVFP4 quantization requires group size and "
                             "kv_cache_quant_algo specified in "
                             "hf_quant_config.json")
        kv_cache_quant_algo = quant_config["kv_cache_quant_algo"]
        group_size = quant_config["group_size"]
        exclude_modules = quant_config["exclude_modules"]
        return cls(is_checkpoint_nvfp4_serialized, kv_cache_quant_algo,
                   exclude_modules, group_size)

    def is_layer_excluded(self, prefix: str, exclude_modules: list):
        import regex as re
        for pattern in exclude_modules:
            regex_str = pattern.replace('.', r'\.').replace('*', r'.*')
            if re.fullmatch(regex_str, prefix):
                return True
        return False

    def get_quant_method(self, layer: torch.nn.Module,
                         prefix: str) -> Optional["QuantizeMethodBase"]:
        from vllm.attention.layer import Attention  # Avoid circular import
        if isinstance(layer, LinearBase):
            if (is_layer_skipped(prefix, self.exclude_modules)
                    or self.is_layer_excluded(prefix, self.exclude_modules)):
                return UnquantizedLinearMethod()
            return ModelOptNvFp4LinearMethod(self)
        elif isinstance(layer, Attention):
            return ModelOptFp8KVCacheMethod(self)
        elif isinstance(layer, FusedMoE):
            return ModelOptNvFp4FusedMoE(self)
        return None


def cutlass_fp4_supported() -> bool:
    if not current_platform.is_cuda():
        return False
    capability_tuple = current_platform.get_device_capability()
    capability = -1 if capability_tuple is None else capability_tuple.to_int()
    return cutlass_scaled_mm_supports_fp4(capability)


class ModelOptFp8KVCacheMethod(BaseKVCacheMethod):
    """
    Supports loading kv-cache scaling factors from FP8 checkpoints.
    """

    def __init__(self, quant_config: Union[ModelOptFp8Config,
                                           ModelOptNvFp4Config]):
        super().__init__(quant_config)


class ModelOptNvFp4LinearMethod(LinearMethodBase):
    """Linear method for Model Optimizer NVFP4.
    Supports loading NVFP4 checkpoints with the following structure:
    
    input_scale: torch.float32, scalar ,
    weight: NVFP4(represented as byte) Shape: [1, X, y/2]
    weight_scale: FP8-E4M3, Shape: [X, Y], aka per block scale,
    weight_scale_2: torch.float32, scalar,
    Args: quant_config: The ModelOpt quantization config.
    """

    def __init__(self, quant_config: ModelOptNvFp4Config):
        self.quant_config = quant_config
        self.cutlass_nvfp4_supported = cutlass_fp4_supported()
        self.use_marlin = False

        if not self.cutlass_nvfp4_supported:
            if is_fp4_marlin_supported():
                self.use_marlin = True
            else:
                raise ValueError("Current platform does not support NVFP4"
                                 " quantization. Please use Blackwell and"
                                 " above.")

    def create_weights(
        self,
        layer: torch.nn.Module,
        input_size_per_partition: int,
        output_partition_sizes: list[int],
        input_size: int,
        output_size: int,
        params_dtype: torch.dtype,
        **extra_weight_attrs,
    ):
        del input_size, output_size
        if not self.quant_config.is_checkpoint_nvfp4_serialized:
            raise ValueError("NVFP4 quantization was selected, "
                             " dynamic quantization is not supported.")
        output_size_per_partition = sum(output_partition_sizes)
        weight_loader = extra_weight_attrs.get("weight_loader")
        layer.logical_widths = output_partition_sizes
        layer.input_size_per_partition = input_size_per_partition
        layer.output_size_per_partition = output_size_per_partition

        if (input_size_per_partition % 16 != 0):
            raise ValueError("Unsupported model when in features size is "
                             "not multiple of 16")
        # The nvfp4 weight is still represented as
        weight_dtype = (torch.float8_e4m3fn
                        if self.quant_config.is_checkpoint_nvfp4_serialized
                        else params_dtype)
        # Weight
        weight = ModelWeightParameter(
            data=torch.empty(
                # 2 fp4 items are packed in the input dimension
                layer.output_size_per_partition,
                layer.input_size_per_partition // 2,
                dtype=torch.uint8),
            input_dim=1,
            output_dim=0,
            weight_loader=weight_loader)
        layer.register_parameter("weight", weight)

        # Input Weight Scale
        input_scale = PerTensorScaleParameter(data=torch.empty(
            len(output_partition_sizes), dtype=torch.float32),
                                              weight_loader=weight_loader)
        layer.register_parameter("input_scale", input_scale)

        # Global Weight Scale
        weight_scale_2 = PerTensorScaleParameter(data=torch.empty(
            len(output_partition_sizes), dtype=torch.float32),
                                                 weight_loader=weight_loader)
        layer.register_parameter("weight_scale_2", weight_scale_2)

        # Per Block Weight Scale
        weight_scale = ModelWeightParameter(data=torch.empty(
            output_size_per_partition,
            input_size_per_partition // self.quant_config.group_size,
            dtype=weight_dtype,
        ),
                                            input_dim=1,
                                            output_dim=0,
                                            weight_loader=weight_loader)

        layer.register_parameter("weight_scale", weight_scale)

    def swizzle_blockscale(self, scale: torch.tensor):
        assert (scale.dtype == torch.float8_e4m3fn)
        # Pad and blockwise interleave weight_scale
        scale_ndim = scale.ndim
        if scale.ndim == 2:
            scale = scale.unsqueeze(0)
        assert scale.ndim == 3
        B, M, K = scale.shape
        round_up_multiple = lambda x, m: (x + m - 1) // m * m
        M_padded = round_up_multiple(M, 128)
        K_padded = round_up_multiple(K, 4)
        padded_scale = torch.zeros((B, M_padded, K_padded), dtype=scale.dtype)
        padded_scale[:B, :M, :K] = scale
        batches, rows, cols = padded_scale.shape
        assert rows % 128 == 0
        assert cols % 4 == 0
        padded_scale = padded_scale.reshape(batches, rows // 128, 4, 32,
                                            cols // 4, 4)
        swizzled_scale = padded_scale.permute((0, 1, 4, 3, 2, 5))
        swizzled_scale = swizzled_scale.contiguous().cuda()
        return (swizzled_scale.reshape(M, K)
                if scale_ndim == 2 else swizzled_scale.reshape(B, M, K))

    def process_weights_after_loading(self, layer: Module) -> None:

        # global scales:
        input_scale_2 = layer.input_scale.max().to(torch.float32)
        layer.input_scale = Parameter(input_scale_2, requires_grad=False)

        weight_scale_2 = layer.weight_scale_2.max().to(torch.float32)
        layer.weight_scale_2 = Parameter(weight_scale_2, requires_grad=False)

        layer.alpha = Parameter(layer.input_scale * layer.weight_scale_2,
                                requires_grad=False)

        # Swizzle the weight blockscale.
        # contracting dimension is input dimension
        # block_size = 16;
        assert (layer.weight_scale.shape[1] % 16 == 0), (
            "Expected weight_scale.dim(1) to be divisible by 16")
        assert (layer.weight_scale.dtype == torch.float8_e4m3fn), (
            "Weight Block scale must be represented as FP8-E4M3")
        swizzled_weight_scale = self.swizzle_blockscale(layer.weight_scale)

        layer.weight_scale_swizzled = Parameter(swizzled_weight_scale,
                                                requires_grad=False)
        layer.weight = Parameter(layer.weight.data, requires_grad=False)

        if self.use_marlin:
            prepare_fp4_layer_for_marlin(layer)
            del layer.alpha
            del layer.input_scale
            del layer.weight_scale_swizzled

    def apply(
        self,
        layer: torch.nn.Module,
        x: torch.Tensor,
        bias: Optional[torch.Tensor] = None,
    ) -> torch.Tensor:
        if self.use_marlin:
            return apply_fp4_marlin_linear(
                input=x,
                weight=layer.weight,
                weight_scale=layer.weight_scale,
                weight_scale_2=layer.weight_scale_2,
                workspace=layer.workspace,
                size_n=layer.output_size_per_partition,
                size_k=layer.input_size_per_partition,
                bias=bias)

        output_dtype = x.dtype
        output_shape = [x.shape[0], layer.weight.shape[0]]

        # quantize BF16 or FP16 to (FP4 and interleaved block scale)
        s_quant = 1 / layer.input_scale
        x_fp4, x_blockscale = scaled_fp4_quant(x, s_quant)

        # validate dtypes of quantized input, input block scale,
        # weight and weight_blockscale
        assert (x_fp4.dtype == torch.uint8)
        assert (layer.weight.dtype == torch.uint8)
        assert (x_blockscale.dtype == torch.float8_e4m3fn)
        assert (layer.weight_scale_swizzled.dtype == torch.float8_e4m3fn)
        assert (layer.alpha.dtype == torch.float32)

        out = cutlass_scaled_fp4_mm(x_fp4, layer.weight, x_blockscale,
                                    layer.weight_scale_swizzled, layer.alpha,
                                    output_dtype)
        if bias is not None:
            out = out + bias
        return out.view(*output_shape)


class ModelOptNvFp4FusedMoE(FusedMoEMethodBase):
    """
    MoE Method for FP4 Quantization.
    Args: 
        quant_config: NVFP4 Quant Config
    """

    def __init__(self, quant_config: ModelOptNvFp4Config):
        self.quant_config = quant_config
        self.cutlass_nvfp4_supported = cutlass_fp4_supported()
        self.use_marlin = False

        if not self.cutlass_nvfp4_supported:
            if is_fp4_marlin_supported():
                self.use_marlin = True
            else:
                raise ValueError("Current platform does not support NVFP4"
                                 " quantization. Please use Blackwell and"
                                 " above.")

    def create_weights(self, layer: torch.nn.Module, num_experts: int,
                       hidden_size: int, intermediate_size_per_partition: int,
                       params_dtype: torch.dtype, **extra_weight_attrs):
        if not self.quant_config.is_checkpoint_nvfp4_serialized:
            raise ValueError("NVFP4 quantization was selected, "
                             " dynamic quantization is not supported.")

        layer.num_experts = num_experts
        layer.params_dtype = params_dtype
        layer.quant_config = self.quant_config
        weight_dtype = torch.uint8
        weight_scale_dtype = torch.float8_e4m3fn
        weight_loader = extra_weight_attrs.get("weight_loader")
        # GEMM 1
        w13_weight = ModelWeightParameter(
            data=torch.empty(
                num_experts,
                2 * intermediate_size_per_partition,
                # 2 fp4 items are packed in the input dimension
                hidden_size // 2,
                dtype=weight_dtype),
            input_dim=1,
            output_dim=2,
            weight_loader=weight_loader)
        layer.register_parameter("w13_weight", w13_weight)

        # GEMM 2
        w2_weight = ModelWeightParameter(
            data=torch.empty(
                num_experts,
                hidden_size,
                # 2 fp4 items are packed in the input dimension
                intermediate_size_per_partition // 2,
                dtype=weight_dtype),
            input_dim=1,
            output_dim=2,
            weight_loader=weight_loader)
        layer.register_parameter("w2_weight", w2_weight)

        w13_weight_scale = ModelWeightParameter(
            data=torch.empty(
                num_experts,
                2 * intermediate_size_per_partition,
                # 2 fp4 items are packed in the input dimension
                hidden_size // self.quant_config.group_size,
                dtype=weight_scale_dtype),
            input_dim=1,
            output_dim=2,
            weight_loader=weight_loader)
        layer.register_parameter("w13_weight_scale", w13_weight_scale)

        w2_weight_scale = ModelWeightParameter(
            data=torch.empty(
                num_experts,
                hidden_size,
                # 2 fp4 items are packed in the input dimension
                intermediate_size_per_partition //
                self.quant_config.group_size,
                dtype=weight_scale_dtype),
            input_dim=1,
            output_dim=2,
            weight_loader=weight_loader)
        layer.register_parameter("w2_weight_scale", w2_weight_scale)

        extra_weight_attrs.update(
            {"quant_method": FusedMoeWeightScaleSupported.BLOCK.value})

        w13_weight_scale_2 = PerTensorScaleParameter(
            data=torch.empty(num_experts, 2, dtype=torch.float32),
            weight_loader=weight_loader)
        layer.register_parameter("w13_weight_scale_2", w13_weight_scale_2)

        w2_weight_scale_2 = PerTensorScaleParameter(
            data=torch.empty(num_experts, dtype=torch.float32),
            weight_loader=weight_loader)
        layer.register_parameter("w2_weight_scale_2", w2_weight_scale_2)

        extra_weight_attrs.update(
            {"quant_method": FusedMoeWeightScaleSupported.TENSOR.value})

        w13_input_scale = PerTensorScaleParameter(data=torch.empty(
            num_experts, 2, dtype=torch.float32),
                                                  weight_loader=weight_loader)
        layer.register_parameter("w13_input_scale", w13_input_scale)

        w2_input_scale = PerTensorScaleParameter(data=torch.empty(
            num_experts, dtype=torch.float32),
                                                 weight_loader=weight_loader)
        layer.register_parameter("w2_input_scale", w2_input_scale)

    def swizzle_blockscale(self, scale: torch.tensor):
        assert (scale.dtype == torch.float8_e4m3fn)
        # Pad and blockwise interleave weight_scale
        scale_ndim = scale.ndim
        if scale.ndim == 2:
            scale = scale.unsqueeze(0)
        assert scale.ndim == 3
        B, M, K = scale.shape
        round_up_multiple = lambda x, m: (x + m - 1) // m * m
        M_padded = round_up_multiple(M, 128)
        K_padded = round_up_multiple(K, 4)
        padded_scale = torch.zeros((B, M_padded, K_padded), dtype=scale.dtype)
        padded_scale[:B, :M, :K] = scale
        batches, rows, cols = padded_scale.shape
        assert rows % 128 == 0
        assert cols % 4 == 0
        padded_scale = padded_scale.reshape(batches, rows // 128, 4, 32,
                                            cols // 4, 4)
        swizzled_scale = padded_scale.permute((0, 1, 4, 3, 2, 5))
        swizzled_scale = swizzled_scale.contiguous().cuda()
        return (swizzled_scale.reshape(M, K)
                if scale_ndim == 2 else swizzled_scale.reshape(B, M, K))

    def process_weights_after_loading(self, layer: torch.nn.Module) -> None:

        # GEMM 1
        if not torch.allclose(layer.w13_weight_scale_2[:, 0],
                              layer.w13_weight_scale_2[:, 1]):
            logger.warning_once(
                "w1_weight_scale_2 must match w3_weight_scale_2. "
                "Accuracy may be affected.")

        w13_weight_scale_2 = layer.w13_weight_scale_2[:, 0]
        layer.w13_weight_scale_2 = Parameter(w13_weight_scale_2,
                                             requires_grad=False)

        w13_input_scale = layer.w13_input_scale.max(dim=1).values.to(
            torch.float32)
        layer.g1_alphas = Parameter(
            (w13_input_scale * w13_weight_scale_2).to(torch.float32),
            requires_grad=False)

        assert (layer.w13_weight_scale.shape[2] % 16 == 0), (
            "Expected weight_scale.dim(1) to be divisible by 16")
        assert (layer.w13_weight_scale.dtype == torch.float8_e4m3fn), (
            "Weight Blockscale must be represented as FP8-E4M3")
        w13_blockscale_swizzled = self.swizzle_blockscale(
            layer.w13_weight_scale)

        layer.w13_blockscale_swizzled = Parameter(w13_blockscale_swizzled,
                                                  requires_grad=False)

        # This is for quantization, so we need to invert it.
        layer.w13_input_scale_quant = Parameter(
            (1 / w13_input_scale).to(torch.float32), requires_grad=False)

        layer.w13_weight = Parameter(layer.w13_weight.data,
                                     requires_grad=False)

        # GEMM 2
        layer.g2_alphas = Parameter(
            (layer.w2_input_scale * layer.w2_weight_scale_2).to(torch.float32),
            requires_grad=False)

        # This is for quantization, so we need to invert it.
        layer.w2_input_scale_quant = Parameter(
            (1 / layer.w2_input_scale).to(torch.float32), requires_grad=False)

        assert (layer.w2_weight_scale.shape[2] % 16 == 0), (
            "Expected weight_scale.dim(1) to be divisible by 16")
        assert (layer.w2_weight_scale.dtype == torch.float8_e4m3fn), (
            "Weight Blockscale must be represented as FP8-E4M3")
        w2_blockscale_swizzled = self.swizzle_blockscale(layer.w2_weight_scale)

        layer.w2_blockscale_swizzled = Parameter(w2_blockscale_swizzled,
                                                 requires_grad=False)
        layer.w2_weight = Parameter(layer.w2_weight.data, requires_grad=False)

        if self.use_marlin:
            prepare_moe_fp4_layer_for_marlin(layer)
            del layer.g1_alphas
            del layer.g2_alphas
            del layer.w13_input_scale_quant
            del layer.w2_input_scale_quant
            del layer.w13_blockscale_swizzled
            del layer.w2_blockscale_swizzled

    def apply(
        self,
        layer: torch.nn.Module,
        x: torch.Tensor,
        router_logits: torch.Tensor,
        top_k: int,
        renormalize: bool,
        use_grouped_topk: bool = False,
        topk_group: Optional[int] = None,
        num_expert_group: Optional[int] = None,
        global_num_experts: int = -1,
        expert_map: Optional[torch.Tensor] = None,
        custom_routing_function: Optional[Callable] = None,
        scoring_func: str = "softmax",
        e_score_correction_bias: Optional[torch.Tensor] = None,
        apply_router_weight_on_input: bool = False,
        activation: str = "silu",
<<<<<<< HEAD
    ):
=======
        enable_eplb: bool = False,
        expert_load_view: Optional[torch.Tensor] = None,
        logical_to_physical_map: Optional[torch.Tensor] = None,
        logical_replica_count: Optional[torch.Tensor] = None,
    ):
        if enable_eplb:
            raise NotImplementedError(
                "EPLB not supported for `ModelOptNvFp4FusedMoE` yet.")

>>>>>>> 110df743
        if self.use_marlin:
            topk_weights, topk_ids = FusedMoE.select_experts(
                hidden_states=x,
                router_logits=router_logits,
                use_grouped_topk=use_grouped_topk,
                top_k=top_k,
                renormalize=renormalize,
                topk_group=topk_group,
                num_expert_group=num_expert_group,
                custom_routing_function=custom_routing_function,
                scoring_func=scoring_func,
                e_score_correction_bias=e_score_correction_bias,
            )

            return torch.ops.vllm.fused_marlin_moe(
                x,
                layer.w13_weight,
                layer.w2_weight,
                layer.w13_weight_scale,
                layer.w2_weight_scale,
                router_logits,
                topk_weights,
                topk_ids,
                global_scale1=layer.w13_weight_scale_2,
                global_scale2=layer.w2_weight_scale_2,
                quant_type_id=scalar_types.float4_e2m1f.id,
<<<<<<< HEAD
=======
                apply_router_weight_on_input=apply_router_weight_on_input,
>>>>>>> 110df743
                global_num_experts=global_num_experts,
                expert_map=expert_map)

        assert activation == "silu", "Only SiLU activation is supported."
        assert not apply_router_weight_on_input, (
            "Router weight on input is not "
            "supported for ModelOptNvFp4FusedMoE.")
        assert expert_map is None, ("Expert Parallelism / expert_map "
                                    "is currently not supported for "
                                    "ModelOptNvFp4FusedMoE.")

        topk_weights, topk_ids = FusedMoE.select_experts(
            hidden_states=x,
            router_logits=router_logits,
            use_grouped_topk=use_grouped_topk,
            top_k=top_k,
            renormalize=renormalize,
            topk_group=topk_group,
            num_expert_group=num_expert_group,
            custom_routing_function=custom_routing_function,
            scoring_func=scoring_func,
            e_score_correction_bias=e_score_correction_bias)

        from vllm.model_executor.layers.fused_moe.cutlass_moe import (
            cutlass_moe_fp4)

        # Cutlass moe takes in activations in BF16/Half precision
        # and fp4 quantized weights loaded from the checkpoint
        return cutlass_moe_fp4(a=x,
                               w1_fp4=layer.w13_weight,
                               w1_blockscale=layer.w13_blockscale_swizzled,
                               w1_alphas=layer.g1_alphas,
                               w2_fp4=layer.w2_weight,
                               w2_blockscale=layer.w2_blockscale_swizzled,
                               w2_alphas=layer.g2_alphas,
                               topk_weights=topk_weights,
                               topk_ids=topk_ids,
                               m=x.shape[0],
                               n=layer.w2_weight.shape[2] * 2,
                               k=x.shape[1],
                               e=layer.w13_weight.shape[0],
                               a1_gscale=layer.w13_input_scale_quant,
                               a2_gscale=layer.w2_input_scale_quant,
                               device=x.device).to(x.dtype)<|MERGE_RESOLUTION|>--- conflicted
+++ resolved
@@ -665,9 +665,6 @@
         e_score_correction_bias: Optional[torch.Tensor] = None,
         apply_router_weight_on_input: bool = False,
         activation: str = "silu",
-<<<<<<< HEAD
-    ):
-=======
         enable_eplb: bool = False,
         expert_load_view: Optional[torch.Tensor] = None,
         logical_to_physical_map: Optional[torch.Tensor] = None,
@@ -677,7 +674,6 @@
             raise NotImplementedError(
                 "EPLB not supported for `ModelOptNvFp4FusedMoE` yet.")
 
->>>>>>> 110df743
         if self.use_marlin:
             topk_weights, topk_ids = FusedMoE.select_experts(
                 hidden_states=x,
@@ -704,10 +700,7 @@
                 global_scale1=layer.w13_weight_scale_2,
                 global_scale2=layer.w2_weight_scale_2,
                 quant_type_id=scalar_types.float4_e2m1f.id,
-<<<<<<< HEAD
-=======
                 apply_router_weight_on_input=apply_router_weight_on_input,
->>>>>>> 110df743
                 global_num_experts=global_num_experts,
                 expert_map=expert_map)
 
