# SPDX-License-Identifier: Apache-2.0

import importlib.util
from typing import Any, Callable, Dict, List, Optional

import torch
import torch.nn.functional as F
from torch.nn import Module
from torch.nn.parameter import Parameter

import vllm.envs as envs
from vllm import _custom_ops as ops
from vllm.distributed import get_tensor_model_parallel_world_size
from vllm.logger import init_logger
from vllm.model_executor.layers.fused_moe import (FusedMoE, FusedMoEMethodBase,
                                                  FusedMoeWeightScaleSupported)
from vllm.model_executor.layers.linear import (LinearBase, LinearMethodBase,
                                               UnquantizedLinearMethod)
from vllm.model_executor.layers.quantization.base_config import (
    QuantizationConfig, QuantizeMethodBase)
from vllm.model_executor.layers.quantization.kv_cache import BaseKVCacheMethod
from vllm.model_executor.layers.quantization.utils.marlin_utils_fp8 import (
    apply_fp8_marlin_linear, prepare_fp8_layer_for_marlin)
from vllm.model_executor.layers.quantization.utils.quant_utils import (
    is_layer_skipped)
from vllm.model_executor.layers.quantization.utils.w8a8_utils import (
    Fp8LinearOp, all_close_1d, convert_to_channelwise,
    cutlass_block_fp8_supported, cutlass_fp8_supported,
    maybe_create_device_identity, normalize_e4m3fn_to_e4m3fnuz,
    per_tensor_dequantize, requantize_with_max_scale)
from vllm.model_executor.parameter import (BlockQuantScaleParameter,
                                           ModelWeightParameter,
                                           PerTensorScaleParameter)
from vllm.model_executor.utils import set_weight_attrs
from vllm.platforms import current_platform

ACTIVATION_SCHEMES = ["static", "dynamic"]

logger = init_logger(__name__)

has_deep_gemm = importlib.util.find_spec("deep_gemm") is not None


def _is_col_major(x: torch.Tensor) -> bool:
    assert x.dim() == 3
    b, m, n = x.shape
    return x.stride(0) == m * n and x.stride(1) == 1 and x.stride(2) == m


class Fp8Config(QuantizationConfig):
    """Config class for FP8."""

    def __init__(
        self,
        is_checkpoint_fp8_serialized: bool = False,
        activation_scheme: str = "dynamic",
        ignored_layers: Optional[List[str]] = None,
        weight_block_size: Optional[List[int]] = None,
    ) -> None:
        super().__init__()
        self.is_checkpoint_fp8_serialized = is_checkpoint_fp8_serialized
        if is_checkpoint_fp8_serialized:
            logger.warning("Detected fp8 checkpoint. Please note that the "
                           "format is experimental and subject to change.")
        if activation_scheme not in ACTIVATION_SCHEMES:
            raise ValueError(
                f"Unsupported activation scheme {activation_scheme}")
        self.activation_scheme = activation_scheme
        self.ignored_layers = ignored_layers or []
        if weight_block_size is not None:
            if not is_checkpoint_fp8_serialized:
                raise ValueError(
                    "The block-wise quantization only supports fp8-serialized "
                    "checkpoint for now.")
            if len(weight_block_size) != 2:
                raise ValueError(
                    "The quantization block size of weight must have 2 "
                    f"dimensions, but got {len(weight_block_size)} dimensions")
            if activation_scheme != "dynamic":
                raise ValueError("The block-wise quantization only supports "
                                 "dynamic activation scheme for now, but got "
                                 f"{activation_scheme} activation scheme.")
        self.weight_block_size = weight_block_size

    @classmethod
    def get_name(cls) -> str:
        return "fp8"

    @classmethod
    def get_supported_act_dtypes(cls) -> List[torch.dtype]:
        return [torch.bfloat16, torch.half]

    @classmethod
    def get_min_capability(cls) -> int:
        return 80

    @classmethod
    def get_config_filenames(cls) -> List[str]:
        return []

    @classmethod
    def from_config(cls, config: Dict[str, Any]) -> "Fp8Config":
        quant_method = cls.get_from_keys(config, ["quant_method"])
        is_checkpoint_fp8_serialized = ("fp8" in quant_method)
        activation_scheme = cls.get_from_keys(config, ["activation_scheme"])
        ignored_layers = cls.get_from_keys_or(config, ["ignored_layers"], None)
        weight_block_size = cls.get_from_keys_or(config, ["weight_block_size"],
                                                 None)
        return cls(is_checkpoint_fp8_serialized=is_checkpoint_fp8_serialized,
                   activation_scheme=activation_scheme,
                   ignored_layers=ignored_layers,
                   weight_block_size=weight_block_size)

    def get_quant_method(self, layer: torch.nn.Module,
                         prefix: str) -> Optional["QuantizeMethodBase"]:
        from vllm.attention.layer import Attention  # Avoid circular import

        if isinstance(layer, LinearBase):
            if is_layer_skipped(prefix=prefix,
                                ignored_layers=self.ignored_layers,
                                fused_mapping=self.packed_modules_mapping):
                return UnquantizedLinearMethod()
            return Fp8LinearMethod(self)
        elif isinstance(layer, FusedMoE):
            return Fp8MoEMethod(self)
        elif isinstance(layer, Attention):
            return Fp8KVCacheMethod(self)
        return None

    def get_cache_scale(self, name: str) -> Optional[str]:
        """
        Check whether the param name matches the format for k/v cache scales
        in compressed-tensors. If this is the case, return its equivalent
        param name expected by vLLM

        :param name: param name
        :return: matching param name for KV cache scale in vLLM
        """
        if name.endswith(".output_scale") and ".k_proj" in name:
            return name.replace(".k_proj.output_scale", ".attn.k_scale")
        if name.endswith(".output_scale") and ".v_proj" in name:
            return name.replace(".v_proj.output_scale", ".attn.v_scale")
        if name.endswith(".output_scale") and ".q_proj" in name:
            return name.replace(".q_proj.output_scale", ".attn.q_scale")
        if name.endswith("self_attn.prob_output_scale"):
            return name.replace(".prob_output_scale", ".attn.prob_scale")
        # If no matches, return None
        return None


class Fp8LinearMethod(LinearMethodBase):
    """Linear method for FP8.
    Supports loading FP8 checkpoints with static weight scale and
    dynamic/static activation scale.

    Also supports loading quantized FP16/BF16 model checkpoints with dynamic
    activation scaling. The weight scaling factor will be initialized after
    the model weights are loaded.

    Limitations:
    1. Only support per-tensor quantization due to torch._scaled_mm support.
    2. Only support float8_e4m3fn data type due to the limitation of
       torch._scaled_mm (https://github.com/pytorch/pytorch/blob/2e48b39603411a41c5025efbe52f89560b827825/aten/src/ATen/native/cuda/Blas.cpp#L854-L856)

    Args:
        quant_config: The quantization config.
    """

    def __init__(self, quant_config: Fp8Config):
        self.quant_config = quant_config
        self.cutlass_block_fp8_supported = cutlass_block_fp8_supported()
        self.out_dtype = torch.get_default_dtype()

        # For GPUs that lack FP8 hardware support, we can leverage the Marlin
        # kernel for fast weight-only FP8 quantization
        self.out_dtype = torch.get_default_dtype()
        self.use_marlin = (not current_platform.has_device_capability(89)
                           or envs.VLLM_TEST_FORCE_FP8_MARLIN)
        # Disable marlin for rocm
        if current_platform.is_rocm():
            self.use_marlin = False

        self.block_quant = self.quant_config.weight_block_size is not None
        if self.block_quant:
            # Marlin doesn't support block-wise fp8
            self.use_marlin = False

        self.fp8_linear = Fp8LinearOp(
            # Default to using per_token quantization if cutlass is supported
            use_per_token_if_dynamic=cutlass_fp8_supported())

    def create_weights(
        self,
        layer: torch.nn.Module,
        input_size_per_partition: int,
        output_partition_sizes: List[int],
        input_size: int,
        output_size: int,
        params_dtype: torch.dtype,
        **extra_weight_attrs,
    ):
        maybe_create_device_identity()

        output_size_per_partition = sum(output_partition_sizes)
        weight_loader = extra_weight_attrs.get("weight_loader")

        if self.block_quant:
            tp_size = get_tensor_model_parallel_world_size()
            assert self.quant_config.weight_block_size is not None
            block_n, block_k = (
                self.quant_config.weight_block_size[0],
                self.quant_config.weight_block_size[1],
            )
            # Required by row parallel
            if (tp_size > 1
                    and input_size // input_size_per_partition == tp_size
                    and input_size_per_partition % block_k != 0):
                raise ValueError(
                    f"Weight input_size_per_partition = "
                    f"{input_size_per_partition} is not divisible by "
                    f"weight quantization block_k = {block_k}.")
            # Required by column parallel or enabling merged weights
            if (tp_size > 1 and output_size // output_size_per_partition
                    == tp_size) or len(output_partition_sizes) > 1:
                for output_partition_size in output_partition_sizes:
                    if output_partition_size % block_n != 0:
                        raise ValueError(
                            f"Weight output_partition_size = "
                            f"{output_partition_size} is not divisible by "
                            f"weight quantization block_n = {block_n}.")

        layer.logical_widths = output_partition_sizes

        layer.input_size_per_partition = input_size_per_partition
        layer.output_size_per_partition = output_size_per_partition
        layer.orig_dtype = params_dtype

        # WEIGHT
        weight_dtype = (torch.float8_e4m3fn
                        if self.quant_config.is_checkpoint_fp8_serialized else
                        params_dtype)

        weight = ModelWeightParameter(data=torch.empty(
            output_size_per_partition,
            input_size_per_partition,
            dtype=weight_dtype),
                                      input_dim=1,
                                      output_dim=0,
                                      weight_loader=weight_loader)
        layer.register_parameter("weight", weight)

        # If checkpoint is serialized fp8, load them.
        # Otherwise, wait until process_weights_after_loading.
        if self.quant_config.is_checkpoint_fp8_serialized:
            # WEIGHT SCALE
            if not self.block_quant:
                scale = PerTensorScaleParameter(
                    data=torch.empty(len(output_partition_sizes),
                                     dtype=torch.float32),
                    weight_loader=weight_loader,
                )
                scale[:] = torch.finfo(torch.float32).min
                set_weight_attrs(scale, {"scale_type": "weight_scale"})
                layer.register_parameter("weight_scale", scale)
            else:
                assert self.quant_config.activation_scheme == "dynamic"
                scale = BlockQuantScaleParameter(
                    data=torch.empty(
                        (output_size_per_partition + block_n - 1) // block_n,
                        (input_size_per_partition + block_k - 1) // block_k,
                        dtype=torch.float32,
                    ),
                    input_dim=1,
                    output_dim=0,
                    weight_loader=weight_loader,
                )
                scale[:] = torch.finfo(torch.float32).min
                set_weight_attrs(scale, {"scale_type": "weight_scale"})
                # The weight_scale_inv name is intentional for deepseekv3
                layer.register_parameter("weight_scale_inv", scale)

            # INPUT ACTIVATION SCALE
            if self.quant_config.activation_scheme == "static":
                scale = PerTensorScaleParameter(data=torch.empty(
                    len(output_partition_sizes), dtype=torch.float32),
                                                weight_loader=weight_loader)

                scale[:] = torch.finfo(torch.float32).min
                set_weight_attrs(scale, {"scale_type": "input_scale"})
                layer.register_parameter("input_scale", scale)
            else:
                layer.register_parameter("input_scale", None)

    def _maybe_pad_weight(self, weight: torch.Tensor) -> torch.Tensor:
        # Pad the weight tensor. This is an optimization on ROCm platform, which
        # can benefit from tensors located far enough from one another in memory
        if (envs.VLLM_ROCM_FP8_PADDING and current_platform.is_rocm()
                and weight.stride(-1) == 1
                and (weight.stride(-2) * weight.element_size()) % 512 == 0):
            num_pad = 256 // weight.element_size()
            weight = F.pad(weight, (0, num_pad), "constant", 0)[..., :-num_pad]
            torch.cuda.empty_cache()
        return weight

    def process_weights_after_loading(self, layer: Module) -> None:
        # TODO(rob): refactor block quant into separate class.
        if self.block_quant:
            assert self.quant_config.activation_scheme == "dynamic"
            if current_platform.is_fp8_fnuz():
                weight, weight_scale_inv, _ = \
                    normalize_e4m3fn_to_e4m3fnuz(
                        weight=layer.weight,
                        weight_scale=layer.weight_scale_inv)
            else:
                weight = layer.weight.data
                weight_scale_inv = layer.weight_scale_inv.data

            weight = self._maybe_pad_weight(weight)

            # Torch.compile cannot use Parameter subclasses.
            layer.weight = Parameter(weight, requires_grad=False)
            layer.weight_scale_inv = Parameter(weight_scale_inv,
                                               requires_grad=False)
            return

        # If checkpoint not serialized fp8, quantize the weights.
        if not self.quant_config.is_checkpoint_fp8_serialized:
            qweight, weight_scale = ops.scaled_fp8_quant(layer.weight,
                                                         scale=None)

            # If using marlin (w8a16), kernel uses channelwise weights,
            # so extend the weight scales to be channelwise.
            if self.use_marlin:
                assert weight_scale.numel() == 1
                weight_scale = convert_to_channelwise(
                    weight_scale.expand(len(layer.logical_widths)),
                    layer.logical_widths)

            # Update the layer with the new values.
            layer.weight = Parameter(qweight.t(), requires_grad=False)
            layer.weight_scale = Parameter(weight_scale, requires_grad=False)
            layer.input_scale = None

        # If checkpoint is fp8, handle that there are N scales for N
        # shards in a fused module
        else:
            layer.weight_scale.data[layer.weight_scale.data == torch.finfo(
                torch.float32).min] = 1
            layer.weight_scale = torch.nn.Parameter(layer.weight_scale.data,
                                                    requires_grad=False)
            if self.quant_config.activation_scheme == "static":
                layer.input_scale.data[layer.input_scale.data == torch.finfo(
                    torch.float32).min] = 1
                layer.input_scale = torch.nn.Parameter(layer.input_scale.data,
                                                       requires_grad=False)
            # If using marlin (w8a16), kernel uses channelwise weights,
            # so extend the weight scales to be channelwise.
            if self.use_marlin:
                weight = layer.weight
                weight_scale = convert_to_channelwise(layer.weight_scale,
                                                      layer.logical_widths)

            # If using w8a8, torch._scaled_mm needs per tensor, so
            # requantize the logical shards as a single weight.
            else:
                # Dequant -> Quant with max scale so we can run per tensor.
                weight = layer.weight
                weight_scale = layer.weight_scale

                if current_platform.is_fp8_fnuz():
                    weight, weight_scale, input_scale = \
                        normalize_e4m3fn_to_e4m3fnuz(
                            weight=weight,
                            weight_scale=weight_scale,
                            input_scale=layer.input_scale)
                    if input_scale is not None:
                        layer.input_scale = Parameter(input_scale,
                                                      requires_grad=False)

                weight_scale, weight = requantize_with_max_scale(
                    weight=weight,
                    weight_scale=weight_scale,
                    logical_widths=layer.logical_widths,
                )

            weight = self._maybe_pad_weight(weight)
            # Update layer with new values.
            layer.weight = Parameter(weight.t(), requires_grad=False)
            layer.weight_scale = Parameter(weight_scale, requires_grad=False)
            if self.quant_config.activation_scheme == "static":
                layer.input_scale = Parameter(layer.input_scale.max(),
                                              requires_grad=False)

        if self.use_marlin:
            prepare_fp8_layer_for_marlin(layer)
            # Activations not quantized for marlin.
            del layer.input_scale

    def apply(self,
              layer: torch.nn.Module,
              x: torch.Tensor,
              bias: Optional[torch.Tensor] = None) -> torch.Tensor:

        if self.use_marlin:
            return apply_fp8_marlin_linear(
                input=x,
                weight=layer.weight,
                weight_scale=layer.weight_scale,
                workspace=layer.workspace,
                size_n=layer.output_size_per_partition,
                size_k=layer.input_size_per_partition,
                bias=bias)

        if self.block_quant:
            assert self.quant_config.weight_block_size is not None
            return torch.ops.vllm.apply_w8a8_block_fp8_linear(
                input=x,
                weight=layer.weight,
                block_size=self.quant_config.weight_block_size,
                weight_scale=layer.weight_scale_inv,
                input_scale=layer.input_scale,
                bias=bias,
                cutlass_block_fp8_supported=self.cutlass_block_fp8_supported,
            )

        return self.fp8_linear.apply(input=x,
                                     weight=layer.weight,
                                     weight_scale=layer.weight_scale,
                                     out_dtype=self.out_dtype,
                                     input_scale=layer.input_scale,
                                     bias=bias)


class Fp8MoEMethod(FusedMoEMethodBase):
    """MoE method for FP8.
    Supports loading FP8 checkpoints with static weight scale and
    dynamic/static activation scale.

    Also supports loading quantized FP16/BF16 model checkpoints with dynamic
    activation scaling. The weight scaling factor will be initialized after
    the model weights are loaded.

    Args:
        quant_config: The quantization config.
    """

    def __init__(self, quant_config: Fp8Config):
        self.quant_config = quant_config
        self.block_quant = self.quant_config.weight_block_size is not None

        # Check for DeepGemm support.
        self.allow_deep_gemm = False
        if envs.VLLM_USE_DEEP_GEMM:
            if not has_deep_gemm:
                logger.warning_once("Failed to import DeepGemm kernels.")
            elif (current_platform.is_cuda()
                  and current_platform.has_device_capability(90)):
                logger.info_once("Using DeepGemm kernels for Fp8MoEMethod.")
                self.allow_deep_gemm = True
            else:
                logger.warning_once(
                    "DeepGemm not supported on the current platform.")

    def create_weights(self, layer: Module, num_experts: int, hidden_size: int,
                       intermediate_size_per_partition: int,
                       params_dtype: torch.dtype, **extra_weight_attrs):

        if self.quant_config.is_checkpoint_fp8_serialized:
            params_dtype = torch.float8_e4m3fn
        if self.block_quant:
            assert self.quant_config.weight_block_size is not None
            tp_size = get_tensor_model_parallel_world_size()
            block_n, block_k = (
                self.quant_config.weight_block_size[0],
                self.quant_config.weight_block_size[1],
            )
            # NOTE: To ensure proper alignment of the block-wise quantization
            # scales, the output_size of the weights for both the gate and up
            # layers must be divisible by block_n.
            # Required by column parallel or enabling merged weights
            if intermediate_size_per_partition % block_n != 0:
                raise ValueError(
                    f"The output_size of gate's and up's weight = "
                    f"{intermediate_size_per_partition} is not divisible by "
                    f"weight quantization block_n = {block_n}.")
            if (tp_size > 1
                    and intermediate_size_per_partition % block_k != 0):
                # Required by row parallel
                raise ValueError(
                    f"The input_size of down's weight = "
                    f"{intermediate_size_per_partition} is not divisible by "
                    f"weight quantization block_k = {block_k}.")

        # WEIGHTS
        w13_weight = torch.nn.Parameter(torch.empty(
            num_experts,
            2 * intermediate_size_per_partition,
            hidden_size,
            dtype=params_dtype),
                                        requires_grad=False)
        layer.register_parameter("w13_weight", w13_weight)
        set_weight_attrs(w13_weight, extra_weight_attrs)

        w2_weight = torch.nn.Parameter(torch.empty(
            num_experts,
            hidden_size,
            intermediate_size_per_partition,
            dtype=params_dtype),
                                       requires_grad=False)
        layer.register_parameter("w2_weight", w2_weight)
        set_weight_attrs(w2_weight, extra_weight_attrs)

        # WEIGHT_SCALES
        if not self.block_quant:
            # Allocate 2 scales for w1 and w3 respectively.
            # They will be combined to a single scale after weight loading.
            w13_weight_scale = torch.nn.Parameter(torch.ones(
                num_experts, 2, dtype=torch.float32),
                                                  requires_grad=False)
            w2_weight_scale = torch.nn.Parameter(torch.ones(
                num_experts, dtype=torch.float32),
                                                 requires_grad=False)
            layer.register_parameter("w13_weight_scale", w13_weight_scale)
            layer.register_parameter("w2_weight_scale", w2_weight_scale)
        else:
            w13_weight_scale = torch.nn.Parameter(
                torch.ones(
                    num_experts,
                    2 * ((intermediate_size_per_partition + block_n - 1) //
                         block_n),
                    (hidden_size + block_k - 1) // block_k,
                    dtype=torch.float32,
                ),
                requires_grad=False,
            )
            w2_weight_scale = torch.nn.Parameter(
                torch.ones(
                    num_experts,
                    (hidden_size + block_n - 1) // block_n,
                    (intermediate_size_per_partition + block_k - 1) // block_k,
                    dtype=torch.float32,
                ),
                requires_grad=False,
            )
            layer.register_parameter("w13_weight_scale_inv", w13_weight_scale)
            layer.register_parameter("w2_weight_scale_inv", w2_weight_scale)
            assert self.quant_config.activation_scheme == "dynamic"

        # Add the quantization method used (per tensor/grouped/channel)
        # to ensure the weight scales are loaded in properly
        extra_weight_attrs.update(
            {"quant_method": FusedMoeWeightScaleSupported.BLOCK.
             value} if self.block_quant else
            {"quant_method": FusedMoeWeightScaleSupported.TENSOR.value})
        # If loading fp8 checkpoint, pass the weight loaders.
        # If loading an fp16 checkpoint, do not (we will quantize in
        #   process_weights_after_loading()
        if self.quant_config.is_checkpoint_fp8_serialized:
            set_weight_attrs(w13_weight_scale, extra_weight_attrs)
            set_weight_attrs(w2_weight_scale, extra_weight_attrs)

        # INPUT_SCALES
        if self.quant_config.activation_scheme == "static":
            if not self.quant_config.is_checkpoint_fp8_serialized:
                raise ValueError(
                    "Found static activation scheme for checkpoint that "
                    "was not serialized fp8.")

            w13_input_scale = torch.nn.Parameter(torch.ones(
                num_experts, dtype=torch.float32),
                                                 requires_grad=False)
            layer.register_parameter("w13_input_scale", w13_input_scale)
            set_weight_attrs(w13_input_scale, extra_weight_attrs)

            w2_input_scale = torch.nn.Parameter(torch.ones(
                num_experts, dtype=torch.float32),
                                                requires_grad=False)
            layer.register_parameter("w2_input_scale", w2_input_scale)
            set_weight_attrs(w2_input_scale, extra_weight_attrs)

        else:
            layer.w13_input_scale = None
            layer.w2_input_scale = None

    def process_weights_after_loading(self, layer: Module) -> None:
        # Lazy import to avoid importing triton too early.
        from vllm.model_executor.layers.fused_moe.rocm_aiter_fused_moe import (
<<<<<<< HEAD
            expand_weights, is_rocm_aiter_2stage_moe_enabled,
            is_rocm_aiter_block_scaled_moe_enabled, is_rocm_aiter_moe_enabled,
            shuffle_weights)
=======
            expand_weights, is_rocm_aiter_moe_enabled, shuffle_weights)
>>>>>>> 5536b30a

        # TODO (rob): refactor block quant into separate class.
        if self.block_quant:
            assert self.quant_config.activation_scheme == "dynamic"
            if current_platform.is_fp8_fnuz():
                w13_weight, w13_weight_scale_inv, w13_input_scale = \
                    normalize_e4m3fn_to_e4m3fnuz(
                        layer.w13_weight, layer.w13_weight_scale_inv,
                        layer.w13_input_scale)
                w2_weight, w2_weight_scale_inv, w2_input_scale = \
                    normalize_e4m3fn_to_e4m3fnuz(
                        layer.w2_weight, layer.w2_weight_scale_inv,
                        layer.w2_input_scale)
            else:
                w13_weight = layer.w13_weight.data
                w13_weight_scale_inv = layer.w13_weight_scale_inv.data
                w2_weight = layer.w2_weight
                w2_weight_scale_inv = layer.w2_weight_scale_inv

            # torch.compile() cannot use Parameter subclasses.
            layer.w13_weight = Parameter(w13_weight, requires_grad=False)
            layer.w13_weight_scale_inv = Parameter(w13_weight_scale_inv,
                                                   requires_grad=False)
            layer.w2_weight = Parameter(w2_weight, requires_grad=False)
            layer.w2_weight_scale_inv = Parameter(w2_weight_scale_inv,
                                                  requires_grad=False)
            if is_rocm_aiter_moe_enabled():
                # reshaping weights is required for aiter moe kernel.
                shuffled_w13, shuffled_w2 = shuffle_weights(
                    layer.w13_weight.data,
                    layer.w2_weight.data,
                    layout=(16, 16))

                layer.w13_weight = torch.nn.Parameter(shuffled_w13,
                                                      requires_grad=False)
                layer.w2_weight = torch.nn.Parameter(shuffled_w2,
                                                     requires_grad=False)

            # DeepGemm scales need to be transposed and aligned.  We try to do
            # it ahead of time for performance reasons.
            if self.allow_deep_gemm:
                # Lazy import to avoid CUDA initialization problems.
                import deep_gemm as dg
                if _is_col_major(layer.w13_weight_scale_inv):
                    layer.w13_weight_scale_inv = \
                        dg.get_col_major_tma_aligned_tensor(layer.w13_weight_scale_inv).contiguous()
                if _is_col_major(layer.w2_weight_scale_inv):
                    layer.w2_weight_scale_inv = \
                        dg.get_col_major_tma_aligned_tensor(layer.w2_weight_scale_inv).contiguous()

            return

        # If checkpoint is fp16, quantize in place.
        if not self.quant_config.is_checkpoint_fp8_serialized:
            fp8_dtype = current_platform.fp8_dtype()
            w13_weight = torch.empty_like(layer.w13_weight.data,
                                          dtype=fp8_dtype)
            w2_weight = torch.empty_like(layer.w2_weight.data, dtype=fp8_dtype)

            # Re-initialize w13_scale because we directly quantize
            # merged w13 weights and generate a single scaling factor.
            layer.w13_weight_scale = torch.nn.Parameter(torch.ones(
                layer.local_num_experts,
                dtype=torch.float32,
                device=w13_weight.device),
                                                        requires_grad=False)
            for expert in range(layer.local_num_experts):
                w13_weight[expert, :, :], layer.w13_weight_scale[
                    expert] = ops.scaled_fp8_quant(
                        layer.w13_weight.data[expert, :, :])
                w2_weight[expert, :, :], layer.w2_weight_scale[
                    expert] = ops.scaled_fp8_quant(
                        layer.w2_weight.data[expert, :, :])
            layer.w13_weight = torch.nn.Parameter(w13_weight,
                                                  requires_grad=False)
            layer.w2_weight = torch.nn.Parameter(w2_weight,
                                                 requires_grad=False)
            if is_rocm_aiter_moe_enabled():
                # reshaping weights is required for aiter moe kernel.
                w13_scales, w2_scales = expand_weights(
                    layer.w13_weight_scale.data,
                    layer.w2_weight_scale.data,
                    expansion_dims=[
                        layer.w13_weight.shape[1], layer.w2_weight.shape[1]
                    ])
                layer.w13_weight_scale = torch.nn.Parameter(
                    w13_scales.contiguous(), requires_grad=False)
                layer.w2_weight_scale = torch.nn.Parameter(
                    w2_scales.contiguous(), requires_grad=False)
                layout = (32,
                          32) if is_rocm_aiter_2stage_moe_enabled() else (16,
                                                                          16)
                shuffled_w13, shuffled_w2 = shuffle_weights(layer.w13_weight,
                                                            layer.w2_weight,
                                                            layout=layout)

                layer.w13_weight = torch.nn.Parameter(shuffled_w13,
                                                      requires_grad=False)
                layer.w2_weight = torch.nn.Parameter(shuffled_w2,
                                                     requires_grad=False)
            return

        # If checkpoint is fp8, we need to handle that the
        # MoE kernels require single activation scale and single weight
        # scale for w13 per expert.
        else:
            # Fp8 moe kernels require a single activation scale.
            # We take the max of all the scales in case they differ.
            if self.quant_config.activation_scheme == "static":
                if (layer.w13_input_scale is None
                        or layer.w2_input_scale is None):
                    raise ValueError(
                        "QuantConfig has static quantization, but found "
                        "activation scales are None.")
                if (not all_close_1d(layer.w13_input_scale)
                        or not all_close_1d(layer.w2_input_scale)):
                    logger.warning_once(
                        "Found input_scales that are not equal for "
                        "fp8 MoE layer. Using the maximum across experts "
                        "for each layer.")
                layer.w13_input_scale = torch.nn.Parameter(
                    layer.w13_input_scale.max(), requires_grad=False)
                layer.w2_input_scale = torch.nn.Parameter(
                    layer.w2_input_scale.max(), requires_grad=False)
            if current_platform.is_fp8_fnuz():
                # Normalize the weights and scales
                w13_weight, w13_weight_scale, w13_input_scale = \
                    normalize_e4m3fn_to_e4m3fnuz(
                        layer.w13_weight, layer.w13_weight_scale,
                        layer.w13_input_scale)
                w2_weight, w2_weight_scale, w2_input_scale = \
                    normalize_e4m3fn_to_e4m3fnuz(
                        layer.w2_weight, layer.w2_weight_scale,
                        layer.w2_input_scale)
                # Reset the parameter
                layer.w13_weight = torch.nn.Parameter(w13_weight,
                                                      requires_grad=False)
                layer.w13_weight_scale = torch.nn.Parameter(
                    w13_weight_scale, requires_grad=False)
                if w13_input_scale is not None:
                    layer.w13_input_scale = torch.nn.Parameter(
                        w13_input_scale, requires_grad=False)
                layer.w2_weight = torch.nn.Parameter(w2_weight,
                                                     requires_grad=False)
                layer.w2_weight_scale = torch.nn.Parameter(w2_weight_scale,
                                                           requires_grad=False)
                if w2_input_scale is not None:
                    layer.w2_input_scale = torch.nn.Parameter(
                        w2_input_scale, requires_grad=False)

            # Fp8 moe kernel needs single weight scale for w13 per expert.
            # We take the max then dequant and requant each expert.
            assert layer.w13_weight_scale is not None
            shard_size = layer.intermediate_size_per_partition
            max_w13_scales = layer.w13_weight_scale.max(dim=1).values
            for expert_id in range(layer.local_num_experts):
                start = 0
                for shard_id in range(2):
                    dq_weight = per_tensor_dequantize(
                        layer.w13_weight[expert_id][start:start +
                                                    shard_size, :],
                        layer.w13_weight_scale[expert_id][shard_id])
                    layer.w13_weight[expert_id][
                        start:start + shard_size, :], _ = ops.scaled_fp8_quant(
                            dq_weight, max_w13_scales[expert_id])
                    start += shard_size

            if is_rocm_aiter_moe_enabled():
                # reshaping weights is required for aiter moe kernel.
                expansion_dims = [
                    layer.w13_weight.shape[1], layer.w2_weight.shape[1]
                ]
                max_w13_scales, w2_scales = expand_weights(
                    max_w13_scales,
                    layer.w2_weight_scale.data,
                    expansion_dims=expansion_dims)
                layer.w2_weight_scale = torch.nn.Parameter(
                    w2_scales.contiguous(), requires_grad=False)

                layout = (32,
                          32) if is_rocm_aiter_2stage_moe_enabled() else (16,
                                                                          16)
                shuffled_w13, shuffled_w2 = shuffle_weights(layer.w13_weight,
                                                            layer.w2_weight,
                                                            layout=layout)

                layer.w13_weight = torch.nn.Parameter(shuffled_w13,
                                                      requires_grad=False)
                layer.w2_weight = torch.nn.Parameter(shuffled_w2,
                                                     requires_grad=False)

            layer.w13_weight_scale = torch.nn.Parameter(max_w13_scales,
                                                        requires_grad=False)
            return

    def apply(
        self,
        layer: torch.nn.Module,
        x: torch.Tensor,
        router_logits: torch.Tensor,
        top_k: int,
        renormalize: bool,
        use_grouped_topk: bool = False,
        topk_group: Optional[int] = None,
        num_expert_group: Optional[int] = None,
        global_num_experts: int = -1,
        expert_map: Optional[torch.Tensor] = None,
        custom_routing_function: Optional[Callable] = None,
        scoring_func: str = "softmax",
        e_score_correction_bias: Optional[torch.Tensor] = None,
        apply_router_weight_on_input: bool = False,
        activation: str = "silu",
    ) -> torch.Tensor:
        from vllm.model_executor.layers.fused_moe import fused_experts

        topk_weights, topk_ids = FusedMoE.select_experts(
            hidden_states=x,
            router_logits=router_logits,
            use_grouped_topk=use_grouped_topk,
            top_k=top_k,
            renormalize=renormalize,
            topk_group=topk_group,
            num_expert_group=num_expert_group,
            custom_routing_function=custom_routing_function,
            scoring_func=scoring_func,
            e_score_correction_bias=e_score_correction_bias,
        )

        return fused_experts(
            x,
            layer.w13_weight,
            layer.w2_weight,
            topk_weights=topk_weights,
            topk_ids=topk_ids,
            inplace=True,
            activation=activation,
            use_fp8_w8a8=True,
            global_num_experts=global_num_experts,
            apply_router_weight_on_input=apply_router_weight_on_input,
            expert_map=expert_map,
            w1_scale=(layer.w13_weight_scale_inv
                      if self.block_quant else layer.w13_weight_scale),
            w2_scale=(layer.w2_weight_scale_inv
                      if self.block_quant else layer.w2_weight_scale),
            a1_scale=layer.w13_input_scale,
            a2_scale=layer.w2_input_scale,
            block_shape=self.quant_config.weight_block_size,
            allow_deep_gemm=self.allow_deep_gemm,
        )


class Fp8KVCacheMethod(BaseKVCacheMethod):
    """
    Supports loading kv-cache scaling factors from FP8 checkpoints.
    """

    def __init__(self, quant_config: Fp8Config):
        super().__init__(quant_config)<|MERGE_RESOLUTION|>--- conflicted
+++ resolved
@@ -585,13 +585,7 @@
     def process_weights_after_loading(self, layer: Module) -> None:
         # Lazy import to avoid importing triton too early.
         from vllm.model_executor.layers.fused_moe.rocm_aiter_fused_moe import (
-<<<<<<< HEAD
-            expand_weights, is_rocm_aiter_2stage_moe_enabled,
-            is_rocm_aiter_block_scaled_moe_enabled, is_rocm_aiter_moe_enabled,
-            shuffle_weights)
-=======
             expand_weights, is_rocm_aiter_moe_enabled, shuffle_weights)
->>>>>>> 5536b30a
 
         # TODO (rob): refactor block quant into separate class.
         if self.block_quant:
@@ -621,9 +615,7 @@
             if is_rocm_aiter_moe_enabled():
                 # reshaping weights is required for aiter moe kernel.
                 shuffled_w13, shuffled_w2 = shuffle_weights(
-                    layer.w13_weight.data,
-                    layer.w2_weight.data,
-                    layout=(16, 16))
+                    layer.w13_weight.data, layer.w2_weight.data)
 
                 layer.w13_weight = torch.nn.Parameter(shuffled_w13,
                                                       requires_grad=False)
@@ -681,12 +673,9 @@
                     w13_scales.contiguous(), requires_grad=False)
                 layer.w2_weight_scale = torch.nn.Parameter(
                     w2_scales.contiguous(), requires_grad=False)
-                layout = (32,
-                          32) if is_rocm_aiter_2stage_moe_enabled() else (16,
-                                                                          16)
-                shuffled_w13, shuffled_w2 = shuffle_weights(layer.w13_weight,
-                                                            layer.w2_weight,
-                                                            layout=layout)
+
+                shuffled_w13, shuffled_w2 = shuffle_weights(
+                    layer.w13_weight, layer.w2_weight)
 
                 layer.w13_weight = torch.nn.Parameter(shuffled_w13,
                                                       requires_grad=False)
@@ -771,12 +760,8 @@
                 layer.w2_weight_scale = torch.nn.Parameter(
                     w2_scales.contiguous(), requires_grad=False)
 
-                layout = (32,
-                          32) if is_rocm_aiter_2stage_moe_enabled() else (16,
-                                                                          16)
-                shuffled_w13, shuffled_w2 = shuffle_weights(layer.w13_weight,
-                                                            layer.w2_weight,
-                                                            layout=layout)
+                shuffled_w13, shuffled_w2 = shuffle_weights(
+                    layer.w13_weight, layer.w2_weight)
 
                 layer.w13_weight = torch.nn.Parameter(shuffled_w13,
                                                       requires_grad=False)
