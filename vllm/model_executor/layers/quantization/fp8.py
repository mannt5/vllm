# SPDX-License-Identifier: Apache-2.0

from typing import Any, Callable, Dict, List, Optional

import torch
import torch.nn.functional as F
from torch.nn import Module
from torch.nn.parameter import Parameter

import vllm.envs as envs
from vllm import _custom_ops as ops
from vllm.distributed import get_tensor_model_parallel_world_size
from vllm.logger import init_logger
from vllm.model_executor.layers.fused_moe import (FusedMoE, FusedMoEMethodBase,
                                                  FusedMoeWeightScaleSupported)
from vllm.model_executor.layers.linear import (LinearBase, LinearMethodBase,
                                               UnquantizedLinearMethod)
from vllm.model_executor.layers.quantization.base_config import (
    QuantizationConfig, QuantizeMethodBase)
from vllm.model_executor.layers.quantization.kv_cache import BaseKVCacheMethod
from vllm.model_executor.layers.quantization.utils.marlin_utils_fp8 import (
    apply_fp8_marlin_linear, prepare_fp8_layer_for_marlin)
from vllm.model_executor.layers.quantization.utils.quant_utils import (
    is_layer_skipped)
from vllm.model_executor.layers.quantization.utils.w8a8_utils import (
    Fp8LinearOp, all_close_1d, convert_to_channelwise,
    cutlass_block_fp8_supported, cutlass_fp8_supported,
    maybe_create_device_identity, normalize_e4m3fn_to_e4m3fnuz,
    per_tensor_dequantize, requantize_with_max_scale)
from vllm.model_executor.parameter import (BlockQuantScaleParameter,
                                           ModelWeightParameter,
                                           PerTensorScaleParameter)
from vllm.model_executor.utils import set_weight_attrs
from vllm.platforms import current_platform
from vllm.utils import is_navi

ACTIVATION_SCHEMES = ["static", "dynamic"]

logger = init_logger(__name__)


class Fp8Config(QuantizationConfig):
    """Config class for FP8."""

    def __init__(
        self,
        is_checkpoint_fp8_serialized: bool = False,
        activation_scheme: str = "dynamic",
        ignored_layers: Optional[List[str]] = None,
        weight_block_size: Optional[List[int]] = None,
    ) -> None:
        super().__init__()
        self.is_checkpoint_fp8_serialized = is_checkpoint_fp8_serialized
        if is_checkpoint_fp8_serialized:
            logger.warning("Detected fp8 checkpoint. Please note that the "
                           "format is experimental and subject to change.")
        if activation_scheme not in ACTIVATION_SCHEMES:
            raise ValueError(
                f"Unsupported activation scheme {activation_scheme}")
        self.activation_scheme = activation_scheme
        self.ignored_layers = ignored_layers or []
        if weight_block_size is not None:
            if not is_checkpoint_fp8_serialized:
                raise ValueError(
                    "The block-wise quantization only supports fp8-serialized "
                    "checkpoint for now.")
            if len(weight_block_size) != 2:
                raise ValueError(
                    "The quantization block size of weight must have 2 "
                    f"dimensions, but got {len(weight_block_size)} dimensions")
            if activation_scheme != "dynamic":
                raise ValueError("The block-wise quantization only supports "
                                 "dynamic activation scheme for now, but got "
                                 f"{activation_scheme} activation scheme.")
        self.weight_block_size = weight_block_size

    @classmethod
    def get_name(cls) -> str:
        return "fp8"

    @classmethod
    def get_supported_act_dtypes(cls) -> List[torch.dtype]:
        return [torch.bfloat16, torch.half]

    @classmethod
    def get_min_capability(cls) -> int:
        return 80

    @classmethod
    def get_config_filenames(cls) -> List[str]:
        return []

    @classmethod
    def from_config(cls, config: Dict[str, Any]) -> "Fp8Config":
        quant_method = cls.get_from_keys(config, ["quant_method"])
        is_checkpoint_fp8_serialized = ("fp8" in quant_method)
        activation_scheme = cls.get_from_keys(config, ["activation_scheme"])
        ignored_layers = cls.get_from_keys_or(config, ["ignored_layers"], None)
        weight_block_size = cls.get_from_keys_or(config, ["weight_block_size"],
                                                 None)
        return cls(is_checkpoint_fp8_serialized=is_checkpoint_fp8_serialized,
                   activation_scheme=activation_scheme,
                   ignored_layers=ignored_layers,
                   weight_block_size=weight_block_size)

    def get_quant_method(self, layer: torch.nn.Module,
                         prefix: str) -> Optional["QuantizeMethodBase"]:
        from vllm.attention.layer import Attention  # Avoid circular import

        if isinstance(layer, LinearBase):
            if is_layer_skipped(prefix, self.ignored_layers):
                return UnquantizedLinearMethod()
            return Fp8LinearMethod(self)
        elif isinstance(layer, FusedMoE):
            return Fp8MoEMethod(self)
        elif isinstance(layer, Attention):
            return Fp8KVCacheMethod(self)
        return None

    def get_cache_scale(self, name: str) -> Optional[str]:
        """
        Check whether the param name matches the format for k/v cache scales
        in compressed-tensors. If this is the case, return its equivalent
        param name expected by vLLM

        :param name: param name
        :return: matching param name for KV cache scale in vLLM
        """
        if name.endswith(".output_scale") and ".k_proj" in name:
            return name.replace(".k_proj.output_scale", ".attn.k_scale")
        if name.endswith(".output_scale") and ".v_proj" in name:
            return name.replace(".v_proj.output_scale", ".attn.v_scale")
        if name.endswith(".output_scale") and ".q_proj" in name:
            return name.replace(".q_proj.output_scale", ".attn.q_scale")
        if name.endswith("self_attn.prob_output_scale"):
            return name.replace(".prob_output_scale", ".attn.prob_scale")
        # If no matches, return None
        return None


class Fp8LinearMethod(LinearMethodBase):
    """Linear method for FP8.
    Supports loading FP8 checkpoints with static weight scale and
    dynamic/static activation scale.

    Also supports loading quantized FP16/BF16 model checkpoints with dynamic
    activation scaling. The weight scaling factor will be initialized after
    the model weights are loaded.

    Limitations:
    1. Only support per-tensor quantization due to torch._scaled_mm support.
    2. Only support float8_e4m3fn data type due to the limitation of
       torch._scaled_mm (https://github.com/pytorch/pytorch/blob/2e48b39603411a41c5025efbe52f89560b827825/aten/src/ATen/native/cuda/Blas.cpp#L854-L856)

    Args:
        quant_config: The quantization config.
    """

    def __init__(self, quant_config: Fp8Config):
        self.quant_config = quant_config
        self.cutlass_block_fp8_supported = cutlass_block_fp8_supported()

        # For GPUs that lack FP8 hardware support, we can leverage the Marlin
        # kernel for fast weight-only FP8 quantization
        self.out_dtype = torch.get_default_dtype()
        self.use_marlin = (not current_platform.has_device_capability(89)
                           or envs.VLLM_TEST_FORCE_FP8_MARLIN)
        # Disable marlin for rocm
        if current_platform.is_rocm():
            self.use_marlin = False

        self.block_quant = self.quant_config.weight_block_size is not None
        if self.block_quant:
            # Marlin doesn't support block-wise fp8
            self.use_marlin = False

        self.fp8_linear = Fp8LinearOp(
            # Default to using per_token quantization if cutlass is supported
            use_per_token_if_dynamic=cutlass_fp8_supported())

    def create_weights(
        self,
        layer: torch.nn.Module,
        input_size_per_partition: int,
        output_partition_sizes: List[int],
        input_size: int,
        output_size: int,
        params_dtype: torch.dtype,
        **extra_weight_attrs,
    ):
        maybe_create_device_identity()

        output_size_per_partition = sum(output_partition_sizes)
        weight_loader = extra_weight_attrs.get("weight_loader")

        if self.block_quant:
            tp_size = get_tensor_model_parallel_world_size()
            assert self.quant_config.weight_block_size is not None
            block_n, block_k = (
                self.quant_config.weight_block_size[0],
                self.quant_config.weight_block_size[1],
            )
            # Required by row parallel
            if (tp_size > 1
                    and input_size // input_size_per_partition == tp_size
                    and input_size_per_partition % block_k != 0):
                raise ValueError(
                    f"Weight input_size_per_partition = "
                    f"{input_size_per_partition} is not divisible by "
                    f"weight quantization block_k = {block_k}.")
            # Required by column parallel or enabling merged weights
            if (tp_size > 1 and output_size // output_size_per_partition
                    == tp_size) or len(output_partition_sizes) > 1:
                for output_partition_size in output_partition_sizes:
                    if output_partition_size % block_n != 0:
                        raise ValueError(
                            f"Weight output_partition_size = "
                            f"{output_partition_size} is not divisible by "
                            f"weight quantization block_n = {block_n}.")

        layer.logical_widths = output_partition_sizes

        layer.input_size_per_partition = input_size_per_partition
        layer.output_size_per_partition = output_size_per_partition
        layer.orig_dtype = params_dtype

        # WEIGHT
        weight_dtype = (torch.float8_e4m3fn
                        if self.quant_config.is_checkpoint_fp8_serialized else
                        params_dtype)

        weight = ModelWeightParameter(data=torch.empty(
            output_size_per_partition,
            input_size_per_partition,
            dtype=weight_dtype),
                                      input_dim=1,
                                      output_dim=0,
                                      weight_loader=weight_loader)
        layer.register_parameter("weight", weight)

        # If checkpoint is serialized fp8, load them.
        # Otherwise, wait until process_weights_after_loading.
        if self.quant_config.is_checkpoint_fp8_serialized:
            # WEIGHT SCALE
            if not self.block_quant:
                scale = PerTensorScaleParameter(
                    data=torch.empty(len(output_partition_sizes),
                                     dtype=torch.float32),
                    weight_loader=weight_loader,
                )
                scale[:] = torch.finfo(torch.float32).min
                layer.register_parameter("weight_scale", scale)
            else:
                assert self.quant_config.activation_scheme == "dynamic"
                scale = BlockQuantScaleParameter(
                    data=torch.empty(
                        (output_size_per_partition + block_n - 1) // block_n,
                        (input_size_per_partition + block_k - 1) // block_k,
                        dtype=torch.float32,
                    ),
                    input_dim=1,
                    output_dim=0,
                    weight_loader=weight_loader,
                )
                scale[:] = torch.finfo(torch.float32).min
                # The weight_scale_inv name is intentional for deepseekv3
                layer.register_parameter("weight_scale_inv", scale)

            # INPUT ACTIVATION SCALE
            if self.quant_config.activation_scheme == "static":
                scale = PerTensorScaleParameter(data=torch.empty(
                    len(output_partition_sizes), dtype=torch.float32),
                                                weight_loader=weight_loader)

                scale[:] = torch.finfo(torch.float32).min
                layer.register_parameter("input_scale", scale)
            else:
                layer.register_parameter("input_scale", None)

    def add_padding_to_weight(self, weight: torch.Tensor) -> torch.Tensor:
        # Pad the weight tensor. This is an optimization on ROCm platform, which
        # can benefit from tensors located far enough from one another in memory
        if (envs.VLLM_ROCM_FP8_PADDING and current_platform.is_rocm()
                and weight.stride(-1) == 1
                and (weight.stride(-2) * weight.element_size()) % 512 == 0):
            num_pad = 256 // weight.element_size()
            weight = F.pad(weight, (0, num_pad), "constant", 0)[..., :-num_pad]
            torch.cuda.empty_cache()
        return weight

    def process_weights_after_loading(self, layer: Module) -> None:
        # TODO(rob): refactor block quant into separate class.
        if self.block_quant:
            assert self.quant_config.activation_scheme == "dynamic"
            if current_platform.is_rocm() and not is_navi():
                weight, weight_scale_inv, _ = \
                    normalize_e4m3fn_to_e4m3fnuz(
                        weight=layer.weight,
                        weight_scale=layer.weight_scale_inv)
            else:
                weight = layer.weight.data
                weight_scale_inv = layer.weight_scale_inv.data

            weight = self.add_padding_to_weight(weight)

            # Torch.compile cannot use Parameter subclasses.
            layer.weight = Parameter(weight, requires_grad=False)
            layer.weight_scale_inv = Parameter(weight_scale_inv,
                                               requires_grad=False)
            return

        # If checkpoint not serialized fp8, quantize the weights.
        if not self.quant_config.is_checkpoint_fp8_serialized:
            qweight, weight_scale = ops.scaled_fp8_quant(layer.weight,
                                                         scale=None)

            # If using marlin (w8a16), kernel uses channelwise weights,
            # so extend the weight scales to be channelwise.
            if self.use_marlin:
                assert weight_scale.numel() == 1
                weight_scale = convert_to_channelwise(
                    weight_scale.expand(len(layer.logical_widths)),
                    layer.logical_widths)

            # Update the layer with the new values.
            layer.weight = Parameter(qweight.t(), requires_grad=False)
            layer.weight_scale = Parameter(weight_scale, requires_grad=False)
            layer.input_scale = None

        # If checkpoint is fp8, handle that there are N scales for N
        # shards in a fused module
        else:
            layer.weight_scale.data[layer.weight_scale.data == torch.finfo(
                torch.float32).min] = 1
            layer.weight_scale = torch.nn.Parameter(layer.weight_scale.data,
                                                    requires_grad=False)
            if self.quant_config.activation_scheme == "static":
                layer.input_scale.data[layer.input_scale.data == torch.finfo(
                    torch.float32).min] = 1
                layer.input_scale = torch.nn.Parameter(layer.input_scale.data,
                                                       requires_grad=False)
            # If using marlin (w8a16), kernel uses channelwise weights,
            # so extend the weight scales to be channelwise.
            if self.use_marlin:
                weight = layer.weight
                weight_scale = convert_to_channelwise(layer.weight_scale,
                                                      layer.logical_widths)

            # If using w8a8, torch._scaled_mm needs per tensor, so
            # requantize the logical shards as a single weight.
            else:
                # Dequant -> Quant with max scale so we can run per tensor.
                weight = layer.weight
                weight_scale = layer.weight_scale

                # If rocm (except Navi4x), use float8_e4m3fnuz.
                if current_platform.is_rocm() and not is_navi():
                    weight, weight_scale, input_scale = \
                        normalize_e4m3fn_to_e4m3fnuz(
                            weight=weight,
                            weight_scale=weight_scale,
                            input_scale=layer.input_scale)
                    if input_scale is not None:
                        layer.input_scale = Parameter(input_scale,
                                                      requires_grad=False)

                weight_scale, weight = requantize_with_max_scale(
                    weight=weight,
                    weight_scale=weight_scale,
                    logical_widths=layer.logical_widths,
                )

            weight = self.add_padding_to_weight(weight)
            # Update layer with new values.
            layer.weight = Parameter(weight.t(), requires_grad=False)
            layer.weight_scale = Parameter(weight_scale, requires_grad=False)
            if self.quant_config.activation_scheme == "static":
                layer.input_scale = Parameter(layer.input_scale.max(),
                                              requires_grad=False)

        if self.use_marlin:
            prepare_fp8_layer_for_marlin(layer)
            # Activations not quantized for marlin.
            del layer.input_scale

    def apply(self,
              layer: torch.nn.Module,
              x: torch.Tensor,
              bias: Optional[torch.Tensor] = None) -> torch.Tensor:

        if self.use_marlin:
            return apply_fp8_marlin_linear(
                input=x,
                weight=layer.weight,
                weight_scale=layer.weight_scale,
                workspace=layer.workspace,
                size_n=layer.output_size_per_partition,
                size_k=layer.input_size_per_partition,
                bias=bias)

        if self.block_quant:
            assert self.quant_config.weight_block_size is not None
            return torch.ops.vllm.apply_w8a8_block_fp8_linear(
                input=x,
                weight=layer.weight,
                block_size=self.quant_config.weight_block_size,
                weight_scale=layer.weight_scale_inv,
                input_scale=layer.input_scale,
                bias=bias,
                cutlass_block_fp8_supported=self.cutlass_block_fp8_supported,
            )

<<<<<<< HEAD
        return apply_fp8_linear(
            input=x,
            weight=layer.weight,
            weight_scale=layer.weight_scale,
            out_dtype=self.out_dtype,
            input_scale=layer.input_scale,
            bias=bias,
            cutlass_fp8_supported=self.cutlass_fp8_supported,
            # Default to using per_token quantization if cutlass is supported
            use_per_token_if_dynamic=self.cutlass_fp8_supported)
=======
        return self.fp8_linear.apply(input=x,
                                     weight=layer.weight,
                                     weight_scale=layer.weight_scale,
                                     input_scale=layer.input_scale,
                                     bias=bias)
>>>>>>> 001a9c7b


class Fp8MoEMethod(FusedMoEMethodBase):
    """MoE method for FP8.
    Supports loading FP8 checkpoints with static weight scale and
    dynamic/static activation scale.

    Also supports loading quantized FP16/BF16 model checkpoints with dynamic
    activation scaling. The weight scaling factor will be initialized after
    the model weights are loaded.

    Args:
        quant_config: The quantization config.
    """

    def __init__(self, quant_config: Fp8Config):
        self.quant_config = quant_config
        self.block_quant = self.quant_config.weight_block_size is not None

    def create_weights(self, layer: Module, num_experts: int, hidden_size: int,
                       intermediate_size_per_partition: int,
                       params_dtype: torch.dtype, **extra_weight_attrs):

        if self.quant_config.is_checkpoint_fp8_serialized:
            params_dtype = torch.float8_e4m3fn
        if self.block_quant:
            assert self.quant_config.weight_block_size is not None
            tp_size = get_tensor_model_parallel_world_size()
            block_n, block_k = (
                self.quant_config.weight_block_size[0],
                self.quant_config.weight_block_size[1],
            )
            # NOTE: To ensure proper alignment of the block-wise quantization
            # scales, the output_size of the weights for both the gate and up
            # layers must be divisible by block_n.
            # Required by column parallel or enabling merged weights
            if intermediate_size_per_partition % block_n != 0:
                raise ValueError(
                    f"The output_size of gate's and up's weight = "
                    f"{intermediate_size_per_partition} is not divisible by "
                    f"weight quantization block_n = {block_n}.")
            if (tp_size > 1
                    and intermediate_size_per_partition % block_k != 0):
                # Required by row parallel
                raise ValueError(
                    f"The input_size of down's weight = "
                    f"{intermediate_size_per_partition} is not divisible by "
                    f"weight quantization block_k = {block_k}.")

        # WEIGHTS
        w13_weight = torch.nn.Parameter(torch.empty(
            num_experts,
            2 * intermediate_size_per_partition,
            hidden_size,
            dtype=params_dtype),
                                        requires_grad=False)
        layer.register_parameter("w13_weight", w13_weight)
        set_weight_attrs(w13_weight, extra_weight_attrs)

        w2_weight = torch.nn.Parameter(torch.empty(
            num_experts,
            hidden_size,
            intermediate_size_per_partition,
            dtype=params_dtype),
                                       requires_grad=False)
        layer.register_parameter("w2_weight", w2_weight)
        set_weight_attrs(w2_weight, extra_weight_attrs)

        # WEIGHT_SCALES
        if not self.block_quant:
            # Allocate 2 scales for w1 and w3 respectively.
            # They will be combined to a single scale after weight loading.
            w13_weight_scale = torch.nn.Parameter(torch.ones(
                num_experts, 2, dtype=torch.float32),
                                                  requires_grad=False)
            w2_weight_scale = torch.nn.Parameter(torch.ones(
                num_experts, dtype=torch.float32),
                                                 requires_grad=False)
            layer.register_parameter("w13_weight_scale", w13_weight_scale)
            layer.register_parameter("w2_weight_scale", w2_weight_scale)
        else:
            w13_weight_scale = torch.nn.Parameter(
                torch.ones(
                    num_experts,
                    2 * ((intermediate_size_per_partition + block_n - 1) //
                         block_n),
                    (hidden_size + block_k - 1) // block_k,
                    dtype=torch.float32,
                ),
                requires_grad=False,
            )
            w2_weight_scale = torch.nn.Parameter(
                torch.ones(
                    num_experts,
                    (hidden_size + block_n - 1) // block_n,
                    (intermediate_size_per_partition + block_k - 1) // block_k,
                    dtype=torch.float32,
                ),
                requires_grad=False,
            )
            layer.register_parameter("w13_weight_scale_inv", w13_weight_scale)
            layer.register_parameter("w2_weight_scale_inv", w2_weight_scale)
            assert self.quant_config.activation_scheme == "dynamic"

        # Add the quantization method used (per tensor/grouped/channel)
        # to ensure the weight scales are loaded in properly
        extra_weight_attrs.update(
            {"quant_method": FusedMoeWeightScaleSupported.BLOCK.
             value} if self.block_quant else
            {"quant_method": FusedMoeWeightScaleSupported.TENSOR.value})
        # If loading fp8 checkpoint, pass the weight loaders.
        # If loading an fp16 checkpoint, do not (we will quantize in
        #   process_weights_after_loading()
        if self.quant_config.is_checkpoint_fp8_serialized:
            set_weight_attrs(w13_weight_scale, extra_weight_attrs)
            set_weight_attrs(w2_weight_scale, extra_weight_attrs)

        # INPUT_SCALES
        if self.quant_config.activation_scheme == "static":
            if not self.quant_config.is_checkpoint_fp8_serialized:
                raise ValueError(
                    "Found static activation scheme for checkpoint that "
                    "was not serialized fp8.")

            w13_input_scale = torch.nn.Parameter(torch.ones(
                num_experts, dtype=torch.float32),
                                                 requires_grad=False)
            layer.register_parameter("w13_input_scale", w13_input_scale)
            set_weight_attrs(w13_input_scale, extra_weight_attrs)

            w2_input_scale = torch.nn.Parameter(torch.ones(
                num_experts, dtype=torch.float32),
                                                requires_grad=False)
            layer.register_parameter("w2_input_scale", w2_input_scale)
            set_weight_attrs(w2_input_scale, extra_weight_attrs)

        else:
            layer.w13_input_scale = None
            layer.w2_input_scale = None

    def process_weights_after_loading(self, layer: Module) -> None:
        # TODO (rob): refactor block quant into separate class.
        if self.block_quant:
            assert self.quant_config.activation_scheme == "dynamic"
            if current_platform.is_rocm() and not is_navi():
                w13_weight, w13_weight_scale_inv, w13_input_scale = \
                    normalize_e4m3fn_to_e4m3fnuz(
                        layer.w13_weight, layer.w13_weight_scale_inv,
                        layer.w13_input_scale)
                w2_weight, w2_weight_scale_inv, w2_input_scale = \
                    normalize_e4m3fn_to_e4m3fnuz(
                        layer.w2_weight, layer.w2_weight_scale_inv,
                        layer.w2_input_scale)
            else:
                w13_weight = layer.w13_weight.data
                w13_weight_scale_inv = layer.w13_weight_scale_inv.data
                w2_weight = layer.w2_weight
                w2_weight_scale_inv = layer.w2_weight_scale_inv

            # torch.compile() cannot use Parameter subclasses.
            layer.w13_weight = Parameter(w13_weight, requires_grad=False)
            layer.w13_weight_scale_inv = Parameter(w13_weight_scale_inv,
                                                   requires_grad=False)
            layer.w2_weight = Parameter(w2_weight, requires_grad=False)
            layer.w2_weight_scale_inv = Parameter(w2_weight_scale_inv,
                                                  requires_grad=False)
            return

        # If checkpoint is fp16, quantize in place.
        if not self.quant_config.is_checkpoint_fp8_serialized:
            # If rocm (except Navi4x), use float8_e4m3fnuz as dtype
            fp8_dtype = (torch.float8_e4m3fnuz if current_platform.is_rocm()
                         and not is_navi() else torch.float8_e4m3fn)
            w13_weight = torch.empty_like(layer.w13_weight.data,
                                          dtype=fp8_dtype)
            w2_weight = torch.empty_like(layer.w2_weight.data, dtype=fp8_dtype)

            # Re-initialize w13_scale because we directly quantize
            # merged w13 weights and generate a single scaling factor.
            layer.w13_weight_scale = torch.nn.Parameter(torch.ones(
                layer.local_num_experts,
                dtype=torch.float32,
                device=w13_weight.device),
                                                        requires_grad=False)
            for expert in range(layer.local_num_experts):
                w13_weight[expert, :, :], layer.w13_weight_scale[
                    expert] = ops.scaled_fp8_quant(
                        layer.w13_weight.data[expert, :, :])
                w2_weight[expert, :, :], layer.w2_weight_scale[
                    expert] = ops.scaled_fp8_quant(
                        layer.w2_weight.data[expert, :, :])
            layer.w13_weight = torch.nn.Parameter(w13_weight,
                                                  requires_grad=False)
            layer.w2_weight = torch.nn.Parameter(w2_weight,
                                                 requires_grad=False)
            return

        # If checkpoint is fp8, we need to handle that the
        # MoE kernels require single activation scale and single weight
        # scale for w13 per expert.
        else:
            # Fp8 moe kernels require a single activation scale.
            # We take the max of all the scales in case they differ.
            if self.quant_config.activation_scheme == "static":
                if (layer.w13_input_scale is None
                        or layer.w2_input_scale is None):
                    raise ValueError(
                        "QuantConfig has static quantization, but found "
                        "activation scales are None.")
                if (not all_close_1d(layer.w13_input_scale)
                        or not all_close_1d(layer.w2_input_scale)):
                    logger.warning_once(
                        "Found input_scales that are not equal for "
                        "fp8 MoE layer. Using the maximum across experts "
                        "for each layer.")
                layer.w13_input_scale = torch.nn.Parameter(
                    layer.w13_input_scale.max(), requires_grad=False)
                layer.w2_input_scale = torch.nn.Parameter(
                    layer.w2_input_scale.max(), requires_grad=False)
            # If rocm (except Navi4x, which uses e4m3fn),
            # normalize the weights and scales to e4m3fnuz
            if current_platform.is_rocm() and not is_navi():
                # Normalize the weights and scales
                w13_weight, w13_weight_scale, w13_input_scale = \
                    normalize_e4m3fn_to_e4m3fnuz(
                        layer.w13_weight, layer.w13_weight_scale,
                        layer.w13_input_scale)
                w2_weight, w2_weight_scale, w2_input_scale = \
                    normalize_e4m3fn_to_e4m3fnuz(
                        layer.w2_weight, layer.w2_weight_scale,
                        layer.w2_input_scale)
                # Reset the parameter
                layer.w13_weight = torch.nn.Parameter(w13_weight,
                                                      requires_grad=False)
                layer.w13_weight_scale = torch.nn.Parameter(
                    w13_weight_scale, requires_grad=False)
                if w13_input_scale is not None:
                    layer.w13_input_scale = torch.nn.Parameter(
                        w13_input_scale, requires_grad=False)
                layer.w2_weight = torch.nn.Parameter(w2_weight,
                                                     requires_grad=False)
                layer.w2_weight_scale = torch.nn.Parameter(w2_weight_scale,
                                                           requires_grad=False)
                if w2_input_scale is not None:
                    layer.w2_input_scale = torch.nn.Parameter(
                        w2_input_scale, requires_grad=False)

            # Fp8 moe kernel needs single weight scale for w13 per expert.
            # We take the max then dequant and requant each expert.
            assert layer.w13_weight_scale is not None
            shard_size = layer.intermediate_size_per_partition
            max_w13_scales = layer.w13_weight_scale.max(dim=1).values
            for expert_id in range(layer.local_num_experts):
                start = 0
                for shard_id in range(2):
                    dq_weight = per_tensor_dequantize(
                        layer.w13_weight[expert_id][start:start +
                                                    shard_size, :],
                        layer.w13_weight_scale[expert_id][shard_id])
                    layer.w13_weight[expert_id][
                        start:start + shard_size, :], _ = ops.scaled_fp8_quant(
                            dq_weight, max_w13_scales[expert_id])
                    start += shard_size

            layer.w13_weight_scale = torch.nn.Parameter(max_w13_scales,
                                                        requires_grad=False)
            return

    def apply(
        self,
        layer: torch.nn.Module,
        x: torch.Tensor,
        router_logits: torch.Tensor,
        top_k: int,
        renormalize: bool,
        use_grouped_topk: bool = False,
        topk_group: Optional[int] = None,
        num_expert_group: Optional[int] = None,
        global_num_experts: int = -1,
        expert_map: Optional[torch.Tensor] = None,
        custom_routing_function: Optional[Callable] = None,
        scoring_func: str = "softmax",
        e_score_correction_bias: Optional[torch.Tensor] = None,
        activation: str = "silu",
    ) -> torch.Tensor:
        from vllm.model_executor.layers.fused_moe import fused_experts

        topk_weights, topk_ids = FusedMoE.select_experts(
            hidden_states=x,
            router_logits=router_logits,
            use_grouped_topk=use_grouped_topk,
            top_k=top_k,
            renormalize=renormalize,
            topk_group=topk_group,
            num_expert_group=num_expert_group,
            custom_routing_function=custom_routing_function,
            scoring_func=scoring_func,
            e_score_correction_bias=e_score_correction_bias,
        )

        return fused_experts(
            x,
            layer.w13_weight,
            layer.w2_weight,
            topk_weights=topk_weights,
            topk_ids=topk_ids,
            inplace=True,
            activation=activation,
            use_fp8_w8a8=True,
            global_num_experts=global_num_experts,
            expert_map=expert_map,
            w1_scale=(layer.w13_weight_scale_inv
                      if self.block_quant else layer.w13_weight_scale),
            w2_scale=(layer.w2_weight_scale_inv
                      if self.block_quant else layer.w2_weight_scale),
            a1_scale=layer.w13_input_scale,
            a2_scale=layer.w2_input_scale,
            block_shape=self.quant_config.weight_block_size,
        )


class Fp8KVCacheMethod(BaseKVCacheMethod):
    """
    Supports loading kv-cache scaling factors from FP8 checkpoints.
    """

    def __init__(self, quant_config: Fp8Config):
        super().__init__(quant_config)<|MERGE_RESOLUTION|>--- conflicted
+++ resolved
@@ -410,24 +410,12 @@
                 cutlass_block_fp8_supported=self.cutlass_block_fp8_supported,
             )
 
-<<<<<<< HEAD
-        return apply_fp8_linear(
-            input=x,
-            weight=layer.weight,
-            weight_scale=layer.weight_scale,
-            out_dtype=self.out_dtype,
-            input_scale=layer.input_scale,
-            bias=bias,
-            cutlass_fp8_supported=self.cutlass_fp8_supported,
-            # Default to using per_token quantization if cutlass is supported
-            use_per_token_if_dynamic=self.cutlass_fp8_supported)
-=======
         return self.fp8_linear.apply(input=x,
                                      weight=layer.weight,
                                      weight_scale=layer.weight_scale,
+                                     out_dtype=self.out_dtype,
                                      input_scale=layer.input_scale,
                                      bias=bias)
->>>>>>> 001a9c7b
 
 
 class Fp8MoEMethod(FusedMoEMethodBase):
