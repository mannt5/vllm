--- conflicted
+++ resolved
@@ -255,11 +255,7 @@
     def process_weights_after_loading(self, layer: Module) -> None:
         # Block quant doesn't need to process weights after loading
         if self.block_quant:
-<<<<<<< HEAD
             if current_platform.is_rocm() and not is_navi():
-=======
-            if current_platform.is_rocm():
->>>>>>> 96663699
                 weight, weight_scale, _ = \
                     normalize_e4m3fn_to_e4m3fnuz(
                         weight=layer.weight,
@@ -529,11 +525,7 @@
     def process_weights_after_loading(self, layer: Module) -> None:
         # Block quant doesn't need to process weights after loading
         if self.block_quant:
-<<<<<<< HEAD
             if current_platform.is_rocm() and not is_navi():
-=======
-            if current_platform.is_rocm():
->>>>>>> 96663699
                 w13_weight, w13_weight_scale_inv, w13_input_scale = \
                     normalize_e4m3fn_to_e4m3fnuz(
                         layer.w13_weight, layer.w13_weight_scale_inv,
