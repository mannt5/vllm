# SPDX-License-Identifier: Apache-2.0

import functools
import importlib.util
from typing import Any, Callable, Optional

import torch
import torch.nn.functional as F
from torch.nn import Module
from torch.nn.parameter import Parameter

import vllm.envs as envs
import vllm.model_executor.layers.fused_moe.modular_kernel as mk
from vllm import _custom_ops as ops
from vllm.distributed import get_tensor_model_parallel_world_size
from vllm.logger import init_logger
from vllm.model_executor.layers.fused_moe import (FusedMoE, FusedMoEMethodBase,
                                                  FusedMoeWeightScaleSupported)
from vllm.model_executor.layers.linear import (LinearBase, LinearMethodBase,
                                               UnquantizedLinearMethod)
from vllm.model_executor.layers.quantization import QuantizationMethods
from vllm.model_executor.layers.quantization.base_config import (
    QuantizationConfig, QuantizeMethodBase)
from vllm.model_executor.layers.quantization.kv_cache import BaseKVCacheMethod
from vllm.model_executor.layers.quantization.utils.marlin_utils_fp8 import (
    apply_fp8_marlin_linear, prepare_fp8_layer_for_marlin,
    prepare_moe_fp8_layer_for_marlin)
from vllm.model_executor.layers.quantization.utils.quant_utils import (
    is_layer_skipped)
from vllm.model_executor.layers.quantization.utils.w8a8_utils import (
    Fp8LinearOp, all_close_1d, cutlass_block_fp8_supported,
    cutlass_fp8_supported, maybe_create_device_identity,
    normalize_e4m3fn_to_e4m3fnuz, per_tensor_dequantize,
    requantize_with_max_scale)
from vllm.model_executor.parameter import (BlockQuantScaleParameter,
                                           ModelWeightParameter,
                                           PerTensorScaleParameter)
from vllm.model_executor.utils import set_weight_attrs
from vllm.platforms import current_platform
from vllm.scalar_type import scalar_types

ACTIVATION_SCHEMES = ["static", "dynamic"]

logger = init_logger(__name__)

has_deep_gemm = importlib.util.find_spec("deep_gemm") is not None


def _is_col_major(x: torch.Tensor) -> bool:
    assert x.dim() == 3
    b, m, n = x.shape
    return x.stride(0) == m * n and x.stride(1) == 1 and x.stride(2) == m


class Fp8Config(QuantizationConfig):
    """Config class for FP8."""

    def __init__(
        self,
        is_checkpoint_fp8_serialized: bool = False,
        activation_scheme: str = "dynamic",
        ignored_layers: Optional[list[str]] = None,
        weight_block_size: Optional[list[int]] = None,
    ) -> None:
        super().__init__()
        self.is_checkpoint_fp8_serialized = is_checkpoint_fp8_serialized
        if is_checkpoint_fp8_serialized:
            logger.warning("Detected fp8 checkpoint. Please note that the "
                           "format is experimental and subject to change.")
        if activation_scheme not in ACTIVATION_SCHEMES:
            raise ValueError(
                f"Unsupported activation scheme {activation_scheme}")
        self.activation_scheme = activation_scheme
        self.ignored_layers = ignored_layers or []
        if weight_block_size is not None:
            if not is_checkpoint_fp8_serialized:
                raise ValueError(
                    "The block-wise quantization only supports fp8-serialized "
                    "checkpoint for now.")
            if len(weight_block_size) != 2:
                raise ValueError(
                    "The quantization block size of weight must have 2 "
                    f"dimensions, but got {len(weight_block_size)} dimensions")
            if activation_scheme != "dynamic":
                raise ValueError("The block-wise quantization only supports "
                                 "dynamic activation scheme for now, but got "
                                 f"{activation_scheme} activation scheme.")
        self.weight_block_size = weight_block_size

    @classmethod
    def get_name(cls) -> QuantizationMethods:
        return "fp8"

    @classmethod
    def get_supported_act_dtypes(cls) -> list[torch.dtype]:
        return [torch.bfloat16, torch.half]

    @classmethod
    def get_min_capability(cls) -> int:
        return 80

    @classmethod
    def get_config_filenames(cls) -> list[str]:
        return []

    @classmethod
    def from_config(cls, config: dict[str, Any]) -> "Fp8Config":
        quant_method = cls.get_from_keys(config, ["quant_method"])
        is_checkpoint_fp8_serialized = ("fp8" in quant_method)
        activation_scheme = cls.get_from_keys(config, ["activation_scheme"])
        ignored_layers = cls.get_from_keys_or(config, ["ignored_layers"], None)
        weight_block_size = cls.get_from_keys_or(config, ["weight_block_size"],
                                                 None)
        return cls(is_checkpoint_fp8_serialized=is_checkpoint_fp8_serialized,
                   activation_scheme=activation_scheme,
                   ignored_layers=ignored_layers,
                   weight_block_size=weight_block_size)

    def get_quant_method(self, layer: torch.nn.Module,
                         prefix: str) -> Optional["QuantizeMethodBase"]:
        from vllm.attention.layer import Attention  # Avoid circular import

        if isinstance(layer, LinearBase):
            if is_layer_skipped(prefix=prefix,
                                ignored_layers=self.ignored_layers,
                                fused_mapping=self.packed_modules_mapping):
                return UnquantizedLinearMethod()
            return Fp8LinearMethod(self)
        elif isinstance(layer, FusedMoE):
            return Fp8MoEMethod(self)
        elif isinstance(layer, Attention):
            return Fp8KVCacheMethod(self)
        return None

    def get_cache_scale(self, name: str) -> Optional[str]:
        """
        Check whether the param name matches the format for k/v cache scales
        in compressed-tensors. If this is the case, return its equivalent
        param name expected by vLLM

        :param name: param name
        :return: matching param name for KV cache scale in vLLM
        """
        if name.endswith(".output_scale") and ".k_proj" in name:
            return name.replace(".k_proj.output_scale", ".attn.k_scale")
        if name.endswith(".output_scale") and ".v_proj" in name:
            return name.replace(".v_proj.output_scale", ".attn.v_scale")
        if name.endswith(".output_scale") and ".q_proj" in name:
            return name.replace(".q_proj.output_scale", ".attn.q_scale")
        if name.endswith("self_attn.prob_output_scale"):
            return name.replace(".prob_output_scale", ".attn.prob_scale")
        # If no matches, return None
        return None


class Fp8LinearMethod(LinearMethodBase):
    """Linear method for FP8.
    Supports loading FP8 checkpoints with static weight scale and
    dynamic/static activation scale.

    Also supports loading quantized FP16/BF16 model checkpoints with dynamic
    activation scaling. The weight scaling factor will be initialized after
    the model weights are loaded.

    Limitations:
    1. Only support per-tensor quantization due to torch._scaled_mm support.
    2. Only support float8_e4m3fn data type due to the limitation of
       torch._scaled_mm (https://github.com/pytorch/pytorch/blob/2e48b39603411a41c5025efbe52f89560b827825/aten/src/ATen/native/cuda/Blas.cpp#L854-L856)

    Args:
        quant_config: The quantization config.
    """

    def __init__(self, quant_config: Fp8Config):
        self.quant_config = quant_config
        self.cutlass_block_fp8_supported = cutlass_block_fp8_supported()
        self.out_dtype = torch.get_default_dtype()

        # For GPUs that lack FP8 hardware support, we can leverage the Marlin
        # kernel for fast weight-only FP8 quantization
        self.out_dtype = torch.get_default_dtype()
        self.use_marlin = (not current_platform.has_device_capability(89)
                           or envs.VLLM_TEST_FORCE_FP8_MARLIN)
        # Disable marlin for rocm
        if current_platform.is_rocm():
            self.use_marlin = False

        # AITER is only supported on ROCm and only for FP8_FNUZ
        # and at the moment are MI300 series
        self.use_aiter_and_is_supported = (current_platform.is_rocm()
                                           and envs.VLLM_ROCM_USE_AITER
                                           and envs.VLLM_ROCM_USE_AITER_LINEAR
                                           and current_platform.is_fp8_fnuz())

        self.block_quant = self.quant_config.weight_block_size is not None
        self.fp8_linear = Fp8LinearOp(
            # Default to using per_token quantization if cutlass is supported
            use_per_token_if_dynamic=cutlass_fp8_supported())

    def create_weights(
        self,
        layer: torch.nn.Module,
        input_size_per_partition: int,
        output_partition_sizes: list[int],
        input_size: int,
        output_size: int,
        params_dtype: torch.dtype,
        **extra_weight_attrs,
    ):
        maybe_create_device_identity()

        output_size_per_partition = sum(output_partition_sizes)
        weight_loader = extra_weight_attrs.get("weight_loader")
        layer.logical_widths = output_partition_sizes
        layer.input_size_per_partition = input_size_per_partition
        layer.output_size_per_partition = output_size_per_partition
        layer.orig_dtype = params_dtype
        layer.weight_block_size = None

        if self.block_quant:
            tp_size = get_tensor_model_parallel_world_size()
            assert self.quant_config.weight_block_size is not None
            layer.weight_block_size = self.quant_config.weight_block_size
            block_n, block_k = (
                self.quant_config.weight_block_size[0],
                self.quant_config.weight_block_size[1],
            )
            # Required by row parallel
            if (tp_size > 1
                    and input_size // input_size_per_partition == tp_size
                    and input_size_per_partition % block_k != 0):
                raise ValueError(
                    f"Weight input_size_per_partition = "
                    f"{input_size_per_partition} is not divisible by "
                    f"weight quantization block_k = {block_k}.")
            # Required by column parallel or enabling merged weights
            if (tp_size > 1 and output_size // output_size_per_partition
                    == tp_size) or len(output_partition_sizes) > 1:
                for output_partition_size in output_partition_sizes:
                    if output_partition_size % block_n != 0:
                        raise ValueError(
                            f"Weight output_partition_size = "
                            f"{output_partition_size} is not divisible by "
                            f"weight quantization block_n = {block_n}.")

        # WEIGHT
        weight_dtype = (torch.float8_e4m3fn
                        if self.quant_config.is_checkpoint_fp8_serialized else
                        params_dtype)

        weight = ModelWeightParameter(data=torch.empty(
            output_size_per_partition,
            input_size_per_partition,
            dtype=weight_dtype),
                                      input_dim=1,
                                      output_dim=0,
                                      weight_loader=weight_loader)
        layer.register_parameter("weight", weight)

        # If checkpoint is serialized fp8, load them.
        # Otherwise, wait until process_weights_after_loading.
        if self.quant_config.is_checkpoint_fp8_serialized:
            # WEIGHT SCALE
            if not self.block_quant:
                scale = PerTensorScaleParameter(
                    data=torch.empty(len(output_partition_sizes),
                                     dtype=torch.float32),
                    weight_loader=weight_loader,
                )
                scale[:] = torch.finfo(torch.float32).min
                set_weight_attrs(scale, {"scale_type": "weight_scale"})
                layer.register_parameter("weight_scale", scale)
            else:
                assert self.quant_config.activation_scheme == "dynamic"
                scale = BlockQuantScaleParameter(
                    data=torch.empty(
                        (output_size_per_partition + block_n - 1) // block_n,
                        (input_size_per_partition + block_k - 1) // block_k,
                        dtype=torch.float32,
                    ),
                    input_dim=1,
                    output_dim=0,
                    weight_loader=weight_loader,
                )
                scale[:] = torch.finfo(torch.float32).min
                set_weight_attrs(scale, {"scale_type": "weight_scale"})
                # The weight_scale_inv name is intentional for deepseekv3
                layer.register_parameter("weight_scale_inv", scale)

            # INPUT ACTIVATION SCALE
            if self.quant_config.activation_scheme == "static":
                scale = PerTensorScaleParameter(data=torch.empty(
                    len(output_partition_sizes), dtype=torch.float32),
                                                weight_loader=weight_loader)

                scale[:] = torch.finfo(torch.float32).min
                set_weight_attrs(scale, {"scale_type": "input_scale"})
                layer.register_parameter("input_scale", scale)
            else:
                layer.register_parameter("input_scale", None)

    def _maybe_pad_weight(self, weight: torch.Tensor) -> torch.Tensor:
        # Pad the weight tensor. This is an optimization on ROCm platform, which
        # can benefit from tensors located far enough from one another in memory
        if (envs.VLLM_ROCM_FP8_PADDING and current_platform.is_rocm()
                and weight.stride(-1) == 1
                and (weight.stride(-2) * weight.element_size()) % 512 == 0):
            num_pad = 256 // weight.element_size()
            weight = F.pad(weight, (0, num_pad), "constant", 0)[..., :-num_pad]
            torch.cuda.empty_cache()
        return weight

    def process_weights_after_loading(self, layer: Module) -> None:
        size_k_first = True
        # TODO(rob): refactor block quant into separate class.
        if self.block_quant:
            assert self.quant_config.activation_scheme == "dynamic"
            size_k_first = False
            if current_platform.is_fp8_fnuz():
                weight, weight_scale_inv, _ = \
                    normalize_e4m3fn_to_e4m3fnuz(
                        weight=layer.weight,
                        weight_scale=layer.weight_scale_inv)
            else:
                weight = layer.weight.data
                weight_scale_inv = layer.weight_scale_inv.data

            weight = self._maybe_pad_weight(weight)

            # Torch.compile cannot use Parameter subclasses.
            layer.weight = Parameter(weight, requires_grad=False)
            layer.weight_scale_inv = Parameter(weight_scale_inv,
                                               requires_grad=False)

        # If checkpoint not serialized fp8, quantize the weights.
        elif not self.quant_config.is_checkpoint_fp8_serialized:
            qweight, weight_scale = ops.scaled_fp8_quant(layer.weight,
                                                         scale=None)

            # Update the layer with the new values.
            layer.weight = Parameter(qweight.t(), requires_grad=False)
            layer.weight_scale = Parameter(weight_scale, requires_grad=False)
            layer.input_scale = None

        # If checkpoint is fp8, handle that there are N scales for N
        # shards in a fused module
        else:
            layer.weight_scale.data[layer.weight_scale.data == torch.finfo(
                torch.float32).min] = 1
            layer.weight_scale = torch.nn.Parameter(layer.weight_scale.data,
                                                    requires_grad=False)
            if self.quant_config.activation_scheme == "static":
                layer.input_scale.data[layer.input_scale.data == torch.finfo(
                    torch.float32).min] = 1
                layer.input_scale = torch.nn.Parameter(layer.input_scale.data,
                                                       requires_grad=False)

            weight = layer.weight
            weight_scale = layer.weight_scale

            # If using w8a8, torch._scaled_mm needs per tensor, so
            # requantize the logical shards as a single weight.
            if not self.use_marlin:
                # Dequant -> Quant with max scale so we can run per tensor.
                if current_platform.is_fp8_fnuz():
                    weight, weight_scale, input_scale = \
                        normalize_e4m3fn_to_e4m3fnuz(
                            weight=weight,
                            weight_scale=weight_scale,
                            input_scale=layer.input_scale)
                    if input_scale is not None:
                        layer.input_scale = Parameter(input_scale,
                                                      requires_grad=False)

                weight_scale, weight = requantize_with_max_scale(
                    weight=weight,
                    weight_scale=weight_scale,
                    logical_widths=layer.logical_widths,
                )

            weight = self._maybe_pad_weight(weight)
            # Update layer with new values.
            layer.weight = Parameter(weight.t(), requires_grad=False)
            layer.weight_scale = Parameter(weight_scale, requires_grad=False)
            if self.quant_config.activation_scheme == "static":
                layer.input_scale = Parameter(layer.input_scale.max(),
                                              requires_grad=False)

        if self.use_marlin:
            prepare_fp8_layer_for_marlin(layer, size_k_first)
            # Activations not quantized for marlin.
            del layer.input_scale

    def apply(self,
              layer: torch.nn.Module,
              x: torch.Tensor,
              bias: Optional[torch.Tensor] = None) -> torch.Tensor:

        if self.use_marlin:
            return apply_fp8_marlin_linear(
                input=x,
                weight=layer.weight,
                weight_scale=layer.weight_scale,
                workspace=layer.workspace,
                size_n=layer.output_size_per_partition,
                size_k=layer.input_size_per_partition,
                bias=bias)

        if self.block_quant:
            assert self.quant_config.weight_block_size is not None
            return torch.ops.vllm.apply_w8a8_block_fp8_linear(
                input=x,
                weight=layer.weight,
                block_size=self.quant_config.weight_block_size,
                weight_scale=layer.weight_scale_inv,
                input_scale=layer.input_scale,
                bias=bias,
                cutlass_block_fp8_supported=self.cutlass_block_fp8_supported,
                use_aiter_and_is_supported=self.use_aiter_and_is_supported,
            )

        return self.fp8_linear.apply(input=x,
                                     weight=layer.weight,
                                     weight_scale=layer.weight_scale,
                                     out_dtype=self.out_dtype,
                                     input_scale=layer.input_scale,
                                     bias=bias)


class Fp8MoEMethod(FusedMoEMethodBase):
    """MoE method for FP8.
    Supports loading FP8 checkpoints with static weight scale and
    dynamic/static activation scale.

    Also supports loading quantized FP16/BF16 model checkpoints with dynamic
    activation scaling. The weight scaling factor will be initialized after
    the model weights are loaded.

    Args:
        quant_config: The quantization config.
    """

    def __init__(self, quant_config: Fp8Config):
        from vllm.model_executor.layers.fused_moe import fused_experts
        self.quant_config = quant_config
        self.block_quant = self.quant_config.weight_block_size is not None

        # For GPUs that lack FP8 hardware support, we can leverage the Marlin
        # kernel for fast weight-only FP8 quantization
        self.use_marlin = (not current_platform.has_device_capability(89)
                           or envs.VLLM_TEST_FORCE_FP8_MARLIN)
        # Disable marlin for rocm
        if current_platform.is_rocm():
            self.use_marlin = False

        # Check for DeepGemm support.
        self.allow_deep_gemm = False
        if envs.VLLM_USE_DEEP_GEMM:
            if not has_deep_gemm:
                logger.warning_once("Failed to import DeepGemm kernels.")
            elif (current_platform.is_cuda()
                  and current_platform.has_device_capability(90)):
                logger.info_once("Using DeepGemm kernels for Fp8MoEMethod.")
                self.allow_deep_gemm = True
            else:
                logger.warning_once(
                    "DeepGemm not supported on the current platform.")

        self.fused_experts = functools.partial(
            fused_experts,
            block_shape=self.quant_config.weight_block_size,
            allow_deep_gemm=self.allow_deep_gemm)

    def create_weights(self, layer: Module, num_experts: int, hidden_size: int,
                       intermediate_size_per_partition: int,
                       params_dtype: torch.dtype, **extra_weight_attrs):

        layer.intermediate_size_per_partition = intermediate_size_per_partition
        layer.hidden_size = hidden_size
        layer.num_experts = num_experts
        layer.orig_dtype = params_dtype
        layer.weight_block_size = None

        if self.quant_config.is_checkpoint_fp8_serialized:
            params_dtype = torch.float8_e4m3fn
        if self.block_quant:
            assert self.quant_config.weight_block_size is not None
            layer.weight_block_size = self.quant_config.weight_block_size
            tp_size = get_tensor_model_parallel_world_size()
            block_n, block_k = (
                self.quant_config.weight_block_size[0],
                self.quant_config.weight_block_size[1],
            )
            # NOTE: To ensure proper alignment of the block-wise quantization
            # scales, the output_size of the weights for both the gate and up
            # layers must be divisible by block_n.
            # Required by column parallel or enabling merged weights
            if intermediate_size_per_partition % block_n != 0:
                raise ValueError(
                    f"The output_size of gate's and up's weight = "
                    f"{intermediate_size_per_partition} is not divisible by "
                    f"weight quantization block_n = {block_n}.")
            if (tp_size > 1
                    and intermediate_size_per_partition % block_k != 0):
                # Required by row parallel
                raise ValueError(
                    f"The input_size of down's weight = "
                    f"{intermediate_size_per_partition} is not divisible by "
                    f"weight quantization block_k = {block_k}.")

        # WEIGHTS
        w13_weight = torch.nn.Parameter(torch.empty(
            num_experts,
            2 * intermediate_size_per_partition,
            hidden_size,
            dtype=params_dtype),
                                        requires_grad=False)
        layer.register_parameter("w13_weight", w13_weight)
        set_weight_attrs(w13_weight, extra_weight_attrs)

        w2_weight = torch.nn.Parameter(torch.empty(
            num_experts,
            hidden_size,
            intermediate_size_per_partition,
            dtype=params_dtype),
                                       requires_grad=False)
        layer.register_parameter("w2_weight", w2_weight)
        set_weight_attrs(w2_weight, extra_weight_attrs)

        # WEIGHT_SCALES
        if not self.block_quant:
            # Allocate 2 scales for w1 and w3 respectively.
            # They will be combined to a single scale after weight loading.
            w13_weight_scale = torch.nn.Parameter(torch.ones(
                num_experts, 2, dtype=torch.float32),
                                                  requires_grad=False)
            w2_weight_scale = torch.nn.Parameter(torch.ones(
                num_experts, dtype=torch.float32),
                                                 requires_grad=False)
            layer.register_parameter("w13_weight_scale", w13_weight_scale)
            layer.register_parameter("w2_weight_scale", w2_weight_scale)
        else:
            w13_weight_scale = torch.nn.Parameter(
                torch.ones(
                    num_experts,
                    2 * ((intermediate_size_per_partition + block_n - 1) //
                         block_n),
                    (hidden_size + block_k - 1) // block_k,
                    dtype=torch.float32,
                ),
                requires_grad=False,
            )
            w2_weight_scale = torch.nn.Parameter(
                torch.ones(
                    num_experts,
                    (hidden_size + block_n - 1) // block_n,
                    (intermediate_size_per_partition + block_k - 1) // block_k,
                    dtype=torch.float32,
                ),
                requires_grad=False,
            )
            layer.register_parameter("w13_weight_scale_inv", w13_weight_scale)
            layer.register_parameter("w2_weight_scale_inv", w2_weight_scale)
            assert self.quant_config.activation_scheme == "dynamic"

        # Add the quantization method used (per tensor/grouped/channel)
        # to ensure the weight scales are loaded in properly
        extra_weight_attrs.update(
            {"quant_method": FusedMoeWeightScaleSupported.BLOCK.
             value} if self.block_quant else
            {"quant_method": FusedMoeWeightScaleSupported.TENSOR.value})
        # If loading fp8 checkpoint, pass the weight loaders.
        # If loading an fp16 checkpoint, do not (we will quantize in
        #   process_weights_after_loading()
        if self.quant_config.is_checkpoint_fp8_serialized:
            set_weight_attrs(w13_weight_scale, extra_weight_attrs)
            set_weight_attrs(w2_weight_scale, extra_weight_attrs)

        # INPUT_SCALES
        if self.quant_config.activation_scheme == "static":
            if not self.quant_config.is_checkpoint_fp8_serialized:
                raise ValueError(
                    "Found static activation scheme for checkpoint that "
                    "was not serialized fp8.")

            w13_input_scale = torch.nn.Parameter(torch.ones(
                num_experts, dtype=torch.float32),
                                                 requires_grad=False)
            layer.register_parameter("w13_input_scale", w13_input_scale)
            set_weight_attrs(w13_input_scale, extra_weight_attrs)

            w2_input_scale = torch.nn.Parameter(torch.ones(
                num_experts, dtype=torch.float32),
                                                requires_grad=False)
            layer.register_parameter("w2_input_scale", w2_input_scale)
            set_weight_attrs(w2_input_scale, extra_weight_attrs)

        else:
            layer.w13_input_scale = None
            layer.w2_input_scale = None

    def process_weights_after_loading(self, layer: Module) -> None:
        # Lazy import to avoid importing triton too early.
        from vllm.model_executor.layers.fused_moe.rocm_aiter_fused_moe import (
            expand_weights, is_rocm_aiter_2stage_moe_enabled,
            is_rocm_aiter_moe_enabled, shuffle_weights)

        self.rocm_aiter_moe_enabled = is_rocm_aiter_moe_enabled()

        # TODO (rob): refactor block quant into separate class.
        if self.block_quant:
            assert self.quant_config.activation_scheme == "dynamic"
            if current_platform.is_fp8_fnuz():
                w13_weight, w13_weight_scale_inv, w13_input_scale = \
                    normalize_e4m3fn_to_e4m3fnuz(
                        layer.w13_weight, layer.w13_weight_scale_inv,
                        layer.w13_input_scale)
                w2_weight, w2_weight_scale_inv, w2_input_scale = \
                    normalize_e4m3fn_to_e4m3fnuz(
                        layer.w2_weight, layer.w2_weight_scale_inv,
                        layer.w2_input_scale)
            else:
                w13_weight = layer.w13_weight.data
                w13_weight_scale_inv = layer.w13_weight_scale_inv.data
                w2_weight = layer.w2_weight
                w2_weight_scale_inv = layer.w2_weight_scale_inv

            # torch.compile() cannot use Parameter subclasses.
            layer.w13_weight = Parameter(w13_weight, requires_grad=False)
            layer.w13_weight_scale_inv = Parameter(w13_weight_scale_inv,
                                                   requires_grad=False)
            layer.w2_weight = Parameter(w2_weight, requires_grad=False)
            layer.w2_weight_scale_inv = Parameter(w2_weight_scale_inv,
                                                  requires_grad=False)
            if self.rocm_aiter_moe_enabled:
                # reshaping weights is required for aiter moe kernel.
                shuffled_w13, shuffled_w2 = shuffle_weights(
                    layer.w13_weight.data,
                    layer.w2_weight.data,
                    layout=(16, 16))

                layer.w13_weight = torch.nn.Parameter(shuffled_w13,
                                                      requires_grad=False)
                layer.w2_weight = torch.nn.Parameter(shuffled_w2,
                                                     requires_grad=False)

            # DeepGemm scales need to be transposed and aligned.  We try to do
            # it ahead of time for performance reasons.
            if self.allow_deep_gemm:
                # Lazy import to avoid CUDA initialization problems.
                import deep_gemm as dg
                if _is_col_major(layer.w13_weight_scale_inv):
                    layer.w13_weight_scale_inv = \
                        dg.get_col_major_tma_aligned_tensor(layer.w13_weight_scale_inv).contiguous()
                if _is_col_major(layer.w2_weight_scale_inv):
                    layer.w2_weight_scale_inv = \
                        dg.get_col_major_tma_aligned_tensor(layer.w2_weight_scale_inv).contiguous()

        # If checkpoint is fp16, quantize in place.
        elif not self.quant_config.is_checkpoint_fp8_serialized:
            fp8_dtype = current_platform.fp8_dtype()
            w13_weight = torch.empty_like(layer.w13_weight.data,
                                          dtype=fp8_dtype)
            w2_weight = torch.empty_like(layer.w2_weight.data, dtype=fp8_dtype)

            # Re-initialize w13_scale because we directly quantize
            # merged w13 weights and generate a single scaling factor.
            layer.w13_weight_scale = torch.nn.Parameter(torch.ones(
                layer.local_num_experts,
                dtype=torch.float32,
                device=w13_weight.device),
                                                        requires_grad=False)
            for expert in range(layer.local_num_experts):
                w13_weight[expert, :, :], layer.w13_weight_scale[
                    expert] = ops.scaled_fp8_quant(
                        layer.w13_weight.data[expert, :, :])
                w2_weight[expert, :, :], layer.w2_weight_scale[
                    expert] = ops.scaled_fp8_quant(
                        layer.w2_weight.data[expert, :, :])
            layer.w13_weight = torch.nn.Parameter(w13_weight,
                                                  requires_grad=False)
            layer.w2_weight = torch.nn.Parameter(w2_weight,
                                                 requires_grad=False)
            if self.rocm_aiter_moe_enabled:
                # reshaping weights is required for aiter moe kernel.
                w13_scales, w2_scales = expand_weights(
                    layer.w13_weight_scale.data,
                    layer.w2_weight_scale.data,
                    expansion_dims=[
                        layer.w13_weight.shape[1], layer.w2_weight.shape[1]
                    ])
                layer.w13_weight_scale = torch.nn.Parameter(
                    w13_scales.contiguous(), requires_grad=False)
                layer.w2_weight_scale = torch.nn.Parameter(
                    w2_scales.contiguous(), requires_grad=False)
<<<<<<< HEAD
                layout = (32,
                          32) if is_rocm_aiter_2stage_moe_enabled() else (16,
                                                                          16)
                shuffled_w13, shuffled_w2 = shuffle_weights(layer.w13_weight,
                                                            layer.w2_weight,
                                                            layout=layout)
=======

                shuffled_w13, shuffled_w2 = shuffle_weights(layer.w13_weight,
                                                            layer.w2_weight,
                                                            layout=(16, 16))
>>>>>>> 92540529

                layer.w13_weight = torch.nn.Parameter(shuffled_w13,
                                                      requires_grad=False)
                layer.w2_weight = torch.nn.Parameter(shuffled_w2,
                                                     requires_grad=False)
        # If checkpoint is fp8, we need to handle that the
        # MoE kernels require single activation scale and single weight
        # scale for w13 per expert.
        else:
            # Fp8 moe kernels require a single activation scale.
            # We take the max of all the scales in case they differ.
            if self.quant_config.activation_scheme == "static":
                if (layer.w13_input_scale is None
                        or layer.w2_input_scale is None):
                    raise ValueError(
                        "QuantConfig has static quantization, but found "
                        "activation scales are None.")
                if (not all_close_1d(layer.w13_input_scale)
                        or not all_close_1d(layer.w2_input_scale)):
                    logger.warning_once(
                        "Found input_scales that are not equal for "
                        "fp8 MoE layer. Using the maximum across experts "
                        "for each layer.")
                layer.w13_input_scale = torch.nn.Parameter(
                    layer.w13_input_scale.max(), requires_grad=False)
                layer.w2_input_scale = torch.nn.Parameter(
                    layer.w2_input_scale.max(), requires_grad=False)
            if current_platform.is_fp8_fnuz():
                # Normalize the weights and scales
                w13_weight, w13_weight_scale, w13_input_scale = \
                    normalize_e4m3fn_to_e4m3fnuz(
                        layer.w13_weight, layer.w13_weight_scale,
                        layer.w13_input_scale)
                w2_weight, w2_weight_scale, w2_input_scale = \
                    normalize_e4m3fn_to_e4m3fnuz(
                        layer.w2_weight, layer.w2_weight_scale,
                        layer.w2_input_scale)
                # Reset the parameter
                layer.w13_weight = torch.nn.Parameter(w13_weight,
                                                      requires_grad=False)
                layer.w13_weight_scale = torch.nn.Parameter(
                    w13_weight_scale, requires_grad=False)
                if w13_input_scale is not None:
                    layer.w13_input_scale = torch.nn.Parameter(
                        w13_input_scale, requires_grad=False)
                layer.w2_weight = torch.nn.Parameter(w2_weight,
                                                     requires_grad=False)
                layer.w2_weight_scale = torch.nn.Parameter(w2_weight_scale,
                                                           requires_grad=False)
                if w2_input_scale is not None:
                    layer.w2_input_scale = torch.nn.Parameter(
                        w2_input_scale, requires_grad=False)

            # Fp8 moe kernel needs single weight scale for w13 per expert.
            # We take the max then dequant and requant each expert.
            assert layer.w13_weight_scale is not None
            shard_size = layer.intermediate_size_per_partition
            max_w13_scales = layer.w13_weight_scale.max(dim=1).values
            for expert_id in range(layer.local_num_experts):
                start = 0
                for shard_id in range(2):
                    dq_weight = per_tensor_dequantize(
                        layer.w13_weight[expert_id][start:start +
                                                    shard_size, :],
                        layer.w13_weight_scale[expert_id][shard_id])
                    layer.w13_weight[expert_id][
                        start:start + shard_size, :], _ = ops.scaled_fp8_quant(
                            dq_weight, max_w13_scales[expert_id])
                    start += shard_size

            if self.rocm_aiter_moe_enabled:
                # reshaping weights is required for aiter moe kernel.
                expansion_dims = [
                    layer.w13_weight.shape[1], layer.w2_weight.shape[1]
                ]
                max_w13_scales, w2_scales = expand_weights(
                    max_w13_scales,
                    layer.w2_weight_scale.data,
                    expansion_dims=expansion_dims)
                layer.w2_weight_scale = torch.nn.Parameter(
                    w2_scales.contiguous(), requires_grad=False)
<<<<<<< HEAD
                layout = (32,
                          32) if is_rocm_aiter_2stage_moe_enabled() else (16,
                                                                          16)
                shuffled_w13, shuffled_w2 = shuffle_weights(layer.w13_weight,
                                                            layer.w2_weight,
                                                            layout=layout)
=======

                shuffled_w13, shuffled_w2 = shuffle_weights(layer.w13_weight,
                                                            layer.w2_weight,
                                                            layout=(32, 32))
>>>>>>> 92540529

                layer.w13_weight = torch.nn.Parameter(shuffled_w13,
                                                      requires_grad=False)
                layer.w2_weight = torch.nn.Parameter(shuffled_w2,
                                                     requires_grad=False)

            layer.w13_weight_scale = torch.nn.Parameter(max_w13_scales,
                                                        requires_grad=False)

        if self.use_marlin:
            prepare_moe_fp8_layer_for_marlin(layer, False)
            # Activations not quantized for marlin.
            del layer.w13_input_scale
            del layer.w2_input_scale

    def set_prepare_finalize(
        self,
        dp_size: int,
        world_size: int,
        prepare_finalize: mk.FusedMoEPrepareAndFinalize,
    ) -> bool:
        from vllm.model_executor.layers.fused_moe.triton_deep_gemm_moe import (
            TritonOrDeepGemmExperts)

        if self.use_marlin or self.rocm_aiter_moe_enabled:
            return False

        experts = TritonOrDeepGemmExperts(
            use_fp8_w8a8=True,
            block_shape=self.quant_config.weight_block_size,
            allow_deep_gemm=self.allow_deep_gemm,
        )

        self.fused_experts = mk.FusedMoEModularKernel(
            prepare_finalize,
            experts,
        )

        return True

    def apply(
        self,
        layer: torch.nn.Module,
        x: torch.Tensor,
        router_logits: torch.Tensor,
        top_k: int,
        renormalize: bool,
        use_grouped_topk: bool = False,
        topk_group: Optional[int] = None,
        num_expert_group: Optional[int] = None,
        global_num_experts: int = -1,
        expert_map: Optional[torch.Tensor] = None,
        custom_routing_function: Optional[Callable] = None,
        scoring_func: str = "softmax",
        e_score_correction_bias: Optional[torch.Tensor] = None,
        apply_router_weight_on_input: bool = False,
        activation: str = "silu",
    ) -> torch.Tensor:
        topk_weights, topk_ids = FusedMoE.select_experts(
            hidden_states=x,
            router_logits=router_logits,
            use_grouped_topk=use_grouped_topk,
            top_k=top_k,
            renormalize=renormalize,
            topk_group=topk_group,
            num_expert_group=num_expert_group,
            custom_routing_function=custom_routing_function,
            scoring_func=scoring_func,
            e_score_correction_bias=e_score_correction_bias,
        )

        if self.rocm_aiter_moe_enabled:
            from vllm.model_executor.layers.fused_moe.rocm_aiter_fused_moe import (  # noqa: E501
                rocm_aiter_fused_experts)
            return rocm_aiter_fused_experts(
                x,
                layer.w13_weight,
                layer.w2_weight,
                topk_weights=topk_weights,
                topk_ids=topk_ids,
                activation=activation,
                use_fp8_w8a8=True,
                apply_router_weight_on_input=apply_router_weight_on_input,
                w1_scale=(layer.w13_weight_scale_inv
                          if self.block_quant else layer.w13_weight_scale),
                w2_scale=(layer.w2_weight_scale_inv
                          if self.block_quant else layer.w2_weight_scale),
                a1_scale=layer.w13_input_scale,
                a2_scale=layer.w2_input_scale,
                block_shape=self.quant_config.weight_block_size)
        elif self.use_marlin:
            assert activation == "silu", (
                f"{activation} not supported for Marlin MoE.")
            assert not apply_router_weight_on_input, (
                "Apply router weight on input not supported for Marlin MoE.")
            return torch.ops.vllm.fused_marlin_moe(
                x,
                layer.w13_weight,
                layer.w2_weight,
                layer.w13_weight_scale,
                layer.w2_weight_scale,
                router_logits,
                topk_weights,
                topk_ids,
                quant_type_id=scalar_types.float8_e4m3fn.id,
                global_num_experts=global_num_experts,
                expert_map=expert_map)
        else:
            return self.fused_experts(
                hidden_states=x,
                w1=layer.w13_weight,
                w2=layer.w2_weight,
                topk_weights=topk_weights,
                topk_ids=topk_ids,
                inplace=True,
                activation=activation,
                use_fp8_w8a8=True,
                global_num_experts=global_num_experts,
                apply_router_weight_on_input=apply_router_weight_on_input,
                expert_map=expert_map,
                w1_scale=(layer.w13_weight_scale_inv
                          if self.block_quant else layer.w13_weight_scale),
                w2_scale=(layer.w2_weight_scale_inv
                          if self.block_quant else layer.w2_weight_scale),
                a1_scale=layer.w13_input_scale,
                a2_scale=layer.w2_input_scale,
            )


class Fp8KVCacheMethod(BaseKVCacheMethod):
    """
    Supports loading kv-cache scaling factors from FP8 checkpoints.
    """

    def __init__(self, quant_config: Fp8Config):
        super().__init__(quant_config)<|MERGE_RESOLUTION|>--- conflicted
+++ resolved
@@ -602,8 +602,7 @@
     def process_weights_after_loading(self, layer: Module) -> None:
         # Lazy import to avoid importing triton too early.
         from vllm.model_executor.layers.fused_moe.rocm_aiter_fused_moe import (
-            expand_weights, is_rocm_aiter_2stage_moe_enabled,
-            is_rocm_aiter_moe_enabled, shuffle_weights)
+            expand_weights, is_rocm_aiter_moe_enabled, shuffle_weights)
 
         self.rocm_aiter_moe_enabled = is_rocm_aiter_moe_enabled()
 
@@ -693,19 +692,10 @@
                     w13_scales.contiguous(), requires_grad=False)
                 layer.w2_weight_scale = torch.nn.Parameter(
                     w2_scales.contiguous(), requires_grad=False)
-<<<<<<< HEAD
-                layout = (32,
-                          32) if is_rocm_aiter_2stage_moe_enabled() else (16,
-                                                                          16)
-                shuffled_w13, shuffled_w2 = shuffle_weights(layer.w13_weight,
-                                                            layer.w2_weight,
-                                                            layout=layout)
-=======
 
                 shuffled_w13, shuffled_w2 = shuffle_weights(layer.w13_weight,
                                                             layer.w2_weight,
                                                             layout=(16, 16))
->>>>>>> 92540529
 
                 layer.w13_weight = torch.nn.Parameter(shuffled_w13,
                                                       requires_grad=False)
@@ -787,19 +777,10 @@
                     expansion_dims=expansion_dims)
                 layer.w2_weight_scale = torch.nn.Parameter(
                     w2_scales.contiguous(), requires_grad=False)
-<<<<<<< HEAD
-                layout = (32,
-                          32) if is_rocm_aiter_2stage_moe_enabled() else (16,
-                                                                          16)
-                shuffled_w13, shuffled_w2 = shuffle_weights(layer.w13_weight,
-                                                            layer.w2_weight,
-                                                            layout=layout)
-=======
 
                 shuffled_w13, shuffled_w2 = shuffle_weights(layer.w13_weight,
                                                             layer.w2_weight,
                                                             layout=(32, 32))
->>>>>>> 92540529
 
                 layer.w13_weight = torch.nn.Parameter(shuffled_w13,
                                                       requires_grad=False)
