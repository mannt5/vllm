--- conflicted
+++ resolved
@@ -29,10 +29,7 @@
                                            PerTensorScaleParameter)
 from vllm.model_executor.utils import set_weight_attrs
 from vllm.platforms import current_platform
-<<<<<<< HEAD
-from vllm.utils import is_navi, print_warning_once
-=======
->>>>>>> c6db2131
+from vllm.utils import is_navi
 
 ACTIVATION_SCHEMES = ["static", "dynamic"]
 
