# SPDX-License-Identifier: Apache-2.0
# SPDX-FileCopyrightText: Copyright contributors to the vLLM project

from typing import Any, Callable, Optional

import torch

from vllm import _custom_ops as ops
from vllm.logger import init_logger
from vllm.model_executor.layers.fused_moe import (FusedMoE, FusedMoEMethodBase,
                                                  FusedMoeWeightScaleSupported,
                                                  fused_experts)
from vllm.model_executor.layers.quantization.utils.mxfp4_utils import (
    OCP_MX_BLOCK_SIZE)
from vllm.model_executor.layers.quantization.utils.w8a8_utils import (
    all_close_1d, normalize_e4m3fn_to_e4m3fnuz, per_tensor_dequantize)
from vllm.model_executor.utils import set_weight_attrs
from vllm.platforms import current_platform

logger = init_logger(__name__)

__all__ = [
    "QuarkMoEMethod", "QuarkW8A8Fp8MoEMethod", "QuarkW4A4MXFp4MoEMethod"
]


class QuarkMoEMethod(FusedMoEMethodBase):

    @staticmethod
    def get_moe_method(
            quant_config: "QuarkConfig",  # type: ignore # noqa E501 # noqa F821
            module: torch.nn.Module,
            layer_name: str) -> "QuarkMoEMethod":
        layer_quant_config = quant_config._find_matched_config(
            layer_name, module)

        if (layer_quant_config.get("output_tensors")
                or layer_quant_config.get("bias")):
            raise NotImplementedError("Currently, Quark models with "
                                      "output_tensors and bias "
                                      "quantized are not supported")
        weight_config = layer_quant_config.get("weight")
        input_config = layer_quant_config.get("input_tensors")

        if quant_config._is_fp8_w8a8(weight_config, input_config):
            return QuarkW8A8Fp8MoEMethod(weight_config, input_config)
        elif quant_config._is_mx_fp4(weight_config, input_config):
            return QuarkW4A4MXFp4MoEMethod(weight_config, input_config)
        else:
            raise RuntimeError("Unsupported FusedMoe scheme")


class QuarkW8A8Fp8MoEMethod(QuarkMoEMethod):

    def __init__(self, weight_config: dict[str, Any], input_config: dict[str,
                                                                         Any]):
        self.weight_quant = weight_config
        self.input_quant = input_config

        weight_qscheme = self.weight_quant.get("qscheme")
        input_qscheme = self.input_quant.get("qscheme")
        if not (weight_qscheme == "per_tensor"
                and input_qscheme == "per_tensor"):
            raise ValueError(
                "For FP8 Fused MoE layers, only per-tensor scales "
                "for weights and activations are supported. Found "
                f"{weight_qscheme}, {input_qscheme}")  # noqa E501

        self.static_input_scales = not self.input_quant.get("is_dynamic")

    def create_weights(self, layer: torch.nn.Module, num_experts: int,
                       hidden_size: int, intermediate_size_per_partition: int,
                       params_dtype: torch.dtype, **extra_weight_attrs):

        params_dtype = torch.float8_e4m3fn

        # WEIGHTS
        w13_weight = torch.nn.Parameter(torch.empty(
            num_experts,
            2 * intermediate_size_per_partition,
            hidden_size,
            dtype=params_dtype),
                                        requires_grad=False)
        layer.register_parameter("w13_weight", w13_weight)
        set_weight_attrs(w13_weight, extra_weight_attrs)

        w2_weight = torch.nn.Parameter(torch.empty(
            num_experts,
            hidden_size,
            intermediate_size_per_partition,
            dtype=params_dtype),
                                       requires_grad=False)
        layer.register_parameter("w2_weight", w2_weight)
        set_weight_attrs(w2_weight, extra_weight_attrs)

        # WEIGHT_SCALES
        # Allocate 2 scales for w1 and w3 respectively.
        # They will be combined to a single scale after weight loading.
        w13_weight_scale = torch.nn.Parameter(torch.ones(num_experts,
                                                         2,
                                                         dtype=torch.float32),
                                              requires_grad=False)
        layer.register_parameter("w13_weight_scale", w13_weight_scale)

        w2_weight_scale = torch.nn.Parameter(torch.ones(num_experts,
                                                        dtype=torch.float32),
                                             requires_grad=False)
        layer.register_parameter("w2_weight_scale", w2_weight_scale)
        # Add the quantization method used (per tensor/grouped/channel)
        # to ensure the weight scales are loaded in properly
        extra_weight_attrs.update(
            {"quant_method": FusedMoeWeightScaleSupported.TENSOR.value})
        set_weight_attrs(w13_weight_scale, extra_weight_attrs)
        set_weight_attrs(w2_weight_scale, extra_weight_attrs)

        # INPUT_SCALES
        if self.static_input_scales:
            w13_input_scale = torch.nn.Parameter(torch.ones(
                num_experts, dtype=torch.float32),
                                                 requires_grad=False)
            layer.register_parameter("w13_input_scale", w13_input_scale)
            set_weight_attrs(w13_input_scale, extra_weight_attrs)

            w2_input_scale = torch.nn.Parameter(torch.ones(
                num_experts, dtype=torch.float32),
                                                requires_grad=False)
            layer.register_parameter("w2_input_scale", w2_input_scale)
            set_weight_attrs(w2_input_scale, extra_weight_attrs)
        else:
            layer.w13_input_scale = None
            layer.w2_input_scale = None

    def process_weights_after_loading(self, layer: torch.nn.Module) -> None:
        # Fp8 moe kernels require a single activation scale.
        # We take the max of all the scales in case they differ.
        if self.static_input_scales:
            if (layer.w13_input_scale is None or layer.w2_input_scale is None):
                raise ValueError(
                    "QuantConfig has static quantization, but found "
                    "activation scales are None.")
            if (not all_close_1d(layer.w13_input_scale)
                    or not all_close_1d(layer.w2_input_scale)):
                logger.warning_once(
                    "Found input_scales that are not equal for "
                    "fp8 MoE layer. Using the maximum across experts "
                    "for each layer. ")
            layer.w13_input_scale = torch.nn.Parameter(
                layer.w13_input_scale.max(), requires_grad=False)
            layer.w2_input_scale = torch.nn.Parameter(
                layer.w2_input_scale.max(), requires_grad=False)

        if current_platform.is_fp8_fnuz():
            # Normalize the weights and scales
            w13_weight, w13_weight_scale, w13_input_scale = \
                normalize_e4m3fn_to_e4m3fnuz(
                    layer.w13_weight, layer.w13_weight_scale,
                    layer.w13_input_scale)
            w2_weight, w2_weight_scale, w2_input_scale = \
                normalize_e4m3fn_to_e4m3fnuz(
                    layer.w2_weight, layer.w2_weight_scale,
                    layer.w2_input_scale)
            # Reset the parameter
            layer.w13_weight = torch.nn.Parameter(w13_weight,
                                                  requires_grad=False)
            layer.w13_weight_scale = torch.nn.Parameter(w13_weight_scale,
                                                        requires_grad=False)
            if w13_input_scale is not None:
                layer.w13_input_scale = torch.nn.Parameter(w13_input_scale,
                                                           requires_grad=False)
            layer.w2_weight = torch.nn.Parameter(w2_weight,
                                                 requires_grad=False)
            layer.w2_weight_scale = torch.nn.Parameter(w2_weight_scale,
                                                       requires_grad=False)
            if w2_input_scale is not None:
                layer.w2_input_scale = torch.nn.Parameter(w2_input_scale,
                                                          requires_grad=False)

        # Fp8 moe kernel needs single weight scale for w13 per expert.
        # We take the max then dequant and requant each expert.
        assert layer.w13_weight_scale is not None
        shard_size = layer.intermediate_size_per_partition
        max_w13_scales = layer.w13_weight_scale.max(dim=1).values
        for expert_id in range(layer.local_num_experts):
            start = 0
            for shard_id in range(2):
                dq_weight = per_tensor_dequantize(
                    layer.w13_weight[expert_id][start:start + shard_size, :],
                    layer.w13_weight_scale[expert_id][shard_id])
                layer.w13_weight[expert_id][
                    start:start + shard_size, :], _ = ops.scaled_fp8_quant(
                        dq_weight, max_w13_scales[expert_id])
                start += shard_size

        layer.w13_weight_scale = torch.nn.Parameter(max_w13_scales,
                                                    requires_grad=False)

    def apply(
        self,
        layer: torch.nn.Module,
        x: torch.Tensor,
        router_logits: torch.Tensor,
        top_k: int,
        renormalize: bool,
        use_grouped_topk: bool = False,
        topk_group: Optional[int] = None,
        num_expert_group: Optional[int] = None,
        global_num_experts: int = -1,
        expert_map: Optional[torch.Tensor] = None,
        custom_routing_function: Optional[Callable] = None,
        scoring_func: str = "softmax",
        e_score_correction_bias: Optional[torch.Tensor] = None,
        apply_router_weight_on_input: bool = False,
        activation: str = "silu",
        enable_eplb: bool = False,
        expert_load_view: Optional[torch.Tensor] = None,
        logical_to_physical_map: Optional[torch.Tensor] = None,
        logical_replica_count: Optional[torch.Tensor] = None,
    ) -> torch.Tensor:
<<<<<<< HEAD
=======
        if enable_eplb:
            raise NotImplementedError(
                "EPLB not supported for `QuarkW8A8Fp8MoEMethod` yet.")

        from vllm.model_executor.layers.fused_moe import fused_experts

>>>>>>> aa0dc77e
        topk_weights, topk_ids = FusedMoE.select_experts(
            hidden_states=x,
            router_logits=router_logits,
            use_grouped_topk=use_grouped_topk,
            top_k=top_k,
            renormalize=renormalize,
            topk_group=topk_group,
            num_expert_group=num_expert_group,
            custom_routing_function=custom_routing_function,
            scoring_func=scoring_func,
            e_score_correction_bias=e_score_correction_bias)

        return fused_experts(
            x,
            layer.w13_weight,
            layer.w2_weight,
            topk_weights=topk_weights,
            topk_ids=topk_ids,
            inplace=True,
            use_fp8_w8a8=True,
            global_num_experts=global_num_experts,
            apply_router_weight_on_input=apply_router_weight_on_input,
            expert_map=expert_map,
            w1_scale=layer.w13_weight_scale,
            w2_scale=layer.w2_weight_scale,
            a1_scale=layer.w13_input_scale,
            a2_scale=layer.w2_input_scale,
            activation=activation)


class QuarkW4A4MXFp4MoEMethod(QuarkMoEMethod):

    def __init__(self, weight_config: dict[str, Any], input_config: dict[str,
                                                                         Any]):
        self.weight_quant = weight_config
        self.input_quant = input_config

        weight_qscheme = self.weight_quant.get("qscheme")
        input_qscheme = self.input_quant.get("qscheme")
        if not (weight_qscheme == "per_group"
                and input_qscheme == "per_group"):
            raise ValueError(
                "For MX(FP4) Fused MoE layers, only per-group scales "
                "for weights and activations are supported. Found "
                f"{weight_qscheme}, {input_qscheme}")  # noqa E501

        self.static_input_scales = not self.input_quant.get("is_dynamic")

        if self.static_input_scales:
            raise NotImplementedError(
                "QuarkW4A4MXFp4MoEMethod with static input scales is currently "
                "not implemented. Please open an issue.")

        if not current_platform.supports_mx():
            self.emulate = True
            logger.warning_once(
                "The current platform does not support native MXFP4 "
                "computation. Simulated weight dequantization and activation "
                "QDQ (quantize and dequantize) will be used, with the linear "
                "layers computed in high precision.")
        else:
            self.emulate = True
            logger.warning_once(
                "The current platform support native MXFP4 "
                "computation, but kernels are not yet integrated in vLLM. "
                "Simulated weight dequantization and activation "
                "QDQ (quantize and dequantize) will be used, with the linear "
                "layers computed in high precision.")

    def create_weights(self, layer: torch.nn.Module, num_experts: int,
                       hidden_size: int, intermediate_size_per_partition: int,
                       params_dtype: torch.dtype, **extra_weight_attrs):

        # Add the quantization method used (per tensor/grouped/channel)
        # to ensure the weight scales are loaded in properly
        extra_weight_attrs.update(
            {"quant_method": FusedMoeWeightScaleSupported.BLOCK.value})

        params_dtype = torch.uint8

        # WEIGHTS
        w13_weight = torch.nn.Parameter(torch.empty(
            num_experts,
            2 * intermediate_size_per_partition,
            hidden_size // 2,
            dtype=params_dtype),
                                        requires_grad=False)
        layer.register_parameter("w13_weight", w13_weight)

        set_weight_attrs(w13_weight, extra_weight_attrs)

        w2_weight = torch.nn.Parameter(torch.empty(
            num_experts,
            hidden_size,
            intermediate_size_per_partition // 2,
            dtype=params_dtype),
                                       requires_grad=False)
        layer.register_parameter("w2_weight", w2_weight)

        set_weight_attrs(w2_weight, extra_weight_attrs)

        # WEIGHT_SCALES
        w13_weight_scale = torch.nn.Parameter(
            torch.ones(
                num_experts,
                2 * intermediate_size_per_partition,
                hidden_size // OCP_MX_BLOCK_SIZE,
                dtype=params_dtype,
            ),
            requires_grad=False,
        )
        w2_weight_scale = torch.nn.Parameter(
            torch.ones(
                num_experts,
                hidden_size,
                intermediate_size_per_partition // OCP_MX_BLOCK_SIZE,
                dtype=params_dtype,
            ),
            requires_grad=False,
        )
        set_weight_attrs(w2_weight_scale, extra_weight_attrs)
        set_weight_attrs(w13_weight_scale, extra_weight_attrs)

        layer.register_parameter("w13_weight_scale", w13_weight_scale)
        layer.register_parameter("w2_weight_scale", w2_weight_scale)

    def apply(
        self,
        layer: torch.nn.Module,
        x: torch.Tensor,
        router_logits: torch.Tensor,
        top_k: int,
        renormalize: bool,
        use_grouped_topk: bool = False,
        topk_group: Optional[int] = None,
        num_expert_group: Optional[int] = None,
        global_num_experts: int = -1,
        expert_map: Optional[torch.Tensor] = None,
        custom_routing_function: Optional[Callable] = None,
        scoring_func: str = "softmax",
        e_score_correction_bias: Optional[torch.Tensor] = None,
        apply_router_weight_on_input: bool = False,
        activation: str = "silu",
    ) -> torch.Tensor:
        from vllm.model_executor.layers.fused_moe import fused_experts

        topk_weights, topk_ids = FusedMoE.select_experts(
            hidden_states=x,
            router_logits=router_logits,
            use_grouped_topk=use_grouped_topk,
            top_k=top_k,
            renormalize=renormalize,
            topk_group=topk_group,
            num_expert_group=num_expert_group,
            custom_routing_function=custom_routing_function,
            scoring_func=scoring_func,
            e_score_correction_bias=e_score_correction_bias)

        out = fused_experts(
            x,
            layer.w13_weight,
            layer.w2_weight,
            topk_weights=topk_weights,
            topk_ids=topk_ids,
            inplace=True,
            use_mxfp4_w4a4=True,
            global_num_experts=global_num_experts,
            apply_router_weight_on_input=apply_router_weight_on_input,
            expert_map=expert_map,
            w1_scale=layer.w13_weight_scale,
            w2_scale=layer.w2_weight_scale,
            a1_scale=None,
            a2_scale=None,
            block_shape=None,
        )
        return out<|MERGE_RESOLUTION|>--- conflicted
+++ resolved
@@ -216,15 +216,10 @@
         logical_to_physical_map: Optional[torch.Tensor] = None,
         logical_replica_count: Optional[torch.Tensor] = None,
     ) -> torch.Tensor:
-<<<<<<< HEAD
-=======
         if enable_eplb:
             raise NotImplementedError(
                 "EPLB not supported for `QuarkW8A8Fp8MoEMethod` yet.")
 
-        from vllm.model_executor.layers.fused_moe import fused_experts
-
->>>>>>> aa0dc77e
         topk_weights, topk_ids = FusedMoE.select_experts(
             hidden_states=x,
             router_logits=router_logits,
@@ -368,7 +363,16 @@
         e_score_correction_bias: Optional[torch.Tensor] = None,
         apply_router_weight_on_input: bool = False,
         activation: str = "silu",
+        enable_eplb: bool = False,
+        expert_load_view: Optional[torch.Tensor] = None,
+        logical_to_physical_map: Optional[torch.Tensor] = None,
+        logical_replica_count: Optional[torch.Tensor] = None,
     ) -> torch.Tensor:
+
+        if enable_eplb:
+            raise NotImplementedError(
+                "EPLB not supported for `QuarkW4A4MXFp4MoEMethod` yet.")
+
         from vllm.model_executor.layers.fused_moe import fused_experts
 
         topk_weights, topk_ids = FusedMoE.select_experts(
