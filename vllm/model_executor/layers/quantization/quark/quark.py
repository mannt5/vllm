--- conflicted
+++ resolved
@@ -162,26 +162,21 @@
         else:
             return False
 
-<<<<<<< HEAD
     def is_fp8_w8a8(self) -> bool:
         # Returns True if all quantized layers in model are fp8 w8a8
         global_quant_config = cast(
-            Dict[str, Any], self.quant_config.get("global_quant_config"))
-        layer_quant_configs = cast(Dict[str, Any],
+            dict[str, Any], self.quant_config.get("global_quant_config"))
+        layer_quant_configs = cast(dict[str, Any],
                                    self.quant_config.get("layer_quant_config"))
         for config in (global_quant_config, *layer_quant_configs.values()):
-            weight_config = cast(Dict[str, Any], config.get("weight"))
-            input_config = cast(Dict[str, Any], config.get("input_tensors"))
+            weight_config = cast(dict[str, Any], config.get("weight"))
+            input_config = cast(dict[str, Any], config.get("input_tensors"))
             if not self._is_fp8_w8a8(weight_config, input_config):
                 return False
         return True
 
-    def _is_fp8_w8a8(self, weight_quant: Optional[Dict[str, Any]],
-                     input_quant: Optional[Dict[str, Any]]) -> bool:
-=======
     def _is_fp8_w8a8(self, weight_quant: Optional[dict[str, Any]],
                      input_quant: Optional[dict[str, Any]]) -> bool:
->>>>>>> 0189a65a
         # Confirm weights and input quantized.
         if weight_quant is None or input_quant is None:
             return False
