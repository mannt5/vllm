--- conflicted
+++ resolved
@@ -1,11 +1,7 @@
 # SPDX-License-Identifier: Apache-2.0
 # SPDX-FileCopyrightText: Copyright contributors to the vLLM project
 
-<<<<<<< HEAD
-from typing import Callable, Optional
-=======
 from typing import Any, Callable, Optional, cast
->>>>>>> 110df743
 
 import torch
 from torch.nn import Parameter
@@ -47,11 +43,7 @@
         # If per tensor, when we have a fused module (e.g. QKV) with per
         # tensor scales (thus N scales being passed to the kernel),
         # requantize so we can always run per tensor
-<<<<<<< HEAD
-        if self.qscheme == "per_tensor":
-=======
         if self.weight_qscheme == "per_tensor":
->>>>>>> 110df743
             if current_platform.is_rocm():
                 input_scale = getattr(layer, 'input_scale', None)
                 weight, max_w_scale, input_scale = normalize_e4m3fn_to_e4m3fnuz(
