--- conflicted
+++ resolved
@@ -31,6 +31,7 @@
                                   weight_scale: torch.Tensor,
                                   input_2d: torch.Tensor) -> bool:
     if current_platform.is_rocm():
+        # TODO this is never used, as cutlass_block_fp8_supported is False
         scale_a_shape = ((input_2d.shape[-1] // block_size[1], ) +
                          input_2d.shape[:-1])[::-1]
         scale_b_shape = (weight_scale.view(-1, 1)
@@ -92,8 +93,11 @@
 
 
 def dispatch_w8a8_blockscale_func(
-        use_cutlass: bool,
-        use_aiter_and_is_supported: bool) -> Callable[..., torch.Tensor]:
+    use_cutlass: bool, use_aiter_and_is_supported: bool
+) -> Callable[[
+        torch.Tensor, torch.Tensor, torch.Tensor, torch.Tensor, torch.
+        dtype, Optional[List[int]]
+], torch.Tensor]:
     if use_cutlass:
         return cutlass_scaled_mm
     if (use_aiter_and_is_supported):
@@ -118,36 +122,13 @@
     input_2d = input.view(-1, input.shape[-1])
     output_shape = [*input.shape[:-1], weight.shape[0]]
 
-<<<<<<< HEAD
     use_cutlass = cutlass_block_fp8_supported and is_shape_supported_by_cutlass(
         weight, block_size, weight_scale, input_2d)
 
-    q_input, x_scale = per_token_group_quant_fp8(
-        input_2d, block_size[1], column_major_scales=use_cutlass)
-
-    output = dispatch_w8a8_blockscale_func(
-        use_cutlass, use_aiter_and_is_supported)(A=q_input,
-                                                 B=weight,
-                                                 As=x_scale,
-                                                 Bs=weight_scale,
-                                                 block_size=block_size,
-                                                 output_dtype=input.dtype)
-
-=======
-    shape_supported_by_cutlass = (weight.shape[0] % 128 == 0
-                                  and weight.shape[1] % 128 == 0)
-    if current_platform.is_rocm():
-        # TODO this is never used, as cutlass_block_fp8_supported is False
-        scale_a_shape = ((input_2d.shape[-1] // block_size[1], ) +
-                         input_2d.shape[:-1])[::-1]
-        scale_b_shape = (weight_scale.view(-1, 1)
-                         if weight_scale.dim() <= 1 else weight_scale.T).shape
-        ar, ac = scale_a_shape
-        br, bc = scale_b_shape
-        if (ac > 1 or bc > 1 or ar not in (1, input_2d.shape[0])
-                or br not in (1, weight.shape[0])):
-            shape_supported_by_cutlass = False
-    if cutlass_block_fp8_supported and shape_supported_by_cutlass:
+    w8a8_blockscale_func = dispatch_w8a8_blockscale_func(
+        use_cutlass, use_aiter_and_is_supported)
+
+    if use_cutlass:
         rows, cols = input_2d.shape
         # Blackwell GPUs (SM100) require row dimensions to be multiple of 4 for
         # optimal tensor core usage. Can be removed when targeting platforms
@@ -158,27 +139,32 @@
             input_2d = torch.nn.functional.pad(input_2d,
                                                (0, 0, 0, 4 - (rows % 4)),
                                                value=0).contiguous()
-        q_input, x_scale = per_token_group_quant_fp8(input_2d,
-                                                     block_size[1],
-                                                     column_major_scales=True)
-        output = ops.cutlass_scaled_mm(q_input,
-                                       weight.T,
-                                       out_dtype=input.dtype,
-                                       scale_a=x_scale,
-                                       scale_b=weight_scale.T)
+
+        q_input, x_scale = per_token_group_quant_fp8(
+            input_2d, block_size[1], column_major_scales=use_cutlass)
+
+        output = w8a8_blockscale_func(use_cutlass, use_aiter_and_is_supported)(
+            A=q_input,
+            B=weight,
+            As=x_scale,
+            Bs=weight_scale,
+            block_size=block_size,
+            output_dtype=input.dtype)
         if should_pad:
             output = output[:rows, :]
+
     else:
-        q_input, x_scale = per_token_group_quant_fp8(input_2d,
-                                                     block_size[1],
-                                                     column_major_scales=False)
-        output = w8a8_block_fp8_matmul(q_input,
-                                       weight,
-                                       x_scale,
-                                       weight_scale,
-                                       block_size,
-                                       output_dtype=input.dtype)
->>>>>>> d74e5f37
+        q_input, x_scale = per_token_group_quant_fp8(
+            input_2d, block_size[1], column_major_scales=use_cutlass)
+
+        output = w8a8_blockscale_func(use_cutlass, use_aiter_and_is_supported)(
+            A=q_input,
+            B=weight,
+            As=x_scale,
+            Bs=weight_scale,
+            block_size=block_size,
+            output_dtype=input.dtype)
+
     if bias is not None:
         output = output + bias
     return output.to(dtype=input.dtype).view(*output_shape)
