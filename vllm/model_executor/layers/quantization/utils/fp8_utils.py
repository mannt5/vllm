--- conflicted
+++ resolved
@@ -18,11 +18,7 @@
     CUTLASS_BLOCK_FP8_SUPPORTED)
 from vllm.platforms import current_platform
 from vllm.triton_utils import tl, triton
-<<<<<<< HEAD
-from vllm.utils import direct_register_custom_op
-=======
 from vllm.utils import cdiv, direct_register_custom_op, has_deep_gemm
->>>>>>> 110df743
 
 logger = init_logger(__name__)
 
@@ -103,8 +99,6 @@
     return w8a8_block_fp8_matmul
 
 
-<<<<<<< HEAD
-=======
 def should_use_deepgemm(output_dtype: torch.dtype, weight: torch.Tensor):
     """
     Check if DeepGEMM should be used based on the output dtype and weight shape.
@@ -118,7 +112,6 @@
             and weight.shape[0] % 128 == 0 and weight.shape[1] % 128 == 0)
 
 
->>>>>>> 110df743
 # TODO fix ROCm->Triton custom path:
 #  https://github.com/vllm-project/vllm/issues/14397
 def apply_w8a8_block_fp8_linear(
@@ -182,37 +175,7 @@
         output = w8a8_blockscale_func(q_input, weight, x_scale, weight_scale,
                                       block_size, input.dtype)
 
-<<<<<<< HEAD
-    if current_platform.is_cuda():
-        if current_platform.has_device_capability(100):
-
-            def ceil_div(x: int, y: int) -> int:
-                return (x + y - 1) // y
-
-            use_cutlass = cutlass_block_fp8_supported and (
-                ceil_div(weight.shape[0], 128) == weight_scale.shape[0]
-                and ceil_div(weight.shape[1], 128) == weight_scale.shape[1])
-        else:
-            # TODO: update this after switching to public sm90 block scale gemm
-            # as it also supports weight.shape % 128 != 0
-            use_cutlass = cutlass_block_fp8_supported and (
-                weight.shape[0] % 128 == 0 and weight.shape[1] % 128 == 0)
     else:
-        use_cutlass = False
-
-    w8a8_blockscale_func = dispatch_w8a8_blockscale_func(
-        use_cutlass, use_aiter_and_is_supported)
-
-    if use_cutlass:
-        q_input, x_scale = per_token_group_quant_fp8(
-            input_2d, block_size[1], column_major_scales=use_cutlass)
-        output = w8a8_blockscale_func(q_input, weight, x_scale, weight_scale,
-                                      block_size, input.dtype)
-
-    else:
-=======
-    else:
->>>>>>> 110df743
         q_input, x_scale = per_token_group_quant_fp8(
             input_2d, block_size[1], column_major_scales=use_cutlass)
 
