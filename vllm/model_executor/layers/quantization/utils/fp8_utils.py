# Copyright 2024 SGLang Team
# Licensed under the Apache License, Version 2.0 (the "License");
# you may not use this file except in compliance with the License.
# You may obtain a copy of the License at
#
#     http://www.apache.org/licenses/LICENSE-2.0
#
# Unless required by applicable law or agreed to in writing, software
# distributed under the License is distributed on an "AS IS" BASIS,
# WITHOUT WARRANTIES OR CONDITIONS OF ANY KIND, either express or implied.
# See the License for the specific language governing permissions and
# limitations under the License.
# ==============================================================================

import functools
import json
import os
from typing import Any, Dict, List, Optional, Tuple

import torch
import triton
import triton.language as tl

<<<<<<< HEAD
from vllm.logger import init_logger
from vllm.platforms import current_platform

logger = init_logger(__name__)

=======
from vllm.platforms import current_platform

>>>>>>> 1c1bb0bb

def apply_w8a8_block_fp8_linear(
    input: torch.Tensor,
    weight: torch.Tensor,
    block_size: List[int],
    weight_scale: torch.Tensor,
    input_scale: Optional[torch.Tensor] = None,
    bias: Optional[torch.Tensor] = None,
) -> torch.Tensor:
    assert input_scale is None
    # View input as 2D matrix for fp8 methods
    input_2d = input.view(-1, input.shape[-1])
    output_shape = [*input.shape[:-1], weight.shape[0]]

    q_input, x_scale = per_token_group_quant_fp8(input_2d, block_size[1])
    output = w8a8_block_fp8_matmul(q_input,
                                   weight,
                                   x_scale,
                                   weight_scale,
                                   block_size,
                                   output_dtype=input.dtype)

    if bias is not None:
        output = output + bias
    return output.to(dtype=input.dtype).view(*output_shape)


def input_to_float8(
        x: torch.Tensor,
        dtype: Optional[torch.dtype] = None
) -> Tuple[torch.Tensor, torch.Tensor]:
    """This function quantizes input values to float8 values "
    "with tensor-wise quantization."""
    if dtype is None:
        dtype = (torch.float8_e4m3fnuz
                 if current_platform.is_rocm() else torch.float8_e4m3fn)
    finfo = torch.finfo(dtype)
    min_val, max_val = x.aminmax()
    amax = torch.maximum(min_val.abs(), max_val.abs()).clamp(min=1e-12)
    scale = finfo.max / amax
    x_scl_sat = (x * scale).clamp(min=finfo.min, max=finfo.max)
    return x_scl_sat.to(dtype).contiguous(), scale.float().reciprocal()


def block_quant_to_tensor_quant(
    x_q_block: torch.Tensor,
    x_s: torch.Tensor,
    block_size: List[int],
) -> Tuple[torch.Tensor, torch.Tensor]:
    """This function converts block-wise quantization to tensor-wise
    quantization. The inputs are block-wise quantization tensor `x_q_block`,
    block-wise quantization scale and the block size.
    The outputs are tensor-wise quantization tensor and tensor-wise
    quantization scale. Note only float8 is supported for now.
    """
    block_n, block_k = block_size[0], block_size[1]
    n, k = x_q_block.shape
    n_tiles = (n + block_n - 1) // block_n
    k_tiles = (k + block_k - 1) // block_k
    assert n_tiles == x_s.shape[0]
    assert k_tiles == x_s.shape[1]

    x_dq_block = x_q_block.to(torch.float32)

    x_dq_block_tiles = [[
        x_dq_block[
            j * block_n:min((j + 1) * block_n, n),
            i * block_k:min((i + 1) * block_k, k),
        ] for i in range(k_tiles)
    ] for j in range(n_tiles)]

    for i in range(k_tiles):
        for j in range(n_tiles):
            x_dq_block_tiles[j][i][:, :] = x_dq_block_tiles[j][i] * x_s[j][i]

    x_q_tensor, scale = input_to_float8(x_dq_block, dtype=x_q_block.dtype)
    return x_q_tensor, scale


@triton.jit
def _per_token_group_quant_fp8(
    # Pointers to inputs and output
    y_ptr,
    y_q_ptr,
    y_s_ptr,
    # Stride of input
    y_stride,
    # Columns of input
    N,
    # Avoid to divide zero
    eps,
    # Information for float8
    fp8_min,
    fp8_max,
    # Meta-parameters
    BLOCK: tl.constexpr,
):
    """A Triton-accelerated function to perform per-token-group
    quantization on a tensor.
    This function converts the tensor values into float8 values.
    """
    # Map the program id to the row of X and Y it should compute.
    g_id = tl.program_id(0)
    y_ptr += g_id * y_stride
    y_q_ptr += g_id * y_stride
    y_s_ptr += g_id

    cols = tl.arange(0, BLOCK)  # N <= BLOCK
    mask = cols < N

    y = tl.load(y_ptr + cols, mask=mask, other=0.0).to(tl.float32)
    # Quant
    _absmax = tl.maximum(tl.max(tl.abs(y)), eps)
    y_s = _absmax / fp8_max
    y_q = tl.clamp(y / y_s, fp8_min, fp8_max).to(y_q_ptr.dtype.element_ty)

    tl.store(y_q_ptr + cols, y_q, mask=mask)
    tl.store(y_s_ptr, y_s)


def per_token_group_quant_fp8(
    x: torch.Tensor,
    group_size: int,
    eps: float = 1e-10,
    dtype: Optional[torch.dtype] = None,
) -> Tuple[torch.Tensor, torch.Tensor]:
    """Function to perform per-token-group quantization on an input tensor `x`.
    It converts the tensor values into signed float8 values and returns the
    quantized tensor along with the scaling factor used for quantization.
    Args:
        x: The input tenosr with ndim >= 2.
        group_size: The group size used for quantization.
        eps: The minimum to avoid dividing zero.
        dtype: The dype of output tensor. Note that only `torch.float8_e4m3fn`
        is supported for now.
    Returns:
        Tuple[torch.Tensor, torch.Tensor]: The quantized tensor and the
        scaling factor for quantization.
    """
    if dtype is None:
        dtype = (torch.float8_e4m3fnuz
                 if current_platform.is_rocm() else torch.float8_e4m3fn)
    assert (x.shape[-1] % group_size == 0), (
        f"the last dimension of `x` {x.shape[-1]} must be divisible "
        f"by `group_size` {group_size}")
    assert x.is_contiguous(), "`x` must be contiguous"

    finfo = torch.finfo(dtype)
    fp8_min = finfo.min
    fp8_max = finfo.max

    x_q = torch.empty_like(x, device=x.device, dtype=dtype)
    M = x.numel() // group_size
    N = group_size
    x_s = torch.empty(
        x.shape[:-1] + (x.shape[-1] // group_size, ),
        device=x.device,
        dtype=torch.float32,
    )

    BLOCK = triton.next_power_of_2(N)
    # heuristics for number of warps
    num_warps = min(max(BLOCK // 256, 1), 8)
    num_stages = 1
    _per_token_group_quant_fp8[(M, )](
        x,
        x_q,
        x_s,
        group_size,
        N,
        eps,
        fp8_min=fp8_min,
        fp8_max=fp8_max,
        BLOCK=BLOCK,
        num_warps=num_warps,
        num_stages=num_stages,
    )

    return x_q, x_s


@triton.jit
def _w8a8_block_fp8_matmul(
    # Pointers to inputs and output
    A,
    B,
    C,
    As,
    Bs,
    # Shape for matmul
    M,
    N,
    K,
    # Block size for block-wise quantization
    group_n,
    group_k,
    # Stride for inputs and output
    stride_am,
    stride_ak,
    stride_bk,
    stride_bn,
    stride_cm,
    stride_cn,
    stride_As_m,
    stride_As_k,
    stride_Bs_k,
    stride_Bs_n,
    # Meta-parameters
    BLOCK_SIZE_M: tl.constexpr,
    BLOCK_SIZE_N: tl.constexpr,
    BLOCK_SIZE_K: tl.constexpr,
    GROUP_SIZE_M: tl.constexpr,
):
    """Triton-accelerated function used to perform linear operations (dot
    product) on input tensors `A` and `B` with block-wise quantization, and
    store the result in output tensor `C`.
    """

    pid = tl.program_id(axis=0)
    num_pid_m = tl.cdiv(M, BLOCK_SIZE_M)
    num_pid_n = tl.cdiv(N, BLOCK_SIZE_N)
    num_pid_in_group = GROUP_SIZE_M * num_pid_n
    group_id = pid // num_pid_in_group
    first_pid_m = group_id * GROUP_SIZE_M
    group_size_m = min(num_pid_m - first_pid_m, GROUP_SIZE_M)
    pid_m = first_pid_m + (pid % group_size_m)
    pid_n = (pid % num_pid_in_group) // group_size_m

    offs_am = (pid_m * BLOCK_SIZE_M + tl.arange(0, BLOCK_SIZE_M)) % M
    offs_bn = (pid_n * BLOCK_SIZE_N + tl.arange(0, BLOCK_SIZE_N)) % N
    offs_k = tl.arange(0, BLOCK_SIZE_K)
    a_ptrs = A + (offs_am[:, None] * stride_am + offs_k[None, :] * stride_ak)
    b_ptrs = B + (offs_k[:, None] * stride_bk + offs_bn[None, :] * stride_bn)

    As_ptrs = As + offs_am * stride_As_m
    offs_bsn = offs_bn // group_n
    Bs_ptrs = Bs + offs_bsn * stride_Bs_n

    accumulator = tl.zeros((BLOCK_SIZE_M, BLOCK_SIZE_N), dtype=tl.float32)
    for k in range(0, tl.cdiv(K, BLOCK_SIZE_K)):
        a = tl.load(a_ptrs,
                    mask=offs_k[None, :] < K - k * BLOCK_SIZE_K,
                    other=0.0)
        b = tl.load(b_ptrs,
                    mask=offs_k[:, None] < K - k * BLOCK_SIZE_K,
                    other=0.0)

        k_start = k * BLOCK_SIZE_K
        offs_ks = k_start // group_k
        a_s = tl.load(As_ptrs + offs_ks * stride_As_k)
        b_s = tl.load(Bs_ptrs + offs_ks * stride_Bs_k)

        accumulator += tl.dot(a, b) * a_s[:, None] * b_s[None, :]
        a_ptrs += BLOCK_SIZE_K * stride_ak
        b_ptrs += BLOCK_SIZE_K * stride_bk

    if C.dtype.element_ty == tl.bfloat16:
        c = accumulator.to(tl.bfloat16)
    elif C.dtype.element_ty == tl.float16:
        c = accumulator.to(tl.float16)
    else:
        c = accumulator.to(tl.float32)

    offs_cm = pid_m * BLOCK_SIZE_M + tl.arange(0, BLOCK_SIZE_M)
    offs_cn = pid_n * BLOCK_SIZE_N + tl.arange(0, BLOCK_SIZE_N)
    c_ptrs = C + stride_cm * offs_cm[:, None] + stride_cn * offs_cn[None, :]
    c_mask = (offs_cm[:, None] < M) & (offs_cn[None, :] < N)
    tl.store(c_ptrs, c, mask=c_mask)


@functools.lru_cache
def get_w8a8_block_fp8_configs(N: int, K: int, block_n: int,
                               block_k: int) -> Optional[Dict[int, Any]]:
    """
    Return optimized configurations for the w8a8 block fp8 kernel.
    The return value will be a dictionary that maps an irregular grid of
    batch sizes to configurations of the w8a8 block fp8 kernel. To evaluate the
    kernel on a given batch size bs, the closest batch size in the grid should
    be picked and the associated configuration chosen to invoke the kernel.
    """

    # First look up if an optimized configuration is available in the configs
    # directory
    device_name = current_platform.get_device_name().replace(" ", "_")
    json_file_name = f"N={N},K={K},device_name={device_name},dtype=fp8_w8a8,block_shape=[{block_n}, {block_k}].json"  # noqa: E501

    config_file_path = os.path.join(
        os.path.dirname(os.path.realpath(__file__)), "configs", json_file_name)
    if os.path.exists(config_file_path):
        with open(config_file_path) as f:
            logger.info(
                "Using configuration from %s for W8A8 Block FP8 kernel.",
                config_file_path,
            )
            # If a configuration has been found, return it
            return {int(key): val for key, val in json.load(f).items()}

    # If no optimized configuration is available, we will use the default
    # configuration
    logger.warning(
        "Using default W8A8 Block FP8 kernel config. Performance might "
        "be sub-optimal! Config file not found at %s",
        config_file_path,
    )
    return None


def w8a8_block_fp8_matmul(
    A: torch.Tensor,
    B: torch.Tensor,
    As: torch.Tensor,
    Bs: torch.Tensor,
    block_size: List[int],
    output_dtype: torch.dtype = torch.float16,
) -> torch.Tensor:
    """This function performs matrix multiplication with block-wise
    quantization.
    It takes two input tensors `A` and `B` with scales `As` and `Bs`.
    The output is returned in the specified `output_dtype`.
    Args:
        A: The input tensor, e.g., activation.
        B: The input tensor, e.g., weight.
        As: The per-token-group quantization scale for `A`.
        Bs: The per-block quantization scale for `B`.
        block_size: The block size for per-block quantization. It should
        be 2-dim, e.g., [128, 128].
        output_dytpe: The dtype of the returned tensor.
    Returns:
        torch.Tensor: The result of matmul.
    """
    assert len(block_size) == 2
    block_n, block_k = block_size[0], block_size[1]

    assert A.shape[-1] == B.shape[-1]
    assert A.shape[:-1] == As.shape[:-1] and A.is_contiguous()
    assert triton.cdiv(A.shape[-1], block_k) == As.shape[-1]
    M = A.numel() // A.shape[-1]

    assert B.ndim == 2 and B.is_contiguous() and Bs.ndim == 2
    N, K = B.shape
    assert triton.cdiv(N, block_n) == Bs.shape[0]
    assert triton.cdiv(K, block_k) == Bs.shape[1]

    C_shape = A.shape[:-1] + (N, )
    C = A.new_empty(C_shape, dtype=output_dtype)

    configs = get_w8a8_block_fp8_configs(N, K, block_size[0], block_size[1])
    if configs:
        # If an optimal configuration map has been found, look up the
        # optimal config
        config = configs[min(configs.keys(), key=lambda x: abs(x - M))]
    else:
        # Default config
        # Block-wise quant: BLOCK_SIZE_N must be divisible by block_size[0]
        # BLOCK_SIZE_K must be divisible by block_size[1]
        config = {
            "BLOCK_SIZE_M": 64,
            "BLOCK_SIZE_N": block_size[0],
            "BLOCK_SIZE_K": block_size[1],
            "GROUP_SIZE_M": 32,
            "num_warps": 4,
            "num_stages": 2,
        }

    def grid(META):
        return (triton.cdiv(M, META["BLOCK_SIZE_M"]) *
                triton.cdiv(N, META["BLOCK_SIZE_N"]), )

    _w8a8_block_fp8_matmul[grid](
        A,
        B,
        C,
        As,
        Bs,
        M,
        N,
        K,
        block_n,
        block_k,
        A.stride(-2),
        A.stride(-1),
        B.stride(1),
        B.stride(0),
        C.stride(-2),
        C.stride(-1),
        As.stride(-2),
        As.stride(-1),
        Bs.stride(1),
        Bs.stride(0),
        **config,
    )

    return C<|MERGE_RESOLUTION|>--- conflicted
+++ resolved
@@ -21,16 +21,11 @@
 import triton
 import triton.language as tl
 
-<<<<<<< HEAD
 from vllm.logger import init_logger
 from vllm.platforms import current_platform
 
 logger = init_logger(__name__)
 
-=======
-from vllm.platforms import current_platform
-
->>>>>>> 1c1bb0bb
 
 def apply_w8a8_block_fp8_linear(
     input: torch.Tensor,
