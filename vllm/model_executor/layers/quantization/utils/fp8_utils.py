# SPDX-License-Identifier: Apache-2.0

# Adapted from https://github.com/sgl-project/sglang/pull/2575
import functools
import json
import os
from typing import Any, Dict, List, Optional, Tuple, Union

import torch
import triton
import triton.language as tl

from vllm import _custom_ops as ops
from vllm.logger import init_logger
from vllm.model_executor.layers.quantization.utils.quant_utils import (
    _normalize_quant_group_shape, scaled_dequantize)
from vllm.model_executor.layers.quantization.utils.w8a8_utils import (
    CUTLASS_BLOCK_FP8_SUPPORTED, Fp8LinearOp, cutlass_block_fp8_supported,
    cutlass_fp8_supported)
from vllm.platforms import current_platform
from vllm.utils import direct_register_custom_op, is_navi

logger = init_logger(__name__)


def is_fp8(x: Union[torch.dtype, torch.Tensor]) -> bool:
    if isinstance(x, torch.Tensor):
        x = x.dtype
    return x == torch.float8_e4m3fn or x == torch.float8_e4m3fnuz


# TODO fix ROCm->Triton custom path:
#  https://github.com/vllm-project/vllm/issues/14397
def apply_w8a8_block_fp8_linear(
    input: torch.Tensor,
    weight: torch.Tensor,
    block_size: List[int],
    weight_scale: torch.Tensor,
    input_scale: Optional[torch.Tensor] = None,
    bias: Optional[torch.Tensor] = None,
    cutlass_block_fp8_supported: bool = CUTLASS_BLOCK_FP8_SUPPORTED,
) -> torch.Tensor:
    assert input_scale is None
    # View input as 2D matrix for fp8 methods
    input_2d = input.view(-1, input.shape[-1])
    output_shape = [*input.shape[:-1], weight.shape[0]]

    shape_supported_by_cutlass = (weight.shape[0] % 128 == 0
                                  and weight.shape[1] % 128 == 0)
    if current_platform.is_rocm():
        # TODO this is never used, as cutlass_block_fp8_supported is False
        scale_a_shape = ((input_2d.shape[-1] // block_size[1], ) +
                         input_2d.shape[:-1])[::-1]
        scale_b_shape = (weight_scale.view(-1, 1)
                         if weight_scale.dim() <= 1 else weight_scale.T).shape
        ar, ac = scale_a_shape
        br, bc = scale_b_shape
        if (ac > 1 or bc > 1 or ar not in (1, input_2d.shape[0])
                or br not in (1, weight.shape[0])):
            shape_supported_by_cutlass = False
    if cutlass_block_fp8_supported and shape_supported_by_cutlass:
        q_input, x_scale = per_token_group_quant_fp8(input_2d,
                                                     block_size[1],
                                                     column_major_scales=True)
        output = ops.cutlass_scaled_mm(q_input,
                                       weight.T,
                                       out_dtype=input.dtype,
                                       scale_a=x_scale,
                                       scale_b=weight_scale.T)
    else:
        q_input, x_scale = per_token_group_quant_fp8(input_2d,
                                                     block_size[1],
                                                     column_major_scales=False)
        output = w8a8_block_fp8_matmul(q_input,
                                       weight,
                                       x_scale,
                                       weight_scale,
                                       block_size,
                                       output_dtype=input.dtype)
    if bias is not None:
        output = output + bias
    return output.to(dtype=input.dtype).view(*output_shape)


def apply_w8a8_block_fp8_linear_fake(
    input: torch.Tensor,
    weight: torch.Tensor,
    block_size: List[int],
    weight_scale: torch.Tensor,
    input_scale: Optional[torch.Tensor] = None,
) -> torch.Tensor:
    output_shape = [*input.shape[:-1], weight.shape[0]]
    return torch.empty(output_shape, dtype=input.dtype, device=input.device)


direct_register_custom_op(
    op_name="apply_w8a8_block_fp8_linear",
    op_func=apply_w8a8_block_fp8_linear,
    mutates_args=[],
    fake_impl=apply_w8a8_block_fp8_linear_fake,
)


# Unify the interface between `apply_w8a8_block_fp8_linear` and
# `apply_fp8_linear`
# NOTE(lucas): this is quite messy, we should think through this more formally
# TODO(luka): unify this better
#  https://github.com/vllm-project/vllm/issues/14397
class Fp8LinearGenericOp:

    def __init__(
            self,
            cutlass_fp8_supported: bool = cutlass_fp8_supported(),
            cutlass_block_fp8_supported: bool = cutlass_block_fp8_supported(),
    ):
        self.cutlass_block_fp8_supported = cutlass_block_fp8_supported
        self.fp8_linear = Fp8LinearOp(
            cutlass_fp8_supported=cutlass_fp8_supported)

    def apply(
            self,
            input: torch.Tensor,
            weight: torch.Tensor,
            weight_scale: torch.Tensor,
            input_group_shape: Tuple[int, int],
            weight_group_shape: Tuple[int, int],
            input_scale: Optional[torch.Tensor] = None,  # static scale if one
    ) -> torch.Tensor:
        # View input as 2D matrix for fp8 methods
        input = input.view(-1, input.shape[-1])

        weight_group_shape = _normalize_quant_group_shape( \
            weight, weight_group_shape)
        input_group_shape = _normalize_quant_group_shape(
            input, input_group_shape)

        def is_dim_blocked(dim, shape, group_shape):
            return group_shape < shape[dim] and group_shape > 1

        if is_dim_blocked(0, weight.shape, weight_group_shape[0])\
         and is_dim_blocked(1, weight.shape, weight_group_shape[1]) and\
         input_group_shape == (1, weight_group_shape[1]):
            return apply_w8a8_block_fp8_linear(
                input,
                weight,
                list(weight_group_shape),
                weight_scale,
                cutlass_block_fp8_supported=self.cutlass_block_fp8_supported)
        else:
            # Despite having linear in the name it doesn't conform to
            # `torch.nn.functional.linear` which is defined as
            # `input @ weight.T` so we explicitly transpose the weight matrix
            return self.fp8_linear.apply(input, weight.T, weight_scale.T,
                             use_per_token_if_dynamic=\
                                 (input_group_shape == (1, input.shape[1])))


def input_to_float8(
        x: torch.Tensor,
        dtype: Optional[torch.dtype] = None
) -> Tuple[torch.Tensor, torch.Tensor]:
    """This function quantizes input values to float8 values "
    "with tensor-wise quantization."""
<<<<<<< HEAD
    if dtype is None:
        dtype = (torch.float8_e4m3fnuz if current_platform.is_rocm()
                 and not is_navi() else torch.float8_e4m3fn)
=======
    dtype = current_platform.fp8_dtype() if dtype is None else dtype
>>>>>>> d9f83d62
    finfo = torch.finfo(dtype)
    min_val, max_val = x.aminmax()
    amax = torch.maximum(min_val.abs(), max_val.abs()).clamp(min=1e-12)
    scale = finfo.max / amax
    x_scl_sat = (x * scale).clamp(min=finfo.min, max=finfo.max)
    return x_scl_sat.to(dtype).contiguous(), scale.float().reciprocal()


def block_quant_to_tensor_quant(
    x_q_block: torch.Tensor,
    x_s: torch.Tensor,
) -> Tuple[torch.Tensor, torch.Tensor]:
    """This function converts block-wise quantization to tensor-wise
    quantization. The inputs are block-wise quantization tensor `x_q_block`,
    block-wise quantization scale and the block size.
    The outputs are tensor-wise quantization tensor and tensor-wise
    quantization scale. Note only float8 is supported for now.
    """
    x_dq_block = scaled_dequantize(x_q_block, x_s)
    x_q_tensor, scale = input_to_float8(x_dq_block, dtype=x_q_block.dtype)
    return x_q_tensor, scale


@triton.jit
def _per_token_group_quant_fp8(
    # Pointers to inputs and output
    y_ptr,
    y_q_ptr,
    y_s_ptr,
    group_size,
    # Num columns of y
    y_num_columns,
    y_row_stride,
    # Avoid to divide zero
    eps,
    # Information for float8
    fp8_min,
    fp8_max,
    # Meta-parameters
    BLOCK: tl.constexpr,
):
    """A Triton-accelerated function to perform per-token-group
    quantization on a tensor.
    This function converts the tensor values into float8 values.
    """
    groups_per_row = y_num_columns // group_size

    # Map the program id to the row of X and Y it should compute.
    g_id = tl.program_id(0)
    row = g_id // groups_per_row
    row_g_id = g_id % groups_per_row

    y_ptr += (row * y_row_stride) + (row_g_id * group_size)
    y_q_ptr += g_id * group_size
    y_s_ptr += g_id

    cols = tl.arange(0, BLOCK)  # N <= BLOCK
    mask = cols < group_size

    y = tl.load(y_ptr + cols, mask=mask, other=0.0).to(tl.float32)
    # Quant
    _absmax = tl.maximum(tl.max(tl.abs(y)), eps)
    y_s = _absmax / fp8_max
    y_q = tl.clamp(y / y_s, fp8_min, fp8_max).to(y_q_ptr.dtype.element_ty)

    tl.store(y_q_ptr + cols, y_q, mask=mask)
    tl.store(y_s_ptr, y_s)


@triton.jit
def _per_token_group_quant_fp8_colmajor(
    # Pointers to inputs and output
    y_ptr,
    y_q_ptr,
    y_s_ptr,
    group_size,
    # Num columns of y
    y_num_columns,
    y_row_stride,
    # Stride from one column to the next of y_s
    y_s_col_stride,
    # Avoid to divide zero
    eps,
    # Information for float8
    fp8_min,
    fp8_max,
    # Meta-parameters
    BLOCK: tl.constexpr,
):
    """A Triton-accelerated function to perform per-token-group
    quantization on a tensor.
    This function converts the tensor values into float8 values.
    """
    groups_per_row = y_num_columns // group_size

    # Map the program id to the row of X and Y it should compute.
    g_id = tl.program_id(0)
    row = g_id // groups_per_row
    row_g_id = g_id % groups_per_row

    y_ptr += (row * y_row_stride) + (row_g_id * group_size)
    y_q_ptr += g_id * group_size

    # Convert g_id the flattened block coordinate to 2D so we can index
    # into the output y_scales matrix
    blocks_per_row = y_num_columns // group_size
    scale_col = g_id % blocks_per_row
    scale_row = g_id // blocks_per_row
    y_s_ptr += scale_col * y_s_col_stride + scale_row

    cols = tl.arange(0, BLOCK)  # group_size <= BLOCK
    mask = cols < group_size

    y = tl.load(y_ptr + cols, mask=mask, other=0.0).to(tl.float32)
    # Quant
    _absmax = tl.maximum(tl.max(tl.abs(y)), eps)
    y_s = _absmax / fp8_max
    y_q = tl.clamp(y / y_s, fp8_min, fp8_max).to(y_q_ptr.dtype.element_ty)

    tl.store(y_q_ptr + cols, y_q, mask=mask)
    tl.store(y_s_ptr, y_s)


def per_token_group_quant_fp8(
    x: torch.Tensor,
    group_size: int,
    eps: float = 1e-10,
    dtype: Optional[torch.dtype] = None,
    column_major_scales: bool = False,
) -> Tuple[torch.Tensor, torch.Tensor]:
    """Function to perform per-token-group quantization on an input tensor `x`.
    It converts the tensor values into signed float8 values and returns the
    quantized tensor along with the scaling factor used for quantization.
    Args:
        x: The input tensor with ndim >= 2.
        group_size: The group size used for quantization.
        eps: The minimum to avoid dividing zero.
        dtype: The dype of output tensor. Note that only `torch.float8_e4m3fn`
        is supported for now.
    Returns:
        Tuple[torch.Tensor, torch.Tensor]: The quantized tensor and the
        scaling factor for quantization.
    """
<<<<<<< HEAD
    if dtype is None:
        dtype = (torch.float8_e4m3fnuz if current_platform.is_rocm()
                 and not is_navi() else torch.float8_e4m3fn)
=======
    dtype = current_platform.fp8_dtype() if dtype is None else dtype
>>>>>>> d9f83d62
    assert (x.shape[-1] % group_size == 0), (
        f"the last dimension of `x` {x.shape[-1]} must be divisible "
        f"by `group_size` {group_size}")
    assert x.stride(-1) == 1, "`x` groups must be contiguous"

    finfo = torch.finfo(dtype)
    fp8_min = finfo.min
    fp8_max = finfo.max

    x_q = torch.empty_like(x, device=x.device, dtype=dtype)
    M = x.numel() // group_size
    N = group_size
    if column_major_scales:
        shape = (x.shape[-1] // group_size, ) + x.shape[:-1]
        x_s = torch.empty(shape, device=x.device,
                          dtype=torch.float32).permute(-1, -2)
    else:
        shape = x.shape[:-1] + (x.shape[-1] // group_size, )
        x_s = torch.empty(shape, device=x.device, dtype=torch.float32)

    BLOCK = triton.next_power_of_2(N)
    # heuristics for number of warps
    num_warps = min(max(BLOCK // 256, 1), 8)
    num_stages = 1
    if column_major_scales:
        _per_token_group_quant_fp8_colmajor[(M, )](
            x,
            x_q,
            x_s,
            group_size,
            x.shape[1],
            x.stride(0),
            x_s.stride(1),
            eps,
            fp8_min=fp8_min,
            fp8_max=fp8_max,
            BLOCK=BLOCK,
            num_warps=num_warps,
            num_stages=num_stages,
        )
    else:
        _per_token_group_quant_fp8[(M, )](
            x,
            x_q,
            x_s,
            group_size,
            x.shape[1],
            x.stride(0),
            eps,
            fp8_min=fp8_min,
            fp8_max=fp8_max,
            BLOCK=BLOCK,
            num_warps=num_warps,
            num_stages=num_stages,
        )

    return x_q, x_s


@triton.jit
def _w8a8_block_fp8_matmul(
    # Pointers to inputs and output
    A,
    B,
    C,
    As,
    Bs,
    # Shape for matmul
    M,
    N,
    K,
    # Block size for block-wise quantization
    group_n,
    group_k,
    # Stride for inputs and output
    stride_am,
    stride_ak,
    stride_bk,
    stride_bn,
    stride_cm,
    stride_cn,
    stride_As_m,
    stride_As_k,
    stride_Bs_k,
    stride_Bs_n,
    # Meta-parameters
    BLOCK_SIZE_M: tl.constexpr,
    BLOCK_SIZE_N: tl.constexpr,
    BLOCK_SIZE_K: tl.constexpr,
    GROUP_SIZE_M: tl.constexpr,
):
    """Triton-accelerated function used to perform linear operations (dot
    product) on input tensors `A` and `B` with block-wise quantization, and
    store the result in output tensor `C`.
    """

    pid = tl.program_id(axis=0)
    num_pid_m = tl.cdiv(M, BLOCK_SIZE_M)
    num_pid_n = tl.cdiv(N, BLOCK_SIZE_N)
    num_pid_in_group = GROUP_SIZE_M * num_pid_n
    group_id = pid // num_pid_in_group
    first_pid_m = group_id * GROUP_SIZE_M
    group_size_m = min(num_pid_m - first_pid_m, GROUP_SIZE_M)
    pid_m = first_pid_m + (pid % group_size_m)
    pid_n = (pid % num_pid_in_group) // group_size_m

    offs_am = (pid_m * BLOCK_SIZE_M + tl.arange(0, BLOCK_SIZE_M)) % M
    offs_bn = (pid_n * BLOCK_SIZE_N + tl.arange(0, BLOCK_SIZE_N)) % N
    offs_k = tl.arange(0, BLOCK_SIZE_K)
    a_ptrs = A + (offs_am[:, None] * stride_am + offs_k[None, :] * stride_ak)
    b_ptrs = B + (offs_k[:, None] * stride_bk + offs_bn[None, :] * stride_bn)

    As_ptrs = As + offs_am * stride_As_m
    offs_bsn = offs_bn // group_n
    Bs_ptrs = Bs + offs_bsn * stride_Bs_n

    accumulator = tl.zeros((BLOCK_SIZE_M, BLOCK_SIZE_N), dtype=tl.float32)
    for k in range(0, tl.cdiv(K, BLOCK_SIZE_K)):
        a = tl.load(a_ptrs,
                    mask=offs_k[None, :] < K - k * BLOCK_SIZE_K,
                    other=0.0)
        b = tl.load(b_ptrs,
                    mask=offs_k[:, None] < K - k * BLOCK_SIZE_K,
                    other=0.0)

        k_start = k * BLOCK_SIZE_K
        offs_ks = k_start // group_k
        a_s = tl.load(As_ptrs + offs_ks * stride_As_k)
        b_s = tl.load(Bs_ptrs + offs_ks * stride_Bs_k)

        accumulator += tl.dot(a, b) * a_s[:, None] * b_s[None, :]
        a_ptrs += BLOCK_SIZE_K * stride_ak
        b_ptrs += BLOCK_SIZE_K * stride_bk

    if C.dtype.element_ty == tl.bfloat16:
        c = accumulator.to(tl.bfloat16)
    elif C.dtype.element_ty == tl.float16:
        c = accumulator.to(tl.float16)
    else:
        c = accumulator.to(tl.float32)

    offs_cm = pid_m * BLOCK_SIZE_M + tl.arange(0, BLOCK_SIZE_M)
    offs_cn = pid_n * BLOCK_SIZE_N + tl.arange(0, BLOCK_SIZE_N)
    c_ptrs = C + stride_cm * offs_cm[:, None] + stride_cn * offs_cn[None, :]
    c_mask = (offs_cm[:, None] < M) & (offs_cn[None, :] < N)
    tl.store(c_ptrs, c, mask=c_mask)


@functools.lru_cache
def get_w8a8_block_fp8_configs(N: int, K: int, block_n: int,
                               block_k: int) -> Optional[Dict[int, Any]]:
    """
    Return optimized configurations for the w8a8 block fp8 kernel.
    The return value will be a dictionary that maps an irregular grid of
    batch sizes to configurations of the w8a8 block fp8 kernel. To evaluate the
    kernel on a given batch size bs, the closest batch size in the grid should
    be picked and the associated configuration chosen to invoke the kernel.
    """

    # First look up if an optimized configuration is available in the configs
    # directory
    device_name = current_platform.get_device_name().replace(" ", "_")
    json_file_name = f"N={N},K={K},device_name={device_name},dtype=fp8_w8a8,block_shape=[{block_n},{block_k}].json"  # noqa: E501

    config_file_path = os.path.join(
        os.path.dirname(os.path.realpath(__file__)), "configs", json_file_name)
    if os.path.exists(config_file_path):
        with open(config_file_path) as f:
            logger.info(
                "Using configuration from %s for W8A8 Block FP8 kernel.",
                config_file_path,
            )
            # If a configuration has been found, return it
            return {int(key): val for key, val in json.load(f).items()}

    # If no optimized configuration is available, we will use the default
    # configuration
    logger.warning(
        "Using default W8A8 Block FP8 kernel config. Performance might "
        "be sub-optimal! Config file not found at %s",
        config_file_path,
    )
    return None


def w8a8_block_fp8_matmul(
    A: torch.Tensor,
    B: torch.Tensor,
    As: torch.Tensor,
    Bs: torch.Tensor,
    block_size: List[int],
    output_dtype: torch.dtype = torch.float16,
) -> torch.Tensor:
    """This function performs matrix multiplication with block-wise
    quantization.
    It takes two input tensors `A` and `B` with scales `As` and `Bs`.
    The output is returned in the specified `output_dtype`.
    Args:
        A: The input tensor, e.g., activation.
        B: The input tensor, e.g., weight.
        As: The per-token-group quantization scale for `A`.
        Bs: The per-block quantization scale for `B`.
        block_size: The block size for per-block quantization. It should
        be 2-dim, e.g., [128, 128].
        output_dytpe: The dtype of the returned tensor.
    Returns:
        torch.Tensor: The result of matmul.
    """
    assert len(block_size) == 2
    block_n, block_k = block_size[0], block_size[1]

    assert A.shape[-1] == B.shape[-1]
    assert A.shape[:-1] == As.shape[:-1] and A.is_contiguous()
    assert triton.cdiv(A.shape[-1], block_k) == As.shape[-1]
    M = A.numel() // A.shape[-1]

    assert B.ndim == 2 and Bs.ndim == 2
    N, K = B.shape
    assert triton.cdiv(N, block_n) == Bs.shape[0]
    assert triton.cdiv(K, block_k) == Bs.shape[1]

    C_shape = A.shape[:-1] + (N, )
    C = A.new_empty(C_shape, dtype=output_dtype)

    configs = get_w8a8_block_fp8_configs(N, K, block_size[0], block_size[1])
    if configs:
        # Get the optimal config if there is one
        config = configs[min(configs.keys(), key=lambda x: abs(x - M))]
    else:
        # Default config
        # Block-wise quant: BLOCK_SIZE_N must be divisible by block_size[0]
        # BLOCK_SIZE_K must be divisible by block_size[1]
        config = {
            "BLOCK_SIZE_M": 64,
            "BLOCK_SIZE_N": block_size[0],
            "BLOCK_SIZE_K": block_size[1],
            "GROUP_SIZE_M": 32,
            "num_warps": 4,
            "num_stages": 2,
        }

    def grid(META):
        return (triton.cdiv(M, META["BLOCK_SIZE_M"]) *
                triton.cdiv(N, META["BLOCK_SIZE_N"]), )

    _w8a8_block_fp8_matmul[grid](
        A,
        B,
        C,
        As,
        Bs,
        M,
        N,
        K,
        block_n,
        block_k,
        A.stride(-2),
        A.stride(-1),
        B.stride(1),
        B.stride(0),
        C.stride(-2),
        C.stride(-1),
        As.stride(-2),
        As.stride(-1),
        Bs.stride(1),
        Bs.stride(0),
        **config,
    )

    return C<|MERGE_RESOLUTION|>--- conflicted
+++ resolved
@@ -18,7 +18,7 @@
     CUTLASS_BLOCK_FP8_SUPPORTED, Fp8LinearOp, cutlass_block_fp8_supported,
     cutlass_fp8_supported)
 from vllm.platforms import current_platform
-from vllm.utils import direct_register_custom_op, is_navi
+from vllm.utils import direct_register_custom_op
 
 logger = init_logger(__name__)
 
@@ -161,13 +161,7 @@
 ) -> Tuple[torch.Tensor, torch.Tensor]:
     """This function quantizes input values to float8 values "
     "with tensor-wise quantization."""
-<<<<<<< HEAD
-    if dtype is None:
-        dtype = (torch.float8_e4m3fnuz if current_platform.is_rocm()
-                 and not is_navi() else torch.float8_e4m3fn)
-=======
     dtype = current_platform.fp8_dtype() if dtype is None else dtype
->>>>>>> d9f83d62
     finfo = torch.finfo(dtype)
     min_val, max_val = x.aminmax()
     amax = torch.maximum(min_val.abs(), max_val.abs()).clamp(min=1e-12)
@@ -311,13 +305,7 @@
         Tuple[torch.Tensor, torch.Tensor]: The quantized tensor and the
         scaling factor for quantization.
     """
-<<<<<<< HEAD
-    if dtype is None:
-        dtype = (torch.float8_e4m3fnuz if current_platform.is_rocm()
-                 and not is_navi() else torch.float8_e4m3fn)
-=======
     dtype = current_platform.fp8_dtype() if dtype is None else dtype
->>>>>>> d9f83d62
     assert (x.shape[-1] % group_size == 0), (
         f"the last dimension of `x` {x.shape[-1]} must be divisible "
         f"by `group_size` {group_size}")
