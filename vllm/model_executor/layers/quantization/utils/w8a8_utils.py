# SPDX-License-Identifier: Apache-2.0

from typing import Callable, List, Optional, Tuple, Union

import torch

from vllm import _custom_ops as ops
<<<<<<< HEAD
# from vllm.utils import direct_register_custom_op
from vllm._aiter_ops import aiter_ops
=======
from vllm import envs
>>>>>>> d0591104
from vllm.config import CompilationLevel, get_current_vllm_config
from vllm.platforms import current_platform

# Input scaling factors are no longer optional in _scaled_mm starting
# from pytorch 2.5. Allocating a dummy tensor to pass as input_scale
TORCH_DEVICE_IDENTITY = None

# The condition to determine if it is on a platform that supports
# torch._scaled_mm rowwise feature.
# The condition is determined once as the operations
# are time consuming.
USE_ROWWISE_TORCH_SCALED_MM = (current_platform.is_rocm()
                               and torch.__version__[0:3] >= "2.7"
                               and current_platform.has_device_capability(94))


def sparse_cutlass_supported() -> bool:
    if not current_platform.is_cuda():
        return False

    capability_tuple = current_platform.get_device_capability()
    capability = -1 if capability_tuple is None else capability_tuple.to_int()

    return ops.cutlass_sparse_scaled_mm_supported(capability)


def cutlass_fp8_supported() -> bool:
    if not current_platform.is_cuda():
        return False

    capability_tuple = current_platform.get_device_capability()
    capability = -1 if capability_tuple is None else capability_tuple.to_int()

    return ops.cutlass_scaled_mm_supports_fp8(capability)


def cutlass_block_fp8_supported() -> bool:
    if not current_platform.is_cuda():
        return False

    capability_tuple = current_platform.get_device_capability()
    capability = -1 if capability_tuple is None else capability_tuple.to_int()

    return ops.cutlass_scaled_mm_supports_block_fp8(capability)


def cutlass_group_gemm_supported() -> bool:
    if not current_platform.is_cuda():
        return False

    capability_tuple = current_platform.get_device_capability()
    capability = -1 if capability_tuple is None else capability_tuple.to_int()

    return ops.cutlass_group_gemm_supported(capability)


CUTLASS_FP8_SUPPORTED = cutlass_fp8_supported()
CUTLASS_BLOCK_FP8_SUPPORTED = cutlass_block_fp8_supported()


def per_tensor_dequantize(
        tensor: torch.Tensor, inv_scale: Union[float,
                                               torch.Tensor]) -> torch.Tensor:
    fake_qweight = tensor.to(torch.float16)
    dq_weight = fake_qweight * inv_scale
    return dq_weight


def all_close_1d(x: torch.Tensor) -> bool:
    assert len(x.shape) == 1
    return all(torch.allclose(x[0], x[i]) for i in range(x.shape[0]))


def convert_to_channelwise(
        weight_scale: torch.Tensor,
        logical_widths: List[int]) -> Tuple[torch.Tensor, torch.Tensor]:
    # Create channelwise buffer
    weight_scale_channel = torch.empty((sum(logical_widths), 1),
                                       dtype=torch.float32,
                                       device=weight_scale.device)

    # Expand each scale to match the size of each logical matrix.
    start = 0
    for idx, logical_width in enumerate(logical_widths):
        end = start + logical_width
        weight_scale_channel[start:end, :] = weight_scale[idx]
        start = end

    return weight_scale_channel


def requantize_with_max_scale(
        weight: torch.Tensor, weight_scale: torch.Tensor,
        logical_widths: List[int]) -> Tuple[torch.Tensor, torch.Tensor]:
    # Max scale to be used for requanitzation.
    max_w_scale = weight_scale.max()

    # QKV / MLP is fused in the on disk checkpoint if any of the
    # weight scales are still set to the default since we initialize
    # N weight scales for N shards but we only load 1 weight scale
    # from disk in this case. Skip requantization in this case (since)
    # we already are quantized with the single scale.
    # * Sample Model: nm-testing/Phi-3-mini-128k-instruct-FP8
    unfused_module_in_checkpoint = (weight_scale[-1]
                                    > torch.finfo(torch.float8_e4m3fn).min)

    # If unfused checkpoint, need requanize with the single scale.
    if unfused_module_in_checkpoint:
        start = 0
        for idx, logical_width in enumerate(logical_widths):
            end = start + logical_width
            weight_dq = per_tensor_dequantize(weight[start:end, :],
                                              weight_scale[idx])
            weight[start:end, :], _ = ops.scaled_fp8_quant(
                weight_dq, max_w_scale)
            start = end

    return max_w_scale, weight


def maybe_create_device_identity():
    # Allocate dummy ones tensor for torch._scaled_mm
    global TORCH_DEVICE_IDENTITY
    if TORCH_DEVICE_IDENTITY is None:
        TORCH_DEVICE_IDENTITY = torch.ones(1, dtype=torch.float32)


def cutlass_w8a8_scaled_mm(*, qinput: torch.Tensor, weight: torch.Tensor,
                           out_dtype: torch.dtype, scale_a: torch.Tensor,
                           scale_b: torch.Tensor, bias: torch.Tensor,
                           output_shape: List, **kwargs) -> torch.Tensor:

    # Fused GEMM_DQ
    output = ops.cutlass_scaled_mm(qinput,
                                   weight,
                                   out_dtype=out_dtype,
                                   scale_a=scale_a,
                                   scale_b=scale_b,
                                   bias=bias)
    return output.view(*output_shape)


<<<<<<< HEAD
def rocm_aiter_per_tensor_w8a8_scaled_mm(qinput: torch.Tensor,
                                         weight: torch.Tensor,
                                         out_dtype: torch.dtype,
                                         scale_a: torch.Tensor,
                                         scale_b: torch.Tensor,
                                         bias: torch.Tensor,
                                         input_2d: torch.Tensor,
                                         output_shape: List) -> torch.Tensor:

    output = aiter_ops.rocm_aiter_tuned_gemm(qinput,
                                             weight.t(),
                                             out_dtype=out_dtype,
                                             scale_a=scale_a,
                                             scale_b=scale_b,
                                             bias=bias)
=======
def rocm_per_tensor_w8a8_scaled_mm(*, qinput: torch.Tensor,
                                   weight: torch.Tensor,
                                   out_dtype: torch.dtype,
                                   scale_a: torch.Tensor,
                                   scale_b: torch.Tensor, bias: torch.Tensor,
                                   input_2d: torch.Tensor,
                                   output_shape: List) -> torch.Tensor:
    if envs.VLLM_ROCM_USE_SKINNY_GEMM and qinput.shape[
            0] == 1 and qinput.shape[1] % 16 == 0:
        output = ops.wvSplitKQ(weight.t(), qinput, out_dtype, scale_a, scale_b,
                               current_platform.get_cu_count())
    else:
        output = torch._scaled_mm(qinput,
                                  weight,
                                  out_dtype=out_dtype,
                                  scale_a=scale_a,
                                  scale_b=scale_b,
                                  bias=bias)
>>>>>>> d0591104

    return torch.narrow(output, 0, 0, input_2d.shape[0]).view(*output_shape)


<<<<<<< HEAD
def torch_per_tensor_w8a8_scaled_mm(qinput: torch.Tensor, weight: torch.Tensor,
=======
def torch_per_tensor_w8a8_scaled_mm(*, qinput: torch.Tensor,
                                    weight: torch.Tensor,
>>>>>>> d0591104
                                    out_dtype: torch.dtype,
                                    scale_a: torch.Tensor,
                                    scale_b: torch.Tensor, bias: torch.Tensor,
                                    input_2d: torch.Tensor,
                                    output_shape: List) -> torch.Tensor:
    output = torch._scaled_mm(qinput,
                              weight,
                              out_dtype=out_dtype,
                              scale_a=scale_a,
                              scale_b=scale_b,
                              bias=bias)
    # A fix for discrepancy in scaled_mm which returns tuple
    # for torch < 2.5 and a single value in torch >= 2.5
    if type(output) is tuple and len(output) == 2:
        output = output[0]

    return torch.narrow(output, 0, 0, input_2d.shape[0]).view(*output_shape)


<<<<<<< HEAD
def torch_per_token_w8a8_scaled_mm(qinput: torch.Tensor, weight: torch.Tensor,
=======
def torch_per_token_w8a8_scaled_mm(*, qinput: torch.Tensor,
                                   weight: torch.Tensor,
>>>>>>> d0591104
                                   out_dtype: torch.dtype,
                                   scale_a: torch.Tensor,
                                   scale_b: torch.Tensor, bias: torch.Tensor,
                                   input_2d: torch.Tensor,
                                   output_shape: List) -> torch.Tensor:
<<<<<<< HEAD
    # For now validated on ROCm platform
    # fp8 rowwise scaling in torch._scaled_mm is introduced in
    # https://github.com/pytorch/pytorch/pull/144432 using
    # hipBLASLt and ROCm 6.3, which only exists in torch 2.7 and above.
    # For CUDA platform please validate if the
    # torch._scaled_mm support rowwise scaled GEMM
=======
    # Note: Callers of this function should check USE_ROWWISE_TORCH_SCALED_MM
    #  when using it.
    #  For now it has only been validated on ROCm platform.
    #  fp8 rowwise scaling in torch._scaled_mm is introduced in
    #  https://github.com/pytorch/pytorch/pull/144432 using
    #  hipBLASLt and ROCm 6.3, which only exists in torch 2.7 and above.
    #
    #  For CUDA platform please validate if the torch._scaled_mm supports
    #  rowwise scaled GEMM before using it

>>>>>>> d0591104
    # Fused GEMM_DQ Rowwise GEMM
    output = torch._scaled_mm(qinput,
                              weight,
                              out_dtype=out_dtype,
                              scale_a=scale_a,
                              scale_b=scale_b.t(),
                              bias=bias)

    output = torch.narrow(output, 0, 0, input_2d.shape[0])
    output = output.view(*output_shape)
    return output


<<<<<<< HEAD
def torch_channelwise_w8a8_scaled_mm(
    qinput: torch.Tensor,
    weight: torch.Tensor,
    out_dtype: torch.dtype,
    scale_a: torch.Tensor,
    scale_b: torch.Tensor,
    bias: torch.Tensor,
    input_2d: torch.Tensor,
    output_shape: List,
) -> torch.Tensor:
=======
def torch_channelwise_w8a8_scaled_mm(*, qinput: torch.Tensor,
                                     weight: torch.Tensor,
                                     out_dtype: torch.dtype,
                                     scale_a: torch.Tensor,
                                     scale_b: torch.Tensor, bias: torch.Tensor,
                                     input_2d: torch.Tensor,
                                     output_shape: List,
                                     **kwargs) -> torch.Tensor:
>>>>>>> d0591104
    # Use unfused DQ due to limitations with scaled_mm

    # Symmetric quantized GEMM by definition computes the following:
    #   C = (s_x * X) (s_w * W) + bias
    # This is equivalent to dequantizing the weights and activations
    # before applying a GEMM.
    #
    # In order to compute quantized operands, a quantized kernel
    # will rewrite the above like so:
    #   C = s_w * s_x * (X * W) + bias
    #
    # For the scaled_mm fallback case, we break this down, since it
    # does not support s_w being a vector.

    # GEMM
    # This computes C = (X * W).
    # Output in fp32 to allow subsequent ops to happen in-place
    output = torch._scaled_mm(qinput,
                              weight,
                              scale_a=TORCH_DEVICE_IDENTITY,
                              scale_b=TORCH_DEVICE_IDENTITY,
                              out_dtype=torch.float32)
    # A fix for discrepancy in scaled_mm which returns tuple
    # for torch < 2.5 and a single value in torch >= 2.5
    if type(output) is tuple and len(output) == 2:
        output = output[0]
    # Unpad (undo num_token_padding)
    output = torch.narrow(output, 0, 0, input_2d.shape[0])
    x_scale = torch.narrow(scale_a, 0, 0, input_2d.shape[0])

    # DQ
    # C = sw * sx * (X * W) + bias
    output = output * x_scale * scale_b.t()
    if bias is not None:
        output = output + bias
    return output.to(out_dtype).view(*output_shape)


def dispatch_w8a8_scaled_mm(
        cutlass_fp8_supported: bool, per_tensor_weights: bool,
        per_tensor_activations: bool, use_per_token_if_dynamic: Optional[bool]
) -> Callable[..., torch.Tensor]:

    if cutlass_fp8_supported:
        return cutlass_w8a8_scaled_mm
    if per_tensor_weights and per_tensor_activations:
<<<<<<< HEAD
        from vllm._aiter_ops import is_rocm_aiter_linear_enabled
        if is_rocm_aiter_linear_enabled():
            return rocm_aiter_per_tensor_w8a8_scaled_mm
=======
        if current_platform.is_rocm():
            return rocm_per_tensor_w8a8_scaled_mm
>>>>>>> d0591104
        return torch_per_tensor_w8a8_scaled_mm
    # torch.scaled_mm supports per tensor weights + activations only
    # so fallback to naive if per channel or per token
    if (use_per_token_if_dynamic and not per_tensor_weights
            and not per_tensor_activations and USE_ROWWISE_TORCH_SCALED_MM):
        return torch_per_token_w8a8_scaled_mm
    return torch_channelwise_w8a8_scaled_mm


# TODO(luka): follow similar pattern for marlin and block-fp8-linear
#  https://github.com/vllm-project/vllm/issues/14397
class Fp8LinearOp:
    """
    This class executes a FP8 linear layer using cutlass if supported and
    torch.scaled_mm otherwise.
    It needs to be a class instead of a method so that config can be read
    in the __init__ method, as reading config is not allowed inside forward.
    """

    def __init__(self,
                 cutlass_fp8_supported: bool = cutlass_fp8_supported(),
                 use_per_token_if_dynamic: bool = False,
                 pad_output: Optional[bool] = None):
        self.cutlass_fp8_supported = cutlass_fp8_supported
        self.use_per_token_if_dynamic = use_per_token_if_dynamic

        # Note: we pad the input because torch._scaled_mm is more performant
        # for matrices with batch dimension > 16.
        # This could change in the future.
        # We also don't pad when using torch.compile,
        # as it breaks with dynamic shapes.
        if pad_output is None:
            config = get_current_vllm_config().compilation_config
            pad_output = config.level < CompilationLevel.PIECEWISE
        self.output_padding = 17 if (
            pad_output and not current_platform.is_rocm()) else None

    def apply(
        self,
        input: torch.Tensor,
        weight: torch.Tensor,
        weight_scale: torch.Tensor,
        out_dtype: Optional[torch.dtype] = None,
        input_scale: Optional[torch.Tensor] = None,
        input_scale_ub: Optional[torch.Tensor] = None,
        bias: Optional[torch.Tensor] = None,
        # TODO(luka) remove this parameter in favor of __init__
        use_per_token_if_dynamic: Optional[bool] = None
    ) -> torch.Tensor:
        # ops.scaled_fp8_quant supports both dynamic and static quant.
        #   If dynamic, layer.input_scale is None and x_scale computed from x.
        #   If static, layer.input_scale is scalar and x_scale is input_scale.
        # View input as 2D matrix for fp8 methods

        input_2d = input.view(-1, input.shape[-1])
        output_shape = [*input.shape[:-1], weight.shape[1]]
        # TODO(luka) this is here because currently MLA only decides this
        #  during the forward method instead of in __init__.
        if use_per_token_if_dynamic is None:
            use_per_token_if_dynamic = self.use_per_token_if_dynamic

        if out_dtype is None:
            out_dtype = input.dtype

        # cutlass_scaled_mm supports per tensor/channel W and per tensor/token A
        if self.cutlass_fp8_supported:
            assert input.dtype != current_platform.fp8_dtype(
            ), "FP8 input to cutlass is not currently implemented"
            qinput, x_scale = ops.scaled_fp8_quant(
                input_2d,
                input_scale,
                scale_ub=input_scale_ub,
                use_per_token_if_dynamic=use_per_token_if_dynamic)
<<<<<<< HEAD

=======
>>>>>>> d0591104
        else:
            if input.dtype != current_platform.fp8_dtype():
                # Maybe apply padding to output, see comment in __init__
                qinput, x_scale = ops.scaled_fp8_quant(
                    input_2d,
                    input_scale,
                    num_token_padding=self.output_padding,
                    use_per_token_if_dynamic=use_per_token_if_dynamic)
            else:
                qinput, x_scale = input_2d, input_scale

        per_tensor_weights = (weight_scale.numel() == 1)
        per_tensor_activations = (x_scale.numel() == 1)

        w8a8_scaled_mm_func = dispatch_w8a8_scaled_mm(
            self.cutlass_fp8_supported, per_tensor_weights,
            per_tensor_activations, use_per_token_if_dynamic)

<<<<<<< HEAD
        return w8a8_scaled_mm_func(qinput,
=======
        return w8a8_scaled_mm_func(qinput=qinput,
>>>>>>> d0591104
                                   weight=weight,
                                   out_dtype=input.dtype,
                                   scale_a=x_scale,
                                   scale_b=weight_scale,
                                   bias=bias,
                                   input_2d=input_2d,
                                   output_shape=output_shape)


def normalize_e4m3fn_to_e4m3fnuz(
    weight: torch.Tensor,
    weight_scale: torch.Tensor,
    input_scale: Optional[torch.Tensor] = None
) -> Tuple[torch.Tensor, torch.Tensor, Optional[torch.Tensor]]:
    assert weight.dtype == torch.float8_e4m3fn
    # The bits pattern 10000000(-128) represents zero in e4m3fn
    # but NaN in e4m3fnuz. So here we set it to 0.
    # https://onnx.ai/onnx/technical/float8.html
    weight_as_int8 = weight.view(torch.int8)
    ROCM_FP8_NAN_AS_INT = -128
    weight_as_int8[weight_as_int8 == ROCM_FP8_NAN_AS_INT] = 0
    weight = weight_as_int8.view(torch.float8_e4m3fnuz)

    # For the same bits representation, e4m3fnuz value is half of
    # the e4m3fn value, so we should double the scaling factor to
    # get the same dequantized value.
    # https://onnx.ai/onnx/technical/float8.html
    weight_scale = weight_scale * 2.0
    if input_scale is not None:
        input_scale = input_scale * 2.0
    return weight, weight_scale, input_scale<|MERGE_RESOLUTION|>--- conflicted
+++ resolved
@@ -5,12 +5,8 @@
 import torch
 
 from vllm import _custom_ops as ops
-<<<<<<< HEAD
-# from vllm.utils import direct_register_custom_op
+from vllm import envs
 from vllm._aiter_ops import aiter_ops
-=======
-from vllm import envs
->>>>>>> d0591104
 from vllm.config import CompilationLevel, get_current_vllm_config
 from vllm.platforms import current_platform
 
@@ -138,7 +134,7 @@
         TORCH_DEVICE_IDENTITY = torch.ones(1, dtype=torch.float32)
 
 
-def cutlass_w8a8_scaled_mm(*, qinput: torch.Tensor, weight: torch.Tensor,
+def cutlass_w8a8_scaled_mm(qinput: torch.Tensor, weight: torch.Tensor,
                            out_dtype: torch.dtype, scale_a: torch.Tensor,
                            scale_b: torch.Tensor, bias: torch.Tensor,
                            output_shape: List, **kwargs) -> torch.Tensor:
@@ -153,7 +149,6 @@
     return output.view(*output_shape)
 
 
-<<<<<<< HEAD
 def rocm_aiter_per_tensor_w8a8_scaled_mm(qinput: torch.Tensor,
                                          weight: torch.Tensor,
                                          out_dtype: torch.dtype,
@@ -169,9 +164,11 @@
                                              scale_a=scale_a,
                                              scale_b=scale_b,
                                              bias=bias)
-=======
-def rocm_per_tensor_w8a8_scaled_mm(*, qinput: torch.Tensor,
-                                   weight: torch.Tensor,
+
+    return torch.narrow(output, 0, 0, input_2d.shape[0]).view(*output_shape)
+
+
+def rocm_per_tensor_w8a8_scaled_mm(qinput: torch.Tensor, weight: torch.Tensor,
                                    out_dtype: torch.dtype,
                                    scale_a: torch.Tensor,
                                    scale_b: torch.Tensor, bias: torch.Tensor,
@@ -188,17 +185,11 @@
                                   scale_a=scale_a,
                                   scale_b=scale_b,
                                   bias=bias)
->>>>>>> d0591104
 
     return torch.narrow(output, 0, 0, input_2d.shape[0]).view(*output_shape)
 
 
-<<<<<<< HEAD
 def torch_per_tensor_w8a8_scaled_mm(qinput: torch.Tensor, weight: torch.Tensor,
-=======
-def torch_per_tensor_w8a8_scaled_mm(*, qinput: torch.Tensor,
-                                    weight: torch.Tensor,
->>>>>>> d0591104
                                     out_dtype: torch.dtype,
                                     scale_a: torch.Tensor,
                                     scale_b: torch.Tensor, bias: torch.Tensor,
@@ -218,25 +209,12 @@
     return torch.narrow(output, 0, 0, input_2d.shape[0]).view(*output_shape)
 
 
-<<<<<<< HEAD
 def torch_per_token_w8a8_scaled_mm(qinput: torch.Tensor, weight: torch.Tensor,
-=======
-def torch_per_token_w8a8_scaled_mm(*, qinput: torch.Tensor,
-                                   weight: torch.Tensor,
->>>>>>> d0591104
                                    out_dtype: torch.dtype,
                                    scale_a: torch.Tensor,
                                    scale_b: torch.Tensor, bias: torch.Tensor,
                                    input_2d: torch.Tensor,
                                    output_shape: List) -> torch.Tensor:
-<<<<<<< HEAD
-    # For now validated on ROCm platform
-    # fp8 rowwise scaling in torch._scaled_mm is introduced in
-    # https://github.com/pytorch/pytorch/pull/144432 using
-    # hipBLASLt and ROCm 6.3, which only exists in torch 2.7 and above.
-    # For CUDA platform please validate if the
-    # torch._scaled_mm support rowwise scaled GEMM
-=======
     # Note: Callers of this function should check USE_ROWWISE_TORCH_SCALED_MM
     #  when using it.
     #  For now it has only been validated on ROCm platform.
@@ -247,7 +225,6 @@
     #  For CUDA platform please validate if the torch._scaled_mm supports
     #  rowwise scaled GEMM before using it
 
->>>>>>> d0591104
     # Fused GEMM_DQ Rowwise GEMM
     output = torch._scaled_mm(qinput,
                               weight,
@@ -261,7 +238,6 @@
     return output
 
 
-<<<<<<< HEAD
 def torch_channelwise_w8a8_scaled_mm(
     qinput: torch.Tensor,
     weight: torch.Tensor,
@@ -272,16 +248,6 @@
     input_2d: torch.Tensor,
     output_shape: List,
 ) -> torch.Tensor:
-=======
-def torch_channelwise_w8a8_scaled_mm(*, qinput: torch.Tensor,
-                                     weight: torch.Tensor,
-                                     out_dtype: torch.dtype,
-                                     scale_a: torch.Tensor,
-                                     scale_b: torch.Tensor, bias: torch.Tensor,
-                                     input_2d: torch.Tensor,
-                                     output_shape: List,
-                                     **kwargs) -> torch.Tensor:
->>>>>>> d0591104
     # Use unfused DQ due to limitations with scaled_mm
 
     # Symmetric quantized GEMM by definition computes the following:
@@ -321,21 +287,18 @@
 
 
 def dispatch_w8a8_scaled_mm(
-        cutlass_fp8_supported: bool, per_tensor_weights: bool,
-        per_tensor_activations: bool, use_per_token_if_dynamic: Optional[bool]
+        cutlass_fp8_supported: bool, use_aiter_and_is_supported: bool,
+        per_tensor_weights: bool, per_tensor_activations: bool,
+        use_per_token_if_dynamic: Optional[bool]
 ) -> Callable[..., torch.Tensor]:
 
     if cutlass_fp8_supported:
         return cutlass_w8a8_scaled_mm
     if per_tensor_weights and per_tensor_activations:
-<<<<<<< HEAD
-        from vllm._aiter_ops import is_rocm_aiter_linear_enabled
-        if is_rocm_aiter_linear_enabled():
+        if use_aiter_and_is_supported:
             return rocm_aiter_per_tensor_w8a8_scaled_mm
-=======
         if current_platform.is_rocm():
             return rocm_per_tensor_w8a8_scaled_mm
->>>>>>> d0591104
         return torch_per_tensor_w8a8_scaled_mm
     # torch.scaled_mm supports per tensor weights + activations only
     # so fallback to naive if per channel or per token
@@ -361,6 +324,13 @@
                  pad_output: Optional[bool] = None):
         self.cutlass_fp8_supported = cutlass_fp8_supported
         self.use_per_token_if_dynamic = use_per_token_if_dynamic
+
+        # AITER is only supported on ROCm and only for FP8_FNUZ
+        # and at the moment are MI300 series
+        self.use_aiter_and_is_supported = (current_platform.is_rocm()
+                                           and envs.VLLM_ROCM_USE_AITER
+                                           and envs.VLLM_ROCM_USE_AITER_LINEAR
+                                           and current_platform.is_fp8_fnuz())
 
         # Note: we pad the input because torch._scaled_mm is more performant
         # for matrices with batch dimension > 16.
@@ -409,10 +379,6 @@
                 input_scale,
                 scale_ub=input_scale_ub,
                 use_per_token_if_dynamic=use_per_token_if_dynamic)
-<<<<<<< HEAD
-
-=======
->>>>>>> d0591104
         else:
             if input.dtype != current_platform.fp8_dtype():
                 # Maybe apply padding to output, see comment in __init__
@@ -428,14 +394,11 @@
         per_tensor_activations = (x_scale.numel() == 1)
 
         w8a8_scaled_mm_func = dispatch_w8a8_scaled_mm(
-            self.cutlass_fp8_supported, per_tensor_weights,
-            per_tensor_activations, use_per_token_if_dynamic)
-
-<<<<<<< HEAD
+            self.cutlass_fp8_supported, self.use_aiter_and_is_supported,
+            per_tensor_weights, per_tensor_activations,
+            use_per_token_if_dynamic)
+
         return w8a8_scaled_mm_func(qinput,
-=======
-        return w8a8_scaled_mm_func(qinput=qinput,
->>>>>>> d0591104
                                    weight=weight,
                                    out_dtype=input.dtype,
                                    scale_a=x_scale,
