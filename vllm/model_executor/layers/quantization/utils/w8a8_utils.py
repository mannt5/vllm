# SPDX-License-Identifier: Apache-2.0

from typing import List, Optional, Tuple, Union

import torch
from vllm_hpu_extension.ops import get_hpu_gaudi2_scale_factor, is_hpu_gaudi2

from vllm import _custom_ops as ops
from vllm.config import CompilationLevel, get_current_vllm_config
from vllm.platforms import current_platform

# Input scaling factors are no longer optional in _scaled_mm starting
# from pytorch 2.5. Allocating a dummy tensor to pass as input_scale
TORCH_DEVICE_IDENTITY = None

if current_platform.is_hpu():
    import habana_frameworks.torch.utils.experimental as htexp
    from vllm_hpu_extension.ops import scaled_fp8_quant
    ops.scaled_fp8_quant = scaled_fp8_quant
# The condition to determine if it is on a platform that supports
# torch._scaled_mm rowwise feature.
# The condition is determined once as the operations
# are time consuming.
USE_ROWWISE_TORCH_SCALED_MM = (current_platform.is_rocm()
                               and current_platform.has_device_capability(94))


def sparse_cutlass_supported() -> bool:
    if not current_platform.is_cuda():
        return False

    capability_tuple = current_platform.get_device_capability()
    capability = -1 if capability_tuple is None else capability_tuple.to_int()

    return ops.cutlass_sparse_scaled_mm_supported(capability)


def cutlass_fp8_supported() -> bool:
    if not current_platform.is_cuda():
        return False

    capability_tuple = current_platform.get_device_capability()
    capability = -1 if capability_tuple is None else capability_tuple.to_int()

    return ops.cutlass_scaled_mm_supports_fp8(capability)


def cutlass_block_fp8_supported() -> bool:
    if not current_platform.is_cuda():
        return False

    capability_tuple = current_platform.get_device_capability()
    capability = -1 if capability_tuple is None else capability_tuple.to_int()

    return ops.cutlass_scaled_mm_supports_block_fp8(capability)


def cutlass_group_gemm_supported() -> bool:
    if not current_platform.is_cuda():
        return False

    capability_tuple = current_platform.get_device_capability()
    capability = -1 if capability_tuple is None else capability_tuple.to_int()

    return ops.cutlass_group_gemm_supported(capability)


CUTLASS_FP8_SUPPORTED = cutlass_fp8_supported()
CUTLASS_BLOCK_FP8_SUPPORTED = cutlass_block_fp8_supported()


def per_tensor_dequantize(
        tensor: torch.Tensor, inv_scale: Union[float,
                                               torch.Tensor]) -> torch.Tensor:
    dtype = torch.float16
    device = tensor.device
    if current_platform.is_hpu():
        dtype = torch.bfloat16
        if htexp._get_device_type() == htexp.synDeviceType.synDeviceGaudi2:
            #dequant on cpu to avoid nan on gaudi2
            tensor = tensor.to('cpu')

    fake_qweight = tensor.to(dtype).to(device)
    dq_weight = fake_qweight * inv_scale
    return dq_weight


def all_close_1d(x: torch.Tensor) -> bool:
    assert len(x.shape) == 1
    return all(torch.allclose(x[0], x[i]) for i in range(x.shape[0]))


def convert_to_channelwise(
        weight_scale: torch.Tensor,
        logical_widths: List[int]) -> Tuple[torch.Tensor, torch.Tensor]:
    # Create channelwise buffer
    weight_scale_channel = torch.empty((sum(logical_widths), 1),
                                       dtype=torch.float32,
                                       device=weight_scale.device)

    # Expand each scale to match the size of each logical matrix.
    start = 0
    for idx, logical_width in enumerate(logical_widths):
        end = start + logical_width
        weight_scale_channel[start:end, :] = weight_scale[idx]
        start = end

    return weight_scale_channel


def requantize_with_max_scale(
        weight: torch.Tensor, weight_scale: torch.Tensor,
        logical_widths: List[int]) -> Tuple[torch.Tensor, torch.Tensor]:
    # Max scale to be used for requanitzation.
    max_w_scale = weight_scale.max()
    if is_hpu_gaudi2():
        max_w_scale = max_w_scale * get_hpu_gaudi2_scale_factor()
    # QKV / MLP is fused in the on disk checkpoint if any of the
    # weight scales are still set to the default since we initialize
    # N weight scales for N shards but we only load 1 weight scale
    # from disk in this case. Skip requantization in this case (since)
    # we already are quantized with the single scale.
    # * Sample Model: nm-testing/Phi-3-mini-128k-instruct-FP8
    unfused_module_in_checkpoint = (weight_scale[-1]
                                    > torch.finfo(torch.float8_e4m3fn).min)

    # If unfused checkpoint, need requanize with the single scale.
    if unfused_module_in_checkpoint:
        start = 0
        for idx, logical_width in enumerate(logical_widths):
            end = start + logical_width
            weight_dq = per_tensor_dequantize(weight[start:end, :],
                                              weight_scale[idx])
            weight[start:end, :], _ = ops.scaled_fp8_quant(
                weight_dq, max_w_scale)
            start = end

    return max_w_scale, weight


def maybe_create_device_identity():
    # Allocate dummy ones tensor for torch._scaled_mm
    global TORCH_DEVICE_IDENTITY
    if TORCH_DEVICE_IDENTITY is None:
        TORCH_DEVICE_IDENTITY = torch.ones(1, dtype=torch.float32)


# TODO(luka): follow similar pattern for marlin and block-fp8-linear
#  https://github.com/vllm-project/vllm/issues/14397
class Fp8LinearOp:
    """
    This class executes a FP8 linear layer using cutlass if supported and
    torch.scaled_mm otherwise.
    It needs to be a class instead of a method so that config can be read
    in the __init__ method, as reading config is not allowed inside forward.
    """

    def __init__(self,
                 cutlass_fp8_supported: bool = cutlass_fp8_supported(),
                 use_per_token_if_dynamic: bool = False,
                 pad_output: Optional[bool] = None):
        self.cutlass_fp8_supported = cutlass_fp8_supported
        self.use_per_token_if_dynamic = use_per_token_if_dynamic

        # Note: we pad the input because torch._scaled_mm is more performant
        # for matrices with batch dimension > 16.
        # This could change in the future.
        # We also don't pad when using torch.compile,
        # as it breaks with dynamic shapes.
        if pad_output is None:
            config = get_current_vllm_config().compilation_config
            pad_output = config.level < CompilationLevel.PIECEWISE
        self.output_padding = 17 if pad_output else None

    def apply(
        self,
        input: torch.Tensor,
        weight: torch.Tensor,
        weight_scale: torch.Tensor,
        out_dtype: Optional[torch.dtype] = None,
        input_scale: Optional[torch.Tensor] = None,
        input_scale_ub: Optional[torch.Tensor] = None,
        bias: Optional[torch.Tensor] = None,
        # TODO(luka) remove this parameter in favor of __init__
        use_per_token_if_dynamic: Optional[bool] = None
    ) -> torch.Tensor:
        # ops.scaled_fp8_quant supports both dynamic and static quant.
        #   If dynamic, layer.input_scale is None and x_scale computed from x.
        #   If static, layer.input_scale is scalar and x_scale is input_scale.

        # View input as 2D matrix for fp8 methods
        input_2d = input.view(-1, input.shape[-1])
        output_shape = [*input.shape[:-1], weight.shape[1]]

        # TODO(luka) this is here because currently MLA only decides this
        #  during the forward method instead of in __init__.
        if use_per_token_if_dynamic is None:
            use_per_token_if_dynamic = self.use_per_token_if_dynamic

        if out_dtype is None:
            out_dtype = input.dtype

        # cutlass_scaled_mm supports per tensor/channel W and per tensor/token A
        if self.cutlass_fp8_supported:
            assert input.dtype != current_platform.fp8_dtype(
            ), "FP8 input to cutlass is not currently implemented"
            qinput, x_scale = ops.scaled_fp8_quant(
                input_2d,
                input_scale,
                scale_ub=input_scale_ub,
                use_per_token_if_dynamic=use_per_token_if_dynamic)

            # Fused GEMM_DQ
<<<<<<< HEAD
            if current_platform.is_cuda_alike():
                output = ops.cutlass_scaled_mm(qinput,
                                               weight,
                                               out_dtype=input.dtype,
                                               scale_a=x_scale,
                                               scale_b=weight_scale,
                                               bias=bias)
                return output.view(*output_shape)

            output = torch._scaled_mm(qinput,
                                      weight,
                                      out_dtype=input.dtype,
                                      scale_a=x_scale,
                                      scale_b=weight_scale,
                                      bias=bias)

            # A fix for discrepancy in scaled_mm which returns tuple
            # for torch < 2.5 and a single value in torch >= 2.5
            if type(output) is tuple and len(output) == 2:
                output = output[0]

            return torch.narrow(output, 0, 0,
                                input_2d.shape[0]).view(*output_shape)
=======
            output = ops.cutlass_scaled_mm(qinput,
                                           weight,
                                           out_dtype=out_dtype,
                                           scale_a=x_scale,
                                           scale_b=weight_scale,
                                           bias=bias)
            return output.view(*output_shape)

        # torch.scaled_mm supports per tensor weights + activations only
        # so fallback to naive if per channel or per token
        else:
            if input.dtype != current_platform.fp8_dtype():
                # Maybe apply padding to output, see comment in __init__
                qinput, x_scale = ops.scaled_fp8_quant(
                    input_2d,
                    input_scale,
                    num_token_padding=self.output_padding,
                    use_per_token_if_dynamic=use_per_token_if_dynamic)
            else:
                qinput, x_scale = input_2d, input_scale

            per_tensor_weights = (weight_scale.numel() == 1)
            per_tensor_activations = (x_scale.numel() == 1)

            if per_tensor_weights and per_tensor_activations:
                # Fused GEMM_DQ
                output = torch._scaled_mm(qinput,
                                          weight,
                                          out_dtype=out_dtype,
                                          scale_a=x_scale,
                                          scale_b=weight_scale,
                                          bias=bias)
                # A fix for discrepancy in scaled_mm which returns tuple
                # for torch < 2.5 and a single value in torch >= 2.5
                if type(output) is tuple and len(output) == 2:
                    output = output[0]

                return torch.narrow(output, 0, 0,
                                    input_2d.shape[0]).view(*output_shape)

            elif (use_per_token_if_dynamic and not per_tensor_weights
                  and not per_tensor_activations
                  and USE_ROWWISE_TORCH_SCALED_MM):
                # For now validated on ROCm platform
                # fp8 rowwise scaling in torch._scaled_mm is introduced in
                # https://github.com/pytorch/pytorch/pull/144432 using hipBLASLt
                # and ROCm 6.3, which only exists in torch 2.7 and above.
                # For CUDA platform please validate if the
                # torch._scaled_mm support rowwise scaled GEMM
                # Fused GEMM_DQ Rowwise GEMM
                output = torch._scaled_mm(qinput,
                                          weight,
                                          out_dtype=out_dtype,
                                          scale_a=x_scale,
                                          scale_b=weight_scale.t(),
                                          bias=bias)

                output = torch.narrow(output, 0, 0, input_2d.shape[0])
                output = output.view(*output_shape)
                return output

            else:
                # Fallback for channelwise case, where we use unfused DQ
                # due to limitations with scaled_mm

                # Symmetric quantized GEMM by definition computes the following:
                #   C = (s_x * X) (s_w * W) + bias
                # This is equivalent to dequantizing the weights and activations
                # before applying a GEMM.
                #
                # In order to compute quantized operands, a quantized kernel
                # will rewrite the above like so:
                #   C = s_w * s_x * (X * W) + bias
                #
                # For the scaled_mm fallback case, we break this down, since it
                # does not support s_w being a vector.

                # GEMM
                # This computes C = (X * W).
                # Output in fp32 to allow subsequent ops to happen in-place
                output = torch._scaled_mm(qinput,
                                          weight,
                                          scale_a=TORCH_DEVICE_IDENTITY,
                                          scale_b=TORCH_DEVICE_IDENTITY,
                                          out_dtype=torch.float32)
                # A fix for discrepancy in scaled_mm which returns tuple
                # for torch < 2.5 and a single value in torch >= 2.5
                if type(output) is tuple and len(output) == 2:
                    output = output[0]
                # Unpad (undo num_token_padding)
                output = torch.narrow(output, 0, 0, input_2d.shape[0])
                x_scale = torch.narrow(x_scale, 0, 0, input_2d.shape[0])

                # DQ
                # C = sw * sx * (X * W) + bias
                output = output * x_scale * weight_scale.t()
                if bias is not None:
                    output = output + bias
                return output.to(dtype=input.dtype).view(*output_shape)
>>>>>>> 8017c8db


def normalize_e4m3fn_to_e4m3fnuz(
    weight: torch.Tensor,
    weight_scale: torch.Tensor,
    input_scale: Optional[torch.Tensor] = None
) -> Tuple[torch.Tensor, torch.Tensor, Optional[torch.Tensor]]:
    assert weight.dtype == torch.float8_e4m3fn
    # The bits pattern 10000000(-128) represents zero in e4m3fn
    # but NaN in e4m3fnuz. So here we set it to 0.
    # https://onnx.ai/onnx/technical/float8.html
    weight_as_int8 = weight.view(torch.int8)
    ROCM_FP8_NAN_AS_INT = -128
    weight_as_int8[weight_as_int8 == ROCM_FP8_NAN_AS_INT] = 0
    weight = weight_as_int8.view(torch.float8_e4m3fnuz)

    # For the same bits representation, e4m3fnuz value is half of
    # the e4m3fn value, so we should double the scaling factor to
    # get the same dequantized value.
    # https://onnx.ai/onnx/technical/float8.html
    weight_scale = weight_scale * 2.0
    if input_scale is not None:
        input_scale = input_scale * 2.0
    return weight, weight_scale, input_scale<|MERGE_RESOLUTION|>--- conflicted
+++ resolved
@@ -211,31 +211,6 @@
                 use_per_token_if_dynamic=use_per_token_if_dynamic)
 
             # Fused GEMM_DQ
-<<<<<<< HEAD
-            if current_platform.is_cuda_alike():
-                output = ops.cutlass_scaled_mm(qinput,
-                                               weight,
-                                               out_dtype=input.dtype,
-                                               scale_a=x_scale,
-                                               scale_b=weight_scale,
-                                               bias=bias)
-                return output.view(*output_shape)
-
-            output = torch._scaled_mm(qinput,
-                                      weight,
-                                      out_dtype=input.dtype,
-                                      scale_a=x_scale,
-                                      scale_b=weight_scale,
-                                      bias=bias)
-
-            # A fix for discrepancy in scaled_mm which returns tuple
-            # for torch < 2.5 and a single value in torch >= 2.5
-            if type(output) is tuple and len(output) == 2:
-                output = output[0]
-
-            return torch.narrow(output, 0, 0,
-                                input_2d.shape[0]).view(*output_shape)
-=======
             output = ops.cutlass_scaled_mm(qinput,
                                            weight,
                                            out_dtype=out_dtype,
@@ -335,7 +310,6 @@
                 if bias is not None:
                     output = output + bias
                 return output.to(dtype=input.dtype).view(*output_shape)
->>>>>>> 8017c8db
 
 
 def normalize_e4m3fn_to_e4m3fnuz(
