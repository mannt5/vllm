# SPDX-License-Identifier: Apache-2.0

from typing import Callable, List, Optional, Tuple, Union

import torch

from vllm import _custom_ops as ops
from vllm import envs
from vllm.config import CompilationLevel, get_current_vllm_config
from vllm.model_executor.layers.tuned_gemm import tgemm
from vllm.platforms import current_platform

# Input scaling factors are no longer optional in _scaled_mm starting
# from pytorch 2.5. Allocating a dummy tensor to pass as input_scale
TORCH_DEVICE_IDENTITY = None

# The condition to determine if it is on a platform that supports
# torch._scaled_mm rowwise feature.
# The condition is determined once as the operations
# are time consuming.
USE_ROWWISE_TORCH_SCALED_MM = (current_platform.is_rocm()
                               and torch.__version__[0:3] >= "2.7"
                               and current_platform.has_device_capability(94))


def sparse_cutlass_supported() -> bool:
    if not current_platform.is_cuda():
        return False

    capability_tuple = current_platform.get_device_capability()
    capability = -1 if capability_tuple is None else capability_tuple.to_int()

    return ops.cutlass_sparse_scaled_mm_supported(capability)


def cutlass_fp8_supported() -> bool:
    if not current_platform.is_cuda():
        return False

    capability_tuple = current_platform.get_device_capability()
    capability = -1 if capability_tuple is None else capability_tuple.to_int()

    return ops.cutlass_scaled_mm_supports_fp8(capability)


def cutlass_block_fp8_supported() -> bool:
    if not current_platform.is_cuda():
        return False

    capability_tuple = current_platform.get_device_capability()
    capability = -1 if capability_tuple is None else capability_tuple.to_int()

    return ops.cutlass_scaled_mm_supports_block_fp8(capability)


def cutlass_group_gemm_supported() -> bool:
    if not current_platform.is_cuda():
        return False

    capability_tuple = current_platform.get_device_capability()
    capability = -1 if capability_tuple is None else capability_tuple.to_int()

    return ops.cutlass_group_gemm_supported(capability)


CUTLASS_FP8_SUPPORTED = cutlass_fp8_supported()
CUTLASS_BLOCK_FP8_SUPPORTED = cutlass_block_fp8_supported()


def per_tensor_dequantize(
        tensor: torch.Tensor, inv_scale: Union[float,
                                               torch.Tensor]) -> torch.Tensor:
    fake_qweight = tensor.to(torch.float16)
    dq_weight = fake_qweight * inv_scale
    return dq_weight


def all_close_1d(x: torch.Tensor) -> bool:
    assert len(x.shape) == 1
    return all(torch.allclose(x[0], x[i]) for i in range(x.shape[0]))


def convert_to_channelwise(
        weight_scale: torch.Tensor,
        logical_widths: List[int]) -> Tuple[torch.Tensor, torch.Tensor]:
    # Create channelwise buffer
    weight_scale_channel = torch.empty((sum(logical_widths), 1),
                                       dtype=torch.float32,
                                       device=weight_scale.device)

    # Expand each scale to match the size of each logical matrix.
    start = 0
    for idx, logical_width in enumerate(logical_widths):
        end = start + logical_width
        weight_scale_channel[start:end, :] = weight_scale[idx]
        start = end

    return weight_scale_channel


def requantize_with_max_scale(
        weight: torch.Tensor, weight_scale: torch.Tensor,
        logical_widths: List[int]) -> Tuple[torch.Tensor, torch.Tensor]:
    # Max scale to be used for requanitzation.
    max_w_scale = weight_scale.max()

    # QKV / MLP is fused in the on disk checkpoint if any of the
    # weight scales are still set to the default since we initialize
    # N weight scales for N shards but we only load 1 weight scale
    # from disk in this case. Skip requantization in this case (since)
    # we already are quantized with the single scale.
    # * Sample Model: nm-testing/Phi-3-mini-128k-instruct-FP8
    unfused_module_in_checkpoint = (weight_scale[-1]
                                    > torch.finfo(torch.float8_e4m3fn).min)

    # If unfused checkpoint, need requanize with the single scale.
    if unfused_module_in_checkpoint:
        start = 0
        for idx, logical_width in enumerate(logical_widths):
            end = start + logical_width
            weight_dq = per_tensor_dequantize(weight[start:end, :],
                                              weight_scale[idx])
            weight[start:end, :], _ = ops.scaled_fp8_quant(
                weight_dq, max_w_scale)
            start = end

    return max_w_scale, weight


def maybe_create_device_identity():
    # Allocate dummy ones tensor for torch._scaled_mm
    global TORCH_DEVICE_IDENTITY
    if TORCH_DEVICE_IDENTITY is None:
        TORCH_DEVICE_IDENTITY = torch.ones(1, dtype=torch.float32)


def cutlass_w8a8_scaled_mm(*, qinput: torch.Tensor, weight: torch.Tensor,
                           out_dtype: torch.dtype, scale_a: torch.Tensor,
                           scale_b: torch.Tensor, bias: torch.Tensor,
                           output_shape: List, **kwargs) -> torch.Tensor:

    # Fused GEMM_DQ
    output = ops.cutlass_scaled_mm(qinput,
                                   weight,
                                   out_dtype=out_dtype,
                                   scale_a=scale_a,
                                   scale_b=scale_b,
                                   bias=bias)
    return output.view(*output_shape)


def rocm_per_tensor_w8a8_scaled_mm(*, qinput: torch.Tensor,
                                   weight: torch.Tensor,
                                   out_dtype: torch.dtype,
                                   scale_a: torch.Tensor,
                                   scale_b: torch.Tensor, bias: torch.Tensor,
                                   input_2d: torch.Tensor,
                                   output_shape: List) -> torch.Tensor:
    if envs.VLLM_ROCM_USE_SKINNY_GEMM and qinput.shape[
            0] == 1 and qinput.shape[1] % 16 == 0:
        output = ops.wvSplitKQ(weight.t(), qinput, out_dtype, scale_a, scale_b,
                               current_platform.get_cu_count())
    else:
        output = torch._scaled_mm(qinput,
                                  weight,
                                  out_dtype=out_dtype,
                                  scale_a=scale_a,
                                  scale_b=scale_b,
                                  bias=bias)

    return torch.narrow(output, 0, 0, input_2d.shape[0]).view(*output_shape)


def torch_per_tensor_w8a8_scaled_mm(*, qinput: torch.Tensor,
                                    weight: torch.Tensor,
                                    out_dtype: torch.dtype,
                                    scale_a: torch.Tensor,
                                    scale_b: torch.Tensor, bias: torch.Tensor,
                                    input_2d: torch.Tensor,
                                    output_shape: List) -> torch.Tensor:
    output = torch._scaled_mm(qinput,
                              weight,
                              out_dtype=out_dtype,
                              scale_a=scale_a,
                              scale_b=scale_b,
                              bias=bias)
    # A fix for discrepancy in scaled_mm which returns tuple
    # for torch < 2.5 and a single value in torch >= 2.5
    if type(output) is tuple and len(output) == 2:
        output = output[0]

    return torch.narrow(output, 0, 0, input_2d.shape[0]).view(*output_shape)


def torch_per_token_w8a8_scaled_mm(*, qinput: torch.Tensor,
                                   weight: torch.Tensor,
                                   out_dtype: torch.dtype,
                                   scale_a: torch.Tensor,
                                   scale_b: torch.Tensor, bias: torch.Tensor,
                                   input_2d: torch.Tensor,
                                   output_shape: List) -> torch.Tensor:
    # Note: Callers of this function should check USE_ROWWISE_TORCH_SCALED_MM
    #  when using it.
    #  For now it has only been validated on ROCm platform.
    #  fp8 rowwise scaling in torch._scaled_mm is introduced in
    #  https://github.com/pytorch/pytorch/pull/144432 using
    #  hipBLASLt and ROCm 6.3, which only exists in torch 2.7 and above.
    #
    #  For CUDA platform please validate if the torch._scaled_mm supports
    #  rowwise scaled GEMM before using it

    # Fused GEMM_DQ Rowwise GEMM
    output = torch._scaled_mm(qinput,
                              weight,
                              out_dtype=out_dtype,
                              scale_a=scale_a,
                              scale_b=scale_b.t(),
                              bias=bias)

    output = torch.narrow(output, 0, 0, input_2d.shape[0])
    output = output.view(*output_shape)
    return output


def torch_channelwise_w8a8_scaled_mm(*, qinput: torch.Tensor,
                                     weight: torch.Tensor,
                                     out_dtype: torch.dtype,
                                     scale_a: torch.Tensor,
                                     scale_b: torch.Tensor, bias: torch.Tensor,
                                     input_2d: torch.Tensor,
                                     output_shape: List,
                                     **kwargs) -> torch.Tensor:
    # Use unfused DQ due to limitations with scaled_mm

    # Symmetric quantized GEMM by definition computes the following:
    #   C = (s_x * X) (s_w * W) + bias
    # This is equivalent to dequantizing the weights and activations
    # before applying a GEMM.
    #
    # In order to compute quantized operands, a quantized kernel
    # will rewrite the above like so:
    #   C = s_w * s_x * (X * W) + bias
    #
    # For the scaled_mm fallback case, we break this down, since it
    # does not support s_w being a vector.

    # GEMM
    # This computes C = (X * W).
    # Output in fp32 to allow subsequent ops to happen in-place
    output = torch._scaled_mm(qinput,
                              weight,
                              scale_a=TORCH_DEVICE_IDENTITY,
                              scale_b=TORCH_DEVICE_IDENTITY,
                              out_dtype=torch.float32)
    # A fix for discrepancy in scaled_mm which returns tuple
    # for torch < 2.5 and a single value in torch >= 2.5
    if type(output) is tuple and len(output) == 2:
        output = output[0]
    # Unpad (undo num_token_padding)
    output = torch.narrow(output, 0, 0, input_2d.shape[0])
    x_scale = torch.narrow(scale_a, 0, 0, input_2d.shape[0])

    # DQ
    # C = sw * sx * (X * W) + bias
    output = output * x_scale * scale_b.t()
    if bias is not None:
        output = output + bias
    return output.to(out_dtype).view(*output_shape)


def dispatch_w8a8_scaled_mm(
        cutlass_fp8_supported: bool, per_tensor_weights: bool,
        per_tensor_activations: bool, use_per_token_if_dynamic: Optional[bool]
) -> Callable[..., torch.Tensor]:

    if cutlass_fp8_supported:
        return cutlass_w8a8_scaled_mm
    if per_tensor_weights and per_tensor_activations:
        if current_platform.is_rocm():
            return rocm_per_tensor_w8a8_scaled_mm
        return torch_per_tensor_w8a8_scaled_mm
    # torch.scaled_mm supports per tensor weights + activations only
    # so fallback to naive if per channel or per token
    if (use_per_token_if_dynamic and not per_tensor_weights
            and not per_tensor_activations and USE_ROWWISE_TORCH_SCALED_MM):
        return torch_per_token_w8a8_scaled_mm
    return torch_channelwise_w8a8_scaled_mm


# TODO(luka): follow similar pattern for marlin and block-fp8-linear
#  https://github.com/vllm-project/vllm/issues/14397
class Fp8LinearOp:
    """
    This class executes a FP8 linear layer using cutlass if supported and
    torch.scaled_mm otherwise.
    It needs to be a class instead of a method so that config can be read
    in the __init__ method, as reading config is not allowed inside forward.
    """

    def __init__(self,
                 cutlass_fp8_supported: bool = cutlass_fp8_supported(),
                 use_per_token_if_dynamic: bool = False,
                 pad_output: Optional[bool] = None):
        self.cutlass_fp8_supported = cutlass_fp8_supported
        self.use_per_token_if_dynamic = use_per_token_if_dynamic

        # Note: we pad the input because torch._scaled_mm is more performant
        # for matrices with batch dimension > 16.
        # This could change in the future.
        # We also don't pad when using torch.compile,
        # as it breaks with dynamic shapes.
        if pad_output is None:
            config = get_current_vllm_config().compilation_config
<<<<<<< HEAD
            pad_output = (not current_platform.is_rocm()
                          and config.level < CompilationLevel.PIECEWISE)
        self.output_padding = 17 if pad_output else None
=======
            pad_output = config.level < CompilationLevel.PIECEWISE
        self.output_padding = 17 if (
            pad_output and not current_platform.is_rocm()) else None
>>>>>>> 5536b30a

    def apply(
        self,
        input: torch.Tensor,
        weight: torch.Tensor,
        weight_scale: torch.Tensor,
        out_dtype: Optional[torch.dtype] = None,
        input_scale: Optional[torch.Tensor] = None,
        input_scale_ub: Optional[torch.Tensor] = None,
        bias: Optional[torch.Tensor] = None,
        # TODO(luka) remove this parameter in favor of __init__
        use_per_token_if_dynamic: Optional[bool] = None
    ) -> torch.Tensor:
        # ops.scaled_fp8_quant supports both dynamic and static quant.
        #   If dynamic, layer.input_scale is None and x_scale computed from x.
        #   If static, layer.input_scale is scalar and x_scale is input_scale.

        # View input as 2D matrix for fp8 methods
        input_2d = input.view(-1, input.shape[-1])
        output_shape = [*input.shape[:-1], weight.shape[1]]

        # TODO(luka) this is here because currently MLA only decides this
        #  during the forward method instead of in __init__.
        if use_per_token_if_dynamic is None:
            use_per_token_if_dynamic = self.use_per_token_if_dynamic

        if out_dtype is None:
            out_dtype = input.dtype

        # cutlass_scaled_mm supports per tensor/channel W and per tensor/token A
        if self.cutlass_fp8_supported:
            assert input.dtype != current_platform.fp8_dtype(
            ), "FP8 input to cutlass is not currently implemented"
            qinput, x_scale = ops.scaled_fp8_quant(
                input_2d,
                input_scale,
                scale_ub=input_scale_ub,
                use_per_token_if_dynamic=use_per_token_if_dynamic)
        else:
            if input.dtype != current_platform.fp8_dtype():
                # Maybe apply padding to output, see comment in __init__
                qinput, x_scale = ops.scaled_fp8_quant(
                    input_2d,
                    input_scale,
                    num_token_padding=self.output_padding,
                    use_per_token_if_dynamic=use_per_token_if_dynamic)
            else:
                qinput, x_scale = input_2d, input_scale

<<<<<<< HEAD
            per_tensor_weights = (weight_scale.numel() == 1)
            per_tensor_activations = (x_scale.numel() == 1)

            if per_tensor_weights and per_tensor_activations:
                # Fused GEMM_DQ
                output = tgemm.scaled_mm(qinput,
                                         weight,
                                         out_dtype=out_dtype,
                                         scale_a=x_scale,
                                         scale_b=weight_scale,
                                         bias=bias)
                # A fix for discrepancy in scaled_mm which returns tuple
                # for torch < 2.5 and a single value in torch >= 2.5
                if type(output) is tuple and len(output) == 2:
                    output = output[0]

                return torch.narrow(output, 0, 0,
                                    input_2d.shape[0]).view(*output_shape)

            elif (use_per_token_if_dynamic and not per_tensor_weights
                  and not per_tensor_activations
                  and USE_ROWWISE_TORCH_SCALED_MM):
                # For now validated on ROCm platform
                # fp8 rowwise scaling in torch._scaled_mm is introduced in
                # https://github.com/pytorch/pytorch/pull/144432 using hipBLASLt
                # and ROCm 6.3, which only exists in torch 2.7 and above.
                # For CUDA platform please validate if the
                # torch._scaled_mm support rowwise scaled GEMM
                # Fused GEMM_DQ Rowwise GEMM
                output = torch._scaled_mm(qinput,
                                          weight,
                                          out_dtype=out_dtype,
                                          scale_a=x_scale,
                                          scale_b=weight_scale.t(),
                                          bias=bias)

                output = torch.narrow(output, 0, 0, input_2d.shape[0])
                output = output.view(*output_shape)
                return output

            else:
                # Fallback for channelwise case, where we use unfused DQ
                # due to limitations with scaled_mm

                # Symmetric quantized GEMM by definition computes the following:
                #   C = (s_x * X) (s_w * W) + bias
                # This is equivalent to dequantizing the weights and activations
                # before applying a GEMM.
                #
                # In order to compute quantized operands, a quantized kernel
                # will rewrite the above like so:
                #   C = s_w * s_x * (X * W) + bias
                #
                # For the scaled_mm fallback case, we break this down, since it
                # does not support s_w being a vector.

                # GEMM
                # This computes C = (X * W).
                # Output in fp32 to allow subsequent ops to happen in-place
                output = torch._scaled_mm(qinput,
                                          weight,
                                          scale_a=TORCH_DEVICE_IDENTITY,
                                          scale_b=TORCH_DEVICE_IDENTITY,
                                          out_dtype=torch.float32)
                # A fix for discrepancy in scaled_mm which returns tuple
                # for torch < 2.5 and a single value in torch >= 2.5
                if type(output) is tuple and len(output) == 2:
                    output = output[0]
                # Unpad (undo num_token_padding)
                output = torch.narrow(output, 0, 0, input_2d.shape[0])
                x_scale = torch.narrow(x_scale, 0, 0, input_2d.shape[0])

                # DQ
                # C = sw * sx * (X * W) + bias
                output = output * x_scale * weight_scale.t()
                if bias is not None:
                    output = output + bias
                return output.to(dtype=input.dtype).view(*output_shape)
=======
        per_tensor_weights = (weight_scale.numel() == 1)
        per_tensor_activations = (x_scale.numel() == 1)

        w8a8_scaled_mm_func = dispatch_w8a8_scaled_mm(
            self.cutlass_fp8_supported, per_tensor_weights,
            per_tensor_activations, use_per_token_if_dynamic)

        return w8a8_scaled_mm_func(qinput=qinput,
                                   weight=weight,
                                   out_dtype=input.dtype,
                                   scale_a=x_scale,
                                   scale_b=weight_scale,
                                   bias=bias,
                                   input_2d=input_2d,
                                   output_shape=output_shape)
>>>>>>> 5536b30a


def normalize_e4m3fn_to_e4m3fnuz(
    weight: torch.Tensor,
    weight_scale: torch.Tensor,
    input_scale: Optional[torch.Tensor] = None
) -> Tuple[torch.Tensor, torch.Tensor, Optional[torch.Tensor]]:
    assert weight.dtype == torch.float8_e4m3fn
    # The bits pattern 10000000(-128) represents zero in e4m3fn
    # but NaN in e4m3fnuz. So here we set it to 0.
    # https://onnx.ai/onnx/technical/float8.html
    weight_as_int8 = weight.view(torch.int8)
    ROCM_FP8_NAN_AS_INT = -128
    weight_as_int8[weight_as_int8 == ROCM_FP8_NAN_AS_INT] = 0
    weight = weight_as_int8.view(torch.float8_e4m3fnuz)

    # For the same bits representation, e4m3fnuz value is half of
    # the e4m3fn value, so we should double the scaling factor to
    # get the same dequantized value.
    # https://onnx.ai/onnx/technical/float8.html
    weight_scale = weight_scale * 2.0
    if input_scale is not None:
        input_scale = input_scale * 2.0
    return weight, weight_scale, input_scale<|MERGE_RESOLUTION|>--- conflicted
+++ resolved
@@ -7,7 +7,6 @@
 from vllm import _custom_ops as ops
 from vllm import envs
 from vllm.config import CompilationLevel, get_current_vllm_config
-from vllm.model_executor.layers.tuned_gemm import tgemm
 from vllm.platforms import current_platform
 
 # Input scaling factors are no longer optional in _scaled_mm starting
@@ -311,15 +310,9 @@
         # as it breaks with dynamic shapes.
         if pad_output is None:
             config = get_current_vllm_config().compilation_config
-<<<<<<< HEAD
-            pad_output = (not current_platform.is_rocm()
-                          and config.level < CompilationLevel.PIECEWISE)
-        self.output_padding = 17 if pad_output else None
-=======
             pad_output = config.level < CompilationLevel.PIECEWISE
         self.output_padding = 17 if (
             pad_output and not current_platform.is_rocm()) else None
->>>>>>> 5536b30a
 
     def apply(
         self,
@@ -369,86 +362,6 @@
             else:
                 qinput, x_scale = input_2d, input_scale
 
-<<<<<<< HEAD
-            per_tensor_weights = (weight_scale.numel() == 1)
-            per_tensor_activations = (x_scale.numel() == 1)
-
-            if per_tensor_weights and per_tensor_activations:
-                # Fused GEMM_DQ
-                output = tgemm.scaled_mm(qinput,
-                                         weight,
-                                         out_dtype=out_dtype,
-                                         scale_a=x_scale,
-                                         scale_b=weight_scale,
-                                         bias=bias)
-                # A fix for discrepancy in scaled_mm which returns tuple
-                # for torch < 2.5 and a single value in torch >= 2.5
-                if type(output) is tuple and len(output) == 2:
-                    output = output[0]
-
-                return torch.narrow(output, 0, 0,
-                                    input_2d.shape[0]).view(*output_shape)
-
-            elif (use_per_token_if_dynamic and not per_tensor_weights
-                  and not per_tensor_activations
-                  and USE_ROWWISE_TORCH_SCALED_MM):
-                # For now validated on ROCm platform
-                # fp8 rowwise scaling in torch._scaled_mm is introduced in
-                # https://github.com/pytorch/pytorch/pull/144432 using hipBLASLt
-                # and ROCm 6.3, which only exists in torch 2.7 and above.
-                # For CUDA platform please validate if the
-                # torch._scaled_mm support rowwise scaled GEMM
-                # Fused GEMM_DQ Rowwise GEMM
-                output = torch._scaled_mm(qinput,
-                                          weight,
-                                          out_dtype=out_dtype,
-                                          scale_a=x_scale,
-                                          scale_b=weight_scale.t(),
-                                          bias=bias)
-
-                output = torch.narrow(output, 0, 0, input_2d.shape[0])
-                output = output.view(*output_shape)
-                return output
-
-            else:
-                # Fallback for channelwise case, where we use unfused DQ
-                # due to limitations with scaled_mm
-
-                # Symmetric quantized GEMM by definition computes the following:
-                #   C = (s_x * X) (s_w * W) + bias
-                # This is equivalent to dequantizing the weights and activations
-                # before applying a GEMM.
-                #
-                # In order to compute quantized operands, a quantized kernel
-                # will rewrite the above like so:
-                #   C = s_w * s_x * (X * W) + bias
-                #
-                # For the scaled_mm fallback case, we break this down, since it
-                # does not support s_w being a vector.
-
-                # GEMM
-                # This computes C = (X * W).
-                # Output in fp32 to allow subsequent ops to happen in-place
-                output = torch._scaled_mm(qinput,
-                                          weight,
-                                          scale_a=TORCH_DEVICE_IDENTITY,
-                                          scale_b=TORCH_DEVICE_IDENTITY,
-                                          out_dtype=torch.float32)
-                # A fix for discrepancy in scaled_mm which returns tuple
-                # for torch < 2.5 and a single value in torch >= 2.5
-                if type(output) is tuple and len(output) == 2:
-                    output = output[0]
-                # Unpad (undo num_token_padding)
-                output = torch.narrow(output, 0, 0, input_2d.shape[0])
-                x_scale = torch.narrow(x_scale, 0, 0, input_2d.shape[0])
-
-                # DQ
-                # C = sw * sx * (X * W) + bias
-                output = output * x_scale * weight_scale.t()
-                if bias is not None:
-                    output = output + bias
-                return output.to(dtype=input.dtype).view(*output_shape)
-=======
         per_tensor_weights = (weight_scale.numel() == 1)
         per_tensor_activations = (x_scale.numel() == 1)
 
@@ -458,13 +371,12 @@
 
         return w8a8_scaled_mm_func(qinput=qinput,
                                    weight=weight,
-                                   out_dtype=input.dtype,
+                                   out_dtype=out_dtype,
                                    scale_a=x_scale,
                                    scale_b=weight_scale,
                                    bias=bias,
                                    input_2d=input_2d,
                                    output_shape=output_shape)
->>>>>>> 5536b30a
 
 
 def normalize_e4m3fn_to_e4m3fnuz(
