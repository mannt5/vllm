# SPDX-License-Identifier: Apache-2.0
# SPDX-FileCopyrightText: Copyright contributors to the vLLM project

from typing import Literal, get_args

from vllm.model_executor.layers.quantization.base_config import (
    QuantizationConfig)

QuantizationMethods = Literal[
    "aqlm",
    "awq",
    "deepspeedfp",
    "tpu_int8",
    "fp8",
    "ptpc_fp8",
    "fbgemm_fp8",
    "modelopt",
    "modelopt_fp4",
    "marlin",
    "bitblas",
    "gguf",
    "gptq_marlin_24",
    "gptq_marlin",
    "gptq_bitblas",
    "awq_marlin",
    "gptq",
    "compressed-tensors",
    "bitsandbytes",
    "qqq",
    "hqq",
    "experts_int8",
    "neuron_quant",
    "ipex",
    "quark",
    "moe_wna16",
    "torchao",
<<<<<<< HEAD
    "bitnet_bitblas",
=======
    "auto-round",
>>>>>>> 2e090bd5
]
QUANTIZATION_METHODS: list[str] = list(get_args(QuantizationMethods))

# The customized quantization methods which will be added to this dict.
_CUSTOMIZED_METHOD_TO_QUANT_CONFIG = {}


def register_quantization_config(quantization: str):
    """Register a customized vllm quantization config.

    When a quantization method is not supported by vllm, you can register a customized
    quantization config to support it.

    Args:
        quantization (str): The quantization method name.

    Examples:
        >>> from vllm.model_executor.layers.quantization import register_quantization_config
        >>> from vllm.model_executor.layers.quantization import get_quantization_config
        >>> from vllm.model_executor.layers.quantization.base_config import QuantizationConfig
        >>>
        >>> @register_quantization_config("my_quant")
        ... class MyQuantConfig(QuantizationConfig):
        ...     pass
        >>>
        >>> get_quantization_config("my_quant")
        <class 'MyQuantConfig'>
    """  # noqa: E501

    def _wrapper(quant_config_cls):
        if quantization in QUANTIZATION_METHODS:
            raise ValueError(
                f"The quantization method `{quantization}` is already exists.")
        if not issubclass(quant_config_cls, QuantizationConfig):
            raise ValueError("The quantization config must be a subclass of "
                             "`QuantizationConfig`.")
        _CUSTOMIZED_METHOD_TO_QUANT_CONFIG[quantization] = quant_config_cls
        QUANTIZATION_METHODS.append(quantization)
        return quant_config_cls

    return _wrapper


def get_quantization_config(quantization: str) -> type[QuantizationConfig]:
    if quantization not in QUANTIZATION_METHODS:
        raise ValueError(f"Invalid quantization method: {quantization}")

    # lazy import to avoid triggering `torch.compile` too early
    from vllm.model_executor.layers.quantization.quark.quark import QuarkConfig

    from .aqlm import AQLMConfig
    from .auto_round import AutoRoundConfig
    from .awq import AWQConfig
    from .awq_marlin import AWQMarlinConfig
    from .bitblas import BitBLASConfig
    from .bitsandbytes import BitsAndBytesConfig
    from .compressed_tensors.compressed_tensors import (  # noqa: E501
        CompressedTensorsConfig)
    from .deepspeedfp import DeepSpeedFPConfig
    from .experts_int8 import ExpertsInt8Config
    from .fbgemm_fp8 import FBGEMMFp8Config
    from .fp8 import Fp8Config
    from .gguf import GGUFConfig
    from .gptq import GPTQConfig
    from .gptq_bitblas import GPTQBitBLASConfig
    from .gptq_marlin import GPTQMarlinConfig
    from .gptq_marlin_24 import GPTQMarlin24Config
    from .hqq_marlin import HQQMarlinConfig
    from .ipex_quant import IPEXConfig
    from .marlin import MarlinConfig
    from .modelopt import ModelOptFp8Config, ModelOptNvFp4Config
    from .moe_wna16 import MoeWNA16Config
    from .neuron_quant import NeuronQuantConfig
    from .ptpc_fp8 import PTPCFp8Config
    from .qqq import QQQConfig
    from .torchao import TorchAOConfig
    from .tpu_int8 import Int8TpuConfig

    method_to_config: dict[str, type[QuantizationConfig]] = {
        "aqlm": AQLMConfig,
        "awq": AWQConfig,
        "deepspeedfp": DeepSpeedFPConfig,
        "tpu_int8": Int8TpuConfig,
        "fp8": Fp8Config,
        "fbgemm_fp8": FBGEMMFp8Config,
        "modelopt": ModelOptFp8Config,
        "modelopt_fp4": ModelOptNvFp4Config,
        "marlin": MarlinConfig,
        "bitblas": BitBLASConfig,
        "gguf": GGUFConfig,
        "gptq_marlin_24": GPTQMarlin24Config,
        "gptq_marlin": GPTQMarlinConfig,
        "gptq_bitblas": GPTQBitBLASConfig,
        "awq_marlin": AWQMarlinConfig,
        "gptq": GPTQConfig,
        "compressed-tensors": CompressedTensorsConfig,
        "bitsandbytes": BitsAndBytesConfig,
        "ptpc_fp8": PTPCFp8Config,
        "qqq": QQQConfig,
        "hqq": HQQMarlinConfig,
        "experts_int8": ExpertsInt8Config,
        "neuron_quant": NeuronQuantConfig,
        "ipex": IPEXConfig,
        "quark": QuarkConfig,
        "moe_wna16": MoeWNA16Config,
        "torchao": TorchAOConfig,
        "auto-round": AutoRoundConfig,
    }
    # Update the `method_to_config` with customized quantization methods.
    method_to_config.update(_CUSTOMIZED_METHOD_TO_QUANT_CONFIG)

    return method_to_config[quantization]


__all__ = [
    "QuantizationConfig",
    "QuantizationMethods",
    "get_quantization_config",
    "QUANTIZATION_METHODS",
]<|MERGE_RESOLUTION|>--- conflicted
+++ resolved
@@ -34,11 +34,7 @@
     "quark",
     "moe_wna16",
     "torchao",
-<<<<<<< HEAD
-    "bitnet_bitblas",
-=======
     "auto-round",
->>>>>>> 2e090bd5
 ]
 QUANTIZATION_METHODS: list[str] = list(get_args(QuantizationMethods))
 
