--- conflicted
+++ resolved
@@ -45,13 +45,10 @@
     "gptq": GPTQConfig,
     "compressed-tensors": CompressedTensorsConfig,
     "bitsandbytes": BitsAndBytesConfig,
-<<<<<<< HEAD
     "inc": INCConfig,
-=======
     "qqq": QQQConfig,
     "experts_int8": ExpertsInt8Config,
     "neuron_quant": NeuronQuantConfig,
->>>>>>> da1a844e
 }
 
 
