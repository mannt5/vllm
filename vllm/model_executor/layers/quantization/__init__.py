--- conflicted
+++ resolved
@@ -35,11 +35,8 @@
     "moe_wna16",
     "torchao",
     "auto-round",
-<<<<<<< HEAD
-    "inc",
-=======
     "rtn",
->>>>>>> 72d14d0e
+	"inc",
 ]
 QUANTIZATION_METHODS: list[str] = list(get_args(QuantizationMethods))
 
@@ -149,11 +146,8 @@
         "moe_wna16": MoeWNA16Config,
         "torchao": TorchAOConfig,
         "auto-round": AutoRoundConfig,
-<<<<<<< HEAD
-        "inc": INCConfig,
-=======
-        "rtn": RTNConfig
->>>>>>> 72d14d0e
+        "rtn": RTNConfig,
+		"inc": INCConfig,
     }
     # Update the `method_to_config` with customized quantization methods.
     method_to_config.update(_CUSTOMIZED_METHOD_TO_QUANT_CONFIG)
