--- conflicted
+++ resolved
@@ -49,11 +49,8 @@
     "bitsandbytes": BitsAndBytesConfig,
     "qqq": QQQConfig,
     "experts_int8": ExpertsInt8Config,
-<<<<<<< HEAD
     "phimoe_fp8" : PhiMoEFp8Config,
-=======
     "neuron_quant": NeuronQuantConfig,
->>>>>>> 7193774b
 }
 
 
