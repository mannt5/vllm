# coding=utf-8
# Adapted from
# https://github.com/huggingface/transformers/blob/v4.33.2/src/transformers/models/llama/modeling_llama.py
# Copyright 2023 The vLLM team.
# Copyright 2022 EleutherAI and the HuggingFace Inc. team. All rights reserved.
#
# This code is based on EleutherAI's GPT-NeoX library and the GPT-NeoX
# and OPT implementations in this library. It has been modified from its
# original forms to accommodate minor architectural differences compared
# to GPT-NeoX and OPT used by the Meta AI team that trained the model.
#
# Licensed under the Apache License, Version 2.0 (the "License");
# you may not use this file except in compliance with the License.
# You may obtain a copy of the License at
#
#     http://www.apache.org/licenses/LICENSE-2.0
#
# Unless required by applicable law or agreed to in writing, software
# distributed under the License is distributed on an "AS IS" BASIS,
# WITHOUT WARRANTIES OR CONDITIONS OF ANY KIND, either express or implied.
# See the License for the specific language governing permissions and
# limitations under the License.
"""Rotary Positional Embeddings."""
import math
from typing import Any, Dict, List, Optional, Tuple, Union

import torch
import torch.nn as nn

from vllm.model_executor.custom_op import CustomOp
<<<<<<< HEAD
from vllm.platforms import current_platform
=======
>>>>>>> 9ba0817f


def _rotate_neox(x: torch.Tensor) -> torch.Tensor:
    x1 = x[..., :x.shape[-1] // 2]
    x2 = x[..., x.shape[-1] // 2:]
    return torch.cat((-x2, x1), dim=-1)


def _rotate_gptj(x: torch.Tensor) -> torch.Tensor:
    x1 = x[..., ::2]
    x2 = x[..., 1::2]
    x = torch.stack((-x2, x1), dim=-1)
    return x.flatten(-2)


def _apply_rotary_emb(
    x: torch.Tensor,
    cos: torch.Tensor,
    sin: torch.Tensor,
<<<<<<< HEAD
=======
    is_neox_style: bool,
>>>>>>> 9ba0817f
) -> torch.Tensor:
    """
    Args:
        x: [num_tokens, num_heads, head_size]
        cos: [num_tokens, head_size // 2]
        sin: [num_tokens, head_size // 2]
<<<<<<< HEAD
    """
    orig_dtype = x.dtype
    x = x.float()
    x1, x2 = torch.chunk(x, 2, dim=-1)
    cos = cos.unsqueeze(-2)
    sin = sin.unsqueeze(-2)
    o1 = x1 * cos - x2 * sin
    o2 = x2 * cos + x1 * sin
    return torch.cat((o1, o2), dim=-1).to(orig_dtype)
=======
        is_neox_style: Whether to use the Neox-style or GPT-J-style rotary
            positional embeddings.
    """
    cos = cos.unsqueeze(-2).to(x.dtype)
    sin = sin.unsqueeze(-2).to(x.dtype)
    if is_neox_style:
        x1, x2 = torch.chunk(x, 2, dim=-1)
    else:
        x1 = x[..., ::2]
        x2 = x[..., 1::2]
    o1 = x1 * cos - x2 * sin
    o2 = x2 * cos + x1 * sin
    if is_neox_style:
        return torch.cat((o1, o2), dim=-1)
    else:
        return torch.stack((o1, o2), dim=-1).flatten(-2)
>>>>>>> 9ba0817f


class RotaryEmbedding(CustomOp):
    """Original rotary positional embedding."""

    def __init__(
        self,
        head_size: int,
        rotary_dim: int,
        max_position_embeddings: int,
        base: int,
        is_neox_style: bool,
        dtype: torch.dtype,
    ) -> None:
        super().__init__()
        self.head_size = head_size
        self.rotary_dim = rotary_dim
        self.max_position_embeddings = max_position_embeddings
        self.base = base
        self.is_neox_style = is_neox_style
        self.dtype = dtype

        cache = self._compute_cos_sin_cache()
        cache = cache.to(dtype)
<<<<<<< HEAD
        self.register_buffer("cos_sin_cache", cache, persistent=False)

        self.use_native2 = current_platform.is_tpu() and is_neox_style
=======
        self.cos_sin_cache: torch.Tensor
        self.register_buffer("cos_sin_cache", cache, persistent=False)
>>>>>>> 9ba0817f

    def _compute_inv_freq(self, base: Union[int, float]) -> torch.Tensor:
        """Compute the inverse frequency."""
        # NOTE(woosuk): To exactly match the HF implementation, we need to
        # use CPU to compute the cache and then move it to GPU. However, we
        # create the cache on GPU for faster initialization. This may cause
        # a slight numerical difference between the HF implementation and ours.
        inv_freq = 1.0 / (base**(torch.arange(
            0, self.rotary_dim, 2, dtype=torch.float) / self.rotary_dim))
        return inv_freq

    def _compute_cos_sin_cache(self) -> torch.Tensor:
        """Compute the cos and sin cache."""
        inv_freq = self._compute_inv_freq(self.base)
        t = torch.arange(self.max_position_embeddings, dtype=torch.float)

        freqs = torch.einsum("i,j -> ij", t, inv_freq)
        cos = freqs.cos()
        sin = freqs.sin()
        cache = torch.cat((cos, sin), dim=-1)
        return cache

    def forward_native(
        self,
        positions: torch.Tensor,
        query: torch.Tensor,
        key: torch.Tensor,
        offsets: Optional[torch.Tensor] = None,
    ) -> Tuple[torch.Tensor, torch.Tensor]:
<<<<<<< HEAD
        """A PyTorch-native implementation equivalent to forward().

        This method mimics the implementation of the custom CUDA kernel
        used in `forward_cuda()`.
        """
        query = query.view(*query.shape[:-1], -1, self.head_size)
        key = key.view(*key.shape[:-1], -1, self.head_size)

        query_rot = query[..., :self.rotary_dim]
        key_rot = key[..., :self.rotary_dim]
        if self.rotary_dim < self.head_size:
            query_pass = query[..., self.rotary_dim:]
            key_pass = key[..., self.rotary_dim:]

        self.cos_sin_cache: torch.Tensor = self.cos_sin_cache.to(
            positions.device, dtype=query.dtype)
        cos_sin = self.cos_sin_cache[torch.add(positions, offsets)
                                     if offsets is not None else positions]
        cos, sin = cos_sin.chunk(2, dim=-1)
        if self.is_neox_style:
            # NOTE(woosuk): Here we assume that the positions tensor has the
            # shape [batch_size, seq_len].
            cos = cos.repeat(1, 1, 2).unsqueeze(-2)
            sin = sin.repeat(1, 1, 2).unsqueeze(-2)
        else:
            cos = cos.repeat_interleave(2, dim=-1).unsqueeze(-2)
            sin = sin.repeat_interleave(2, dim=-1).unsqueeze(-2)

        rotate_fn = _rotate_neox if self.is_neox_style else _rotate_gptj
        query_rot = query_rot * cos + rotate_fn(query_rot) * sin
        key_rot = key_rot * cos + rotate_fn(key_rot) * sin

        if self.rotary_dim < self.head_size:
            query = torch.cat((query_rot, query_pass), dim=-1)
            key = torch.cat((key_rot, key_pass), dim=-1)
        else:
            query = query_rot
            key = key_rot
        query = query.flatten(-2)
        key = key.flatten(-2)
        return query, key

    def forward_native2(
        self,
        positions: torch.Tensor,
        query: torch.Tensor,
        key: torch.Tensor,
        offsets: Optional[torch.Tensor] = None,
    ) -> Tuple[torch.Tensor, torch.Tensor]:
        """Another PyTorch-native implementation of forward().

        This method might perform better than `forward_native()` when compiled.
        """
=======
        """A PyTorch-native implementation of forward()."""
>>>>>>> 9ba0817f
        if offsets is not None:
            positions = positions + offsets
        positions = positions.flatten()
        num_tokens = positions.shape[0]
        cos_sin = self.cos_sin_cache.index_select(0, positions)
        cos, sin = cos_sin.chunk(2, dim=-1)

        query_shape = query.shape
        query = query.view(num_tokens, -1, self.head_size)
        query_rot = query[..., :self.rotary_dim]
        query_pass = query[..., self.rotary_dim:]
<<<<<<< HEAD
        query_rot = _apply_rotary_emb(query_rot, cos, sin)
=======
        query_rot = _apply_rotary_emb(query_rot, cos, sin, self.is_neox_style)
>>>>>>> 9ba0817f
        query = torch.cat((query_rot, query_pass), dim=-1).reshape(query_shape)

        key_shape = key.shape
        key = key.view(num_tokens, -1, self.head_size)
        key_rot = key[..., :self.rotary_dim]
        key_pass = key[..., self.rotary_dim:]
<<<<<<< HEAD
        key_rot = _apply_rotary_emb(key_rot, cos, sin)
=======
        key_rot = _apply_rotary_emb(key_rot, cos, sin, self.is_neox_style)
>>>>>>> 9ba0817f
        key = torch.cat((key_rot, key_pass), dim=-1).reshape(key_shape)
        return query, key

    def forward_cuda(
        self,
        positions: torch.Tensor,
        query: torch.Tensor,
        key: torch.Tensor,
        offsets: Optional[torch.Tensor] = None,
    ) -> Tuple[torch.Tensor, torch.Tensor]:
        from vllm import _custom_ops as ops

        self.cos_sin_cache = self.cos_sin_cache.to(query.device,
                                                   dtype=query.dtype)
        # ops.rotary_embedding()/batched_rotary_embedding()
        # are in-place operations that update the query and key tensors.
        if offsets is not None:
            ops.batched_rotary_embedding(positions, query, key, self.head_size,
                                         self.cos_sin_cache,
                                         self.is_neox_style, self.rotary_dim,
                                         offsets)
        else:
            ops.rotary_embedding(positions, query, key, self.head_size,
                                 self.cos_sin_cache, self.is_neox_style)
        return query, key

    def forward_xpu(
        self,
        positions: torch.Tensor,
        query: torch.Tensor,
        key: torch.Tensor,
        offsets: Optional[torch.Tensor] = None,
    ) -> Tuple[torch.Tensor, torch.Tensor]:
        from vllm._ipex_ops import ipex_ops as ops

        self.cos_sin_cache = self.cos_sin_cache.to(positions.device,
                                                   dtype=query.dtype)
        # ops.rotary_embedding()/batched_rotary_embedding()
        # are in-place operations that update the query and key tensors.
        if offsets is not None:
            ops.batched_rotary_embedding(positions, query, key, self.head_size,
                                         self.cos_sin_cache,
                                         self.is_neox_style, self.rotary_dim,
                                         offsets)
        else:
            ops.rotary_embedding(positions, query, key, self.head_size,
                                 self.cos_sin_cache, self.is_neox_style)
        return query, key

    def extra_repr(self) -> str:
        s = f"head_size={self.head_size}, rotary_dim={self.rotary_dim}"
        s += f", max_position_embeddings={self.max_position_embeddings}"
        s += f", base={self.base}, is_neox_style={self.is_neox_style}"
        return s


class LinearScalingRotaryEmbedding(RotaryEmbedding):
    """RotaryEmbedding extended with linear scaling.

    It supports multiple scaling factors. Since multiple LoRA adapters may have
    different scaling factors, we need multiple cos/sin caches. In this way,
    instead of running rotary embedding kernel per lora, we can run multiple
    lora in a batched way.

    In addition to that, we also keep the cos/sin cache for the scaling factor
    of 1 (default) at all times.

    Exemplary for two scaling factors x=1, y and z with embeddings
    [[x11, x12, ... x1m], ..., [xn1, xn2, ..., xnm]] and
    [[y11, y12, ... y1o], ..., [yn1, yn2, ..., yno]], and
    [[z11, z12, ... z1p], ..., [zn1, zn2, ..., znp]],

    we construct the cos/sin cache as follows:
    [[x11, x12, ... x1m, y11, y12, ... y1o, z11, z12, ... z1p],
        ...
     [xn1, xn2, ... xnm, yn1, yn2, ... yno, zn1, zn2, ... znp]]

    We then use offsets to index into the cos/sin cache for
    the respective scaling factors.

    The offset to cache can be accessed via `scaling_factor_to_offset` API.

    Credits to the Reddit user /u/kaiokendev
    """

    def __init__(
        self,
        head_size: int,
        rotary_dim: int,
        max_position_embeddings: int,
        base: int,
        is_neox_style: bool,
        scaling_factors: Union[List[float], float],
        dtype: torch.dtype,
    ) -> None:
        if isinstance(scaling_factors, float):
            scaling_factors = [scaling_factors]
        self.scaling_factors: List[float] = scaling_factors  # noqa
        super().__init__(head_size, rotary_dim, max_position_embeddings, base,
                         is_neox_style, dtype)
        # Lazy initialized.
        self._scaling_factor_to_offset: Dict[float, int]

    def _compute_cos_sin_cache(self) -> torch.Tensor:
        inv_freq = self._compute_inv_freq(self.base)
        cache_list: List[torch.Tensor] = []
        # offsets to the next cache in a tensor.
        # Each offset corresponds to the same index in scaling_factors.
        offsets: List[int] = []
        for scaling_factor in self.scaling_factors:
            # NOTE(woosuk): self.max_position_embeddings is the original
            # maximum length before applying the rope scaling.
            # Thus, the maximum length after applying the rope scaling is
            # self.max_position_embeddings * self.scaling_factor.
            max_len = self.max_position_embeddings * scaling_factor
            t = torch.arange(max_len, dtype=torch.float)
            t = t / scaling_factor

            freqs = torch.einsum("i,j -> ij", t, inv_freq)
            cos = freqs.cos()
            sin = freqs.sin()
            cache = torch.cat((cos, sin), dim=-1)
            if not cache_list:
                offset = 0
            else:
                last_offset = offsets[-1]
                next_max_len = cache_list[-1].shape[0]
                offset = last_offset + next_max_len
            offsets.append(offset)
            cache_list.append(cache)
        self._scaling_factor_to_offset = {
            float(scaling_factor): offsets[i]
            for i, scaling_factor in enumerate(self.scaling_factors)
        }
        assert len(self.scaling_factors) == len(offsets)
        return torch.cat(cache_list, dim=0)

    @property
    def scaling_factor_to_offset(self) -> Dict[float, int]:
        return self._scaling_factor_to_offset


class DynamicNTKScalingRotaryEmbedding(RotaryEmbedding):
    """RotaryEmbedding extended with Dynamic NTK scaling.

    Credits to the Reddit users /u/bloc97 and /u/emozilla
    """

    def __init__(
        self,
        head_size: int,
        rotary_dim: int,
        max_position_embeddings: int,
        base: int,
        is_neox_style: bool,
        scaling_factor: float,
        dtype: torch.dtype,
    ) -> None:
        self.scaling_factor = scaling_factor
        super().__init__(head_size, rotary_dim, max_position_embeddings, base,
                         is_neox_style, dtype)

    def _compute_cos_sin_cache(self) -> torch.Tensor:
        # NOTE(woosuk): self.max_position_embeddings is the original
        # maximum length before applying the rope scaling.
        # Thus, the maximum length after applying the rope scaling is
        # self.max_position_embeddings * self.scaling_factor.
        max_len = self.max_position_embeddings * self.scaling_factor
        base = self.base * (
            (self.scaling_factor * max_len / self.max_position_embeddings) -
            (self.scaling_factor - 1))**(self.rotary_dim /
                                         (self.rotary_dim - 2))
        inv_freq = self._compute_inv_freq(base)
        t = torch.arange(max_len, dtype=torch.float)

        freqs = torch.einsum("i,j -> ij", t, inv_freq)
        cos = freqs.cos()
        sin = freqs.sin()
        cache = torch.cat((cos, sin), dim=-1)
        return cache


# Inverse dim formula to find dim based on number of rotations
def _yarn_find_correction_dim(num_rotations: int,
                              dim: int,
                              base: float = 10000,
                              max_position_embeddings: int = 2048) -> float:
    return (dim * math.log(max_position_embeddings /
                           (num_rotations * 2 * math.pi))) / (2 *
                                                              math.log(base))


# Find dim range bounds based on rotations
def _yarn_find_correction_range(
        low_rot: int,
        high_rot: int,
        dim: int,
        base: float = 10000,
        max_position_embeddings: int = 2048) -> Tuple[int, int]:
    low = math.floor(
        _yarn_find_correction_dim(low_rot, dim, base, max_position_embeddings))
    high = math.ceil(
        _yarn_find_correction_dim(high_rot, dim, base,
                                  max_position_embeddings))
    return max(low, 0), min(high, dim - 1)  # Clamp values just in case


def _yarn_linear_ramp_mask(low: float, high: float, dim: int,
                           dtype: torch.dtype) -> torch.Tensor:
    if low == high:
        high += 0.001  # Prevent singularity

    linear_func = (torch.arange(dim, dtype=dtype) - low) / (high - low)
    ramp_func = torch.clamp(linear_func, 0, 1)
    return ramp_func


def _yarn_get_mscale(scale: float = 1) -> float:
    if scale <= 1:
        return 1.0
    return 0.1 * math.log(scale) + 1.0


class YaRNScalingRotaryEmbedding(RotaryEmbedding):
    """RotaryEmbedding extended with YaRN method.

    Credits to Peng et al. github.com/jquesnelle/yarn
    """

    def __init__(
        self,
        head_size: int,
        rotary_dim: int,
        max_position_embeddings: int,
        base: int,
        is_neox_style: bool,
        scaling_factor: float,
        dtype: torch.dtype,
        *,
        extrapolation_factor: float = 1,
        attn_factor: float = 1,
        beta_fast: int = 32,
        beta_slow: int = 1,
    ) -> None:
        self.scaling_factor = scaling_factor
        self.extrapolation_factor = extrapolation_factor
        self.attn_factor = attn_factor
        self.beta_fast = beta_fast
        self.beta_slow = beta_slow
        # Get n-d magnitude scaling corrected for interpolation
        self.mscale = float(
            _yarn_get_mscale(self.scaling_factor) * attn_factor)
        super().__init__(head_size, rotary_dim, max_position_embeddings, base,
                         is_neox_style, dtype)

    def _compute_inv_freq(self, scaling_factor: float) -> torch.Tensor:
        pos_freqs = self.base**(
            torch.arange(0, self.rotary_dim, 2, dtype=torch.float) /
            self.rotary_dim)
        inv_freq_extrapolation = 1.0 / pos_freqs
        inv_freq_interpolation = 1.0 / (scaling_factor * pos_freqs)

        low, high = _yarn_find_correction_range(self.beta_fast, self.beta_slow,
                                                self.rotary_dim, self.base,
                                                self.max_position_embeddings)
        # Get n-d rotational scaling corrected for extrapolation
        inv_freq_mask = (1 - _yarn_linear_ramp_mask(
            low, high, self.rotary_dim // 2,
            dtype=torch.float)) * self.extrapolation_factor
        inv_freq = inv_freq_interpolation * (
            1 - inv_freq_mask) + inv_freq_extrapolation * inv_freq_mask
        return inv_freq

    def _compute_cos_sin_cache(self) -> torch.Tensor:
        inv_freq = self._compute_inv_freq(self.scaling_factor)
        t = torch.arange(self.max_position_embeddings * self.scaling_factor,
                         dtype=torch.float32)
        freqs = torch.einsum("i,j -> ij", t, inv_freq)
        cos = (freqs.cos() * self.mscale)
        sin = (freqs.sin() * self.mscale)
        cache = torch.cat((cos, sin), dim=-1)
        return cache


class Phi3LongRoPEScaledRotaryEmbedding(nn.Module):
    """Phi3 family of models scaled rotary embedding.

    Based on the original RotaryEmbedding implementation.
    """

    def __init__(
        self,
        head_size: int,
        rotary_dim: int,
        max_position_embeddings: int,
        original_max_position_embeddings: int,
        base: int,
        is_neox_style: bool,
        dtype: torch.dtype,
        short_factor: List[float],
        long_factor: List[float],
        short_mscale: Optional[float] = None,
        long_mscale: Optional[float] = None,
    ):
        super().__init__()

        if rotary_dim != head_size:
            raise ValueError(
                f"`Phi3LongRoPEScaledRotaryEmbedding` does not support \
                    rotary_dim != head_size ({rotary_dim}!={head_size}).")
        if is_neox_style is False:
            raise ValueError(
                "`Phi3LongRoPEScaledRotaryEmbedding` only supports neox_style."
            )

        self.head_size = head_size
        self.max_position_embeddings = max_position_embeddings
        self.original_max_position_embeddings = original_max_position_embeddings
        self.base = base
        self.short_factor = short_factor
        self.long_factor = long_factor

        scale = self.max_position_embeddings / \
            self.original_max_position_embeddings
        if scale <= 1.0:
            scaling_factor = 1.0
        else:
            scaling_factor = math.sqrt(
                1 + math.log(scale) /
                math.log(self.original_max_position_embeddings))
        if short_mscale is None:
            short_mscale = scaling_factor
        if long_mscale is None:
            long_mscale = scaling_factor

        self.short_mscale = short_mscale
        self.long_mscale = long_mscale

        short_cache = self._compute_cos_sin_cache(
            original_max_position_embeddings, short_factor, short_mscale)
        short_cache = short_cache.to(dtype)
        self.register_buffer("short_cos_sin_cache",
                             short_cache,
                             persistent=False)

        long_cache = self._compute_cos_sin_cache(max_position_embeddings,
                                                 long_factor, long_mscale)
        long_cache = long_cache.to(dtype)
        self.register_buffer("long_cos_sin_cache",
                             long_cache,
                             persistent=False)

        long_short_cache = torch.cat(
            [self.short_cos_sin_cache, self.long_cos_sin_cache], dim=0)
        self.register_buffer("long_short_cos_sin_cache",
                             long_short_cache,
                             persistent=False)

    def _compute_inv_freq(self, rescale_factors: List[float]) -> torch.Tensor:
        rescale_factors = torch.tensor(rescale_factors, dtype=torch.float32)
        inv_freq = 1.0 / (rescale_factors * (self.base**(torch.arange(
            0, self.head_size, 2, dtype=torch.float) / self.head_size)))
        return inv_freq

    def _compute_cos_sin_cache(
        self,
        max_position_embeddings: int,
        rescale_factors: List[float],
        mscale: float,
    ) -> torch.Tensor:
        inv_freq = self._compute_inv_freq(rescale_factors)
        t = torch.arange(max_position_embeddings, dtype=torch.float)
        freqs = torch.einsum("i,j -> ij", t, inv_freq)
        cos = freqs.cos() * mscale
        sin = freqs.sin() * mscale
        cache = torch.cat((cos, sin), dim=-1)
        return cache

    def forward(
        self,
        positions: torch.Tensor,
        query: torch.Tensor,
        key: torch.Tensor,
        offsets: Optional[torch.Tensor] = None,
    ) -> Tuple[torch.Tensor, torch.Tensor]:
        query = query.view(*query.shape[:-1], -1, self.head_size)
        key = key.view(*key.shape[:-1], -1, self.head_size)

        k = self.original_max_position_embeddings
        long_prompt_offset = (torch.any(positions > k).float() *
                              torch.full_like(positions, k)).long()
        idx = (torch.add(positions, long_prompt_offset)
               if long_prompt_offset is not None else positions)
        self.long_short_cos_sin_cache: torch.Tensor = (
            self.long_short_cos_sin_cache.to(idx.device))
        idx = torch.add(idx, offsets) if offsets is not None else idx
        cos_sin = torch.index_select(self.long_short_cos_sin_cache, 0, idx)

        cos, sin = cos_sin.chunk(2, dim=-1)
        cos = cos.repeat(1, 2).unsqueeze(-2)
        sin = sin.repeat(1, 2).unsqueeze(-2)

        query = query * cos + _rotate_neox(query) * sin
        key = key * cos + _rotate_neox(key) * sin

        return query.flatten(-2), key.flatten(-2)


def yarn_get_mscale(scale: float = 1, mscale: float = 1) -> float:
    if scale <= 1:
        return 1.0
    return 0.1 * mscale * math.log(scale) + 1.0


class DeepseekScalingRotaryEmbedding(RotaryEmbedding):
    """RotaryEmbedding extended with YaRN method.

    Credits to Peng et al. github.com/jquesnelle/yarn
    """

    def __init__(
        self,
        head_size: int,
        rotary_dim: int,
        max_position_embeddings: int,
        base: int,
        is_neox_style: bool,
        scaling_factor: float,
        dtype: torch.dtype,
        *,
        extrapolation_factor: float = 1,
        attn_factor: float = 1,
        beta_fast: int = 32,
        beta_slow: int = 1,
        mscale: float = 1,
        mscale_all_dim: float = 0,
    ) -> None:
        self.scaling_factor = scaling_factor
        self.extrapolation_factor = extrapolation_factor
        self.attn_factor = attn_factor
        self.beta_fast = beta_fast
        self.beta_slow = beta_slow
        # Get n-d magnitude scaling corrected for interpolation.
        self.mscale = float(
            yarn_get_mscale(self.scaling_factor, float(mscale)) /
            yarn_get_mscale(self.scaling_factor, float(mscale_all_dim)) *
            attn_factor)
        super().__init__(head_size, rotary_dim, max_position_embeddings, base,
                         is_neox_style, dtype)

    def _compute_inv_freq(self, scaling_factor: float) -> torch.Tensor:
        pos_freqs = self.base**(torch.arange(
            0, self.rotary_dim, 2, dtype=torch.float, device="cuda") /
                                self.rotary_dim)
        inv_freq_extrapolation = 1.0 / pos_freqs
        inv_freq_interpolation = 1.0 / (scaling_factor * pos_freqs)

        low, high = _yarn_find_correction_range(self.beta_fast, self.beta_slow,
                                                self.rotary_dim, self.base,
                                                self.max_position_embeddings)
        # Get n-d rotational scaling corrected for extrapolation
        inv_freq_mask = (1 - _yarn_linear_ramp_mask(
            low, high, self.rotary_dim // 2,
            dtype=torch.float)) * self.extrapolation_factor
        inv_freq = inv_freq_interpolation * (
            1 - inv_freq_mask) + inv_freq_extrapolation * inv_freq_mask
        return inv_freq

    def _compute_cos_sin_cache(self) -> torch.Tensor:
        inv_freq = self._compute_inv_freq(self.scaling_factor)
        t = torch.arange(self.max_position_embeddings * self.scaling_factor,
                         device="cuda",
                         dtype=torch.float32)
        freqs = torch.einsum("i,j -> ij", t, inv_freq)
        cos = (freqs.cos() * self.mscale)
        sin = (freqs.sin() * self.mscale)
        cache = torch.cat((cos, sin), dim=-1)
        print("Cache shape", cache.shape)
        return cache

    def forward(
        self,
        positions: torch.Tensor,
        query: torch.Tensor,
        key: torch.Tensor,
        offsets: Optional[torch.Tensor] = None,
    ) -> Tuple[torch.Tensor, torch.Tensor]:
        """PyTorch-native implementation equivalent to forward()."""
        query_rot = query[..., :self.rotary_dim]
        key_rot = key[..., :self.rotary_dim]
        if self.rotary_dim < self.head_size:
            query_pass = query[..., self.rotary_dim:]
            key_pass = key[..., self.rotary_dim:]

        self.cos_sin_cache: torch.Tensor = self.cos_sin_cache.to(
            positions.device)
        cos_sin = self.cos_sin_cache[torch.add(positions, offsets)
                                     if offsets is not None else positions]
        cos, sin = cos_sin.chunk(2, dim=-1)
        if self.is_neox_style:
            # NOTE(woosuk): Here we assume that the positions tensor has the
            # shape [batch_size, seq_len].
            cos = cos.repeat(1, 1, 2).unsqueeze(-2)
            sin = sin.repeat(1, 1, 2).unsqueeze(-2)
        else:
            cos = cos.repeat_interleave(2, dim=-1).unsqueeze(-2)
            sin = sin.repeat_interleave(2, dim=-1).unsqueeze(-2)

        rotate_fn = _rotate_neox if self.is_neox_style else _rotate_gptj
        query_rot = query_rot * cos + rotate_fn(query_rot) * sin
        key_rot = key_rot * cos + rotate_fn(key_rot) * sin

        if self.rotary_dim < self.head_size:
            query = torch.cat((query_rot, query_pass), dim=-1)
            key = torch.cat((key_rot, key_pass), dim=-1)
        else:
            query = query_rot
            key = key_rot
        return query, key


class Llama3RotaryEmbedding(RotaryEmbedding):
<<<<<<< HEAD

=======

    def __init__(
        self,
        head_size: int,
        rotary_dim: int,
        max_position_embeddings: int,
        base: int,
        is_neox_style: bool,
        dtype: torch.dtype,
        scaling_factor: float,
        low_freq_factor: float,
        high_freq_factor: float,
        orig_max_position: int,
    ) -> None:
        self.scaling_factor = scaling_factor
        self.low_freq_factor = low_freq_factor
        self.high_freq_factor = high_freq_factor
        self.orig_max_position = orig_max_position
        super().__init__(head_size, rotary_dim, max_position_embeddings, base,
                         is_neox_style, dtype)

    def _compute_inv_freq(self, base: Union[int, float]) -> torch.Tensor:
        inv_freqs = super()._compute_inv_freq(base)
        low_freq_wavelen = self.orig_max_position / self.low_freq_factor
        high_freq_wavelen = self.orig_max_position / self.high_freq_factor

        wave_len = 2 * math.pi / inv_freqs
        if self.low_freq_factor != self.high_freq_factor:
            smooth = (self.orig_max_position / wave_len - self.low_freq_factor
                      ) / (self.high_freq_factor - self.low_freq_factor)
        else:
            smooth = 0
        new_freqs = torch.where(
            wave_len < high_freq_wavelen,
            inv_freqs,
            torch.where(
                wave_len > low_freq_wavelen,
                inv_freqs / self.scaling_factor,
                (1 - smooth) * inv_freqs / self.scaling_factor +
                smooth * inv_freqs,
            ),
        )
        return new_freqs


class MRotaryEmbedding(RotaryEmbedding):
    """Rotary Embedding with Multimodal Sections."""

>>>>>>> 9ba0817f
    def __init__(
        self,
        head_size: int,
        rotary_dim: int,
        max_position_embeddings: int,
        base: int,
        is_neox_style: bool,
        dtype: torch.dtype,
<<<<<<< HEAD
        scaling_factor: float,
        low_freq_factor: float,
        high_freq_factor: float,
        orig_max_position: int,
    ) -> None:
        self.scaling_factor = scaling_factor
        self.low_freq_factor = low_freq_factor
        self.high_freq_factor = high_freq_factor
        self.orig_max_position = orig_max_position
        super().__init__(head_size, rotary_dim, max_position_embeddings, base,
                         is_neox_style, dtype)

    def _compute_inv_freq(self, base: Union[int, float]) -> torch.Tensor:
        inv_freqs = super()._compute_inv_freq(base)
        low_freq_wavelen = self.orig_max_position / self.low_freq_factor
        high_freq_wavelen = self.orig_max_position / self.high_freq_factor

        wave_len = 2 * math.pi / inv_freqs
        if self.low_freq_factor != self.high_freq_factor:
            smooth = (self.orig_max_position / wave_len - self.low_freq_factor
                      ) / (self.high_freq_factor - self.low_freq_factor)
        else:
            smooth = 0
        new_freqs = torch.where(
            wave_len < high_freq_wavelen,
            inv_freqs,
            torch.where(
                wave_len > low_freq_wavelen,
                inv_freqs / self.scaling_factor,
                (1 - smooth) * inv_freqs / self.scaling_factor +
                smooth * inv_freqs,
            ),
        )
        return new_freqs
=======
        mrope_section: Optional[List[int]] = None,
    ) -> None:
        super().__init__(head_size, rotary_dim, max_position_embeddings, base,
                         is_neox_style, dtype)

        self.mrope_section = mrope_section
        if self.mrope_section:
            assert sum(self.mrope_section) == rotary_dim // 2

    def forward(
        self,
        positions: torch.Tensor,
        query: torch.Tensor,
        key: torch.Tensor,
    ) -> Tuple[torch.Tensor, torch.Tensor]:
        """PyTorch-native implementation equivalent to forward().

        Args:
            positions:
                [num_tokens,] (text only) or
                [3, num_tokens] (T/H/W positions with multimodal inputs)
            query: [num_tokens, num_heads * head_size]
            key: [num_tokens, num_kv_heads * head_size]
        """
        assert positions.ndim == 1 or positions.ndim == 2

        num_tokens = positions.shape[-1]
        cos_sin = self.cos_sin_cache[positions]
        cos, sin = cos_sin.chunk(2, dim=-1)
        if positions.ndim == 2:
            assert self.mrope_section

            cos = torch.cat([
                m[i]
                for i, m in enumerate(cos.split(self.mrope_section, dim=-1))
            ],
                            dim=-1)
            sin = torch.cat([
                m[i]
                for i, m in enumerate(sin.split(self.mrope_section, dim=-1))
            ],
                            dim=-1)

        query_shape = query.shape
        query = query.view(num_tokens, -1, self.head_size)
        query_rot = query[..., :self.rotary_dim]
        query_pass = query[..., self.rotary_dim:]
        query_rot = _apply_rotary_emb(query_rot, cos, sin, self.is_neox_style)
        query = torch.cat((query_rot, query_pass), dim=-1).reshape(query_shape)

        key_shape = key.shape
        key = key.view(num_tokens, -1, self.head_size)
        key_rot = key[..., :self.rotary_dim]
        key_pass = key[..., self.rotary_dim:]
        key_rot = _apply_rotary_emb(key_rot, cos, sin, self.is_neox_style)
        key = torch.cat((key_rot, key_pass), dim=-1).reshape(key_shape)
        return query, key

    @staticmethod
    def get_input_positions(
        input_tokens: List[int],
        image_grid_thw: Union[List[List[int]], torch.Tensor],
        video_grid_thw: Union[List[List[int]], torch.Tensor],
        image_token_id: int,
        video_token_id: int,
        vision_start_token_id: int,
        vision_end_token_id: int,
        spatial_merge_size: int,
        context_len: int = 0,
    ) -> Tuple[List[List[int]], int]:
        """Get mrope input positions and delta value."""

        if isinstance(image_grid_thw, torch.Tensor):
            image_grid_thw = image_grid_thw.tolist()
        if isinstance(video_grid_thw, torch.Tensor):
            video_grid_thw = video_grid_thw.tolist()

        input_tokens_tensor = torch.tensor(input_tokens)
        vision_start_indices = torch.argwhere(
            input_tokens_tensor == vision_start_token_id).squeeze(1)
        vision_tokens = input_tokens_tensor[vision_start_indices + 1]
        image_nums = (vision_tokens == image_token_id).sum()
        video_nums = (vision_tokens == video_token_id).sum()
        llm_pos_ids_list: list = []

        st = 0
        remain_images, remain_videos = image_nums, video_nums

        image_index, video_index = 0, 0
        for _ in range(image_nums + video_nums):
            if image_token_id in input_tokens and remain_images > 0:
                ed_image = input_tokens.index(image_token_id, st)
            else:
                ed_image = len(input_tokens) + 1
            if video_token_id in input_tokens and remain_videos > 0:
                ed_video = input_tokens.index(video_token_id, st)
            else:
                ed_video = len(input_tokens) + 1
            if ed_image < ed_video:
                t, h, w = (
                    image_grid_thw[image_index][0],
                    image_grid_thw[image_index][1],
                    image_grid_thw[image_index][2],
                )
                image_index += 1
                remain_images -= 1
                ed = ed_image
            else:
                t, h, w = (
                    video_grid_thw[video_index][0],
                    video_grid_thw[video_index][1],
                    video_grid_thw[video_index][2],
                )
                video_index += 1
                remain_videos -= 1
                ed = ed_video
            llm_grid_t, llm_grid_h, llm_grid_w = \
                t, h // spatial_merge_size, w // spatial_merge_size
            text_len = ed - st

            st_idx = llm_pos_ids_list[-1].max() + 1 if len(
                llm_pos_ids_list) > 0 else 0
            llm_pos_ids_list.append(
                torch.arange(text_len).view(1, -1).expand(3, -1) + st_idx)

            t_index = torch.arange(llm_grid_t).view(-1, 1).expand(
                -1, llm_grid_h * llm_grid_w).flatten()
            h_index = torch.arange(llm_grid_h).view(1, -1, 1).expand(
                llm_grid_t, -1, llm_grid_w).flatten()
            w_index = torch.arange(llm_grid_w).view(1, 1, -1).expand(
                llm_grid_t, llm_grid_h, -1).flatten()
            llm_pos_ids_list.append(
                torch.stack([t_index, h_index, w_index]) + text_len + st_idx)
            st = ed + llm_grid_t * llm_grid_h * llm_grid_w

        if st < len(input_tokens):
            st_idx = llm_pos_ids_list[-1].max() + 1 if len(
                llm_pos_ids_list) > 0 else 0
            text_len = len(input_tokens) - st
            llm_pos_ids_list.append(
                torch.arange(text_len).view(1, -1).expand(3, -1) + st_idx)

        llm_positions = torch.cat(llm_pos_ids_list, dim=1).reshape(3, -1)
        llm_positions = llm_positions[:, context_len:]
        mrope_position_delta = (llm_positions.max() + 1 -
                                len(input_tokens)).item()

        return llm_positions.tolist(), mrope_position_delta

    @staticmethod
    def get_next_input_positions(
        mrope_position_delta: int,
        context_len: int,
        seq_len: int,
    ) -> List[List[int]]:
        return [
            list(
                range(context_len + mrope_position_delta,
                      seq_len + mrope_position_delta)) for _ in range(3)
        ]
>>>>>>> 9ba0817f


_ROPE_DICT: Dict[Tuple, RotaryEmbedding] = {}


def get_rope(
    head_size: int,
    rotary_dim: int,
    max_position: int,
    base: int,
    is_neox_style: bool = True,
    rope_scaling: Optional[Dict[str, Any]] = None,
    dtype: Optional[torch.dtype] = None,
    partial_rotary_factor: float = 1.0,
) -> RotaryEmbedding:
    if dtype is None:
        dtype = torch.get_default_dtype()
    if rope_scaling is not None:
        # Transforms every value that is a list into a tuple for caching calls
        rope_scaling_tuple = {
            k: tuple(v) if isinstance(v, list) else v
            for k, v in rope_scaling.items()
        }
        rope_scaling_args = tuple(rope_scaling_tuple.items())
    else:
        rope_scaling_args = None
    if partial_rotary_factor < 1.0:
        rotary_dim = int(rotary_dim * partial_rotary_factor)
    key = (head_size, rotary_dim, max_position, base, is_neox_style,
           rope_scaling_args, dtype)
    if key in _ROPE_DICT:
        return _ROPE_DICT[key]

    if rope_scaling is None:
        rotary_emb = RotaryEmbedding(head_size, rotary_dim, max_position, base,
                                     is_neox_style, dtype)
    else:
        scaling_type = rope_scaling[
            "type"] if "type" in rope_scaling else rope_scaling["rope_type"]
        # The correct one should be "longrope" but keep "su" here
        # for backward compatible
        if scaling_type not in {"su", "longrope"}:
<<<<<<< HEAD
            scaling_factor = rope_scaling["factor"]
=======
            scaling_factor = rope_scaling.get("factor", 1.0)
>>>>>>> 9ba0817f
        if scaling_type == "llama3":
            low_freq_factor = rope_scaling["low_freq_factor"]
            high_freq_factor = rope_scaling["high_freq_factor"]
            original_max_position = rope_scaling[
                "original_max_position_embeddings"]
            rotary_emb = Llama3RotaryEmbedding(head_size, rotary_dim,
                                               max_position, base,
                                               is_neox_style, dtype,
                                               scaling_factor, low_freq_factor,
                                               high_freq_factor,
                                               original_max_position)
        elif scaling_type == "linear":
            rotary_emb = LinearScalingRotaryEmbedding(head_size, rotary_dim,
                                                      max_position, base,
                                                      is_neox_style,
                                                      scaling_factor, dtype)
        elif scaling_type == "dynamic":
            rotary_emb = DynamicNTKScalingRotaryEmbedding(
                head_size, rotary_dim, max_position, base, is_neox_style,
                scaling_factor, dtype)
        elif scaling_type == "yarn":
            original_max_position = rope_scaling[
                "original_max_position_embeddings"]
            extra_kwargs = {
                k: v
                for k, v in rope_scaling.items()
                if k in ("extrapolation_factor", "attn_factor", "beta_fast",
                         "beta_slow")
            }
            rotary_emb = YaRNScalingRotaryEmbedding(head_size, rotary_dim,
                                                    original_max_position,
                                                    base, is_neox_style,
                                                    scaling_factor, dtype,
                                                    **extra_kwargs)
        elif scaling_type == "deepseek_yarn":
            original_max_position = rope_scaling[
                "original_max_position_embeddings"]
            # assert max_position == original_max_position * scaling_factor
            extra_kwargs = {
                k: v
                for k, v in rope_scaling.items()
                if k in ("extrapolation_factor", "attn_factor", "beta_fast",
                         "beta_slow", "mscale", "mscale_all_dim")
            }
            rotary_emb = DeepseekScalingRotaryEmbedding(
                head_size, rotary_dim, original_max_position, base,
                is_neox_style, scaling_factor, dtype, **extra_kwargs)
        # The correct one should be "longrope" but keep "su" here
        # for backward compatible
        elif scaling_type == "su" or scaling_type == "longrope":
            short_factor = rope_scaling["short_factor"]
            long_factor = rope_scaling["long_factor"]
            original_max_position = rope_scaling[
                "original_max_position_embeddings"]
            extra_kwargs = {
                k: v
                for k, v in rope_scaling.items()
                if k in ("short_mscale", "long_mscale")
            }
            rotary_emb = Phi3LongRoPEScaledRotaryEmbedding(
                head_size, rotary_dim, max_position, original_max_position,
                base, is_neox_style, dtype, short_factor, long_factor,
                **extra_kwargs)
        elif scaling_type == "mrope":
            rotary_emb = MRotaryEmbedding(
                head_size,
                rotary_dim,
                max_position,
                base,
                is_neox_style,
                dtype,
                mrope_section=rope_scaling["mrope_section"],
            )
        else:
            raise ValueError(f"Unknown RoPE scaling type {scaling_type}")
    _ROPE_DICT[key] = rotary_emb
    return rotary_emb<|MERGE_RESOLUTION|>--- conflicted
+++ resolved
@@ -28,10 +28,6 @@
 import torch.nn as nn
 
 from vllm.model_executor.custom_op import CustomOp
-<<<<<<< HEAD
-from vllm.platforms import current_platform
-=======
->>>>>>> 9ba0817f
 
 
 def _rotate_neox(x: torch.Tensor) -> torch.Tensor:
@@ -51,27 +47,13 @@
     x: torch.Tensor,
     cos: torch.Tensor,
     sin: torch.Tensor,
-<<<<<<< HEAD
-=======
     is_neox_style: bool,
->>>>>>> 9ba0817f
 ) -> torch.Tensor:
     """
     Args:
         x: [num_tokens, num_heads, head_size]
         cos: [num_tokens, head_size // 2]
         sin: [num_tokens, head_size // 2]
-<<<<<<< HEAD
-    """
-    orig_dtype = x.dtype
-    x = x.float()
-    x1, x2 = torch.chunk(x, 2, dim=-1)
-    cos = cos.unsqueeze(-2)
-    sin = sin.unsqueeze(-2)
-    o1 = x1 * cos - x2 * sin
-    o2 = x2 * cos + x1 * sin
-    return torch.cat((o1, o2), dim=-1).to(orig_dtype)
-=======
         is_neox_style: Whether to use the Neox-style or GPT-J-style rotary
             positional embeddings.
     """
@@ -88,7 +70,6 @@
         return torch.cat((o1, o2), dim=-1)
     else:
         return torch.stack((o1, o2), dim=-1).flatten(-2)
->>>>>>> 9ba0817f
 
 
 class RotaryEmbedding(CustomOp):
@@ -113,14 +94,8 @@
 
         cache = self._compute_cos_sin_cache()
         cache = cache.to(dtype)
-<<<<<<< HEAD
-        self.register_buffer("cos_sin_cache", cache, persistent=False)
-
-        self.use_native2 = current_platform.is_tpu() and is_neox_style
-=======
         self.cos_sin_cache: torch.Tensor
         self.register_buffer("cos_sin_cache", cache, persistent=False)
->>>>>>> 9ba0817f
 
     def _compute_inv_freq(self, base: Union[int, float]) -> torch.Tensor:
         """Compute the inverse frequency."""
@@ -150,63 +125,7 @@
         key: torch.Tensor,
         offsets: Optional[torch.Tensor] = None,
     ) -> Tuple[torch.Tensor, torch.Tensor]:
-<<<<<<< HEAD
-        """A PyTorch-native implementation equivalent to forward().
-
-        This method mimics the implementation of the custom CUDA kernel
-        used in `forward_cuda()`.
-        """
-        query = query.view(*query.shape[:-1], -1, self.head_size)
-        key = key.view(*key.shape[:-1], -1, self.head_size)
-
-        query_rot = query[..., :self.rotary_dim]
-        key_rot = key[..., :self.rotary_dim]
-        if self.rotary_dim < self.head_size:
-            query_pass = query[..., self.rotary_dim:]
-            key_pass = key[..., self.rotary_dim:]
-
-        self.cos_sin_cache: torch.Tensor = self.cos_sin_cache.to(
-            positions.device, dtype=query.dtype)
-        cos_sin = self.cos_sin_cache[torch.add(positions, offsets)
-                                     if offsets is not None else positions]
-        cos, sin = cos_sin.chunk(2, dim=-1)
-        if self.is_neox_style:
-            # NOTE(woosuk): Here we assume that the positions tensor has the
-            # shape [batch_size, seq_len].
-            cos = cos.repeat(1, 1, 2).unsqueeze(-2)
-            sin = sin.repeat(1, 1, 2).unsqueeze(-2)
-        else:
-            cos = cos.repeat_interleave(2, dim=-1).unsqueeze(-2)
-            sin = sin.repeat_interleave(2, dim=-1).unsqueeze(-2)
-
-        rotate_fn = _rotate_neox if self.is_neox_style else _rotate_gptj
-        query_rot = query_rot * cos + rotate_fn(query_rot) * sin
-        key_rot = key_rot * cos + rotate_fn(key_rot) * sin
-
-        if self.rotary_dim < self.head_size:
-            query = torch.cat((query_rot, query_pass), dim=-1)
-            key = torch.cat((key_rot, key_pass), dim=-1)
-        else:
-            query = query_rot
-            key = key_rot
-        query = query.flatten(-2)
-        key = key.flatten(-2)
-        return query, key
-
-    def forward_native2(
-        self,
-        positions: torch.Tensor,
-        query: torch.Tensor,
-        key: torch.Tensor,
-        offsets: Optional[torch.Tensor] = None,
-    ) -> Tuple[torch.Tensor, torch.Tensor]:
-        """Another PyTorch-native implementation of forward().
-
-        This method might perform better than `forward_native()` when compiled.
-        """
-=======
         """A PyTorch-native implementation of forward()."""
->>>>>>> 9ba0817f
         if offsets is not None:
             positions = positions + offsets
         positions = positions.flatten()
@@ -218,22 +137,14 @@
         query = query.view(num_tokens, -1, self.head_size)
         query_rot = query[..., :self.rotary_dim]
         query_pass = query[..., self.rotary_dim:]
-<<<<<<< HEAD
-        query_rot = _apply_rotary_emb(query_rot, cos, sin)
-=======
         query_rot = _apply_rotary_emb(query_rot, cos, sin, self.is_neox_style)
->>>>>>> 9ba0817f
         query = torch.cat((query_rot, query_pass), dim=-1).reshape(query_shape)
 
         key_shape = key.shape
         key = key.view(num_tokens, -1, self.head_size)
         key_rot = key[..., :self.rotary_dim]
         key_pass = key[..., self.rotary_dim:]
-<<<<<<< HEAD
-        key_rot = _apply_rotary_emb(key_rot, cos, sin)
-=======
         key_rot = _apply_rotary_emb(key_rot, cos, sin, self.is_neox_style)
->>>>>>> 9ba0817f
         key = torch.cat((key_rot, key_pass), dim=-1).reshape(key_shape)
         return query, key
 
@@ -756,9 +667,6 @@
 
 
 class Llama3RotaryEmbedding(RotaryEmbedding):
-<<<<<<< HEAD
-
-=======
 
     def __init__(
         self,
@@ -807,7 +715,6 @@
 class MRotaryEmbedding(RotaryEmbedding):
     """Rotary Embedding with Multimodal Sections."""
 
->>>>>>> 9ba0817f
     def __init__(
         self,
         head_size: int,
@@ -816,42 +723,6 @@
         base: int,
         is_neox_style: bool,
         dtype: torch.dtype,
-<<<<<<< HEAD
-        scaling_factor: float,
-        low_freq_factor: float,
-        high_freq_factor: float,
-        orig_max_position: int,
-    ) -> None:
-        self.scaling_factor = scaling_factor
-        self.low_freq_factor = low_freq_factor
-        self.high_freq_factor = high_freq_factor
-        self.orig_max_position = orig_max_position
-        super().__init__(head_size, rotary_dim, max_position_embeddings, base,
-                         is_neox_style, dtype)
-
-    def _compute_inv_freq(self, base: Union[int, float]) -> torch.Tensor:
-        inv_freqs = super()._compute_inv_freq(base)
-        low_freq_wavelen = self.orig_max_position / self.low_freq_factor
-        high_freq_wavelen = self.orig_max_position / self.high_freq_factor
-
-        wave_len = 2 * math.pi / inv_freqs
-        if self.low_freq_factor != self.high_freq_factor:
-            smooth = (self.orig_max_position / wave_len - self.low_freq_factor
-                      ) / (self.high_freq_factor - self.low_freq_factor)
-        else:
-            smooth = 0
-        new_freqs = torch.where(
-            wave_len < high_freq_wavelen,
-            inv_freqs,
-            torch.where(
-                wave_len > low_freq_wavelen,
-                inv_freqs / self.scaling_factor,
-                (1 - smooth) * inv_freqs / self.scaling_factor +
-                smooth * inv_freqs,
-            ),
-        )
-        return new_freqs
-=======
         mrope_section: Optional[List[int]] = None,
     ) -> None:
         super().__init__(head_size, rotary_dim, max_position_embeddings, base,
@@ -1012,7 +883,6 @@
                 range(context_len + mrope_position_delta,
                       seq_len + mrope_position_delta)) for _ in range(3)
         ]
->>>>>>> 9ba0817f
 
 
 _ROPE_DICT: Dict[Tuple, RotaryEmbedding] = {}
@@ -1055,11 +925,7 @@
         # The correct one should be "longrope" but keep "su" here
         # for backward compatible
         if scaling_type not in {"su", "longrope"}:
-<<<<<<< HEAD
-            scaling_factor = rope_scaling["factor"]
-=======
             scaling_factor = rope_scaling.get("factor", 1.0)
->>>>>>> 9ba0817f
         if scaling_type == "llama3":
             low_freq_factor = rope_scaling["low_freq_factor"]
             high_freq_factor = rope_scaling["high_freq_factor"]
