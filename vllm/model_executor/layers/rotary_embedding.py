--- conflicted
+++ resolved
@@ -1979,17 +1979,6 @@
                                                       is_neox_style,
                                                       scaling_factor, dtype)
         elif scaling_type == "ntk":
-<<<<<<< HEAD
-            scaling_factor = rope_scaling["factor"]
-            mixed_b = rope_scaling.get('mixed_b', None)
-            rotary_emb = NTKScalingRotaryEmbedding(head_size, rotary_dim,
-                                                   max_position, base,
-                                                   is_neox_style,
-                                                   scaling_factor, dtype,
-                                                   mixed_b)
-        elif scaling_type == "dynamic":
-=======
->>>>>>> 110df743
             scaling_factor = rope_scaling["factor"]
             mixed_b = rope_scaling.get('mixed_b', None)
             rotary_emb = NTKScalingRotaryEmbedding(head_size, rotary_dim,
