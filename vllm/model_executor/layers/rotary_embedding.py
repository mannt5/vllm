--- conflicted
+++ resolved
@@ -154,17 +154,12 @@
     """
 
     def forward(
-<<<<<<< HEAD
-        self, positions: torch.Tensor, query: torch.Tensor, key: torch.Tensor,
-        value: torch.Tensor, q_dequant_scale: float,
-=======
         self,
         positions: torch.Tensor,
         query: torch.Tensor,
         key: torch.Tensor,
         value: torch.Tensor,
         q_dequant_scale: float,
->>>>>>> baac1a99
         k_dequant_scale: float,
         v_dequant_scale: float
     ) -> Tuple[torch.Tensor, torch.Tensor, torch.Tensor]:
@@ -174,13 +169,8 @@
         key_dequant = torch.empty_like(key, dtype=self.cos_sin_cache.dtype)
         value_dequant = torch.empty_like(value, dtype=self.cos_sin_cache.dtype)
 
-<<<<<<< HEAD
-        fused_kernels.invoke_dequant(value_dequant, value, v_dequant_scale)
-        pos_encoding_ops.rotary_embedding(
-=======
         ops.dequant(value_dequant, value, v_dequant_scale)
         ops.dequant_rotary_embedding(
->>>>>>> baac1a99
             positions,
             query,
             key,
@@ -189,10 +179,6 @@
             self.is_neox_style,
             query_dequant,
             key_dequant,
-<<<<<<< HEAD
-            True,  # enable dequant
-=======
->>>>>>> baac1a99
             q_dequant_scale,
             k_dequant_scale,
         )
